import time
from datetime import datetime, timedelta
from openerp import api, fields, models, _
from openerp.exceptions import UserError

class MessageActivity(models.TransientModel):

    _name = 'message.activity'
    _description = 'Activity Report'

    date1 = fields.Date(string='Start Date' , required=True, default=lambda self: self._get_start_date())
    date2 = fields.Date(string='End Date' , required=True, default=lambda self: self._get_end_date())

    @api.model
    def _get_start_date(self):
        today = datetime.today().strftime('%Y-%m-%d')
        dt = datetime.strptime(today, '%Y-%m-%d')
        start = dt - timedelta(days=dt.weekday(), weeks=1)
        start_date =  start.strftime('%Y-%m-%d')
        return start_date

    @api.model
    def _get_end_date(self):
        today = datetime.today().strftime('%Y-%m-%d')
        dt = datetime.strptime(today, '%Y-%m-%d')
        start = dt - timedelta(days=dt.weekday(), weeks=1)
        end = start + timedelta(days=6)
        end_date = end.strftime('%Y-%m-%d')
        return end_date

    def _build_contexts(self, data):
        result = {}
        result['date1'] = data['form']['date1'] or False
        result['date2'] = data['form']['date2'] or False
<<<<<<< HEAD
        if result['date1'] and result['date2'] and result['date1'] > result['date2']:
            raise UserError(_('Start date must be before end date'))
=======
        if result['date1'] > result['date2']:
            raise UserError(_('Start Date should less than End Date!.'))
>>>>>>> 3f2bff54
        return result

    @api.multi
    def check_report(self):
        self.ensure_one()
        data = {}
        data['ids'] = self.env.context.get('active_ids', [])
        data['model'] = self.env.context.get('active_model', 'ir.ui.menu')
        data['form'] = self.read(['date1', 'date2'])[0]
        used_context = self._build_contexts(data)
        data['form']['used_context'] = dict(used_context, lang=self.env.context.get('lang', 'en_US'))
        return self._print_report(data)


    def _print_report(self, data):
        return self.env['report'].with_context(landscape=True).get_action(self, 'sagawatransport.report_crm_activity_mail',
                                                                          data=data)<|MERGE_RESOLUTION|>--- conflicted
+++ resolved
@@ -32,13 +32,8 @@
         result = {}
         result['date1'] = data['form']['date1'] or False
         result['date2'] = data['form']['date2'] or False
-<<<<<<< HEAD
         if result['date1'] and result['date2'] and result['date1'] > result['date2']:
             raise UserError(_('Start date must be before end date'))
-=======
-        if result['date1'] > result['date2']:
-            raise UserError(_('Start Date should less than End Date!.'))
->>>>>>> 3f2bff54
         return result
 
     @api.multi
