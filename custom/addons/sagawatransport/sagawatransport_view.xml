<?xml version="1.0" encoding="utf-8"?>
<openerp>
    <data>
        <record id="sagawa_view_order_form" model="ir.ui.view">
            <field name="inherit_id" ref="sale.view_order_form" />
            <field name="model">sale.order</field>
            <field name="arch" type="xml">
                <xpath expr="//notebook" position="attributes" >
                    <attribute name="invisible">1</attribute>
                </xpath>
                <xpath expr="//field[@name='validity_date']" position="before">
                    <field name="paid_company_id" groups="base.group_sale_manager"/>
                </xpath>
                <xpath expr="//field[@name='partner_id']" position="after">
                    <field name="crm_lead_id" groups="base.group_sale_manager" attrs="{'readonly':[('state', '!=', 'draft')]}"/>
                </xpath>
                <xpath expr="//field[@name='partner_id']" position="after">
                    <field name="is_templete" groups="base.group_erp_manager" attrs="{'readonly':[('state', '!=', 'draft')]}"/>
                </xpath>
                <xpath expr="//field[@name='payment_term_id']" position="attributes">
                    <attribute name="invisible">1</attribute>
                </xpath>
                <xpath expr="//field[@name='validity_date']" position="attributes">
                    <attribute name="invisible">1</attribute>
                </xpath>
                <xpath expr="//field[@name='payment_term_id']" position="after">
                    <field name="profit_percentage"/>
                </xpath>
                <xpath expr="//field[@name='profit_percentage']" position="after">
                    <field name="total_confirm_sale"/>
                </xpath>
                <xpath expr="//field[@name='is_templete']" position="after">
                    <field name="templete_id" options="{'no_create_edit':True,'no_open':True}" attrs="{'readonly':[('state', '!=', 'draft')]}"/>
                </xpath>
                <xpath expr="//field[@name='is_templete']" position="after">
                    <field name="is_copied" invisible="1"/>
                </xpath>
                <xpath expr="//sheet">
                    <field name="order_details" attrs="{'readonly':[('state', '!=', 'draft')]}"/>
                </xpath>
            </field>
        </record>

        <record id="sagawa_view_quotation_tree" model="ir.ui.view">
            <field name="inherit_id" ref="sale.view_quotation_tree" />
            <field name="model">sale.order</field>
            <field name="arch" type="xml">
                <field name="amount_total" position="attributes">
                    <attribute name = "invisible">1</attribute>
                </field>

                <xpath expr="//field[@name='user_id']" position="after">
                    <field name="total_confirm_sale" sum="Total:"/>
                </xpath>
            </field>
        </record>

        <record id="sagawa_view_order_tree" model="ir.ui.view">
            <field name="inherit_id" ref="sale.view_order_tree" />
            <field name="model">sale.order</field>
            <field name="arch" type="xml">
                <field name="amount_total" position="attributes">
                    <attribute name = "invisible">1</attribute>
                </field>
                <field name="invoice_status" position="attributes">
                    <attribute name = "invisible">1</attribute>
                </field>

                <xpath expr="//field[@name='user_id']" position="after">
                    <field name="total_confirm_sale" sum="Total:"/>
                </xpath>
            </field>
        </record>

        <record id="sagawa_view_oppor_form" model="ir.ui.view">
            <field name="inherit_id" ref="crm.crm_case_form_view_oppor" />
            <field name="model">crm.lead</field>
            <field name="arch" type="xml">
                <xpath expr="//field[@name='user_id']" position="attributes">
                    <attribute name="options">{'no_create':True,'no_open':True}</attribute>
                </xpath>
                <xpath expr="//field[@name='team_id']" position="after">
<<<<<<< HEAD
                    <field name="co_sales_ids"  widget="many2many_tags" options="{'no_create':True,'no_open':True}"/>
=======
                    <field name="co_sales_ids"  widget="many2many_tags" domain="[('id','!=', uid)]"/>
>>>>>>> 3f2bff54
                </xpath>
                <xpath expr="//field[@name='phone']" position="after">
                    <field name="sg_partner_id" string="Customer 2" context="{'default_name': partner_name, 'default_email': email_from, 'default_phone': phone}"/>
                </xpath>
                <xpath expr="//field[@name='title']" position="attributes">
                    <attribute name="invisible">1</attribute>
                </xpath>
                <xpath expr="//field[@name='opt_out']" position="attributes">
                    <attribute name="invisible">1</attribute>
                </xpath>
                <xpath expr="//page[@name='lead']/group/group[3]" position="attributes">
                    <attribute name="invisible">1</attribute>
                </xpath>
                <xpath expr="//page[@name='lead']/group/group[4]" position="attributes">
                    <attribute name="invisible">1</attribute>
                </xpath>
                <xpath expr="//page[@name='lead']/group/group[2]" position="after">
                    <group>
                        <field name="sg_partner_name"/>
                        <label for="sg_street" string="Address"/>
                        <div class="o_address_format">
                            <field name="sg_street" placeholder="Street..." class="o_address_street"/>
                            <field name="sg_street2" placeholder="Street 2..." class="o_address_street"/>
                            <field name="sg_city" placeholder="City" class="o_address_city"/>
                            <field name="sg_state_id" class="o_address_state" placeholder="State" options="{&quot;no_open&quot;: True}" on_change="onchange_state(state_id)"/>
                            <field name="sg_zip" placeholder="ZIP" class="o_address_zip"/>
                            <field name="sg_country_id" placeholder="Country" class="o_address_country" options="{&quot;no_open&quot;: True, &quot;no_create&quot;: True}"/>
                        </div>
                    </group>
                    <group>
                        <label for="sg_contact_name"/>
                        <div class="o_row">
                            <field name="sg_contact_name"/>
                        </div>
                        <field name="sg_function"/>
                        <field name="sg_phone"/>
                        <field name="sg_mobile"/>
                        <field name="sg_fax"/>
                    </group>
                </xpath>
            </field>
        </record>

        <record id="sagawa_view_res_partner_filter" model="ir.ui.view">
        <field name="inherit_id" ref="base.view_res_partner_filter" />
        <field name="model">res.partner</field>
        <field name="arch" type="xml">
            <xpath expr="//group" position="after">
                <filter string="City" domain="[]" context="{'group_by':'city'}"/>
            </xpath>
        </field>
        </record>

        <record id="sagawa_view_crm_case_opportunities_filter" model="ir.ui.view">
        <field name="inherit_id" ref="crm.view_crm_case_opportunities_filter" />
        <field name="model">crm.lead</field>
        <field name="arch" type="xml">
            <xpath expr="//filter[@name='stage']/following-sibling::filter[1]" position="attributes">
                <attribute name="invisible">1</attribute>
            </xpath>
            <xpath expr="//filter[@name='stage']/following-sibling::filter[2]" position="attributes">
                <attribute name="invisible">1</attribute>
            </xpath>
            <xpath expr="//filter[@name='stage']/following-sibling::filter[3]" position="attributes">
                <attribute name="invisible">1</attribute>
            </xpath>
        </field>
        </record>

        <record id="sagawa_view_crm_sales_order_filter" model="ir.ui.view">
        <field name="inherit_id" ref="sale.view_sales_order_filter" />
        <field name="model">sale.order</field>
        <field name="arch" type="xml">
            <xpath expr="//filter[@name='draft']" position="attributes">
                <attribute name="invisible">1</attribute>
            </xpath>
            <xpath expr="//filter[@name='sales']" position="attributes">
                <attribute name="invisible">1</attribute>
            </xpath>
            <xpath expr="//filter[@name='sales']/following-sibling::filter[1]" position="attributes">
                <attribute name="invisible">1</attribute>
            </xpath>
            <xpath expr="//filter[@name='sales']/following-sibling::filter[2]" position="attributes">
                <attribute name="invisible">1</attribute>
            </xpath>
            <xpath expr="//filter[@name='customer']" position="after">
                <filter string="Mother Company" domain="[]" context="{'group_by':'paid_company_id'}"/>
            </xpath>
        </field>
        </record>

        <!-- override quotations/orders action -->
        <record id="sale.action_quotations" model="ir.actions.act_window">
            <field name="domain">[('state','in',('draft','approve','sent','cancel')),('is_templete','=',False)]</field>
        </record>
        <record id="sale.action_orders" model="ir.actions.act_window">
            <field name="domain">[('state','not in',('draft','approve','sent','cancel')),('is_templete','=',False)]</field>
        </record>
        <record id="sale.action_view_sale_advance_payment_inv" model="ir.actions.act_window">
            <field name="groups_id" eval="[(6,0,[ref('base.group_erp_manager')])]"/>
        </record>
        <record id="crm.action_crm_send_mass_convert" model="ir.actions.act_window">
            <field name="groups_id" eval="[(6,0,[ref('base.group_erp_manager')])]"/>
        </record>
        <record id="crm.merge_opportunity_act" model="ir.actions.act_window">
            <field name="groups_id" eval="[(6,0,[ref('base.group_erp_manager')])]"/>
        </record>
        <record id="crm.action_merge_opportunities" model="ir.actions.act_window">
            <field name="groups_id" eval="[(6,0,[ref('base.group_erp_manager')])]"/>
        </record>
        <record id="crm.action_lead_mass_mail" model="ir.actions.act_window">
            <field name="groups_id" eval="[(6,0,[ref('base.group_erp_manager')])]"/>
        </record>
        <record id="crm.action_partner_merge" model="ir.actions.act_window">
            <field name="groups_id" eval="[(6,0,[ref('base.group_erp_manager')])]"/>
        </record>
        <record id="base.action_partner_mass_mail" model="ir.actions.act_window">
            <field name="groups_id" eval="[(6,0,[ref('base.group_erp_manager')])]"/>
        </record>
        <!--
        <record id="portal.partner_wizard_action" model="ir.actions.act_window">
            <field name="groups_id" eval="[(6,0,[ref('base.group_erp_manager')])]"/>
        </record>
        -->
        <record id="crm.action_crm_send_mass_convert" model="ir.actions.act_window">
            <field name="groups_id" eval="[(6,0,[ref('base.group_erp_manager')])]"/>
        </record>
        <record id="account.action_move_line_select_by_partner" model="ir.actions.act_window">
            <field name="groups_id" eval="[(6,0,[ref('base.group_erp_manager')])]"/>
        </record>
        <record id="account.action_report_print_overdue" model="ir.actions.report.xml">
            <field name="groups_id" eval="[(6,0,[ref('base.group_erp_manager')])]"/>
        </record>

        <record id="action_quotations_1" model="ir.actions.act_window">
            <field name="name">Quotations 1</field>
            <field name="type">ir.actions.act_window</field>
            <field name="res_model">sale.order</field>
            <field name="view_type">form</field>
            <field name="view_id" ref="sale.view_quotation_tree"/>
            <field name="view_mode">tree,kanban,form,calendar,pivot,graph</field>
            <field name="context">{}</field>
            <field name="domain">[('is_templete','=',True)]</field>
            <field name="search_view_id" ref="sale.view_sales_order_filter"/>
            <field name="help" type="html">
              <p class="oe_view_nocontent_create">
                Create a Quotation, the first step of a new sale.
              </p><p>
                Your next actions should flow efficiently: confirm the Quotation
                to a Sale Order, then create the Invoice and collect the Payment.
              </p><p>
                Note that once a Quotation becomes a Sale Order, it will be moved
                from the Quotations list to the Sales Order list.
              </p>
            </field>
        </record>

        <menuitem name="Quote Template" id="menu_sale_quotations_2"
            action="action_quotations_1" groups="base.group_erp_manager" parent="base.menu_sales"
            sequence="12"/>

    </data>
</openerp><|MERGE_RESOLUTION|>--- conflicted
+++ resolved
@@ -80,11 +80,7 @@
                     <attribute name="options">{'no_create':True,'no_open':True}</attribute>
                 </xpath>
                 <xpath expr="//field[@name='team_id']" position="after">
-<<<<<<< HEAD
-                    <field name="co_sales_ids"  widget="many2many_tags" options="{'no_create':True,'no_open':True}"/>
-=======
-                    <field name="co_sales_ids"  widget="many2many_tags" domain="[('id','!=', uid)]"/>
->>>>>>> 3f2bff54
+                    <field name="co_sales_ids"  widget="many2many_tags" options="{'no_create':True,'no_open':True}" domain="[('id','!=', uid)]"/>
                 </xpath>
                 <xpath expr="//field[@name='phone']" position="after">
                     <field name="sg_partner_id" string="Customer 2" context="{'default_name': partner_name, 'default_email': email_from, 'default_phone': phone}"/>
