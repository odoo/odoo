--- conflicted
+++ resolved
@@ -132,10 +132,6 @@
         <field name="inherit_id" ref="crm.view_crm_case_opportunities_filter" />
         <field name="model">crm.lead</field>
         <field name="arch" type="xml">
-<<<<<<< HEAD
-            <xpath expr="//field[@name='team_id']" position="after">
-                <field name="co_sales_ids"  widget="many2many_tags" domain="[('id','!=', uid)]"/>
-=======
             <xpath expr="//filter[@name='stage']/following-sibling::filter[1]" position="attributes">
                 <attribute name="invisible">1</attribute>
             </xpath>
@@ -144,7 +140,6 @@
             </xpath>
             <xpath expr="//filter[@name='stage']/following-sibling::filter[3]" position="attributes">
                 <attribute name="invisible">1</attribute>
->>>>>>> 27a3f52e
             </xpath>
         </field>
         </record>
@@ -207,4 +202,4 @@
             sequence="12"/>
 
     </data>
-</openerp>
+</openerp>