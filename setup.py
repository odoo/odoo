# -*- coding: utf-8 -*-
##############################################################################
#
#    OpenERP, Open Source Management Solution
#    Copyright (C) 2004-2010 Tiny SPRL (<http://tiny.be>).
#
#    This program is free software: you can redistribute it and/or modify
#    it under the terms of the GNU Affero General Public License as
#    published by the Free Software Foundation, either version 3 of the
#    License, or (at your option) any later version.
#
#    This program is distributed in the hope that it will be useful,
#    but WITHOUT ANY WARRANTY; without even the implied warranty of
#    MERCHANTABILITY or FITNESS FOR A PARTICULAR PURPOSE.  See the
#    GNU Affero General Public License for more details.
#
#    You should have received a copy of the GNU Affero General Public License
#    along with this program.  If not, see <http://www.gnu.org/licenses/>.
#
##############################################################################

import glob, os, re, setuptools, sys
from os.path import join

# List all data files
def data():
    r = {}
    for root, dirnames, filenames in os.walk('openerp'):
        for filename in filenames:
            if not re.match(r'.*(\.pyc|\.pyo|\~)$', filename):
                r.setdefault(root, []).append(os.path.join(root, filename))

    if os.name == 'nt':
        r["Microsoft.VC90.CRT"] = glob.glob('C:\Microsoft.VC90.CRT\*.*')

        import babel
        # Add data, but also some .py files py2exe won't include automatically.
        # TODO This should probably go under `packages`, instead of `data`,
        # but this will work fine (especially since we don't use the ZIP file
        # approach).
        r["babel/localedata"] = glob.glob(os.path.join(os.path.dirname(babel.__file__), "localedata", '*'))
        others = ['global.dat', 'numbers.py', 'support.py', 'plural.py']
        r["babel"] = map(lambda f: os.path.join(os.path.dirname(babel.__file__), f), others)
        others = ['frontend.py', 'mofile.py']
        r["babel/messages"] = map(lambda f: os.path.join(os.path.dirname(babel.__file__), "messages", f), others)

        import pytz
        tzdir = os.path.dirname(pytz.__file__)
        for root, _, filenames in os.walk(os.path.join(tzdir, "zoneinfo")):
            base = os.path.join('pytz', root[len(tzdir) + 1:])
            r[base] = [os.path.join(root, f) for f in filenames]

        import docutils
        dudir = os.path.dirname(docutils.__file__)
        for root, _, filenames in os.walk(dudir):
            base = os.path.join('docutils', root[len(dudir) + 1:])
            r[base] = [os.path.join(root, f) for f in filenames if not f.endswith(('.py', '.pyc', '.pyo'))]

    return r.items()

def gen_manifest():
    file_list="\n".join(data())
    open('MANIFEST','w').write(file_list)

if os.name == 'nt':
    sys.path.append("C:\Microsoft.VC90.CRT")

def py2exe_options():
    if os.name == 'nt':
        import py2exe
        return {
            "console" : [ { "script": "openerp-server", "icon_resources": [(1, join("install","openerp-icon.ico"))], }],
            'options' : {
                "py2exe": {
                    "skip_archive": 1,
                    "optimize": 0, # keep the assert running, because the integrated tests rely on them.
                    "dist_dir": 'dist',
                    "packages": [
                        "HTMLParser",
                        "PIL",
<<<<<<< HEAD
                        "asynchat",
                        "asyncore",
                        "commands",
                        "dateutil",
                        "decimal",
                        "decorator",
=======
                        "asynchat", "asyncore",
                        "commands",
                        "dateutil",
                        "decimal",
>>>>>>> cee85a92
                        "docutils",
                        "email",
                        "encodings",
                        "imaplib",
                        "jinja2",
                        "lxml", "lxml._elementpath", "lxml.builder", "lxml.etree", "lxml.objectify",
                        "mako",
<<<<<<< HEAD
                        "openerp",
                        "poplib",
=======
                        "markupsafe",   # dependence of jinja2 and mako
                        "mock",
                        "openerp",
                        "poplib",
                        "psutil", 
>>>>>>> cee85a92
                        "pychart",
                        "pydot",
                        "pyparsing",
                        "pytz",
                        "reportlab",
<<<<<<< HEAD
=======
                        "requests",
>>>>>>> cee85a92
                        "select",
                        "simplejson",
                        "smtplib",
                        "uuid",
                        "vatnumber",
                        "vobject",
<<<<<<< HEAD
=======
                        "win32service", "win32serviceutil",
                        "xlwt",
>>>>>>> cee85a92
                        "xml", "xml.dom",
                        "yaml",
                    ],
                    "excludes" : ["Tkconstants","Tkinter","tcl"],
                }
            }
        }
    else:
        return {}

execfile(join(os.path.dirname(__file__), 'openerp', 'release.py'))

# Notes for OpenERP developer on windows:
#
# To setup a windows developer evironement install python2.7 then pip and use
# "pip install <depencey>" for every dependency listed below.
#
# Dependecies that requires DLLs are not installable with pip install, for
# them we added comments with links where you can find the installers.
#
# OpenERP on windows also require the pywin32, the binary can be found at
# http://pywin32.sf.net
#
# Both python2.7 32bits and 64bits are known to work.

setuptools.setup(
      name             = 'openerp',
      version          = version,
      description      = description,
      long_description = long_desc,
      url              = url,
      author           = author,
      author_email     = author_email,
      classifiers      = filter(None, classifiers.split("\n")),
      license          = license,
      scripts          = ['openerp-server'],
      data_files       = data(),
      packages         = setuptools.find_packages(),
      dependency_links = ['http://download.gna.org/pychart/'],
      #include_package_data = True,
      install_requires = [
          'pychart', # not on pypi, use: pip install http://download.gna.org/pychart/PyChart-1.39.tar.gz
          'babel',
          'decorator',
          'docutils',
          'feedparser',
          'gdata',
          'gevent',
          'psycogreen',
          'Jinja2',
          'lxml', # windows binary http://www.lfd.uci.edu/~gohlke/pythonlibs/
          'mako',
          'mock',
          'pillow', # windows binary http://www.lfd.uci.edu/~gohlke/pythonlibs/
          'psutil', # windows binary code.google.com/p/psutil/downloads/list
          'psycopg2 >= 2.2',
          'pydot',
          'pyparsing < 2',
          'pyserial',
          'python-dateutil < 2',
          'python-ldap', # optional
          'python-openid',
          'pytz',
          'pyusb >= 1.0.0b1',
          'pywebdav',
          'pyyaml',
          'qrcode',
          'reportlab', # windows binary pypi.python.org/pypi/reportlab
          'requests',
          'simplejson',
          'unittest2',
          'vatnumber',
          'vobject',
          'werkzeug',
          'xlwt',
      ],
      extras_require = {
          'SSL' : ['pyopenssl'],
      },
      tests_require = ['unittest2', 'mock'],
      **py2exe_options()
)


# vim:expandtab:smartindent:tabstop=4:softtabstop=4:shiftwidth=4:<|MERGE_RESOLUTION|>--- conflicted
+++ resolved
@@ -78,19 +78,11 @@
                     "packages": [
                         "HTMLParser",
                         "PIL",
-<<<<<<< HEAD
-                        "asynchat",
-                        "asyncore",
+                        "asynchat", "asyncore",
                         "commands",
                         "dateutil",
                         "decimal",
                         "decorator",
-=======
-                        "asynchat", "asyncore",
-                        "commands",
-                        "dateutil",
-                        "decimal",
->>>>>>> cee85a92
                         "docutils",
                         "email",
                         "encodings",
@@ -98,36 +90,25 @@
                         "jinja2",
                         "lxml", "lxml._elementpath", "lxml.builder", "lxml.etree", "lxml.objectify",
                         "mako",
-<<<<<<< HEAD
-                        "openerp",
-                        "poplib",
-=======
                         "markupsafe",   # dependence of jinja2 and mako
                         "mock",
                         "openerp",
                         "poplib",
                         "psutil", 
->>>>>>> cee85a92
                         "pychart",
                         "pydot",
                         "pyparsing",
                         "pytz",
                         "reportlab",
-<<<<<<< HEAD
-=======
                         "requests",
->>>>>>> cee85a92
                         "select",
                         "simplejson",
                         "smtplib",
                         "uuid",
                         "vatnumber",
                         "vobject",
-<<<<<<< HEAD
-=======
                         "win32service", "win32serviceutil",
                         "xlwt",
->>>>>>> cee85a92
                         "xml", "xml.dom",
                         "yaml",
                     ],
