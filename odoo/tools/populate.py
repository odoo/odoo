import random
from datetime import datetime
from dateutil.relativedelta import relativedelta
from odoo.tools import pycompat


def Random(seed):
    """ Return a random number generator object with the given seed. """
    r = random.Random()
    r.seed(seed, version=2)
    return r


def format_str(val, counter, values):
    """ Format the given value (with method ``format``) when it is a string. """
    if isinstance(val, str):
        return val.format(counter=counter, values=values)
    return val


def chain_factories(field_factories, model_name):
    """ Instanciate a generator by calling all the field factories. """
    generator = root_factory()
    for (fname, field_factory) in field_factories:
        generator = field_factory(generator, fname, model_name)
    return generator


def root_factory():
    """ Return a generator with empty values dictionaries (except for the flag ``__complete``). """
    yield {'__complete': False}
    while True:
        yield {'__complete': True}


def randomize(vals, weights=None, seed=False, formatter=format_str, counter_offset=0):
    """ Return a factory for an iterator of values dicts with pseudo-randomly
    chosen values (among ``vals``) for a field.

    :param list vals: list in which a value will be chosen, depending on `weights`
    :param list weights: list of probabilistic weights
    :param seed: optional initialization of the random number generator
    :param function formatter: (val, counter, values) --> formatted_value
    :param int counter_offset:
    :returns: function of the form (iterator, field_name, model_name) -> values
    :rtype: function (iterator, str, str) -> dict
    """
    def generate(iterator, field_name, model_name):
        r = Random('%s+field+%s' % (model_name, seed or field_name))
        for counter, values in enumerate(iterator):
            val = r.choices(vals, weights)[0]
            values[field_name] = formatter(val, counter + counter_offset, values)
            yield values
    return generate


def cartesian(vals, weights=None, seed=False, formatter=format_str, then=None):
    """ Return a factory for an iterator of values dicts that combines all ``vals`` for
    the field with the other field values in input.

    :param list vals: list in which a value will be chosen, depending on `weights`
    :param list weights: list of probabilistic weights
    :param seed: optional initialization of the random number generator
    :param function formatter: (val, counter, values) --> formatted_value
    :param function then: if defined, factory used when vals has been consumed.
    :returns: function of the form (iterator, field_name, model_name) -> values
    :rtype: function (iterator, str, str) -> dict
    """
    def generate(iterator, field_name, model_name):
        counter = 0
        for values in iterator:
            if values['__complete']:
                break  # will consume and lose an element, (complete so a filling element). If it is a problem, use peekable instead.
            for val in vals:
                yield {**values, field_name: formatter(val, counter, values)}
            counter += 1
        factory = then or randomize(vals, weights, seed, formatter, counter)
        yield from factory(iterator, field_name, model_name)
    return generate


def iterate(vals, weights=None, seed=False, formatter=format_str, then=None):
    """ Return a factory for an iterator of values dicts that picks a value among ``vals``
    for each input.  Once all ``vals`` have been used once, resume as ``then`` or as a
    ``randomize`` generator.

    :param list vals: list in which a value will be chosen, depending on `weights`
    :param list weights: list of probabilistic weights
    :param seed: optional initialization of the random number generator
    :param function formatter: (val, counter, values) --> formatted_value
    :param function then: if defined, factory used when vals has been consumed.
    :returns: function of the form (iterator, field_name, model_name) -> values
    :rtype: function (iterator, str, str) -> dict
    """
    def generate(iterator, field_name, model_name):
        counter = 0
        for val in vals: # iteratable order is important, shortest first
            values = next(iterator)
            values[field_name] = formatter(val, counter, values)
            values['__complete'] = False
            yield values
            counter += 1
        factory = then or randomize(vals, weights, seed, formatter, counter)
        yield from factory(iterator, field_name, model_name)
    return generate


def constant(val, formatter=format_str):
    """ Return a factory for an iterator of values dicts that sets the field
    to the given value in each input dict.

    :returns: function of the form (iterator, field_name, model_name) -> values
    :rtype: function (iterator, str, str) -> dict
    """
    def generate(iterator, field_name, _):
        for counter, values in enumerate(iterator):
            values[field_name] = formatter(val, counter, values)
            yield values
    return generate


def compute(function, seed=None):
    """ Return a factory for an iterator of values dicts that computes the field value
    as ``function(values, counter, random)``, where ``values`` is the other field values,
    ``counter`` is an integer, and ``random`` is a pseudo-random number generator.

    :param function function: (values, counter, random) --> field_values
    :param seed: optional initialization of the random number generator
    :returns: function of the form (iterator, field_name, model_name) -> values
    :rtype: function (iterator, str, str) -> dict
    """
    def generate(iterator, field_name, model_name):
        r = Random('%s+field+%s' % (model_name, seed or field_name))
        for counter, values in enumerate(iterator):
            val = function(values=values, counter=counter, random=r)
            values[field_name] = val
            yield values
    return generate

def randint(a, b, seed=None):
    """ Return a factory for an iterator of values dicts that sets the field
    to a random integer between a and b included in each input dict.

    :param int a: minimal random value
    :param int b: maximal random value
    :returns: function of the form (iterator, field_name, model_name) -> values
    :rtype: function (iterator, str, str) -> dict
    """
    def get_rand_int(random=None, **kwargs):
        return random.randint(a, b)
<<<<<<< HEAD
    return compute(get_rand_int, seed=seed)
=======
    return compute(get_rand_int, seed=seed)

def randfloat(a, b, seed=None):
    """ Return a factory for an iterator of values dicts that sets the field
    to a random float between a and b included in each input dict.
    """
    def get_rand_float(random=None, **kwargs):
        return random.uniform(a, b)
    return compute(get_rand_float, seed=seed)

def randdatetime(*, base_date=None, relative_before=None, relative_after=None, seed=None):
    """ Return a factory for an iterator of values dicts that sets the field
    to a random datetime between relative_before and relative_after, relatively to
    base_date

    :param base_date (datetime): override the default base date if needed.
    :param relative_after (relativedelta, timedelta): range up which we can go after the
         base date. If not set, defaults to 0, i.e. only in the past of reference.
    :param relative_before (relativedelta, timedelta): range up which we can go before the
         base date. If not set, defaults to 0, i.e. only in the future of reference.
    :return (generator): iterator for random dates inside the defined range
    """
    base_date = base_date or datetime(2020, 1, 1)
    seconds_before = relative_before and ((base_date + relative_before) - base_date).total_seconds() or 0
    seconds_after = relative_after and ((base_date + relative_after) - base_date).total_seconds() or 0

    def get_rand_datetime(random=None, **kwargs):
        return base_date + relativedelta(seconds=random.randint(seconds_before, seconds_after))
    return compute(get_rand_datetime, seed=seed)
>>>>>>> 3f1a31c4
<|MERGE_RESOLUTION|>--- conflicted
+++ resolved
@@ -148,9 +148,6 @@
     """
     def get_rand_int(random=None, **kwargs):
         return random.randint(a, b)
-<<<<<<< HEAD
-    return compute(get_rand_int, seed=seed)
-=======
     return compute(get_rand_int, seed=seed)
 
 def randfloat(a, b, seed=None):
@@ -179,5 +176,4 @@
 
     def get_rand_datetime(random=None, **kwargs):
         return base_date + relativedelta(seconds=random.randint(seconds_before, seconds_after))
-    return compute(get_rand_datetime, seed=seed)
->>>>>>> 3f1a31c4
+    return compute(get_rand_datetime, seed=seed)