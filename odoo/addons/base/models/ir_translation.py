--- conflicted
+++ resolved
@@ -602,13 +602,8 @@
         external_ids = records.get_external_id()  # if no xml_id, empty string
         if callable(field.translate):
             # insert missing translations for each term in src
-<<<<<<< HEAD
             query = """ INSERT INTO ir_translation (lang, type, name, res_id, src, module, state)
-                        SELECT l.code, 'model', %(name)s, %(res_id)s, %(src)s, %(module)s, 'to_translate'
-=======
-            query = """ INSERT INTO ir_translation (lang, type, name, res_id, src, value, module)
-                        SELECT l.code, 'model_terms', %(name)s, %(res_id)s, %(src)s, %(src)s, %(module)s
->>>>>>> 197119a3
+                        SELECT l.code, 'model_terms', %(name)s, %(res_id)s, %(src)s, %(module)s, 'to_translate'
                         FROM res_lang l
                         WHERE l.active AND l.translatable AND NOT EXISTS (
                             SELECT 1 FROM ir_translation
