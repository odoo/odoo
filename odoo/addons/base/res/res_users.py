# -*- coding: utf-8 -*-
# Part of Odoo. See LICENSE file for full copyright and licensing details.
import pytz
import datetime
import itertools
import logging

from collections import defaultdict
from itertools import chain, repeat
from lxml import etree
from lxml.builder import E

from odoo import api, fields, models, tools, SUPERUSER_ID, _
from odoo.exceptions import AccessDenied, AccessError, UserError, ValidationError
from odoo.osv import expression
from odoo.service.db import check_super
<<<<<<< HEAD
from odoo.tools import partition, pycompat
=======
from odoo.tools import partition
from odoo.http import root
>>>>>>> da9baf23

_logger = logging.getLogger(__name__)

# Only users who can modify the user (incl. the user herself) see the real contents of these fields
USER_PRIVATE_FIELDS = ['password']

concat = chain.from_iterable

#
# Functions for manipulating boolean and selection pseudo-fields
#
def name_boolean_group(id):
    return 'in_group_' + str(id)

def name_selection_groups(ids):
    return 'sel_groups_' + '_'.join(str(it) for it in ids)

def is_boolean_group(name):
    return name.startswith('in_group_')

def is_selection_groups(name):
    return name.startswith('sel_groups_')

def is_reified_group(name):
    return is_boolean_group(name) or is_selection_groups(name)

def get_boolean_group(name):
    return int(name[9:])

def get_selection_groups(name):
    return [int(v) for v in name[11:].split('_')]

def parse_m2m(commands):
    "return a list of ids corresponding to a many2many value"
    ids = []
    for command in commands:
        if isinstance(command, (tuple, list)):
            if command[0] in (1, 4):
                ids.append(command[1])
            elif command[0] == 5:
                ids = []
            elif command[0] == 6:
                ids = list(command[2])
        else:
            ids.append(command)
    return ids

#----------------------------------------------------------
# Basic res.groups and res.users
#----------------------------------------------------------

class Groups(models.Model):
    _name = "res.groups"
    _description = "Access Groups"
    _rec_name = 'full_name'
    _order = 'name'

    name = fields.Char(required=True, translate=True)
    users = fields.Many2many('res.users', 'res_groups_users_rel', 'gid', 'uid')
    model_access = fields.One2many('ir.model.access', 'group_id', string='Access Controls', copy=True)
    rule_groups = fields.Many2many('ir.rule', 'rule_group_rel',
        'group_id', 'rule_group_id', string='Rules', domain=[('global', '=', False)])
    menu_access = fields.Many2many('ir.ui.menu', 'ir_ui_menu_group_rel', 'gid', 'menu_id', string='Access Menu')
    view_access = fields.Many2many('ir.ui.view', 'ir_ui_view_group_rel', 'group_id', 'view_id', string='Views')
    comment = fields.Text(translate=True)
    category_id = fields.Many2one('ir.module.category', string='Application', index=True)
    color = fields.Integer(string='Color Index')
    full_name = fields.Char(compute='_compute_full_name', string='Group Name', search='_search_full_name')
    share = fields.Boolean(string='Share Group', help="Group created to set access rights for sharing data with some users.")
    is_portal = fields.Boolean('Portal', help="If checked, this group is usable as a portal.")

    _sql_constraints = [
        ('name_uniq', 'unique (category_id, name)', 'The name of the group must be unique within an application!')
    ]

    @api.depends('category_id.name', 'name')
    def _compute_full_name(self):
        # Important: value must be stored in environment of group, not group1!
        for group, group1 in pycompat.izip(self, self.sudo()):
            if group1.category_id:
                group.full_name = '%s / %s' % (group1.category_id.name, group1.name)
            else:
                group.full_name = group1.name

    def _search_full_name(self, operator, operand):
        lst = True
        if isinstance(operand, bool):
            domains = [[('name', operator, operand)], [('category_id.name', operator, operand)]]
            if operator in expression.NEGATIVE_TERM_OPERATORS == (not operand):
                return expression.AND(domains)
            else:
                return expression.OR(domains)
        if isinstance(operand, pycompat.string_types):
            lst = False
            operand = [operand]
        where = []
        for group in operand:
            values = [v for v in group.split('/') if v]
            group_name = values.pop().strip()
            category_name = values and '/'.join(values).strip() or group_name
            group_domain = [('name', operator, lst and [group_name] or group_name)]
            category_domain = [('category_id.name', operator, lst and [category_name] or category_name)]
            if operator in expression.NEGATIVE_TERM_OPERATORS and not values:
                category_domain = expression.OR([category_domain, [('category_id', '=', False)]])
            if (operator in expression.NEGATIVE_TERM_OPERATORS) == (not values):
                sub_where = expression.AND([group_domain, category_domain])
            else:
                sub_where = expression.OR([group_domain, category_domain])
            if operator in expression.NEGATIVE_TERM_OPERATORS:
                where = expression.AND([where, sub_where])
            else:
                where = expression.OR([where, sub_where])
        return where

    @api.model
    def search(self, args, offset=0, limit=None, order=None, count=False):
        # add explicit ordering if search is sorted on full_name
        if order and order.startswith('full_name'):
            groups = super(Groups, self).search(args)
            groups = groups.sorted('full_name', reverse=order.endswith('DESC'))
            groups = groups[offset:offset+limit] if limit else groups[offset:]
            return len(groups) if count else groups.ids
        return super(Groups, self).search(args, offset=offset, limit=limit, order=order, count=count)

    @api.multi
    def copy(self, default=None):
        self.ensure_one()
        default = dict(default or {}, name=_('%s (copy)') % self.name)
        return super(Groups, self).copy(default)

    @api.multi
    def write(self, vals):
        if 'name' in vals:
            if vals['name'].startswith('-'):
                raise UserError(_('The name of the group can not start with "-"'))
        # invalidate caches before updating groups, since the recomputation of
        # field 'share' depends on method has_group()
        self.env['ir.model.access'].call_cache_clearing_methods()
        self.env['res.users'].has_group.clear_cache(self.env['res.users'])
        return super(Groups, self).write(vals)


class ResUsersLog(models.Model):
    _name = 'res.users.log'
    _order = 'id desc'
    # Currenly only uses the magical fields: create_uid, create_date,
    # for recording logins. To be extended for other uses (chat presence, etc.)


class Users(models.Model):
    """ User class. A res.users record models an OpenERP user and is different
        from an employee.

        res.users class now inherits from res.partner. The partner model is
        used to store the data related to the partner: lang, name, address,
        avatar, ... The user model is now dedicated to technical data.
    """
    _name = "res.users"
    _description = 'Users'
    _inherits = {'res.partner': 'partner_id'}
    _order = 'name, login'
    __uid_cache = defaultdict(dict)             # {dbname: {uid: password}}

    # User can write on a few of his own fields (but not his groups for example)
    SELF_WRITEABLE_FIELDS = ['signature', 'action_id', 'company_id', 'email', 'name', 'image', 'image_medium', 'image_small', 'lang', 'tz']
    # User can read a few of his own fields
    SELF_READABLE_FIELDS = ['signature', 'company_id', 'login', 'email', 'name', 'image', 'image_medium', 'image_small', 'lang', 'tz', 'tz_offset', 'groups_id', 'partner_id', '__last_update', 'action_id']

    def _default_groups(self):
        default_user = self.env.ref('base.default_user', raise_if_not_found=False)
        return (default_user or self.env['res.users']).sudo().groups_id

    def _companies_count(self):
        return self.env['res.company'].sudo().search_count([])

    partner_id = fields.Many2one('res.partner', required=True, ondelete='restrict', auto_join=True,
        string='Related Partner', help='Partner-related data of the user')
    login = fields.Char(required=True, help="Used to log into the system")
    password = fields.Char(default='', invisible=True, copy=False,
        help="Keep empty if you don't want the user to be able to connect on the system.")
    new_password = fields.Char(string='Set Password',
        compute='_compute_password', inverse='_inverse_password',
        help="Specify a value only when creating a user or if you're "\
             "changing the user's password, otherwise leave empty. After "\
             "a change of password, the user has to login again.")
    signature = fields.Html()
    active = fields.Boolean(default=True)
    action_id = fields.Many2one('ir.actions.actions', string='Home Action',
        help="If specified, this action will be opened at log on for this user, in addition to the standard menu.")
    groups_id = fields.Many2many('res.groups', 'res_groups_users_rel', 'uid', 'gid', string='Groups', default=_default_groups)
    log_ids = fields.One2many('res.users.log', 'create_uid', string='User log entries')
    login_date = fields.Datetime(related='log_ids.create_date', string='Latest connection')
    share = fields.Boolean(compute='_compute_share', compute_sudo=True, string='Share User', store=True,
         help="External user with limited access, created only for the purpose of sharing data.")
    companies_count = fields.Integer(compute='_compute_companies_count', string="Number of Companies", default=_companies_count)
    tz_offset = fields.Char(compute='_compute_tz_offset', string='Timezone offset', invisible=True)

    @api.model
    def _get_company(self):
        return self.env.user.company_id

    # Special behavior for this field: res.company.search() will only return the companies
    # available to the current user (should be the user's companies?), when the user_preference
    # context is set.
    company_id = fields.Many2one('res.company', string='Company', required=True, default=_get_company,
        help='The company this user is currently working for.', context={'user_preference': True})
    company_ids = fields.Many2many('res.company', 'res_company_users_rel', 'user_id', 'cid',
        string='Companies', default=_get_company)

    # overridden inherited fields to bypass access rights, in case you have
    # access to the user but not its corresponding partner
    name = fields.Char(related='partner_id.name', inherited=True)
    email = fields.Char(related='partner_id.email', inherited=True)

    _sql_constraints = [
        ('login_key', 'UNIQUE (login)',  'You can not have two users with the same login !')
    ]

    def _compute_password(self):
        for user in self:
            user.password = ''

    def _inverse_password(self):
        for user in self:
            if not user.new_password:
                # Do not update the password if no value is provided, ignore silently.
                # For example web client submits False values for all empty fields.
                continue
            if user == self.env.user:
                # To change their own password, users must use the client-specific change password wizard,
                # so that the new password is immediately used for further RPC requests, otherwise the user
                # will face unexpected 'Access Denied' exceptions.
                raise UserError(_('Please use the change password wizard (in User Preferences or User menu) to change your own password.'))
            else:
                user.password = user.new_password

    @api.depends('groups_id')
    def _compute_share(self):
        for user in self:
            user.share = not user.has_group('base.group_user')

    @api.multi
    def _compute_companies_count(self):
        companies_count = self._companies_count()
        for user in self:
            user.companies_count = companies_count

    @api.depends('tz')
    def _compute_tz_offset(self):
        for user in self:
            user.tz_offset = datetime.datetime.now(pytz.timezone(user.tz or 'GMT')).strftime('%z')

    @api.onchange('login')
    def on_change_login(self):
        if self.login and tools.single_email_re.match(self.login):
            self.email = self.login

    @api.onchange('parent_id')
    def onchange_parent_id(self):
        return self.mapped('partner_id').onchange_parent_id()

    @api.multi
    @api.constrains('company_id', 'company_ids')
    def _check_company(self):
        if any(user.company_ids and user.company_id not in user.company_ids for user in self):
            raise ValidationError(_('The chosen company is not in the allowed companies for this user'))

    @api.multi
    @api.constrains('action_id')
    def _check_action_id(self):
        action_open_website = self.env.ref('base.action_open_website', raise_if_not_found=False)
        if action_open_website and any(user.action_id.id == action_open_website.id for user in self):
            raise ValidationError(_('The "App Switcher" action cannot be selected as home action.'))

    @api.multi
    def read(self, fields=None, load='_classic_read'):
        if fields and self == self.env.user:
            for key in fields:
                if not (key in self.SELF_READABLE_FIELDS or key.startswith('context_')):
                    break
            else:
                # safe fields only, so we read as super-user to bypass access rights
                self = self.sudo()

        result = super(Users, self).read(fields=fields, load=load)

        canwrite = self.env['ir.model.access'].check('res.users', 'write', False)
        if not canwrite:
            for vals in result:
                if vals['id'] != self._uid:
                    for key in USER_PRIVATE_FIELDS:
                        if key in vals:
                            vals[key] = '********'

        return result

    @api.model
    def read_group(self, domain, fields, groupby, offset=0, limit=None, orderby=False, lazy=True):
        groupby_fields = set([groupby] if isinstance(groupby, pycompat.string_types) else groupby)
        if groupby_fields.intersection(USER_PRIVATE_FIELDS):
            raise AccessError(_("Invalid 'group by' parameter"))
        return super(Users, self).read_group(domain, fields, groupby, offset=offset, limit=limit, orderby=orderby, lazy=lazy)

    @api.model
    def _search(self, args, offset=0, limit=None, order=None, count=False, access_rights_uid=None):
        if self._uid != SUPERUSER_ID and args:
            domain_fields = {term[0] for term in args if isinstance(term, (tuple, list))}
            if domain_fields.intersection(USER_PRIVATE_FIELDS):
                raise AccessError(_('Invalid search criterion'))
        return super(Users, self)._search(args, offset=offset, limit=limit, order=order, count=count,
                                          access_rights_uid=access_rights_uid)

    @api.model
    def create(self, vals):
        user = super(Users, self).create(vals)
        user.partner_id.active = user.active
        if user.partner_id.company_id:
            user.partner_id.write({'company_id': user.company_id.id})
        return user

    @api.multi
    def write(self, values):
        if values.get('active') == False:
            for user in self:
                if user.id == SUPERUSER_ID:
                    raise UserError(_("You cannot deactivate the admin user."))
                elif user.id == self._uid:
                    raise UserError(_("You cannot deactivate the user you're currently logged in as."))

        if self == self.env.user:
            for key in list(values):
                if not (key in self.SELF_WRITEABLE_FIELDS or key.startswith('context_')):
                    break
            else:
                if 'company_id' in values:
                    if values['company_id'] not in self.env.user.company_ids.ids:
                        del values['company_id']
                # safe fields only, so we write as super-user to bypass access rights
                self = self.sudo()

        res = super(Users, self).write(values)
        if 'company_id' in values:
            for user in self:
                # if partner is global we keep it that way
                if user.partner_id.company_id and user.partner_id.company_id.id != values['company_id']:
                    user.partner_id.write({'company_id': user.company_id.id})
            # clear default ir values when company changes
            self.env['ir.default'].clear_caches()

        # clear caches linked to the users
        if 'groups_id' in values:
            self.env['ir.model.access'].call_cache_clearing_methods()
            self.env['ir.rule'].clear_caches()
            self.has_group.clear_cache(self)
        if any(key.startswith('context_') or key in ('lang', 'tz') for key in values):
            self.context_get.clear_cache(self)
        if any(key in values for key in ['active'] + USER_PRIVATE_FIELDS):
            # force deletion of all sessions for these users
            root.session_store.delete_sessions_for_uids(self.ids)
            db = self._cr.dbname
            for id in self.ids:
                self.__uid_cache[db].pop(id, None)

        return res

    @api.multi
    def unlink(self):
        if SUPERUSER_ID in self.ids:
            raise UserError(_('You can not remove the admin user as it is used internally for resources created by Odoo (updates, module installation, ...)'))
        db = self._cr.dbname
        for id in self.ids:
            self.__uid_cache[db].pop(id, None)
        res = super(Users, self).unlink()
        # force deletion of all sessions for these users
        root.session_store.delete_sessions_for_uids(self.ids)
        return res

    @api.model
    def name_search(self, name='', args=None, operator='ilike', limit=100):
        if args is None:
            args = []
        users = self.browse()
        if name and operator in ['=', 'ilike']:
            users = self.search([('login', '=', name)] + args, limit=limit)
        if not users:
            users = self.search([('name', operator, name)] + args, limit=limit)
        return users.name_get()

    @api.multi
    def copy(self, default=None):
        self.ensure_one()
        default = dict(default or {})
        if ('name' not in default) and ('partner_id' not in default):
            default['name'] = _("%s (copy)") % self.name
        if 'login' not in default:
            default['login'] = _("%s (copy)") % self.login
        return super(Users, self).copy(default)

    @api.model
    @tools.ormcache('self._uid')
    def context_get(self):
        user = self.env.user
        result = {}
        for k in self._fields:
            if k.startswith('context_'):
                context_key = k[8:]
            elif k in ['lang', 'tz']:
                context_key = k
            else:
                context_key = False
            if context_key:
                res = getattr(user, k) or False
                if isinstance(res, models.BaseModel):
                    res = res.id
                result[context_key] = res or False
        return result

    @api.model
    @api.returns('ir.actions.act_window', lambda record: record.id)
    def action_get(self):
        return self.sudo().env.ref('base.action_res_users_my')

    def check_super(self, passwd):
        return check_super(passwd)

    @api.model
    def check_credentials(self, password):
        """ Override this method to plug additional authentication methods"""
        user = self.sudo().search([('id', '=', self._uid), ('password', '=', password)])
        if not user:
            raise AccessDenied()

    @api.model
    def _update_last_login(self):
        # only create new records to avoid any side-effect on concurrent transactions
        # extra records will be deleted by the periodical garbage collection
        self.env['res.users.log'].create({}) # populated by defaults

    @classmethod
    def _login(cls, db, login, password):
        if not password:
            return False
        user_id = False
        try:
            with cls.pool.cursor() as cr:
                self = api.Environment(cr, SUPERUSER_ID, {})[cls._name]
                user = self.search([('login', '=', login)])
                if user:
                    user_id = user.id
                    user.sudo(user_id).check_credentials(password)
                    user.sudo(user_id)._update_last_login()
        except AccessDenied:
            _logger.info("Login failed for db:%s login:%s", db, login)
            user_id = False
        return user_id

    @classmethod
    def authenticate(cls, db, login, password, user_agent_env):
        """Verifies and returns the user ID corresponding to the given
          ``login`` and ``password`` combination, or False if there was
          no matching user.
           :param str db: the database on which user is trying to authenticate
           :param str login: username
           :param str password: user password
           :param dict user_agent_env: environment dictionary describing any
               relevant environment attributes
        """
        uid = cls._login(db, login, password)
        if uid == SUPERUSER_ID:
            # Successfully logged in as admin!
            # Attempt to guess the web base url...
            if user_agent_env and user_agent_env.get('base_location'):
                try:
                    with cls.pool.cursor() as cr:
                        base = user_agent_env['base_location']
                        ICP = api.Environment(cr, uid, {})['ir.config_parameter']
                        if not ICP.get_param('web.base.url.freeze'):
                            ICP.set_param('web.base.url', base)
                except Exception:
                    _logger.exception("Failed to update web.base.url configuration parameter")
        return uid

    @classmethod
    def check(cls, db, uid, passwd):
        """Verifies that the given (uid, password) is authorized for the database ``db`` and
           raise an exception if it is not."""
        if not passwd:
            # empty passwords disallowed for obvious security reasons
            raise AccessDenied()
        db = cls.pool.db_name
        if cls.__uid_cache[db].get(uid) == passwd:
            return
        cr = cls.pool.cursor()
        try:
            self = api.Environment(cr, uid, {})[cls._name]
            self.check_credentials(passwd)
            cls.__uid_cache[db][uid] = passwd
        finally:
            cr.close()

    @api.model
    def change_password(self, old_passwd, new_passwd):
        """Change current user password. Old password must be provided explicitly
        to prevent hijacking an existing user session, or for cases where the cleartext
        password is not used to authenticate requests.

        :return: True
        :raise: odoo.exceptions.AccessDenied when old password is wrong
        :raise: odoo.exceptions.UserError when new password is not set or empty
        """
        self.check(self._cr.dbname, self._uid, old_passwd)
        if new_passwd:
            # use self.env.user here, because it has uid=SUPERUSER_ID
            return self.env.user.write({'password': new_passwd})
        raise UserError(_("Setting empty passwords is not allowed for security reasons!"))

    @api.multi
    def preference_save(self):
        return {
            'type': 'ir.actions.client',
            'tag': 'reload_context',
        }

    @api.multi
    def preference_change_password(self):
        return {
            'type': 'ir.actions.client',
            'tag': 'change_password',
            'target': 'new',
        }

    @api.model
    def has_group(self, group_ext_id):
        # use singleton's id if called on a non-empty recordset, otherwise
        # context uid
        uid = self.id or self._uid
        return self.sudo(user=uid)._has_group(group_ext_id)

    @api.model
    @tools.ormcache('self._uid', 'group_ext_id')
    def _has_group(self, group_ext_id):
        """Checks whether user belongs to given group.

        :param str group_ext_id: external ID (XML ID) of the group.
           Must be provided in fully-qualified form (``module.ext_id``), as there
           is no implicit module to use..
        :return: True if the current user is a member of the group with the
           given external ID (XML ID), else False.
        """
        assert group_ext_id and '.' in group_ext_id, "External ID must be fully qualified"
        module, ext_id = group_ext_id.split('.')
        self._cr.execute("""SELECT 1 FROM res_groups_users_rel WHERE uid=%s AND gid IN
                            (SELECT res_id FROM ir_model_data WHERE module=%s AND name=%s)""",
                         (self._uid, module, ext_id))
        return bool(self._cr.fetchone())
    # for a few places explicitly clearing the has_group cache
    has_group.clear_cache = _has_group.clear_cache

    @api.multi
    def _is_public(self):
        self.ensure_one()
        return self.has_group('base.group_public')

    @api.multi
    def _is_system(self):
        self.ensure_one()
        return self.has_group('base.group_system')

    @api.multi
    def _is_admin(self):
        self.ensure_one()
        return self._is_superuser() or self.has_group('base.group_erp_manager')

    @api.multi
    def _is_superuser(self):
        self.ensure_one()
        return self.id == SUPERUSER_ID

    @api.model
    def get_company_currency_id(self):
        return self.env.user.company_id.currency_id.id

#
# Implied groups
#
# Extension of res.groups and res.users with a relation for "implied" or
# "inherited" groups.  Once a user belongs to a group, it automatically belongs
# to the implied groups (transitively).
#

class GroupsImplied(models.Model):
    _inherit = 'res.groups'

    implied_ids = fields.Many2many('res.groups', 'res_groups_implied_rel', 'gid', 'hid',
        string='Inherits', help='Users of this group automatically inherit those groups')
    trans_implied_ids = fields.Many2many('res.groups', string='Transitively inherits',
        compute='_compute_trans_implied')

    @api.depends('implied_ids.trans_implied_ids')
    def _compute_trans_implied(self):
        # Compute the transitive closure recursively. Note that the performance
        # is good, because the record cache behaves as a memo (the field is
        # never computed twice on a given group.)
        for g in self:
            g.trans_implied_ids = g.implied_ids | g.mapped('implied_ids.trans_implied_ids')

    @api.model
    def create(self, values):
        user_ids = values.pop('users', None)
        group = super(GroupsImplied, self).create(values)
        if user_ids:
            # delegate addition of users to add implied groups
            group.write({'users': user_ids})
        return group

    @api.multi
    def write(self, values):
        res = super(GroupsImplied, self).write(values)
        if values.get('users') or values.get('implied_ids'):
            # add all implied groups (to all users of each group)
            for group in self:
                vals = {'users': list(pycompat.izip(repeat(4), group.with_context(active_test=False).users.ids))}
                super(GroupsImplied, group.trans_implied_ids).write(vals)
        return res


class UsersImplied(models.Model):
    _inherit = 'res.users'

    @api.model
    def create(self, values):
        if 'groups_id' in values:
            # complete 'groups_id' with implied groups
            user = self.new(values)
            gs = user.groups_id | user.groups_id.mapped('trans_implied_ids')
            values['groups_id'] = type(self).groups_id.convert_to_write(gs, user.groups_id)
        return super(UsersImplied, self).create(values)

    @api.multi
    def write(self, values):
        res = super(UsersImplied, self).write(values)
        if values.get('groups_id'):
            # add implied groups for all users
            for user in self.with_context({}):
                gs = set(concat(g.trans_implied_ids for g in user.groups_id))
                vals = {'groups_id': [(4, g.id) for g in gs]}
                super(UsersImplied, self).write(vals)
        return res

#
# Virtual checkbox and selection for res.user form view
#
# Extension of res.groups and res.users for the special groups view in the users
# form.  This extension presents groups with selection and boolean widgets:
# - Groups are shown by application, with boolean and/or selection fields.
#   Selection fields typically defines a role "Name" for the given application.
# - Uncategorized groups are presented as boolean fields and grouped in a
#   section "Others".
#
# The user form view is modified by an inherited view (base.user_groups_view);
# the inherited view replaces the field 'groups_id' by a set of reified group
# fields (boolean or selection fields).  The arch of that view is regenerated
# each time groups are changed.
#
# Naming conventions for reified groups fields:
# - boolean field 'in_group_ID' is True iff
#       ID is in 'groups_id'
# - selection field 'sel_groups_ID1_..._IDk' is ID iff
#       ID is in 'groups_id' and ID is maximal in the set {ID1, ..., IDk}
#

class GroupsView(models.Model):
    _inherit = 'res.groups'

    @api.model
    def create(self, values):
        user = super(GroupsView, self).create(values)
        self._update_user_groups_view()
        # actions.get_bindings() depends on action records
        self.env['ir.actions.actions'].clear_caches()
        return user

    @api.multi
    def write(self, values):
        res = super(GroupsView, self).write(values)
        self._update_user_groups_view()
        # actions.get_bindings() depends on action records
        self.env['ir.actions.actions'].clear_caches()
        return res

    @api.multi
    def unlink(self):
        res = super(GroupsView, self).unlink()
        self._update_user_groups_view()
        # actions.get_bindings() depends on action records
        self.env['ir.actions.actions'].clear_caches()
        return res

    @api.model
    def _update_user_groups_view(self):
        """ Modify the view with xmlid ``base.user_groups_view``, which inherits
            the user form view, and introduces the reified group fields.
        """
        if self._context.get('install_mode'):
            # use installation/admin language for translatable names in the view
            user_context = self.env['res.users'].context_get()
            self = self.with_context(**user_context)

        # We have to try-catch this, because at first init the view does not
        # exist but we are already creating some basic groups.
        view = self.env.ref('base.user_groups_view', raise_if_not_found=False)
        if view and view.exists() and view._name == 'ir.ui.view':
            group_no_one = view.env.ref('base.group_no_one')
            xml1, xml2 = [], []
            xml1.append(E.separator(string=_('Application Accesses'), colspan="2"))
            for app, kind, gs in self.get_groups_by_application():
                # hide groups in categories 'Hidden' and 'Extra' (except for group_no_one)
                attrs = {}
                if app.xml_id in ('base.module_category_hidden', 'base.module_category_extra', 'base.module_category_usability'):
                    attrs['groups'] = 'base.group_no_one'

                if kind == 'selection':
                    # application name with a selection field
                    field_name = name_selection_groups(gs.ids)
                    xml1.append(E.field(name=field_name, **attrs))
                    xml1.append(E.newline())
                else:
                    # application separator with boolean fields
                    app_name = app.name or _('Other')
                    xml2.append(E.separator(string=app_name, colspan="4", **attrs))
                    for g in gs:
                        field_name = name_boolean_group(g.id)
                        if g == group_no_one:
                            # make the group_no_one invisible in the form view
                            xml2.append(E.field(name=field_name, invisible="1", **attrs))
                        else:
                            xml2.append(E.field(name=field_name, **attrs))

            xml2.append({'class': "o_label_nowrap"})
            xml = E.field(E.group(*(xml1), col="2"), E.group(*(xml2), col="4"), name="groups_id", position="replace")
            xml.addprevious(etree.Comment("GENERATED AUTOMATICALLY BY GROUPS"))
            xml_content = etree.tostring(xml, pretty_print=True, encoding="unicode")
            view.with_context(lang=None).write({'arch': xml_content, 'arch_fs': False})

    def get_application_groups(self, domain):
        """ Return the non-share groups that satisfy ``domain``. """
        return self.search(domain + [('share', '=', False)])

    @api.model
    def get_groups_by_application(self):
        """ Return all groups classified by application (module category), as a list::

                [(app, kind, groups), ...],

            where ``app`` and ``groups`` are recordsets, and ``kind`` is either
            ``'boolean'`` or ``'selection'``. Applications are given in sequence
            order.  If ``kind`` is ``'selection'``, ``groups`` are given in
            reverse implication order.
        """
        def linearize(app, gs):
            # determine sequence order: a group appears after its implied groups
            order = {g: len(g.trans_implied_ids & gs) for g in gs}
            # check whether order is total, i.e., sequence orders are distinct
            if len(set(order.values())) == len(gs):
                return (app, 'selection', gs.sorted(key=order.get))
            else:
                return (app, 'boolean', gs)

        # classify all groups by application
        by_app, others = defaultdict(self.browse), self.browse()
        for g in self.get_application_groups([]):
            if g.category_id:
                by_app[g.category_id] += g
            else:
                others += g
        # build the result
        res = []
        for app, gs in sorted(by_app.items(), key=lambda it: it[0].sequence or 0):
            res.append(linearize(app, gs))
        if others:
            res.append((self.env['ir.module.category'], 'boolean', others))
        return res


class UsersView(models.Model):
    _inherit = 'res.users'

    @api.model
    def create(self, values):
        values = self._remove_reified_groups(values)
        user = super(UsersView, self).create(values)
        group_multi_company = self.env.ref('base.group_multi_company', False)
        if group_multi_company and 'company_ids' in values:
            if len(user.company_ids) <= 1 and user.id in group_multi_company.users.ids:
                group_multi_company.write({'users': [(3, user.id)]})
            elif len(user.company_ids) > 1 and user.id not in group_multi_company.users.ids:
                group_multi_company.write({'users': [(4, user.id)]})
        return user

    @api.multi
    def write(self, values):
        values = self._remove_reified_groups(values)
        res = super(UsersView, self).write(values)
        group_multi_company = self.env.ref('base.group_multi_company', False)
        if group_multi_company and 'company_ids' in values:
            for user in self:
                if len(user.company_ids) <= 1 and user.id in group_multi_company.users.ids:
                    group_multi_company.write({'users': [(3, user.id)]})
                elif len(user.company_ids) > 1 and user.id not in group_multi_company.users.ids:
                    group_multi_company.write({'users': [(4, user.id)]})
        return res

    def _remove_reified_groups(self, values):
        """ return `values` without reified group fields """
        add, rem = [], []
        values1 = {}

        for key, val in values.items():
            if is_boolean_group(key):
                (add if val else rem).append(get_boolean_group(key))
            elif is_selection_groups(key):
                rem += get_selection_groups(key)
                if val:
                    add.append(val)
            else:
                values1[key] = val

        if 'groups_id' not in values and (add or rem):
            # remove group ids in `rem` and add group ids in `add`
            values1['groups_id'] = list(itertools.chain(
                pycompat.izip(repeat(3), rem),
                pycompat.izip(repeat(4), add)
            ))

        return values1

    @api.model
    def default_get(self, fields):
        group_fields, fields = partition(is_reified_group, fields)
        fields1 = (fields + ['groups_id']) if group_fields else fields
        values = super(UsersView, self).default_get(fields1)
        self._add_reified_groups(group_fields, values)
        return values

    @api.multi
    def read(self, fields=None, load='_classic_read'):
        # determine whether reified groups fields are required, and which ones
        fields1 = fields or list(self.fields_get())
        group_fields, other_fields = partition(is_reified_group, fields1)

        # read regular fields (other_fields); add 'groups_id' if necessary
        drop_groups_id = False
        if group_fields and fields:
            if 'groups_id' not in other_fields:
                other_fields.append('groups_id')
                drop_groups_id = True
        else:
            other_fields = fields

        res = super(UsersView, self).read(other_fields, load=load)

        # post-process result to add reified group fields
        if group_fields:
            for values in res:
                self._add_reified_groups(group_fields, values)
                if drop_groups_id:
                    values.pop('groups_id', None)
        return res

    def _add_reified_groups(self, fields, values):
        """ add the given reified group fields into `values` """
        gids = set(parse_m2m(values.get('groups_id') or []))
        for f in fields:
            if is_boolean_group(f):
                values[f] = get_boolean_group(f) in gids
            elif is_selection_groups(f):
                selected = [gid for gid in get_selection_groups(f) if gid in gids]
                values[f] = selected and selected[-1] or False

    @api.model
    def fields_get(self, allfields=None, attributes=None):
        res = super(UsersView, self).fields_get(allfields, attributes=attributes)
        # add reified groups fields
        for app, kind, gs in self.env['res.groups'].sudo().get_groups_by_application():
            if kind == 'selection':
                # selection group field
                tips = ['%s: %s' % (g.name, g.comment) for g in gs if g.comment]
                res[name_selection_groups(gs.ids)] = {
                    'type': 'selection',
                    'string': app.name or _('Other'),
                    'selection': [(False, '')] + [(g.id, g.name) for g in gs],
                    'help': '\n'.join(tips),
                    'exportable': False,
                    'selectable': False,
                }
            else:
                # boolean group fields
                for g in gs:
                    res[name_boolean_group(g.id)] = {
                        'type': 'boolean',
                        'string': g.name,
                        'help': g.comment,
                        'exportable': False,
                        'selectable': False,
                    }
        return res

#----------------------------------------------------------
# change password wizard
#----------------------------------------------------------

class ChangePasswordWizard(models.TransientModel):
    """ A wizard to manage the change of users' passwords. """
    _name = "change.password.wizard"
    _description = "Change Password Wizard"

    def _default_user_ids(self):
        user_ids = self._context.get('active_model') == 'res.users' and self._context.get('active_ids') or []
        return [
            (0, 0, {'user_id': user.id, 'user_login': user.login})
            for user in self.env['res.users'].browse(user_ids)
        ]

    user_ids = fields.One2many('change.password.user', 'wizard_id', string='Users', default=_default_user_ids)

    @api.multi
    def change_password_button(self):
        self.ensure_one()
        self.user_ids.change_password_button()
        if self.env.user in self.mapped('user_ids.user_id'):
            return {'type': 'ir.actions.client', 'tag': 'reload'}
        return {'type': 'ir.actions.act_window_close'}


class ChangePasswordUser(models.TransientModel):
    """ A model to configure users in the change password wizard. """
    _name = 'change.password.user'
    _description = 'Change Password Wizard User'

    wizard_id = fields.Many2one('change.password.wizard', string='Wizard', required=True)
    user_id = fields.Many2one('res.users', string='User', required=True, ondelete='cascade')
    user_login = fields.Char(string='User Login', readonly=True)
    new_passwd = fields.Char(string='New Password', default='')

    @api.multi
    def change_password_button(self):
        for line in self:
            if not line.new_passwd:
                raise UserError(_("Before clicking on 'Change Password', you have to write a new password."))
            line.user_id.write({'password': line.new_passwd})
        # don't keep temporary passwords in the database longer than necessary
        self.write({'new_passwd': False})<|MERGE_RESOLUTION|>--- conflicted
+++ resolved
@@ -14,12 +14,8 @@
 from odoo.exceptions import AccessDenied, AccessError, UserError, ValidationError
 from odoo.osv import expression
 from odoo.service.db import check_super
-<<<<<<< HEAD
 from odoo.tools import partition, pycompat
-=======
-from odoo.tools import partition
 from odoo.http import root
->>>>>>> da9baf23
 
 _logger = logging.getLogger(__name__)
 
