# -*- coding: utf-8 -*-
# Part of Odoo. See LICENSE file for full copyright and licensing details.

import json
import logging
import math
import re
import time

try:
    from num2words import num2words
except ImportError:
    logging.getLogger(__name__).warning("The num2words python library is not installed, l10n_mx_edi features won't be fully available.")
    num2words = None

from odoo import api, fields, models, tools, _

CURRENCY_DISPLAY_PATTERN = re.compile(r'(\w+)\s*(?:\((.*)\))?')


class Currency(models.Model):
    _name = "res.currency"
    _description = "Currency"
    _order = "name"

    # Note: 'code' column was removed as of v6.0, the 'name' should now hold the ISO code.
    name = fields.Char(string='Currency', size=3, required=True, help="Currency Code (ISO 4217)")
    symbol = fields.Char(help="Currency sign, to be used when printing amounts.", required=True)
    rate = fields.Float(compute='_compute_current_rate', string='Current Rate', digits=(12, 6),
                        help='The rate of the currency to the currency of rate 1.')
    rate_ids = fields.One2many('res.currency.rate', 'currency_id', string='Rates')
    rounding = fields.Float(string='Rounding Factor', digits=(12, 6), default=0.01)
    decimal_places = fields.Integer(compute='_compute_decimal_places')
    active = fields.Boolean(default=True)
    position = fields.Selection([('after', 'After Amount'), ('before', 'Before Amount')], default='after',
        string='Symbol Position', help="Determines where the currency symbol should be placed after or before the amount.")
    date = fields.Date(compute='_compute_date')
    currency_unit_label = fields.Char(string="Currency Unit", help="Currency Unit Name")
    currency_subunit_label = fields.Char(string="Currency Subunit", help="Currency Subunit Name")

    _sql_constraints = [
        ('unique_name', 'unique (name)', 'The currency code must be unique!'),
        ('rounding_gt_zero', 'CHECK (rounding>0)', 'The rounding factor must be greater than 0!')
    ]

    @api.multi
    @api.depends('rate_ids.rate')
    def _compute_current_rate(self):
        date = self._context.get('date') or fields.Date.today()
        company_id = self._context.get('company_id') or self.env['res.users']._get_company().id
        # the subquery selects the last rate before 'date' for the given currency/company
        query = """SELECT c.id, (SELECT r.rate FROM res_currency_rate r
                                  WHERE r.currency_id = c.id AND r.name <= %s
                                    AND (r.company_id IS NULL OR r.company_id = %s)
                               ORDER BY r.company_id, r.name DESC
                                  LIMIT 1) AS rate
                   FROM res_currency c
                   WHERE c.id IN %s"""
        self._cr.execute(query, (date, company_id, tuple(self.ids)))
        currency_rates = dict(self._cr.fetchall())
        for currency in self:
            currency.rate = currency_rates.get(currency.id) or 1.0

    @api.multi
    @api.depends('rounding')
    def _compute_decimal_places(self):
        for currency in self:
            if 0 < currency.rounding < 1:
                currency.decimal_places = int(math.ceil(math.log10(1/currency.rounding)))
            else:
                currency.decimal_places = 0

    @api.multi
    @api.depends('rate_ids.name')
    def _compute_date(self):
        for currency in self:
            currency.date = currency.rate_ids[:1].name

    @api.model
    def name_search(self, name='', args=None, operator='ilike', limit=100):
        results = super(Currency, self).name_search(name, args, operator=operator, limit=limit)
        if not results:
            name_match = CURRENCY_DISPLAY_PATTERN.match(name)
            if name_match:
                results = super(Currency, self).name_search(name_match.group(1), args, operator=operator, limit=limit)
        return results

    @api.multi
    def name_get(self):
        return [(currency.id, tools.ustr(currency.name)) for currency in self]

    @api.multi
    def amount_to_text(self, amount):
        self.ensure_one()
        def _num2words(number, lang):
            try:
                return num2words(number, lang=lang).title()
            except NotImplementedError:
                return num2words(number, lang='en').title()

        if num2words is None:
            logging.getLogger(__name__).warning("The library 'num2words' is missing, cannot render textual amounts.")
            return ""

        formatted = "%.{0}f".format(self.decimal_places) % amount
        parts = formatted.partition('.')
        integer_value = int(parts[0])
        fractional_value = int(parts[2] or 0)

        lang_code = self.env.context.get('lang') or self.env.user.lang
        lang = self.env['res.lang'].search([('code', '=', lang_code)])
        amount_words = tools.ustr('{amt_value} {amt_word}').format(
                        amt_value=_num2words(integer_value, lang=lang.iso_code),
                        amt_word=self.currency_unit_label,
                        )
        if not self.is_zero(amount - integer_value):
            amount_words += ' ' + _('and') + tools.ustr(' {amt_value} {amt_word}').format(
                        amt_value=_num2words(fractional_value, lang=lang.iso_code),
                        amt_word=self.currency_subunit_label,
                        )
        return amount_words

    @api.multi
    def round(self, amount):
        """Return ``amount`` rounded  according to ``self``'s rounding rules.

           :param float amount: the amount to round
           :return: rounded float
        """
        # TODO: Need to check why it calls round() from sale.py, _amount_all() with *No* ID after below commits,
        # https://github.com/odoo/odoo/commit/36ee1ad813204dcb91e9f5f20d746dff6f080ac2
        # https://github.com/odoo/odoo/commit/0b6058c585d7d9a57bd7581b8211f20fca3ec3f7
        # Removing self.ensure_one() will make few test cases to break of modules event_sale, sale_mrp and stock_dropshipping.
        #self.ensure_one()
        return tools.float_round(amount, precision_rounding=self.rounding)

    @api.multi
    def compare_amounts(self, amount1, amount2):
        """Compare ``amount1`` and ``amount2`` after rounding them according to the
           given currency's precision..
           An amount is considered lower/greater than another amount if their rounded
           value is different. This is not the same as having a non-zero difference!

           For example 1.432 and 1.431 are equal at 2 digits precision,
           so this method would return 0.
           However 0.006 and 0.002 are considered different (returns 1) because
           they respectively round to 0.01 and 0.0, even though
           0.006-0.002 = 0.004 which would be considered zero at 2 digits precision.

           :param float amount1: first amount to compare
           :param float amount2: second amount to compare
           :return: (resp.) -1, 0 or 1, if ``amount1`` is (resp.) lower than,
                    equal to, or greater than ``amount2``, according to
                    ``currency``'s rounding.

           With the new API, call it like: ``currency.compare_amounts(amount1, amount2)``.
        """
        return tools.float_compare(amount1, amount2, precision_rounding=self.rounding)

    @api.multi
    def is_zero(self, amount):
        """Returns true if ``amount`` is small enough to be treated as
           zero according to current currency's rounding rules.
           Warning: ``is_zero(amount1-amount2)`` is not always equivalent to
           ``compare_amounts(amount1,amount2) == 0``, as the former will round after
           computing the difference, while the latter will round before, giving
           different results for e.g. 0.006 and 0.002 at 2 digits precision.

           :param float amount: amount to compare with currency's zero

           With the new API, call it like: ``currency.is_zero(amount)``.
        """
        return tools.float_is_zero(amount, precision_rounding=self.rounding)

    @api.model
    def _get_conversion_rate(self, from_currency, to_currency):
        from_currency = from_currency.with_env(self.env)
        to_currency = to_currency.with_env(self.env)
        return to_currency.rate / from_currency.rate

    @api.model
    def _compute(self, from_currency, to_currency, from_amount, round=True):
        if (to_currency == from_currency):
            amount = to_currency.round(from_amount) if round else from_amount
        else:
            rate = self._get_conversion_rate(from_currency, to_currency)
            amount = to_currency.round(from_amount * rate) if round else from_amount * rate
        return amount

    @api.multi
    def compute(self, from_amount, to_currency, round=True):
        """ Convert `from_amount` from currency `self` to `to_currency`. """
        self, to_currency = self or to_currency, to_currency or self
        assert self, "compute from unknown currency"
        assert to_currency, "compute to unknown currency"
        # apply conversion rate
        if self == to_currency:
            to_amount = from_amount
        else:
            to_amount = from_amount * self._get_conversion_rate(self, to_currency)
        # apply rounding
        return to_currency.round(to_amount) if round else to_amount

    def _select_companies_rates(self):
        return """
            SELECT
                r.currency_id,
                COALESCE(r.company_id, c.id) as company_id,
                r.rate,
                r.name AS date_start,
                (SELECT name FROM res_currency_rate r2
                 WHERE r2.name > r.name AND
                       r2.currency_id = r.currency_id AND
                       (r2.company_id is null or r2.company_id = c.id)
                 ORDER BY r2.name ASC
                 LIMIT 1) AS date_end
            FROM res_currency_rate r
            JOIN res_company c ON (r.company_id is null or r.company_id = c.id)
        """


class CurrencyRate(models.Model):
    _name = "res.currency.rate"
    _description = "Currency Rate"
    _order = "name desc"

<<<<<<< HEAD
    name = fields.Date(string='Date', required=True, index=True,
                           default=lambda self: fields.Date.today())
    rate = fields.Float(digits=(12, 6), help='The rate of the currency to the currency of rate 1')
=======
    name = fields.Datetime(string='Date', required=True, index=True,
                           default=lambda self: fields.Date.today() + ' 00:00:00')
    rate = fields.Float(digits=(12, 6), default=1.0, help='The rate of the currency to the currency of rate 1')
>>>>>>> c6353942
    currency_id = fields.Many2one('res.currency', string='Currency', readonly=True)
    company_id = fields.Many2one('res.company', string='Company',
                                 default=lambda self: self.env.user.company_id)

    _sql_constraints = [
        ('unique_name_per_day', 'unique (name,currency_id,company_id)', 'Only one currency rate per day allowed!'),
    ]

    @api.model
    def name_search(self, name, args=None, operator='ilike', limit=80):
        if operator in ['=', '!=']:
            try:
                date_format = '%Y-%m-%d'
                if self._context.get('lang'):
                    langs = self.env['res.lang'].search([('code', '=', self._context['lang'])])
                    if langs:
                        date_format = langs.date_format
                name = time.strftime('%Y-%m-%d', time.strptime(name, date_format))
            except ValueError:
                try:
                    args.append(('rate', operator, float(name)))
                except ValueError:
                    return []
                name = ''
                operator = 'ilike'
        return super(CurrencyRate, self).name_search(name, args=args, operator=operator, limit=limit)<|MERGE_RESOLUTION|>--- conflicted
+++ resolved
@@ -224,15 +224,9 @@
     _description = "Currency Rate"
     _order = "name desc"
 
-<<<<<<< HEAD
     name = fields.Date(string='Date', required=True, index=True,
                            default=lambda self: fields.Date.today())
-    rate = fields.Float(digits=(12, 6), help='The rate of the currency to the currency of rate 1')
-=======
-    name = fields.Datetime(string='Date', required=True, index=True,
-                           default=lambda self: fields.Date.today() + ' 00:00:00')
     rate = fields.Float(digits=(12, 6), default=1.0, help='The rate of the currency to the currency of rate 1')
->>>>>>> c6353942
     currency_id = fields.Many2one('res.currency', string='Currency', readonly=True)
     company_id = fields.Many2one('res.company', string='Company',
                                  default=lambda self: self.env.user.company_id)
