--- conflicted
+++ resolved
@@ -17,12 +17,8 @@
     name = fields.Char(required=True)
     color = fields.Integer('Color Index')
     parent = fields.Many2one('test_new_api.category', ondelete='cascade')
-<<<<<<< HEAD
-    parent_path = fields.Char(index=True, unaccent=False)
-=======
     parent_path = fields.Char(index=True)
     depth = fields.Integer(compute="_compute_depth")
->>>>>>> 4d11cb0e
     root_categ = fields.Many2one(_name, compute='_compute_root_categ')
     display_name = fields.Char(compute='_compute_display_name', recursive=True,
                                inverse='_inverse_display_name')
