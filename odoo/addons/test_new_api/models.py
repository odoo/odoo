# -*- coding: utf-8 -*-
# Part of Odoo. See LICENSE file for full copyright and licensing details.

import datetime

from odoo import models, fields, api, _
from odoo.exceptions import AccessError, ValidationError


class Category(models.Model):
    _name = 'test_new_api.category'

    name = fields.Char(required=True)
    color = fields.Integer('Color Index')
    parent = fields.Many2one('test_new_api.category')
    root_categ = fields.Many2one(_name, compute='_compute_root_categ')
    display_name = fields.Char(compute='_compute_display_name', inverse='_inverse_display_name')
    dummy = fields.Char(store=False)
    discussions = fields.Many2many('test_new_api.discussion', 'test_new_api_discussion_category',
                                   'category', 'discussion')

    @api.one
    @api.depends('name', 'parent.display_name')     # this definition is recursive
    def _compute_display_name(self):
        if self.parent:
            self.display_name = self.parent.display_name + ' / ' + self.name
        else:
            self.display_name = self.name

    @api.depends('parent')
    def _compute_root_categ(self):
        for cat in self:
            current = cat
            while current.parent:
                current = current.parent
            cat.root_categ = current

    @api.one
    def _inverse_display_name(self):
        names = self.display_name.split('/')
        # determine sequence of categories
        categories = []
        for name in names[:-1]:
            category = self.search([('name', 'ilike', name.strip())])
            categories.append(category[0])
        categories.append(self)
        # assign parents following sequence
        for parent, child in zip(categories, categories[1:]):
            if parent and child:
                child.parent = parent
        # assign name of last category, and reassign display_name (to normalize it)
        self.name = names[-1].strip()

    @api.multi
    def read(self, fields=None, load='_classic_read'):
        if self.search_count([('id', 'in', self._ids), ('name', '=', 'NOACCESS')]):
            raise AccessError('Sorry')
        return super(Category, self).read(fields=fields, load=load)


class Discussion(models.Model):
    _name = 'test_new_api.discussion'

    name = fields.Char(string='Title', required=True,
        help="General description of what this discussion is about.")
    moderator = fields.Many2one('res.users')
    categories = fields.Many2many('test_new_api.category',
        'test_new_api_discussion_category', 'discussion', 'category')
    participants = fields.Many2many('res.users')
    messages = fields.One2many('test_new_api.message', 'discussion')
    message_concat = fields.Text(string='Message concatenate')
    important_messages = fields.One2many('test_new_api.message', 'discussion',
                                         domain=[('important', '=', True)])
    very_important_messages = fields.One2many(
        'test_new_api.message', 'discussion',
        domain=lambda self: self._domain_very_important())
    emails = fields.One2many('test_new_api.emailmessage', 'discussion')
    important_emails = fields.One2many('test_new_api.emailmessage', 'discussion',
                                       domain=[('important', '=', True)])

    def _domain_very_important(self):
        """Ensure computed O2M domains work as expected."""
        return [("important", "=", True)]

    @api.onchange('name')
    def _onchange_name(self):
        # test onchange modifying one2many field values
        if self.env.context.get('generate_dummy_message') and self.name == '{generate_dummy_message}':
            # update body of existings messages and emails
            for message in self.messages:
                message.body = 'not last dummy message'
            for message in self.important_messages:
                message.body = 'not last dummy message'
            # add new dummy message
            message_vals = self.messages._add_missing_default_values({'body': 'dummy message', 'important': True})
            self.messages |= self.messages.new(message_vals)
            self.important_messages |= self.messages.new(message_vals)

    @api.onchange('moderator')
    def _onchange_moderator(self):
        self.participants |= self.moderator

    @api.onchange('messages')
    def _onchange_messages(self):
        self.message_concat = "\n".join(["%s:%s" % (m.name, m.body) for m in self.messages])


class Message(models.Model):
    _name = 'test_new_api.message'

    discussion = fields.Many2one('test_new_api.discussion', ondelete='cascade')
    body = fields.Text()
    author = fields.Many2one('res.users', default=lambda self: self.env.user)
    name = fields.Char(string='Title', compute='_compute_name', store=True)
    display_name = fields.Char(string='Abstract', compute='_compute_display_name')
    size = fields.Integer(compute='_compute_size', search='_search_size')
    double_size = fields.Integer(compute='_compute_double_size')
    discussion_name = fields.Char(related='discussion.name', string="Discussion Name")
    author_partner = fields.Many2one(
        'res.partner', compute='_compute_author_partner',
        search='_search_author_partner')
    important = fields.Boolean()

    @api.one
    @api.constrains('author', 'discussion')
    def _check_author(self):
        if self.discussion and self.author not in self.discussion.participants:
            raise ValidationError(_("Author must be among the discussion participants."))

    @api.one
    @api.depends('author.name', 'discussion.name')
    def _compute_name(self):
        self.name = "[%s] %s" % (self.discussion.name or '', self.author.name or '')

    @api.one
    @api.depends('author.name', 'discussion.name', 'body')
    def _compute_display_name(self):
        stuff = "[%s] %s: %s" % (self.author.name, self.discussion.name or '', self.body or '')
        self.display_name = stuff[:80]

    @api.one
    @api.depends('body')
    def _compute_size(self):
        self.size = len(self.body or '')

    def _search_size(self, operator, value):
        if operator not in ('=', '!=', '<', '<=', '>', '>=', 'in', 'not in'):
            return []
        # retrieve all the messages that match with a specific SQL query
        query = """SELECT id FROM "%s" WHERE char_length("body") %s %%s""" % \
                (self._table, operator)
        self.env.cr.execute(query, (value,))
        ids = [t[0] for t in self.env.cr.fetchall()]
        return [('id', 'in', ids)]

    @api.one
    @api.depends('size')
    def _compute_double_size(self):
        # This illustrates a subtle situation: self.double_size depends on
        # self.size. When size is computed, self.size is assigned, which should
        # normally invalidate self.double_size. However, this may not happen
        # while self.double_size is being computed: the last statement below
        # would fail, because self.double_size would be undefined.
        self.double_size = 0
        size = self.size
        self.double_size = self.double_size + size

    @api.one
    @api.depends('author', 'author.partner_id')
    def _compute_author_partner(self):
        self.author_partner = self.author.partner_id

    @api.model
    def _search_author_partner(self, operator, value):
        return [('author.partner_id', operator, value)]


class EmailMessage(models.Model):
    _name = 'test_new_api.emailmessage'
    _inherits = {'test_new_api.message': 'message'}

    message = fields.Many2one('test_new_api.message', 'Message',
                              required=True, ondelete='cascade')
    email_to = fields.Char('To')


class Multi(models.Model):
    """ Model for testing multiple onchange methods in cascade that modify a
        one2many field several times.
    """
    _name = 'test_new_api.multi'

    name = fields.Char(related='partner.name', readonly=True)
    partner = fields.Many2one('res.partner')
    lines = fields.One2many('test_new_api.multi.line', 'multi')

    @api.onchange('name')
    def _onchange_name(self):
        for line in self.lines:
            line.name = self.name

    @api.onchange('partner')
    def _onchange_partner(self):
        for line in self.lines:
            line.partner = self.partner


class MultiLine(models.Model):
    _name = 'test_new_api.multi.line'

    multi = fields.Many2one('test_new_api.multi', ondelete='cascade')
    name = fields.Char()
    partner = fields.Many2one('res.partner')


class Edition(models.Model):
    _name = 'test_new_api.creativework.edition'

    name = fields.Char()
    res_id = fields.Integer(required=True)
    res_model_id = fields.Many2one('ir.model', required=True)
    res_model = fields.Char(related='res_model_id.model', store=True)


class Book(models.Model):
    _name = 'test_new_api.creativework.book'

    name = fields.Char()
    editions = fields.One2many(
        'test_new_api.creativework.edition', 'res_id', domain=[('res_model', '=', _name)]
    )


class Movie(models.Model):
    _name = 'test_new_api.creativework.movie'

    name = fields.Char()
    editions = fields.One2many(
        'test_new_api.creativework.edition', 'res_id', domain=[('res_model', '=', _name)]
    )


class MixedModel(models.Model):
    _name = 'test_new_api.mixed'

    number = fields.Float(digits=(10, 2), default=3.14)
    date = fields.Date()
    now = fields.Datetime(compute='_compute_now')
    lang = fields.Selection(string='Language', selection='_get_lang')
    reference = fields.Reference(string='Related Document',
        selection='_reference_models')
    comment1 = fields.Html(sanitize=False)
    comment2 = fields.Html(sanitize_attributes=True, strip_classes=False)
    comment3 = fields.Html(sanitize_attributes=True, strip_classes=True)
    comment4 = fields.Html(sanitize_attributes=True, strip_style=True)

    currency_id = fields.Many2one('res.currency', default=lambda self: self.env.ref('base.EUR'))
    amount = fields.Monetary()

    @api.one
    def _compute_now(self):
        # this is a non-stored computed field without dependencies
        self.now = fields.Datetime.now()

    @api.model
    def _get_lang(self):
        return self.env['res.lang'].get_installed()

    @api.model
    def _reference_models(self):
        models = self.env['ir.model'].sudo().search([('state', '!=', 'manual')])
        return [(model.model, model.name)
                for model in models
                if not model.model.startswith('ir.')]


class BoolModel(models.Model):
    _name = 'domain.bool'

    bool_true = fields.Boolean('b1', default=True)
    bool_false = fields.Boolean('b2', default=False)
    bool_undefined = fields.Boolean('b3')


class Foo(models.Model):
    _name = 'test_new_api.foo'

    name = fields.Char()
    value1 = fields.Integer()
    value2 = fields.Integer()


class Bar(models.Model):
    _name = 'test_new_api.bar'

    name = fields.Char()
    foo = fields.Many2one('test_new_api.foo', compute='_compute_foo')
    value1 = fields.Integer(related='foo.value1')
    value2 = fields.Integer(related='foo.value2')

    @api.depends('name')
    def _compute_foo(self):
        for bar in self:
            bar.foo = self.env['test_new_api.foo'].search([('name', '=', bar.name)], limit=1)


class Related(models.Model):
    _name = 'test_new_api.related'

    name = fields.Char()
    # related fields with a single field
    related_name = fields.Char(related='name')
    related_related_name = fields.Char(related='related_name')


class ComputeInverse(models.Model):
    _name = 'test_new_api.compute.inverse'

    counts = {'compute': 0, 'inverse': 0}

    foo = fields.Char()
    bar = fields.Char(compute='_compute_bar', inverse='_inverse_bar', store=True)

    @api.depends('foo')
    def _compute_bar(self):
        self.counts['compute'] += 1
        for record in self:
            record.bar = record.foo

    def _inverse_bar(self):
        self.counts['inverse'] += 1
        for record in self:
            record.foo = record.bar


class CompanyDependent(models.Model):
    _name = 'test_new_api.company'

<<<<<<< HEAD
    foo = fields.Char(company_dependent=True)
=======
    foo = fields.Char(company_dependent=True)

class CompanyDependentAttribute(models.Model):
    _name = 'test_new_api.company.attr'

    company = fields.Many2one('test_new_api.company')
    quantity = fields.Integer()
    bar = fields.Char(compute='_compute_bar', store=True)

    @api.depends('quantity', 'company.foo')
    def _compute_bar(self):
        for record in self:
            record.bar = (record.company.foo or '') * record.quantity

class Sparse(models.Model):
    _name = 'test_new_api.sparse'

    data = fields.Serialized()
    boolean = fields.Boolean(sparse='data')
    integer = fields.Integer(sparse='data')
    float = fields.Float(sparse='data')
    char = fields.Char(sparse='data')
    selection = fields.Selection([('one', 'One'), ('two', 'Two')], sparse='data')
    partner = fields.Many2one('res.partner', sparse='data')
>>>>>>> 2f68e9e9
<|MERGE_RESOLUTION|>--- conflicted
+++ resolved
@@ -336,9 +336,6 @@
 class CompanyDependent(models.Model):
     _name = 'test_new_api.company'
 
-<<<<<<< HEAD
-    foo = fields.Char(company_dependent=True)
-=======
     foo = fields.Char(company_dependent=True)
 
 class CompanyDependentAttribute(models.Model):
@@ -351,16 +348,4 @@
     @api.depends('quantity', 'company.foo')
     def _compute_bar(self):
         for record in self:
-            record.bar = (record.company.foo or '') * record.quantity
-
-class Sparse(models.Model):
-    _name = 'test_new_api.sparse'
-
-    data = fields.Serialized()
-    boolean = fields.Boolean(sparse='data')
-    integer = fields.Integer(sparse='data')
-    float = fields.Float(sparse='data')
-    char = fields.Char(sparse='data')
-    selection = fields.Selection([('one', 'One'), ('two', 'Two')], sparse='data')
-    partner = fields.Many2one('res.partner', sparse='data')
->>>>>>> 2f68e9e9
+            record.bar = (record.company.foo or '') * record.quantity