# -*- coding: utf-8 -*-
"""
The module :mod:`odoo.tests.common` provides unittest test cases and a few
helpers and classes to write tests.

"""
import base64
import collections
import functools
import importlib
import inspect
import itertools
import json
import logging
import operator
import os
import platform
import re
import requests
import shutil
import signal
import socket
import subprocess
import sys
import tempfile
import threading
import time
import unittest
import difflib
import warnings
import werkzeug.urls
from contextlib import contextmanager
from datetime import datetime, date
from unittest.mock import patch

from collections import defaultdict
from decorator import decorator
from itertools import zip_longest as izip_longest
from lxml import etree, html
from xmlrpc import client as xmlrpclib

from odoo.models import BaseModel
from odoo.osv.expression import normalize_domain, TRUE_LEAF, FALSE_LEAF
from odoo.sql_db import Cursor
from odoo.tools import float_compare, single_email_re
from odoo.tools.misc import find_in_path
from odoo.tools.safe_eval import safe_eval

try:
    import websocket
except ImportError:
    # chrome headless tests will be skipped
    websocket = None


import odoo
import pprint
from odoo import api
from odoo.service import security



_logger = logging.getLogger(__name__)

# The odoo library is supposed already configured.
ADDONS_PATH = odoo.tools.config['addons_path']
HOST = '127.0.0.1'
# Useless constant, tests are aware of the content of demo data
ADMIN_USER_ID = odoo.SUPERUSER_ID


def get_db_name():
    db = odoo.tools.config['db_name']
    # If the database name is not provided on the command-line,
    # use the one on the thread (which means if it is provided on
    # the command-line, this will break when installing another
    # database from XML-RPC).
    if not db and hasattr(threading.current_thread(), 'dbname'):
        return threading.current_thread().dbname
    return db


standalone_tests = defaultdict(list)


def standalone(*tags):
    """ Decorator for standalone test functions.  This is somewhat dedicated to
    tests that install, upgrade or uninstall some modules, which is currently
    forbidden in regular test cases.  The function is registered under the given
    ``tags`` and the corresponding Odoo module name.
    """
    def register(func):
        # register func by odoo module name
        if func.__module__.startswith('odoo.addons.'):
            module = func.__module__.split('.')[2]
            standalone_tests[module].append(func)
        # register func with aribitrary name, if any
        for tag in tags:
            standalone_tests[tag].append(func)
        standalone_tests['all'].append(func)
        return func

    return register


# For backwards-compatibility - get_db_name() should be used instead
DB = get_db_name()


def new_test_user(env, login='', groups='base.group_user', context=None, **kwargs):
    """ Helper function to create a new test user. It allows to quickly create
    users given its login and groups (being a comma separated list of xml ids).
    Kwargs are directly propagated to the create to further customize the
    created user.

    User creation uses a potentially customized environment using the context
    parameter allowing to specify a custom context. It can be used to force a
    specific behavior and/or simplify record creation. An example is to use
    mail-related context keys in mail tests to speedup record creation.

    Some specific fields are automatically filled to avoid issues

     * groups_id: it is filled using groups function parameter;
     * name: "login (groups)" by default as it is required;
     * email: it is either the login (if it is a valid email) or a generated
       string 'x.x@example.com' (x being the first login letter). This is due
       to email being required for most odoo operations;
    """
    if not login:
        raise ValueError('New users require at least a login')
    if not groups:
        raise ValueError('New users require at least user groups')
    if context is None:
        context = {}

    groups_id = [(6, 0, [env.ref(g.strip()).id for g in groups.split(',')])]
    create_values = dict(kwargs, login=login, groups_id=groups_id)
    if not create_values.get('name'):
        create_values['name'] = '%s (%s)' % (login, groups)
    if not create_values.get('email'):
        if single_email_re.match(login):
            create_values['email'] = login
        else:
            create_values['email'] = '%s.%s@example.com' % (login[0], login[0])

    return env['res.users'].with_context(**context).create(create_values)

# ------------------------------------------------------------
# Main classes
# ------------------------------------------------------------
class OdooSuite(unittest.suite.TestSuite):

    if sys.version_info < (3, 8):
        # Partial backport of bpo-24412, merged in CPython 3.8

        def _handleClassSetUp(self, test, result):
            previousClass = getattr(result, '_previousTestClass', None)
            currentClass = test.__class__
            if currentClass == previousClass:
                return
            if result._moduleSetUpFailed:
                return
            if getattr(currentClass, "__unittest_skip__", False):
                return

            try:
                currentClass._classSetupFailed = False
            except TypeError:
                # test may actually be a function
                # so its class will be a builtin-type
                pass

            setUpClass = getattr(currentClass, 'setUpClass', None)
            if setUpClass is not None:
                unittest.suite._call_if_exists(result, '_setupStdout')
                try:
                    setUpClass()
                except Exception as e:
                    if isinstance(result, unittest.suite._DebugResult):
                        raise
                    currentClass._classSetupFailed = True
                    className = unittest.util.strclass(currentClass)
                    self._createClassOrModuleLevelException(result, e,
                                                            'setUpClass',
                                                            className)
                finally:
                    unittest.suite._call_if_exists(result, '_restoreStdout')
                    if currentClass._classSetupFailed is True:
                        currentClass.doClassCleanups()
                        if len(currentClass.tearDown_exceptions) > 0:
                            for exc in currentClass.tearDown_exceptions:
                                self._createClassOrModuleLevelException(
                                        result, exc[1], 'setUpClass', className,
                                        info=exc)

        def _createClassOrModuleLevelException(self, result, exc, method_name, parent, info=None):
            errorName = f'{method_name} ({parent})'
            self._addClassOrModuleLevelException(result, exc, errorName, info)

        def _addClassOrModuleLevelException(self, result, exception, errorName, info=None):
            error = unittest.suite._ErrorHolder(errorName)
            addSkip = getattr(result, 'addSkip', None)
            if addSkip is not None and isinstance(exception, unittest.case.SkipTest):
                addSkip(error, str(exception))
            else:
                if not info:
                    result.addError(error, sys.exc_info())
                else:
                    result.addError(error, info)

        def _tearDownPreviousClass(self, test, result):
            previousClass = getattr(result, '_previousTestClass', None)
            currentClass = test.__class__
            if currentClass == previousClass:
                return
            if getattr(previousClass, '_classSetupFailed', False):
                return
            if getattr(result, '_moduleSetUpFailed', False):
                return
            if getattr(previousClass, "__unittest_skip__", False):
                return

            tearDownClass = getattr(previousClass, 'tearDownClass', None)
            if tearDownClass is not None:
                unittest.suite._call_if_exists(result, '_setupStdout')
                try:
                    tearDownClass()
                except Exception as e:
                    if isinstance(result, unittest.suite._DebugResult):
                        raise
                    className = unittest.util.strclass(previousClass)
                    self._createClassOrModuleLevelException(result, e,
                                                            'tearDownClass',
                                                            className)
                finally:
                    unittest.suite._call_if_exists(result, '_restoreStdout')
                    previousClass.doClassCleanups()
                    if len(previousClass.tearDown_exceptions) > 0:
                        for exc in previousClass.tearDown_exceptions:
                            className = unittest.util.strclass(previousClass)
                            self._createClassOrModuleLevelException(result, exc[1],
                                                                    'tearDownClass',
                                                                    className,
                                                                    info=exc)


class MetaCase(type):
    """ Metaclass of test case classes to assign default 'test_tags':
        'standard', 'at_install' and the name of the module.
    """
    def __init__(cls, name, bases, attrs):
        super(MetaCase, cls).__init__(name, bases, attrs)
        # assign default test tags
        if cls.__module__.startswith('odoo.addons.'):
            cls.test_tags = {'standard', 'at_install'}
            cls.test_module = cls.__module__.split('.')[2]
            cls.test_class = cls.__name__


class BaseCase(unittest.TestCase, metaclass=MetaCase):
    """ Subclass of TestCase for Odoo-specific code. This class is abstract and
    expects self.registry, self.cr and self.uid to be initialized by subclasses.
    """
    if sys.version_info < (3, 8):
        # Partial backport of bpo-24412, merged in CPython 3.8
        _class_cleanups = []

        @classmethod
        def addClassCleanup(cls, function, *args, **kwargs):
            """Same as addCleanup, except the cleanup items are called even if
            setUpClass fails (unlike tearDownClass). Backport of bpo-24412."""
            cls._class_cleanups.append((function, args, kwargs))

        @classmethod
        def doClassCleanups(cls):
            """Execute all class cleanup functions. Normally called for you after tearDownClass.
            Backport of bpo-24412."""
            cls.tearDown_exceptions = []
            while cls._class_cleanups:
                function, args, kwargs = cls._class_cleanups.pop()
                try:
                    function(*args, **kwargs)
                except Exception as exc:
                    cls.tearDown_exceptions.append(sys.exc_info())

    longMessage = True      # more verbose error message by default: https://www.odoo.com/r/Vmh
    warm = True             # False during warm-up phase (see :func:`warmup`)

    def __init__(self, methodName='runTest'):
        super().__init__(methodName)
        self.addTypeEqualityFunc(etree._Element, self.assertTreesEqual)
        self.addTypeEqualityFunc(html.HtmlElement, self.assertTreesEqual)

    def shortDescription(self):
        return None

    def cursor(self):
        return self.registry.cursor()

    @property
    def uid(self):
        """ Get the current uid. """
        return self.env.uid

    @uid.setter
    def uid(self, user):
        """ Set the uid by changing the test's environment. """
        self.env = self.env(user=user)

    def ref(self, xid):
        """ Returns database ID for the provided :term:`external identifier`,
        shortcut for ``get_object_reference``

        :param xid: fully-qualified :term:`external identifier`, in the form
                    :samp:`{module}.{identifier}`
        :raise: ValueError if not found
        :returns: registered id
        """
        return self.browse_ref(xid).id

    def browse_ref(self, xid):
        """ Returns a record object for the provided
        :term:`external identifier`

        :param xid: fully-qualified :term:`external identifier`, in the form
                    :samp:`{module}.{identifier}`
        :raise: ValueError if not found
        :returns: :class:`~odoo.models.BaseModel`
        """
        assert "." in xid, "this method requires a fully qualified parameter, in the following form: 'module.identifier'"
        return self.env.ref(xid)

    def patch(self, obj, key, val):
        """ Do the patch ``setattr(obj, key, val)``, and prepare cleanup. """
        patcher = patch.object(obj, key, val)   # this is unittest.mock.patch
        patcher.start()
        self.addCleanup(patcher.stop)

    @contextmanager
    def with_user(self, login):
        """ Change user for a given test, like with self.with_user() ... """
        old_uid = self.uid
        try:
            user = self.env['res.users'].sudo().search([('login', '=', login)])
            assert user, "Login %s not found" % login
            # switch user
            self.uid = user.id
            self.env = self.env(user=self.uid)
            yield
        finally:
            # back
            self.uid = old_uid
            self.env = self.env(user=self.uid)

    @contextmanager
    def _assertRaises(self, exception, *, msg=None):
        """ Context manager that clears the environment upon failure. """
        with super(BaseCase, self).assertRaises(exception, msg=msg) as cm:
            if hasattr(self, 'env'):
                with self.env.clear_upon_failure():
                    yield cm
            else:
                yield cm

    def assertRaises(self, exception, func=None, *args, **kwargs):
        if func:
            with self._assertRaises(exception):
                func(*args, **kwargs)
        else:
            return self._assertRaises(exception, **kwargs)

    @contextmanager
    def assertQueries(self, expected, flush=True):
        """ Check the queries made by the current cursor. ``expected`` is a list
        of strings representing the expected queries being made. Query strings
        are matched against each other, ignoring case and whitespaces.
        """
        Cursor_execute = Cursor.execute
        actual_queries = []

        def execute(self, query, params=None, log_exceptions=None):
            actual_queries.append(query)
            return Cursor_execute(self, query, params, log_exceptions)

        def get_unaccent_wrapper(cr):
            return lambda x: x

        if flush:
            self.env.user.flush()
            self.env.cr.precommit.run()

        with patch('odoo.sql_db.Cursor.execute', execute):
            with patch('odoo.osv.expression.get_unaccent_wrapper', get_unaccent_wrapper):
                yield actual_queries
                if flush:
                    self.env.user.flush()
                    self.env.cr.precommit.run()

        self.assertEqual(
            len(actual_queries), len(expected),
            "\n---- actual queries:\n%s\n---- expected queries:\n%s" % (
                "\n".join(actual_queries), "\n".join(expected),
            )
        )
        for actual_query, expect_query in zip(actual_queries, expected):
            self.assertEqual(
                "".join(actual_query.lower().split()),
                "".join(expect_query.lower().split()),
                "\n---- actual query:\n%s\n---- not like:\n%s" % (actual_query, expect_query),
            )

    @contextmanager
    def assertQueryCount(self, default=0, flush=True, **counters):
        """ Context manager that counts queries. It may be invoked either with
            one value, or with a set of named arguments like ``login=value``::

                with self.assertQueryCount(42):
                    ...

                with self.assertQueryCount(admin=3, demo=5):
                    ...

            The second form is convenient when used with :func:`users`.
        """
        if self.warm:
            # mock random in order to avoid random bus gc
            with self.subTest(), patch('random.random', lambda: 1):
                login = self.env.user.login
                expected = counters.get(login, default)
                if flush:
                    self.env.user.flush()
                    self.env.cr.precommit.run()
                count0 = self.cr.sql_log_count
                yield
                if flush:
                    self.env.user.flush()
                    self.env.cr.precommit.run()
                count = self.cr.sql_log_count - count0
                if count != expected:
                    # add some info on caller to allow semi-automatic update of query count
                    frame, filename, linenum, funcname, lines, index = inspect.stack()[2]
                    if "/odoo/addons/" in filename:
                        filename = filename.rsplit("/odoo/addons/", 1)[1]
                    if count > expected:
                        msg = "Query count more than expected for user %s: %d > %d in %s at %s:%s"
                        self.fail(msg % (login, count, expected, funcname, filename, linenum))
                    else:
                        logger = logging.getLogger(type(self).__module__)
                        msg = "Query count less than expected for user %s: %d < %d in %s at %s:%s"
                        logger.info(msg, login, count, expected, funcname, filename, linenum)
        else:
            # flush before and after during warmup, in order to reproduce the
            # same operations, otherwise the caches might not be ready!
            if flush:
                self.env.user.flush()
                self.env.cr.precommit.run()
            yield
            if flush:
                self.env.user.flush()
                self.env.cr.precommit.run()

    def assertRecordValues(self, records, expected_values):
        ''' Compare a recordset with a list of dictionaries representing the expected results.
        This method performs a comparison element by element based on their index.
        Then, the order of the expected values is extremely important.

        Note that:
          - Comparison between falsy values is supported: False match with None.
          - Comparison between monetary field is also treated according the currency's rounding.
          - Comparison between x2many field is done by ids. Then, empty expected ids must be [].
          - Comparison between many2one field id done by id. Empty comparison can be done using any falsy value.

        :param records:               The records to compare.
        :param expected_values:       List of dicts expected to be exactly matched in records
        '''

        def _compare_candidate(record, candidate, field_names):
            ''' Compare all the values in `candidate` with a record.
            :param record:      record being compared
            :param candidate:   dict of values to compare
            :return:            A dictionary will encountered difference in values.
            '''
            diff = {}
            for field_name in field_names:
                record_value = record[field_name]
                field = record._fields[field_name]
                field_type = field.type
                if field_type == 'monetary':
                    # Compare monetary field.
                    currency_field_name = record._fields[field_name].currency_field
                    record_currency = record[currency_field_name]
                    if field_name not in candidate:
                        diff[field_name] = (record_value, None)
                    elif record_currency:
                        if record_currency.compare_amounts(candidate[field_name], record_value):
                            diff[field_name] = (record_value, record_currency.round(candidate[field_name]))
                    elif candidate[field_name] != record_value:
                        diff[field_name] = (record_value, candidate[field_name])
                elif field_type == 'float' and field.get_digits(record.env):
                    prec = field.get_digits(record.env)[1]
                    if float_compare(candidate[field_name], record_value, precision_digits=prec) != 0:
                        diff[field_name] = (record_value, candidate[field_name])
                elif field_type in ('one2many', 'many2many'):
                    # Compare x2many relational fields.
                    # Empty comparison must be an empty list to be True.
                    if field_name not in candidate:
                        diff[field_name] = (sorted(record_value.ids), None)
                    elif set(record_value.ids) != set(candidate[field_name]):
                        diff[field_name] = (sorted(record_value.ids), sorted(candidate[field_name]))
                elif field_type == 'many2one':
                    # Compare many2one relational fields.
                    # Every falsy value is allowed to compare with an empty record.
                    if field_name not in candidate:
                        diff[field_name] = (record_value.id, None)
                    elif (record_value or candidate[field_name]) and record_value.id != candidate[field_name]:
                        diff[field_name] = (record_value.id, candidate[field_name])
                else:
                    # Compare others fields if not both interpreted as falsy values.
                    if field_name not in candidate:
                        diff[field_name] = (record_value, None)
                    elif (candidate[field_name] or record_value) and record_value != candidate[field_name]:
                        diff[field_name] = (record_value, candidate[field_name])
            return diff

        # Compare records with candidates.
        different_values = []
        field_names = list(expected_values[0].keys())
        for index, record in enumerate(records):
            is_additional_record = index >= len(expected_values)
            candidate = {} if is_additional_record else expected_values[index]
            diff = _compare_candidate(record, candidate, field_names)
            if diff:
                different_values.append((index, 'additional_record' if is_additional_record else 'regular_diff', diff))
        for index in range(len(records), len(expected_values)):
            diff = {}
            for field_name in field_names:
                diff[field_name] = (None, expected_values[index][field_name])
            different_values.append((index, 'missing_record', diff))

        # Build error message.
        if not different_values:
            return

        errors = ['The records and expected_values do not match.']
        if len(records) != len(expected_values):
            errors.append('Wrong number of records to compare: %d records versus %d expected values.' % (len(records), len(expected_values)))

        for index, diff_type, diff in different_values:
            if diff_type == 'regular_diff':
                errors.append('\n==== Differences at index %s ====' % index)
                record_diff = ['%s:%s' % (k, v[0]) for k, v in diff.items()]
                candidate_diff = ['%s:%s' % (k, v[1]) for k, v in diff.items()]
                errors.append('\n'.join(difflib.unified_diff(record_diff, candidate_diff)))
            elif diff_type == 'additional_record':
                errors += [
                    '\n==== Additional record ====',
                    pprint.pformat(dict((k, v[0]) for k, v in diff.items())),
                ]
            elif diff_type == 'missing_record':
                errors += [
                    '\n==== Missing record ====',
                    pprint.pformat(dict((k, v[1]) for k, v in diff.items())),
                ]

        self.fail('\n'.join(errors))

    # turns out this thing may not be quite as useful as we thought...
    def assertItemsEqual(self, a, b, msg=None):
        self.assertCountEqual(a, b, msg=None)

    def assertTreesEqual(self, n1, n2, msg=None):
        self.assertIsNotNone(n1, msg)
        self.assertIsNotNone(n2, msg)
        self.assertEqual(n1.tag, n2.tag, msg)
        # Because lxml.attrib is an ordereddict for which order is important
        # to equality, even though *we* don't care
        self.assertEqual(dict(n1.attrib), dict(n2.attrib), msg)

        self.assertEqual((n1.text or u'').strip(), (n2.text or u'').strip(), msg)
        self.assertEqual((n1.tail or u'').strip(), (n2.tail or u'').strip(), msg)

        for c1, c2 in izip_longest(n1, n2):
            self.assertTreesEqual(c1, c2, msg)


savepoint_seq = itertools.count()


class TransactionCase(BaseCase):
    """ Test class in which all test methods are run in a single transaction,
    but each test method is run in a sub-transaction managed by a savepoint.
    The transaction's cursor is always closed without committing.

    The data setup common to all methods should be done in the class method
    `setUpClass`, so that it is done once for all test methods. This is useful
    for test cases containing fast tests but with significant database setup
    common to all cases (complex in-db test data).

    After being run, each test method cleans up the record cache and the
    registry cache. However, there is no cleanup of the registry models and
    fields. If a test modifies the registry (custom models and/or fields), it
    should prepare the necessary cleanup (`self.registry.reset_changes()`).
    """
    @classmethod
    def setUpClass(cls):
        super().setUpClass()
        cls.registry = odoo.registry(get_db_name())
        cls.addClassCleanup(cls.registry.reset_changes)
        cls.addClassCleanup(cls.registry.clear_caches)

        cls.cr = cls.registry.cursor()
        cls.addClassCleanup(cls.cr.close)

        cls.env = api.Environment(cls.cr, odoo.SUPERUSER_ID, {})
        cls.addClassCleanup(cls.env.reset)

    def setUp(self):
        super().setUp()

        # restore environments after the test to avoid invoking flush() with an
        # invalid environment (inexistent user id) from another test
        envs = self.env.all.envs
        self.addCleanup(envs.update, list(envs))
        self.addCleanup(envs.clear)

        self.addCleanup(self.registry.clear_caches)
        self.addCleanup(self.env.clear)

        # flush everything in setUpClass before introducing a savepoint
        self.env['base'].flush()

        self._savepoint_id = next(savepoint_seq)
        self.cr.execute('SAVEPOINT test_%d' % self._savepoint_id)
        self.addCleanup(self.cr.execute, 'ROLLBACK TO SAVEPOINT test_%d' % self._savepoint_id)

        self.patch(self.registry['res.partner'], '_get_gravatar_image', lambda *a: False)


class SavepointCase(TransactionCase):
    @classmethod
    def __init_subclass__(cls):
        super().__init_subclass__()
        warnings.warn(
            "Deprecated class SavepointCase has been merged into TransactionCase",
            DeprecationWarning, stacklevel=2,
        )


class SingleTransactionCase(BaseCase):
    """ TestCase in which all test methods are run in the same transaction,
    the transaction is started with the first test method and rolled back at
    the end of the last.
    """
    @classmethod
    def __init_subclass__(cls):
        super().__init_subclass__()
        if issubclass(cls, TransactionCase):
            _logger.warning("%s inherits from both TransactionCase and SingleTransactionCase")

    @classmethod
    def setUpClass(cls):
        super().setUpClass()
        cls.registry = odoo.registry(get_db_name())
        cls.addClassCleanup(cls.registry.reset_changes)
        cls.addClassCleanup(cls.registry.clear_caches)

        cls.cr = cls.registry.cursor()
        cls.addClassCleanup(cls.cr.close)

        cls.env = api.Environment(cls.cr, odoo.SUPERUSER_ID, {})
        cls.addClassCleanup(cls.env.reset)

    def setUp(self):
        super(SingleTransactionCase, self).setUp()
        self.env.user.flush()


class ChromeBrowserException(Exception):
    pass


class ChromeBrowser():
    """ Helper object to control a Chrome headless process. """

    def __init__(self, logger, window_size, test_class):
        self._logger = logger
        self.test_class = test_class
        if websocket is None:
            self._logger.warning("websocket-client module is not installed")
            raise unittest.SkipTest("websocket-client module is not installed")
        self.devtools_port = None
        self.ws_url = ''  # WebSocketUrl
        self.ws = None  # websocket
        self.request_id = 0
        self.user_data_dir = tempfile.mkdtemp(suffix='_chrome_odoo')
        self.chrome_pid = None

        otc = odoo.tools.config
        self.screenshots_dir = os.path.join(otc['screenshots'], get_db_name(), 'screenshots')
        self.screencasts_dir = None
        if otc['screencasts']:
            self.screencasts_dir = os.path.join(otc['screencasts'], get_db_name(), 'screencasts')
        self.screencast_frames = []
        os.makedirs(self.screenshots_dir, exist_ok=True)

        self.window_size = window_size
        self.sigxcpu_handler = None
        self._chrome_start()
        self._find_websocket()
        self._logger.info('Websocket url found: %s', self.ws_url)
        self._open_websocket()
        self._logger.info('Enable chrome headless console log notification')
        self._websocket_send('Runtime.enable')
        self._logger.info('Chrome headless enable page notifications')
        self._websocket_send('Page.enable')
        if os.name == 'posix':
            self.sigxcpu_handler = signal.getsignal(signal.SIGXCPU)
            signal.signal(signal.SIGXCPU, self.signal_handler)

    def signal_handler(self, sig, frame):
        if sig == signal.SIGXCPU:
            _logger.info('CPU time limit reached, stopping Chrome and shutting down')
            self.stop()
            os._exit(0)

    def stop(self):
        if self.chrome_pid is not None:
            self._logger.info("Closing chrome headless with pid %s", self.chrome_pid)
            self._websocket_send('Browser.close')
            self._logger.info("Terminating chrome headless with pid %s", self.chrome_pid)
            os.kill(self.chrome_pid, signal.SIGTERM)
        if self.user_data_dir and os.path.isdir(self.user_data_dir) and self.user_data_dir != '/':
            self._logger.info('Removing chrome user profile "%s"', self.user_data_dir)
            shutil.rmtree(self.user_data_dir, ignore_errors=True)
        # Restore previous signal handler
        if self.sigxcpu_handler and os.name == 'posix':
            signal.signal(signal.SIGXCPU, self.sigxcpu_handler)

    @property
    def executable(self):
        system = platform.system()
        if system == 'Linux':
            for bin_ in ['google-chrome', 'chromium', 'chromium-browser']:
                try:
                    return find_in_path(bin_)
                except IOError:
                    continue

        elif system == 'Darwin':
            bins = [
                '/Applications/Google Chrome.app/Contents/MacOS/Google Chrome',
                '/Applications/Chromium.app/Contents/MacOS/Chromium',
            ]
            for bin_ in bins:
                if os.path.exists(bin_):
                    return bin_

        elif system == 'Windows':
            # TODO: handle windows platform: https://stackoverflow.com/a/40674915
            pass

        raise unittest.SkipTest("Chrome executable not found")

    def _spawn_chrome(self, cmd):
        if os.name != 'posix':
            return
        pid = os.fork()
        if pid != 0:
            return pid
        else:
            if platform.system() != 'Darwin':
                # since the introduction of pointer compression in Chrome 80 (v8 v8.0),
                # the memory reservation algorithm requires more than 8GiB of virtual mem for alignment
                # this exceeds our default memory limits.
                # OSX already reserve huge memory for processes
                import resource
                resource.setrlimit(resource.RLIMIT_AS, (resource.RLIM_INFINITY, resource.RLIM_INFINITY))
            # redirect browser stderr to /dev/null
            with open(os.devnull, 'wb', 0) as stderr_replacement:
                os.dup2(stderr_replacement.fileno(), sys.stderr.fileno())
            os.execv(cmd[0], cmd)

    def _chrome_start(self):
        if self.chrome_pid is not None:
            return
        with socket.socket() as s:
            s.bind(('localhost', 0))
            if hasattr(socket, 'SO_REUSEADDR'):
                s.setsockopt(socket.SOL_SOCKET, socket.SO_REUSEADDR, 1)
            _, self.devtools_port = s.getsockname()

        switches = {
            '--headless': '',
            '--no-default-browser-check': '',
            '--no-first-run': '',
            '--disable-extensions': '',
            '--disable-background-networking' : '',
            '--disable-background-timer-throttling' : '',
            '--disable-backgrounding-occluded-windows': '',
            '--disable-renderer-backgrounding' : '',
            '--disable-breakpad': '',
            '--disable-client-side-phishing-detection': '',
            '--disable-crash-reporter': '',
            '--disable-default-apps': '',
            '--disable-dev-shm-usage': '',
            '--disable-device-discovery-notifications': '',
            '--disable-namespace-sandbox': '',
            '--user-data-dir': self.user_data_dir,
            '--disable-translate': '',
            # required for tours that use Youtube autoplay conditions (namely website_slides' "course_tour")
            '--autoplay-policy': 'no-user-gesture-required',
            '--window-size': self.window_size,
            '--remote-debugging-address': HOST,
            '--remote-debugging-port': str(self.devtools_port),
            '--no-sandbox': '',
            '--disable-crash-reporter': '',
            '--disable-gpu': '',
        }
        cmd = [self.executable]
        cmd += ['%s=%s' % (k, v) if v else k for k, v in switches.items()]
        url = 'about:blank'
        cmd.append(url)
        try:
            self.chrome_pid = self._spawn_chrome(cmd)
        except OSError:
            raise unittest.SkipTest("%s not found" % cmd[0])
        self._logger.info('Chrome pid: %s', self.chrome_pid)

    def _find_websocket(self):
        version = self._json_command('version')
        self._logger.info('Browser version: %s', version['Browser'])
        infos = self._json_command('', get_key=0)  # Infos about the first tab
        self.ws_url = infos['webSocketDebuggerUrl']
        self._logger.info('Chrome headless temporary user profile dir: %s', self.user_data_dir)

<<<<<<< HEAD
    def _json_command(self, command, timeout=10):
=======
    def _json_command(self, command, timeout=3, get_key=None):
>>>>>>> c9fdf4bd
        """
        Inspect dev tools with get
        Available commands:
            '' : return list of tabs with their id
            list (or json/): list tabs
            new : open a new tab
            activate/ + an id: activate a tab
            close/ + and id: close a tab
            version : get chrome and dev tools version
            protocol : get the full protocol
        """
        command = os.path.join('json', command).strip('/')
        url = werkzeug.urls.url_join('http://%s:%s/' % (HOST, self.devtools_port), command)
        self._logger.info("Issuing json command %s", url)
        delay = 0.1
        tries = 0
        failure_info = None
        while timeout > 0:
            try:
                os.kill(self.chrome_pid, 0)
            except ProcessLookupError:
                message = 'Chrome crashed at startup'
                break
            try:
                r = requests.get(url, timeout=timeout)
                if r.ok:
                    res = r.json()
                    if get_key is None:
                        return res
                    else:
                        return res[get_key]
            except requests.ConnectionError as e:
                failure_info = str(e)
                message = 'Connection Error while trying to connect to Chrome debugger'
            except requests.exceptions.ReadTimeout as e:
                failure_info = str(e)
                message = 'Connection Timeout while trying to connect to Chrome debugger'
                break
            except (KeyError, IndexError):
                message = 'Key "%s" not found in json result "%s" after connecting to Chrome debugger' % (get_key, res)
            time.sleep(delay)
            timeout -= delay
            delay = delay * 1.5
            tries += 1
        self._logger.error("%s after %s tries" % (message, tries))
        if failure_info:
<<<<<<< HEAD
            self._logger.error(failure_info)
        raise unittest.SkipTest("Cannot connect to chrome headless")
=======
            self._logger.info(failure_info)
        self.stop()
        raise unittest.SkipTest("Error during Chrome headless connection")
>>>>>>> c9fdf4bd

    def _open_websocket(self):
        self.ws = websocket.create_connection(self.ws_url)
        if self.ws.getstatus() != 101:
            raise unittest.SkipTest("Cannot connect to chrome dev tools")
        self.ws.settimeout(0.01)

    def _websocket_send(self, method, params=None):
        """
        send chrome devtools protocol commands through websocket
        """
        if self.ws is None:
            return
        sent_id = self.request_id
        payload = {
            'method': method,
            'id':  sent_id,
        }
        if params:
            payload.update({'params': params})
        self.ws.send(json.dumps(payload))
        self.request_id += 1
        return sent_id

    def _get_message(self, raise_log_error=True):
        """
        :param bool raise_log_error:

            by default, error logging messages reported by the browser are
            converted to exception in order to fail the current test.

            This is undersirable for *some* message loops, mostly when waiting
            for a response to a command we've sent (wait_id): we do want to
            properly handle exceptions and to forward the browser logs in order
            to avoid losing information, but e.g. if the client generates two
            console.error() we don't want the first call to take_screenshot to
            trip up on the second console.error message and throw a second
            exception. At the same time we don't want to *lose* the second
            console.error as it might provide useful information.
        """
        try:
            res = json.loads(self.ws.recv())
        except websocket.WebSocketTimeoutException:
            res = {}

        if res.get('method') == 'Runtime.consoleAPICalled':
            params = res['params']

            # console formatting differs somewhat from Python's, if args[0] has
            # format modifiers that many of args[1:] get formatted in, missing
            # args are replaced by empty strings and extra args are concatenated
            # (space-separated)
            #
            # current version modifies the args in place which could and should
            # probably be improved
            arg0, args = '', []
            if params.get('args'):
                arg0 = str(self._from_remoteobject(params['args'][0]))
                args = params['args'][1:]
            formatted = [re.sub(r'%[%sdfoOc]', self.console_formatter(args), arg0)]
            # formatter consumes args it uses, leaves unformatted args untouched
            formatted.extend(str(self._from_remoteobject(arg)) for arg in args)
            message = ' '.join(formatted)
            stack = ''.join(self._format_stack(params))
            if stack:
                message += '\n' + stack

            log_type = params['type']
            if raise_log_error and log_type == 'error':
                self.take_screenshot()
                self._save_screencast()
                raise ChromeBrowserException(message)

            self._logger.getChild('browser').log(
                self._TO_LEVEL.get(log_type, logging.INFO),
                "%s", message # might still have %<x> characters
            )
            res['success'] = 'test successful' in message

        if res.get('method') == 'Runtime.exceptionThrown':
            exception_details = res['params']['exceptionDetails']
            descr = exception_details.get('exception', {}).get('description')
            self.take_screenshot()
            self._save_screencast()
            raise ChromeBrowserException(descr or pprint.pformat(exception_details))

        return res

    _TO_LEVEL = {
        'debug': logging.DEBUG,
        'log': logging.INFO,
        'info': logging.INFO,
        'warning': logging.INFO, # logging.WARNING,
        'error': logging.ERROR,
        # TODO: what do with
        # dir, dirxml, table, trace, clear, startGroup, startGroupCollapsed,
        # endGroup, assert, profile, profileEnd, count, timeEnd
    }

    def _websocket_wait_id(self, awaited_id, timeout=10):
        """
        blocking wait for a certain id in a response
        warning other messages are discarded
        """
        start_time = time.time()
        while time.time() - start_time < timeout:
            res = self._get_message(raise_log_error=False)
            if res.get('id') == awaited_id:
                return res
        self._logger.info('timeout exceeded while waiting for id : %d', awaited_id)
        return {}

    def _websocket_wait_event(self, method, params=None, timeout=10):
        """
        blocking wait for a particular event method and eventually a dict of params
        """
        start_time = time.time()
        while time.time() - start_time < timeout:
            res = self._get_message()
            if res.get('method', '') == method:
                if params:
                    if set(params).issubset(set(res.get('params', {}))):
                        return res
                else:
                    return res
            elif res:
                self._logger.debug('chrome devtools protocol event: %s', res)
        self._logger.info('timeout exceeded while waiting for : %s', method)

    def take_screenshot(self, prefix='sc_', suffix=None):
        if suffix is None:
            suffix = '_%s' % self.test_class
        ss_id = self._websocket_send('Page.captureScreenshot')
        self._logger.info('Asked for screenshot (id: %s)', ss_id)
        res = self._websocket_wait_id(ss_id)
        base_png = res.get('result', {}).get('data')
        if not base_png:
            self._logger.warning("Couldn't capture screenshot: expected image data, got %s", res)
            return

        decoded = base64.b64decode(base_png, validate=True)
        fname = '{}{:%Y%m%d_%H%M%S_%f}{}.png'.format(prefix, datetime.now(), suffix)
        full_path = os.path.join(self.screenshots_dir, fname)
        with open(full_path, 'wb') as f:
            f.write(decoded)
        self._logger.runbot('Screenshot in: %s', full_path)

    def _save_screencast(self, prefix='failed'):
        # could be encododed with something like that
        #  ffmpeg -framerate 3 -i frame_%05d.png  output.mp4
        if not self.screencast_frames:
            self._logger.debug('No screencast frames to encode')
            return None

        for f in self.screencast_frames:
            with open(f['file_path'], 'rb') as b64_file:
                frame = base64.decodebytes(b64_file.read())
            os.unlink(f['file_path'])
            f['file_path'] = f['file_path'].replace('.b64', '.png')
            with open(f['file_path'], 'wb') as png_file:
                png_file.write(frame)

        timestamp = datetime.now().strftime('%Y%m%d_%H%M%S_%f')
        fname = '%s_screencast_%s.mp4' % (prefix, timestamp)
        outfile = os.path.join(self.screencasts_dir, fname)

        try:
            ffmpeg_path = find_in_path('ffmpeg')
        except IOError:
            ffmpeg_path = None

        if ffmpeg_path:
            nb_frames = len(self.screencast_frames)
            concat_script_path = os.path.join(self.screencasts_dir, fname.replace('.mp4', '.txt'))
            with open(concat_script_path, 'w') as concat_file:
                for i in range(nb_frames):
                    frame_file_path = os.path.join(self.screencasts_frames_dir, self.screencast_frames[i]['file_path'])
                    end_time = time.time() if i == nb_frames - 1 else self.screencast_frames[i+1]['timestamp']
                    duration = end_time - self.screencast_frames[i]['timestamp']
                    concat_file.write("file '%s'\nduration %s\n" % (frame_file_path, duration))
                concat_file.write("file '%s'" % frame_file_path)  # needed by the concat plugin
            r = subprocess.run([ffmpeg_path, '-intra', '-f', 'concat','-safe', '0', '-i', concat_script_path, '-pix_fmt', 'yuv420p', outfile])
            self._logger.log(25, 'Screencast in: %s', outfile)
        else:
            outfile = outfile.strip('.mp4')
            shutil.move(self.screencasts_frames_dir, outfile)
            self._logger.runbot('Screencast frames in: %s', outfile)

    def start_screencast(self):
        if self.screencasts_dir:
            os.makedirs(self.screencasts_dir, exist_ok=True)
            self.screencasts_frames_dir = os.path.join(self.screencasts_dir, 'frames')
            os.makedirs(self.screencasts_frames_dir, exist_ok=True)
        self._websocket_send('Page.startScreencast')

    def set_cookie(self, name, value, path, domain):
        params = {'name': name, 'value': value, 'path': path, 'domain': domain}
        _id = self._websocket_send('Network.setCookie', params=params)
        return self._websocket_wait_id(_id)

    def delete_cookie(self, name, **kwargs):
        params = {kw:kwargs[kw] for kw in kwargs if kw in ['url', 'domain', 'path']}
        params.update({'name': name})
        _id = self._websocket_send('Network.deleteCookies', params=params)
        return self._websocket_wait_id(_id)

    def _wait_ready(self, ready_code, timeout=60):
        self._logger.info('Evaluate ready code "%s"', ready_code)
        awaited_result = {'result': {'type': 'boolean', 'value': True}}
        ready_id = self._websocket_send('Runtime.evaluate', params={'expression': ready_code})
        last_bad_res = ''
        start_time = time.time()
        tdiff = time.time() - start_time
        has_exceeded = False
        while tdiff < timeout:
            res = self._get_message()

            if res.get('id') == ready_id:
                if res.get('result') == awaited_result:
                    if has_exceeded:
                        self._logger.info('The ready code tooks too much time : %s', tdiff)
                    return True
                else:
                    last_bad_res = res
                    ready_id = self._websocket_send('Runtime.evaluate', params={'expression': ready_code})
            tdiff = time.time() - start_time
            if tdiff >= 2 and not has_exceeded:
                has_exceeded = True

        self.take_screenshot(prefix='sc_failed_ready_')
        self._logger.info('Ready code last try result: %s', last_bad_res or res)
        return False

    def _wait_code_ok(self, code, timeout):
        self._logger.info('Evaluate test code "%s"', code)
        code_id = self._websocket_send('Runtime.evaluate', params={'expression': code})
        start_time = time.time()
        logged_error = False
        nb_frame = 0
        while time.time() - start_time < timeout:
            res = self._get_message()

            if res.get('id', -1) == code_id:
                self._logger.info('Code start result: %s', res)
                if res.get('result', {}).get('result').get('subtype', '') == 'error':
                    raise ChromeBrowserException("Running code returned an error: %s" % res)
            elif res.get('success'):
                return True
            elif res.get('method') == 'Page.screencastFrame':
                session_id = res.get('params').get('sessionId')
                self._websocket_send('Page.screencastFrameAck', params={'sessionId': int(session_id)})
                outfile = os.path.join(self.screencasts_frames_dir, 'frame_%05d.b64' % nb_frame)
                frame = res.get('params')
                with open(outfile, 'w') as f:
                    f.write(frame.get('data'))
                    nb_frame += 1
                    self.screencast_frames.append({
                        'file_path': outfile,
                        'timestamp': frame.get('metadata').get('timestamp')
                    })
            elif res:
                self._logger.debug('chrome devtools protocol event: %s', res)
        self.take_screenshot()
        self._save_screencast()
        raise ChromeBrowserException('Script timeout exceeded : %s' % (time.time() - start_time))


    def navigate_to(self, url, wait_stop=False):
        self._logger.info('Navigating to: "%s"', url)
        nav_id = self._websocket_send('Page.navigate', params={'url': url})
        nav_result = self._websocket_wait_id(nav_id)
        self._logger.info("Navigation result: %s", nav_result)
        frame_id = nav_result.get('result', {}).get('frameId', '')
        if wait_stop and frame_id:
            self._logger.info('Waiting for frame "%s" to stop loading', frame_id)
            self._websocket_wait_event('Page.frameStoppedLoading', params={'frameId': frame_id})

    def clear(self):
        self._websocket_send('Page.stopScreencast')
        if self.screencasts_dir and os.path.isdir(self.screencasts_frames_dir):
            shutil.rmtree(self.screencasts_frames_dir)
        self.screencast_frames = []
        sl_id = self._websocket_send('Page.stopLoading')
        self._websocket_wait_id(sl_id)
        clear_service_workers = """
        if ('serviceWorker' in navigator) {
            navigator.serviceWorker.getRegistrations().then(
                registrations => registrations.forEach(r => r.unregister())
            )
        }
        """
        cl_id = self._websocket_send('Runtime.evaluate', params={'expression': clear_service_workers, 'awaitPromise': True})
        self._websocket_wait_id(cl_id)
        self._logger.info('Deleting cookies and clearing local storage')
        dc_id = self._websocket_send('Network.clearBrowserCache')
        self._websocket_wait_id(dc_id)
        dc_id = self._websocket_send('Network.clearBrowserCookies')
        self._websocket_wait_id(dc_id)
        cl_id = self._websocket_send('Runtime.evaluate', params={'expression': 'localStorage.clear()'})
        self._websocket_wait_id(cl_id)
        self.navigate_to('about:blank', wait_stop=True)

    def _from_remoteobject(self, arg):
        """ attempts to make a CDT RemoteObject comprehensible
        """
        objtype = arg['type']
        subtype = arg.get('subtype')
        if objtype == 'undefined':
            # the undefined remoteobject is literally just {type: undefined}...
            return 'undefined'
        elif objtype != 'object' or subtype not in (None, 'array'):
            # value is the json representation for json object
            # otherwise fallback on the description which is "a string
            # representation of the object" e.g. the traceback for errors, the
            # source for functions, ... finally fallback on the entire arg mess
            return arg.get('value', arg.get('description', arg))
        elif subtype == 'array':
            # apparently value is *not* the JSON representation for arrays
            # instead it's just Array(3) which is useless, however the preview
            # properties are the same as object which is useful (just ignore the
            # name which is the index)
            return '[%s]' % ', '.join(
                repr(p['value']) if p['type'] == 'string' else str(p['value'])
                for p in arg.get('preview', {}).get('properties', [])
                if re.match(r'\d+', p['name'])
            )
        # all that's left is type=object, subtype=None aka custom or
        # non-standard objects, print as TypeName(param=val, ...), sadly because
        # of the way Odoo widgets are created they all appear as Class(...)
        # nb: preview properties are *not* recursive, the value is *all* we get
        return '%s(%s)' % (
            arg.get('className') or 'object',
            ', '.join(
                '%s=%s' % (p['name'], repr(p['value']) if p['type'] == 'string' else p['value'])
                for p in arg.get('preview', {}).get('properties', [])
                if p.get('value') is not None
            )
        )

    LINE_PATTERN = '\tat %(functionName)s (%(url)s:%(lineNumber)d:%(columnNumber)d)\n'
    def _format_stack(self, logrecord):
        if logrecord['type'] not in ['trace']:
            return

        trace = logrecord.get('stackTrace')
        while trace:
            for f in trace['callFrames']:
                yield self.LINE_PATTERN % f
            trace = trace.get('parent')

    def console_formatter(self, args):
        """ Formats similarly to the console API:

        * if there are no args, don't format (return string as-is)
        * %% -> %
        * %c -> replace by styling directives (ignore for us)
        * other known formatters -> replace by corresponding argument
        * leftover known formatters (args exhausted) -> replace by empty string
        * unknown formatters -> return as-is
        """
        if not args:
            return lambda m: m[0]

        def replacer(m):
            fmt = m[0][1]
            if fmt == '%':
                return '%'
            if fmt in 'sdfoOc':
                if not args:
                    return ''
                repl = args.pop(0)
                if fmt == 'c':
                    return ''
                return str(self._from_remoteobject(repl))
            return m[0]
        return replacer


class HttpCase(TransactionCase):
    """ Transactional HTTP TestCase with url_open and Chrome headless helpers. """
    registry_test_mode = True
    browser = None
    browser_size = '1366x768'

    def __init__(self, methodName='runTest'):
        super().__init__(methodName)
        # v8 api with correct xmlrpc exception handling.
        self.xmlrpc_url = url_8 = 'http://%s:%d/xmlrpc/2/' % (HOST, odoo.tools.config['http_port'])
        self.xmlrpc_common = xmlrpclib.ServerProxy(url_8 + 'common')
        self.xmlrpc_db = xmlrpclib.ServerProxy(url_8 + 'db')
        self.xmlrpc_object = xmlrpclib.ServerProxy(url_8 + 'object')
        cls = type(self)
        cls._logger = logging.getLogger('%s.%s' % (cls.__module__, cls.__name__))

    def setUp(self):
        super().setUp()
        if self.registry_test_mode:
            self.registry.enter_test_mode(self.cr)
            self.addCleanup(self.registry.leave_test_mode)
        # setup an url opener helper
        self.opener = requests.Session()

    @classmethod
    def start_browser(cls):
        # start browser on demand
        if cls.browser is None:
            cls.browser = ChromeBrowser(cls._logger, cls.browser_size, cls.__name__)
            cls.addClassCleanup(cls.terminate_browser)

    @classmethod
    def terminate_browser(cls):
        if cls.browser:
            cls.browser.stop()
            cls.browser = None

    def url_open(self, url, data=None, files=None, timeout=10, headers=None, allow_redirects=True):
        self.env['base'].flush()
        if url.startswith('/'):
            url = "http://%s:%s%s" % (HOST, odoo.tools.config['http_port'], url)
        if data or files:
            return self.opener.post(url, data=data, files=files, timeout=timeout, headers=headers, allow_redirects=allow_redirects)
        return self.opener.get(url, timeout=timeout, headers=headers, allow_redirects=allow_redirects)

    def _wait_remaining_requests(self, timeout=10):

        def get_http_request_threads():
            return [t for t in threading.enumerate() if t.name.startswith('odoo.service.http.request.')]

        start_time = time.time()
        request_threads = get_http_request_threads()
        self._logger.info('waiting for threads: %s', request_threads)

        for thread in request_threads:
            thread.join(timeout - (time.time() - start_time))

        request_threads = get_http_request_threads()
        for thread in request_threads:
            self._logger.info("Stop waiting for thread %s handling request for url %s",
                                    thread.name, getattr(thread, 'url', '<UNKNOWN>'))

        if request_threads:
            self._logger.info('remaining requests')
            odoo.tools.misc.dumpstacks()

    def logout(self, keep_db=True):
        self.session.logout(keep_db=True)
        odoo.http.root.session_store.save(self.session)

    def authenticate(self, user, password):
        db = get_db_name()
        if getattr(self, 'session', None):
            odoo.http.root.session_store.delete(self.session)

        self.session = session  = odoo.http.root.session_store.new()
        session.db = db

        if user: # if authenticated
            uid = self.registry['res.users'].authenticate(db, user, password, {'interactive': False})
            env = api.Environment(self.cr, uid, {})
            session.uid = uid
            session.login = user
            session.session_token = uid and security.compute_session_token(session, env)
            session.context = dict(env['res.users'].context_get() or {})
            session.context['uid'] = uid
            session._fix_lang(session.context)

        odoo.http.root.session_store.save(session)
        # Reset the opener: turns out when we set cookies['foo'] we're really
        # setting a cookie on domain='' path='/'.
        #
        # But then our friendly neighborhood server might set a cookie for
        # domain='localhost' path='/' (with the same value) which is considered
        # a *different* cookie following ours rather than the same.
        #
        # When we update our cookie, it's done in-place, so the server-set
        # cookie is still present and (as it follows ours and is more precise)
        # very likely to still be used, therefore our session change is ignored.
        #
        # An alternative would be to set the cookie to None (unsetting it
        # completely) or clear-ing session.cookies.
        self.opener = requests.Session()
        self.opener.cookies['session_id'] = session.sid
        if self.browser:
            self._logger.info('Setting session cookie in browser')
            self.browser.set_cookie('session_id', session.sid, '/', HOST)

        return session

    def browser_js(self, url_path, code, ready='', login=None, timeout=60, **kw):
        """ Test js code running in the browser
        - optionnally log as 'login'
        - load page given by url_path
        - wait for ready object to be available
        - eval(code) inside the page

        To signal success test do: console.log('test successful')
        To signal test failure raise an exception or call console.error
        """
        if not self.env.registry.loaded:
            self._logger.warning('HttpCase test should be in post_install only')

        # increase timeout if coverage is running
        if any(f.filename.endswith('/coverage/execfile.py') for f in inspect.stack()  if f.filename):
            timeout = timeout * 1.5

        self.start_browser()

        try:
            self.authenticate(login, login)
            base_url = "http://%s:%s" % (HOST, odoo.tools.config['http_port'])
            ICP = self.env['ir.config_parameter']
            ICP.set_param('web.base.url', base_url)
            # flush updates to the database before launching the client side,
            # otherwise they simply won't be visible
            ICP.flush()
            if re.match('[a-z]*:', url_path or ''): # about:, http:, ...
                url = url_path
            else:
                url = "%s%s" % (base_url, url_path or '/')
            self._logger.info('Open "%s" in browser', url)

            if self.browser.screencasts_dir:
                self._logger.info('Starting screencast')
                self.browser.start_screencast()
            self.browser.navigate_to(url, wait_stop=not bool(ready))

            # Needed because tests like test01.js (qunit tests) are passing a ready
            # code = ""
            ready = ready or "document.readyState === 'complete'"
            self.assertTrue(self.browser._wait_ready(ready), 'The ready "%s" code was always falsy' % ready)

            error = False
            try:
                self.browser._wait_code_ok(code, timeout)
            except ChromeBrowserException as chrome_browser_exception:
                error = chrome_browser_exception
            if error:  # dont keep initial traceback, keep that outside of except
                if code:
                    message = 'The test code "%s" failed' % code
                else:
                    message = "Some js test failed"
                self.fail('%s\n%s' % (message, error))

        finally:
            # clear browser to make it stop sending requests, in case we call
            # the method several times in a test method
            self.browser.delete_cookie('session_id', domain=HOST)
            self.browser.clear()
            self._wait_remaining_requests()

    def start_tour(self, url_path, tour_name, step_delay=None, **kwargs):
        """Wrapper for `browser_js` to start the given `tour_name` with the
        optional delay between steps `step_delay`. Other arguments from
        `browser_js` can be passed as keyword arguments."""
        step_delay = ', %s' % step_delay if step_delay else ''
        code = kwargs.pop('code', "odoo.startTour('%s'%s)" % (tour_name, step_delay))
        ready = kwargs.pop('ready', "odoo.__DEBUG__.services['web_tour.tour'].tours['%s'].ready" % tour_name)
        res = self.browser_js(url_path=url_path, code=code, ready=ready, **kwargs)
        # some tests read the result after the tour, and as  the tour does not
        # use this environment's cache, invalidate it to fetch the data from the
        # database
        self.env.cache.invalidate()
        return res


# kept for backward compatibility
class HttpSavepointCase(HttpCase):
    @classmethod
    def __init_subclass__(cls):
        super().__init_subclass__()
        warnings.warn(
            "Deprecated class HttpSavepointCase has been merged into HttpCase",
            DeprecationWarning, stacklevel=2,
        )


def users(*logins):
    """ Decorate a method to execute it once for each given user. """
    @decorator
    def wrapper(func, *args, **kwargs):
        self = args[0]
        old_uid = self.uid
        try:
            # retrieve users
            Users = self.env['res.users'].with_context(active_test=False)
            user_id = {
                user.login: user.id
                for user in Users.search([('login', 'in', list(logins))])
            }
            for login in logins:
                with self.subTest(login=login):
                    # switch user and execute func
                    self.uid = user_id[login]
                    func(*args, **kwargs)
                # Invalidate the cache between subtests, in order to not reuse
                # the former user's cache (`test_read_mail`, `test_write_mail`)
                self.env.cache.invalidate()
        finally:
            self.uid = old_uid

    return wrapper


@decorator
def warmup(func, *args, **kwargs):
    """ Decorate a test method to run it twice: once for a warming up phase, and
        a second time for real.  The test attribute ``warm`` is set to ``False``
        during warm up, and ``True`` once the test is warmed up.  Note that the
        effects of the warmup phase are rolled back thanks to a savepoint.
    """
    self = args[0]
    self.env['base'].flush()
    self.env.cache.invalidate()
    # run once to warm up the caches
    self.warm = False
    self.cr.execute('SAVEPOINT test_warmup')
    func(*args, **kwargs)
    self.env['base'].flush()
    # run once for real
    self.cr.execute('ROLLBACK TO SAVEPOINT test_warmup')
    self.env.cache.invalidate()
    self.warm = True
    func(*args, **kwargs)


def can_import(module):
    """ Checks if <module> can be imported, returns ``True`` if it can be,
    ``False`` otherwise.

    To use with ``unittest.skipUnless`` for tests conditional on *optional*
    dependencies, which may or may be present but must still be tested if
    possible.
    """
    try:
        importlib.import_module(module)
    except ImportError:
        return False
    else:
        return True

# TODO: sub-views (o2m, m2m) -> sub-form?
# TODO: domains
ref_re = re.compile(r"""
# first match 'form_view_ref' key, backrefs are used to handle single or
# double quoting of the value
(['"])(?P<view_type>\w+_view_ref)\1
# colon separator (with optional spaces around)
\s*:\s*
# open quote for value
(['"])
(?P<view_id>
    # we'll just match stuff which is normally part of an xid:
    # word and "." characters
    [.\w]+
)
# close with same quote as opening
\3
""", re.VERBOSE)
class Form(object):
    """ Server-side form view implementation (partial)

    Implements much of the "form view" manipulation flow, such that
    server-side tests can more properly reflect the behaviour which would be
    observed when manipulating the interface:

    * call default_get and the relevant onchanges on "creation"
    * call the relevant onchanges on setting fields
    * properly handle defaults & onchanges around x2many fields

    Saving the form returns the created record if in creation mode.

    Regular fields can just be assigned directly to the form, for
    :class:`~odoo.fields.Many2one` fields assign a singleton recordset::

        # empty recordset => creation mode
        f = Form(self.env['sale.order'])
        f.partner_id = a_partner
        so = f.save()

    When editing a record, using the form as a context manager to
    automatically save it at the end of the scope::

        with Form(so) as f2:
            f2.payment_term_id = env.ref('account.account_payment_term_15days')
            # f2 is saved here

    For :class:`~odoo.fields.Many2many` fields, the field itself is a
    :class:`~odoo.tests.common.M2MProxy` and can be altered by adding or
    removing records::

        with Form(user) as u:
            u.groups_id.add(env.ref('account.group_account_manager'))
            u.groups_id.remove(id=env.ref('base.group_portal').id)

    Finally :class:`~odoo.fields.One2many` are reified as
    :class:`~odoo.tests.common.O2MProxy`.

    Because the :class:`~odoo.fields.One2many` only exists through its
    parent, it is manipulated more directly by creating "sub-forms"
    with the :meth:`~odoo.tests.common.O2MProxy.new` and
    :meth:`~odoo.tests.common.O2MProxy.edit` methods. These would
    normally be used as context managers since they get saved in the
    parent record::

        with Form(so) as f3:
            # add support
            with f3.order_line.new() as line:
                line.product_id = env.ref('product.product_product_2')
            # add a computer
            with f3.order_line.new() as line:
                line.product_id = env.ref('product.product_product_3')
            # we actually want 5 computers
            with f3.order_line.edit(1) as line:
                line.product_uom_qty = 5
            # remove support
            f3.order_line.remove(index=0)
            # SO is saved here

    :param recordp: empty or singleton recordset. An empty recordset will
                    put the view in "creation" mode and trigger calls to
                    default_get and on-load onchanges, a singleton will
                    put it in "edit" mode and only load the view's data.
    :type recordp: odoo.models.Model
    :param view: the id, xmlid or actual view object to use for
                    onchanges and view constraints. If none is provided,
                    simply loads the default view for the model.
    :type view: int | str | odoo.model.Model

    .. versionadded:: 12.0
    """
    def __init__(self, recordp, view=None):
        # necessary as we're overriding setattr
        assert isinstance(recordp, BaseModel)
        env = recordp.env
        object.__setattr__(self, '_env', env)

        # store model bit only
        object.__setattr__(self, '_model', recordp.browse(()))
        if isinstance(view, BaseModel):
            assert view._name == 'ir.ui.view', "the view parameter must be a view id, xid or record, got %s" % view
            view_id = view.id
        elif isinstance(view, str):
            view_id = env.ref(view).id
        else:
            view_id = view or False
        fvg = recordp.fields_view_get(view_id, 'form')
        fvg['tree'] = etree.fromstring(fvg['arch'])

        object.__setattr__(self, '_view', fvg)

        self._process_fvg(recordp, fvg)

        # ordered?
        vals = dict.fromkeys(fvg['fields'], False)
        object.__setattr__(self, '_values', vals)
        object.__setattr__(self, '_changed', set())
        if recordp:
            assert recordp['id'], "editing unstored records is not supported"
            # always load the id
            vals['id'] = recordp['id']

            self._init_from_values(recordp)
        else:
            self._init_from_defaults(self._model)

    def _o2m_set_edition_view(self, descr, node, level):
        default_view = next(
            (m for m in node.get('mode', 'tree').split(',') if m != 'form'),
            'tree'
        )
        refs = {
            m.group('view_type'): m.group('view_id')
            for m in ref_re.finditer(node.get('context', ''))
        }
        # always fetch for simplicity, ensure we always have a tree and
        # a form view
        submodel = self._env[descr['relation']]
        views = submodel.with_context(**refs) \
            .load_views([(False, 'tree'), (False, 'form')])['fields_views']
        # embedded views should take the priority on externals
        views.update(descr['views'])
        # re-set all resolved views on the descriptor
        descr['views'] = views
        # if the default view is a kanban or a non-editable list, the
        # "edition controller" is the form view
        edition = views['form']
        edition['tree'] = etree.fromstring(edition['arch'])
        if default_view == 'tree':
            subarch = etree.fromstring(views['tree']['arch'])
            if subarch.get('editable'):
                edition = views['tree']
                edition['tree'] = subarch

        # don't recursively process o2ms in o2ms
        self._process_fvg(submodel, edition, level=level-1)
        descr['views']['edition'] = edition

    def __str__(self):
        return "<%s %s(%s)>" % (
            type(self).__name__,
            self._model._name,
            self._values.get('id', False),
        )

    def _process_fvg(self, model, fvg, level=2):
        """ Post-processes to augment the fields_view_get with:

        * an id field (may not be present if not in the view but needed)
        * pre-processed modifiers (map of modifier name to json-loaded domain)
        * pre-processed onchanges list
        """
        fvg['fields'].setdefault('id', {'type': 'id'})
        # pre-resolve modifiers & bind to arch toplevel
        modifiers = fvg['modifiers'] = {'id': {'required': False, 'readonly': True}}
        contexts = fvg['contexts'] = {}
        order = fvg['fields_ordered'] = []
        for f in fvg['tree'].xpath('//field[not(ancestor::field)]'):
            fname = f.get('name')
            order.append(fname)

            modifiers[fname] = {
                modifier: bool(domain) if isinstance(domain, int) else normalize_domain(domain)
                for modifier, domain in json.loads(f.get('modifiers', '{}')).items()
            }
            ctx = f.get('context')
            if ctx:
                contexts[fname] = ctx

            descr = fvg['fields'].get(fname) or {'type': None}
            # FIXME: better widgets support
            # NOTE: selection breaks because of m2o widget=selection
            if f.get('widget') in ['many2many']:
                descr['type'] = f.get('widget')
            if level and descr['type'] == 'one2many':
                self._o2m_set_edition_view(descr, f, level)

        fvg['onchange'] = model._onchange_spec(fvg)

    def _init_from_defaults(self, model):
        vals = self._values
        vals.clear()
        vals['id'] = False

        # call onchange with an empty list of fields; this retrieves default
        # values, applies onchanges and return the result
        self._perform_onchange([])
        # fill in whatever fields are still missing with falsy values
        vals.update(
            (f, _cleanup_from_default(descr['type'], False))
            for f, descr in self._view['fields'].items()
            if f not in vals
        )
        # mark all fields as modified (though maybe this should be done on
        # save when creating for better reliability?)
        self._changed.update(self._view['fields'])

    def _init_from_values(self, values):
        self._values.update(
            record_to_values(self._view['fields'], values))

    def __getattr__(self, field):
        descr = self._view['fields'].get(field)
        assert descr is not None, "%s was not found in the view" % field

        v = self._values[field]
        if descr['type'] == 'many2one':
            Model = self._env[descr['relation']]
            if not v:
                return Model
            return Model.browse(v)
        elif descr['type'] == 'many2many':
            return M2MProxy(self, field)
        elif descr['type'] == 'one2many':
            return O2MProxy(self, field)
        return v

    def _get_modifier(self, field, modifier, default=False, modmap=None, vals=None):
        d = (modmap or self._view['modifiers'])[field].get(modifier, default)
        if isinstance(d, bool):
            return d

        if vals is None:
            vals = self._values
        stack = []
        for it in reversed(d):
            if it == '!':
                stack.append(not stack.pop())
            elif it == '&':
                e1 = stack.pop()
                e2 = stack.pop()
                stack.append(e1 and e2)
            elif it == '|':
                e1 = stack.pop()
                e2 = stack.pop()
                stack.append(e1 or e2)
            elif isinstance(it, tuple):
                if it == TRUE_LEAF:
                    stack.append(True)
                    continue
                elif it == FALSE_LEAF:
                    stack.append(False)
                    continue
                f, op, val = it
                # hack-ish handling of parent.<field> modifiers
                f, n = re.subn(r'^parent\.', '', f, 1)
                if n:
                    field_val = vals['•parent•'][f]
                else:
                    field_val = vals[f]
                    # apparent artefact of JS data representation: m2m field
                    # values are assimilated to lists of ids?
                    # FIXME: SSF should do that internally, but the requirement
                    #        of recursively post-processing to generate lists of
                    #        commands on save (e.g. m2m inside an o2m) means the
                    #        data model needs proper redesign
                    # we're looking up the "current view" so bits might be
                    # missing when processing o2ms in the parent (see
                    # values_to_save:1450 or so)
                    f_ = self._view['fields'].get(f, {'type': None})
                    if f_['type'] == 'many2many':
                        # field value should be [(6, _, ids)], we want just the ids
                        field_val = field_val[0][2] if field_val else []

                stack.append(self._OPS[op](field_val, val))
            else:
                raise ValueError("Unknown domain element %s" % [it])
        [result] = stack
        return result
    _OPS = {
        '=': operator.eq,
        '==': operator.eq,
        '!=': operator.ne,
        '<': operator.lt,
        '<=': operator.le,
        '>=': operator.ge,
        '>': operator.gt,
        'in': lambda a, b: a in b,
        'not in': lambda a, b: a not in b
    }
    def _get_context(self, field):
        c = self._view['contexts'].get(field)
        if not c:
            return {}

        # see _getEvalContext
        # the context for a field's evals (of domain/context) is the composition of:
        # * the parent's values
        # * ??? element.context ???
        # * the environment's context (?)
        # * a few magic values
        record_id = self._values.get('id') or False

        ctx = dict(self._values_to_save(all_fields=True))
        ctx.update(self._env.context)
        ctx.update(
            id=record_id,
            active_id=record_id,
            active_ids=[record_id] if record_id else [],
            active_model=self._model._name,
            current_date=date.today().strftime("%Y-%m-%d"),
        )
        return safe_eval(c, ctx, {'context': ctx})

    def __setattr__(self, field, value):
        descr = self._view['fields'].get(field)
        assert descr is not None, "%s was not found in the view" % field
        assert descr['type'] not in ('many2many', 'one2many'), \
            "Can't set an o2m or m2m field, manipulate the corresponding proxies"

        # TODO: consider invisible to be the same as readonly?
        assert not self._get_modifier(field, 'readonly'), \
            "can't write on readonly field {}".format(field)

        if descr['type'] == 'many2one':
            assert isinstance(value, BaseModel) and value._name == descr['relation']
            # store just the id: that's the output of default_get & (more
            # or less) onchange.
            value = value.id

        self._values[field] = value
        self._perform_onchange([field])

    # enables with Form(...) as f: f.a = 1; f.b = 2; f.c = 3
    # q: how to get recordset?
    def __enter__(self):
        return self
    def __exit__(self, etype, _evalue, _etb):
        if not etype:
            self.save()

    def save(self):
        """ Saves the form, returns the created record if applicable

        * does not save ``readonly`` fields
        * does not save unmodified fields (during edition) — any assignment
          or onchange return marks the field as modified, even if set to its
          current value

        :raises AssertionError: if the form has any unfilled required field
        """
        id_ = self._values.get('id')
        values = self._values_to_save()
        if id_:
            r = self._model.browse(id_)
            if values:
                r.write(values)
        else:
            r = self._model.create(values)
        self._values.update(
            record_to_values(self._view['fields'], r)
        )
        self._changed.clear()
        self._model.flush()
        self._model.env.clear()  # discard cache and pending recomputations
        return r

    def _values_to_save(self, all_fields=False):
        """ Validates values and returns only fields modified since
        load/save

        :param bool all_fields: if False (the default), checks for required
                                fields and only save fields which are changed
                                and not readonly
        """
        view = self._view
        fields = self._view['fields']
        record_values = self._values
        changed = self._changed
        return self._values_to_save_(
            record_values, fields, view,
            changed, all_fields
        )

    def _values_to_save_(
            self, record_values, fields, view,
            changed, all_fields=False, modifiers_values=None,
            parent_link=None
    ):
        """ Validates & extracts values to save, recursively in order to handle
         o2ms properly

        :param dict record_values: values of the record to extract
        :param dict fields: fields_get result
        :param view: view tree
        :param set changed: set of fields which have been modified (since last save)
        :param bool all_fields:
            whether to ignore normal filtering and just return everything
        :param dict modifiers_values:
            defaults to ``record_values``, but o2ms need some additional
            massaging
        """
        values = {}
        for f in fields:
            if f == 'id':
                continue

            get_modifier = functools.partial(
                self._get_modifier,
                f, modmap=view['modifiers'],
                vals=modifiers_values or record_values
            )
            descr = fields[f]
            v = record_values[f]
            # note: maybe `invisible` should not skip `required` if model attribute
            if v is False and not (all_fields or f == parent_link or descr['type'] == 'boolean' or get_modifier('invisible') or get_modifier('column_invisible')):
                if get_modifier('required'):
                    raise AssertionError("{} is a required field ({})".format(f, view['modifiers'][f]))

            # skip unmodified fields unless all_fields
            if not (all_fields or f in changed):
                continue

            if get_modifier('readonly'):
                node = _get_node(view, f)
                if not (all_fields or node.get('force_save')):
                    continue

            if descr['type'] == 'one2many':
                subview = descr['views']['edition']
                fields_ = subview['fields']
                oldvals = v
                v = []
                for (c, rid, vs) in oldvals:
                    if c == 1 and not vs:
                        c, vs = 4, False
                    elif c in (0, 1):
                        vs = vs or {}

                        missing = fields_.keys() - vs.keys()
                        # FIXME: maybe do this during initial loading instead?
                        if missing:
                            Model = self._env[descr['relation']]
                            if c == 0:
                                vs.update(dict.fromkeys(missing, False))
                                vs.update(
                                    (k, _cleanup_from_default(fields_[k], v))
                                    for k, v in Model.default_get(list(missing)).items()
                                )
                            else:
                                vs.update(record_to_values(
                                    {k: v for k, v in fields_.items() if k not in vs},
                                    Model.browse(rid)
                                ))
                        vs = self._values_to_save_(
                            vs, fields_, subview,
                            vs._changed if isinstance(vs, UpdateDict) else vs.keys(),
                            all_fields,
                            modifiers_values={'id': False, **vs, '•parent•': record_values},
                            # related o2m don't have a relation_field
                            parent_link=descr.get('relation_field'),
                        )
                    v.append((c, rid, vs))

            values[f] = v
        return values

    def _perform_onchange(self, fields):
        assert isinstance(fields, list)
        # marks any onchange source as changed
        self._changed.update(fields)

        # skip calling onchange() if there's no trigger on any of the changed
        # fields
        spec = self._view['onchange']
        if fields and not any(spec[f] for f in fields):
            return

        record = self._model.browse(self._values.get('id'))
        result = record.onchange(self._onchange_values(), fields, spec)
        self._model.flush()
        self._model.env.clear()  # discard cache and pending recomputations
        if result.get('warning'):
            _logger.getChild('onchange').warning("%(title)s %(message)s" % result.get('warning'))
        values = result.get('value', {})
        # mark onchange output as changed
        self._changed.update(values.keys() & self._view['fields'].keys())
        self._values.update(
            (k, self._cleanup_onchange(
                self._view['fields'][k],
                v, self._values.get(k),
            ))
            for k, v in values.items()
            if k in self._view['fields']
        )

    def _onchange_values(self):
        return self._onchange_values_(self._view['fields'], self._values)

    def _onchange_values_(self, fields, record):
        """ Recursively cleanup o2m values for onchanges:

        * if an o2m command is a 1 (UPDATE) and there is nothing to update, send
          a 4 instead (LINK_TO) instead as that's what the webclient sends for
          unmodified rows
        * if an o2m command is a 1 (UPDATE) and only a subset of its fields have
          been modified, only send the modified ones

        This needs to be recursive as there are people who put invisible o2ms
        inside their o2ms.
        """
        values = {}
        for k, v in record.items():
            if fields[k]['type'] == 'one2many':
                subfields = fields[k]['views']['edition']['fields']
                it = values[k] = []
                for (c, rid, vs) in v:
                    if c == 1 and isinstance(vs, UpdateDict):
                        vs = dict(vs.changed_items())

                    if c == 1 and not vs:
                        it.append((4, rid, False))
                    elif c in (0, 1):
                        it.append((c, rid, self._onchange_values_(subfields, vs)))
                    else:
                        it.append((c, rid, vs))
            else:
                values[k] = v
        return values

    def _cleanup_onchange(self, descr, value, current):
        if descr['type'] == 'many2one':
            if not value:
                return False
            # out of onchange, m2o are name-gotten
            return value[0]
        elif descr['type'] == 'one2many':
            # ignore o2ms nested in o2ms
            if not descr['views']:
                return []

            if current is None:
                current = []
            v = []
            c = {t[1] for t in current if t[0] in (1, 2)}
            current_values = {c[1]: c[2] for c in current if c[0] == 1}
            # which view should this be???
            subfields = descr['views']['edition']['fields']
            # TODO: simplistic, unlikely to work if e.g. there's a 5 inbetween other commands
            for command in value:
                if command[0] == 0:
                    v.append((0, 0, {
                        k: self._cleanup_onchange(subfields[k], v, None)
                        for k, v in command[2].items()
                        if k in subfields
                    }))
                elif command[0] == 1:
                    record_id = command[1]
                    c.discard(record_id)
                    stored = current_values.get(record_id)
                    if stored is None:
                        record = self._env[descr['relation']].browse(record_id)
                        stored = UpdateDict(record_to_values(subfields, record))

                    updates = (
                        (k, self._cleanup_onchange(subfields[k], v, stored.get(k)))
                        for k, v in command[2].items()
                        if k in subfields
                    )
                    for field, value in updates:
                        # if there are values from the onchange which differ
                        # from current values, update & mark field as changed
                        if stored.get(field, value) != value:
                            stored._changed.add(field)
                            stored[field] = value

                    v.append((1, record_id, stored))
                elif command[0] == 2:
                    c.discard(command[1])
                    v.append((2, command[1], False))
                elif command[0] == 4:
                    c.discard(command[1])
                    v.append((1, command[1], None))
                elif command[0] == 5:
                    v = []
            # explicitly mark all non-relinked (or modified) records as deleted
            for id_ in c: v.append((2, id_, False))
            return v
        elif descr['type'] == 'many2many':
            # onchange result is a bunch of commands, normalize to single 6
            if current is None:
                ids = []
            else:
                ids = list(current[0][2])
            for command in value:
                if command[0] == 1:
                    ids.append(command[1])
                elif command[0] == 3:
                    ids.remove(command[1])
                elif command[0] == 4:
                    ids.append(command[1])
                elif command[0] == 5:
                    del ids[:]
                elif command[0] == 6:
                    ids[:] = command[2]
                else:
                    raise ValueError(
                        "Unsupported M2M command %d" % command[0])
            return [(6, False, ids)]

        return value

class O2MForm(Form):
    # noinspection PyMissingConstructor
    def __init__(self, proxy, index=None):
        m = proxy._model
        object.__setattr__(self, '_proxy', proxy)
        object.__setattr__(self, '_index', index)

        object.__setattr__(self, '_env', m.env)
        object.__setattr__(self, '_model', m)

        # copy so we don't risk breaking it too much (?)
        fvg = dict(proxy._descr['views']['edition'])
        object.__setattr__(self, '_view', fvg)
        self._process_fvg(m, fvg)

        vals = dict.fromkeys(fvg['fields'], False)
        object.__setattr__(self, '_values', vals)
        object.__setattr__(self, '_changed', set())
        if index is None:
            self._init_from_defaults(m)
        else:
            vals = proxy._records[index]
            self._values.update(vals)
            if hasattr(vals, '_changed'):
                self._changed.update(vals._changed)

    def _get_modifier(self, field, modifier, default=False, modmap=None, vals=None):
        if vals is None:
            vals = {**self._values, '•parent•': self._proxy._parent._values}

        return super()._get_modifier(field, modifier, default=default, modmap=modmap, vals=vals)

    def _onchange_values(self):
        values = super(O2MForm, self)._onchange_values()
        # computed o2m may not have a relation_field(?)
        descr = self._proxy._descr
        if 'relation_field' in descr: # note: should be fine because not recursive
            values[descr['relation_field']] = self._proxy._parent._onchange_values()
        return values

    def save(self):
        proxy = self._proxy
        commands = proxy._parent._values[proxy._field]
        values = self._values_to_save()
        if self._index is None:
            commands.append((0, 0, values))
        else:
            index = proxy._command_index(self._index)
            (c, id_, vs) = commands[index]
            if c == 0:
                vs.update(values)
            elif c == 1:
                if vs is None:
                    vs = UpdateDict()
                assert isinstance(vs, UpdateDict), type(vs)
                vs.update(values)
                commands[index] = (1, id_, vs)
            else:
                raise AssertionError("Expected command type 0 or 1, found %s" % c)

        # FIXME: should be called when performing on change => value needs to be serialised into parent every time?
        proxy._parent._perform_onchange([proxy._field])

    def _values_to_save(self, all_fields=False):
        """ Validates values and returns only fields modified since
        load/save
        """
        values = UpdateDict(self._values)
        values._changed.update(self._changed)
        if all_fields:
            return values

        for f in self._view['fields']:
            if self._get_modifier(f, 'required') and not (self._get_modifier(f, 'column_invisible') or self._get_modifier(f, 'invisible')):
                assert self._values[f] is not False, "{} is a required field".format(f)

        return values

class UpdateDict(dict):
    def __init__(self, *args, **kwargs):
        super().__init__(*args, **kwargs)
        self._changed = set()
        if args and isinstance(args[0], UpdateDict):
            self._changed.update(args[0]._changed)

    def changed_items(self):
        return (
            (k, v) for k, v in self.items()
            if k in self._changed
        )

    def update(self, *args, **kw):
        super().update(*args, **kw)
        if args and isinstance(args[0], UpdateDict):
            self._changed.update(args[0]._changed)

class X2MProxy(object):
    _parent = None
    _field = None
    def _assert_editable(self):
        assert not self._parent._get_modifier(self._field, 'readonly'),\
            'field %s is not editable' % self._field

class O2MProxy(X2MProxy):
    """ O2MProxy()
    """
    def __init__(self, parent, field):
        self._parent = parent
        self._field = field
        # reify records to a list so they can be manipulated easily?
        self._records = []
        model = self._model
        fields = self._descr['views']['edition']['fields']
        for (command, rid, values) in self._parent._values[self._field]:
            if command == 0:
                self._records.append(values)
            elif command == 1:
                if values is None:
                    # read based on view info
                    r = model.browse(rid)
                    values = UpdateDict(record_to_values(fields, r))
                self._records.append(values)
            elif command == 2:
                pass
            else:
                raise AssertionError("O2M proxy only supports commands 0, 1 and 2, found %s" % command)

    def __len__(self):
        return len(self._records)

    @property
    def _model(self):
        model = self._parent._env[self._descr['relation']]
        ctx = self._parent._get_context(self._field)
        if ctx:
            model = model.with_context(**ctx)
        return model

    @property
    def _descr(self):
        return self._parent._view['fields'][self._field]

    def _command_index(self, for_record):
        """ Takes a record index and finds the corresponding record index
        (skips all 2s, basically)

        :param int for_record:
        """
        commands = self._parent._values[self._field]
        return next(
            cidx
            for ridx, cidx in enumerate(
                cidx for cidx, (c, _1, _2) in enumerate(commands)
                if c in (0, 1)
            )
            if ridx == for_record
        )

    def new(self):
        """ Returns a :class:`Form` for a new
        :class:`~odoo.fields.One2many` record, properly initialised.

        The form is created from the list view if editable, or the field's
        form view otherwise.

        :raises AssertionError: if the field is not editable
        """
        self._assert_editable()
        return O2MForm(self)

    def edit(self, index):
        """ Returns a :class:`Form` to edit the pre-existing
        :class:`~odoo.fields.One2many` record.

        The form is created from the list view if editable, or the field's
        form view otherwise.

        :raises AssertionError: if the field is not editable
        """
        self._assert_editable()
        return O2MForm(self, index)

    def remove(self, index):
        """ Removes the record at ``index`` from the parent form.

        :raises AssertionError: if the field is not editable
        """
        self._assert_editable()
        # remove reified record from local list & either remove 0 from
        # commands list or replace 1 (update) by 2 (remove)
        cidx = self._command_index(index)
        commands = self._parent._values[self._field]
        (command, rid, _) = commands[cidx]
        if command == 0:
            # record not saved yet -> just remove the command
            del commands[cidx]
        elif command == 1:
            # record already saved, replace by 2
            commands[cidx] = (2, rid, 0)
        else:
            raise AssertionError("Expected command 0 or 1, got %s" % commands[cidx])
        # remove reified record
        del self._records[index]
        self._parent._perform_onchange([self._field])

class M2MProxy(X2MProxy, collections.Sequence):
    """ M2MProxy()

    Behaves as a :class:`~collection.Sequence` of recordsets, can be
    indexed or sliced to get actual underlying recordsets.
    """
    def __init__(self, parent, field):
        self._parent = parent
        self._field = field

    def __getitem__(self, it):
        p = self._parent
        model = p._view['fields'][self._field]['relation']
        return p._env[model].browse(self._get_ids()[it])

    def __len__(self):
        return len(self._get_ids())

    def __iter__(self):
        return iter(self[:])

    def __contains__(self, record):
        relation_ = self._parent._view['fields'][self._field]['relation']
        assert isinstance(record, BaseModel)\
           and record._name == relation_

        return record.id in self._get_ids()


    def add(self, record):
        """ Adds ``record`` to the field, the record must already exist.

        The addition will only be finalized when the parent record is saved.
        """
        self._assert_editable()
        parent = self._parent
        relation_ = parent._view['fields'][self._field]['relation']
        assert isinstance(record, BaseModel) and record._name == relation_,\
            "trying to assign a '{}' object to a '{}' field".format(
                record._name,
                relation_,
            )
        self._get_ids().append(record.id)

        parent._perform_onchange([self._field])

    def _get_ids(self):
        return self._parent._values[self._field][0][2]

    def remove(self, id=None, index=None):
        """ Removes a record at a certain index or with a provided id from
        the field.
        """

        self._assert_editable()
        assert (id is None) ^ (index is None), \
            "can remove by either id or index"

        if id is None:
            # remove by index
            del self._get_ids()[index]
        else:
            self._get_ids().remove(id)

        self._parent._perform_onchange([self._field])

    def clear(self):
        """ Removes all existing records in the m2m
        """
        self._assert_editable()
        self._get_ids()[:] = []
        self._parent._perform_onchange([self._field])

def record_to_values(fields, record):
    r = {}
    # don't read the id explicitly, not sure why but if any of the "magic" hr
    # field is read alongside `id` then it blows up e.g.
    # james.read(['barcode']) works fine but james.read(['id', 'barcode'])
    # triggers an ACL error on barcode, likewise km_home_work or
    # emergency_contact or whatever. Since we always get the id anyway, just
    # remove it from the fields to read
    to_read = list(fields.keys() - {'id'})
    for f, v in record.read(to_read)[0].items():
        descr = fields[f]
        if descr['type'] == 'many2one':
            v = v and v[0]
        elif descr['type'] == 'many2many':
            v = [(6, 0, v or [])]
        elif descr['type'] == 'one2many':
            v = [(1, r, None) for r in v or []]
        elif descr['type'] == 'datetime' and isinstance(v, datetime):
            v = odoo.fields.Datetime.to_string(v)
        elif descr['type'] == 'date' and isinstance(v, date):
            v = odoo.fields.Date.to_string(v)
        r[f] = v
    return r

def _cleanup_from_default(type_, value):
    if not value:
        if type_ == 'many2many':
            return [(6, False, [])]
        elif type_ == 'one2many':
            return []
        elif type_ in ('integer', 'float'):
            return 0
        return value

    if type_ == 'one2many':
        return [c for c in value if c[0] != 6]
    elif type_ == 'datetime' and isinstance(value, datetime):
        return odoo.fields.Datetime.to_string(value)
    elif type_ == 'date' and isinstance(value, date):
        return odoo.fields.Date.to_string(value)
    return value

def _get_node(view, f, *arg):
    """ Find etree node for the field ``f`` in the view's arch
    """
    return next((
        n for n in view['tree'].iter('field')
        if n.get('name') == f
    ), *arg)

def tagged(*tags):
    """
    A decorator to tag BaseCase objects
    Tags are stored in a set that can be accessed from a 'test_tags' attribute
    A tag prefixed by '-' will remove the tag e.g. to remove the 'standard' tag
    By default, all Test classes from odoo.tests.common have a test_tags
    attribute that defaults to 'standard' and also the module technical name
    When using class inheritance, the tags are NOT inherited.
    """
    def tags_decorator(obj):
        include = {t for t in tags if not t.startswith('-')}
        exclude = {t[1:] for t in tags if t.startswith('-')}
        obj.test_tags = (getattr(obj, 'test_tags', set()) | include) - exclude # todo remove getattr in master since we want to limmit tagged to BaseCase and always have +standard tag
        return obj
    return tags_decorator


class TagsSelector(object):
    """ Test selector based on tags. """
    filter_spec_re = re.compile(r'^([+-]?)(\*|\w*)(?:/(\w*))?(?::(\w*))?(?:\.(\w*))?$')  # [-][tag][/module][:class][.method]

    def __init__(self, spec):
        """ Parse the spec to determine tags to include and exclude. """
        filter_specs = {t.strip() for t in spec.split(',') if t.strip()}
        self.exclude = set()
        self.include = set()

        for filter_spec in filter_specs:
            match = self.filter_spec_re.match(filter_spec)
            if not match:
                _logger.error('Invalid tag %s', filter_spec)
                continue

            sign, tag, module, klass, method = match.groups()
            is_include = sign != '-'

            if not tag and is_include:
                # including /module:class.method implicitly requires 'standard'
                tag = 'standard'
            elif not tag or tag == '*':
                # '*' indicates all tests (instead of 'standard' tests only)
                tag = None
            test_filter = (tag, module, klass, method)

            if is_include:
                self.include.add(test_filter)
            else:
                self.exclude.add(test_filter)

        if self.exclude and not self.include:
            self.include.add(('standard', None, None, None))

    def check(self, test):
        """ Return whether ``arg`` matches the specification: it must have at
            least one tag in ``self.include`` and none in ``self.exclude`` for each tag category.
        """
        if not hasattr(test, 'test_tags'): # handle the case where the Test does not inherit from BaseCase and has no test_tags
            _logger.debug("Skipping test '%s' because no test_tag found.", test)
            return False

        test_module = getattr(test, 'test_module', None)
        test_class = getattr(test, 'test_class', None)
        test_tags = test.test_tags | {test_module}  # module as test_tags deprecated, keep for retrocompatibility,
        test_method = getattr(test, '_testMethodName', None)

        def _is_matching(test_filter):
            (tag, module, klass, method) = test_filter
            if tag and tag not in test_tags:
                return False
            elif module and module != test_module:
                return False
            elif klass and klass != test_class:
                return False
            elif method and test_method and method != test_method:
                return False
            return True

        if any(_is_matching(test_filter) for test_filter in self.exclude):
            return False

        if any(_is_matching(test_filter) for test_filter in self.include):
            return True

        return False<|MERGE_RESOLUTION|>--- conflicted
+++ resolved
@@ -833,11 +833,7 @@
         self.ws_url = infos['webSocketDebuggerUrl']
         self._logger.info('Chrome headless temporary user profile dir: %s', self.user_data_dir)
 
-<<<<<<< HEAD
-    def _json_command(self, command, timeout=10):
-=======
-    def _json_command(self, command, timeout=3, get_key=None):
->>>>>>> c9fdf4bd
+    def _json_command(self, command, timeout=10, get_key=None):
         """
         Inspect dev tools with get
         Available commands:
@@ -884,14 +880,9 @@
             tries += 1
         self._logger.error("%s after %s tries" % (message, tries))
         if failure_info:
-<<<<<<< HEAD
             self._logger.error(failure_info)
-        raise unittest.SkipTest("Cannot connect to chrome headless")
-=======
-            self._logger.info(failure_info)
         self.stop()
         raise unittest.SkipTest("Error during Chrome headless connection")
->>>>>>> c9fdf4bd
 
     def _open_websocket(self):
         self.ws = websocket.create_connection(self.ws_url)
