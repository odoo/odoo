<<<<<<< HEAD
#####################################################################################
#
# Copyright (c) 2004-TODAY OpenERP S.A. (http://www.openerp.com) All Rights Reserved.
#
# WARNING: This program as such is intended to be used by professional
# programmers who take the whole responsability of assessing all potential
# consequences resulting from its eventual inadequacies and bugs
# End users who are looking for a ready-to-use solution with commercial
# garantees and support are strongly adviced to contract a Free Software
# Service Company
#
# This program is Free Software; you can redistribute it and/or
# modify it under the terms of the GNU General Public License
# as published by the Free Software Foundation; either version 3
# of the License, or (at your option) any later version.
#
# This program is distributed in the hope that it will be useful,
# but WITHOUT ANY WARRANTY; without even the implied warranty of
# MERCHANTABILITY or FITNESS FOR A PARTICULAR PURPOSE.  See the
# GNU General Public License for more details.
#
# You should have received a copy of the GNU General Public License
# along with this program; if not, write to the Free Software
# Foundation, Inc., 59 Temple Place - Suite 330, Boston, MA  02111-1307, USA.
#####################################################################################

# TODO: Avoid to uninstall the database
# TODO: We can update the server or the clients without to uninstall the all-in-one
# TODO: Add startmenu handling (link to localhost + uninstall)

!include 'MUI2.nsh'
!include 'FileFunc.nsh'
!include 'LogicLib.nsh'
!include 'Sections.nsh'
!include 'LogicLib.nsh'

!macro IfKeyExists ROOT MAIN_KEY KEY
    # This macro comes from http://nsis.sourceforge.net/Check_for_a_Registry_Key
    Push $R0
    Push $R1
    Push $R2
 
    # XXX bug if ${ROOT}, ${MAIN_KEY} or ${KEY} use $R0 or $R1
 
    StrCpy $R1 "0" # loop index
    StrCpy $R2 "0" # not found
 
    ${Do}
        EnumRegKey $R0 ${ROOT} "${MAIN_KEY}" "$R1"
        ${If} $R0 == "${KEY}"
            StrCpy $R2 "1" # found
            ${Break}
        ${EndIf}
        IntOp $R1 $R1 + 1
    ${LoopWhile} $R0 != ""
 
    ClearErrors
 
    Exch 2
    Pop $R0
    Pop $R1
    Exch $R2
!macroend

!define PUBLISHER 'OpenERP S.A.'

!ifndef MAJOR_VERSION
    !define MAJOR_VERSION '8'
!endif

!ifndef MINOR_VERSION
    !define MINOR_VERSION '0'
!endif

!ifndef REVISION_VERSION
    !define REVISION_VERSION '0'
!endif

!ifndef VERSION
    !define VERSION "0"
#!define VERSION "${MAJOR_VERSION}.${MINOR_VERSION}-r${REVISION_VERSION}"
!endif

!define PRODUCT_NAME "Odoo"
!define DISPLAY_NAME "${PRODUCT_NAME} ${MAJOR_VERSION}.${MINOR_VERSION}"

!define REGISTRY_ROOT HKLM
!define UNINSTALL_BASE_REGISTRY_KEY "Software\Microsoft\Windows\CurrentVersion\Uninstall"
!define UNINSTALL_REGISTRY_KEY "${UNINSTALL_BASE_REGISTRY_KEY}\${DISPLAY_NAME}"

!define UNINSTALL_REGISTRY_KEY_SERVER "${UNINSTALL_BASE_REGISTRY_KEY}\Odoo Server ${VERSION}"

!define REGISTRY_KEY "Software\${DISPLAY_NAME}"

!define DEFAULT_POSTGRESQL_HOSTNAME 'localhost'
!define DEFAULT_POSTGRESQL_PORT 5432
!define DEFAULT_POSTGRESQL_USERNAME 'openpg'
!define DEFAULT_POSTGRESQL_PASSWORD 'openpgpwd'

Name '${DISPLAY_NAME}'
Caption "${PRODUCT_NAME} ${VERSION} Setup"
OutFile "openerp-allinone-setup-${VERSION}.exe"
#SetCompressor /final /solid lzma
#SetCompress auto
ShowInstDetails show

XPStyle on

InstallDir "$PROGRAMFILES\Odoo ${VERSION}"
InstallDirRegKey HKCU "${REGISTRY_KEY}" ""

BrandingText '${PRODUCT_NAME} ${VERSION}'

RequestExecutionLevel admin

#VIAddVersionKey "ProductName" "${PRODUCT_NAME}"
#VIAddVersionKey "CompanyName" "${PUBLISHER}"
#VIAddVersionKey "FileDescription" "Installer of ${DISPLAY_NAME}" 
#VIAddVersionKey "LegalCopyright" "${PUBLISHER}"
#VIAddVersionKey "LegalTrademark" "OpenERP is a trademark of ${PUBLISHER}"
#VIAddVersionKey "FileVersion" "${MAJOR_VERSION}.${MINOR_VERSION}.${REVISION_VERSION}"
#VIProductVersion "${MAJOR_VERSION}.${MINOR_VERSION}.${REVISION_VERSION}"

!insertmacro GetParameters
!insertmacro GetOptions

Var Option_AllInOne
Var HasPostgreSQL
Var cmdLineParams

Var TextPostgreSQLHostname
Var TextPostgreSQLPort
Var TextPostgreSQLUsername
Var TextPostgreSQLPassword

Var HWNDPostgreSQLHostname
Var HWNDPostgreSQLPort
Var HWNDPostgreSQLUsername
Var HWNDPostgreSQLPassword

!define STATIC_PATH "static"
!define PIXMAPS_PATH "${STATIC_PATH}\pixmaps"
!define POSTGRESQL_EXE_FILENAME "postgresql-9.3.5-1-windows.exe"
!define POSTGRESQL_EXE "${STATIC_PATH}\${POSTGRESQL_EXE_FILENAME}"

!define MUI_ABORTWARNING
!define MUI_ICON "${PIXMAPS_PATH}\openerp-icon.ico"

!define MUI_WELCOMEFINISHPAGE_BITMAP "${PIXMAPS_PATH}\openerp-intro.bmp"
!define MUI_UNWELCOMEFINISHPAGE_BITMAP "${PIXMAPS_PATH}\openerp-intro.bmp"
!define MUI_HEADERIMAGE
!define MUI_HEADERIMAGE_BITMAP "${PIXMAPS_PATH}\openerp-slogan.bmp"
!define MUI_HEADERIMAGE_BITMAP_NOSTRETCH
!define MUI_HEADER_TRANSPARENT_TEXT ""

!insertmacro MUI_PAGE_WELCOME
!insertmacro MUI_PAGE_LICENSE "${STATIC_PATH}\doc\LICENSE"
!define MUI_COMPONENTSPAGE_SMALLDESC
!define MUI_PAGE_CUSTOMFUNCTION_LEAVE ComponentLeave
!insertmacro MUI_PAGE_COMPONENTS
Page Custom ShowPostgreSQL LeavePostgreSQL
!insertmacro MUI_PAGE_DIRECTORY
!insertmacro MUI_PAGE_INSTFILES

!define MUI_FINISHPAGE_NOAUTOCLOSE
!define MUI_FINISHPAGE_RUN
!define MUI_FINISHPAGE_RUN_CHECKED
!define MUI_FINISHPAGE_RUN_TEXT "$(DESC_FinishPageText)"
!define MUI_FINISHPAGE_RUN_FUNCTION "LaunchLink"
!define MUI_FINISHPAGE_LINK $(DESC_FinishPage_Link) 
!define MUI_FINISHPAGE_LINK_LOCATION "https://www.odoo.com/page/contactus"
!insertmacro MUI_PAGE_FINISH

!insertmacro MUI_UNPAGE_WELCOME
!insertmacro MUI_UNPAGE_CONFIRM
!insertmacro MUI_UNPAGE_INSTFILES
!insertmacro MUI_UNPAGE_FINISH

!insertmacro MUI_LANGUAGE "English"
!insertmacro MUI_LANGUAGE "French"
!insertmacro MUI_RESERVEFILE_LANGDLL

; English
LangString DESC_OpenERP_Server ${LANG_ENGLISH} "Install the Odoo Server with all the Odoo standard modules."
LangString DESC_PostgreSQL ${LANG_ENGLISH} "Install the PostgreSQL RDBMS used by Odoo."
LangString DESC_FinishPage_Link ${LANG_ENGLISH} "Contact Odoo for Partnership and/or Support"
LangString DESC_AtLeastOneComponent ${LANG_ENGLISH} "You have to choose at least one component"
LangString DESC_CanNotInstallPostgreSQL ${LANG_ENGLISH} "You can not install the PostgreSQL database without the Odoo Server"
LangString WARNING_HostNameIsEmpty ${LANG_ENGLISH} "The hostname for the connection to the PostgreSQL Server is empty"
LangString WARNING_UserNameIsEmpty ${LANG_ENGLISH} "The username for the connection to the PostgreSQL Server is empty"
LangString WARNING_PasswordIsEmpty ${LANG_ENGLISH} "The password for the connection to the PostgreSQL Server is empty"
LangString WARNING_PortIsWrong ${LANG_ENGLISH} "The port for the connexion to the PostgreSQL Server is wrong (default: 5432)"
LangString DESC_PostgreSQLPage ${LANG_ENGLISH} "Configure the information for the PostgreSQL connection"
LangString DESC_PostgreSQL_Hostname ${LANG_ENGLISH} "Hostname"
LangString DESC_PostgreSQL_Port ${LANG_ENGLISH} "Port"
LangString DESC_PostgreSQL_Username ${LANG_ENGLISH} "Username"
LangString DESC_PostgreSQL_Password ${LANG_ENGLISH} "Password"
LangString Profile_AllInOne ${LANG_ENGLISH} "All In One"
LangString Profile_Server ${LANG_ENGLISH} "Server only"
LangString TITLE_OpenERP_Server ${LANG_ENGLISH} "Odoo Server"
LangString TITLE_PostgreSQL ${LANG_ENGLISH} "PostgreSQL Database"
LangString DESC_FinishPageText ${LANG_ENGLISH} "Start Odoo"

; French
LangString DESC_OpenERP_Server ${LANG_FRENCH} "Installation du Serveur Odoo avec tous les modules Odoo standards."
LangString DESC_PostgreSQL ${LANG_FRENCH} "Installation de la base de donn?es PostgreSQL utilis?e par Odoo."
LangString DESC_FinishPage_Link ${LANG_FRENCH} "Contactez Odoo pour un Partenariat et/ou du Support"
LangString DESC_AtLeastOneComponent ${LANG_FRENCH} "Vous devez choisir au moins un composant"
LangString DESC_CanNotInstallPostgreSQL ${LANG_FRENCH} "Vous ne pouvez pas installer la base de donn?es PostgreSQL sans le serveur Odoo"
LangString WARNING_HostNameIsEmpty ${LANG_FRENCH} "L'adresse pour la connection au serveur PostgreSQL est vide"
LangString WARNING_UserNameIsEmpty ${LANG_FRENCH} "Le nom d'utilisateur pour la connection au serveur PostgreSQL est vide"
LangString WARNING_PasswordIsEmpty ${LANG_FRENCH} "Le mot de passe pour la connection au serveur PostgreSQL est vide"
LangString WARNING_PortIsWrong ${LANG_FRENCH} "Le port pour la connection au serveur PostgreSQL est erron? (d?faut: 5432)"
LangString DESC_PostgreSQLPage ${LANG_FRENCH} "Configurez les informations de connection pour le serveur PostgreSQL"
LangString DESC_PostgreSQL_Hostname ${LANG_FRENCH} "H?te"
LangString DESC_PostgreSQL_Port ${LANG_FRENCH} "Port"
LangString DESC_PostgreSQL_Username ${LANG_FRENCH} "Utilisateur"
LangString DESC_PostgreSQL_Password ${LANG_FRENCH} "Mot de passe"
LangString Profile_AllInOne ${LANG_FRENCH} "All In One"
LangString Profile_Server ${LANG_FRENCH} "Seulement le serveur"
LangString TITLE_OpenERP_Server ${LANG_FRENCH} "Serveur Odoo"
LangString TITLE_PostgreSQL ${LANG_FRENCH} "Installation du serveur de base de donn?es PostgreSQL"
LangString DESC_FinishPageText ${LANG_FRENCH} "Démarrer Odoo"

InstType $(Profile_AllInOne)
InstType $(Profile_Server)

Section $(TITLE_OpenERP_Server) SectionOpenERP_Server
    SectionIn 1 2

    # TODO: install in a temp dir before

    SetOutPath "$INSTDIR\server"
    File /r "..\..\dist\*"

    SetOutPath "$INSTDIR\service"
    File /r "dist\*"
    File "start.bat"
    File "stop.bat"

# If there is a previous install of the OpenERP Server, keep the login/password from the config file
    WriteIniStr "$INSTDIR\server\openerp-server.conf" "options" "db_host" $TextPostgreSQLHostname
    WriteIniStr "$INSTDIR\server\openerp-server.conf" "options" "db_user" $TextPostgreSQLUsername
    WriteIniStr "$INSTDIR\server\openerp-server.conf" "options" "db_password" $TextPostgreSQLPassword
    WriteIniStr "$INSTDIR\server\openerp-server.conf" "options" "db_port" $TextPostgreSQLPort
    # Fix the addons path
    WriteIniStr "$INSTDIR\server\openerp-server.conf" "options" "addons_path" "$INSTDIR\server\openerp\addons"

    # if we're going to install postgresql force it's path,
    # otherwise we consider it's always done and/or correctly tune by users
    ${If} $HasPostgreSQL == 0
        WriteIniStr "$INSTDIR\server\openerp-server.conf" "options" "pg_path" "$INSTDIR\PostgreSQL\bin"
    ${EndIf}

    nsExec::Exec '"$INSTDIR\server\openerp-server.exe" --stop-after-init --logfile "$INSTDIR\server\openerp-server.log" -s'
    nsExec::Exec '"$INSTDIR\service\win32_service.exe" -auto -install'

    # TODO: don't hardcode the service name
    nsExec::Exec "net stop odoo-server-8.0"
    sleep 2

    nsExec::Exec "net start odoo-server-8.0"
    sleep 2

SectionEnd
    
Section $(TITLE_PostgreSQL) SectionPostgreSQL
    SectionIn 1 2
    SetOutPath '$TEMP'
    nsExec::Exec 'net user openpgsvc /delete'

    File ${POSTGRESQL_EXE}

    ReadRegStr $0 HKLM "System\CurrentControlSet\Control\ComputerName\ActiveComputerName" "ComputerName"
    StrCmp $0 "" win9x
    Goto done
    win9x:
        ReadRegStr $0 HKLM "System\CurrentControlSet\Control\ComputerName\ComputerName" "ComputerName"
    done:
    Rmdir /r "$INSTDIR\PostgreSQL"
    ExecWait '"$TEMP\${POSTGRESQL_EXE_FILENAME}" \
        --mode unattended \
        --prefix "$INSTDIR\PostgreSQL" \
        --datadir "$INSTDIR\PostgreSQL\data" \
        --servicename "PostgreSQL_For_Odoo" \
        --serviceaccount "openpgsvc" --servicepassword "0p3npgsvcPWD" \
        --superaccount "$TextPostgreSQLUsername" --superpassword "$TextPostgreSQLPassword" \
        --serverport $TextPostgreSQLPort'
SectionEnd

Section -Post
    WriteRegExpandStr HKLM "${UNINSTALL_REGISTRY_KEY}" "UninstallString" "$INSTDIR\Uninstall.exe"
    WriteRegExpandStr HKLM "${UNINSTALL_REGISTRY_KEY}" "InstallLocation" "$INSTDIR"
    WriteRegStr HKLM       "${UNINSTALL_REGISTRY_KEY}" "DisplayName" "${DISPLAY_NAME}"
    WriteRegStr HKLM       "${UNINSTALL_REGISTRY_KEY}" "DisplayVersion" "${MAJOR_VERSION}.${MINOR_VERSION}"
    WriteRegStr HKLM       "${UNINSTALL_REGISTRY_KEY}" "Publisher" "${PUBLISHER}"
;    WriteRegDWORD HKLM     "${UNINSTALL_REGISTRY_KEY}" "Version" "${VERSION}"
;    WriteRegDWORD HKLM     "${UNINSTALL_REGISTRY_KEY}" "VersionMajor" "${MAJOR_VERSION}.${MINOR_VERSION}"
;    WriteRegDWORD HKLM     "${UNINSTALL_REGISTRY_KEY}" "VersionMinor" "${REVISION_VERSION}"
    WriteRegStr HKLM       "${UNINSTALL_REGISTRY_KEY}" "HelpLink" "support@odoo.com"
    WriteRegStr HKLM       "${UNINSTALL_REGISTRY_KEY}" "HelpTelephone" "+32.81.81.37.00"
    WriteRegStr HKLM       "${UNINSTALL_REGISTRY_KEY}" "URLInfoAbout" "https://www.odoo.com"
    WriteRegStr HKLM       "${UNINSTALL_REGISTRY_KEY}" "Contact" "sales@odoo.com"
    WriteRegDWORD HKLM     "${UNINSTALL_REGISTRY_KEY}" "NoModify" "1"
    WriteRegDWORD HKLM     "${UNINSTALL_REGISTRY_KEY}" "NoRepair" "1"
    WriteUninstaller "$INSTDIR\Uninstall.exe"
SectionEnd

!insertmacro MUI_FUNCTION_DESCRIPTION_BEGIN
    !insertmacro MUI_DESCRIPTION_TEXT ${SectionOpenERP_Server} $(DESC_OpenERP_Server)
    !insertmacro MUI_DESCRIPTION_TEXT ${SectionPostgreSQL} $(DESC_PostgreSQL)
!insertmacro MUI_FUNCTION_DESCRIPTION_END

Section "Uninstall"
    # Check if the server is installed
    !insertmacro IfKeyExists "HKLM" "${UNINSTALL_REGISTRY_KEY_SERVER}" "UninstallString"
    Pop $R0
    ReadRegStr $0 HKLM "${UNINSTALL_REGISTRY_KEY_SERVER}" "UninstallString"
    ExecWait '"$0" /S'

    nsExec::Exec "net stop odoo-server-8.0"
    nsExec::Exec "sc delete odoo-server-8.0"
    sleep 2

    Rmdir /r "$INSTDIR\server"
    Rmdir /r "$INSTDIR\service"

    DeleteRegKey HKLM "${UNINSTALL_REGISTRY_KEY}"
SectionEnd

Function .onInit
    Push $R0

    ${GetParameters} $cmdLineParams
    ClearErrors

    Pop $R0

    StrCpy $Option_AllInOne 0
    StrCpy $HasPostgreSQL 0

    StrCpy $TextPostgreSQLHostname ${DEFAULT_POSTGRESQL_HOSTNAME}
    StrCpy $TextPostgreSQLPort ${DEFAULT_POSTGRESQL_PORT}
    StrCpy $TextPostgreSQLUsername ${DEFAULT_POSTGRESQL_USERNAME}
    StrCpy $TextPostgreSQLPassword ${DEFAULT_POSTGRESQL_PASSWORD}

    Push $R0
    ${GetOptions} $cmdLineParams '/allinone' $R0
    IfErrors +2 0
    StrCpy $Option_AllInOne 1
    Pop $R0

    StrCmp $Option_AllInOne 1 AllInOneMode
    StrCmp $Option_AllInOne 0 NoAllInOneMode

    AllInOneMode:
        MessageBox MB_OK|MB_ICONINFORMATION "All In One"

    NoAllInOneMode:
    
    !insertmacro MUI_LANGDLL_DISPLAY

    ClearErrors
    EnumRegKey $0 HKLM "SOFTWARE\PostgreSQL\Installations" 0
    IfErrors DoInstallPostgreSQL 0
    StrCmp $0 "" DoInstallPostgreSQL
    StrCpy $HasPostgreSQL 1
    #SectionSetText ${SectionPostgreSQL} ""
    !insertmacro UnselectSection ${SectionPostgreSQL}
    SectionSetFlags ${SectionPostgreSQL} ${SF_RO}

    DoInstallPostgreSQL:
FunctionEnd

Function .onSelChange
    ${If} $HasPostgreSQL == 1
        !insertmacro UnselectSection ${SectionPostgreSQL}
    ${EndIf}
FunctionEnd

Function PostgreSQLOnBack
FunctionEnd

Function ShowPostgreSQL
    SectionGetFlags ${SectionOpenERP_Server} $0
    IntOp $0 $0 & ${SF_SELECTED}
    IntCmp $0 ${SF_SELECTED} LaunchPostgreSQLConfiguration
    Abort
    LaunchPostgreSQLConfiguration:

    nsDialogs::Create /NOUNLOAD 1018
    Pop $0

    ${If} $0 == error
        Abort
    ${EndIf}

    GetFunctionAddress $0 PostgreSQLOnBack
    nsDialogs::OnBack $0

    ${NSD_CreateLabel} 0 0 100% 10u $(DESC_PostgreSQLPage)
    Pop $0

    ${NSD_CreateLabel} 0 45 60u 12u $(DESC_PostgreSQL_Hostname)
    Pop $0
    ${NSD_CreateText} 100 45 150u 12u $TextPostgreSQLHostname
    Pop $HWNDPostgreSQLHostname

    ${NSD_CreateLabel} 0 75 60u 12u $(DESC_PostgreSQL_Port)
    Pop $0
    ${NSD_CreateNumber} 100 75 150u 12u $TextPostgreSQLPort
    Pop $HWNDPostgreSQLPort
    ${NSD_CreateLabel} 0 105 60u 12u $(DESC_PostgreSQL_Username)
    Pop $0
    ${NSD_CreateText} 100 105 150u 12u $TextPostgreSQLUsername
    Pop $HWNDPostgreSQLUsername
    ${NSD_CreateLabel} 0 135 60u 12u $(DESC_PostgreSQL_Password)
    Pop $0
    ${NSD_CreateText} 100 135 150u 12u $TextPostgreSQLPassword
    Pop $HWNDPostgreSQLPassword

    nsDialogs::Show
FunctionEnd

Function LeavePostgreSQL
    ${NSD_GetText} $HWNDPostgreSQLHostname $TextPostgreSQLHostname
    ${NSD_GetText} $HWNDPostgreSQLPort $TextPostgreSQLPort
    ${NSD_GetText} $HWNDPostgreSQLUsername $TextPostgreSQLUsername
    ${NSD_GetText} $HWNDPostgreSQLPassword $TextPostgreSQLPassword
    StrLen $1 $TextPostgreSQLHostname
    ${If} $1 == 0
        MessageBox MB_ICONEXCLAMATION|MB_OK $(WARNING_HostNameIsEmpty)
        Abort
    ${EndIf}

    ${If} $TextPostgreSQLPort <= 0
    ${OrIf} $TextPostgreSQLPort > 65535
        MessageBox MB_ICONEXCLAMATION|MB_OK $(WARNING_PortIsWrong)
        Abort
    ${EndIf}

    StrLen $1 $TextPostgreSQLUsername
    ${If} $1 == 0
        MessageBox MB_ICONEXCLAMATION|MB_OK $(WARNING_UserNameIsEmpty)
        Abort
    ${EndIf}

    StrLen $1 $TextPostgreSQLPassword
    ${If} $1 == 0
        MessageBox MB_ICONEXCLAMATION|MB_OK $(WARNING_PasswordIsEmpty)
        Abort
    ${EndIf}
FunctionEnd

Function ComponentLeave
    SectionGetFlags ${SectionOpenERP_Server} $0
    IntOp $0 $0 & ${SF_SELECTED}
    IntCmp $0 ${SF_SELECTED} Done

    SectionGetFlags ${SectionPostgreSQL} $0
    IntOp $0 $0 & ${SF_SELECTED}
    IntCmp $0 ${SF_SELECTED} DontInstallPostgreSQL

    ChooseAtLeastOneComponent:
        MessageBox MB_ICONEXCLAMATION|MB_OK $(DESC_AtLeastOneComponent)
        Abort

    DontInstallPostgreSQL:
        MessageBox MB_ICONEXCLAMATION|MB_OK $(DESC_CanNotInstallPostgreSQL)
        Abort
    Done:
FunctionEnd

Function LaunchLink
    ExecShell "open" "http://localhost:8069/"
FunctionEnd
=======
#####################################################################################
#
# Copyright (c) 2004-TODAY OpenERP S.A. (http://www.openerp.com) All Rights Reserved.
#
# WARNING: This program as such is intended to be used by professional
# programmers who take the whole responsability of assessing all potential
# consequences resulting from its eventual inadequacies and bugs
# End users who are looking for a ready-to-use solution with commercial
# garantees and support are strongly adviced to contract a Free Software
# Service Company
#
# This program is Free Software; you can redistribute it and/or
# modify it under the terms of the GNU General Public License
# as published by the Free Software Foundation; either version 3
# of the License, or (at your option) any later version.
#
# This program is distributed in the hope that it will be useful,
# but WITHOUT ANY WARRANTY; without even the implied warranty of
# MERCHANTABILITY or FITNESS FOR A PARTICULAR PURPOSE.  See the
# GNU General Public License for more details.
#
# You should have received a copy of the GNU General Public License
# along with this program; if not, write to the Free Software
# Foundation, Inc., 59 Temple Place - Suite 330, Boston, MA  02111-1307, USA.
#####################################################################################

# TODO: Avoid to uninstall the database
# TODO: We can update the server or the clients without to uninstall the all-in-one
# TODO: Add startmenu handling (link to localhost + uninstall)

!include 'MUI2.nsh'
!include 'FileFunc.nsh'
!include 'LogicLib.nsh'
!include 'Sections.nsh'
!include 'LogicLib.nsh'

!macro IfKeyExists ROOT MAIN_KEY KEY
    # This macro comes from http://nsis.sourceforge.net/Check_for_a_Registry_Key
    Push $R0
    Push $R1
    Push $R2
 
    # XXX bug if ${ROOT}, ${MAIN_KEY} or ${KEY} use $R0 or $R1
 
    StrCpy $R1 "0" # loop index
    StrCpy $R2 "0" # not found
 
    ${Do}
        EnumRegKey $R0 ${ROOT} "${MAIN_KEY}" "$R1"
        ${If} $R0 == "${KEY}"
            StrCpy $R2 "1" # found
            ${Break}
        ${EndIf}
        IntOp $R1 $R1 + 1
    ${LoopWhile} $R0 != ""
 
    ClearErrors
 
    Exch 2
    Pop $R0
    Pop $R1
    Exch $R2
!macroend

!define PUBLISHER 'OpenERP S.A.'

!ifndef MAJOR_VERSION
    !define MAJOR_VERSION '8'
!endif

!ifndef MINOR_VERSION
    !define MINOR_VERSION '0'
!endif

!ifndef REVISION_VERSION
    !define REVISION_VERSION '0'
!endif

!ifndef VERSION
    !define VERSION "0"
#!define VERSION "${MAJOR_VERSION}.${MINOR_VERSION}-r${REVISION_VERSION}"
!endif

!define PRODUCT_NAME "Odoo"
!define DISPLAY_NAME "${PRODUCT_NAME} ${MAJOR_VERSION}.${MINOR_VERSION}"

!define REGISTRY_ROOT HKLM
!define UNINSTALL_BASE_REGISTRY_KEY "Software\Microsoft\Windows\CurrentVersion\Uninstall"
!define UNINSTALL_REGISTRY_KEY "${UNINSTALL_BASE_REGISTRY_KEY}\${DISPLAY_NAME}"

!define UNINSTALL_REGISTRY_KEY_SERVER "${UNINSTALL_BASE_REGISTRY_KEY}\Odoo Server ${VERSION}"

!define REGISTRY_KEY "Software\${DISPLAY_NAME}"

!define DEFAULT_POSTGRESQL_HOSTNAME 'localhost'
!define DEFAULT_POSTGRESQL_PORT 5432
!define DEFAULT_POSTGRESQL_USERNAME 'openpg'
!define DEFAULT_POSTGRESQL_PASSWORD 'openpgpwd'

Name '${DISPLAY_NAME}'
Caption "${PRODUCT_NAME} ${VERSION} Setup"
OutFile "openerp-allinone-setup-${VERSION}.exe"
#SetCompressor /final /solid lzma
#SetCompress auto
ShowInstDetails show

XPStyle on

InstallDir "$PROGRAMFILES\Odoo ${VERSION}"
InstallDirRegKey HKCU "${REGISTRY_KEY}" ""

BrandingText '${PRODUCT_NAME} ${VERSION}'

RequestExecutionLevel admin

#VIAddVersionKey "ProductName" "${PRODUCT_NAME}"
#VIAddVersionKey "CompanyName" "${PUBLISHER}"
#VIAddVersionKey "FileDescription" "Installer of ${DISPLAY_NAME}" 
#VIAddVersionKey "LegalCopyright" "${PUBLISHER}"
#VIAddVersionKey "LegalTrademark" "OpenERP is a trademark of ${PUBLISHER}"
#VIAddVersionKey "FileVersion" "${MAJOR_VERSION}.${MINOR_VERSION}.${REVISION_VERSION}"
#VIProductVersion "${MAJOR_VERSION}.${MINOR_VERSION}.${REVISION_VERSION}"

!insertmacro GetParameters
!insertmacro GetOptions

Var Option_AllInOne
Var HasPostgreSQL
Var cmdLineParams

Var TextPostgreSQLHostname
Var TextPostgreSQLPort
Var TextPostgreSQLUsername
Var TextPostgreSQLPassword

Var HWNDPostgreSQLHostname
Var HWNDPostgreSQLPort
Var HWNDPostgreSQLUsername
Var HWNDPostgreSQLPassword

!define STATIC_PATH "static"
!define PIXMAPS_PATH "${STATIC_PATH}\pixmaps"
!define POSTGRESQL_EXE_FILENAME "postgresql-9.3.5-1-windows.exe"
!define POSTGRESQL_EXE "${STATIC_PATH}\${POSTGRESQL_EXE_FILENAME}"

!define MUI_ABORTWARNING
!define MUI_ICON "${PIXMAPS_PATH}\openerp-icon.ico"

!define MUI_WELCOMEFINISHPAGE_BITMAP "${PIXMAPS_PATH}\openerp-intro.bmp"
!define MUI_UNWELCOMEFINISHPAGE_BITMAP "${PIXMAPS_PATH}\openerp-intro.bmp"
!define MUI_HEADERIMAGE
!define MUI_HEADERIMAGE_BITMAP "${PIXMAPS_PATH}\openerp-slogan.bmp"
!define MUI_HEADERIMAGE_BITMAP_NOSTRETCH
!define MUI_HEADER_TRANSPARENT_TEXT ""

!insertmacro MUI_PAGE_WELCOME
!insertmacro MUI_PAGE_LICENSE "${STATIC_PATH}\doc\LICENSE"
!define MUI_COMPONENTSPAGE_SMALLDESC
!define MUI_PAGE_CUSTOMFUNCTION_LEAVE ComponentLeave
!insertmacro MUI_PAGE_COMPONENTS
Page Custom ShowPostgreSQL LeavePostgreSQL
!insertmacro MUI_PAGE_DIRECTORY
!insertmacro MUI_PAGE_INSTFILES

!define MUI_FINISHPAGE_NOAUTOCLOSE
!define MUI_FINISHPAGE_RUN
!define MUI_FINISHPAGE_RUN_CHECKED
!define MUI_FINISHPAGE_RUN_TEXT "$(DESC_FinishPageText)"
!define MUI_FINISHPAGE_RUN_FUNCTION "LaunchLink"
!define MUI_FINISHPAGE_LINK $(DESC_FinishPage_Link) 
!define MUI_FINISHPAGE_LINK_LOCATION "https://www.odoo.com/page/contactus"
!insertmacro MUI_PAGE_FINISH

!insertmacro MUI_UNPAGE_WELCOME
!insertmacro MUI_UNPAGE_CONFIRM
!insertmacro MUI_UNPAGE_INSTFILES
!insertmacro MUI_UNPAGE_FINISH

!insertmacro MUI_LANGUAGE "English"
!insertmacro MUI_LANGUAGE "French"
!insertmacro MUI_RESERVEFILE_LANGDLL

; English
LangString DESC_OpenERP_Server ${LANG_ENGLISH} "Install the Odoo Server with all the Odoo standard modules."
LangString DESC_PostgreSQL ${LANG_ENGLISH} "Install the PostgreSQL RDBMS used by Odoo."
LangString DESC_FinishPage_Link ${LANG_ENGLISH} "Contact Odoo for Partnership and/or Support"
LangString DESC_AtLeastOneComponent ${LANG_ENGLISH} "You have to choose at least one component"
LangString DESC_CanNotInstallPostgreSQL ${LANG_ENGLISH} "You can not install the PostgreSQL database without the Odoo Server"
LangString WARNING_HostNameIsEmpty ${LANG_ENGLISH} "The hostname for the connection to the PostgreSQL Server is empty"
LangString WARNING_UserNameIsEmpty ${LANG_ENGLISH} "The username for the connection to the PostgreSQL Server is empty"
LangString WARNING_PasswordIsEmpty ${LANG_ENGLISH} "The password for the connection to the PostgreSQL Server is empty"
LangString WARNING_PortIsWrong ${LANG_ENGLISH} "The port for the connexion to the PostgreSQL Server is wrong (default: 5432)"
LangString DESC_PostgreSQLPage ${LANG_ENGLISH} "Configure the information for the PostgreSQL connection"
LangString DESC_PostgreSQL_Hostname ${LANG_ENGLISH} "Hostname"
LangString DESC_PostgreSQL_Port ${LANG_ENGLISH} "Port"
LangString DESC_PostgreSQL_Username ${LANG_ENGLISH} "Username"
LangString DESC_PostgreSQL_Password ${LANG_ENGLISH} "Password"
LangString Profile_AllInOne ${LANG_ENGLISH} "All In One"
LangString Profile_Server ${LANG_ENGLISH} "Server only"
LangString TITLE_OpenERP_Server ${LANG_ENGLISH} "Odoo Server"
LangString TITLE_PostgreSQL ${LANG_ENGLISH} "PostgreSQL Database"
LangString DESC_FinishPageText ${LANG_ENGLISH} "Start Odoo"

; French
LangString DESC_OpenERP_Server ${LANG_FRENCH} "Installation du Serveur Odoo avec tous les modules Odoo standards."
LangString DESC_PostgreSQL ${LANG_FRENCH} "Installation de la base de donn?es PostgreSQL utilis?e par Odoo."
LangString DESC_FinishPage_Link ${LANG_FRENCH} "Contactez Odoo pour un Partenariat et/ou du Support"
LangString DESC_AtLeastOneComponent ${LANG_FRENCH} "Vous devez choisir au moins un composant"
LangString DESC_CanNotInstallPostgreSQL ${LANG_FRENCH} "Vous ne pouvez pas installer la base de donn?es PostgreSQL sans le serveur Odoo"
LangString WARNING_HostNameIsEmpty ${LANG_FRENCH} "L'adresse pour la connection au serveur PostgreSQL est vide"
LangString WARNING_UserNameIsEmpty ${LANG_FRENCH} "Le nom d'utilisateur pour la connection au serveur PostgreSQL est vide"
LangString WARNING_PasswordIsEmpty ${LANG_FRENCH} "Le mot de passe pour la connection au serveur PostgreSQL est vide"
LangString WARNING_PortIsWrong ${LANG_FRENCH} "Le port pour la connection au serveur PostgreSQL est erron? (d?faut: 5432)"
LangString DESC_PostgreSQLPage ${LANG_FRENCH} "Configurez les informations de connection pour le serveur PostgreSQL"
LangString DESC_PostgreSQL_Hostname ${LANG_FRENCH} "H?te"
LangString DESC_PostgreSQL_Port ${LANG_FRENCH} "Port"
LangString DESC_PostgreSQL_Username ${LANG_FRENCH} "Utilisateur"
LangString DESC_PostgreSQL_Password ${LANG_FRENCH} "Mot de passe"
LangString Profile_AllInOne ${LANG_FRENCH} "All In One"
LangString Profile_Server ${LANG_FRENCH} "Seulement le serveur"
LangString TITLE_OpenERP_Server ${LANG_FRENCH} "Serveur Odoo"
LangString TITLE_PostgreSQL ${LANG_FRENCH} "Installation du serveur de base de donn?es PostgreSQL"
LangString DESC_FinishPageText ${LANG_FRENCH} "Démarrer Odoo"

InstType $(Profile_AllInOne)
InstType $(Profile_Server)

Section $(TITLE_OpenERP_Server) SectionOpenERP_Server
    SectionIn 1 2

    # TODO: install in a temp dir before

    SetOutPath "$INSTDIR\server"
    File /r "..\..\dist\*"

    SetOutPath "$INSTDIR\service"
    File /r "dist\*"
    File "start.bat"
    File "stop.bat"

    SetOutPath "$INSTDIR\thirdparty"
    File /r "${STATIC_PATH}\wkhtmltopdf\*"
    File /r "${STATIC_PATH}\less\*"

# If there is a previous install of the OpenERP Server, keep the login/password from the config file
    WriteIniStr "$INSTDIR\server\openerp-server.conf" "options" "db_host" $TextPostgreSQLHostname
    WriteIniStr "$INSTDIR\server\openerp-server.conf" "options" "db_user" $TextPostgreSQLUsername
    WriteIniStr "$INSTDIR\server\openerp-server.conf" "options" "db_password" $TextPostgreSQLPassword
    WriteIniStr "$INSTDIR\server\openerp-server.conf" "options" "db_port" $TextPostgreSQLPort
    # Fix the addons path
    WriteIniStr "$INSTDIR\server\openerp-server.conf" "options" "addons_path" "$INSTDIR\server\openerp\addons"
    WriteIniStr "$INSTDIR\server\openerp-server.conf" "options" "bin_path" "$INSTDIR\thirdparty"

    # if we're going to install postgresql force it's path,
    # otherwise we consider it's always done and/or correctly tune by users
    ${If} $HasPostgreSQL == 0
        WriteIniStr "$INSTDIR\server\openerp-server.conf" "options" "pg_path" "$INSTDIR\PostgreSQL\bin"
    ${EndIf}

    nsExec::Exec '"$INSTDIR\server\openerp-server.exe" --stop-after-init --logfile "$INSTDIR\server\openerp-server.log" -s'
    nsExec::Exec '"$INSTDIR\service\win32_service.exe" -auto -install'

    # TODO: don't hardcode the service name
    nsExec::Exec "net stop odoo-server-8.0"
    sleep 2

    nsExec::Exec "net start odoo-server-8.0"
    sleep 2

SectionEnd
    
Section $(TITLE_PostgreSQL) SectionPostgreSQL
    SectionIn 1 2
    SetOutPath '$TEMP'
    nsExec::Exec 'net user openpgsvc /delete'

    File ${POSTGRESQL_EXE}

    ReadRegStr $0 HKLM "System\CurrentControlSet\Control\ComputerName\ActiveComputerName" "ComputerName"
    StrCmp $0 "" win9x
    Goto done
    win9x:
        ReadRegStr $0 HKLM "System\CurrentControlSet\Control\ComputerName\ComputerName" "ComputerName"
    done:
    Rmdir /r "$INSTDIR\PostgreSQL"
    ExecWait '"$TEMP\${POSTGRESQL_EXE_FILENAME}" \
        --mode unattended \
        --prefix "$INSTDIR\PostgreSQL" \
        --datadir "$INSTDIR\PostgreSQL\data" \
        --servicename "PostgreSQL_For_Odoo" \
        --serviceaccount "openpgsvc" --servicepassword "0p3npgsvcPWD" \
        --superaccount "$TextPostgreSQLUsername" --superpassword "$TextPostgreSQLPassword" \
        --serverport $TextPostgreSQLPort'
SectionEnd

Section -Post
    WriteRegExpandStr HKLM "${UNINSTALL_REGISTRY_KEY}" "UninstallString" "$INSTDIR\Uninstall.exe"
    WriteRegExpandStr HKLM "${UNINSTALL_REGISTRY_KEY}" "InstallLocation" "$INSTDIR"
    WriteRegStr HKLM       "${UNINSTALL_REGISTRY_KEY}" "DisplayName" "${DISPLAY_NAME}"
    WriteRegStr HKLM       "${UNINSTALL_REGISTRY_KEY}" "DisplayVersion" "${MAJOR_VERSION}.${MINOR_VERSION}"
    WriteRegStr HKLM       "${UNINSTALL_REGISTRY_KEY}" "Publisher" "${PUBLISHER}"
;    WriteRegDWORD HKLM     "${UNINSTALL_REGISTRY_KEY}" "Version" "${VERSION}"
;    WriteRegDWORD HKLM     "${UNINSTALL_REGISTRY_KEY}" "VersionMajor" "${MAJOR_VERSION}.${MINOR_VERSION}"
;    WriteRegDWORD HKLM     "${UNINSTALL_REGISTRY_KEY}" "VersionMinor" "${REVISION_VERSION}"
    WriteRegStr HKLM       "${UNINSTALL_REGISTRY_KEY}" "HelpLink" "support@odoo.com"
    WriteRegStr HKLM       "${UNINSTALL_REGISTRY_KEY}" "HelpTelephone" "+32.81.81.37.00"
    WriteRegStr HKLM       "${UNINSTALL_REGISTRY_KEY}" "URLInfoAbout" "https://www.odoo.com"
    WriteRegStr HKLM       "${UNINSTALL_REGISTRY_KEY}" "Contact" "sales@odoo.com"
    WriteRegDWORD HKLM     "${UNINSTALL_REGISTRY_KEY}" "NoModify" "1"
    WriteRegDWORD HKLM     "${UNINSTALL_REGISTRY_KEY}" "NoRepair" "1"
    WriteUninstaller "$INSTDIR\Uninstall.exe"
SectionEnd

!insertmacro MUI_FUNCTION_DESCRIPTION_BEGIN
    !insertmacro MUI_DESCRIPTION_TEXT ${SectionOpenERP_Server} $(DESC_OpenERP_Server)
    !insertmacro MUI_DESCRIPTION_TEXT ${SectionPostgreSQL} $(DESC_PostgreSQL)
!insertmacro MUI_FUNCTION_DESCRIPTION_END

Section "Uninstall"
    # Check if the server is installed
    !insertmacro IfKeyExists "HKLM" "${UNINSTALL_REGISTRY_KEY_SERVER}" "UninstallString"
    Pop $R0
    ReadRegStr $0 HKLM "${UNINSTALL_REGISTRY_KEY_SERVER}" "UninstallString"
    ExecWait '"$0" /S'

    nsExec::Exec "net stop odoo-server-8.0"
    nsExec::Exec "sc delete odoo-server-8.0"
    sleep 2

    Rmdir /r "$INSTDIR\server"
    Rmdir /r "$INSTDIR\service"
    Rmdir /r "$INSTDIR\thirdparty"
    DeleteRegKey HKLM "${UNINSTALL_REGISTRY_KEY}"
SectionEnd

Function .onInit
    Push $R0

    ${GetParameters} $cmdLineParams
    ClearErrors

    Pop $R0

    StrCpy $Option_AllInOne 0
    StrCpy $HasPostgreSQL 0

    StrCpy $TextPostgreSQLHostname ${DEFAULT_POSTGRESQL_HOSTNAME}
    StrCpy $TextPostgreSQLPort ${DEFAULT_POSTGRESQL_PORT}
    StrCpy $TextPostgreSQLUsername ${DEFAULT_POSTGRESQL_USERNAME}
    StrCpy $TextPostgreSQLPassword ${DEFAULT_POSTGRESQL_PASSWORD}

    Push $R0
    ${GetOptions} $cmdLineParams '/allinone' $R0
    IfErrors +2 0
    StrCpy $Option_AllInOne 1
    Pop $R0

    StrCmp $Option_AllInOne 1 AllInOneMode
    StrCmp $Option_AllInOne 0 NoAllInOneMode

    AllInOneMode:
        MessageBox MB_OK|MB_ICONINFORMATION "All In One"

    NoAllInOneMode:
    
    !insertmacro MUI_LANGDLL_DISPLAY

    ClearErrors
    EnumRegKey $0 HKLM "SOFTWARE\PostgreSQL\Installations" 0
    IfErrors DoInstallPostgreSQL 0
    StrCmp $0 "" DoInstallPostgreSQL
    StrCpy $HasPostgreSQL 1
    #SectionSetText ${SectionPostgreSQL} ""
    !insertmacro UnselectSection ${SectionPostgreSQL}
    SectionSetFlags ${SectionPostgreSQL} ${SF_RO}

    DoInstallPostgreSQL:
FunctionEnd

Function .onSelChange
    ${If} $HasPostgreSQL == 1
        !insertmacro UnselectSection ${SectionPostgreSQL}
    ${EndIf}
FunctionEnd

Function PostgreSQLOnBack
FunctionEnd

Function ShowPostgreSQL
    SectionGetFlags ${SectionOpenERP_Server} $0
    IntOp $0 $0 & ${SF_SELECTED}
    IntCmp $0 ${SF_SELECTED} LaunchPostgreSQLConfiguration
    Abort
    LaunchPostgreSQLConfiguration:

    nsDialogs::Create /NOUNLOAD 1018
    Pop $0

    ${If} $0 == error
        Abort
    ${EndIf}

    GetFunctionAddress $0 PostgreSQLOnBack
    nsDialogs::OnBack $0

    ${NSD_CreateLabel} 0 0 100% 10u $(DESC_PostgreSQLPage)
    Pop $0

    ${NSD_CreateLabel} 0 45 60u 12u $(DESC_PostgreSQL_Hostname)
    Pop $0
    ${NSD_CreateText} 100 45 150u 12u $TextPostgreSQLHostname
    Pop $HWNDPostgreSQLHostname

    ${NSD_CreateLabel} 0 75 60u 12u $(DESC_PostgreSQL_Port)
    Pop $0
    ${NSD_CreateNumber} 100 75 150u 12u $TextPostgreSQLPort
    Pop $HWNDPostgreSQLPort
    ${NSD_CreateLabel} 0 105 60u 12u $(DESC_PostgreSQL_Username)
    Pop $0
    ${NSD_CreateText} 100 105 150u 12u $TextPostgreSQLUsername
    Pop $HWNDPostgreSQLUsername
    ${NSD_CreateLabel} 0 135 60u 12u $(DESC_PostgreSQL_Password)
    Pop $0
    ${NSD_CreateText} 100 135 150u 12u $TextPostgreSQLPassword
    Pop $HWNDPostgreSQLPassword

    nsDialogs::Show
FunctionEnd

Function LeavePostgreSQL
    ${NSD_GetText} $HWNDPostgreSQLHostname $TextPostgreSQLHostname
    ${NSD_GetText} $HWNDPostgreSQLPort $TextPostgreSQLPort
    ${NSD_GetText} $HWNDPostgreSQLUsername $TextPostgreSQLUsername
    ${NSD_GetText} $HWNDPostgreSQLPassword $TextPostgreSQLPassword
    StrLen $1 $TextPostgreSQLHostname
    ${If} $1 == 0
        MessageBox MB_ICONEXCLAMATION|MB_OK $(WARNING_HostNameIsEmpty)
        Abort
    ${EndIf}

    ${If} $TextPostgreSQLPort <= 0
    ${OrIf} $TextPostgreSQLPort > 65535
        MessageBox MB_ICONEXCLAMATION|MB_OK $(WARNING_PortIsWrong)
        Abort
    ${EndIf}

    StrLen $1 $TextPostgreSQLUsername
    ${If} $1 == 0
        MessageBox MB_ICONEXCLAMATION|MB_OK $(WARNING_UserNameIsEmpty)
        Abort
    ${EndIf}

    StrLen $1 $TextPostgreSQLPassword
    ${If} $1 == 0
        MessageBox MB_ICONEXCLAMATION|MB_OK $(WARNING_PasswordIsEmpty)
        Abort
    ${EndIf}
FunctionEnd

Function ComponentLeave
    SectionGetFlags ${SectionOpenERP_Server} $0
    IntOp $0 $0 & ${SF_SELECTED}
    IntCmp $0 ${SF_SELECTED} Done

    SectionGetFlags ${SectionPostgreSQL} $0
    IntOp $0 $0 & ${SF_SELECTED}
    IntCmp $0 ${SF_SELECTED} DontInstallPostgreSQL

    ChooseAtLeastOneComponent:
        MessageBox MB_ICONEXCLAMATION|MB_OK $(DESC_AtLeastOneComponent)
        Abort

    DontInstallPostgreSQL:
        MessageBox MB_ICONEXCLAMATION|MB_OK $(DESC_CanNotInstallPostgreSQL)
        Abort
    Done:
FunctionEnd

Function LaunchLink
    ExecShell "open" "http://localhost:8069/"
FunctionEnd
>>>>>>> 55fa5089
<|MERGE_RESOLUTION|>--- conflicted
+++ resolved
@@ -1,4 +1,3 @@
-<<<<<<< HEAD
 #####################################################################################
 #
 # Copyright (c) 2004-TODAY OpenERP S.A. (http://www.openerp.com) All Rights Reserved.
@@ -239,6 +238,10 @@
     File "start.bat"
     File "stop.bat"
 
+    SetOutPath "$INSTDIR\thirdparty"
+    File /r "${STATIC_PATH}\wkhtmltopdf\*"
+    File /r "${STATIC_PATH}\less\*"
+
 # If there is a previous install of the OpenERP Server, keep the login/password from the config file
     WriteIniStr "$INSTDIR\server\openerp-server.conf" "options" "db_host" $TextPostgreSQLHostname
     WriteIniStr "$INSTDIR\server\openerp-server.conf" "options" "db_user" $TextPostgreSQLUsername
@@ -246,6 +249,7 @@
     WriteIniStr "$INSTDIR\server\openerp-server.conf" "options" "db_port" $TextPostgreSQLPort
     # Fix the addons path
     WriteIniStr "$INSTDIR\server\openerp-server.conf" "options" "addons_path" "$INSTDIR\server\openerp\addons"
+    WriteIniStr "$INSTDIR\server\openerp-server.conf" "options" "bin_path" "$INSTDIR\thirdparty"
 
     # if we're going to install postgresql force it's path,
     # otherwise we consider it's always done and/or correctly tune by users
@@ -325,7 +329,7 @@
 
     Rmdir /r "$INSTDIR\server"
     Rmdir /r "$INSTDIR\service"
-
+    Rmdir /r "$INSTDIR\thirdparty"
     DeleteRegKey HKLM "${UNINSTALL_REGISTRY_KEY}"
 SectionEnd
 
@@ -474,487 +478,4 @@
 
 Function LaunchLink
     ExecShell "open" "http://localhost:8069/"
-FunctionEnd
-=======
-#####################################################################################
-#
-# Copyright (c) 2004-TODAY OpenERP S.A. (http://www.openerp.com) All Rights Reserved.
-#
-# WARNING: This program as such is intended to be used by professional
-# programmers who take the whole responsability of assessing all potential
-# consequences resulting from its eventual inadequacies and bugs
-# End users who are looking for a ready-to-use solution with commercial
-# garantees and support are strongly adviced to contract a Free Software
-# Service Company
-#
-# This program is Free Software; you can redistribute it and/or
-# modify it under the terms of the GNU General Public License
-# as published by the Free Software Foundation; either version 3
-# of the License, or (at your option) any later version.
-#
-# This program is distributed in the hope that it will be useful,
-# but WITHOUT ANY WARRANTY; without even the implied warranty of
-# MERCHANTABILITY or FITNESS FOR A PARTICULAR PURPOSE.  See the
-# GNU General Public License for more details.
-#
-# You should have received a copy of the GNU General Public License
-# along with this program; if not, write to the Free Software
-# Foundation, Inc., 59 Temple Place - Suite 330, Boston, MA  02111-1307, USA.
-#####################################################################################
-
-# TODO: Avoid to uninstall the database
-# TODO: We can update the server or the clients without to uninstall the all-in-one
-# TODO: Add startmenu handling (link to localhost + uninstall)
-
-!include 'MUI2.nsh'
-!include 'FileFunc.nsh'
-!include 'LogicLib.nsh'
-!include 'Sections.nsh'
-!include 'LogicLib.nsh'
-
-!macro IfKeyExists ROOT MAIN_KEY KEY
-    # This macro comes from http://nsis.sourceforge.net/Check_for_a_Registry_Key
-    Push $R0
-    Push $R1
-    Push $R2
- 
-    # XXX bug if ${ROOT}, ${MAIN_KEY} or ${KEY} use $R0 or $R1
- 
-    StrCpy $R1 "0" # loop index
-    StrCpy $R2 "0" # not found
- 
-    ${Do}
-        EnumRegKey $R0 ${ROOT} "${MAIN_KEY}" "$R1"
-        ${If} $R0 == "${KEY}"
-            StrCpy $R2 "1" # found
-            ${Break}
-        ${EndIf}
-        IntOp $R1 $R1 + 1
-    ${LoopWhile} $R0 != ""
- 
-    ClearErrors
- 
-    Exch 2
-    Pop $R0
-    Pop $R1
-    Exch $R2
-!macroend
-
-!define PUBLISHER 'OpenERP S.A.'
-
-!ifndef MAJOR_VERSION
-    !define MAJOR_VERSION '8'
-!endif
-
-!ifndef MINOR_VERSION
-    !define MINOR_VERSION '0'
-!endif
-
-!ifndef REVISION_VERSION
-    !define REVISION_VERSION '0'
-!endif
-
-!ifndef VERSION
-    !define VERSION "0"
-#!define VERSION "${MAJOR_VERSION}.${MINOR_VERSION}-r${REVISION_VERSION}"
-!endif
-
-!define PRODUCT_NAME "Odoo"
-!define DISPLAY_NAME "${PRODUCT_NAME} ${MAJOR_VERSION}.${MINOR_VERSION}"
-
-!define REGISTRY_ROOT HKLM
-!define UNINSTALL_BASE_REGISTRY_KEY "Software\Microsoft\Windows\CurrentVersion\Uninstall"
-!define UNINSTALL_REGISTRY_KEY "${UNINSTALL_BASE_REGISTRY_KEY}\${DISPLAY_NAME}"
-
-!define UNINSTALL_REGISTRY_KEY_SERVER "${UNINSTALL_BASE_REGISTRY_KEY}\Odoo Server ${VERSION}"
-
-!define REGISTRY_KEY "Software\${DISPLAY_NAME}"
-
-!define DEFAULT_POSTGRESQL_HOSTNAME 'localhost'
-!define DEFAULT_POSTGRESQL_PORT 5432
-!define DEFAULT_POSTGRESQL_USERNAME 'openpg'
-!define DEFAULT_POSTGRESQL_PASSWORD 'openpgpwd'
-
-Name '${DISPLAY_NAME}'
-Caption "${PRODUCT_NAME} ${VERSION} Setup"
-OutFile "openerp-allinone-setup-${VERSION}.exe"
-#SetCompressor /final /solid lzma
-#SetCompress auto
-ShowInstDetails show
-
-XPStyle on
-
-InstallDir "$PROGRAMFILES\Odoo ${VERSION}"
-InstallDirRegKey HKCU "${REGISTRY_KEY}" ""
-
-BrandingText '${PRODUCT_NAME} ${VERSION}'
-
-RequestExecutionLevel admin
-
-#VIAddVersionKey "ProductName" "${PRODUCT_NAME}"
-#VIAddVersionKey "CompanyName" "${PUBLISHER}"
-#VIAddVersionKey "FileDescription" "Installer of ${DISPLAY_NAME}" 
-#VIAddVersionKey "LegalCopyright" "${PUBLISHER}"
-#VIAddVersionKey "LegalTrademark" "OpenERP is a trademark of ${PUBLISHER}"
-#VIAddVersionKey "FileVersion" "${MAJOR_VERSION}.${MINOR_VERSION}.${REVISION_VERSION}"
-#VIProductVersion "${MAJOR_VERSION}.${MINOR_VERSION}.${REVISION_VERSION}"
-
-!insertmacro GetParameters
-!insertmacro GetOptions
-
-Var Option_AllInOne
-Var HasPostgreSQL
-Var cmdLineParams
-
-Var TextPostgreSQLHostname
-Var TextPostgreSQLPort
-Var TextPostgreSQLUsername
-Var TextPostgreSQLPassword
-
-Var HWNDPostgreSQLHostname
-Var HWNDPostgreSQLPort
-Var HWNDPostgreSQLUsername
-Var HWNDPostgreSQLPassword
-
-!define STATIC_PATH "static"
-!define PIXMAPS_PATH "${STATIC_PATH}\pixmaps"
-!define POSTGRESQL_EXE_FILENAME "postgresql-9.3.5-1-windows.exe"
-!define POSTGRESQL_EXE "${STATIC_PATH}\${POSTGRESQL_EXE_FILENAME}"
-
-!define MUI_ABORTWARNING
-!define MUI_ICON "${PIXMAPS_PATH}\openerp-icon.ico"
-
-!define MUI_WELCOMEFINISHPAGE_BITMAP "${PIXMAPS_PATH}\openerp-intro.bmp"
-!define MUI_UNWELCOMEFINISHPAGE_BITMAP "${PIXMAPS_PATH}\openerp-intro.bmp"
-!define MUI_HEADERIMAGE
-!define MUI_HEADERIMAGE_BITMAP "${PIXMAPS_PATH}\openerp-slogan.bmp"
-!define MUI_HEADERIMAGE_BITMAP_NOSTRETCH
-!define MUI_HEADER_TRANSPARENT_TEXT ""
-
-!insertmacro MUI_PAGE_WELCOME
-!insertmacro MUI_PAGE_LICENSE "${STATIC_PATH}\doc\LICENSE"
-!define MUI_COMPONENTSPAGE_SMALLDESC
-!define MUI_PAGE_CUSTOMFUNCTION_LEAVE ComponentLeave
-!insertmacro MUI_PAGE_COMPONENTS
-Page Custom ShowPostgreSQL LeavePostgreSQL
-!insertmacro MUI_PAGE_DIRECTORY
-!insertmacro MUI_PAGE_INSTFILES
-
-!define MUI_FINISHPAGE_NOAUTOCLOSE
-!define MUI_FINISHPAGE_RUN
-!define MUI_FINISHPAGE_RUN_CHECKED
-!define MUI_FINISHPAGE_RUN_TEXT "$(DESC_FinishPageText)"
-!define MUI_FINISHPAGE_RUN_FUNCTION "LaunchLink"
-!define MUI_FINISHPAGE_LINK $(DESC_FinishPage_Link) 
-!define MUI_FINISHPAGE_LINK_LOCATION "https://www.odoo.com/page/contactus"
-!insertmacro MUI_PAGE_FINISH
-
-!insertmacro MUI_UNPAGE_WELCOME
-!insertmacro MUI_UNPAGE_CONFIRM
-!insertmacro MUI_UNPAGE_INSTFILES
-!insertmacro MUI_UNPAGE_FINISH
-
-!insertmacro MUI_LANGUAGE "English"
-!insertmacro MUI_LANGUAGE "French"
-!insertmacro MUI_RESERVEFILE_LANGDLL
-
-; English
-LangString DESC_OpenERP_Server ${LANG_ENGLISH} "Install the Odoo Server with all the Odoo standard modules."
-LangString DESC_PostgreSQL ${LANG_ENGLISH} "Install the PostgreSQL RDBMS used by Odoo."
-LangString DESC_FinishPage_Link ${LANG_ENGLISH} "Contact Odoo for Partnership and/or Support"
-LangString DESC_AtLeastOneComponent ${LANG_ENGLISH} "You have to choose at least one component"
-LangString DESC_CanNotInstallPostgreSQL ${LANG_ENGLISH} "You can not install the PostgreSQL database without the Odoo Server"
-LangString WARNING_HostNameIsEmpty ${LANG_ENGLISH} "The hostname for the connection to the PostgreSQL Server is empty"
-LangString WARNING_UserNameIsEmpty ${LANG_ENGLISH} "The username for the connection to the PostgreSQL Server is empty"
-LangString WARNING_PasswordIsEmpty ${LANG_ENGLISH} "The password for the connection to the PostgreSQL Server is empty"
-LangString WARNING_PortIsWrong ${LANG_ENGLISH} "The port for the connexion to the PostgreSQL Server is wrong (default: 5432)"
-LangString DESC_PostgreSQLPage ${LANG_ENGLISH} "Configure the information for the PostgreSQL connection"
-LangString DESC_PostgreSQL_Hostname ${LANG_ENGLISH} "Hostname"
-LangString DESC_PostgreSQL_Port ${LANG_ENGLISH} "Port"
-LangString DESC_PostgreSQL_Username ${LANG_ENGLISH} "Username"
-LangString DESC_PostgreSQL_Password ${LANG_ENGLISH} "Password"
-LangString Profile_AllInOne ${LANG_ENGLISH} "All In One"
-LangString Profile_Server ${LANG_ENGLISH} "Server only"
-LangString TITLE_OpenERP_Server ${LANG_ENGLISH} "Odoo Server"
-LangString TITLE_PostgreSQL ${LANG_ENGLISH} "PostgreSQL Database"
-LangString DESC_FinishPageText ${LANG_ENGLISH} "Start Odoo"
-
-; French
-LangString DESC_OpenERP_Server ${LANG_FRENCH} "Installation du Serveur Odoo avec tous les modules Odoo standards."
-LangString DESC_PostgreSQL ${LANG_FRENCH} "Installation de la base de donn?es PostgreSQL utilis?e par Odoo."
-LangString DESC_FinishPage_Link ${LANG_FRENCH} "Contactez Odoo pour un Partenariat et/ou du Support"
-LangString DESC_AtLeastOneComponent ${LANG_FRENCH} "Vous devez choisir au moins un composant"
-LangString DESC_CanNotInstallPostgreSQL ${LANG_FRENCH} "Vous ne pouvez pas installer la base de donn?es PostgreSQL sans le serveur Odoo"
-LangString WARNING_HostNameIsEmpty ${LANG_FRENCH} "L'adresse pour la connection au serveur PostgreSQL est vide"
-LangString WARNING_UserNameIsEmpty ${LANG_FRENCH} "Le nom d'utilisateur pour la connection au serveur PostgreSQL est vide"
-LangString WARNING_PasswordIsEmpty ${LANG_FRENCH} "Le mot de passe pour la connection au serveur PostgreSQL est vide"
-LangString WARNING_PortIsWrong ${LANG_FRENCH} "Le port pour la connection au serveur PostgreSQL est erron? (d?faut: 5432)"
-LangString DESC_PostgreSQLPage ${LANG_FRENCH} "Configurez les informations de connection pour le serveur PostgreSQL"
-LangString DESC_PostgreSQL_Hostname ${LANG_FRENCH} "H?te"
-LangString DESC_PostgreSQL_Port ${LANG_FRENCH} "Port"
-LangString DESC_PostgreSQL_Username ${LANG_FRENCH} "Utilisateur"
-LangString DESC_PostgreSQL_Password ${LANG_FRENCH} "Mot de passe"
-LangString Profile_AllInOne ${LANG_FRENCH} "All In One"
-LangString Profile_Server ${LANG_FRENCH} "Seulement le serveur"
-LangString TITLE_OpenERP_Server ${LANG_FRENCH} "Serveur Odoo"
-LangString TITLE_PostgreSQL ${LANG_FRENCH} "Installation du serveur de base de donn?es PostgreSQL"
-LangString DESC_FinishPageText ${LANG_FRENCH} "Démarrer Odoo"
-
-InstType $(Profile_AllInOne)
-InstType $(Profile_Server)
-
-Section $(TITLE_OpenERP_Server) SectionOpenERP_Server
-    SectionIn 1 2
-
-    # TODO: install in a temp dir before
-
-    SetOutPath "$INSTDIR\server"
-    File /r "..\..\dist\*"
-
-    SetOutPath "$INSTDIR\service"
-    File /r "dist\*"
-    File "start.bat"
-    File "stop.bat"
-
-    SetOutPath "$INSTDIR\thirdparty"
-    File /r "${STATIC_PATH}\wkhtmltopdf\*"
-    File /r "${STATIC_PATH}\less\*"
-
-# If there is a previous install of the OpenERP Server, keep the login/password from the config file
-    WriteIniStr "$INSTDIR\server\openerp-server.conf" "options" "db_host" $TextPostgreSQLHostname
-    WriteIniStr "$INSTDIR\server\openerp-server.conf" "options" "db_user" $TextPostgreSQLUsername
-    WriteIniStr "$INSTDIR\server\openerp-server.conf" "options" "db_password" $TextPostgreSQLPassword
-    WriteIniStr "$INSTDIR\server\openerp-server.conf" "options" "db_port" $TextPostgreSQLPort
-    # Fix the addons path
-    WriteIniStr "$INSTDIR\server\openerp-server.conf" "options" "addons_path" "$INSTDIR\server\openerp\addons"
-    WriteIniStr "$INSTDIR\server\openerp-server.conf" "options" "bin_path" "$INSTDIR\thirdparty"
-
-    # if we're going to install postgresql force it's path,
-    # otherwise we consider it's always done and/or correctly tune by users
-    ${If} $HasPostgreSQL == 0
-        WriteIniStr "$INSTDIR\server\openerp-server.conf" "options" "pg_path" "$INSTDIR\PostgreSQL\bin"
-    ${EndIf}
-
-    nsExec::Exec '"$INSTDIR\server\openerp-server.exe" --stop-after-init --logfile "$INSTDIR\server\openerp-server.log" -s'
-    nsExec::Exec '"$INSTDIR\service\win32_service.exe" -auto -install'
-
-    # TODO: don't hardcode the service name
-    nsExec::Exec "net stop odoo-server-8.0"
-    sleep 2
-
-    nsExec::Exec "net start odoo-server-8.0"
-    sleep 2
-
-SectionEnd
-    
-Section $(TITLE_PostgreSQL) SectionPostgreSQL
-    SectionIn 1 2
-    SetOutPath '$TEMP'
-    nsExec::Exec 'net user openpgsvc /delete'
-
-    File ${POSTGRESQL_EXE}
-
-    ReadRegStr $0 HKLM "System\CurrentControlSet\Control\ComputerName\ActiveComputerName" "ComputerName"
-    StrCmp $0 "" win9x
-    Goto done
-    win9x:
-        ReadRegStr $0 HKLM "System\CurrentControlSet\Control\ComputerName\ComputerName" "ComputerName"
-    done:
-    Rmdir /r "$INSTDIR\PostgreSQL"
-    ExecWait '"$TEMP\${POSTGRESQL_EXE_FILENAME}" \
-        --mode unattended \
-        --prefix "$INSTDIR\PostgreSQL" \
-        --datadir "$INSTDIR\PostgreSQL\data" \
-        --servicename "PostgreSQL_For_Odoo" \
-        --serviceaccount "openpgsvc" --servicepassword "0p3npgsvcPWD" \
-        --superaccount "$TextPostgreSQLUsername" --superpassword "$TextPostgreSQLPassword" \
-        --serverport $TextPostgreSQLPort'
-SectionEnd
-
-Section -Post
-    WriteRegExpandStr HKLM "${UNINSTALL_REGISTRY_KEY}" "UninstallString" "$INSTDIR\Uninstall.exe"
-    WriteRegExpandStr HKLM "${UNINSTALL_REGISTRY_KEY}" "InstallLocation" "$INSTDIR"
-    WriteRegStr HKLM       "${UNINSTALL_REGISTRY_KEY}" "DisplayName" "${DISPLAY_NAME}"
-    WriteRegStr HKLM       "${UNINSTALL_REGISTRY_KEY}" "DisplayVersion" "${MAJOR_VERSION}.${MINOR_VERSION}"
-    WriteRegStr HKLM       "${UNINSTALL_REGISTRY_KEY}" "Publisher" "${PUBLISHER}"
-;    WriteRegDWORD HKLM     "${UNINSTALL_REGISTRY_KEY}" "Version" "${VERSION}"
-;    WriteRegDWORD HKLM     "${UNINSTALL_REGISTRY_KEY}" "VersionMajor" "${MAJOR_VERSION}.${MINOR_VERSION}"
-;    WriteRegDWORD HKLM     "${UNINSTALL_REGISTRY_KEY}" "VersionMinor" "${REVISION_VERSION}"
-    WriteRegStr HKLM       "${UNINSTALL_REGISTRY_KEY}" "HelpLink" "support@odoo.com"
-    WriteRegStr HKLM       "${UNINSTALL_REGISTRY_KEY}" "HelpTelephone" "+32.81.81.37.00"
-    WriteRegStr HKLM       "${UNINSTALL_REGISTRY_KEY}" "URLInfoAbout" "https://www.odoo.com"
-    WriteRegStr HKLM       "${UNINSTALL_REGISTRY_KEY}" "Contact" "sales@odoo.com"
-    WriteRegDWORD HKLM     "${UNINSTALL_REGISTRY_KEY}" "NoModify" "1"
-    WriteRegDWORD HKLM     "${UNINSTALL_REGISTRY_KEY}" "NoRepair" "1"
-    WriteUninstaller "$INSTDIR\Uninstall.exe"
-SectionEnd
-
-!insertmacro MUI_FUNCTION_DESCRIPTION_BEGIN
-    !insertmacro MUI_DESCRIPTION_TEXT ${SectionOpenERP_Server} $(DESC_OpenERP_Server)
-    !insertmacro MUI_DESCRIPTION_TEXT ${SectionPostgreSQL} $(DESC_PostgreSQL)
-!insertmacro MUI_FUNCTION_DESCRIPTION_END
-
-Section "Uninstall"
-    # Check if the server is installed
-    !insertmacro IfKeyExists "HKLM" "${UNINSTALL_REGISTRY_KEY_SERVER}" "UninstallString"
-    Pop $R0
-    ReadRegStr $0 HKLM "${UNINSTALL_REGISTRY_KEY_SERVER}" "UninstallString"
-    ExecWait '"$0" /S'
-
-    nsExec::Exec "net stop odoo-server-8.0"
-    nsExec::Exec "sc delete odoo-server-8.0"
-    sleep 2
-
-    Rmdir /r "$INSTDIR\server"
-    Rmdir /r "$INSTDIR\service"
-    Rmdir /r "$INSTDIR\thirdparty"
-    DeleteRegKey HKLM "${UNINSTALL_REGISTRY_KEY}"
-SectionEnd
-
-Function .onInit
-    Push $R0
-
-    ${GetParameters} $cmdLineParams
-    ClearErrors
-
-    Pop $R0
-
-    StrCpy $Option_AllInOne 0
-    StrCpy $HasPostgreSQL 0
-
-    StrCpy $TextPostgreSQLHostname ${DEFAULT_POSTGRESQL_HOSTNAME}
-    StrCpy $TextPostgreSQLPort ${DEFAULT_POSTGRESQL_PORT}
-    StrCpy $TextPostgreSQLUsername ${DEFAULT_POSTGRESQL_USERNAME}
-    StrCpy $TextPostgreSQLPassword ${DEFAULT_POSTGRESQL_PASSWORD}
-
-    Push $R0
-    ${GetOptions} $cmdLineParams '/allinone' $R0
-    IfErrors +2 0
-    StrCpy $Option_AllInOne 1
-    Pop $R0
-
-    StrCmp $Option_AllInOne 1 AllInOneMode
-    StrCmp $Option_AllInOne 0 NoAllInOneMode
-
-    AllInOneMode:
-        MessageBox MB_OK|MB_ICONINFORMATION "All In One"
-
-    NoAllInOneMode:
-    
-    !insertmacro MUI_LANGDLL_DISPLAY
-
-    ClearErrors
-    EnumRegKey $0 HKLM "SOFTWARE\PostgreSQL\Installations" 0
-    IfErrors DoInstallPostgreSQL 0
-    StrCmp $0 "" DoInstallPostgreSQL
-    StrCpy $HasPostgreSQL 1
-    #SectionSetText ${SectionPostgreSQL} ""
-    !insertmacro UnselectSection ${SectionPostgreSQL}
-    SectionSetFlags ${SectionPostgreSQL} ${SF_RO}
-
-    DoInstallPostgreSQL:
-FunctionEnd
-
-Function .onSelChange
-    ${If} $HasPostgreSQL == 1
-        !insertmacro UnselectSection ${SectionPostgreSQL}
-    ${EndIf}
-FunctionEnd
-
-Function PostgreSQLOnBack
-FunctionEnd
-
-Function ShowPostgreSQL
-    SectionGetFlags ${SectionOpenERP_Server} $0
-    IntOp $0 $0 & ${SF_SELECTED}
-    IntCmp $0 ${SF_SELECTED} LaunchPostgreSQLConfiguration
-    Abort
-    LaunchPostgreSQLConfiguration:
-
-    nsDialogs::Create /NOUNLOAD 1018
-    Pop $0
-
-    ${If} $0 == error
-        Abort
-    ${EndIf}
-
-    GetFunctionAddress $0 PostgreSQLOnBack
-    nsDialogs::OnBack $0
-
-    ${NSD_CreateLabel} 0 0 100% 10u $(DESC_PostgreSQLPage)
-    Pop $0
-
-    ${NSD_CreateLabel} 0 45 60u 12u $(DESC_PostgreSQL_Hostname)
-    Pop $0
-    ${NSD_CreateText} 100 45 150u 12u $TextPostgreSQLHostname
-    Pop $HWNDPostgreSQLHostname
-
-    ${NSD_CreateLabel} 0 75 60u 12u $(DESC_PostgreSQL_Port)
-    Pop $0
-    ${NSD_CreateNumber} 100 75 150u 12u $TextPostgreSQLPort
-    Pop $HWNDPostgreSQLPort
-    ${NSD_CreateLabel} 0 105 60u 12u $(DESC_PostgreSQL_Username)
-    Pop $0
-    ${NSD_CreateText} 100 105 150u 12u $TextPostgreSQLUsername
-    Pop $HWNDPostgreSQLUsername
-    ${NSD_CreateLabel} 0 135 60u 12u $(DESC_PostgreSQL_Password)
-    Pop $0
-    ${NSD_CreateText} 100 135 150u 12u $TextPostgreSQLPassword
-    Pop $HWNDPostgreSQLPassword
-
-    nsDialogs::Show
-FunctionEnd
-
-Function LeavePostgreSQL
-    ${NSD_GetText} $HWNDPostgreSQLHostname $TextPostgreSQLHostname
-    ${NSD_GetText} $HWNDPostgreSQLPort $TextPostgreSQLPort
-    ${NSD_GetText} $HWNDPostgreSQLUsername $TextPostgreSQLUsername
-    ${NSD_GetText} $HWNDPostgreSQLPassword $TextPostgreSQLPassword
-    StrLen $1 $TextPostgreSQLHostname
-    ${If} $1 == 0
-        MessageBox MB_ICONEXCLAMATION|MB_OK $(WARNING_HostNameIsEmpty)
-        Abort
-    ${EndIf}
-
-    ${If} $TextPostgreSQLPort <= 0
-    ${OrIf} $TextPostgreSQLPort > 65535
-        MessageBox MB_ICONEXCLAMATION|MB_OK $(WARNING_PortIsWrong)
-        Abort
-    ${EndIf}
-
-    StrLen $1 $TextPostgreSQLUsername
-    ${If} $1 == 0
-        MessageBox MB_ICONEXCLAMATION|MB_OK $(WARNING_UserNameIsEmpty)
-        Abort
-    ${EndIf}
-
-    StrLen $1 $TextPostgreSQLPassword
-    ${If} $1 == 0
-        MessageBox MB_ICONEXCLAMATION|MB_OK $(WARNING_PasswordIsEmpty)
-        Abort
-    ${EndIf}
-FunctionEnd
-
-Function ComponentLeave
-    SectionGetFlags ${SectionOpenERP_Server} $0
-    IntOp $0 $0 & ${SF_SELECTED}
-    IntCmp $0 ${SF_SELECTED} Done
-
-    SectionGetFlags ${SectionPostgreSQL} $0
-    IntOp $0 $0 & ${SF_SELECTED}
-    IntCmp $0 ${SF_SELECTED} DontInstallPostgreSQL
-
-    ChooseAtLeastOneComponent:
-        MessageBox MB_ICONEXCLAMATION|MB_OK $(DESC_AtLeastOneComponent)
-        Abort
-
-    DontInstallPostgreSQL:
-        MessageBox MB_ICONEXCLAMATION|MB_OK $(DESC_CanNotInstallPostgreSQL)
-        Abort
-    Done:
-FunctionEnd
-
-Function LaunchLink
-    ExecShell "open" "http://localhost:8069/"
-FunctionEnd
->>>>>>> 55fa5089
+FunctionEnd