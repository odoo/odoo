--- conflicted
+++ resolved
@@ -274,11 +274,8 @@
                 <data>
                   <xpath expr="//field[@name='payment_term_id']" position="after">
                       <field name="id" invisible="1"/>
-<<<<<<< HEAD
+                      <field name="available_carrier_ids" invisible="1"/>
                       <field name="invoice_shipping_on_delivery" string="Each delivery will add shipping costs" attrs="{'readonly': [('state', 'in', ('done'))]}"/>
-=======
-                      <field name="available_carrier_ids" invisible="1"/>
->>>>>>> caa1ead0
                       <label for="carrier_id"/>
                       <div name='carrier_selection'>
                           <div>
