# -*- coding: utf-8 -*-
##############################################################################
#
#    OpenERP, Open Source Management Solution
#    Copyright (C) 2004-2010 Tiny SPRL (<http://tiny.be>).
#
#    This program is free software: you can redistribute it and/or modify
#    it under the terms of the GNU Affero General Public License as
#    published by the Free Software Foundation, either version 3 of the
#    License, or (at your option) any later version.
#
#    This program is distributed in the hope that it will be useful,
#    but WITHOUT ANY WARRANTY; without even the implied warranty of
#    MERCHANTABILITY or FITNESS FOR A PARTICULAR PURPOSE.  See the
#    GNU Affero General Public License for more details.
#
#    You should have received a copy of the GNU Affero General Public License
#    along with this program.  If not, see <http://www.gnu.org/licenses/>.
#
##############################################################################

import time
from openerp.osv import fields,osv
from openerp.tools.translate import _
import openerp.addons.decimal_precision as dp

class delivery_carrier(osv.osv):
    _name = "delivery.carrier"
    _description = "Carrier"

    def name_get(self, cr, uid, ids, context=None):
        if not len(ids):
            return []
        if context is None:
            context = {}
        order_id = context.get('order_id',False)
        if not order_id:
            res = super(delivery_carrier, self).name_get(cr, uid, ids, context=context)
        else:
            order = self.pool.get('sale.order').browse(cr, uid, order_id, context=context)
            currency = order.pricelist_id.currency_id.name or ''
            res = [(r['id'], r['name']+' ('+(str(r['price']))+' '+currency+')') for r in self.read(cr, uid, ids, ['name', 'price'], context)]
        return res

    def get_price(self, cr, uid, ids, field_name, arg=None, context=None):
        res={}
        if context is None:
            context = {}
        sale_obj=self.pool.get('sale.order')
        grid_obj=self.pool.get('delivery.grid')
        for carrier in self.browse(cr, uid, ids, context=context):
            order_id=context.get('order_id',False)
            price=False
            if order_id:
              order = sale_obj.browse(cr, uid, order_id, context=context)
              carrier_grid=self.grid_get(cr,uid,[carrier.id],order.partner_shipping_id.id,context)
              if carrier_grid:
                  price=grid_obj.get_price(cr, uid, carrier_grid, order, time.strftime('%Y-%m-%d'), context)
              else:
                  price = 0.0
            res[carrier.id]=price
        return res

    _columns = {
        'name': fields.char('Delivery Method', size=64, required=True),
        'partner_id': fields.many2one('res.partner', 'Transport Company', required=True, help="The partner that is doing the delivery service."),
        'product_id': fields.many2one('product.product', 'Delivery Product', required=True),
        'grids_id': fields.one2many('delivery.grid', 'carrier_id', 'Delivery Grids'),
        'price' : fields.function(get_price, string='Price'),
        'active': fields.boolean('Active', help="If the active field is set to False, it will allow you to hide the delivery carrier without removing it."),
        'normal_price': fields.float('Normal Price', help="Keep empty if the pricing depends on the advanced pricing per destination"),
        'free_if_more_than': fields.boolean('Free If Order Total Amount Is More Than', help="If the order is more expensive than a certain amount, the customer can benefit from a free shipping"),
        'amount': fields.float('Amount', help="Amount of the order to benefit from a free shipping, expressed in the company currency"),
        'use_detailed_pricelist': fields.boolean('Advanced Pricing per Destination', help="Check this box if you want to manage delivery prices that depends on the destination, the weight, the total of the order, etc."),
        'pricelist_ids': fields.one2many('delivery.grid', 'carrier_id', 'Advanced Pricing'),
    }

    _defaults = {
        'active': 1,
        'free_if_more_than': False,
    }

    def grid_get(self, cr, uid, ids, contact_id, context=None):
        contact = self.pool.get('res.partner').browse(cr, uid, contact_id, context=context)
        for carrier in self.browse(cr, uid, ids, context=context):
            for grid in carrier.grids_id:
                get_id = lambda x: x.id
                country_ids = map(get_id, grid.country_ids)
                state_ids = map(get_id, grid.state_ids)
                if country_ids and not contact.country_id.id in country_ids:
                    continue
                if state_ids and not contact.state_id.id in state_ids:
                    continue
                if grid.zip_from and (contact.zip or '')< grid.zip_from:
                    continue
                if grid.zip_to and (contact.zip or '')> grid.zip_to:
                    continue
                return grid.id
        return False

    def create_grid_lines(self, cr, uid, ids, vals, context=None):
        if context is None:
            context = {}
        grid_line_pool = self.pool.get('delivery.grid.line')
        grid_pool = self.pool.get('delivery.grid')
        for record in self.browse(cr, uid, ids, context=context):
            # if using advanced pricing per destination: do not change
            if record.use_detailed_pricelist:
                continue

            # not using advanced pricing per destination: override grid
            grid_id = grid_pool.search(cr, uid, [('carrier_id', '=', record.id)], context=context)
            if grid_id and not (record.normal_price or record.free_if_more_than):
                grid_pool.unlink(cr, uid, grid_id, context=context)

            # Check that float, else 0.0 is False
            if not (isinstance(record.normal_price,float) or record.free_if_more_than):
                continue

            if not grid_id:
                grid_data = {
                    'name': record.name,
                    'carrier_id': record.id,
                    'sequence': 10,
                }
                grid_id = [grid_pool.create(cr, uid, grid_data, context=context)]

            lines = grid_line_pool.search(cr, uid, [('grid_id','in',grid_id)], context=context)
            if lines:
                grid_line_pool.unlink(cr, uid, lines, context=context)

            #create the grid lines
            if record.free_if_more_than:
                line_data = {
                    'grid_id': grid_id and grid_id[0],
                    'name': _('Free if more than %.2f') % record.amount,
                    'type': 'price',
                    'operator': '>=',
                    'max_value': record.amount,
                    'standard_price': 0.0,
                    'list_price': 0.0,
                }
                grid_line_pool.create(cr, uid, line_data, context=context)
            if isinstance(record.normal_price,float):
                line_data = {
                    'grid_id': grid_id and grid_id[0],
                    'name': _('Default price'),
                    'type': 'price',
                    'operator': '>=',
                    'max_value': 0.0,
                    'standard_price': record.normal_price,
                    'list_price': record.normal_price,
                }
                grid_line_pool.create(cr, uid, line_data, context=context)
        return True

    def write(self, cr, uid, ids, vals, context=None):
        if isinstance(ids, (int,long)):
            ids = [ids]
        res = super(delivery_carrier, self).write(cr, uid, ids, vals, context=context)
        self.create_grid_lines(cr, uid, ids, vals, context=context)
        return res

    def create(self, cr, uid, vals, context=None):
        res_id = super(delivery_carrier, self).create(cr, uid, vals, context=context)
        self.create_grid_lines(cr, uid, [res_id], vals, context=context)
        return res_id


class delivery_grid(osv.osv):
    _name = "delivery.grid"
    _description = "Delivery Grid"
    _columns = {
        'name': fields.char('Grid Name', size=64, required=True),
        'sequence': fields.integer('Sequence', size=64, required=True, help="Gives the sequence order when displaying a list of delivery grid."),
        'carrier_id': fields.many2one('delivery.carrier', 'Carrier', required=True, ondelete='cascade'),
        'country_ids': fields.many2many('res.country', 'delivery_grid_country_rel', 'grid_id', 'country_id', 'Countries'),
        'state_ids': fields.many2many('res.country.state', 'delivery_grid_state_rel', 'grid_id', 'state_id', 'States'),
        'zip_from': fields.char('Start Zip', size=12),
        'zip_to': fields.char('To Zip', size=12),
        'line_ids': fields.one2many('delivery.grid.line', 'grid_id', 'Grid Line'),
        'active': fields.boolean('Active', help="If the active field is set to False, it will allow you to hide the delivery grid without removing it."),
    }
    _defaults = {
        'active': lambda *a: 1,
        'sequence': lambda *a: 1,
    }
    _order = 'sequence'

    def get_price(self, cr, uid, id, order, dt, context=None):
        total = 0
        weight = 0
        volume = 0
        product_uom_obj = self.pool.get('product.uom')
        for line in order.order_line:
            if not line.product_id or line.is_delivery:
                continue
<<<<<<< HEAD
            q = product_uom_obj._compute_qty(cr, uid, line.product_uom.id, line.product_uos_qty, line.product_id.uom_id.id)
=======
            q = product_uom_obj._compute_qty(cr, uid, line.product_uom.id, line.product_uom_qty, line.product_id.uom_id.id)
            total += line.price_subtotal or 0.0
>>>>>>> 67cca3f1
            weight += (line.product_id.weight or 0.0) * q
            volume += (line.product_id.volume or 0.0) * q
        total = order.amount_total or 0.0

        return self.get_price_from_picking(cr, uid, id, total,weight, volume, context=context)

    def get_price_from_picking(self, cr, uid, id, total, weight, volume, context=None):
        grid = self.browse(cr, uid, id, context=context)
        price = 0.0
        ok = False
        price_dict = {'price': total, 'volume':volume, 'weight': weight, 'wv':volume*weight}
        for line in grid.line_ids:
            test = eval(line.type+line.operator+str(line.max_value), price_dict)
            if test:
                if line.price_type=='variable':
                    price = line.list_price * price_dict[line.variable_factor]
                else:
                    price = line.list_price
                ok = True
                break
        if not ok:
            raise osv.except_osv(_('No price available!'), _('No line matched this product or order in the chosen delivery grid.'))

        return price



class delivery_grid_line(osv.osv):
    _name = "delivery.grid.line"
    _description = "Delivery Grid Line"
    _columns = {
        'name': fields.char('Name', size=64, required=True),
        'grid_id': fields.many2one('delivery.grid', 'Grid',required=True, ondelete='cascade'),
        'type': fields.selection([('weight','Weight'),('volume','Volume'),\
                                  ('wv','Weight * Volume'), ('price','Price')],\
                                  'Variable', required=True),
        'operator': fields.selection([('==','='),('<=','<='),('>=','>=')], 'Operator', required=True),
        'max_value': fields.float('Maximum Value', required=True),
        'price_type': fields.selection([('fixed','Fixed'),('variable','Variable')], 'Price Type', required=True),
        'variable_factor': fields.selection([('weight','Weight'),('volume','Volume'),('wv','Weight * Volume'), ('price','Price')], 'Variable Factor', required=True),
        'list_price': fields.float('Sale Price', digits_compute= dp.get_precision('Product Price'), required=True),
        'standard_price': fields.float('Cost Price', digits_compute= dp.get_precision('Product Price'), required=True),
    }
    _defaults = {
        'type': lambda *args: 'weight',
        'operator': lambda *args: '<=',
        'price_type': lambda *args: 'fixed',
        'variable_factor': lambda *args: 'weight',
    }
    _order = 'list_price'


# vim:expandtab:smartindent:tabstop=4:softtabstop=4:shiftwidth=4:<|MERGE_RESOLUTION|>--- conflicted
+++ resolved
@@ -195,12 +195,7 @@
         for line in order.order_line:
             if not line.product_id or line.is_delivery:
                 continue
-<<<<<<< HEAD
-            q = product_uom_obj._compute_qty(cr, uid, line.product_uom.id, line.product_uos_qty, line.product_id.uom_id.id)
-=======
             q = product_uom_obj._compute_qty(cr, uid, line.product_uom.id, line.product_uom_qty, line.product_id.uom_id.id)
-            total += line.price_subtotal or 0.0
->>>>>>> 67cca3f1
             weight += (line.product_id.weight or 0.0) * q
             volume += (line.product_id.volume or 0.0) * q
         total = order.amount_total or 0.0
