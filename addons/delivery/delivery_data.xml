<?xml version="1.0" encoding="utf-8"?>
<openerp>
    <data noupdate="1">

        <!-- Create a transporter -->
        <record id="res_partner_delivery" model="res.partner">
            <field name="name">Transporter (Delivery provider)</field>
            <field name="is_company" eval="True"/>
            <field name="supplier" eval="True"/>
            <field name="customer" eval="False"/>
        </record>

        <!-- Create a service product -->
        <record id="product_product_delivery" model="product.product">
            <field name="name">Standard delivery</field>
            <field name="default_code">Delivery</field>
            <field name="type">service</field>
            <field name="categ_id" ref="product.product_category_all"/>
            <field name="standard_price">10.0</field>
            <field name="list_price">10.0</field>
            <field name="image" type="base64" file="delivery/static/img/product_product_delivery-image.jpg"/>
        </record>

        <record id="free_delivery_carrier" model="delivery.carrier">
            <field name="name">Free delivery charges</field>
            <field name="normal_price">0</field>
            <field name="free_if_more_than" eval="True"/>
            <field name="amount">1000</field>
<<<<<<< HEAD
=======
            <field name="sequence">1</field>
>>>>>>> 4bef17cc
            <field name="partner_id" ref="res_partner_delivery"/>
            <field name="product_id" ref="product_product_delivery"/>
        </record>

        <record forcecreate="True" id="property_delivery_carrier" model="ir.property">
            <field name="name">property_delivery_carrier</field>
            <field name="fields_id" search="[('model','=','res.partner'),('name','=','property_delivery_carrier')]"/>
        </record>

    </data>
</openerp><|MERGE_RESOLUTION|>--- conflicted
+++ resolved
@@ -26,10 +26,7 @@
             <field name="normal_price">0</field>
             <field name="free_if_more_than" eval="True"/>
             <field name="amount">1000</field>
-<<<<<<< HEAD
-=======
             <field name="sequence">1</field>
->>>>>>> 4bef17cc
             <field name="partner_id" ref="res_partner_delivery"/>
             <field name="product_id" ref="product_product_delivery"/>
         </record>
