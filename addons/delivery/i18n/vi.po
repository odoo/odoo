--- conflicted
+++ resolved
@@ -1,27 +1,31 @@
-<<<<<<< HEAD
-# Vietnamese translation for openobject-addons
-# Copyright (c) 2014 Rosetta Contributors and Canonical Ltd 2014
-# This file is distributed under the same license as the openobject-addons package.
-# FIRST AUTHOR <EMAIL@ADDRESS>, 2014.
+# Translation of OpenERP Server.
+# This file contains the translation of the following modules:
+# 	* delivery
 #
 msgid ""
 msgstr ""
-"Project-Id-Version: openobject-addons\n"
-"Report-Msgid-Bugs-To: FULL NAME <EMAIL@ADDRESS>\n"
-"POT-Creation-Date: 2014-08-14 13:09+0000\n"
-"PO-Revision-Date: 2014-08-14 16:10+0000\n"
-"Last-Translator: FULL NAME <EMAIL@ADDRESS>\n"
-"Language-Team: Vietnamese <vi@li.org>\n"
+"Project-Id-Version: OpenERP Server 7.saas~5\n"
+"Report-Msgid-Bugs-To: \n"
+"POT-Creation-Date: 2014-09-09 08:18+0000\n"
+"PO-Revision-Date: 2014-09-09 15:41+0700\n"
+"Last-Translator: Leo Tran <leo.tran@tvtmarine.com>\n"
+"Language-Team: T.V.T Marine Automation (aka TVTMA) <support@ma.tvtmarine."
+"com>\n"
 "MIME-Version: 1.0\n"
 "Content-Type: text/plain; charset=UTF-8\n"
 "Content-Transfer-Encoding: 8bit\n"
-"X-Launchpad-Export-Date: 2014-08-15 07:05+0000\n"
-"X-Generator: Launchpad (build 17156)\n"
+"Language: Vietnam\n"
+"X-Generator: Poedit 1.5.4\n"
+
+#. module: delivery
+#: view:delivery.grid.line:0
+msgid " in Function of "
+msgstr " in Function of "
 
 #. module: delivery
 #: selection:delivery.grid.line,operator:0
 msgid "<="
-msgstr ""
+msgstr "<="
 
 #. module: delivery
 #: model:ir.actions.act_window,help:delivery.action_delivery_grid_form
@@ -40,156 +44,6 @@
 "              </p>\n"
 "            "
 msgstr ""
-
-#. module: delivery
-#: model:ir.actions.act_window,help:delivery.action_delivery_carrier_form
-msgid ""
-"<p class=\"oe_view_nocontent_create\">\n"
-"                Click to define a new deliver method. \n"
-"              </p><p>\n"
-"                Each carrier (e.g. UPS) can have several delivery methods "
-"(e.g.\n"
-"                UPS Express, UPS Standard) with a set of pricing rules "
-"attached\n"
-"                to each method.\n"
-"              </p><p>\n"
-"                These methods allow to automatically compute the delivery "
-"price\n"
-"                according to your settings; on the sales order (based on "
-"the\n"
-"                quotation) or the invoice (based on the delivery orders).\n"
-"              </p>\n"
-"            "
-msgstr ""
-
-#. module: delivery
-#: selection:delivery.grid.line,operator:0
-msgid ">="
-msgstr ""
-
-#. module: delivery
-#: field:delivery.carrier,active:0
-#: field:delivery.grid,active:0
-msgid "Active"
-msgstr ""
-
-#. module: delivery
-#: view:sale.order:delivery.view_order_withcarrier_form
-msgid "Add in Quote"
-msgstr ""
-
-#. module: delivery
-#: field:delivery.carrier,pricelist_ids:0
-msgid "Advanced Pricing"
-msgstr ""
-
-#. module: delivery
-#: field:delivery.carrier,use_detailed_pricelist:0
-msgid "Advanced Pricing per Destination"
-msgstr ""
-
-#. module: delivery
-#: field:delivery.carrier,amount:0
-msgid "Amount"
-msgstr ""
-
-#. module: delivery
-#: help:delivery.carrier,amount:0
-msgid ""
-"Amount of the order to benefit from a free shipping, expressed in the "
-"company currency"
-msgstr ""
-
-#. module: delivery
-#: field:delivery.carrier,available:0
-msgid "Available"
-msgstr ""
-
-#. module: delivery
-#: view:delivery.carrier:delivery.view_delivery_carrier_form
-#: view:delivery.carrier:delivery.view_delivery_carrier_tree
-#: field:delivery.grid,carrier_id:0
-#: model:ir.model,name:delivery.model_delivery_carrier
-#: field:stock.picking,carrier_id:0
-#: view:website:stock.report_picking
-msgid "Carrier"
-msgstr ""
-
-#. module: delivery
-#: view:stock.picking:delivery.view_picking_withcarrier_out_form
-msgid "Carrier Information"
-msgstr ""
-
-#. module: delivery
-#: field:stock.picking,carrier_tracking_ref:0
-msgid "Carrier Tracking Ref"
-msgstr ""
-
-#. module: delivery
-#: help:delivery.carrier,use_detailed_pricelist:0
-msgid ""
-"Check this box if you want to manage delivery prices that depends on the "
-"destination, the weight, the total of the order, etc."
-msgstr ""
-
-#. module: delivery
-#: help:sale.order,carrier_id:0
-msgid ""
-"Complete this field if you plan to invoice the shipping based on picking."
-msgstr ""
-
-#. module: delivery
-#: view:delivery.grid.line:delivery.view_delivery_grid_line_form
-msgid "Condition"
-msgstr ""
-
-#. module: delivery
-#: field:delivery.grid.line,standard_price:0
-msgid "Cost Price"
-msgstr "Giá Vốn"
-
-#. module: delivery
-#: view:delivery.grid:delivery.view_delivery_grid_form
-#: field:delivery.grid,country_ids:0
-msgid "Countries"
-msgstr ""
-=======
-# Translation of OpenERP Server.
-# This file contains the translation of the following modules:
-# 	* delivery
-#
-msgid ""
-msgstr ""
-"Project-Id-Version: OpenERP Server 7.saas~5\n"
-"Report-Msgid-Bugs-To: \n"
-"POT-Creation-Date: 2014-09-09 08:18+0000\n"
-"PO-Revision-Date: 2014-09-09 15:41+0700\n"
-"Last-Translator: Leo Tran <leo.tran@tvtmarine.com>\n"
-"Language-Team: T.V.T Marine Automation (aka TVTMA) <support@ma.tvtmarine."
-"com>\n"
-"MIME-Version: 1.0\n"
-"Content-Type: text/plain; charset=UTF-8\n"
-"Content-Transfer-Encoding: 8bit\n"
-"Language: Vietnam\n"
-"X-Generator: Poedit 1.5.4\n"
-
-#. module: delivery
-#: view:delivery.grid.line:0
-msgid " in Function of "
-msgstr " in Function of "
-
-#. module: delivery
-#: selection:delivery.grid.line,operator:0
-msgid "<="
-msgstr "<="
->>>>>>> a345b238
-
-#. module: delivery
-#: field:delivery.carrier,create_uid:0
-#: field:delivery.grid,create_uid:0
-#: field:delivery.grid.line,create_uid:0
-msgid "Created by"
-msgstr ""
 "<p class=\"oe_view_nocontent_create\">\n"
 "                Nhấp chuột để tạo một bảng giá giao hàng theo một khu vực cụ "
 "thể.\n"
@@ -204,12 +58,6 @@
 "            "
 
 #. module: delivery
-<<<<<<< HEAD
-#: field:delivery.carrier,create_date:0
-#: field:delivery.grid,create_date:0
-#: field:delivery.grid.line,create_date:0
-msgid "Created on"
-=======
 #: model:ir.actions.act_window,help:delivery.action_delivery_carrier_form
 msgid ""
 "<p class=\"oe_view_nocontent_create\">\n"
@@ -228,7 +76,6 @@
 "                quotation) or the invoice (based on the delivery orders).\n"
 "              </p>\n"
 "            "
->>>>>>> a345b238
 msgstr ""
 "<p class=\"oe_view_nocontent_create\">\n"
 "                Nhấp chuột để định nghĩa một phương thức giao hàng. \n"
@@ -247,32 +94,6 @@
 "            "
 
 #. module: delivery
-<<<<<<< HEAD
-#: code:addons/delivery/delivery.py:162
-#, python-format
-msgid "Default price"
-msgstr ""
-
-#. module: delivery
-#: model:ir.ui.menu,name:delivery.menu_delivery
-msgid "Delivery"
-msgstr ""
-
-#. module: delivery
-#: model:ir.model,name:delivery.model_delivery_grid
-msgid "Delivery Grid"
-msgstr ""
-
-#. module: delivery
-#: model:ir.model,name:delivery.model_delivery_grid_line
-msgid "Delivery Grid Line"
-msgstr ""
-
-#. module: delivery
-#: field:delivery.carrier,grids_id:0
-msgid "Delivery Grids"
-msgstr ""
-=======
 #: selection:delivery.grid.line,operator:0
 msgid ">="
 msgstr ">="
@@ -291,7 +112,6 @@
 #: field:delivery.carrier,pricelist_ids:0
 msgid "Advanced Pricing"
 msgstr "Giá chi tiết"
->>>>>>> a345b238
 
 #. module: delivery
 #: field:delivery.carrier,use_detailed_pricelist:0
@@ -299,11 +119,6 @@
 msgstr "Giá chi tiết cho từng Đích đến"
 
 #. module: delivery
-<<<<<<< HEAD
-#: model:ir.actions.act_window,name:delivery.action_delivery_carrier_form
-#: model:ir.ui.menu,name:delivery.menu_action_delivery_carrier_form
-msgid "Delivery Methods"
-=======
 #: field:delivery.carrier,amount:0
 msgid "Amount"
 msgstr "Tổng giá trị"
@@ -313,7 +128,6 @@
 msgid ""
 "Amount of the order to benefit from a free shipping, expressed in the "
 "company currency"
->>>>>>> a345b238
 msgstr ""
 "Tổng giá trị của lợi nhuận thu được từ một vận chuyển miễn phí, tính theo "
 "tiền tệ công ty"
@@ -336,16 +150,6 @@
 msgstr "Thông tin nhà vận chuyển"
 
 #. module: delivery
-<<<<<<< HEAD
-#: model:ir.actions.act_window,name:delivery.action_delivery_grid_form
-#: model:ir.ui.menu,name:delivery.menu_action_delivery_grid_form
-msgid "Delivery Pricelist"
-msgstr "Bảng giá Giao hàng"
-
-#. module: delivery
-#: field:delivery.carrier,product_id:0
-msgid "Delivery Product"
-=======
 #: field:stock.picking,carrier_tracking_ref:0
 msgid "Carrier Tracking Ref"
 msgstr "Tham chiếu theo dõi nhà vận chuyển"
@@ -363,101 +167,10 @@
 #: help:sale.order,carrier_id:0
 msgid ""
 "Complete this field if you plan to invoice the shipping based on picking."
->>>>>>> a345b238
 msgstr ""
 "Complete this field if you plan to invoice the shipping based on picking."
 
 #. module: delivery
-<<<<<<< HEAD
-#: model:product.template,name:delivery.product_product_delivery_product_template
-msgid "Delivery by Poste"
-msgstr ""
-
-#. module: delivery
-#: view:delivery.carrier:delivery.view_delivery_carrier_form
-#: view:delivery.grid:delivery.view_delivery_grid_form
-#: view:delivery.grid:delivery.view_delivery_grid_tree
-msgid "Delivery grids"
-msgstr ""
-
-#. module: delivery
-#: view:delivery.carrier:delivery.view_delivery_carrier_form
-#: view:delivery.grid:delivery.view_delivery_grid_form
-msgid "Destination"
-msgstr ""
-
-#. module: delivery
-#: selection:delivery.grid.line,price_type:0
-msgid "Fixed"
-msgstr ""
-
-#. module: delivery
-#: field:delivery.carrier,free_if_more_than:0
-msgid "Free If Order Total Amount Is More Than"
-msgstr ""
-
-#. module: delivery
-#: code:addons/delivery/delivery.py:151
-#, python-format
-msgid "Free if more than %.2f"
-msgstr ""
-
-#. module: delivery
-#: view:delivery.carrier:delivery.view_delivery_carrier_form
-msgid "General Information"
-msgstr ""
-
-#. module: delivery
-#: help:delivery.grid.line,sequence:0
-msgid "Gives the sequence order when calculating delivery grid."
-msgstr ""
-
-#. module: delivery
-#: help:delivery.grid,sequence:0
-msgid "Gives the sequence order when displaying a list of delivery grid."
-msgstr ""
-
-#. module: delivery
-#: field:delivery.grid.line,grid_id:0
-msgid "Grid"
-msgstr ""
-
-#. module: delivery
-#: field:delivery.grid,line_ids:0
-msgid "Grid Line"
-msgstr ""
-
-#. module: delivery
-#: view:delivery.grid.line:delivery.view_delivery_grid_line_form
-#: view:delivery.grid.line:delivery.view_delivery_grid_line_tree
-msgid "Grid Lines"
-msgstr ""
-
-#. module: delivery
-#: field:delivery.grid,name:0
-msgid "Grid Name"
-msgstr ""
-
-#. module: delivery
-#: view:delivery.carrier:delivery.view_delivery_carrier_form
-#: view:delivery.grid:delivery.view_delivery_grid_form
-msgid "Grid definition"
-msgstr ""
-
-#. module: delivery
-#: field:delivery.carrier,id:0
-#: field:delivery.grid,id:0
-#: field:delivery.grid.line,id:0
-msgid "ID"
-msgstr ""
-
-#. module: delivery
-#: help:delivery.carrier,active:0
-msgid ""
-"If the active field is set to False, it will allow you to hide the delivery "
-"carrier without removing it."
-msgstr ""
-=======
 #: view:delivery.grid.line:0
 msgid "Condition"
 msgstr "Điều kiện"
@@ -546,7 +259,6 @@
 #, python-format
 msgid "Free if more than %.2f"
 msgstr "Miễn phí nếu lơn hơn %.2f"
->>>>>>> a345b238
 
 #. module: delivery
 #: view:delivery.carrier:0
@@ -554,49 +266,6 @@
 msgstr "Thông tin chung"
 
 #. module: delivery
-<<<<<<< HEAD
-#: help:delivery.carrier,free_if_more_than:0
-msgid ""
-"If the order is more expensive than a certain amount, the customer can "
-"benefit from a free shipping"
-msgstr ""
-
-#. module: delivery
-#: view:sale.order:delivery.view_order_withcarrier_form
-msgid ""
-"If you don't 'Add in Quote', the exact price will be computed when invoicing "
-"based on delivery order(s)."
-msgstr ""
-
-#. module: delivery
-#: field:sale.order.line,is_delivery:0
-msgid "Is a Delivery"
-msgstr ""
-
-#. module: delivery
-#: help:delivery.carrier,available:0
-msgid "Is the carrier method possible with the current order."
-msgstr ""
-
-#. module: delivery
-#: help:delivery.carrier,normal_price:0
-msgid ""
-"Keep empty if the pricing depends on the advanced pricing per destination"
-msgstr ""
-
-#. module: delivery
-#: field:delivery.carrier,write_uid:0
-#: field:delivery.grid,write_uid:0
-#: field:delivery.grid.line,write_uid:0
-msgid "Last Updated by"
-msgstr ""
-
-#. module: delivery
-#: field:delivery.carrier,write_date:0
-#: field:delivery.grid,write_date:0
-#: field:delivery.grid.line,write_date:0
-msgid "Last Updated on"
-=======
 #: help:delivery.grid.line,sequence:0
 msgid "Gives the sequence order when calculating delivery grid."
 msgstr "Gives the sequence order when calculating delivery grid."
@@ -636,196 +305,38 @@
 msgid ""
 "If the active field is set to False, it will allow you to hide the delivery "
 "carrier without removing it."
->>>>>>> a345b238
 msgstr ""
 "Nếu trường kích hoạt không được chọn, nó sẽ cho phép bạn ẩn nhà vận chuyển "
 "mà không cần xóa bỏ nó."
 
 #. module: delivery
-<<<<<<< HEAD
-#: field:delivery.grid.line,max_value:0
-msgid "Maximum Value"
-=======
 #: help:delivery.grid,active:0
 msgid ""
 "If the active field is set to False, it will allow you to hide the delivery "
 "grid without removing it."
->>>>>>> a345b238
 msgstr ""
 "If the active field is set to False, it will allow you to hide the delivery "
 "grid without removing it."
 
 #. module: delivery
-<<<<<<< HEAD
-#: field:delivery.grid.line,name:0
-msgid "Name"
-=======
 #: help:delivery.carrier,free_if_more_than:0
 msgid ""
 "If the order is more expensive than a certain amount, the customer can "
 "benefit from a free shipping"
->>>>>>> a345b238
 msgstr ""
 "If the order is more expensive than a certain amount, the customer can "
 "benefit from a free shipping"
 
 #. module: delivery
-<<<<<<< HEAD
-#: field:stock.picking,weight_net:0
-msgid "Net Weight"
-=======
 #: view:sale.order:0
 msgid ""
 "If you don't 'Add in Quote', the exact price will be computed when invoicing "
 "based on delivery order(s)."
->>>>>>> a345b238
 msgstr ""
 "Nếu bạn không 'Thêm vào báo giá', giá chính xác sẽ được tính toán khi xuất "
 "hóa đơn dựa trên lệnh giao hàng."
 
 #. module: delivery
-<<<<<<< HEAD
-#: field:stock.move,weight_net:0
-msgid "Net weight"
-msgstr ""
-
-#. module: delivery
-#: code:addons/delivery/sale.py:75
-#, python-format
-msgid "No Grid Available!"
-msgstr ""
-
-#. module: delivery
-#: code:addons/delivery/sale.py:75
-#, python-format
-msgid "No grid matching for this carrier!"
-msgstr ""
-
-#. module: delivery
-#: field:delivery.carrier,normal_price:0
-msgid "Normal Price"
-msgstr ""
-
-#. module: delivery
-#: field:stock.picking,number_of_packages:0
-msgid "Number of Packages"
-msgstr ""
-
-#. module: delivery
-#: field:delivery.grid.line,operator:0
-msgid "Operator"
-msgstr ""
-
-#. module: delivery
-#: code:addons/delivery/sale.py:78
-#, python-format
-msgid "Order not in Draft State!"
-msgstr ""
-
-#. module: delivery
-#: model:ir.model,name:delivery.model_res_partner
-msgid "Partner"
-msgstr "Đối tác"
-
-#. module: delivery
-#: model:ir.model,name:delivery.model_stock_picking
-msgid "Picking List"
-msgstr ""
-
-#. module: delivery
-#: model:ir.actions.act_window,name:delivery.action_picking_tree
-msgid "Picking to be invoiced"
-msgstr ""
-
-#. module: delivery
-#: field:delivery.carrier,price:0
-#: selection:delivery.grid.line,type:0
-#: selection:delivery.grid.line,variable_factor:0
-msgid "Price"
-msgstr "Giá"
-
-#. module: delivery
-#: field:delivery.grid.line,price_type:0
-msgid "Price Type"
-msgstr "Loại Giá"
-
-#. module: delivery
-#: view:delivery.carrier:delivery.view_delivery_carrier_form
-msgid "Pricing Information"
-msgstr ""
-
-#. module: delivery
-#: selection:delivery.grid.line,type:0
-#: selection:delivery.grid.line,variable_factor:0
-msgid "Quantity"
-msgstr ""
-
-#. module: delivery
-#: field:delivery.grid.line,list_price:0
-msgid "Sale Price"
-msgstr "Giá Bán"
-
-#. module: delivery
-#: model:ir.model,name:delivery.model_sale_order
-msgid "Sales Order"
-msgstr ""
-
-#. module: delivery
-#: model:ir.model,name:delivery.model_sale_order_line
-msgid "Sales Order Line"
-msgstr ""
-
-#. module: delivery
-#: code:addons/delivery/delivery.py:237
-#, python-format
-msgid ""
-"Selected product in the delivery method doesn't fulfill any of the delivery "
-"grid(s) criteria."
-msgstr ""
-
-#. module: delivery
-#: field:delivery.grid,sequence:0
-#: field:delivery.grid.line,sequence:0
-msgid "Sequence"
-msgstr ""
-
-#. module: delivery
-#: field:delivery.grid,zip_from:0
-msgid "Start Zip"
-msgstr ""
-
-#. module: delivery
-#: view:delivery.grid:delivery.view_delivery_grid_form
-#: field:delivery.grid,state_ids:0
-msgid "States"
-msgstr ""
-
-#. module: delivery
-#: model:ir.model,name:delivery.model_stock_move
-msgid "Stock Move"
-msgstr ""
-
-#. module: delivery
-#: code:addons/delivery/stock.py:91
-#, python-format
-msgid "The carrier %s (id: %d) has no delivery grid!"
-msgstr ""
-
-#. module: delivery
-#: code:addons/delivery/sale.py:78
-#, python-format
-msgid "The order state have to be draft to add delivery lines."
-msgstr ""
-
-#. module: delivery
-#: help:delivery.carrier,partner_id:0
-msgid "The partner that is doing the delivery service."
-msgstr ""
-
-#. module: delivery
-#: help:res.partner,property_delivery_carrier:0
-msgid "This delivery method will be used when invoicing from picking."
-=======
 #: field:sale.order.line,is_delivery:0
 msgid "Is a Delivery"
 msgstr "Is a Delivery"
@@ -952,22 +463,11 @@
 msgid ""
 "Selected product in the delivery method doesn't fulfill any of the delivery "
 "grid(s) criteria."
->>>>>>> a345b238
 msgstr ""
 "Sản phẩm được chọn trong phương thức giao nhận không thực hiện bất kỳ tiêu "
 "chí nào."
 
 #. module: delivery
-<<<<<<< HEAD
-#: field:delivery.grid,zip_to:0
-msgid "To Zip"
-msgstr ""
-
-#. module: delivery
-#: field:delivery.carrier,partner_id:0
-msgid "Transport Company"
-msgstr ""
-=======
 #: field:delivery.grid,sequence:0 field:delivery.grid.line,sequence:0
 msgid "Sequence"
 msgstr "Dãy số"
@@ -986,31 +486,10 @@
 #: model:ir.model,name:delivery.model_stock_move
 msgid "Stock Move"
 msgstr "Dịch chuyển kho"
->>>>>>> a345b238
-
-#. module: delivery
-#: code:addons/delivery/delivery.py:237
-#, python-format
-<<<<<<< HEAD
-msgid "Unable to fetch delivery method!"
-msgstr ""
-
-#. module: delivery
-#: field:stock.move,weight_uom_id:0
-#: field:stock.picking,weight_uom_id:0
-msgid "Unit of Measure"
-msgstr ""
-
-#. module: delivery
-#: help:stock.move,weight_uom_id:0
-msgid ""
-"Unit of Measure (Unit of Measure) is the unit of measurement for Weight"
-msgstr ""
-
-#. module: delivery
-#: help:stock.picking,weight_uom_id:0
-msgid "Unit of measurement for Weight"
-=======
+
+#. module: delivery
+#: code:addons/delivery/stock.py:91
+#, python-format
 msgid "The carrier %s (id: %d) has no delivery grid!"
 msgstr "Nhà vận chuyển %s (id: %d) không có phương thức vận chuyển!"
 
@@ -1028,34 +507,10 @@
 #. module: delivery
 #: help:res.partner,property_delivery_carrier:0
 msgid "This delivery method will be used when invoicing from picking."
->>>>>>> a345b238
 msgstr ""
 "Phương thức giao nhận này sẽ được sử dụng khi xuất hóa đơn từ hàng xuất kho."
 
 #. module: delivery
-<<<<<<< HEAD
-#: selection:delivery.grid.line,price_type:0
-#: field:delivery.grid.line,type:0
-msgid "Variable"
-msgstr ""
-
-#. module: delivery
-#: field:delivery.grid.line,variable_factor:0
-msgid "Variable Factor"
-msgstr ""
-
-#. module: delivery
-#: selection:delivery.grid.line,type:0
-#: selection:delivery.grid.line,variable_factor:0
-#: field:stock.picking,volume:0
-msgid "Volume"
-msgstr ""
-
-#. module: delivery
-#: code:addons/delivery/stock.py:90
-#, python-format
-msgid "Warning!"
-=======
 #: field:delivery.grid,zip_to:0
 msgid "To Zip"
 msgstr "To Zip"
@@ -1079,43 +534,10 @@
 #. module: delivery
 #: help:stock.move,weight_uom_id:0
 msgid "Unit of Measure (Unit of Measure) is the unit of measurement for Weight"
->>>>>>> a345b238
 msgstr ""
 "Unit of Measure (Unit of Measure) is the unit of measurement for Weight"
 
 #. module: delivery
-<<<<<<< HEAD
-#: selection:delivery.grid.line,type:0
-#: selection:delivery.grid.line,variable_factor:0
-#: view:stock.move:delivery.view_move_withweight_form
-#: field:stock.move,weight:0
-#: view:stock.picking:delivery.view_picking_withcarrier_out_form
-#: field:stock.picking,weight:0
-#: view:website:stock.report_picking
-msgid "Weight"
-msgstr ""
-
-#. module: delivery
-#: selection:delivery.grid.line,type:0
-#: selection:delivery.grid.line,variable_factor:0
-msgid "Weight * Volume"
-msgstr ""
-
-#. module: delivery
-#: view:website:stock.report_picking
-msgid "Will be invoiced to:"
-msgstr ""
-
-#. module: delivery
-#: view:delivery.carrier:delivery.view_delivery_carrier_form
-msgid "Zip"
-msgstr ""
-
-#. module: delivery
-#: view:delivery.grid.line:delivery.view_delivery_grid_line_form
-msgid "in Function of"
-msgstr ""
-=======
 #: help:stock.picking,weight_uom_id:0
 msgid "Unit of measurement for Weight"
 msgstr "Đơn vị đo lường cho khối lượng"
@@ -1163,5 +585,4 @@
 #. module: delivery
 #: view:delivery.carrier:0
 msgid "Zip"
-msgstr "Zip"
->>>>>>> a345b238
+msgstr "Zip"