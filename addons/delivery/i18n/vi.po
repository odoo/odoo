--- conflicted
+++ resolved
@@ -1,7 +1,7 @@
 # Translation of Odoo Server.
 # This file contains the translation of the following modules:
 # 	* delivery
-#
+# 
 # Translators:
 # Martin Trigaux, 2020
 # fanha99 <fanha99@hotmail.com>, 2020
@@ -10,12 +10,8 @@
 # Dao Nguyen <trucdao.uel@gmail.com>, 2020
 # Trinh Tran Thi Phuong <trinhttp@trobz.com>, 2020
 # Trần Hà <tranthuha13590@gmail.com>, 2021
-<<<<<<< HEAD
-#
-=======
 # thanhnguyen.icsc <thanhnguyen.icsc@gmail.com>, 2021
 # 
->>>>>>> 8355c106
 msgid ""
 msgstr ""
 "Project-Id-Version: Odoo Server 14.0\n"
@@ -24,10 +20,10 @@
 "PO-Revision-Date: 2020-09-07 08:11+0000\n"
 "Last-Translator: thanhnguyen.icsc <thanhnguyen.icsc@gmail.com>, 2021\n"
 "Language-Team: Vietnamese (https://www.transifex.com/odoo/teams/41243/vi/)\n"
-"Language: vi\n"
 "MIME-Version: 1.0\n"
 "Content-Type: text/plain; charset=UTF-8\n"
 "Content-Transfer-Encoding: \n"
+"Language: vi\n"
 "Plural-Forms: nplurals=1; plural=0;\n"
 
 #. module: delivery
@@ -35,6 +31,12 @@
 #, python-format
 msgid " (Estimated Cost: %s )"
 msgstr " (Chi phí Dự kiến: %s )"
+
+#. module: delivery
+#: code:addons/delivery/models/sale_order.py:0
+#, python-format
+msgid "Free Shipping"
+msgstr "Miễn phí giao hàng"
 
 #. module: delivery
 #: code:addons/delivery/models/sale_order.py:0
