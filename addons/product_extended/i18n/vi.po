--- conflicted
+++ resolved
@@ -4,38 +4,29 @@
 #
 msgid ""
 msgstr ""
-"Project-Id-Version: Odoo Server 8.0\n"
+"Project-Id-Version: Odoo 8.0\n"
 "Report-Msgid-Bugs-To: \n"
 "POT-Creation-Date: 2015-01-21 14:08+0000\n"
-<<<<<<< HEAD
 "PO-Revision-Date: 2015-01-21 14:08+0000\n"
 "Last-Translator: <>\n"
 "Language-Team: \n"
-=======
-"PO-Revision-Date: 2016-02-23 04:22+0000\n"
-"Last-Translator: Martin Trigaux\n"
-"Language-Team: Vietnamese (http://www.transifex.com/odoo/odoo-8/language/vi/)\n"
->>>>>>> 9f073102
 "MIME-Version: 1.0\n"
 "Content-Type: text/plain; charset=UTF-8\n"
 "Content-Transfer-Encoding: \n"
-"Plural-Forms: \n"
+"Language: vi\n"
+"Plural-Forms: nplurals=1; plural=0;\n"
 
 #. module: product_extended
 #: code:addons/product_extended/wizard/wizard_price.py:44
 #: code:addons/product_extended/wizard/wizard_price.py:56
 #, python-format
 msgid "Active ID is not set in Context."
-msgstr "Active ID is not set in Context."
+msgstr ""
 
 #. module: product_extended
 #: model:ir.model,name:product_extended.model_mrp_bom
 msgid "Bill of Material"
-<<<<<<< HEAD
-msgstr "Định mức Nguyên vật liệu"
-=======
 msgstr "Định mức nguyên liệu"
->>>>>>> 9f073102
 
 #. module: product_extended
 #: view:wizard.price:product_extended.view_compute_price_wizard
@@ -45,11 +36,7 @@
 #. module: product_extended
 #: view:wizard.price:product_extended.view_compute_price_wizard
 msgid "Change Price"
-<<<<<<< HEAD
 msgstr "Đổi giá"
-=======
-msgstr "Thay đổi giá"
->>>>>>> 9f073102
 
 #. module: product_extended
 #: view:wizard.price:product_extended.view_compute_price_wizard
@@ -64,7 +51,7 @@
 #. module: product_extended
 #: model:ir.actions.act_window,name:product_extended.action_view_compute_price_wizard
 msgid "Compute Price Wizard"
-msgstr "Đồ thuật tính giá thành"
+msgstr "Đồ thuật tính giá"
 
 #. module: product_extended
 #: model:ir.model,name:product_extended.model_wizard_price
@@ -84,7 +71,7 @@
 #. module: product_extended
 #: field:wizard.price,real_time_accounting:0
 msgid "Generate accounting entries when real-time"
-msgstr "Tự xuất bút toán kế toán theo thời gian thực"
+msgstr "Tự động tạo bút toán kế toán theo thời gian thực"
 
 #. module: product_extended
 #: field:wizard.price,id:0
@@ -128,13 +115,17 @@
 
 #. module: product_extended
 #: view:wizard.price:product_extended.view_compute_price_wizard
-msgid "The price is computed from the bill of material lines which are not variant specific"
+msgid ""
+"The price is computed from the bill of material lines which are not variant "
+"specific"
 msgstr "Giá được tính từ các dòng trong BoM mà không đặc thù cho biến thể"
 
 #. module: product_extended
 #: code:addons/product_extended/wizard/wizard_price.py:54
 #, python-format
-msgid "This wizard is build for product templates, while you are currently running it from a product variant."
+msgid ""
+"This wizard is build for product templates, while you are currently running "
+"it from a product variant."
 msgstr "Đồ thuật này được xây dựng cho các mẫu sản phẩm (không phải biến thể), trong khi bạn đang vận hành nó từ một biết thể sản phẩm."
 
 #. module: product_extended
