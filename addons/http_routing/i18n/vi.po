# Translation of Odoo Server.
# This file contains the translation of the following modules:
# 	* http_routing
# 
# Translators:
# Martin Trigaux, 2019
# Duy BQ <duybq86@gmail.com>, 2019
# Trinh Tran Thi Phuong <trinhttp@trobz.com>, 2019
# Dao Nguyen <trucdao.uel@gmail.com>, 2019
# Nancy Momoland <thanhnguyen.icsc@gmail.com>, 2020
# 
msgid ""
msgstr ""
"Project-Id-Version: Odoo Server 13.0\n"
"Report-Msgid-Bugs-To: \n"
"POT-Creation-Date: 2019-10-07 07:14+0000\n"
"PO-Revision-Date: 2019-08-26 09:11+0000\n"
"Last-Translator: Nancy Momoland <thanhnguyen.icsc@gmail.com>, 2020\n"
"Language-Team: Vietnamese (https://www.transifex.com/odoo/teams/41243/vi/)\n"
"MIME-Version: 1.0\n"
"Content-Type: text/plain; charset=UTF-8\n"
"Content-Transfer-Encoding: \n"
"Language: vi\n"
"Plural-Forms: nplurals=1; plural=0;\n"

#. module: http_routing
#: model_terms:ir.ui.view,arch_db:http_routing.403
msgid "403: Forbidden"
msgstr "403: Không được truy cập"

#. module: http_routing
#: model_terms:ir.ui.view,arch_db:http_routing.404
msgid "404: Page not found!"
msgstr "404: Không tìm thấy trang!"

#. module: http_routing
#: model_terms:ir.ui.view,arch_db:http_routing.error_message
#: model_terms:ir.ui.view,arch_db:http_routing.http_error_debug
msgid "<strong>Error message:</strong>"
msgstr "<strong>Thông điệp lỗi:</strong>"

#. module: http_routing
#: model_terms:ir.ui.view,arch_db:http_routing.500
msgid "Back"
msgstr "Quay lại"

#. module: http_routing
#: model_terms:ir.ui.view,arch_db:http_routing.http_error_debug
msgid "Error"
msgstr "Lỗi"

#. module: http_routing
#: model:ir.model,name:http_routing.model_ir_http
msgid "HTTP Routing"
msgstr "HTTP Routing"

#. module: http_routing
#: model_terms:ir.ui.view,arch_db:http_routing.500
msgid "Home"
msgstr "Trang chủ"

#. module: http_routing
#: model_terms:ir.ui.view,arch_db:http_routing.400
msgid "Oops! Something went wrong."
<<<<<<< HEAD
msgstr "Oops! Có gì đó sai sai."
=======
msgstr "Úi! Đã xảy ra lỗi."
>>>>>>> aa00d8d0

#. module: http_routing
#: model_terms:ir.ui.view,arch_db:http_routing.http_error_debug
msgid "QWeb"
msgstr "QWeb"

#. module: http_routing
#: model_terms:ir.ui.view,arch_db:http_routing.400
msgid "Take a look at the error message below."
<<<<<<< HEAD
msgstr "Hãy xem thông điệp lỗi dưới đây"
=======
msgstr "Hãy xem thông báo lỗi bên dưới."
>>>>>>> aa00d8d0

#. module: http_routing
#: model_terms:ir.ui.view,arch_db:http_routing.http_error_debug
msgid "The error occured while rendering the template"
msgstr "Đã xảy ra lỗi trong khi biểu thị mẫu"

#. module: http_routing
#: model_terms:ir.ui.view,arch_db:http_routing.403
msgid "The page you were looking for could not be authorized."
msgstr "Trang bạn đang tìm không được cấp phép"

#. module: http_routing
#: model_terms:ir.ui.view,arch_db:http_routing.404
msgid ""
"The page you were looking for could not be found; it is possible you have\n"
"                            typed the address incorrectly, but it has most probably been removed due\n"
"                            to the recent reorganisation."
msgstr ""
"Không tìm thấy trang mà bạn đã muốn tìm; có thể bạn đã gõ nhầm địa chỉ, nhưng trong nhiều trường hợp thì\n"
"                            trang có thể đã bị di chuyển trong quá trình tái tổ chức gần đây."

#. module: http_routing
#: model_terms:ir.ui.view,arch_db:http_routing.http_error_debug
msgid "Traceback"
msgstr "Tìm lại"

#. module: http_routing
#: model:ir.model,name:http_routing.model_ir_ui_view
msgid "View"
msgstr "Giao diện"

#. module: http_routing
#: model_terms:ir.ui.view,arch_db:http_routing.http_error_debug
msgid "and evaluating the following expression:"
msgstr "và đánh giá biểu thức sau:"<|MERGE_RESOLUTION|>--- conflicted
+++ resolved
@@ -62,11 +62,7 @@
 #. module: http_routing
 #: model_terms:ir.ui.view,arch_db:http_routing.400
 msgid "Oops! Something went wrong."
-<<<<<<< HEAD
 msgstr "Oops! Có gì đó sai sai."
-=======
-msgstr "Úi! Đã xảy ra lỗi."
->>>>>>> aa00d8d0
 
 #. module: http_routing
 #: model_terms:ir.ui.view,arch_db:http_routing.http_error_debug
@@ -76,11 +72,7 @@
 #. module: http_routing
 #: model_terms:ir.ui.view,arch_db:http_routing.400
 msgid "Take a look at the error message below."
-<<<<<<< HEAD
 msgstr "Hãy xem thông điệp lỗi dưới đây"
-=======
-msgstr "Hãy xem thông báo lỗi bên dưới."
->>>>>>> aa00d8d0
 
 #. module: http_routing
 #: model_terms:ir.ui.view,arch_db:http_routing.http_error_debug
