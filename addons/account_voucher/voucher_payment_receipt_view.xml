--- conflicted
+++ resolved
@@ -260,17 +260,7 @@
                             </field>
                         </page>
                     </notebook>
-<<<<<<< HEAD
-                    <group col="10" colspan="4">
-                        <field name="state" widget="statusbar" statusbar_visible="draft,posted" statusbar_colors='{"proforma":"blue"}'/>
-                        <button name="proforma_voucher" string="Validate" states="draft" icon="gtk-go-forward" invisible="context.get('line_type', False)"/>
-                        <button name="cancel_voucher" string="Unreconcile" type="object" states="posted" icon="terp-stock_effects-object-colorize" invisible="context.get('line_type', False)" confirm="Are you sure to unreconcile and cancel this record ?"/>
-                        <button name="cancel_voucher" string="Cancel" states="draft,proforma"  icon="gtk-cancel" invisible="context.get('line_type', False)"/>
-                        <button name="action_cancel_draft" type="object" states="cancel" string="Set to Draft" icon="terp-stock_effects-object-colorize" invisible="context.get('line_type', False)"/>
-                    </group>
-=======
                     </sheet>
->>>>>>> b3fa4ccf
                 </form>
             </field>
         </record>
@@ -427,17 +417,7 @@
                             </field>
                         </page>
                     </notebook>
-<<<<<<< HEAD
-                    <group col="10" colspan="4">
-                        <field name="state" widget="statusbar" statusbar_visible="draft,posted" statusbar_colors='{"proforma":"blue"}'/>
-                        <button name="proforma_voucher" string="Validate" states="draft" icon="gtk-go-forward" invisible="context.get('line_type', False)"/>
-                        <button name="cancel_voucher" string="Cancel" states="draft,proforma"  icon="gtk-cancel" invisible="context.get('line_type', False)"/>
-                        <button name="cancel_voucher" string="Unreconcile" type="object" states="posted" invisible="context.get('line_type', False)" icon="terp-stock_effects-object-colorize" confirm="Are you sure to unreconcile and cancel this record ?"/>
-                        <button name="action_cancel_draft" type="object" states="cancel" string="Set to Draft" icon="terp-stock_effects-object-colorize" invisible="context.get('line_type', False)"/>
-                    </group>
-=======
                     </sheet>
->>>>>>> b3fa4ccf
                 </form>
             </field>
         </record>
