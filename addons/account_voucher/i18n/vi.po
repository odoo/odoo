--- conflicted
+++ resolved
@@ -1,23 +1,3 @@
-<<<<<<< HEAD
-# Vietnamese translation for openobject-addons
-# Copyright (c) 2014 Rosetta Contributors and Canonical Ltd 2014
-# This file is distributed under the same license as the openobject-addons package.
-# FIRST AUTHOR <EMAIL@ADDRESS>, 2014.
-#
-msgid ""
-msgstr ""
-"Project-Id-Version: openobject-addons\n"
-"Report-Msgid-Bugs-To: FULL NAME <EMAIL@ADDRESS>\n"
-"POT-Creation-Date: 2014-08-14 13:08+0000\n"
-"PO-Revision-Date: 2014-08-14 16:10+0000\n"
-"Last-Translator: FULL NAME <EMAIL@ADDRESS>\n"
-"Language-Team: Vietnamese <vi@li.org>\n"
-"MIME-Version: 1.0\n"
-"Content-Type: text/plain; charset=UTF-8\n"
-"Content-Transfer-Encoding: 8bit\n"
-"X-Launchpad-Export-Date: 2014-08-15 06:53+0000\n"
-"X-Generator: Launchpad (build 17156)\n"
-=======
 # Translation of OpenERP Server.
 # This file contains the translation of the following modules:
 # 	* account_voucher
@@ -36,7 +16,6 @@
 "Content-Transfer-Encoding: 8bit\n"
 "Language: Vietnam\n"
 "X-Generator: Poedit 1.5.4\n"
->>>>>>> a345b238
 
 #. module: account_voucher
 #: help:account.voucher,state:0
@@ -46,11 +25,6 @@
 "* The 'Pro-forma' when voucher is in Pro-forma status,voucher does not have "
 "an voucher number.                         \n"
 "* The 'Posted' status is used when user create voucher,a voucher number is "
-<<<<<<< HEAD
-"generated and voucher entries are created in account                         "
-"\n"
-"* The 'Cancelled' status is used when user cancel voucher."
-=======
 "generated and voucher entries are created in "
 "account                         \n"
 "* The 'Cancelled' status is used when user cancel voucher."
@@ -89,7 +63,6 @@
 "remaining balances you need to pay your suppliers.\n"
 "              </p>\n"
 "            "
->>>>>>> a345b238
 msgstr ""
 "<p class=\"oe_view_nocontent_create\">\n"
 "                Nhấp chuột để tạo mới một thanh toán cho nhà cung cấp.\n"
@@ -100,21 +73,6 @@
 "            "
 
 #. module: account_voucher
-<<<<<<< HEAD
-#: field:sale.receipt.report,nbr:0
-msgid "# of Voucher Lines"
-msgstr "Số dòng trên phiếu"
-
-#. module: account_voucher
-#: view:account.voucher:account_voucher.view_voucher_form
-msgid "(Update)"
-msgstr "(Cập nhật)"
-
-#. module: account_voucher
-#: view:account.voucher:account_voucher.view_purchase_receipt_form
-#: view:account.voucher:account_voucher.view_sale_receipt_form
-msgid "(update)"
-=======
 #: model:ir.actions.act_window,help:account_voucher.action_sale_receipt
 msgid ""
 "<p class=\"oe_view_nocontent_create\">\n"
@@ -149,7 +107,6 @@
 "                invoices or sales receipts.\n"
 "              </p>\n"
 "            "
->>>>>>> a345b238
 msgstr ""
 "<p class=\"oe_view_nocontent_create\">\n"
 "                Nhấp chuột để đăng ký một thanh toán mới. \n"
@@ -161,15 +118,6 @@
 "            "
 
 #. module: account_voucher
-<<<<<<< HEAD
-#: model:ir.actions.act_window,help:account_voucher.action_vendor_payment
-msgid ""
-"<p class=\"oe_view_nocontent_create\">\n"
-"                Click to create a new supplier payment.\n"
-"              </p><p>\n"
-"                Odoo helps you easily track payments you make and the "
-"remaining balances you need to pay your suppliers.\n"
-=======
 #: model:ir.actions.act_window,help:account_voucher.action_purchase_receipt
 msgid ""
 "<p class=\"oe_view_nocontent_create\">\n"
@@ -177,7 +125,6 @@
 "              </p><p>\n"
 "                When the purchase receipt is confirmed, you can record the\n"
 "                supplier payment related to this purchase receipt.\n"
->>>>>>> a345b238
 "              </p>\n"
 "            "
 msgstr ""
@@ -191,84 +138,6 @@
 "            "
 
 #. module: account_voucher
-<<<<<<< HEAD
-#: model:ir.actions.act_window,help:account_voucher.action_sale_receipt
-msgid ""
-"<p class=\"oe_view_nocontent_create\">\n"
-"                Click to create a sale receipt.\n"
-"              </p><p>\n"
-"                When the sale receipt is confirmed, you can record the "
-"customer\n"
-"                payment related to this sales receipt.\n"
-"              </p>\n"
-"            "
-msgstr ""
-
-#. module: account_voucher
-#: model:ir.actions.act_window,help:account_voucher.action_vendor_receipt
-msgid ""
-"<p class=\"oe_view_nocontent_create\">\n"
-"                Click to register a new payment. \n"
-"              </p><p>\n"
-"                Enter the customer and the payment method and then, either\n"
-"                create manually a payment record or Odoo will propose to "
-"you\n"
-"                automatically the reconciliation of this payment with the "
-"open\n"
-"                invoices or sales receipts.\n"
-"              </p>\n"
-"            "
-msgstr ""
-
-#. module: account_voucher
-#: model:ir.actions.act_window,help:account_voucher.action_purchase_receipt
-msgid ""
-"<p class=\"oe_view_nocontent_create\">\n"
-"                Click to register a purchase receipt. \n"
-"              </p><p>\n"
-"                When the purchase receipt is confirmed, you can record the\n"
-"                supplier payment related to this purchase receipt.\n"
-"              </p>\n"
-"            "
-msgstr ""
-
-#. module: account_voucher
-#: model:ir.actions.act_window,help:account_voucher.action_sale_receipt_report_all
-msgid ""
-"<p>\n"
-"            From this report, you can have an overview of the amount "
-"invoiced\n"
-"            to your customer as well as payment delays. The tool search can\n"
-"            also be used to personalise your Invoices reports and so, match\n"
-"            this analysis to your needs.\n"
-"          </p>\n"
-"        "
-msgstr ""
-
-#. module: account_voucher
-#: field:account.voucher,account_id:0
-#: field:account.voucher.line,account_id:0
-#: field:sale.receipt.report,account_id:0
-msgid "Account"
-msgstr "Tài khoản"
-
-#. module: account_voucher
-#: field:account.voucher,move_id:0
-msgid "Account Entry"
-msgstr ""
-
-#. module: account_voucher
-#: view:account.voucher:account_voucher.view_voucher_form
-#: model:ir.model,name:account_voucher.model_account_voucher
-msgid "Accounting Voucher"
-msgstr "Phiếu Kế toán"
-
-#. module: account_voucher
-#: view:account.voucher:account_voucher.view_vendor_receipt_dialog_form
-#: view:account.voucher:account_voucher.view_vendor_receipt_form
-msgid "Allocation"
-msgstr ""
-=======
 #: model:ir.actions.act_window,help:account_voucher.action_sale_receipt_report_all
 msgid ""
 "<p>\n"
@@ -382,7 +251,6 @@
 #: model:ir.actions.act_window,name:account_voucher.act_pay_bills
 msgid "Bill Payment"
 msgstr "Thanh toán hóa đơn"
->>>>>>> a345b238
 
 #. module: account_voucher
 #: view:account.voucher:0
@@ -390,35 +258,6 @@
 msgstr "Hủy bỏ"
 
 #. module: account_voucher
-<<<<<<< HEAD
-#: field:account.voucher.line,account_analytic_id:0
-msgid "Analytic Account"
-msgstr "Tài khoản Phân tích"
-
-#. module: account_voucher
-#: view:account.voucher:account_voucher.view_vendor_payment_form
-#: view:account.voucher:account_voucher.view_vendor_receipt_form
-msgid "Are you sure to unreconcile and cancel this record ?"
-msgstr ""
-
-#. module: account_voucher
-#: view:account.voucher:account_voucher.view_purchase_receipt_form
-#: view:account.voucher:account_voucher.view_sale_receipt_form
-msgid "Are you sure you want to cancel this receipt?"
-msgstr "Bạn có chắc muốn hủy bỏ biên lai này?"
-
-#. module: account_voucher
-#: view:account.voucher:account_voucher.view_voucher_form
-msgid "Are you sure you want to unreconcile this record?"
-msgstr ""
-
-#. module: account_voucher
-#: code:addons/account_voucher/account_voucher.py:310
-#, python-format
-msgid ""
-"At the operation date, the exchange rate was\n"
-"%s = %s"
-=======
 #: view:account.voucher:0
 msgid "Cancel Receipt"
 msgstr "Hủy biên lai"
@@ -444,279 +283,11 @@
 msgid ""
 "Check this box if you are unsure of that journal entry and if you want to "
 "note it as 'to be reviewed' by an accounting expert."
->>>>>>> a345b238
 msgstr ""
 "Đánh dấu ô này nếu bạn không chắc chắn về bút toán và nếu bạn muốn ghi chú "
 "nó như là 'để xem xét' bởi một chuyên gia kế toán."
 
 #. module: account_voucher
-<<<<<<< HEAD
-#: field:sale.receipt.report,delay_to_pay:0
-msgid "Avg. Delay To Pay"
-msgstr ""
-
-#. module: account_voucher
-#: field:sale.receipt.report,due_delay:0
-msgid "Avg. Due Delay"
-msgstr ""
-
-#. module: account_voucher
-#: view:account.voucher:account_voucher.view_purchase_receipt_form
-msgid "Bill Date"
-msgstr "Ngày hóa đơn"
-
-#. module: account_voucher
-#: view:account.voucher:account_voucher.view_purchase_receipt_form
-msgid "Bill Information"
-msgstr "Thông tin hóa đơn"
-
-#. module: account_voucher
-#: view:account.voucher:account_voucher.view_low_priority_payment_form
-#: model:ir.actions.act_window,name:account_voucher.act_pay_bills
-msgid "Bill Payment"
-msgstr "Thanh toán hóa đơn"
-
-#. module: account_voucher
-#: view:account.voucher:account_voucher.view_vendor_receipt_dialog_form
-msgid "Cancel"
-msgstr "Hủy bỏ"
-
-#. module: account_voucher
-#: view:account.voucher:account_voucher.view_sale_receipt_form
-#: view:account.voucher:account_voucher.view_vendor_receipt_form
-msgid "Cancel Receipt"
-msgstr ""
-
-#. module: account_voucher
-#: view:account.voucher:account_voucher.view_purchase_receipt_form
-#: view:account.voucher:account_voucher.view_vendor_payment_form
-#: view:account.voucher:account_voucher.view_voucher_form
-msgid "Cancel Voucher"
-msgstr ""
-
-#. module: account_voucher
-#: selection:account.voucher,state:0
-#: selection:sale.receipt.report,state:0
-msgid "Cancelled"
-msgstr "Đã hủy bỏ"
-
-#. module: account_voucher
-#: code:addons/account_voucher/account_voucher.py:970
-#, python-format
-msgid "Cannot delete voucher(s) which are already opened or paid."
-msgstr ""
-
-#. module: account_voucher
-#: help:account.voucher,audit:0
-msgid ""
-"Check this box if you are unsure of that journal entry and if you want to "
-"note it as 'to be reviewed' by an accounting expert."
-msgstr ""
-
-#. module: account_voucher
-#: model:ir.model,name:account_voucher.model_res_company
-msgid "Companies"
-msgstr ""
-
-#. module: account_voucher
-#: field:account.voucher,company_id:0
-#: field:account.voucher.line,company_id:0
-#: view:sale.receipt.report:account_voucher.view_sale_receipt_report_search
-#: field:sale.receipt.report,company_id:0
-msgid "Company"
-msgstr "Công ty"
-
-#. module: account_voucher
-#: help:account.voucher,writeoff_amount:0
-msgid ""
-"Computed as the difference between the amount stated in the voucher and the "
-"sum of allocation on the voucher lines."
-msgstr ""
-
-#. module: account_voucher
-#: code:addons/account_voucher/account_voucher.py:1068
-#, python-format
-msgid "Configuration Error !"
-msgstr ""
-
-#. module: account_voucher
-#: field:account.voucher,writeoff_acc_id:0
-msgid "Counterpart Account"
-msgstr ""
-
-#. module: account_voucher
-#: field:account.voucher,comment:0
-msgid "Counterpart Comment"
-msgstr ""
-
-#. module: account_voucher
-#: field:account.voucher,create_uid:0
-#: field:account.voucher.line,create_uid:0
-msgid "Created by"
-msgstr ""
-
-#. module: account_voucher
-#: field:account.voucher,create_date:0
-#: field:account.voucher.line,create_date:0
-msgid "Created on"
-msgstr ""
-
-#. module: account_voucher
-#: selection:account.voucher.line,type:0
-msgid "Credit"
-msgstr "Bên có"
-
-#. module: account_voucher
-#: view:account.voucher:account_voucher.view_vendor_payment_form
-#: view:account.voucher:account_voucher.view_vendor_receipt_dialog_form
-#: view:account.voucher:account_voucher.view_vendor_receipt_form
-#: field:account.voucher,line_cr_ids:0
-msgid "Credits"
-msgstr ""
-
-#. module: account_voucher
-#: field:account.voucher,currency_id:0
-#: field:account.voucher.line,currency_id:0
-#: model:ir.model,name:account_voucher.model_res_currency
-#: field:sale.receipt.report,currency_id:0
-msgid "Currency"
-msgstr "Loại tiền"
-
-#. module: account_voucher
-#: view:account.voucher:account_voucher.view_vendor_payment_form
-msgid "Currency Options"
-msgstr ""
-
-#. module: account_voucher
-#: view:account.voucher:account_voucher.view_sale_receipt_form
-#: view:account.voucher:account_voucher.view_vendor_receipt_dialog_form
-#: view:account.voucher:account_voucher.view_vendor_receipt_form
-#: view:account.voucher:account_voucher.view_voucher_filter_customer_pay
-#: view:account.voucher:account_voucher.view_voucher_filter_sale
-msgid "Customer"
-msgstr "Khách hàng"
-
-#. module: account_voucher
-#: model:ir.actions.act_window,name:account_voucher.act_pay_voucher
-#: model:ir.actions.act_window,name:account_voucher.action_vendor_receipt
-#: model:ir.ui.menu,name:account_voucher.menu_action_vendor_receipt
-msgid "Customer Payments"
-msgstr ""
-
-#. module: account_voucher
-#: field:account.voucher,date:0
-#: field:account.voucher.line,date_original:0
-#: field:sale.receipt.report,date:0
-msgid "Date"
-msgstr "Ngày"
-
-#. module: account_voucher
-#: help:account.voucher,message_last_post:0
-msgid "Date of the last message posted on the record."
-msgstr ""
-
-#. module: account_voucher
-#: selection:account.voucher.line,type:0
-msgid "Debit"
-msgstr "Bên nợ"
-
-#. module: account_voucher
-#: field:account.voucher,line_dr_ids:0
-msgid "Debits"
-msgstr "Bên nợ"
-
-#. module: account_voucher
-#: field:account.voucher,type:0
-msgid "Default Type"
-msgstr "Loại mặc định"
-
-#. module: account_voucher
-#: field:account.voucher.line,name:0
-msgid "Description"
-msgstr "Mô tả"
-
-#. module: account_voucher
-#: field:account.voucher,writeoff_amount:0
-msgid "Difference Amount"
-msgstr ""
-
-#. module: account_voucher
-#: field:account.voucher.line,type:0
-msgid "Dr/Cr"
-msgstr ""
-
-#. module: account_voucher
-#: view:account.voucher:account_voucher.view_voucher_filter
-#: view:account.voucher:account_voucher.view_voucher_filter_customer_pay
-#: view:account.voucher:account_voucher.view_voucher_filter_sale
-#: view:account.voucher:account_voucher.view_voucher_filter_vendor
-#: view:account.voucher:account_voucher.view_voucher_filter_vendor_pay
-#: selection:account.voucher,state:0
-#: view:sale.receipt.report:account_voucher.view_sale_receipt_report_search
-#: selection:sale.receipt.report,state:0
-msgid "Draft"
-msgstr "Nháp"
-
-#. module: account_voucher
-#: view:account.voucher:account_voucher.view_voucher_filter
-#: view:account.voucher:account_voucher.view_voucher_filter_customer_pay
-#: view:account.voucher:account_voucher.view_voucher_filter_sale
-#: view:account.voucher:account_voucher.view_voucher_filter_vendor
-#: view:account.voucher:account_voucher.view_voucher_filter_vendor_pay
-#: view:sale.receipt.report:account_voucher.view_sale_receipt_report_search
-msgid "Draft Vouchers"
-msgstr ""
-
-#. module: account_voucher
-#: field:account.voucher,date_due:0
-#: field:account.voucher.line,date_due:0
-#: field:sale.receipt.report,date_due:0
-msgid "Due Date"
-msgstr "Ngày đến hạn"
-
-#. module: account_voucher
-#: view:sale.receipt.report:account_voucher.view_sale_receipt_report_search
-msgid "Due Month"
-msgstr ""
-
-#. module: account_voucher
-#: help:account.voucher,date:0
-msgid "Effective date for accounting entries"
-msgstr ""
-
-#. module: account_voucher
-#: code:addons/account_voucher/account_voucher.py:552
-#: code:addons/account_voucher/account_voucher.py:1074
-#, python-format
-msgid "Error!"
-msgstr ""
-
-#. module: account_voucher
-#: field:account.voucher,payment_rate:0
-msgid "Exchange Rate"
-msgstr ""
-
-#. module: account_voucher
-#: view:account.voucher:account_voucher.view_purchase_receipt_form
-msgid "Expense Lines"
-msgstr ""
-
-#. module: account_voucher
-#: view:sale.receipt.report:account_voucher.view_sale_receipt_report_search
-msgid "Extended Filters..."
-msgstr "Bộ lọc mở rộng..."
-
-#. module: account_voucher
-#: help:account.voucher,is_multi_currency:0
-msgid ""
-"Fields with internal purpose only that depicts if the voucher is a multi "
-"currency one or not"
-msgstr ""
-
-#. module: account_voucher
-#: field:account.voucher,message_follower_ids:0
-msgid "Followers"
-=======
 #: model:ir.model,name:account_voucher.model_res_company
 msgid "Companies"
 msgstr "Công ty"
@@ -947,181 +518,11 @@
 msgid ""
 "Holds the Chatter summary (number of messages, ...). This summary is "
 "directly in html format in order to be inserted in kanban views."
->>>>>>> a345b238
 msgstr ""
 "Holds the Chatter summary (number of messages, ...). This summary is "
 "directly in html format in order to be inserted in kanban views."
 
 #. module: account_voucher
-<<<<<<< HEAD
-#: field:account.voucher.line,reconcile:0
-msgid "Full Reconcile"
-msgstr ""
-
-#. module: account_voucher
-#: field:account.config.settings,income_currency_exchange_account_id:0
-#: field:res.company,income_currency_exchange_account_id:0
-msgid "Gain Exchange Rate Account"
-msgstr ""
-
-#. module: account_voucher
-#: code:addons/account_voucher/account_voucher.py:1109
-#: code:addons/account_voucher/account_voucher.py:1115
-#, python-format
-msgid "Go to the configuration panel"
-msgstr ""
-
-#. module: account_voucher
-#: view:account.voucher:account_voucher.view_voucher_filter
-#: view:account.voucher:account_voucher.view_voucher_filter_customer_pay
-#: view:account.voucher:account_voucher.view_voucher_filter_sale
-#: view:account.voucher:account_voucher.view_voucher_filter_vendor
-#: view:account.voucher:account_voucher.view_voucher_filter_vendor_pay
-#: view:sale.receipt.report:account_voucher.view_sale_receipt_report_search
-msgid "Group By"
-msgstr ""
-
-#. module: account_voucher
-#: view:sale.receipt.report:account_voucher.view_sale_receipt_report_search
-msgid "Group by month of Invoice Date"
-msgstr ""
-
-#. module: account_voucher
-#: field:account.voucher,currency_help_label:0
-msgid "Helping Sentence"
-msgstr ""
-
-#. module: account_voucher
-#: help:account.voucher,message_summary:0
-msgid ""
-"Holds the Chatter summary (number of messages, ...). This summary is "
-"directly in html format in order to be inserted in kanban views."
-msgstr ""
-
-#. module: account_voucher
-#: field:account.voucher,id:0
-#: field:account.voucher.line,id:0
-#: field:sale.receipt.report,id:0
-msgid "ID"
-msgstr ""
-
-#. module: account_voucher
-#: help:account.voucher,message_unread:0
-msgid "If checked new messages require your attention."
-msgstr ""
-
-#. module: account_voucher
-#: view:account.voucher:account_voucher.view_low_priority_payment_form
-#: view:account.voucher:account_voucher.view_purchase_receipt_form
-#: view:account.voucher:account_voucher.view_sale_receipt_form
-#: view:account.voucher:account_voucher.view_vendor_payment_form
-#: view:account.voucher:account_voucher.view_voucher_form
-msgid "Internal Notes"
-msgstr "Các ghi chú nội nộ"
-
-#. module: account_voucher
-#: code:addons/account_voucher/account_voucher.py:970
-#, python-format
-msgid "Invalid Action!"
-msgstr ""
-
-#. module: account_voucher
-#: model:ir.model,name:account_voucher.model_account_invoice
-msgid "Invoice"
-msgstr "Hóa đơn"
-
-#. module: account_voucher
-#: view:sale.receipt.report:account_voucher.view_sale_receipt_report_search
-msgid "Invoice Date"
-msgstr ""
-
-#. module: account_voucher
-#: view:account.voucher:account_voucher.view_vendor_receipt_dialog_form
-#: view:account.voucher:account_voucher.view_vendor_receipt_form
-msgid "Invoices and outstanding transactions"
-msgstr ""
-
-#. module: account_voucher
-#: field:account.voucher,message_is_follower:0
-msgid "Is a Follower"
-msgstr ""
-
-#. module: account_voucher
-#: view:account.voucher:account_voucher.view_voucher_filter
-#: view:account.voucher:account_voucher.view_voucher_filter_customer_pay
-#: view:account.voucher:account_voucher.view_voucher_filter_sale
-#: view:account.voucher:account_voucher.view_voucher_filter_vendor
-#: view:account.voucher:account_voucher.view_voucher_filter_vendor_pay
-#: field:account.voucher,journal_id:0
-#: view:sale.receipt.report:account_voucher.view_sale_receipt_report_search
-#: field:sale.receipt.report,journal_id:0
-msgid "Journal"
-msgstr "Nhật ký"
-
-#. module: account_voucher
-#: field:account.voucher.line,move_line_id:0
-msgid "Journal Item"
-msgstr ""
-
-#. module: account_voucher
-#: view:account.voucher:account_voucher.view_purchase_receipt_form
-#: view:account.voucher:account_voucher.view_sale_receipt_form
-#: view:account.voucher:account_voucher.view_vendor_payment_form
-#: view:account.voucher:account_voucher.view_vendor_receipt_form
-#: view:account.voucher:account_voucher.view_voucher_form
-#: field:account.voucher,move_ids:0
-msgid "Journal Items"
-msgstr ""
-
-#. module: account_voucher
-#: model:ir.actions.act_window,name:account_voucher.action_voucher_list
-#: model:ir.ui.menu,name:account_voucher.menu_encode_entries_by_voucher
-msgid "Journal Vouchers"
-msgstr "Nhật ký phiếu thu"
-
-#. module: account_voucher
-#: selection:account.voucher,payment_option:0
-msgid "Keep Open"
-msgstr ""
-
-#. module: account_voucher
-#: field:account.voucher,message_last_post:0
-msgid "Last Message Date"
-msgstr ""
-
-#. module: account_voucher
-#: field:account.voucher,write_uid:0
-#: field:account.voucher.line,write_uid:0
-msgid "Last Updated by"
-msgstr ""
-
-#. module: account_voucher
-#: field:account.voucher,write_date:0
-#: field:account.voucher.line,write_date:0
-msgid "Last Updated on"
-msgstr ""
-
-#. module: account_voucher
-#: field:account.config.settings,expense_currency_exchange_account_id:0
-#: field:res.company,expense_currency_exchange_account_id:0
-msgid "Loss Exchange Rate Account"
-msgstr ""
-
-#. module: account_voucher
-#: field:account.voucher,name:0
-msgid "Memo"
-msgstr "Ghi nhớ"
-
-#. module: account_voucher
-#: field:account.voucher,message_ids:0
-msgid "Messages"
-msgstr ""
-
-#. module: account_voucher
-#: help:account.voucher,message_ids:0
-msgid "Messages and communication history"
-msgstr ""
-=======
 #: help:account.voucher,message_unread:0
 msgid "If checked new messages require your attention."
 msgstr "If checked new messages require your attention."
@@ -1267,34 +668,16 @@
 #: field:account.voucher,number:0
 msgid "Number"
 msgstr "Số"
->>>>>>> a345b238
-
-#. module: account_voucher
-#: field:account.voucher,is_multi_currency:0
-msgid "Multi Currency Voucher"
-msgstr ""
-
-#. module: account_voucher
-<<<<<<< HEAD
-#: code:addons/account_voucher/account_voucher.py:1254
-#, python-format
-msgid "No Account Base Code and Account Tax Code!"
-msgstr ""
-
-#. module: account_voucher
-#: field:account.voucher,narration:0
-msgid "Notes"
-msgstr "Các ghi chú"
-
-#. module: account_voucher
-#: field:account.voucher,number:0
-msgid "Number"
-msgstr "Số"
+
+#. module: account_voucher
+#: selection:sale.receipt.report,month:0
+msgid "October"
+msgstr "Tháng Mười"
 
 #. module: account_voucher
 #: help:account.voucher,tax_id:0
 msgid "Only for tax excluded from price"
-msgstr ""
+msgstr "Chỉ dành cho thuế bao gồm trong giá"
 
 #. module: account_voucher
 #: field:account.voucher.line,amount_unreconciled:0
@@ -1302,38 +685,6 @@
 msgstr "Số dư đầu"
 
 #. module: account_voucher
-#: view:account.voucher:account_voucher.view_low_priority_payment_form
-msgid "Open Customer Journal Entries"
-msgstr ""
-
-#. module: account_voucher
-#: model:ir.actions.client,name:account_voucher.action_client_invoice_menu
-msgid "Open Invoicing Menu"
-msgstr ""
-
-#. module: account_voucher
-#: view:account.voucher:account_voucher.view_low_priority_payment_form
-msgid "Open Supplier Journal Entries"
-msgstr ""
-
-#. module: account_voucher
-#: field:account.voucher.line,amount_original:0
-msgid "Original Amount"
-msgstr "Giá trị nguyên thủy"
-
-#. module: account_voucher
-#: view:account.voucher:account_voucher.view_low_priority_payment_form
-=======
-#: help:account.voucher,tax_id:0
-msgid "Only for tax excluded from price"
-msgstr "Chỉ dành cho thuế bao gồm trong giá"
-
-#. module: account_voucher
-#: field:account.voucher.line,amount_unreconciled:0
-msgid "Open Balance"
-msgstr "Số dư đầu"
-
-#. module: account_voucher
 #: view:account.voucher:0
 msgid "Open Customer Journal Entries"
 msgstr "Open Customer Journal Entries"
@@ -1355,25 +706,16 @@
 
 #. module: account_voucher
 #: view:account.voucher:0
->>>>>>> a345b238
 msgid "Other Information"
 msgstr "Thông tin khác"
 
 #. module: account_voucher
 #: field:account.voucher,paid:0
 msgid "Paid"
-<<<<<<< HEAD
-msgstr ""
-
-#. module: account_voucher
-#: view:account.voucher:account_voucher.view_vendor_receipt_dialog_form
-#: view:account.voucher:account_voucher.view_vendor_receipt_form
-=======
 msgstr "Đã thanh toán"
 
 #. module: account_voucher
 #: view:account.voucher:0
->>>>>>> a345b238
 msgid "Paid Amount"
 msgstr "Số tiền đã trả"
 
@@ -1383,32 +725,11 @@
 msgstr "Số tiền đã trả theo tiền tệ công ty"
 
 #. module: account_voucher
-<<<<<<< HEAD
-#: view:account.voucher:account_voucher.view_voucher_filter
-#: field:account.voucher,partner_id:0
-#: field:account.voucher.line,partner_id:0
-#: view:sale.receipt.report:account_voucher.view_sale_receipt_report_search
-#: field:sale.receipt.report,partner_id:0
-msgid "Partner"
-msgstr "Đối tác"
-
-#. module: account_voucher
-#: view:account.invoice:account_voucher.view_invoice_supplier
-#: view:account.voucher:account_voucher.view_vendor_receipt_dialog_form
-msgid "Pay"
-msgstr "Trả"
-
-#. module: account_voucher
-#: view:account.voucher:account_voucher.view_purchase_receipt_form
-msgid "Pay Bill"
-msgstr "Trả hoá đơn"
-=======
 #: view:account.voucher:0 field:account.voucher,partner_id:0
 #: field:account.voucher.line,partner_id:0 view:sale.receipt.report:0
 #: field:sale.receipt.report,partner_id:0
 msgid "Partner"
 msgstr "Đối tác"
->>>>>>> a345b238
 
 #. module: account_voucher
 #: view:account.invoice:0 view:account.voucher:0
@@ -1416,321 +737,6 @@
 msgstr "Trả"
 
 #. module: account_voucher
-<<<<<<< HEAD
-#: code:addons/account_voucher/invoice.py:34
-#, python-format
-msgid "Pay Invoice"
-msgstr "Thanh toán hóa đơn"
-
-#. module: account_voucher
-#: selection:account.voucher,pay_now:0
-#: selection:sale.receipt.report,pay_now:0
-msgid "Pay Later or Group Funds"
-msgstr ""
-
-#. module: account_voucher
-#: view:account.voucher:account_voucher.view_vendor_receipt_dialog_form
-#: field:account.voucher,pay_now:0
-#: selection:account.voucher,type:0
-#: field:sale.receipt.report,pay_now:0
-#: selection:sale.receipt.report,type:0
-msgid "Payment"
-msgstr "Thanh toán"
-
-#. module: account_voucher
-#: field:account.voucher,payment_option:0
-msgid "Payment Difference"
-msgstr ""
-
-#. module: account_voucher
-#: view:account.voucher:account_voucher.view_low_priority_payment_form
-#: view:account.voucher:account_voucher.view_vendor_payment_form
-#: view:account.voucher:account_voucher.view_vendor_receipt_dialog_form
-#: view:account.voucher:account_voucher.view_vendor_receipt_form
-msgid "Payment Information"
-msgstr "Thông tin thanh toán"
-
-#. module: account_voucher
-#: view:account.voucher:account_voucher.view_low_priority_payment_form
-#: view:account.voucher:account_voucher.view_vendor_payment_form
-#: view:account.voucher:account_voucher.view_vendor_receipt_dialog_form
-#: view:account.voucher:account_voucher.view_vendor_receipt_form
-msgid "Payment Method"
-msgstr "Phương thức thanh toán"
-
-#. module: account_voucher
-#: view:account.voucher:account_voucher.view_vendor_payment_form
-msgid "Payment Options"
-msgstr "Các chọn lựa thanh toán"
-
-#. module: account_voucher
-#: field:account.voucher,payment_rate_currency_id:0
-msgid "Payment Rate Currency"
-msgstr ""
-
-#. module: account_voucher
-#: view:account.voucher:account_voucher.view_low_priority_payment_form
-#: view:account.voucher:account_voucher.view_vendor_payment_form
-#: view:account.voucher:account_voucher.view_vendor_receipt_dialog_form
-#: view:account.voucher:account_voucher.view_vendor_receipt_form
-msgid "Payment Ref"
-msgstr "Tham chiếu thanh toán"
-
-#. module: account_voucher
-#: view:account.voucher:account_voucher.view_voucher_filter
-#: view:account.voucher:account_voucher.view_voucher_filter_customer_pay
-#: view:account.voucher:account_voucher.view_voucher_filter_sale
-#: view:account.voucher:account_voucher.view_voucher_filter_vendor
-#: view:account.voucher:account_voucher.view_voucher_filter_vendor_pay
-#: field:account.voucher,period_id:0
-msgid "Period"
-msgstr "Chu kỳ"
-
-#. module: account_voucher
-#: code:addons/account_voucher/account_voucher.py:1069
-#, python-format
-msgid "Please activate the sequence of selected journal !"
-msgstr ""
-
-#. module: account_voucher
-#: code:addons/account_voucher/account_voucher.py:1075
-#, python-format
-msgid "Please define a sequence on the journal."
-msgstr ""
-
-#. module: account_voucher
-#: code:addons/account_voucher/account_voucher.py:552
-#, python-format
-msgid "Please define default credit/debit accounts on the journal \"%s\"."
-msgstr ""
-
-#. module: account_voucher
-#: view:account.voucher:account_voucher.view_voucher_form
-msgid "Post"
-msgstr ""
-
-#. module: account_voucher
-#: view:account.voucher:account_voucher.view_voucher_filter
-#: view:account.voucher:account_voucher.view_voucher_filter_customer_pay
-#: view:account.voucher:account_voucher.view_voucher_filter_sale
-#: view:account.voucher:account_voucher.view_voucher_filter_vendor
-#: view:account.voucher:account_voucher.view_voucher_filter_vendor_pay
-#: selection:account.voucher,state:0
-#: view:sale.receipt.report:account_voucher.view_sale_receipt_report_search
-#: selection:sale.receipt.report,state:0
-msgid "Posted"
-msgstr ""
-
-#. module: account_voucher
-#: view:account.voucher:account_voucher.view_voucher_filter
-#: view:account.voucher:account_voucher.view_voucher_filter_customer_pay
-#: view:account.voucher:account_voucher.view_voucher_filter_sale
-#: view:account.voucher:account_voucher.view_voucher_filter_vendor
-#: view:account.voucher:account_voucher.view_voucher_filter_vendor_pay
-msgid "Posted Vouchers"
-msgstr ""
-
-#. module: account_voucher
-#: field:account.voucher,pre_line:0
-msgid "Previous Payments ?"
-msgstr "Các thanh toán trước đây ?"
-
-#. module: account_voucher
-#: selection:account.voucher,state:0
-#: view:sale.receipt.report:account_voucher.view_sale_receipt_report_search
-#: selection:sale.receipt.report,state:0
-msgid "Pro-forma"
-msgstr ""
-
-#. module: account_voucher
-#: view:sale.receipt.report:account_voucher.view_sale_receipt_report_search
-msgid "Pro-forma Vouchers"
-msgstr ""
-
-#. module: account_voucher
-#: selection:account.voucher,type:0
-#: selection:sale.receipt.report,type:0
-msgid "Purchase"
-msgstr "Mua hàng"
-
-#. module: account_voucher
-#: view:account.voucher:account_voucher.view_purchase_receipt_form
-msgid "Purchase Receipt"
-msgstr ""
-
-#. module: account_voucher
-#: model:ir.actions.act_window,name:account_voucher.action_purchase_receipt
-#: model:ir.ui.menu,name:account_voucher.menu_action_purchase_receipt
-msgid "Purchase Receipts"
-msgstr ""
-
-#. module: account_voucher
-#: view:account.voucher:account_voucher.view_purchase_receipt_form
-msgid "Purchase Voucher"
-msgstr ""
-
-#. module: account_voucher
-#: view:account.voucher:account_voucher.view_vendor_receipt_form
-#: selection:account.voucher,type:0
-#: selection:sale.receipt.report,type:0
-msgid "Receipt"
-msgstr "Phiếu thu"
-
-#. module: account_voucher
-#: selection:account.voucher,payment_option:0
-msgid "Reconcile Payment Balance"
-msgstr ""
-
-#. module: account_voucher
-#: field:account.voucher,reference:0
-msgid "Ref #"
-msgstr "Số tham chiếu"
-
-#. module: account_voucher
-#: view:account.invoice:account_voucher.view_invoice_customer
-msgid "Register Payment"
-msgstr ""
-
-#. module: account_voucher
-#: selection:account.voucher,type:0
-#: selection:sale.receipt.report,type:0
-msgid "Sale"
-msgstr "Bán hàng"
-
-#. module: account_voucher
-#: view:account.voucher:account_voucher.view_sale_receipt_form
-msgid "Sales Information"
-msgstr "Các thông tin bán hàng"
-
-#. module: account_voucher
-#: view:account.voucher:account_voucher.view_sale_receipt_form
-msgid "Sales Lines"
-msgstr ""
-
-#. module: account_voucher
-#: view:account.voucher:account_voucher.view_sale_receipt_form
-msgid "Sales Receipt"
-msgstr "Phiếu thu bán hàng"
-
-#. module: account_voucher
-#: model:ir.model,name:account_voucher.model_sale_receipt_report
-msgid "Sales Receipt Statistics"
-msgstr ""
-
-#. module: account_voucher
-#: model:ir.actions.act_window,name:account_voucher.action_sale_receipt
-#: model:ir.ui.menu,name:account_voucher.menu_action_sale_receipt
-msgid "Sales Receipts"
-msgstr ""
-
-#. module: account_voucher
-#: model:ir.actions.act_window,name:account_voucher.action_sale_receipt_report_all
-#: model:ir.ui.menu,name:account_voucher.menu_action_sale_receipt_report_all
-#: view:sale.receipt.report:account_voucher.view_sale_receipt_report_graph
-#: view:sale.receipt.report:account_voucher.view_sale_receipt_report_search
-msgid "Sales Receipts Analysis"
-msgstr ""
-
-#. module: account_voucher
-#: view:sale.receipt.report:account_voucher.view_sale_receipt_report_search
-#: field:sale.receipt.report,user_id:0
-msgid "Salesperson"
-msgstr "Nhân viên bán hàng"
-
-#. module: account_voucher
-#: view:account.voucher:account_voucher.view_voucher_filter
-#: view:account.voucher:account_voucher.view_voucher_filter_customer_pay
-#: view:account.voucher:account_voucher.view_voucher_filter_sale
-#: view:account.voucher:account_voucher.view_voucher_filter_vendor
-#: view:account.voucher:account_voucher.view_voucher_filter_vendor_pay
-msgid "Search Vouchers"
-msgstr "Tìm kiếm phiếu"
-
-#. module: account_voucher
-#: view:account.voucher:account_voucher.view_purchase_receipt_form
-#: view:account.voucher:account_voucher.view_sale_receipt_form
-#: view:account.voucher:account_voucher.view_vendor_payment_form
-#: view:account.voucher:account_voucher.view_vendor_receipt_form
-#: view:account.voucher:account_voucher.view_voucher_form
-msgid "Set to Draft"
-msgstr "Đặt thành dự thảo"
-
-#. module: account_voucher
-#: view:account.voucher:account_voucher.view_voucher_filter
-#: view:account.voucher:account_voucher.view_voucher_filter_customer_pay
-#: view:account.voucher:account_voucher.view_voucher_filter_sale
-#: view:account.voucher:account_voucher.view_voucher_filter_vendor
-#: view:account.voucher:account_voucher.view_voucher_filter_vendor_pay
-#: field:account.voucher,state:0
-#: view:sale.receipt.report:account_voucher.view_sale_receipt_report_search
-msgid "Status"
-msgstr ""
-
-#. module: account_voucher
-#: model:mail.message.subtype,name:account_voucher.mt_voucher_state_change
-msgid "Status Change"
-msgstr ""
-
-#. module: account_voucher
-#: model:mail.message.subtype,description:account_voucher.mt_voucher_state_change
-msgid "Status changed"
-msgstr ""
-
-#. module: account_voucher
-#: field:account.voucher,message_summary:0
-msgid "Summary"
-msgstr ""
-
-#. module: account_voucher
-#: view:account.voucher:account_voucher.view_low_priority_payment_form
-#: view:account.voucher:account_voucher.view_purchase_receipt_form
-#: view:account.voucher:account_voucher.view_vendor_payment_form
-#: view:account.voucher:account_voucher.view_voucher_filter_vendor
-#: view:account.voucher:account_voucher.view_voucher_filter_vendor_pay
-#: code:addons/account_voucher/account_voucher.py:223
-#, python-format
-msgid "Supplier"
-msgstr "Nhà cung cấp"
-
-#. module: account_voucher
-#: view:account.voucher:account_voucher.view_vendor_payment_form
-msgid "Supplier Invoices and Outstanding transactions"
-msgstr ""
-
-#. module: account_voucher
-#: model:ir.actions.act_window,name:account_voucher.action_vendor_payment
-#: model:ir.ui.menu,name:account_voucher.menu_action_vendor_payment
-msgid "Supplier Payments"
-msgstr ""
-
-#. module: account_voucher
-#: view:account.voucher:account_voucher.view_purchase_receipt_form
-msgid "Supplier Voucher"
-msgstr "Phiếu của nhà cung cấp"
-
-#. module: account_voucher
-#: view:account.voucher:account_voucher.view_purchase_receipt_form
-#: view:account.voucher:account_voucher.view_sale_receipt_form
-#: field:account.voucher,tax_id:0
-msgid "Tax"
-msgstr "Thuế"
-
-#. module: account_voucher
-#: field:account.voucher,tax_amount:0
-msgid "Tax Amount"
-msgstr "Số tiền thuế"
-
-#. module: account_voucher
-#: help:account.voucher,paid:0
-msgid "The Voucher has been totally paid."
-msgstr ""
-
-#. module: account_voucher
-#: code:addons/account_voucher/account_voucher.py:1213
-#, python-format
-msgid "The invoice you are willing to pay is not valid anymore."
-msgstr ""
-=======
 #: view:account.voucher:0
 msgid "Pay Bill"
 msgstr "Trả hoá đơn"
@@ -2006,7 +1012,6 @@
 #, python-format
 msgid "The invoice you are willing to pay is not valid anymore."
 msgstr "Hóa đơn bạn sẵn sàng trả không hợp lệ."
->>>>>>> a345b238
 
 #. module: account_voucher
 #: help:account.voucher,payment_rate:0
@@ -2025,12 +1030,9 @@
 "either choose to keep open this difference on the partner's account, or "
 "reconcile it with the payment(s)"
 msgstr ""
-<<<<<<< HEAD
-=======
 "Trường này giúp bạn lựa chọn làm thế nào với sự khác biệt giữa tổng tiền "
 "phải trả và tổng tiền được phân bổ. Bạn có thể chọn 'Giữ nguyên tình trạng' "
 "hoặc , đối soát nó với một khoản thanh toán."
->>>>>>> a345b238
 
 #. module: account_voucher
 #: help:account.voucher,currency_help_label:0
@@ -2042,66 +1044,34 @@
 "you the direct effect it has"
 
 #. module: account_voucher
-<<<<<<< HEAD
-#: view:account.voucher:account_voucher.view_voucher_filter
-#: field:account.voucher,audit:0
-msgid "To Review"
-msgstr ""
-
-#. module: account_voucher
-#: view:account.voucher:account_voucher.view_sale_receipt_form
-#: field:account.voucher,amount:0
-=======
 #: view:account.voucher:0 field:account.voucher,audit:0
 msgid "To Review"
 msgstr "Chờ xem xét"
 
 #. module: account_voucher
 #: view:account.voucher:0 field:account.voucher,amount:0
->>>>>>> a345b238
 msgid "Total"
 msgstr "Tổng"
 
 #. module: account_voucher
-<<<<<<< HEAD
-#: view:account.voucher:account_voucher.view_low_priority_payment_form
-#: view:account.voucher:account_voucher.view_vendor_payment_form
-#: view:account.voucher:account_voucher.view_vendor_receipt_dialog_form
-#: view:account.voucher:account_voucher.view_vendor_receipt_form
-msgid "Total Allocation"
-msgstr ""
-
-#. module: account_voucher
-#: view:account.voucher:account_voucher.view_voucher_form
-#: view:account.voucher:account_voucher.view_voucher_tree
-=======
 #: view:account.voucher:0
 msgid "Total Allocation"
 msgstr "Total Allocation"
 
 #. module: account_voucher
 #: view:account.voucher:0
->>>>>>> a345b238
 msgid "Total Amount"
 msgstr "Tổng số tiền"
 
 #. module: account_voucher
 #: field:sale.receipt.report,price_total_tax:0
 msgid "Total With Tax"
-<<<<<<< HEAD
-msgstr "Tổng bao gồm Thuế"
-=======
 msgstr "Tổng sau thuế"
->>>>>>> a345b238
 
 #. module: account_voucher
 #: field:sale.receipt.report,price_total:0
 msgid "Total Without Tax"
-<<<<<<< HEAD
-msgstr "Tổng chưa bao gồm Thuế"
-=======
 msgstr "Tổng trước thuế"
->>>>>>> a345b238
 
 #. module: account_voucher
 #: help:account.voucher,reference:0
@@ -2109,97 +1079,31 @@
 msgstr "Số tham chiếu của giao dịch."
 
 #. module: account_voucher
-<<<<<<< HEAD
-#: view:sale.receipt.report:account_voucher.view_sale_receipt_report_search
-#: field:sale.receipt.report,type:0
-=======
 #: view:sale.receipt.report:0 field:sale.receipt.report,type:0
->>>>>>> a345b238
 msgid "Type"
 msgstr "Loại"
 
 #. module: account_voucher
 #: field:account.voucher,message_unread:0
 msgid "Unread Messages"
-<<<<<<< HEAD
-msgstr "Tin chưa đọc"
-
-#. module: account_voucher
-#: view:account.voucher:account_voucher.view_vendor_payment_form
-#: view:account.voucher:account_voucher.view_vendor_receipt_form
-=======
 msgstr "Thông điệp chưa đọc"
 
 #. module: account_voucher
 #: view:account.voucher:0
->>>>>>> a345b238
 msgid "Unreconcile"
 msgstr "Chưa đối soát"
 
 #. module: account_voucher
 #: field:account.voucher.line,untax_amount:0
 msgid "Untax Amount"
-<<<<<<< HEAD
-msgstr "Giá trị chưa thuế"
-
-#. module: account_voucher
-#: view:account.voucher:account_voucher.view_purchase_receipt_form
-#: view:account.voucher:account_voucher.view_sale_receipt_form
-#: view:account.voucher:account_voucher.view_vendor_payment_form
-#: view:account.voucher:account_voucher.view_vendor_receipt_form
-=======
 msgstr "Giá trị trước thuế"
 
 #. module: account_voucher
 #: view:account.voucher:0
->>>>>>> a345b238
 msgid "Validate"
 msgstr "Xác nhận"
 
 #. module: account_voucher
-<<<<<<< HEAD
-#: view:account.voucher:account_voucher.view_sale_receipt_form
-msgid "Validate Payment"
-msgstr ""
-
-#. module: account_voucher
-#: view:sale.receipt.report:account_voucher.view_sale_receipt_report_search
-msgid "Validated Vouchers"
-msgstr ""
-
-#. module: account_voucher
-#: view:account.voucher:account_voucher.view_voucher_filter
-#: view:account.voucher:account_voucher.view_voucher_filter_customer_pay
-#: view:account.voucher:account_voucher.view_voucher_filter_sale
-#: view:account.voucher:account_voucher.view_voucher_filter_vendor
-#: view:account.voucher:account_voucher.view_voucher_filter_vendor_pay
-#: field:account.voucher.line,voucher_id:0
-#: code:addons/account_voucher/account_voucher.py:193
-#: model:res.request.link,name:account_voucher.req_link_voucher
-#, python-format
-msgid "Voucher"
-msgstr "Phiếu"
-
-#. module: account_voucher
-#: view:account.voucher:account_voucher.view_voucher_tree
-#: model:ir.actions.act_window,name:account_voucher.act_journal_voucher_open
-msgid "Voucher Entries"
-msgstr ""
-
-#. module: account_voucher
-#: view:account.voucher:account_voucher.view_voucher_form
-msgid "Voucher Entry"
-msgstr ""
-
-#. module: account_voucher
-#: view:account.voucher:account_voucher.view_voucher_form
-msgid "Voucher Items"
-msgstr ""
-
-#. module: account_voucher
-#: field:account.voucher,line_ids:0
-#: view:account.voucher.line:account_voucher.view_voucher_line_form
-=======
 #: view:account.voucher:0
 msgid "Validate Payment"
 msgstr "Xác nhận thanh toán"
@@ -2235,22 +1139,11 @@
 
 #. module: account_voucher
 #: field:account.voucher,line_ids:0 view:account.voucher.line:0
->>>>>>> a345b238
 #: model:ir.model,name:account_voucher.model_account_voucher_line
 msgid "Voucher Lines"
 msgstr "Chi tiết biên lai (voucher)"
 
 #. module: account_voucher
-<<<<<<< HEAD
-#: view:account.voucher:account_voucher.view_vendor_payment_form
-msgid "Voucher Payment"
-msgstr ""
-
-#. module: account_voucher
-#: view:account.voucher:account_voucher.account_cash_statement_graph
-msgid "Voucher Statistics"
-msgstr "Thống kê phiếu"
-=======
 #: view:account.voucher:0
 msgid "Voucher Payment"
 msgstr "Biên lai (voucher) thanh toán"
@@ -2259,43 +1152,15 @@
 #: view:account.voucher:0
 msgid "Voucher Statistics"
 msgstr "Thống kê Biên lai (voucher)"
->>>>>>> a345b238
 
 #. module: account_voucher
 #: field:sale.receipt.report,state:0
 msgid "Voucher Status"
-<<<<<<< HEAD
-msgstr ""
-=======
 msgstr "Tình trạng Biên lai (Voucher)"
->>>>>>> a345b238
 
 #. module: account_voucher
 #: model:ir.actions.act_window,name:account_voucher.action_review_voucher_list
 msgid "Vouchers Entries"
-<<<<<<< HEAD
-msgstr ""
-
-#. module: account_voucher
-#: field:account.voucher,website_message_ids:0
-msgid "Website Messages"
-msgstr ""
-
-#. module: account_voucher
-#: help:account.voucher,website_message_ids:0
-msgid "Website communication history"
-msgstr ""
-
-#. module: account_voucher
-#: code:addons/account_voucher/account_voucher.py:411
-#, python-format
-msgid "Write-Off"
-msgstr "Miễn bỏ"
-
-#. module: account_voucher
-#: field:account.voucher,analytic_id:0
-msgid "Write-Off Analytic Account"
-=======
 msgstr "Bút toán Biên lai (Voucher)"
 
 #. module: account_voucher
@@ -2325,64 +1190,10 @@
 #, python-format
 msgid ""
 "You have to configure account base code and account tax code on the '%s' tax!"
->>>>>>> a345b238
 msgstr ""
 "You have to configure account base code and account tax code on the '%s' tax!"
 
 #. module: account_voucher
-<<<<<<< HEAD
-#: code:addons/account_voucher/account_voucher.py:1213
-#, python-format
-msgid "Wrong voucher line"
-msgstr ""
-
-#. module: account_voucher
-#: code:addons/account_voucher/account_voucher.py:1254
-#, python-format
-msgid ""
-"You have to configure account base code and account tax code on the '%s' tax!"
-msgstr ""
-
-#. module: account_voucher
-#: code:addons/account_voucher/account_voucher.py:1114
-#, python-format
-msgid ""
-"You should configure the 'Gain Exchange Rate Account' to manage "
-"automatically the booking of accounting entries related to differences "
-"between exchange rates."
-msgstr ""
-
-#. module: account_voucher
-#: code:addons/account_voucher/account_voucher.py:1108
-#, python-format
-msgid ""
-"You should configure the 'Loss Exchange Rate Account' to manage "
-"automatically the booking of accounting entries related to differences "
-"between exchange rates."
-msgstr ""
-
-#. module: account_voucher
-#: code:addons/account_voucher/account_voucher.py:1125
-#: code:addons/account_voucher/account_voucher.py:1139
-#: code:addons/account_voucher/account_voucher.py:1290
-#, python-format
-msgid "change"
-msgstr ""
-
-#. module: account_voucher
-#: view:account.voucher:account_voucher.view_vendor_payment_form
-#: view:account.voucher:account_voucher.view_vendor_receipt_dialog_form
-#: view:account.voucher:account_voucher.view_vendor_receipt_form
-msgid "e.g. 003/10"
-msgstr ""
-
-#. module: account_voucher
-#: view:account.voucher:account_voucher.view_vendor_payment_form
-#: view:account.voucher:account_voucher.view_vendor_receipt_dialog_form
-#: view:account.voucher:account_voucher.view_vendor_receipt_form
-msgid "e.g. Invoice SAJ/0042"
-msgstr ""
-=======
 #: code:addons/account_voucher/account_voucher.py:1106
 #, python-format
 msgid ""
@@ -2432,5 +1243,4 @@
 #. module: account_voucher
 #: view:account.voucher:0
 msgid "or"
-msgstr "hoặc"
->>>>>>> a345b238
+msgstr "hoặc"