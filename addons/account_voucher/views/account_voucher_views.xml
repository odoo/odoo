<?xml version="1.0" encoding="UTF-8"?>
<odoo>
        <record model="ir.ui.view" id="view_voucher_tree">
            <field name="name">account.voucher.tree</field>
            <field name="model">account.voucher</field>
            <field name="arch" type="xml">
                <tree decoration-info="state == 'draft'" decoration-muted="state == 'cancel'" string="Voucher Entries">
                    <field name="date"/>
                    <field name="number"/>
                    <field name="partner_id" string="Customer"/>
                    <field name="voucher_type" invisible="context.get('visible', True)"/>
                    <field name="amount" sum="Total Amount"/>
                    <field name="currency_id" invisible="1"/>
                    <field name="state"/>
                </tree>
            </field>
        </record>
        <record model="ir.ui.view" id="view_voucher_tree_purchase">
            <field name="name">account.voucher.tree.supplier</field>
            <field name="model">account.voucher</field>
            <field name="arch" type="xml">
                <tree decoration-info="state == 'draft'" decoration-muted="state == 'cancel'" string="Voucher Entries" create="0" edit="0">
                    <field name="date"/>
                    <field name="number"/>
                    <field name="reference"/>
                    <field name="partner_id" string="Vendor"/>
                    <field name="voucher_type" invisible="context.get('visible', True)"/>
                    <field name="amount" sum="Total Amount"/>
                    <field name="currency_id" invisible="1"/>
                    <field name="state"/>
                </tree>
            </field>
        </record>
        <record model="ir.ui.view" id="view_voucher_kanban">
            <field name="name">account.voucher.kanban</field>
            <field name="model">account.voucher</field>
            <field name="arch" type="xml">
                <kanban class="o_kanban_mobile">
                    <field name="number"/>
                    <field name="partner_id"/>
                    <field name="amount"/>
                    <field name="date"/>
                    <field name="state"/>
                    <templates>
                        <t t-name="kanban-box">
                            <div t-attf-class="oe_kanban_card oe_kanban_global_click">
                                <div class="row">
                                    <div class="col-xs-6">
                                        <strong><span><t t-esc="record.partner_id.value"/></span></strong>
                                    </div>
                                    <div class="col-xs-6">
                                        <strong><span class="pull-right text-right"><t t-esc="record.amount.value"/></span></strong>
                                    </div>
                                </div>
                                <div class="row">
                                    <div class="col-xs-6 text-muted">
                                        <span><t t-esc="record.number.value"/> <t t-esc="record.date.value"/></span>
                                    </div>
                                    <div class="col-xs-6">
                                        <span class="pull-right text-right">
                                            <field name="state" widget="label_selection" options="{'classes': {'draft': 'default', 'cancel': 'default', 'none': 'danger', 'proforma': 'warning',
                                            'posted': 'success'}}"/>
                                        </span>
                                    </div>
                                </div>
                            </div>
                        </t>
                    </templates>
                </kanban>
            </field>
        </record>
        <record model="ir.ui.view" id="view_voucher_line_form">
            <field name="name">account.voucher.line.form</field>
            <field name="model">account.voucher.line</field>
            <field name="arch" type="xml">
                <form string="Voucher Lines">
                    <group>
                        <group>
                            <field name="product_id"/>
                            <field name="quantity" class="oe_inline"/>
                            <field name="price_unit"/>
                            <field name="price_subtotal"/>
                            <field name="currency_id" invisible="1"/>
                        </group>
                        <group>
                            <field name="account_id"/>
                            <field name="tax_ids" widget="many2many_tags"/>
                            <field name="account_analytic_id" domain="[('company_id', '=', company_id)]" groups="analytic.group_analytic_accounting"/>
                            <field name="analytic_tag_ids" widget="many2many_tags" groups="analytic.group_analytic_tags"/>
                            <field name="company_id" groups="base.group_multi_company" readonly="1"/>
                        </group>
                    </group>
                    <label for="name"/>
                    <field name="name"/>
                </form>
            </field>
        </record>

        <record model="ir.ui.view" id="view_voucher_line_tree">
            <field name="name">account.voucher.line.tree</field>
            <field name="model">account.voucher.line</field>
            <field name="arch" type="xml">
                <tree string="Voucher Lines" editable="bottom">
                    <field name="product_id"/>
                    <field name="name"/>
                    <field name="account_id"/>
                    <field name="account_analytic_id" domain="[('company_id', '=', company_id)]" groups="analytic.group_analytic_accounting"/>
                    <field name="analytic_tag_ids" widget="many2many_tags" groups="analytic.group_analytic_tags"/>
                    <field name="quantity"/>
                    <field name="price_unit"/>
                    <field name="tax_ids" widget="many2many_tags"/>
                    <field name="price_subtotal"/>
                    <field name="currency_id" invisible="1"/>
                    <field name="company_id" invisible="1"/>
                </tree>
            </field>
        </record>

        <record id="view_voucher_filter" model="ir.ui.view">
            <field name="name">account.voucher.select</field>
            <field name="model">account.voucher</field>
            <field name="priority">1</field>
            <field name="arch" type="xml">
                <search string="Search Vouchers">
                    <field name="number" string="Voucher"/>
                    <field name="date"/>
                    <filter string="Draft" name="draft" domain="[('state','=','draft')]" help="Draft Vouchers"/>
                    <filter string="Posted" name="posted" domain="[('state','=','posted')]" help="Posted Vouchers"/>
                    <separator/>
                    <filter string="To Review" name="toreview" domain="[('state','=','posted')]" help="To Review"/>
                    <field name="partner_id" filter_domain="[('partner_id', 'child_of', self)]"/>
                    <field name="journal_id" widget="selection" context="{'journal_id': self, 'set_visible':False}" /> <!-- Keep widget=selection on this field to pass numeric `self` value, which is not the case for regular m2o widgets! -->
                    <group expand="0" string="Group By">
                        <filter string="Partner" name="partner" domain="[]" context="{'group_by':'partner_id'}"/>
                        <filter string="Journal" name="journal" domain="[]" context="{'group_by':'journal_id'}"/>
                        <filter string="Date" name="date" domain="[]" context="{'group_by':'date','visible':True}"/>
                        <filter string="Status" name="status" domain="[]" context="{'group_by':'state'}"/>
                    </group>
                </search>
            </field>
        </record>

        <record id="account_cash_statement_graph" model="ir.ui.view">
            <field name="name">account.voucher.graph</field>
            <field name="model">account.voucher</field>
            <field name="arch" type="xml">
                <graph string="Voucher Statistics" type="bar">
                    <field name="date"/>
                    <field name="amount" operator="+"/>
                </graph>
            </field>
         </record>

        <act_window
            id="act_journal_voucher_open"
            name="Voucher Entries"
            context="{'search_default_journal_id': active_id, 'default_journal_id': active_id}"
            res_model="account.voucher"
            src_model="account.journal"/>

        <record model="ir.actions.act_window" id="action_review_voucher_list">
            <field name="name">Vouchers Entries</field>
            <field name="res_model">account.voucher</field>
            <field name="view_type">form</field>
            <field name="view_mode">tree,form</field>
            <field name="view_id" eval="view_voucher_tree"/>
            <field name="domain">[('state','=','posted')]</field>
            <field name="context">{'state':'posted', 'voucher_type': voucher_type}</field>
            <field name="search_view_id" ref="view_voucher_filter"/>
        </record>

        <record id="view_voucher_filter_vendor" model="ir.ui.view">
            <field name="name">account.voucher.purchase.select</field>
            <field name="model">account.voucher</field>
            <field name="arch" type="xml">
                <search string="Search Vouchers">
                    <field name="number" string="Voucher"/>
                    <field name="date"/>
                    <filter string="Draft" name="draft" domain="[('state','=','draft')]" help="Draft Vouchers"/>
                    <filter string="Posted" name="posted" domain="[('state','=','posted')]" help="Posted Vouchers"/>
                    <field name="partner_id" string="Vendor" filter_domain="[('partner_id','child_of',self)]"/>
                    <field name="journal_id" widget="selection" context="{'journal_id': self, 'set_visible':False}" domain="[('type','=','purchase')]"/> <!-- Keep widget=selection on this field to pass numeric `self` value, which is not the case for regular m2o widgets! -->
                    <group expand="0" string="Group By">
                        <filter string="Vendor" name="vendor" domain="[]" context="{'group_by':'partner_id'}"/>
                        <filter string="Journal" name="journal" domain="[]" context="{'group_by':'journal_id'}"/>
                        <filter string="Bill Date" name="billdate" domain="[]" context="{'group_by':'date','visible':True}"/>
                        <filter string="Status" name="status" domain="[]" context="{'group_by':'state'}"/>
                    </group>
                </search>
            </field>
        </record>

        <record id="view_voucher_filter_sale" model="ir.ui.view">
            <field name="name">account.voucher.sale.select</field>
            <field name="model">account.voucher</field>
            <field name="arch" type="xml">
                <search string="Search Vouchers">
                    <field name="number" string="Voucher"/>
                    <field name="date"/>
                    <filter string="Draft" name="darft" domain="[('state','=','draft')]" help="Draft Vouchers"/>
                    <filter string="Posted" name="posted" domain="[('state','=','posted')]" help="Posted Vouchers"/>
                    <field name="partner_id" string="Customer" filter_domain="[('partner_id','child_of',self)]"/>
                    <field name="journal_id" widget="selection" context="{'journal_id': self, 'set_visible':False}" domain="[('type','=','sale')]"/> <!-- Keep widget=selection on this field to pass numeric `self` value, which is not the case for regular m2o widgets! -->
                    <group expand="0" string="Group By">
                        <filter string="Customer" name="customer" domain="[]" context="{'group_by':'partner_id'}"/>
                        <filter string="Journal" name="journal" domain="[]" context="{'group_by':'journal_id'}"/>
                        <filter string="Account Date" name="accountdate" domain="[]" context="{'group_by':'account_date','visible':True}"/>
                        <filter string="Status" name="status" domain="[]" context="{'group_by':'state'}"/>
                    </group>
                </search>
            </field>
        </record>

        <record model="ir.ui.view" id="view_sale_receipt_form">
            <field name="name">account.voucher.sale.form</field>
            <field name="model">account.voucher</field>
            <field name="arch" type="xml">
                <form string="Sales Receipt">
                <header>
                    <button name="proforma_voucher" string="Validate" states="draft" class="oe_highlight" type="object"/>
                    <button name="cancel_voucher" string="Cancel Receipt" type="object" states="draft,proforma"/>
                    <button name="cancel_voucher" string="Cancel Receipt" type="object" states="posted" confirm="Are you sure you want to cancel this receipt?"/>
                    <button name="action_cancel_draft" type="object" states="cancel" string="Set to Draft"/>
                    <field name="state" widget="statusbar" statusbar_visible="draft,posted"/>
                </header>
                <sheet string="Sales Receipt">
                    <label for="number" string="Sales Receipt"/>
                    <h1>
                        <field name="number" readonly="1"/>
                    </h1>
                    <group>
                        <group>
                            <field name="voucher_type" invisible="True"/>
                            <field name="currency_id" invisible="True"/>
                            <field name="partner_id" domain="[('customer','=',True)]" string="Customer" context="{'search_default_customer':1, 'show_address': 1}" options='{"always_reload": True}'/>
                            <field name="pay_now" required="1"/>
                            <field name="payment_journal_id"
                                   attrs="{'invisible': [('pay_now', '!=', 'pay_now')], 'required': [('pay_now', '=', 'pay_now')]}"/>
<<<<<<< HEAD
                            <field name="account_id" groups="account.group_account_user"/>
=======
                            <field name="account_id" attrs="{'invisible': [('pay_now', '=', 'pay_now')]}" groups="account.group_account_user"/>
>>>>>>> 05bb9848
                            <field name="company_id" options="{'no_create': True}" groups="base.group_multi_company"/>
                        </group>
                        <group>
                            <field name="journal_id"
                                   domain="[('type','=','sale')]"
                                   widget="selection"
                                   groups="account.group_account_user"/>
                            <field name="date"/>
                            <field name="date_due" attrs="{'invisible':[('pay_now','=','pay_now')]}"/>
                            <field name="name" attrs="{'invisible': [('pay_now', '=', 'pay_later')]}"/>
                            <field name="paid" invisible="1"/>
                        </group>
                    </group>
                    <notebook>
                        <page string="Sales Information">
                            <field name="line_ids">
                                <tree string="Voucher Lines" editable="bottom">
                                    <field name="product_id"/>
                                    <field name="name"/>
                                    <field name="account_id" groups="account.group_account_user"/>
                                    <field name="account_analytic_id" domain="[('company_id', '=', parent.company_id)]" groups="analytic.group_analytic_accounting"/>
                                    <field name="analytic_tag_ids" widget="many2many_tags" groups="analytic.group_analytic_tags"/>
                                    <field name="quantity"/>
                                    <field name="price_unit"/>
                                    <field name="tax_ids" widget="many2many_tags" domain="[('type_tax_use','=','sale')]"/>
                                    <field name="price_subtotal"/>
                                    <field name="currency_id" invisible="1"/>
                                    <field name="company_id" invisible="1"/>
                                </tree>
                            </field>
                            <group>
                                <group class="oe_subtotal_footer oe_right">
                                    <field name="tax_amount"/>
                                    <field name="amount"/>
                                </group>
                                <field name="narration" placeholder="Internal Notes" nolabel="1"/>
                            </group>
                        </page>
                        <page string="Journal Items" groups="account.group_account_user">
                            <group>
                                <field name="account_date"/>
                                <field name="move_id" readonly="1"/>
                            </group>
                        </page>
                    </notebook>
                    </sheet>
                    <div class="oe_chatter">
                        <field name="message_follower_ids" widget="mail_followers"/>
                        <field name="message_ids" widget="mail_thread"/>
                    </div>
                </form>
            </field>
        </record>

        <!-- Sales Voucher -->
        <record id="action_sale_receipt" model="ir.actions.act_window">
            <field name="name">Sales Receipts</field>
            <field name="res_model">account.voucher</field>
            <field name="view_type">form</field>
            <field name="view_mode">tree,kanban</field>
            <field name="domain">[('journal_id.type','=','sale'), ('voucher_type','=','sale')]</field>
            <field name="context">{'default_voucher_type': 'sale', 'voucher_type': 'sale'}</field>
            <field name="view_id" eval="view_voucher_tree"/>
            <field name="search_view_id" ref="view_voucher_filter_sale"/>
            <field name="target">current</field>
            <field name="help" type="html">
              <p class="o_view_nocontent_smiling_face">
                Create a new sale receipt
              </p><p>
                When the sale receipt is confirmed, you can record the customer
                payment related to this sales receipt.
              </p>
            </field>
        </record>
        <record id="action_sale_receipt_tree" model="ir.actions.act_window.view">
            <field eval="1" name="sequence"/>
            <field name="view_mode">tree</field>
            <field name="act_window_id" ref="action_sale_receipt"/>
        </record>
        <record id="action_sale_receipt_form" model="ir.actions.act_window.view">
            <field eval="2" name="sequence"/>
            <field name="view_mode">form</field>
            <field name="view_id" ref="view_sale_receipt_form"/>
            <field name="act_window_id" ref="action_sale_receipt"/>
        </record>

        <menuitem id="menu_action_sale_receipt"
            action="action_sale_receipt"
            parent="account.menu_finance_receivables_documents"
            sequence="10"/>

        <!--  Purchase Vouchers -->
        <record model="ir.ui.view" id="view_purchase_receipt_form">
            <field name="name">account.voucher.purchase.form</field>
            <field name="model">account.voucher</field>
            <field name="arch" type="xml">
                <form string="Purchase Voucher">
                <header>
                    <button name="proforma_voucher" string="Validate" states="draft" class="oe_highlight" type="object"/>
                    <button name="cancel_voucher" string="Cancel" type="object" states="draft,proforma" />
                    <button name="cancel_voucher" string="Cancel" type="object" states="posted" confirm="Are you sure you want to cancel this receipt?"/>
                    <button name="action_cancel_draft" type="object" states="cancel" string="Set to Draft"/>
                    <field name="state" widget="statusbar" statusbar_visible="draft,posted"/>
                </header>
                <sheet string="Vendor Voucher">
                    <label for="number" string="Purchase Receipt"/>
                    <h1>
                        <field name="number" readonly="1"/>
                    </h1>
                    <group>
                        <group>
                            <field name="voucher_type" invisible="True"/>
                            <field name="currency_id" invisible="True"/>
                            <field name="partner_id" domain="[('supplier','=',True)]" string="Vendor" context="{'default_customer': 0, 'search_default_supplier': 1, 'default_supplier': 1}" />
                            <field name="pay_now" required="1"/>
                            <field name="payment_journal_id"
                                   attrs="{'invisible': [('pay_now', '!=', 'pay_now')], 'required': [('pay_now', '=', 'pay_now')]}"/>
<<<<<<< HEAD
                            <field name="account_id" groups="account.group_account_user"/>
=======
                            <field name="account_id" groups="account.group_account_user" attrs="{'invisible': [('pay_now', '=', 'pay_now')]}" />
>>>>>>> 05bb9848
                            <field name="company_id" options="{'no_create': True}" groups="base.group_multi_company"/>
                            <field name="reference"/>
                        </group>
                        <group>
<<<<<<< HEAD
=======
                            <field name="account_date"/>
>>>>>>> 05bb9848
                            <field name="journal_id"
                                   domain="[('type','=','purchase')]"
                                   widget="selection"
                                   groups="account.group_account_user"/>
                            <field name="date" string="Bill Date"/>
                            <field name="date_due" attrs="{'invisible': [('pay_now', '=', 'pay_now')]}"/>
                            <field name="name" colspan="2" attrs="{'invisible': [('pay_now', '=', 'pay_later')]}"/>
                            <field name="paid" invisible="1"/>
                        </group>
                    </group>
                    <notebook>
                        <page string="Bill Information">
                            <field name="line_ids">
                                <tree string="Voucher Lines" editable="bottom">
                                    <field name="product_id"/>
                                    <field name="name"/>
                                    <field name="account_id" groups="account.group_account_user"/>
                                    <field name="account_analytic_id" domain="[('company_id', '=', parent.company_id)]" groups="analytic.group_analytic_accounting"/>
                                    <field name="analytic_tag_ids" widget="many2many_tags" groups="analytic.group_analytic_tags"/>
                                    <field name="quantity"/>
                                    <field name="price_unit"/>
                                    <field name="tax_ids" widget="many2many_tags" domain="[('type_tax_use','=','purchase')]"/>
                                    <field name="price_subtotal"/>
                                    <field name="currency_id" invisible="1"/>
                                    <field name="company_id" invisible="1"/>
                                </tree>
                            </field>
                            <group>
                                <group class="oe_subtotal_footer oe_right">
                                    <field name="tax_amount"/>
                                    <field name="tax_correction" attrs="{'invisible': [('tax_amount','=',0)]}"/>
                                    <field name="amount"/>
                                </group>
                                <field name="narration" placeholder="Internal Notes" nolabel="1"/>
                            </group>
                        </page>
                        <page string="Journal Items" groups="account.group_account_user">
                            <group>
                                <field name="account_date"/>
                                <field name="move_id" readonly="1"/>
                            </group>
                        </page>
                    </notebook>
                    </sheet>
                    <div class="oe_chatter">
                        <field name="message_follower_ids" widget="mail_followers"/>
                        <field name="message_ids" widget="mail_thread"/>
                    </div>
                </form>
            </field>
        </record>
        <record id="action_purchase_receipt" model="ir.actions.act_window">
            <field name="name">Purchase Receipts</field>
            <field name="res_model">account.voucher</field>
            <field name="view_type">form</field>
            <field name="view_mode">tree,kanban</field>
            <field name="domain">[('journal_id.type','=','purchase'), ('voucher_type','=','purchase')]</field>
            <field name="context">{'default_voucher_type': 'purchase', 'voucher_type': 'purchase'}</field>
            <field name="view_id" eval="view_voucher_tree_purchase"/>
            <field name="search_view_id" eval="view_voucher_filter_vendor"/>
            <field name="target">current</field>
            <field name="help" type="html">
              <p class="o_view_nocontent_smiling_face">
                Register a new purchase receipt
              </p><p>
                When the purchase receipt is confirmed, you can record the
                vendor payment related to this purchase receipt.
              </p>
            </field>
        </record>
        <record id="action_purchase_receipt_tree" model="ir.actions.act_window.view">
            <field eval="1" name="sequence"/>
            <field name="view_mode">tree</field>
            <field name="act_window_id" ref="action_purchase_receipt"/>
        </record>
        <record id="action_purchase_receipt_form" model="ir.actions.act_window.view">
            <field eval="2" name="sequence"/>
            <field name="view_mode">form</field>
            <field name="view_id" ref="view_purchase_receipt_form"/>
            <field name="act_window_id" ref="action_purchase_receipt"/>
        </record>

        <menuitem id="menu_action_purchase_receipt"
            action="action_purchase_receipt" parent="account.menu_finance_payables_documents" sequence="4"/>
</odoo><|MERGE_RESOLUTION|>--- conflicted
+++ resolved
@@ -236,11 +236,7 @@
                             <field name="pay_now" required="1"/>
                             <field name="payment_journal_id"
                                    attrs="{'invisible': [('pay_now', '!=', 'pay_now')], 'required': [('pay_now', '=', 'pay_now')]}"/>
-<<<<<<< HEAD
                             <field name="account_id" groups="account.group_account_user"/>
-=======
-                            <field name="account_id" attrs="{'invisible': [('pay_now', '=', 'pay_now')]}" groups="account.group_account_user"/>
->>>>>>> 05bb9848
                             <field name="company_id" options="{'no_create': True}" groups="base.group_multi_company"/>
                         </group>
                         <group>
@@ -358,19 +354,11 @@
                             <field name="pay_now" required="1"/>
                             <field name="payment_journal_id"
                                    attrs="{'invisible': [('pay_now', '!=', 'pay_now')], 'required': [('pay_now', '=', 'pay_now')]}"/>
-<<<<<<< HEAD
                             <field name="account_id" groups="account.group_account_user"/>
-=======
-                            <field name="account_id" groups="account.group_account_user" attrs="{'invisible': [('pay_now', '=', 'pay_now')]}" />
->>>>>>> 05bb9848
                             <field name="company_id" options="{'no_create': True}" groups="base.group_multi_company"/>
                             <field name="reference"/>
                         </group>
                         <group>
-<<<<<<< HEAD
-=======
-                            <field name="account_date"/>
->>>>>>> 05bb9848
                             <field name="journal_id"
                                    domain="[('type','=','purchase')]"
                                    widget="selection"
