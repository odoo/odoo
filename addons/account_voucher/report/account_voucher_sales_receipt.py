--- conflicted
+++ resolved
@@ -38,8 +38,6 @@
     type = fields.Selection([
         ('sale', 'Sale'),
         ('purchase', 'Purchase'),
-        ('payment', 'Payment'),
-        ('receipt', 'Receipt'),
     ], string='Type', readonly=True)
     state = fields.Selection([
         ('draft', 'Draft'),
@@ -95,11 +93,7 @@
                 left join account_voucher as av on (av.id=avl.voucher_id)
                 left join res_partner as rp ON (rp.id=av.partner_id)
                 left join account_journal as aj ON (aj.id=av.journal_id)
-<<<<<<< HEAD
-                where av.type='sale' and aj.type='sale'
-=======
-                where av.voucher_type='sale' and aj.type in ('sale','sale_refund')
->>>>>>> 580077f0
+                where av.voucher_type='sale' and aj.type='sale'
                 group by
                     av.date,
                     av.id,
