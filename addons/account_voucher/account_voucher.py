# -*- coding: utf-8 -*-
##############################################################################
#
#    OpenERP, Open Source Management Solution
#    Copyright (C) 2004-2010 Tiny SPRL (<http://tiny.be>).
#
#    This program is free software: you can redistribute it and/or modify
#    it under the terms of the GNU Affero General Public License as
#    published by the Free Software Foundation, either version 3 of the
#    License, or (at your option) any later version.
#
#    This program is distributed in the hope that it will be useful,
#    but WITHOUT ANY WARRANTY; without even the implied warranty of
#    MERCHANTABILITY or FITNESS FOR A PARTICULAR PURPOSE.  See the
#    GNU Affero General Public License for more details.
#
#    You should have received a copy of the GNU Affero General Public License
#    along with this program.  If not, see <http://www.gnu.org/licenses/>.
#
##############################################################################


from openerp import fields, models, api, _
import openerp.addons.decimal_precision as dp
from openerp.tools import float_compare


class account_voucher(models.Model):

    @api.one
    @api.depends('move_id.line_id.reconciled', 'move_id.line_id.account_id.user_type.type')
    def _check_paid(self):
        self.paid = any([((line.account_id.user_type.type, 'in', ('receivable', 'payable')) and line.reconciled) for line in self.move_id.line_id])

    @api.model
    def _get_currency(self):
        journal = self.env['account.journal'].browse(self._context.get('journal_id', False))
        if journal.currency:
            return journal.currency.id
        return self.env.user.company_id.currency_id.id

    @api.multi
    @api.depends('name', 'number')
    def name_get(self):
        return [(r.id, (r.number or _('Voucher'))) for r in self]

    @api.one
    @api.depends('journal_id', 'company_id')
    def _get_journal_currency(self):
        self.currency_id = self.journal_id.currency and self.journal_id.currency.id or self.company_id.currency_id.id

    _name = 'account.voucher'
    _description = 'Accounting Voucher'
    _inherit = ['mail.thread']
    _order = "date desc, id desc"
    _track = {
        'state': {
            'account_voucher.mt_voucher_state_change': lambda self, cr, uid, obj, ctx=None: True,
        },
    }

    voucher_type = fields.Selection([('sale', 'Sale'), ('purchase', 'Purchase')], string='Type', readonly=True, states={'draft': [('readonly', False)]})
    name = fields.Char('Memo', readonly=True, states={'draft': [('readonly', False)]}, default='')
    date = fields.Date('Date', readonly=True, select=True, states={'draft': [('readonly', False)]},
                           help="Effective date for accounting entries", copy=False, default=fields.Date.context_today)
    journal_id = fields.Many2one('account.journal', 'Journal', required=True, readonly=True, states={'draft': [('readonly', False)]})
    account_id = fields.Many2one('account.account', 'Account', required=True, readonly=True, states={'draft': [('readonly', False)]}, domain=[('deprecated', '=', False)])
    line_ids = fields.One2many('account.voucher.line', 'voucher_id', 'Voucher Lines',
                                   readonly=True, copy=True,
                                   states={'draft': [('readonly', False)]})
    narration = fields.Text('Notes', readonly=True, states={'draft': [('readonly', False)]})
    currency_id = fields.Many2one('res.currency', compute='_get_journal_currency', string='Currency', readonly=True, required=True, default=lambda self: self._get_currency())
    company_id = fields.Many2one('res.company', 'Company', required=True, readonly=True, states={'draft': [('readonly', False)]}, default=lambda self: self.env['res.company']._company_default_get('account.voucher'))
    state = fields.Selection(
            [('draft', 'Draft'),
             ('cancel', 'Cancelled'),
             ('proforma', 'Pro-forma'),
             ('posted', 'Posted')
            ], 'Status', readonly=True, track_visibility='onchange', copy=False, default='draft',
            help=' * The \'Draft\' status is used when a user is encoding a new and unconfirmed Voucher. \
                        \n* The \'Pro-forma\' when voucher is in Pro-forma status,voucher does not have an voucher number. \
                        \n* The \'Posted\' status is used when user create voucher,a voucher number is generated and voucher entries are created in account \
                        \n* The \'Cancelled\' status is used when user cancel voucher.')
    reference = fields.Char('Ref #', readonly=True, states={'draft': [('readonly', False)]},
                                 help="Transaction reference number.", copy=False)
    amount = fields.Float(string='Total', digits=dp.get_precision('Account'), required=True, readonly=True, states={'draft': [('readonly', False)]})
    tax_amount = fields.Float(string='Tax Amount', digits=dp.get_precision('Account'), readonly=True)
    number = fields.Char('Number', readonly=True, copy=False)
    move_id = fields.Many2one('account.move', 'Journal Entry', copy=False)
    partner_id = fields.Many2one('res.partner', 'Partner', change_default=1, readonly=True, states={'draft': [('readonly', False)]})
    paid = fields.Boolean(compute='_check_paid', string='Paid', help="The Voucher has been totally paid.")
    pay_now = fields.Selection([
            ('pay_now', 'Pay Directly'),
            ('pay_later', 'Pay Later or Group Funds'),
        ], 'Payment', select=True, readonly=True, states={'draft': [('readonly', False)]}, default='pay_now')
    date_due = fields.Date('Due Date', readonly=True, select=True, states={'draft': [('readonly', False)]})

    @api.multi
    def compute_tax(self):
        Tax_Obj = self.env['account.tax']
        for voucher in self:
            voucher_amount = 0.0
            total = 0.0
            total_tax = 0.0
            for line in voucher.line_ids:
                voucher_amount += line.price_subtotal
                if not line.tax_ids:
                    voucher.write({'amount': voucher_amount, 'tax_amount': 0.0})
                    continue

                tax = line.tax_ids
                partner = voucher.partner_id or False
                taxes = self.env['account.fiscal.position'].map_tax(tax)
                tax = Tax_Obj.browse(taxes.ids)

                total = voucher_amount
                if not tax[0].price_include:
                    for tax_line in tax.compute_all((line.price_unit * line.quantity), 1).get('taxes', []):
                        total_tax += tax_line.get('amount', 0.0)
                    total += total_tax
                else:
                    line_total = 0.0
                    line_tax = 0.0

                    for tax_line in tax.compute_all((line.price_unit * line.quantity), 1).get('taxes', []):
                        line_tax += tax_line.get('amount', 0.0)
                        line_total += tax_line.get('price_unit')
                    total_tax += line_tax

            voucher.write({'amount': total, 'tax_amount': total_tax})
        return True

<<<<<<< HEAD
    def onchange_price(self, cr, uid, ids, line_ids, tax_id, partner_id=False, context=None):
        context = context or {}
        tax_pool = self.pool.get('account.tax')
        partner_pool = self.pool.get('res.partner')
        position_pool = self.pool.get('account.fiscal.position')
        if not line_ids:
            line_ids = []
        res = {
            'tax_amount': False,
            'amount': False,
        }
        voucher_total = 0.0

        # resolve the list of commands into a list of dicts
        line_ids = self.resolve_2many_commands(cr, uid, 'line_ids', line_ids, ['amount'], context)

        total_tax = 0.0
        for line in line_ids:
            line_amount = 0.0
            line_amount = line.get('amount',0.0)

            if tax_id:
                tax = [tax_pool.browse(cr, uid, tax_id, context=context)]
                if partner_id:
                    partner = partner_pool.browse(cr, uid, partner_id, context=context) or False
                    taxes = position_pool.map_tax(cr, uid, partner and partner.property_account_position or False, tax)
                    tax = tax_pool.browse(cr, uid, taxes, context=context)

                if not tax[0].price_include:
                    for tax_line in tax_pool.compute_all(cr, uid, tax, line_amount, 1).get('taxes', []):
                        total_tax += tax_line.get('amount')

            voucher_total += line_amount
        total = voucher_total + total_tax

        res.update({
            'amount': total or voucher_total,
            'tax_amount': total_tax
        })
        return {
            'value': res
        }

    def onchange_term_id(self, cr, uid, ids, term_id, amount):
        term_pool = self.pool.get('account.payment.term')
        terms = False
        due_date = False
        default = {'date_due':False}
        if term_id and amount:
            terms = term_pool.compute(cr, uid, term_id, amount)
        if terms:
            due_date = terms[-1][0]
            default.update({
                'date_due':due_date
            })
        return {'value':default}

    def onchange_journal_voucher(self, cr, uid, ids, line_ids=False, tax_id=False, price=0.0, partner_id=False, journal_id=False, ttype=False, company_id=False, context=None):
        """price
        Returns a dict that contains new values and context

        @param partner_id: latest value from user input for field partner_id
        @param args: other arguments
        @param context: context arguments, like lang, time zone

        @return: Returns a dict which contains new values, and context
        """
        default = {
            'value':{},
        }

        if not partner_id or not journal_id:
            return default

        partner_pool = self.pool.get('res.partner')
        journal_pool = self.pool.get('account.journal')

        journal = journal_pool.browse(cr, uid, journal_id, context=context)
        partner = partner_pool.browse(cr, uid, partner_id, context=context)
        account_id = False
        tr_type = False
        if journal.type == 'sale':
            account_id = partner.property_account_receivable.id
            tr_type = 'sale'
        elif journal.type in ('purchase','expense'):
            account_id = partner.property_account_payable.id
            tr_type = 'purchase'
        else:
            if not journal.default_credit_account_id or not journal.default_debit_account_id:
                raise osv.except_osv(_('Error!'), _('Please define default credit/debit accounts on the journal "%s".') % (journal.name))
            account_id = journal.default_credit_account_id.id or journal.default_debit_account_id.id
            tr_type = 'receipt'

        default['value']['account_id'] = account_id
        default['value']['type'] = ttype or tr_type

        vals = self.onchange_journal(cr, uid, ids, journal_id, line_ids, tax_id, partner_id, time.strftime('%Y-%m-%d'), price, ttype, company_id, context)
        default['value'].update(vals.get('value'))

        return default

    def onchange_rate(self, cr, uid, ids, rate, amount, currency_id, payment_rate_currency_id, company_id, context=None):
        res =  {'value': {'paid_amount_in_company_currency': amount, 'currency_help_label': self._get_currency_help_label(cr, uid, currency_id, rate, payment_rate_currency_id, context=context)}}
        if rate and amount and currency_id:
            company_currency = self.pool.get('res.company').browse(cr, uid, company_id, context=context).currency_id
            #context should contain the date, the payment currency and the payment rate specified on the voucher
            amount_in_company_currency = self.pool.get('res.currency').compute(cr, uid, currency_id, company_currency.id, amount, context=context)
            res['value']['paid_amount_in_company_currency'] = amount_in_company_currency
        return res

    def onchange_amount(self, cr, uid, ids, amount, rate, partner_id, journal_id, currency_id, ttype, date, payment_rate_currency_id, company_id, context=None):
        if context is None:
            context = {}
        ctx = context.copy()
        ctx.update({'date': date})
        #read the voucher rate with the right date in the context
        currency_id = currency_id or self.pool.get('res.company').browse(cr, uid, company_id, context=ctx).currency_id.id
        voucher_rate = self.pool.get('res.currency').read(cr, uid, [currency_id], ['rate'], context=ctx)[0]['rate']
        ctx.update({
            'voucher_special_currency': payment_rate_currency_id,
            'voucher_special_currency_rate': rate * voucher_rate})
        res = self.recompute_voucher_lines(cr, uid, ids, partner_id, journal_id, amount, currency_id, ttype, date, context=ctx)
        vals = self.onchange_rate(cr, uid, ids, rate, amount, currency_id, payment_rate_currency_id, company_id, context=ctx)
        for key in vals.keys():
            res[key].update(vals[key])
        return res

    def recompute_payment_rate(self, cr, uid, ids, vals, currency_id, date, ttype, journal_id, amount, context=None):
        if context is None:
            context = {}
        #on change of the journal, we need to set also the default value for payment_rate and payment_rate_currency_id
        currency_obj = self.pool.get('res.currency')
        journal = self.pool.get('account.journal').browse(cr, uid, journal_id, context=context)
        company_id = journal.company_id.id
        payment_rate = 1.0
        currency_id = currency_id or journal.company_id.currency_id.id
        payment_rate_currency_id = currency_id
        ctx = context.copy()
        ctx.update({'date': date})
        o2m_to_loop = False
        if ttype == 'receipt':
            o2m_to_loop = 'line_cr_ids'
        elif ttype == 'payment':
            o2m_to_loop = 'line_dr_ids'
        if o2m_to_loop and 'value' in vals and o2m_to_loop in vals['value']:
            for voucher_line in vals['value'][o2m_to_loop]:
                if not isinstance(voucher_line, dict):
                    continue
                if voucher_line['currency_id'] != currency_id:
                    # we take as default value for the payment_rate_currency_id, the currency of the first invoice that
                    # is not in the voucher currency
                    payment_rate_currency_id = voucher_line['currency_id']
                    tmp = currency_obj.browse(cr, uid, payment_rate_currency_id, context=ctx).rate
                    payment_rate = tmp / currency_obj.browse(cr, uid, currency_id, context=ctx).rate
                    break
        vals['value'].update({
            'payment_rate': payment_rate,
            'currency_id': currency_id,
            'payment_rate_currency_id': payment_rate_currency_id
        })
        #read the voucher rate with the right date in the context
        voucher_rate = self.pool.get('res.currency').read(cr, uid, [currency_id], ['rate'], context=ctx)[0]['rate']
        ctx.update({
            'voucher_special_currency_rate': payment_rate * voucher_rate,
            'voucher_special_currency': payment_rate_currency_id})
        res = self.onchange_rate(cr, uid, ids, payment_rate, amount, currency_id, payment_rate_currency_id, company_id, context=ctx)
        for key in res.keys():
            vals[key].update(res[key])
        return vals

    def basic_onchange_partner(self, cr, uid, ids, partner_id, journal_id, ttype, context=None):
        partner_pool = self.pool.get('res.partner')
        journal_pool = self.pool.get('account.journal')
        res = {'value': {'account_id': False}}
        if not partner_id or not journal_id:
            return res

        journal = journal_pool.browse(cr, uid, journal_id, context=context)
        partner = partner_pool.browse(cr, uid, partner_id, context=context)
        account_id = False
        if journal.type == 'sale':
            account_id = partner.property_account_receivable.id
        elif journal.type in ('purchase', 'expense'):
            account_id = partner.property_account_payable.id
        else:
            account_id = journal.default_credit_account_id.id or journal.default_debit_account_id.id

        res['value']['account_id'] = account_id
        return res

    def onchange_partner_id(self, cr, uid, ids, partner_id, journal_id, amount, currency_id, ttype, date, context=None):
        if not journal_id:
            return {}
        if context is None:
            context = {}
        #TODO: comment me and use me directly in the sales/purchases views
        res = self.basic_onchange_partner(cr, uid, ids, partner_id, journal_id, ttype, context=context)
        if ttype in ['sale', 'purchase']:
            return res
        ctx = context.copy()
        # not passing the payment_rate currency and the payment_rate in the context but it's ok because they are reset in recompute_payment_rate
        ctx.update({'date': date})
        vals = self.recompute_voucher_lines(cr, uid, ids, partner_id, journal_id, amount, currency_id, ttype, date, context=ctx)
        vals2 = self.recompute_payment_rate(cr, uid, ids, vals, currency_id, date, ttype, journal_id, amount, context=context)
        for key in vals.keys():
            res[key].update(vals[key])
        for key in vals2.keys():
            res[key].update(vals2[key])
        #TODO: can probably be removed now
        #TODO: onchange_partner_id() should not returns [pre_line, line_dr_ids, payment_rate...] for type sale, and not 
        # [pre_line, line_cr_ids, payment_rate...] for type purchase.
        # We should definitively split account.voucher object in two and make distinct on_change functions. In the 
        # meanwhile, bellow lines must be there because the fields aren't present in the view, what crashes if the 
        # onchange returns a value for them
        if ttype == 'sale':
            del(res['value']['line_dr_ids'])
            del(res['value']['pre_line'])
            del(res['value']['payment_rate'])
        elif ttype == 'purchase':
            del(res['value']['line_cr_ids'])
            del(res['value']['pre_line'])
            del(res['value']['payment_rate'])
        return res

    def recompute_voucher_lines(self, cr, uid, ids, partner_id, journal_id, price, currency_id, ttype, date, context=None):
        """
        Returns a dict that contains new values and context

        @param partner_id: latest value from user input for field partner_id
        @param args: other arguments
        @param context: context arguments, like lang, time zone

        @return: Returns a dict which contains new values, and context
        """
        def _remove_noise_in_o2m():
            """if the line is partially reconciled, then we must pay attention to display it only once and
                in the good o2m.
                This function returns True if the line is considered as noise and should not be displayed
            """
            if line.reconcile_partial_id:
                if currency_id == line.currency_id.id:
                    if line.amount_residual_currency <= 0:
                        return True
                else:
                    if line.amount_residual <= 0:
                        return True
            return False

        if context is None:
            context = {}
        context_multi_currency = context.copy()

        currency_pool = self.pool.get('res.currency')
        move_line_pool = self.pool.get('account.move.line')
        partner_pool = self.pool.get('res.partner')
        journal_pool = self.pool.get('account.journal')
        line_pool = self.pool.get('account.voucher.line')

        #set default values
        default = {
            'value': {'line_dr_ids': [], 'line_cr_ids': [], 'pre_line': False},
        }

        # drop existing lines
        line_ids = ids and line_pool.search(cr, uid, [('voucher_id', '=', ids[0])])
        for line in line_pool.browse(cr, uid, line_ids, context=context):
            if line.type == 'cr':
                default['value']['line_cr_ids'].append((2, line.id))
            else:
                default['value']['line_dr_ids'].append((2, line.id))

        if not partner_id or not journal_id:
            return default

        journal = journal_pool.browse(cr, uid, journal_id, context=context)
        partner = partner_pool.browse(cr, uid, partner_id, context=context)
        currency_id = currency_id or journal.company_id.currency_id.id

        total_credit = 0.0
        total_debit = 0.0
        account_type = None
        if context.get('account_id'):
            account_type = self.pool['account.account'].browse(cr, uid, context['account_id'], context=context).type
        if ttype == 'payment':
            if not account_type:
                account_type = 'payable'
            total_debit = price or 0.0
        else:
            total_credit = price or 0.0
            if not account_type:
                account_type = 'receivable'

        if not context.get('move_line_ids', False):
            ids = move_line_pool.search(cr, uid, [('state','=','valid'), ('account_id.type', '=', account_type), ('reconcile_id', '=', False), ('partner_id', '=', partner_id)], context=context)
        else:
            ids = context['move_line_ids']
        invoice_id = context.get('invoice_id', False)
        company_currency = journal.company_id.currency_id.id
        move_lines_found = []

        #order the lines by most old first
        ids.reverse()
        account_move_lines = move_line_pool.browse(cr, uid, ids, context=context)

        #compute the total debit/credit and look for a matching open amount or invoice
        for line in account_move_lines:
            if _remove_noise_in_o2m():
                continue

            if invoice_id:
                if line.invoice.id == invoice_id:
                    #if the invoice linked to the voucher line is equal to the invoice_id in context
                    #then we assign the amount on that line, whatever the other voucher lines
                    move_lines_found.append(line.id)
            elif currency_id == company_currency:
                #otherwise treatments is the same but with other field names
                if line.amount_residual == price:
                    #if the amount residual is equal the amount voucher, we assign it to that voucher
                    #line, whatever the other voucher lines
                    move_lines_found.append(line.id)
                    break
                #otherwise we will split the voucher amount on each line (by most old first)
                total_credit += line.credit or 0.0
                total_debit += line.debit or 0.0
            elif currency_id == line.currency_id.id:
                if line.amount_residual_currency == price:
                    move_lines_found.append(line.id)
                    break
                total_credit += line.credit and line.amount_currency or 0.0
                total_debit += line.debit and line.amount_currency or 0.0

        remaining_amount = price
        #voucher line creation
        for line in account_move_lines:

            if _remove_noise_in_o2m():
                continue

            if line.currency_id and currency_id == line.currency_id.id:
                amount_original = abs(line.amount_currency)
                amount_unreconciled = abs(line.amount_residual_currency)
            else:
                #always use the amount booked in the company currency as the basis of the conversion into the voucher currency
                amount_original = currency_pool.compute(cr, uid, company_currency, currency_id, line.credit or line.debit or 0.0, context=context_multi_currency)
                amount_unreconciled = currency_pool.compute(cr, uid, company_currency, currency_id, abs(line.amount_residual), context=context_multi_currency)
            line_currency_id = line.currency_id and line.currency_id.id or company_currency
            rs = {
                'name':line.move_id.name,
                'type': line.credit and 'dr' or 'cr',
                'move_line_id':line.id,
                'account_id':line.account_id.id,
                'amount_original': amount_original,
                'amount': (line.id in move_lines_found) and min(abs(remaining_amount), amount_unreconciled) or 0.0,
                'date_original':line.date,
                'date_due':line.date_maturity,
                'amount_unreconciled': amount_unreconciled,
                'currency_id': line_currency_id,
            }
            remaining_amount -= rs['amount']
            #in case a corresponding move_line hasn't been found, we now try to assign the voucher amount
            #on existing invoices: we split voucher amount by most old first, but only for lines in the same currency
            if not move_lines_found:
                if currency_id == line_currency_id:
                    if line.credit:
                        amount = min(amount_unreconciled, abs(total_debit))
                        rs['amount'] = amount
                        total_debit -= amount
                    else:
                        amount = min(amount_unreconciled, abs(total_credit))
                        rs['amount'] = amount
                        total_credit -= amount

            if rs['amount_unreconciled'] == rs['amount']:
                rs['reconcile'] = True

            if rs['type'] == 'cr':
                default['value']['line_cr_ids'].append(rs)
            else:
                default['value']['line_dr_ids'].append(rs)

            if len(default['value']['line_cr_ids']) > 0:
                default['value']['pre_line'] = 1
            elif len(default['value']['line_dr_ids']) > 0:
                default['value']['pre_line'] = 1
            default['value']['writeoff_amount'] = self._compute_writeoff_amount(cr, uid, default['value']['line_dr_ids'], default['value']['line_cr_ids'], price, ttype)
        return default

    def onchange_payment_rate_currency(self, cr, uid, ids, currency_id, payment_rate, payment_rate_currency_id, date, amount, company_id, context=None):
        if context is None:
            context = {}
        res = {'value': {}}
        if currency_id:
            #set the default payment rate of the voucher and compute the paid amount in company currency
            ctx = context.copy()
            ctx.update({'date': date})
            #read the voucher rate with the right date in the context
            voucher_rate = self.pool.get('res.currency').read(cr, uid, [currency_id], ['rate'], context=ctx)[0]['rate']
            ctx.update({
                'voucher_special_currency_rate': payment_rate * voucher_rate, 
                'voucher_special_currency': payment_rate_currency_id})
            vals = self.onchange_rate(cr, uid, ids, payment_rate, amount, currency_id, payment_rate_currency_id, company_id, context=ctx)
            for key in vals.keys():
                res[key].update(vals[key])
        return res

    def onchange_date(self, cr, uid, ids, date, currency_id, payment_rate_currency_id, amount, company_id, context=None):
        """
        @param date: latest value from user input for field date
        @param args: other arguments
        @param context: context arguments, like lang, time zone
        @return: Returns a dict which contains new values, and context
        """
        if context is None:
            context ={}
        res = {'value': {}}
        #set the period of the voucher
        period_pool = self.pool.get('account.period')
        currency_obj = self.pool.get('res.currency')
        ctx = context.copy()
        ctx.update({'company_id': company_id, 'account_period_prefer_normal': True})
        voucher_currency_id = currency_id or self.pool.get('res.company').browse(cr, uid, company_id, context=ctx).currency_id.id
        pids = period_pool.find(cr, uid, date, context=ctx)
        if pids:
            res['value'].update({'period_id':pids[0]})
        if payment_rate_currency_id:
            ctx.update({'date': date})
            payment_rate = 1.0
            if payment_rate_currency_id != currency_id:
                tmp = currency_obj.browse(cr, uid, payment_rate_currency_id, context=ctx).rate
                payment_rate = tmp / currency_obj.browse(cr, uid, voucher_currency_id, context=ctx).rate
            vals = self.onchange_payment_rate_currency(cr, uid, ids, voucher_currency_id, payment_rate, payment_rate_currency_id, date, amount, company_id, context=context)
            vals['value'].update({'payment_rate': payment_rate})
            for key in vals.keys():
                res[key].update(vals[key])
        return res

    def onchange_journal(self, cr, uid, ids, journal_id, line_ids, tax_id, partner_id, date, amount, ttype, company_id, context=None):
        if context is None:
            context = {}
        if not journal_id:
            return False
        journal_pool = self.pool.get('account.journal')
        journal = journal_pool.browse(cr, uid, journal_id, context=context)
        account_id = journal.default_credit_account_id or journal.default_debit_account_id
        tax_id = False
        if account_id and account_id.tax_ids:
            tax_id = account_id.tax_ids[0].id

        vals = {'value':{} }
        if ttype in ('sale', 'purchase'):
            vals = self.onchange_price(cr, uid, ids, line_ids, tax_id, partner_id, context)
            vals['value'].update({'tax_id':tax_id,'amount': amount})
        currency_id = False
        if journal.currency:
            currency_id = journal.currency.id
=======
    @api.onchange('partner_id')
    def onchange_partner_id(self):
        if self.journal_id.type in ('sale', 'sale_refund'):
            account_id = self.partner_id.property_account_receivable.id
        elif self.journal_id.type in ('purchase', 'purchase_refund','expense'):
            account_id = self.partner_id.property_account_payable.id
>>>>>>> 580077f0
        else:
            account_id = self.journal_id.default_credit_account_id.id or self.journal_id.default_debit_account_id.id
        self.account_id = account_id

    @api.multi
    def button_proforma_voucher(self):
        self.signal_workflow('proforma_voucher')
        return {'type': 'ir.actions.act_window_close'}

<<<<<<< HEAD
    def proforma_voucher(self, cr, uid, ids, context=None):
        self.action_move_line_create(cr, uid, ids, context=context)
        return True

    def action_cancel_draft(self, cr, uid, ids, context=None):
        self.create_workflow(cr, uid, ids)
        self.write(cr, uid, ids, {'state':'draft'})
        return True

    def cancel_voucher(self, cr, uid, ids, context=None):
        reconcile_pool = self.pool.get('account.move.reconcile')
        move_pool = self.pool.get('account.move')
        move_line_pool = self.pool.get('account.move.line')
        for voucher in self.browse(cr, uid, ids, context=context):
            # refresh to make sure you don't unlink an already removed move
            voucher.refresh()
            for line in voucher.move_ids:
                # refresh to make sure you don't unreconcile an already unreconciled entry
                line.refresh()
                if line.reconcile_id:
                    move_lines = [move_line.id for move_line in line.reconcile_id.line_id]
                    move_lines.remove(line.id)
                    reconcile_pool.unlink(cr, uid, [line.reconcile_id.id])
                    if len(move_lines) >= 2:
                        move_line_pool.reconcile_partial(cr, uid, move_lines, 'auto',context=context)
            if voucher.move_id:
                move_pool.button_cancel(cr, uid, [voucher.move_id.id])
                move_pool.unlink(cr, uid, [voucher.move_id.id])
        res = {
            'state':'cancel',
            'move_id':False,
        }
        self.write(cr, uid, ids, res)
        return True

    def unlink(self, cr, uid, ids, context=None):
        for t in self.read(cr, uid, ids, ['state'], context=context):
            if t['state'] not in ('draft', 'cancel'):
                raise osv.except_osv(_('Invalid Action!'), _('Cannot delete voucher(s) which are already opened or paid.'))
        return super(account_voucher, self).unlink(cr, uid, ids, context=context)

    def onchange_payment(self, cr, uid, ids, pay_now, journal_id, partner_id, ttype='sale'):
        res = {}
        if not partner_id:
            return res
        res = {}
        partner_pool = self.pool.get('res.partner')
        journal_pool = self.pool.get('account.journal')
        if pay_now == 'pay_later':
            partner = partner_pool.browse(cr, uid, partner_id)
            journal = journal_pool.browse(cr, uid, journal_id)
            if journal.type == 'sale':
=======
    @api.multi
    def proforma_voucher(self):
        self.action_move_line_create()

    @api.multi
    def action_cancel_draft(self):
        self.create_workflow()
        self.write({'state':'draft'})

    @api.multi
    def cancel_voucher(self):
        for voucher in self:
            voucher.move_id.button_cancel()
            voucher.move_id.unlink()
        self.write({'state': 'cancel', 'move_id': False})

    @api.multi
    def unlink(self):
        for voucher in self:
            if voucher.state not in ('draft', 'cancel'):
                raise Warning(_('Cannot delete voucher(s) which are already opened or paid.'))
        return super(account_voucher, self).unlink()

    @api.onchange('pay_now')
    def onchange_payment(self):
        account_id = False
        if self.pay_now == 'pay_later':
            partner = self.partner_id
            journal = self.journal_id
            if journal.type in ('sale','sale_refund'):
>>>>>>> 580077f0
                account_id = partner.property_account_receivable.id
            elif journal.type in ('purchase', 'expense'):
                account_id = partner.property_account_payable.id
            else:
                account_id = journal.default_credit_account_id.id or journal.default_debit_account_id.id
        self.account_id = account_id

    @api.multi
    def first_move_line_get(self, move_id, company_currency, current_currency):
        for voucher in self:
            debit = credit = 0.0
            # TODO: is there any other alternative then the voucher type ??
            # ANSWER: We can have payment and receipt "In Advance".
            # TODO: Make this logic available.
            # -for sale, purchase we have but for the payment and receipt we do not have as based on the bank/cash journal we can not know its payment or receipt
            if voucher.type in ('purchase', 'payment'):
                credit = voucher.paid_amount_in_company_currency
            elif voucher.type in ('sale', 'receipt'):
                debit = voucher.paid_amount_in_company_currency
            if debit < 0.0: debit = 0.0
            if credit < 0.0: credit = 0.0
            sign = debit - credit < 0 and -1 or 1
            #set the first line of the voucher
            move_line = {
                    'name': voucher.name or '/',
                    'debit': debit,
                    'credit': credit,
                    'account_id': voucher.account_id.id,
                    'move_id': move_id,
                    'journal_id': voucher.journal_id.id,
                    'partner_id': voucher.partner_id.id,
                    'currency_id': company_currency <> current_currency and current_currency or False,
                    'amount_currency': (sign * abs(voucher.amount)  # amount < 0 for refunds
                        if company_currency != current_currency else 0.0),
                    'date': voucher.date,
                    'date_maturity': voucher.date_due
                }
            return move_line

    @api.multi
    def account_move_get(self):
        for voucher in self:
            if voucher.number:
                name = voucher.number
            elif voucher.journal_id.sequence_id:
                if not voucher.journal_id.sequence_id.active:
                    raise Warning(_('Please activate the sequence of selected journal !'))
                name = voucher.journal_id.sequence_id.next_by_id()
            else:
                raise Warning(_('Please define a sequence on the journal.'))
            if not voucher.reference:
                ref = name.replace('/','')
            else:
                ref = voucher.reference

            move = {
                'name': name,
                'journal_id': voucher.journal_id.id,
                'narration': voucher.narration,
                'date': voucher.date,
                'ref': ref,
            }
            return move

    @api.multi
    def _convert_amount(self, amount):
        '''
        This function convert the amount given in company currency. It takes either the rate in the voucher (if the
        payment_rate_currency_id is relevant) either the rate encoded in the system.
        :param amount: float. The amount to convert
        :param voucher: id of the voucher on which we want the conversion
        :param context: to context to use for the conversion. It may contain the key 'date' set to the voucher date
            field in order to select the good rate to use.
        :return: the amount in the currency of the voucher's company
        :rtype: float
        '''
        for voucher in self:
            return voucher.currency_id.compute(amount, voucher.company_id.currency_id)

    @api.multi
    def voucher_move_line_create(self, line_total, move_id, company_currency, current_currency):
        '''
        Create one account move line, on the given account move, per voucher line where amount is not 0.0.
        It returns Tuple with tot_line what is total of difference between debit and credit and
        a list of lists with ids to be reconciled with this format (total_deb_cred,list_of_lists).

        :param voucher_id: Voucher id what we are working with
        :param line_total: Amount of the first line, which correspond to the amount we should totally split among all voucher lines.
        :param move_id: Account move wher those lines will be joined.
        :param company_currency: id of currency of the company to which the voucher belong
        :param current_currency: id of currency of the voucher
        :return: Tuple build as (remaining amount not allocated on voucher lines, list of account_move_line created in this method)
        :rtype: tuple(float, list of int)
        '''
        for voucher in self:
            tot_line = line_total
            date = voucher.date
            ctx = self._context.copy()
            ctx['date'] = date
            self.with_context(ctx)
            prec = self.env['decimal.precision'].precision_get('Account')
            for line in voucher.line_ids:
                #create one move line per voucher line where amount is not 0.0
                # AND (second part of the clause) only if the original move line was not having debit = credit = 0 (which is a legal value)
                if not line.amount and not (line.move_line_id and not float_compare(line.move_line_id.debit, line.move_line_id.credit, precision_digits=prec) and not float_compare(line.move_line_id.debit, 0.0, precision_digits=prec)):
                    continue
                # convert the amount set on the voucher line into the currency of the voucher's company
                # this calls res_curreny.compute() with the right context, so that it will take either the rate on the voucher if it is relevant or will use the default behaviour
                amount = voucher._convert_amount(line.untax_amount or line.amount)
                move_line = {
                    'journal_id': voucher.journal_id.id,
                    'name': line.name or '/',
                    'account_id': line.account_id.id,
                    'move_id': move_id,
                    'partner_id': voucher.partner_id.id,
                    'analytic_account_id': line.account_analytic_id and line.account_analytic_id.id or False,
                    'quantity': 1,
                    'credit': 0.0,
                    'debit': 0.0,
                    'date': voucher.date
                }
                if amount < 0:
                    amount = -amount
                    if line.type == 'dr':
                        line.type = 'cr'
                    else:
                        line.type = 'dr'

                if (line.type=='dr'):
                    tot_line += amount
                    move_line['debit'] = amount
                else:
                    tot_line -= amount
                    move_line['credit'] = amount

                if voucher.tax_id and voucher.type in ('sale', 'purchase'):
                    move_line.update({
                        'account_tax_id': voucher.tax_id.id,
                    })

                # compute the amount in foreign currency
                amount_currency = False

                move_line['amount_currency'] = amount_currency
                self.env['account.move.line'].create(move_line)
        return tot_line


    @api.multi
    def _get_company_currency(self):
        '''
        Get the currency of the actual company.
        :param voucher_id: Id of the voucher what i want to obtain company currency.
        :return: currency id of the company of the voucher
        :rtype: int
        '''
        for voucher in self:
            return voucher.journal_id.company_id.currency_id.id

    @api.multi
    def _get_current_currency(self):
        '''
        Get the currency of the voucher.
        :param voucher_id: Id of the voucher what i want to obtain current currency.
        :return: currency id of the voucher
        :rtype: int
        '''
        for voucher in self:
            return voucher.currency_id.id or voucher._get_company_currency()

    @api.multi
    def action_move_line_create(self):
        '''
        Confirm the vouchers given in ids and create the journal entries for each of them
        '''
        for voucher in self:
            local_context = dict(self._context, force_company=voucher.journal_id.company_id.id)
            if voucher.move_id:
                continue
            company_currency = voucher._get_company_currency()
            current_currency = voucher._get_current_currency()
            # we select the context to use accordingly if it's a multicurrency case or not
            context = voucher._sel_context()
            # But for the operations made by _convert_amount, we always need to give the date in the context
            ctx = context.copy()
            ctx['date'] = voucher.date
            # Create the account move record.
            move = self.env['account.move'].create(voucher.account_move_get())
            # Get the name of the account_move just created
            # Create the first line of the voucher
            move_line = self.env['account.move.line'].with_context(local_context).create(voucher.first_move_line_get(move.id, company_currency, current_currency))
            line_total = move_line.debit - move_line.credit
            if voucher.type == 'sale':
                line_total = line_total - voucher._convert_amount(voucher.tax_amount)
            elif voucher.type == 'purchase':
                line_total = line_total + voucher._convert_amount(voucher.tax_amount)
            # Create one move line per voucher line where amount is not 0.0
            line_total = voucher.voucher_move_line_create(line_total, move_id, company_currency, current_currency)

            # We post the voucher.
            voucher.write({
                'move_id': move.id,
                'state': 'posted',
                'number': move.name
            })
            if voucher.journal_id.entry_posted:
                move.post()
        return True


class account_voucher_line(models.Model):
    _name = 'account.voucher.line'
    _description = 'Voucher Lines'
<<<<<<< HEAD
    _order = "move_line_id"

    # If the payment is in the same currency than the invoice, we keep the same amount
    # Otherwise, we compute from invoice currency to payment currency
    def _compute_balance(self, cr, uid, ids, name, args, context=None):
        currency_pool = self.pool.get('res.currency')
        rs_data = {}
        for line in self.browse(cr, uid, ids, context=context):
            ctx = context.copy()
            ctx.update({'date': line.voucher_id.date})
            voucher_rate = self.pool.get('res.currency').read(cr, uid, line.voucher_id.currency_id.id, ['rate'], context=ctx)['rate']
            ctx.update({
                'voucher_special_currency': line.voucher_id.payment_rate_currency_id and line.voucher_id.payment_rate_currency_id.id or False,
                'voucher_special_currency_rate': line.voucher_id.payment_rate * voucher_rate})
            res = {}
            company_currency = line.voucher_id.journal_id.company_id.currency_id.id
            voucher_currency = line.voucher_id.currency_id and line.voucher_id.currency_id.id or company_currency
            move_line = line.move_line_id or False

            if not move_line:
                res['amount_original'] = 0.0
                res['amount_unreconciled'] = 0.0
            elif move_line.currency_id and voucher_currency==move_line.currency_id.id:
                res['amount_original'] = abs(move_line.amount_currency)
                res['amount_unreconciled'] = abs(move_line.amount_residual_currency)
            else:
                #always use the amount booked in the company currency as the basis of the conversion into the voucher currency
                res['amount_original'] = currency_pool.compute(cr, uid, company_currency, voucher_currency, move_line.credit or move_line.debit or 0.0, context=ctx)
                res['amount_unreconciled'] = currency_pool.compute(cr, uid, company_currency, voucher_currency, abs(move_line.amount_residual), context=ctx)

            rs_data[line.id] = res
        return rs_data

    def _currency_id(self, cr, uid, ids, name, args, context=None):
        '''
        This function returns the currency id of a voucher line. It's either the currency of the
        associated move line (if any) or the currency of the voucher or the company currency.
        '''
        res = {}
        for line in self.browse(cr, uid, ids, context=context):
            move_line = line.move_line_id
            if move_line:
                res[line.id] = move_line.currency_id and move_line.currency_id.id or move_line.company_id.currency_id.id
            else:
                res[line.id] = line.voucher_id.currency_id and line.voucher_id.currency_id.id or line.voucher_id.company_id.currency_id.id
        return res

    _columns = {
        'voucher_id':fields.many2one('account.voucher', 'Voucher', required=1, ondelete='cascade'),
        'name':fields.char('Description',),
        'account_id':fields.many2one('account.account','Account', required=True),
        'partner_id':fields.related('voucher_id', 'partner_id', type='many2one', relation='res.partner', string='Partner'),
        'untax_amount':fields.float('Untax Amount'),
        'amount':fields.float('Amount', digits_compute=dp.get_precision('Account')),
        'reconcile': fields.boolean('Full Reconcile'),
        'type':fields.selection([('dr','Debit'),('cr','Credit')], 'Dr/Cr'),
        'account_analytic_id':  fields.many2one('account.analytic.account', 'Analytic Account'),
        'move_line_id': fields.many2one('account.move.line', 'Journal Item', copy=False),
        'date_original': fields.related('move_line_id','date', type='date', relation='account.move.line', string='Date', readonly=1),
        'date_due': fields.related('move_line_id','date_maturity', type='date', relation='account.move.line', string='Due Date', readonly=1),
        'amount_original': fields.function(_compute_balance, multi='dc', type='float', string='Original Amount', store=True, digits_compute=dp.get_precision('Account')),
        'amount_unreconciled': fields.function(_compute_balance, multi='dc', type='float', string='Open Balance', store=True, digits_compute=dp.get_precision('Account')),
        'company_id': fields.related('voucher_id','company_id', relation='res.company', type='many2one', string='Company', store=True, readonly=True),
        'currency_id': fields.function(_currency_id, string='Currency', type='many2one', relation='res.currency', readonly=True),
    }
    _defaults = {
        'name': '',
    }

    def onchange_reconcile(self, cr, uid, ids, reconcile, amount, amount_unreconciled, context=None):
        vals = {'amount': 0.0}
        if reconcile:
            vals = { 'amount': amount_unreconciled}
        return {'value': vals}

    def onchange_amount(self, cr, uid, ids, amount, amount_unreconciled, context=None):
        vals = {}
        if amount:
            vals['reconcile'] = (amount == amount_unreconciled)
        return {'value': vals}

    def onchange_move_line_id(self, cr, user, ids, move_line_id, context=None):
        """
        Returns a dict that contains new values and context

        @param move_line_id: latest value from user input for field move_line_id
        @param args: other arguments
        @param context: context arguments, like lang, time zone

        @return: Returns a dict which contains new values, and context
        """
        res = {}
        move_line_pool = self.pool.get('account.move.line')
        if move_line_id:
            move_line = move_line_pool.browse(cr, user, move_line_id, context=context)
            if move_line.credit:
                ttype = 'dr'
            else:
                ttype = 'cr'
            res.update({
                'account_id': move_line.account_id.id,
                'type': ttype,
                'currency_id': move_line.currency_id and move_line.currency_id.id or move_line.company_id.currency_id.id,
            })
        return {
            'value':res,
        }

    def default_get(self, cr, user, fields_list, context=None):
        """
        Returns default values for fields
        @param fields_list: list of fields, for which default values are required to be read
        @param context: context arguments, like lang, time zone

        @return: Returns a dict that contains default values for fields
        """
        if context is None:
            context = {}
        journal_id = context.get('journal_id', False)
        partner_id = context.get('partner_id', False)
        journal_pool = self.pool.get('account.journal')
        partner_pool = self.pool.get('res.partner')
        values = super(account_voucher_line, self).default_get(cr, user, fields_list, context=context)
        if (not journal_id) or ('account_id' not in fields_list):
            return values
        journal = journal_pool.browse(cr, user, journal_id, context=context)
        account_id = False
        ttype = 'cr'
        if journal.type == 'sale':
            account_id = journal.default_credit_account_id and journal.default_credit_account_id.id or False
            ttype = 'cr'
        elif journal.type in ('purchase', 'expense'):
            account_id = journal.default_debit_account_id and journal.default_debit_account_id.id or False
            ttype = 'dr'
        elif partner_id:
            partner = partner_pool.browse(cr, user, partner_id, context=context)
            if context.get('type') == 'payment':
                ttype = 'dr'
                account_id = partner.property_account_payable.id
            elif context.get('type') == 'receipt':
                account_id = partner.property_account_receivable.id

        values.update({
            'account_id':account_id,
            'type':ttype
        })
        return values
=======
>>>>>>> 580077f0

    @api.one
    @api.depends('price_unit', 'tax_ids', 'quantity', 'product_id', 'voucher_id.currency_id')
    def _compute_subtotal(self):
        taxes = self.tax_ids.compute_all(self.price_unit, self.quantity, product=self.product_id, partner=self.voucher_id.partner_id)
        self.price_subtotal = taxes['total_excluded']

    name = fields.Text(string='Description', required=True)
    sequence = fields.Integer(string='Sequence', default=10,
        help="Gives the sequence of this line when displaying the voucher.")
    voucher_id = fields.Many2one('account.voucher', 'Voucher', required=1, ondelete='cascade')
    product_id = fields.Many2one('product.product', string='Product',
        ondelete='set null', index=True)
    account_id = fields.Many2one('account.account', string='Account',
        required=True, domain=[('deprecated', '=', False)],
        help="The income or expense account related to the selected product.")
    price_unit = fields.Float(string='Unit Price', required=True,
        digits=dp.get_precision('Product Price'))
    price_subtotal = fields.Float(string='Amount', digits=dp.get_precision('Account'),
        store=True, readonly=True, compute='_compute_subtotal')
    quantity = fields.Float(string='Quantity', digits=dp.get_precision('Product Unit of Measure'),
        required=True, default=1)
    account_id = fields.Many2one('account.account','Account', required=True, domain=[('deprecated', '=', False)])
    account_analytic_id = fields.Many2one('account.analytic.account', 'Analytic Account')
    company_id = fields.Many2one('res.company', related='voucher_id.company_id', string='Company', store=True, readonly=True)
    tax_ids = fields.Many2many('account.tax', string='Tax', domain=[('price_include','=', False)], help="Only for tax excluded from price")<|MERGE_RESOLUTION|>--- conflicted
+++ resolved
@@ -130,470 +130,12 @@
             voucher.write({'amount': total, 'tax_amount': total_tax})
         return True
 
-<<<<<<< HEAD
-    def onchange_price(self, cr, uid, ids, line_ids, tax_id, partner_id=False, context=None):
-        context = context or {}
-        tax_pool = self.pool.get('account.tax')
-        partner_pool = self.pool.get('res.partner')
-        position_pool = self.pool.get('account.fiscal.position')
-        if not line_ids:
-            line_ids = []
-        res = {
-            'tax_amount': False,
-            'amount': False,
-        }
-        voucher_total = 0.0
-
-        # resolve the list of commands into a list of dicts
-        line_ids = self.resolve_2many_commands(cr, uid, 'line_ids', line_ids, ['amount'], context)
-
-        total_tax = 0.0
-        for line in line_ids:
-            line_amount = 0.0
-            line_amount = line.get('amount',0.0)
-
-            if tax_id:
-                tax = [tax_pool.browse(cr, uid, tax_id, context=context)]
-                if partner_id:
-                    partner = partner_pool.browse(cr, uid, partner_id, context=context) or False
-                    taxes = position_pool.map_tax(cr, uid, partner and partner.property_account_position or False, tax)
-                    tax = tax_pool.browse(cr, uid, taxes, context=context)
-
-                if not tax[0].price_include:
-                    for tax_line in tax_pool.compute_all(cr, uid, tax, line_amount, 1).get('taxes', []):
-                        total_tax += tax_line.get('amount')
-
-            voucher_total += line_amount
-        total = voucher_total + total_tax
-
-        res.update({
-            'amount': total or voucher_total,
-            'tax_amount': total_tax
-        })
-        return {
-            'value': res
-        }
-
-    def onchange_term_id(self, cr, uid, ids, term_id, amount):
-        term_pool = self.pool.get('account.payment.term')
-        terms = False
-        due_date = False
-        default = {'date_due':False}
-        if term_id and amount:
-            terms = term_pool.compute(cr, uid, term_id, amount)
-        if terms:
-            due_date = terms[-1][0]
-            default.update({
-                'date_due':due_date
-            })
-        return {'value':default}
-
-    def onchange_journal_voucher(self, cr, uid, ids, line_ids=False, tax_id=False, price=0.0, partner_id=False, journal_id=False, ttype=False, company_id=False, context=None):
-        """price
-        Returns a dict that contains new values and context
-
-        @param partner_id: latest value from user input for field partner_id
-        @param args: other arguments
-        @param context: context arguments, like lang, time zone
-
-        @return: Returns a dict which contains new values, and context
-        """
-        default = {
-            'value':{},
-        }
-
-        if not partner_id or not journal_id:
-            return default
-
-        partner_pool = self.pool.get('res.partner')
-        journal_pool = self.pool.get('account.journal')
-
-        journal = journal_pool.browse(cr, uid, journal_id, context=context)
-        partner = partner_pool.browse(cr, uid, partner_id, context=context)
-        account_id = False
-        tr_type = False
-        if journal.type == 'sale':
-            account_id = partner.property_account_receivable.id
-            tr_type = 'sale'
-        elif journal.type in ('purchase','expense'):
-            account_id = partner.property_account_payable.id
-            tr_type = 'purchase'
-        else:
-            if not journal.default_credit_account_id or not journal.default_debit_account_id:
-                raise osv.except_osv(_('Error!'), _('Please define default credit/debit accounts on the journal "%s".') % (journal.name))
-            account_id = journal.default_credit_account_id.id or journal.default_debit_account_id.id
-            tr_type = 'receipt'
-
-        default['value']['account_id'] = account_id
-        default['value']['type'] = ttype or tr_type
-
-        vals = self.onchange_journal(cr, uid, ids, journal_id, line_ids, tax_id, partner_id, time.strftime('%Y-%m-%d'), price, ttype, company_id, context)
-        default['value'].update(vals.get('value'))
-
-        return default
-
-    def onchange_rate(self, cr, uid, ids, rate, amount, currency_id, payment_rate_currency_id, company_id, context=None):
-        res =  {'value': {'paid_amount_in_company_currency': amount, 'currency_help_label': self._get_currency_help_label(cr, uid, currency_id, rate, payment_rate_currency_id, context=context)}}
-        if rate and amount and currency_id:
-            company_currency = self.pool.get('res.company').browse(cr, uid, company_id, context=context).currency_id
-            #context should contain the date, the payment currency and the payment rate specified on the voucher
-            amount_in_company_currency = self.pool.get('res.currency').compute(cr, uid, currency_id, company_currency.id, amount, context=context)
-            res['value']['paid_amount_in_company_currency'] = amount_in_company_currency
-        return res
-
-    def onchange_amount(self, cr, uid, ids, amount, rate, partner_id, journal_id, currency_id, ttype, date, payment_rate_currency_id, company_id, context=None):
-        if context is None:
-            context = {}
-        ctx = context.copy()
-        ctx.update({'date': date})
-        #read the voucher rate with the right date in the context
-        currency_id = currency_id or self.pool.get('res.company').browse(cr, uid, company_id, context=ctx).currency_id.id
-        voucher_rate = self.pool.get('res.currency').read(cr, uid, [currency_id], ['rate'], context=ctx)[0]['rate']
-        ctx.update({
-            'voucher_special_currency': payment_rate_currency_id,
-            'voucher_special_currency_rate': rate * voucher_rate})
-        res = self.recompute_voucher_lines(cr, uid, ids, partner_id, journal_id, amount, currency_id, ttype, date, context=ctx)
-        vals = self.onchange_rate(cr, uid, ids, rate, amount, currency_id, payment_rate_currency_id, company_id, context=ctx)
-        for key in vals.keys():
-            res[key].update(vals[key])
-        return res
-
-    def recompute_payment_rate(self, cr, uid, ids, vals, currency_id, date, ttype, journal_id, amount, context=None):
-        if context is None:
-            context = {}
-        #on change of the journal, we need to set also the default value for payment_rate and payment_rate_currency_id
-        currency_obj = self.pool.get('res.currency')
-        journal = self.pool.get('account.journal').browse(cr, uid, journal_id, context=context)
-        company_id = journal.company_id.id
-        payment_rate = 1.0
-        currency_id = currency_id or journal.company_id.currency_id.id
-        payment_rate_currency_id = currency_id
-        ctx = context.copy()
-        ctx.update({'date': date})
-        o2m_to_loop = False
-        if ttype == 'receipt':
-            o2m_to_loop = 'line_cr_ids'
-        elif ttype == 'payment':
-            o2m_to_loop = 'line_dr_ids'
-        if o2m_to_loop and 'value' in vals and o2m_to_loop in vals['value']:
-            for voucher_line in vals['value'][o2m_to_loop]:
-                if not isinstance(voucher_line, dict):
-                    continue
-                if voucher_line['currency_id'] != currency_id:
-                    # we take as default value for the payment_rate_currency_id, the currency of the first invoice that
-                    # is not in the voucher currency
-                    payment_rate_currency_id = voucher_line['currency_id']
-                    tmp = currency_obj.browse(cr, uid, payment_rate_currency_id, context=ctx).rate
-                    payment_rate = tmp / currency_obj.browse(cr, uid, currency_id, context=ctx).rate
-                    break
-        vals['value'].update({
-            'payment_rate': payment_rate,
-            'currency_id': currency_id,
-            'payment_rate_currency_id': payment_rate_currency_id
-        })
-        #read the voucher rate with the right date in the context
-        voucher_rate = self.pool.get('res.currency').read(cr, uid, [currency_id], ['rate'], context=ctx)[0]['rate']
-        ctx.update({
-            'voucher_special_currency_rate': payment_rate * voucher_rate,
-            'voucher_special_currency': payment_rate_currency_id})
-        res = self.onchange_rate(cr, uid, ids, payment_rate, amount, currency_id, payment_rate_currency_id, company_id, context=ctx)
-        for key in res.keys():
-            vals[key].update(res[key])
-        return vals
-
-    def basic_onchange_partner(self, cr, uid, ids, partner_id, journal_id, ttype, context=None):
-        partner_pool = self.pool.get('res.partner')
-        journal_pool = self.pool.get('account.journal')
-        res = {'value': {'account_id': False}}
-        if not partner_id or not journal_id:
-            return res
-
-        journal = journal_pool.browse(cr, uid, journal_id, context=context)
-        partner = partner_pool.browse(cr, uid, partner_id, context=context)
-        account_id = False
-        if journal.type == 'sale':
-            account_id = partner.property_account_receivable.id
-        elif journal.type in ('purchase', 'expense'):
-            account_id = partner.property_account_payable.id
-        else:
-            account_id = journal.default_credit_account_id.id or journal.default_debit_account_id.id
-
-        res['value']['account_id'] = account_id
-        return res
-
-    def onchange_partner_id(self, cr, uid, ids, partner_id, journal_id, amount, currency_id, ttype, date, context=None):
-        if not journal_id:
-            return {}
-        if context is None:
-            context = {}
-        #TODO: comment me and use me directly in the sales/purchases views
-        res = self.basic_onchange_partner(cr, uid, ids, partner_id, journal_id, ttype, context=context)
-        if ttype in ['sale', 'purchase']:
-            return res
-        ctx = context.copy()
-        # not passing the payment_rate currency and the payment_rate in the context but it's ok because they are reset in recompute_payment_rate
-        ctx.update({'date': date})
-        vals = self.recompute_voucher_lines(cr, uid, ids, partner_id, journal_id, amount, currency_id, ttype, date, context=ctx)
-        vals2 = self.recompute_payment_rate(cr, uid, ids, vals, currency_id, date, ttype, journal_id, amount, context=context)
-        for key in vals.keys():
-            res[key].update(vals[key])
-        for key in vals2.keys():
-            res[key].update(vals2[key])
-        #TODO: can probably be removed now
-        #TODO: onchange_partner_id() should not returns [pre_line, line_dr_ids, payment_rate...] for type sale, and not 
-        # [pre_line, line_cr_ids, payment_rate...] for type purchase.
-        # We should definitively split account.voucher object in two and make distinct on_change functions. In the 
-        # meanwhile, bellow lines must be there because the fields aren't present in the view, what crashes if the 
-        # onchange returns a value for them
-        if ttype == 'sale':
-            del(res['value']['line_dr_ids'])
-            del(res['value']['pre_line'])
-            del(res['value']['payment_rate'])
-        elif ttype == 'purchase':
-            del(res['value']['line_cr_ids'])
-            del(res['value']['pre_line'])
-            del(res['value']['payment_rate'])
-        return res
-
-    def recompute_voucher_lines(self, cr, uid, ids, partner_id, journal_id, price, currency_id, ttype, date, context=None):
-        """
-        Returns a dict that contains new values and context
-
-        @param partner_id: latest value from user input for field partner_id
-        @param args: other arguments
-        @param context: context arguments, like lang, time zone
-
-        @return: Returns a dict which contains new values, and context
-        """
-        def _remove_noise_in_o2m():
-            """if the line is partially reconciled, then we must pay attention to display it only once and
-                in the good o2m.
-                This function returns True if the line is considered as noise and should not be displayed
-            """
-            if line.reconcile_partial_id:
-                if currency_id == line.currency_id.id:
-                    if line.amount_residual_currency <= 0:
-                        return True
-                else:
-                    if line.amount_residual <= 0:
-                        return True
-            return False
-
-        if context is None:
-            context = {}
-        context_multi_currency = context.copy()
-
-        currency_pool = self.pool.get('res.currency')
-        move_line_pool = self.pool.get('account.move.line')
-        partner_pool = self.pool.get('res.partner')
-        journal_pool = self.pool.get('account.journal')
-        line_pool = self.pool.get('account.voucher.line')
-
-        #set default values
-        default = {
-            'value': {'line_dr_ids': [], 'line_cr_ids': [], 'pre_line': False},
-        }
-
-        # drop existing lines
-        line_ids = ids and line_pool.search(cr, uid, [('voucher_id', '=', ids[0])])
-        for line in line_pool.browse(cr, uid, line_ids, context=context):
-            if line.type == 'cr':
-                default['value']['line_cr_ids'].append((2, line.id))
-            else:
-                default['value']['line_dr_ids'].append((2, line.id))
-
-        if not partner_id or not journal_id:
-            return default
-
-        journal = journal_pool.browse(cr, uid, journal_id, context=context)
-        partner = partner_pool.browse(cr, uid, partner_id, context=context)
-        currency_id = currency_id or journal.company_id.currency_id.id
-
-        total_credit = 0.0
-        total_debit = 0.0
-        account_type = None
-        if context.get('account_id'):
-            account_type = self.pool['account.account'].browse(cr, uid, context['account_id'], context=context).type
-        if ttype == 'payment':
-            if not account_type:
-                account_type = 'payable'
-            total_debit = price or 0.0
-        else:
-            total_credit = price or 0.0
-            if not account_type:
-                account_type = 'receivable'
-
-        if not context.get('move_line_ids', False):
-            ids = move_line_pool.search(cr, uid, [('state','=','valid'), ('account_id.type', '=', account_type), ('reconcile_id', '=', False), ('partner_id', '=', partner_id)], context=context)
-        else:
-            ids = context['move_line_ids']
-        invoice_id = context.get('invoice_id', False)
-        company_currency = journal.company_id.currency_id.id
-        move_lines_found = []
-
-        #order the lines by most old first
-        ids.reverse()
-        account_move_lines = move_line_pool.browse(cr, uid, ids, context=context)
-
-        #compute the total debit/credit and look for a matching open amount or invoice
-        for line in account_move_lines:
-            if _remove_noise_in_o2m():
-                continue
-
-            if invoice_id:
-                if line.invoice.id == invoice_id:
-                    #if the invoice linked to the voucher line is equal to the invoice_id in context
-                    #then we assign the amount on that line, whatever the other voucher lines
-                    move_lines_found.append(line.id)
-            elif currency_id == company_currency:
-                #otherwise treatments is the same but with other field names
-                if line.amount_residual == price:
-                    #if the amount residual is equal the amount voucher, we assign it to that voucher
-                    #line, whatever the other voucher lines
-                    move_lines_found.append(line.id)
-                    break
-                #otherwise we will split the voucher amount on each line (by most old first)
-                total_credit += line.credit or 0.0
-                total_debit += line.debit or 0.0
-            elif currency_id == line.currency_id.id:
-                if line.amount_residual_currency == price:
-                    move_lines_found.append(line.id)
-                    break
-                total_credit += line.credit and line.amount_currency or 0.0
-                total_debit += line.debit and line.amount_currency or 0.0
-
-        remaining_amount = price
-        #voucher line creation
-        for line in account_move_lines:
-
-            if _remove_noise_in_o2m():
-                continue
-
-            if line.currency_id and currency_id == line.currency_id.id:
-                amount_original = abs(line.amount_currency)
-                amount_unreconciled = abs(line.amount_residual_currency)
-            else:
-                #always use the amount booked in the company currency as the basis of the conversion into the voucher currency
-                amount_original = currency_pool.compute(cr, uid, company_currency, currency_id, line.credit or line.debit or 0.0, context=context_multi_currency)
-                amount_unreconciled = currency_pool.compute(cr, uid, company_currency, currency_id, abs(line.amount_residual), context=context_multi_currency)
-            line_currency_id = line.currency_id and line.currency_id.id or company_currency
-            rs = {
-                'name':line.move_id.name,
-                'type': line.credit and 'dr' or 'cr',
-                'move_line_id':line.id,
-                'account_id':line.account_id.id,
-                'amount_original': amount_original,
-                'amount': (line.id in move_lines_found) and min(abs(remaining_amount), amount_unreconciled) or 0.0,
-                'date_original':line.date,
-                'date_due':line.date_maturity,
-                'amount_unreconciled': amount_unreconciled,
-                'currency_id': line_currency_id,
-            }
-            remaining_amount -= rs['amount']
-            #in case a corresponding move_line hasn't been found, we now try to assign the voucher amount
-            #on existing invoices: we split voucher amount by most old first, but only for lines in the same currency
-            if not move_lines_found:
-                if currency_id == line_currency_id:
-                    if line.credit:
-                        amount = min(amount_unreconciled, abs(total_debit))
-                        rs['amount'] = amount
-                        total_debit -= amount
-                    else:
-                        amount = min(amount_unreconciled, abs(total_credit))
-                        rs['amount'] = amount
-                        total_credit -= amount
-
-            if rs['amount_unreconciled'] == rs['amount']:
-                rs['reconcile'] = True
-
-            if rs['type'] == 'cr':
-                default['value']['line_cr_ids'].append(rs)
-            else:
-                default['value']['line_dr_ids'].append(rs)
-
-            if len(default['value']['line_cr_ids']) > 0:
-                default['value']['pre_line'] = 1
-            elif len(default['value']['line_dr_ids']) > 0:
-                default['value']['pre_line'] = 1
-            default['value']['writeoff_amount'] = self._compute_writeoff_amount(cr, uid, default['value']['line_dr_ids'], default['value']['line_cr_ids'], price, ttype)
-        return default
-
-    def onchange_payment_rate_currency(self, cr, uid, ids, currency_id, payment_rate, payment_rate_currency_id, date, amount, company_id, context=None):
-        if context is None:
-            context = {}
-        res = {'value': {}}
-        if currency_id:
-            #set the default payment rate of the voucher and compute the paid amount in company currency
-            ctx = context.copy()
-            ctx.update({'date': date})
-            #read the voucher rate with the right date in the context
-            voucher_rate = self.pool.get('res.currency').read(cr, uid, [currency_id], ['rate'], context=ctx)[0]['rate']
-            ctx.update({
-                'voucher_special_currency_rate': payment_rate * voucher_rate, 
-                'voucher_special_currency': payment_rate_currency_id})
-            vals = self.onchange_rate(cr, uid, ids, payment_rate, amount, currency_id, payment_rate_currency_id, company_id, context=ctx)
-            for key in vals.keys():
-                res[key].update(vals[key])
-        return res
-
-    def onchange_date(self, cr, uid, ids, date, currency_id, payment_rate_currency_id, amount, company_id, context=None):
-        """
-        @param date: latest value from user input for field date
-        @param args: other arguments
-        @param context: context arguments, like lang, time zone
-        @return: Returns a dict which contains new values, and context
-        """
-        if context is None:
-            context ={}
-        res = {'value': {}}
-        #set the period of the voucher
-        period_pool = self.pool.get('account.period')
-        currency_obj = self.pool.get('res.currency')
-        ctx = context.copy()
-        ctx.update({'company_id': company_id, 'account_period_prefer_normal': True})
-        voucher_currency_id = currency_id or self.pool.get('res.company').browse(cr, uid, company_id, context=ctx).currency_id.id
-        pids = period_pool.find(cr, uid, date, context=ctx)
-        if pids:
-            res['value'].update({'period_id':pids[0]})
-        if payment_rate_currency_id:
-            ctx.update({'date': date})
-            payment_rate = 1.0
-            if payment_rate_currency_id != currency_id:
-                tmp = currency_obj.browse(cr, uid, payment_rate_currency_id, context=ctx).rate
-                payment_rate = tmp / currency_obj.browse(cr, uid, voucher_currency_id, context=ctx).rate
-            vals = self.onchange_payment_rate_currency(cr, uid, ids, voucher_currency_id, payment_rate, payment_rate_currency_id, date, amount, company_id, context=context)
-            vals['value'].update({'payment_rate': payment_rate})
-            for key in vals.keys():
-                res[key].update(vals[key])
-        return res
-
-    def onchange_journal(self, cr, uid, ids, journal_id, line_ids, tax_id, partner_id, date, amount, ttype, company_id, context=None):
-        if context is None:
-            context = {}
-        if not journal_id:
-            return False
-        journal_pool = self.pool.get('account.journal')
-        journal = journal_pool.browse(cr, uid, journal_id, context=context)
-        account_id = journal.default_credit_account_id or journal.default_debit_account_id
-        tax_id = False
-        if account_id and account_id.tax_ids:
-            tax_id = account_id.tax_ids[0].id
-
-        vals = {'value':{} }
-        if ttype in ('sale', 'purchase'):
-            vals = self.onchange_price(cr, uid, ids, line_ids, tax_id, partner_id, context)
-            vals['value'].update({'tax_id':tax_id,'amount': amount})
-        currency_id = False
-        if journal.currency:
-            currency_id = journal.currency.id
-=======
     @api.onchange('partner_id')
     def onchange_partner_id(self):
-        if self.journal_id.type in ('sale', 'sale_refund'):
+        if self.journal_id.type == 'sale':
             account_id = self.partner_id.property_account_receivable.id
-        elif self.journal_id.type in ('purchase', 'purchase_refund','expense'):
+        elif self.journal_id.type == 'purchase':
             account_id = self.partner_id.property_account_payable.id
->>>>>>> 580077f0
         else:
             account_id = self.journal_id.default_credit_account_id.id or self.journal_id.default_debit_account_id.id
         self.account_id = account_id
@@ -603,60 +145,6 @@
         self.signal_workflow('proforma_voucher')
         return {'type': 'ir.actions.act_window_close'}
 
-<<<<<<< HEAD
-    def proforma_voucher(self, cr, uid, ids, context=None):
-        self.action_move_line_create(cr, uid, ids, context=context)
-        return True
-
-    def action_cancel_draft(self, cr, uid, ids, context=None):
-        self.create_workflow(cr, uid, ids)
-        self.write(cr, uid, ids, {'state':'draft'})
-        return True
-
-    def cancel_voucher(self, cr, uid, ids, context=None):
-        reconcile_pool = self.pool.get('account.move.reconcile')
-        move_pool = self.pool.get('account.move')
-        move_line_pool = self.pool.get('account.move.line')
-        for voucher in self.browse(cr, uid, ids, context=context):
-            # refresh to make sure you don't unlink an already removed move
-            voucher.refresh()
-            for line in voucher.move_ids:
-                # refresh to make sure you don't unreconcile an already unreconciled entry
-                line.refresh()
-                if line.reconcile_id:
-                    move_lines = [move_line.id for move_line in line.reconcile_id.line_id]
-                    move_lines.remove(line.id)
-                    reconcile_pool.unlink(cr, uid, [line.reconcile_id.id])
-                    if len(move_lines) >= 2:
-                        move_line_pool.reconcile_partial(cr, uid, move_lines, 'auto',context=context)
-            if voucher.move_id:
-                move_pool.button_cancel(cr, uid, [voucher.move_id.id])
-                move_pool.unlink(cr, uid, [voucher.move_id.id])
-        res = {
-            'state':'cancel',
-            'move_id':False,
-        }
-        self.write(cr, uid, ids, res)
-        return True
-
-    def unlink(self, cr, uid, ids, context=None):
-        for t in self.read(cr, uid, ids, ['state'], context=context):
-            if t['state'] not in ('draft', 'cancel'):
-                raise osv.except_osv(_('Invalid Action!'), _('Cannot delete voucher(s) which are already opened or paid.'))
-        return super(account_voucher, self).unlink(cr, uid, ids, context=context)
-
-    def onchange_payment(self, cr, uid, ids, pay_now, journal_id, partner_id, ttype='sale'):
-        res = {}
-        if not partner_id:
-            return res
-        res = {}
-        partner_pool = self.pool.get('res.partner')
-        journal_pool = self.pool.get('account.journal')
-        if pay_now == 'pay_later':
-            partner = partner_pool.browse(cr, uid, partner_id)
-            journal = journal_pool.browse(cr, uid, journal_id)
-            if journal.type == 'sale':
-=======
     @api.multi
     def proforma_voucher(self):
         self.action_move_line_create()
@@ -686,10 +174,9 @@
         if self.pay_now == 'pay_later':
             partner = self.partner_id
             journal = self.journal_id
-            if journal.type in ('sale','sale_refund'):
->>>>>>> 580077f0
+            if journal.type == 'sale':
                 account_id = partner.property_account_receivable.id
-            elif journal.type in ('purchase', 'expense'):
+            elif journal.type == 'purchase':
                 account_id = partner.property_account_payable.id
             else:
                 account_id = journal.default_credit_account_id.id or journal.default_debit_account_id.id
@@ -699,14 +186,10 @@
     def first_move_line_get(self, move_id, company_currency, current_currency):
         for voucher in self:
             debit = credit = 0.0
-            # TODO: is there any other alternative then the voucher type ??
-            # ANSWER: We can have payment and receipt "In Advance".
-            # TODO: Make this logic available.
-            # -for sale, purchase we have but for the payment and receipt we do not have as based on the bank/cash journal we can not know its payment or receipt
-            if voucher.type in ('purchase', 'payment'):
-                credit = voucher.paid_amount_in_company_currency
-            elif voucher.type in ('sale', 'receipt'):
-                debit = voucher.paid_amount_in_company_currency
+            if voucher.voucher_type == 'purchase':
+                credit = voucher._convert_amount(amount)
+            elif voucher.voucher_type == 'sale':
+                debit = voucher._convert_amount(amount)
             if debit < 0.0: debit = 0.0
             if credit < 0.0: credit = 0.0
             sign = debit - credit < 0 and -1 or 1
@@ -901,156 +384,6 @@
 class account_voucher_line(models.Model):
     _name = 'account.voucher.line'
     _description = 'Voucher Lines'
-<<<<<<< HEAD
-    _order = "move_line_id"
-
-    # If the payment is in the same currency than the invoice, we keep the same amount
-    # Otherwise, we compute from invoice currency to payment currency
-    def _compute_balance(self, cr, uid, ids, name, args, context=None):
-        currency_pool = self.pool.get('res.currency')
-        rs_data = {}
-        for line in self.browse(cr, uid, ids, context=context):
-            ctx = context.copy()
-            ctx.update({'date': line.voucher_id.date})
-            voucher_rate = self.pool.get('res.currency').read(cr, uid, line.voucher_id.currency_id.id, ['rate'], context=ctx)['rate']
-            ctx.update({
-                'voucher_special_currency': line.voucher_id.payment_rate_currency_id and line.voucher_id.payment_rate_currency_id.id or False,
-                'voucher_special_currency_rate': line.voucher_id.payment_rate * voucher_rate})
-            res = {}
-            company_currency = line.voucher_id.journal_id.company_id.currency_id.id
-            voucher_currency = line.voucher_id.currency_id and line.voucher_id.currency_id.id or company_currency
-            move_line = line.move_line_id or False
-
-            if not move_line:
-                res['amount_original'] = 0.0
-                res['amount_unreconciled'] = 0.0
-            elif move_line.currency_id and voucher_currency==move_line.currency_id.id:
-                res['amount_original'] = abs(move_line.amount_currency)
-                res['amount_unreconciled'] = abs(move_line.amount_residual_currency)
-            else:
-                #always use the amount booked in the company currency as the basis of the conversion into the voucher currency
-                res['amount_original'] = currency_pool.compute(cr, uid, company_currency, voucher_currency, move_line.credit or move_line.debit or 0.0, context=ctx)
-                res['amount_unreconciled'] = currency_pool.compute(cr, uid, company_currency, voucher_currency, abs(move_line.amount_residual), context=ctx)
-
-            rs_data[line.id] = res
-        return rs_data
-
-    def _currency_id(self, cr, uid, ids, name, args, context=None):
-        '''
-        This function returns the currency id of a voucher line. It's either the currency of the
-        associated move line (if any) or the currency of the voucher or the company currency.
-        '''
-        res = {}
-        for line in self.browse(cr, uid, ids, context=context):
-            move_line = line.move_line_id
-            if move_line:
-                res[line.id] = move_line.currency_id and move_line.currency_id.id or move_line.company_id.currency_id.id
-            else:
-                res[line.id] = line.voucher_id.currency_id and line.voucher_id.currency_id.id or line.voucher_id.company_id.currency_id.id
-        return res
-
-    _columns = {
-        'voucher_id':fields.many2one('account.voucher', 'Voucher', required=1, ondelete='cascade'),
-        'name':fields.char('Description',),
-        'account_id':fields.many2one('account.account','Account', required=True),
-        'partner_id':fields.related('voucher_id', 'partner_id', type='many2one', relation='res.partner', string='Partner'),
-        'untax_amount':fields.float('Untax Amount'),
-        'amount':fields.float('Amount', digits_compute=dp.get_precision('Account')),
-        'reconcile': fields.boolean('Full Reconcile'),
-        'type':fields.selection([('dr','Debit'),('cr','Credit')], 'Dr/Cr'),
-        'account_analytic_id':  fields.many2one('account.analytic.account', 'Analytic Account'),
-        'move_line_id': fields.many2one('account.move.line', 'Journal Item', copy=False),
-        'date_original': fields.related('move_line_id','date', type='date', relation='account.move.line', string='Date', readonly=1),
-        'date_due': fields.related('move_line_id','date_maturity', type='date', relation='account.move.line', string='Due Date', readonly=1),
-        'amount_original': fields.function(_compute_balance, multi='dc', type='float', string='Original Amount', store=True, digits_compute=dp.get_precision('Account')),
-        'amount_unreconciled': fields.function(_compute_balance, multi='dc', type='float', string='Open Balance', store=True, digits_compute=dp.get_precision('Account')),
-        'company_id': fields.related('voucher_id','company_id', relation='res.company', type='many2one', string='Company', store=True, readonly=True),
-        'currency_id': fields.function(_currency_id, string='Currency', type='many2one', relation='res.currency', readonly=True),
-    }
-    _defaults = {
-        'name': '',
-    }
-
-    def onchange_reconcile(self, cr, uid, ids, reconcile, amount, amount_unreconciled, context=None):
-        vals = {'amount': 0.0}
-        if reconcile:
-            vals = { 'amount': amount_unreconciled}
-        return {'value': vals}
-
-    def onchange_amount(self, cr, uid, ids, amount, amount_unreconciled, context=None):
-        vals = {}
-        if amount:
-            vals['reconcile'] = (amount == amount_unreconciled)
-        return {'value': vals}
-
-    def onchange_move_line_id(self, cr, user, ids, move_line_id, context=None):
-        """
-        Returns a dict that contains new values and context
-
-        @param move_line_id: latest value from user input for field move_line_id
-        @param args: other arguments
-        @param context: context arguments, like lang, time zone
-
-        @return: Returns a dict which contains new values, and context
-        """
-        res = {}
-        move_line_pool = self.pool.get('account.move.line')
-        if move_line_id:
-            move_line = move_line_pool.browse(cr, user, move_line_id, context=context)
-            if move_line.credit:
-                ttype = 'dr'
-            else:
-                ttype = 'cr'
-            res.update({
-                'account_id': move_line.account_id.id,
-                'type': ttype,
-                'currency_id': move_line.currency_id and move_line.currency_id.id or move_line.company_id.currency_id.id,
-            })
-        return {
-            'value':res,
-        }
-
-    def default_get(self, cr, user, fields_list, context=None):
-        """
-        Returns default values for fields
-        @param fields_list: list of fields, for which default values are required to be read
-        @param context: context arguments, like lang, time zone
-
-        @return: Returns a dict that contains default values for fields
-        """
-        if context is None:
-            context = {}
-        journal_id = context.get('journal_id', False)
-        partner_id = context.get('partner_id', False)
-        journal_pool = self.pool.get('account.journal')
-        partner_pool = self.pool.get('res.partner')
-        values = super(account_voucher_line, self).default_get(cr, user, fields_list, context=context)
-        if (not journal_id) or ('account_id' not in fields_list):
-            return values
-        journal = journal_pool.browse(cr, user, journal_id, context=context)
-        account_id = False
-        ttype = 'cr'
-        if journal.type == 'sale':
-            account_id = journal.default_credit_account_id and journal.default_credit_account_id.id or False
-            ttype = 'cr'
-        elif journal.type in ('purchase', 'expense'):
-            account_id = journal.default_debit_account_id and journal.default_debit_account_id.id or False
-            ttype = 'dr'
-        elif partner_id:
-            partner = partner_pool.browse(cr, user, partner_id, context=context)
-            if context.get('type') == 'payment':
-                ttype = 'dr'
-                account_id = partner.property_account_payable.id
-            elif context.get('type') == 'receipt':
-                account_id = partner.property_account_receivable.id
-
-        values.update({
-            'account_id':account_id,
-            'type':ttype
-        })
-        return values
-=======
->>>>>>> 580077f0
 
     @api.one
     @api.depends('price_unit', 'tax_ids', 'quantity', 'product_id', 'voucher_id.currency_id')
