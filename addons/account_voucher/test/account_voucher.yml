--- conflicted
+++ resolved
@@ -54,13 +54,8 @@
 -
   Now I create a Vendor Voucher
 -
-<<<<<<< HEAD
-  !record {model: account.voucher, id: account_voucher_voucheraxelor0, view: view_voucher_filter_vendor}:
+  !record {model: account.voucher, id: account_voucher_voucheraxelor0}:
     voucher_type: purchase
-=======
-  !record {model: account.voucher, id: account_voucher_voucheraxelor0}:
-    type: purchase
->>>>>>> c4754c0e
     account_id: account.cash
     amount: 1000.0
     company_id: base.main_company
