-
  In order to check the Account_voucher module with multi-currency in OpenERP, 
  I create 2 Invoices in EUR and make 2 Payments in EUR based on the currency rating on that particular date.
-
  I create currency EUR in OpenERP for January of 1.000000 Rate
-
  !record {model: res.currency.rate, id: jan_eur}:
    currency_id: base.EUR
    name: !eval "'%s-01-01' %(datetime.now().year)"
    rate: 1.000000
-
  I modify the debtor account in order to make sure there is no currency_id linked
-
  !python {model: account.account}: |
    from datetime import datetime
    ids = self.search(cr, uid, [('name', 'ilike', 'debtor')])
    self.write(cr, uid, ids, {'currency_id': False})
-
  I create a bank journal with EUR as currency
-
  !record {model: account.journal, id: bank_journal_EUR}:
    name: Bank Journal(EUR)
    code: BEUR
    type: bank
    analytic_journal_id: account.sit
    sequence_id: account.sequence_bank_journal
    default_debit_account_id: account.cash
    default_credit_account_id: account.cash
    company_id: base.main_company
-
  I create the first invoice on 1st January for 150 EUR
-
  !record {model: account.invoice, id: account_first_invoice_jan_eur}:
    account_id: account.a_recv
    company_id: base.main_company
    currency_id: base.EUR
    date_invoice: !eval "'%s-01-01' %(datetime.now().year)"
    period_id: account.period_1
    invoice_line:
      - account_id: account.a_sale
        name: '[PCSC234] PC Assemble SC234'
        price_unit: 150.0
        quantity: 1.0
        product_id: product.product_product_3
        uos_id: product.product_uom_unit
    journal_id: account.sales_journal
    partner_id: base.res_partner_19
    reference_type: none
-
  I Validate invoice by clicking on Validate button
-
  !workflow {model: account.invoice, action: invoice_open, ref: account_first_invoice_jan_eur}
-
  I check that first invoice move is correct for debtor account(debit - credit == 150)
-
  !python {model: account.invoice}: |
    invoice_id = self.browse(cr, uid, ref("account_first_invoice_jan_eur"))
    assert invoice_id.move_id, "Move not created for open invoice"
    move_line_obj = self.pool.get('account.move.line')
    move_lines = move_line_obj.search(cr, uid, [('move_id', '=', invoice_id.move_id.id), ('account_id', '=', invoice_id.account_id.id)])
    move_line = move_line_obj.browse(cr, uid, move_lines[0])
    assert (move_line.debit - move_line.credit == 150.00), "Invoice move is incorrect for debtors account"
-
  I create the second invoice on 1st February for 80 EUR
-
  !record {model: account.invoice, id: account_second_invoice_feb_eur}:
    account_id: account.a_recv
    company_id: base.main_company
    currency_id: base.EUR
    date_invoice: !eval "'%s-02-01' %(datetime.now().year)"
    period_id: account.period_1
    invoice_line:
      - account_id: account.a_sale
        name: '[PCSC234] PC Assemble SC234'
        price_unit: 80.0
        quantity: 1.0
        product_id: product.product_product_3
        uos_id: product.product_uom_unit
    journal_id: account.sales_journal
    partner_id: base.res_partner_19
    reference_type: none
-
  I Validate invoice by clicking on Validate button
-
  !workflow {model: account.invoice, action: invoice_open, ref: account_second_invoice_feb_eur}
-
  I check that second invoice move is correct for debtor account (debit - credit == 80)
-
  !python {model: account.invoice}: |
    invoice_id = self.browse(cr, uid, ref("account_second_invoice_feb_eur"))
    assert invoice_id.move_id, "Move not created for open invoice"
    move_line_obj = self.pool.get('account.move.line')
    move_lines = move_line_obj.search(cr, uid, [('move_id', '=', invoice_id.move_id.id), ('account_id', '=', invoice_id.account_id.id)])
    move_line = move_line_obj.browse(cr, uid, move_lines[0])
    assert (move_line.debit - move_line.credit == 80.00), "Invoice move is incorrect for debtors account"
-
  I set the context that will be used for the encoding of all the vouchers of this file
-
  !context
    'type': 'receipt'
-
  I create the first voucher of payment with values 120 EUR, journal EUR
-
  !record {model: account.voucher, id: account_voucher_1_case3, view: view_vendor_receipt_form}:
    account_id: account.cash
    amount: 120.0
    company_id: base.main_company
    journal_id: bank_journal_EUR
    partner_id: base.res_partner_19
    period_id: account.period_3
    date: !eval time.strftime("%Y-03-01")
    payment_option: 'with_writeoff'
    writeoff_acc_id: account.a_expense
    comment: 'Write Off'
    name: 'First payment: Case 3'

-
  I fill amounts 100 for the invoice of 150€ and 20 for the invoice of 80€
-
  !python {model: account.voucher}: |
    import netsvc, time
    vals = {}
    voucher_id = self.browse(cr, uid, ref('account_voucher_1_case3'))
    data = []
    for item in voucher_id.line_cr_ids:
        if item.amount_unreconciled == 150.00:
            data += [(item.id, 100.0)]
        else:
            data += [(item.id, 20.0)]
    for line_id, amount in data:
        self.pool.get('account.voucher.line').write(cr, uid, [line_id], {'amount': amount})
    assert (voucher_id.state=='draft'), "Voucher is not in draft state"
-
  I check that writeoff amount computed is 0.00
-
  !python {model: account.voucher}: |
    voucher = self.search(cr, uid, [('name', '=', 'First payment: Case 3'),('partner_id', '=', ref('base.res_partner_19'))])
    voucher_id = self.browse(cr, uid, voucher[0])
    assert (voucher_id.writeoff_amount == 0.00), "Writeoff amount is not 0.00"
-
  I confirm the voucher
-
  !python {model: account.voucher}: |
    import netsvc
    voucher = self.search(cr, uid, [('name', '=', 'First payment: Case 3'),('partner_id', '=', ref('base.res_partner_19'))])
<<<<<<< HEAD
    wf_service = netsvc.LocalService("workflow")
    wf_service.trg_validate(uid, 'account.voucher', voucher[0], 'proforma_voucher', cr)
=======
    self.signal_workflow(cr, uid, voucher, 'proforma_voucher')
>>>>>>> d08651d2
-
  I check that the move of my first voucher is valid
-
  !python {model: account.voucher}: |
    voucher = self.search(cr, uid, [('name', '=', 'First payment: Case 3'),('partner_id', '=', ref('base.res_partner_19'))])
    voucher_id = self.browse(cr, uid, voucher[0])
    move_line_obj = self.pool.get('account.move.line')
    move_lines = move_line_obj.search(cr, uid, [('move_id', '=', voucher_id.move_id.id)])
    for move_line in move_line_obj.browse(cr, uid, move_lines):
        assert move_line.state == 'valid', "Voucher move is not valid"
-
  I check that my debtor account is correct
-
  I check that the debtor account has 2 new lines with 0.00 and 0.00 in amount_currency columns and their credit are 20 and 100 respectively
-
  !python {model: account.voucher}: |
    voucher = self.search(cr, uid, [('name', '=', 'First payment: Case 3'),('partner_id', '=', ref('base.res_partner_19'))])
    voucher_id = self.browse(cr, uid, voucher[0])
    move_line_obj = self.pool.get('account.move.line')
    move_lines = move_line_obj.search(cr, uid, [('move_id', '=', voucher_id.move_id.id)])
    for move_line in move_line_obj.browse(cr, uid, move_lines):
        if move_line.credit == 20.00:
            assert move_line.amount_currency == 0.00, "Debtor account has wrong entry."
        elif move_line.credit == 100.00:
            assert move_line.amount_currency == 0.00, "Debtor account has wrong entry."
-
  I check the residual amount of Invoice1 is 50
-
  !python {model: account.invoice}: |
    invoice_id = self.browse(cr, uid, ref("account_first_invoice_jan_eur"))
    move_line_obj = self.pool.get('account.move.line')
    move_lines = move_line_obj.search(cr, uid, [('move_id', '=', invoice_id.move_id.id), ('invoice', '=', invoice_id.id), ('account_id', '=', invoice_id.account_id.id)])
    move_line = move_line_obj.browse(cr, uid, move_lines[0])
    assert (move_line.amount_residual_currency == 50.0 and move_line.amount_residual == 50.0) , "Residual amount is not correct for first Invoice"
-
  I check the residual amuont of Invoice2 is 60
-
   !python {model: account.invoice}: |
    invoice_id = self.browse(cr, uid, ref("account_second_invoice_feb_eur"))
    move_line_obj = self.pool.get('account.move.line')
    move_lines = move_line_obj.search(cr, uid, [('move_id', '=', invoice_id.move_id.id), ('invoice', '=', invoice_id.id), ('account_id', '=', invoice_id.account_id.id)])
    move_line = move_line_obj.browse(cr, uid, move_lines[0])
    assert (move_line.amount_residual_currency == 60.0 and move_line.amount_residual == 60.0) , "Residual amount is not correct for second Invoice"
-
  I create the second voucher of payment with values 120€, journal EUR, and check to let open the debtor overpaid amount
-
  !record {model: account.voucher, id: account_voucher_2_case3, view: view_vendor_receipt_form}:
    account_id: account.cash
    amount: 120.0
    company_id: base.main_company
    journal_id: bank_journal_EUR
    partner_id: base.res_partner_19
    period_id: account.period_3
    date: !eval time.strftime("%Y-04-01")
    payment_option: 'with_writeoff'
    writeoff_acc_id: account.a_expense
    comment: 'Write Off'
    name: 'Second payment: Case 3'

-
  I fill amounts 50 for the invoice of 150€ and 70 for the invoice of 80€
-
  !python {model: account.voucher}: |
    import netsvc, time
    vals = {}
    voucher_id = self.browse(cr, uid, ref('account_voucher_2_case3'))
    data = []
    for item in voucher_id.line_cr_ids:
        if item.amount_unreconciled == 50.00:
            data += [(item.id, 50.0)]
        elif item.amount_unreconciled == 60.00:
            data += [(item.id, 70.00)]
    for line_id, amount in data:
        self.pool.get('account.voucher.line').write(cr, uid, [line_id], {'amount': amount})
    assert (voucher_id.state=='draft'), "Voucher is not in draft state"
-
  I check that writeoff amount computed is 0.00
-
  !python {model: account.voucher}: |
    voucher = self.search(cr, uid, [('name', '=', 'Second payment: Case 3'),('partner_id', '=', ref('base.res_partner_19'))])
    voucher_id = self.browse(cr, uid, voucher[0])
    assert (voucher_id.writeoff_amount == 0.00), "Writeoff amount is not 0"
-
  I confirm the voucher
-
  !python {model: account.voucher}: |
    import netsvc
    voucher = self.search(cr, uid, [('name', '=', 'Second payment: Case 3'), ('partner_id', '=', ref('base.res_partner_19'))])
<<<<<<< HEAD
    wf_service = netsvc.LocalService("workflow")
    wf_service.trg_validate(uid, 'account.voucher', voucher[0], 'proforma_voucher', cr)
=======
    self.signal_workflow(cr, uid, voucher, 'proforma_voucher')

>>>>>>> d08651d2
-
  I check that the move of my second voucher is valid
-
  !python {model: account.voucher}: |
    voucher = self.search(cr, uid, [('name', '=', 'Second payment: Case 3'), ('partner_id', '=', ref('base.res_partner_19'))])
    voucher_id = self.browse(cr, uid, voucher[0])
    move_line_obj = self.pool.get('account.move.line')
    move_lines = move_line_obj.search(cr, uid, [('move_id', '=', voucher_id.move_id.id)])
    for move_line in move_line_obj.browse(cr, uid, move_lines):
        assert move_line.state == 'valid', "Voucher move is not valid"
-
  I check that my debtor account is correct
-
  I check that the debtor account has 2 new lines with 0.00 and 0.00 in amount_currency columns and their credit are 70 and 50
-
  !python {model: account.voucher}: |
    voucher = self.search(cr, uid, [('name', '=', 'Second payment: Case 3'), ('partner_id', '=', ref('base.res_partner_19'))])
    voucher_id = self.browse(cr, uid, voucher[0])
    move_line_obj = self.pool.get('account.move.line')
    move_lines = move_line_obj.search(cr, uid, [('move_id', '=', voucher_id.move_id.id)])
    for move_line in move_line_obj.browse(cr, uid, move_lines):
        if move_line.credit == 70.00:
            assert move_line.amount_currency == 0.00, "Debtor account has wrong entry."
        elif move_line.credit == 50.00:
            assert move_line.amount_currency == 0.00, "Debtor account has wrong entry."
-
  I check the residual amount of Invoice1 is 0
-
  !python {model: account.invoice}: |
    invoice_id = self.browse(cr, uid, ref("account_first_invoice_jan_eur"))
    move_line_obj = self.pool.get('account.move.line')
    move_lines = move_line_obj.search(cr, uid, [('move_id', '=', invoice_id.move_id.id), ('invoice', '=', invoice_id.id), ('account_id', '=', invoice_id.account_id.id)])
    move_line = move_line_obj.browse(cr, uid, move_lines[0])
    assert (move_line.amount_residual_currency == 0 and move_line.amount_residual == 0) , "Residual amount is not correct for first Invoice"
-    
  I check the residual amuont of Invoice2 is -10
-
   !python {model: account.invoice}: |
    invoice_id = self.browse(cr, uid, ref("account_second_invoice_feb_eur"))
    move_line_obj = self.pool.get('account.move.line')
    move_lines = move_line_obj.search(cr, uid, [('move_id', '=', invoice_id.move_id.id), ('invoice', '=', invoice_id.id), ('account_id', '=', invoice_id.account_id.id)])
    move_line = move_line_obj.browse(cr, uid, move_lines[0])
    assert (move_line.amount_residual_currency == -10.0 and move_line.amount_residual == -10.0) , "Residual amount is not correct for second Invoice"<|MERGE_RESOLUTION|>--- conflicted
+++ resolved
@@ -118,7 +118,6 @@
   I fill amounts 100 for the invoice of 150€ and 20 for the invoice of 80€
 -
   !python {model: account.voucher}: |
-    import netsvc, time
     vals = {}
     voucher_id = self.browse(cr, uid, ref('account_voucher_1_case3'))
     data = []
@@ -141,14 +140,8 @@
   I confirm the voucher
 -
   !python {model: account.voucher}: |
-    import netsvc
-    voucher = self.search(cr, uid, [('name', '=', 'First payment: Case 3'),('partner_id', '=', ref('base.res_partner_19'))])
-<<<<<<< HEAD
-    wf_service = netsvc.LocalService("workflow")
-    wf_service.trg_validate(uid, 'account.voucher', voucher[0], 'proforma_voucher', cr)
-=======
+    voucher = self.search(cr, uid, [('name', '=', 'First payment: Case 3'),('partner_id', '=', ref('base.res_partner_19'))])
     self.signal_workflow(cr, uid, voucher, 'proforma_voucher')
->>>>>>> d08651d2
 -
   I check that the move of my first voucher is valid
 -
@@ -212,7 +205,6 @@
   I fill amounts 50 for the invoice of 150€ and 70 for the invoice of 80€
 -
   !python {model: account.voucher}: |
-    import netsvc, time
     vals = {}
     voucher_id = self.browse(cr, uid, ref('account_voucher_2_case3'))
     data = []
@@ -235,15 +227,9 @@
   I confirm the voucher
 -
   !python {model: account.voucher}: |
-    import netsvc
     voucher = self.search(cr, uid, [('name', '=', 'Second payment: Case 3'), ('partner_id', '=', ref('base.res_partner_19'))])
-<<<<<<< HEAD
-    wf_service = netsvc.LocalService("workflow")
-    wf_service.trg_validate(uid, 'account.voucher', voucher[0], 'proforma_voucher', cr)
-=======
     self.signal_workflow(cr, uid, voucher, 'proforma_voucher')
 
->>>>>>> d08651d2
 -
   I check that the move of my second voucher is valid
 -
