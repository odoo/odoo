--- conflicted
+++ resolved
@@ -163,7 +163,8 @@
   I fill amounts 130 for the invoice of 200$ and 70 for the invoice of 100$
 -
   !python {model: account.voucher}: |
-    import netsvc, time
+    import time
+    from openerp import netsvc
     vals = {}
     voucher_id = self.browse(cr, uid, ref('account_voucher_1_case2a'))
     data = []
@@ -179,14 +180,9 @@
   I confirm the voucher
 -
   !python {model: account.voucher}: |
-    import netsvc
+    from openerp import netsvc
     voucher = self.search(cr, uid, [('name', '=', 'First payment: Case 2 USD/EUR DR EUR'), ('partner_id', '=', ref('base.res_partner_19'))])
-<<<<<<< HEAD
-    wf_service = netsvc.LocalService("workflow")
-    wf_service.trg_validate(uid, 'account.voucher', voucher[0], 'proforma_voucher', cr)
-=======
     self.signal_workflow(cr, uid, voucher, 'proforma_voucher')
->>>>>>> d08651d2
 -
   I check that the move of my voucher is valid
 -
@@ -205,7 +201,7 @@
     move_line_obj = self.pool.get('account.move.line')
     move_lines = move_line_obj.search(cr, uid, [('move_id', '=', invoice_id.move_id.id), ('invoice', '=', invoice_id.id), ('account_id', '=', invoice_id.account_id.id)])
     move_line = move_line_obj.browse(cr, uid, move_lines[0])
-    assert (move_line.amount_residual_currency == 55.56 and move_line.amount_residual == 20) , "Residual amount is not correct for first Invoice"
+    assert (move_line.amount_residual_currency == 55.56 and move_line.amount_residual == 20) , "Residual amount is not correct for first Invoice. Got %s USD (%s EUR)" %(move_line.amount_residual_currency, move_line.amount_residual)
 -
   I check the residual amuont of Invoice2, should be 22.22 in residual currency and 10 in amount_residual
 -
@@ -235,7 +231,8 @@
   and I fully reconcile the 2 previous invoices
 -
   !python {model: account.voucher}: |
-    import netsvc, time
+    import time
+    from openerp import netsvc
     vals = {}
     voucher_id = self.browse(cr, uid, ref('account_voucher_2_case2a'))
     data = []
@@ -258,14 +255,9 @@
   I confirm the voucher
 -
   !python {model: account.voucher}: |
-    import netsvc
+    from openerp import netsvc
     voucher = self.search(cr, uid, [('name', '=', 'Second payment: Case 2 SUPPL USD/EUR DR EUR'), ('partner_id', '=', ref('base.res_partner_19'))])
-<<<<<<< HEAD
-    wf_service = netsvc.LocalService("workflow")
-    wf_service.trg_validate(uid, 'account.voucher', voucher[0], 'proforma_voucher', cr)
-=======
     self.signal_workflow(cr, uid, voucher, 'proforma_voucher')
->>>>>>> d08651d2
 -
   I check that my voucher state is posted
 -
