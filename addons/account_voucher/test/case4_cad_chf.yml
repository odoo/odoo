-
  In order to check the Account_voucher module with multi-currency in OpenERP,
  I create an invoice in CAD and make its Payment in CHF based on the currency rating on that particular date.
-
  I set the income and expense currency accounts on the main company
-
  !python {model: res.company}: |
    from datetime import datetime
    vals = {
      'income_currency_exchange_account_id': ref('account.o_expense'),
      'expense_currency_exchange_account_id': ref('account.o_expense')}
    self.write(cr, uid, ref('base.main_company'), vals)
-
  I create currency CAD in OpenERP for January of 1.338800 Rate
-
  !record {model: res.currency.rate, id: jan_cad}:
    currency_id: base.CAD
    name: !eval "'%s-01-01' %(datetime.now().year)"
    rate: 1.338800
-
  I create currency CAD in OpenERP for March of 2.000000 Rate
-
  !record {model: res.currency.rate, id: mar_cad}:
    currency_id: base.CAD
    name: !eval "'%s-03-01' %(datetime.now().year)"
    rate: 2.000000
-
  I create currency CHF in OpenERP for January of 1.308600 Rate
-
  !record {model: res.currency.rate, id: jan_chf}:
    currency_id: base.CHF
    name: !eval "'%s-01-01' %(datetime.now().year)"
    rate: 1.308600
-
  I create currency CHF in OpenERP for March of 1.250000 Rate
-
  !record {model: res.currency.rate, id: mar_chf}:
    currency_id: base.CHF
    name: !eval "'%s-03-01' %(datetime.now().year)"
    rate: 1.25000
-
  I create a cash account with currency CHF
-
  !record {model: account.account, id: account_cash_chf_id}:
    currency_id: base.CHF
    name: "cash account in chf"
    code: "Xcash chf"
    type: 'liquidity'
    user_type: "account.data_account_type_cash"

-
  I create a bank journal with CHF as currency
-
  !record {model: account.journal, id: bank_journal_CHF}:
    name: Bank Journal(CHF)
    code: BCHF
    type: bank
    analytic_journal_id: account.sit
    sequence_id: account.sequence_bank_journal
    default_debit_account_id: account_cash_chf_id
    default_credit_account_id: account_cash_chf_id
    currency: base.CHF
    company_id: base.main_company
-
  I create the first invoice on 1st January for 200 CAD
-
  !record {model: account.invoice, id: account_first_invoice_jan_cad}:
    account_id: account.a_recv
    company_id: base.main_company
    currency_id: base.CAD
    date_invoice: !eval "'%s-01-01' %(datetime.now().year)"
    period_id: account.period_1
    invoice_line:
      - account_id: account.a_sale
        name: '[PCSC234] PC Assemble SC234'
        price_unit: 200.0
        quantity: 1.0
        product_id: product.product_product_3
        uos_id: product.product_uom_unit
    journal_id: account.sales_journal
    partner_id: base.res_partner_19
    reference_type: none
-
  I Validate invoice by clicking on Validate button
-
  !workflow {model: account.invoice, action: invoice_open, ref: account_first_invoice_jan_cad}
-
  I check that first invoice move is correct for debtor account (debit - credit == 149.39)
-
  !python {model: account.invoice}: |
    from openerp.tools import float_compare
    invoice_id = self.browse(cr, uid, ref("account_first_invoice_jan_cad"))
    assert invoice_id.move_id, "Move not created for open invoice"
    move_line_obj = self.pool.get('account.move.line')
    move_lines = move_line_obj.search(cr, uid, [('move_id', '=', invoice_id.move_id.id), ('account_id', '=', invoice_id.account_id.id)])
    move_line = move_line_obj.browse(cr, uid, move_lines[0])
    assert float_compare(move_line.debit - move_line.credit, 149.39, 2) == 0, "Invoice move is incorrect for debtors account"
-
  I set the context that will be used for the encoding of all the vouchers of this file
-
  !context
    'type': 'receipt'
-
  I create the first voucher of payment with values 200 CHF, journal CHF
-
  !record {model: account.voucher, id: account_voucher_1_case4, view: view_vendor_receipt_form}:
    account_id: account.cash
    amount: 200
    company_id: base.main_company
    journal_id: bank_journal_CHF
    partner_id: base.res_partner_19
    period_id: account.period_3
    date: !eval time.strftime("%Y-03-01")
    payment_option: 'with_writeoff'
    writeoff_acc_id: account.a_expense
    comment: 'Write Off'
    name: 'First payment: Case 4'
-
  I completly pay the invoice of 200 CAD
-
  !python {model: account.voucher}: |
    import netsvc, time
    vals = {}
    voucher_id = self.browse(cr, uid, ref('account_voucher_1_case4'))
    data = []
    for item in voucher_id.line_cr_ids:
        if item.amount_unreconciled == 186.74:
            data += [(item.id, 186.74)]
        else:
            data += [(item.id, 0.0)]
    for line_id, amount in data:
        self.pool.get('account.voucher.line').write(cr, uid, [line_id], {'amount': amount})
    assert (voucher_id.state=='draft'), "Voucher is not in draft state"
-
  I check that writeoff amount computed is 13.26
-
  !python {model: account.voucher}: |
    voucher = self.search(cr, uid, [('name', '=', 'First payment: Case 4'), ('partner_id', '=', ref('base.res_partner_19'))])
    voucher_id = self.browse(cr, uid, voucher[0])
    assert (round(voucher_id.writeoff_amount,2) == 13.26), "Writeoff amount is not 13.26 CHF"
-
  I confirm the voucher
-
  !python {model: account.voucher}: |
<<<<<<< HEAD
    import netsvc
    voucher = self.search(cr, uid, [('name', '=', 'First payment: Case 4'), ('partner_id', '=', ref('base.res_partner_19'))])
    wf_service = netsvc.LocalService("workflow")
    wf_service.trg_validate(uid, 'account.voucher', voucher[0], 'proforma_voucher', cr)
=======
    voucher = self.search(cr, uid, [('name', '=', 'First payment: Case 4'), ('partner_id', '=', ref('base.res_partner_19'))])
    self.signal_workflow(cr, uid, voucher, 'proforma_voucher')

>>>>>>> d08651d2
-
  I check that the move of my voucher is valid
-
  !python {model: account.voucher}: |
    voucher = self.search(cr, uid, [('name', '=', 'First payment: Case 4'), ('partner_id', '=', ref('base.res_partner_19'))])
    voucher_id = self.browse(cr, uid, voucher[0])
    move_line_obj = self.pool.get('account.move.line')
    move_lines = move_line_obj.search(cr, uid, [('move_id', '=', voucher_id.move_id.id)])
    for move_line in move_line_obj.browse(cr, uid, move_lines):
        assert move_line.state == 'valid', "Voucher move is not valid"
    assert voucher_id.state == 'posted', "Voucher state is not posted"
-
  I check that my debtor account is correct
-
  I check that the debtor account has 1 new line with -298.78 as amount_currency columns and 149.39 of credit and currency is CAD.
-
  I check that my currency rate difference is correct. 0 in debit with no amount_currency
-
  I check that my writeoff is correct. 11.05 credit and -13.26 amount_currency
-
  !python {model: account.voucher}: |
    from openerp.tools import float_compare
    voucher = self.search(cr, uid, [('name', '=', 'First payment: Case 4'), ('partner_id', '=', ref('base.res_partner_19'))])
    voucher_id = self.browse(cr, uid, voucher[0])
    move_line_obj = self.pool.get('account.move.line')
    move_lines = move_line_obj.search(cr, uid, [('move_id', '=', voucher_id.move_id.id)])
    assert move_lines, "Voucher move has no lines"
    for move_line in move_line_obj.browse(cr, uid, move_lines):
        if float_compare(move_line.amount_currency, 200, 2) == 0:
            assert float_compare(move_line.debit, 160.00, 2) == 0, "Bank account has wrong entry."
        elif float_compare(move_line.amount_currency, -298.78, 2) == 0:
            assert float_compare(move_line.credit, 149.39, 2) == 0, "Debtor account has wrong entry."
        elif move_line.debit == 0.00 and move_line.credit == 0.00:
            assert move_line.amount_currency == 0.00, "Incorrect Currency Difference."
        elif move_line.credit == 10.61:
            assert move_line.amount_currency == -13.26, "Writeoff amount is wrong."
        else:
            assert False, "Wrong entry"
-
  I check the residual amount of Invoice1, should be 0 in residual currency and 0 in amount_residual and paid
-
  !python {model: account.invoice}: |
    invoice_id = self.browse(cr, uid, ref("account_first_invoice_jan_cad"))
    move_line_obj = self.pool.get('account.move.line')
    move_lines = move_line_obj.search(cr, uid, [('move_id', '=', invoice_id.move_id.id), ('invoice', '=', invoice_id.id), ('account_id', '=', invoice_id.account_id.id)])
    move_line = move_line_obj.browse(cr, uid, move_lines[0])
    assert (move_line.amount_residual_currency == 0.0 and move_line.amount_residual == 0.0 and invoice_id.state == 'paid') , "Residual amount is not correct for first Invoice"<|MERGE_RESOLUTION|>--- conflicted
+++ resolved
@@ -119,7 +119,8 @@
   I completly pay the invoice of 200 CAD
 -
   !python {model: account.voucher}: |
-    import netsvc, time
+    import time
+    from openerp import netsvc
     vals = {}
     voucher_id = self.browse(cr, uid, ref('account_voucher_1_case4'))
     data = []
@@ -142,16 +143,9 @@
   I confirm the voucher
 -
   !python {model: account.voucher}: |
-<<<<<<< HEAD
-    import netsvc
-    voucher = self.search(cr, uid, [('name', '=', 'First payment: Case 4'), ('partner_id', '=', ref('base.res_partner_19'))])
-    wf_service = netsvc.LocalService("workflow")
-    wf_service.trg_validate(uid, 'account.voucher', voucher[0], 'proforma_voucher', cr)
-=======
     voucher = self.search(cr, uid, [('name', '=', 'First payment: Case 4'), ('partner_id', '=', ref('base.res_partner_19'))])
     self.signal_workflow(cr, uid, voucher, 'proforma_voucher')
 
->>>>>>> d08651d2
 -
   I check that the move of my voucher is valid
 -
@@ -168,7 +162,7 @@
 -
   I check that the debtor account has 1 new line with -298.78 as amount_currency columns and 149.39 of credit and currency is CAD.
 -
-  I check that my currency rate difference is correct. 0 in debit with no amount_currency
+  I check that my currency rate difference is correct. 0 in debit with 98.78 CAD as amount_currency
 -
   I check that my writeoff is correct. 11.05 credit and -13.26 amount_currency
 -
@@ -185,7 +179,8 @@
         elif float_compare(move_line.amount_currency, -298.78, 2) == 0:
             assert float_compare(move_line.credit, 149.39, 2) == 0, "Debtor account has wrong entry."
         elif move_line.debit == 0.00 and move_line.credit == 0.00:
-            assert move_line.amount_currency == 0.00, "Incorrect Currency Difference."
+            assert move_line.amount_currency == 98.78, "Incorrect Currency Difference, got %s as amount_currency (expected 98.78)." % (move_line.amount_currency)
+            assert move_line.currency_id.id == ref('base.CAD'), "Incorrect Currency Difference, got %s (expected 'CAD')" % (move_line.currency_id.name)
         elif move_line.credit == 10.61:
             assert move_line.amount_currency == -13.26, "Writeoff amount is wrong."
         else:
