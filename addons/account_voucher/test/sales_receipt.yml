--- conflicted
+++ resolved
@@ -1,3 +1,8 @@
+-
+  Accountant can also be created receipt and validate it there for I checked it with that user who is accountant.
+-
+  !context
+    uid: 'res_users_account_voucher_user'
 - 
   Creating a Voucher Receipt for partner Seagate with amount 30000.0
 - 
@@ -45,7 +50,6 @@
   I create and post a voucher payment of amount 30000.0 for the partner Seagate
 -
   !python {model: account.voucher}: |
-    import netsvc
     vals = {}
     journal_id = self.default_get(cr, uid, ['journal_id']).get('journal_id',None)
     res = self.onchange_partner_id(cr, uid, [], ref("base.res_partner_19"), journal_id, 0.0, 1, ttype='receipt', date=False)
@@ -65,12 +69,7 @@
     id = self.create(cr, uid, vals)
     voucher_id = self.browse(cr, uid, id)
     assert (voucher_id.state=='draft'), "Voucher is not in draft state"
-<<<<<<< HEAD
-    wf_service = netsvc.LocalService("workflow")
-    wf_service.trg_validate(uid, 'account.voucher', voucher_id.id, 'proforma_voucher', cr)
-=======
     voucher_id.signal_workflow('proforma_voucher')
->>>>>>> d08651d2
 -
   I check that move lines are reconciled meaning voucher is paid
 -
