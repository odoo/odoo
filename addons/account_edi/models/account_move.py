--- conflicted
+++ resolved
@@ -162,11 +162,7 @@
         tax_details['exemption_reason'] = tax_values['tax_id'].name
         tax_details['group_tax_details'].append(tax_values)
 
-<<<<<<< HEAD
-    def _prepare_edi_tax_details(self, filter_to_apply=None, filter_invl_to_apply=None, grouping_key_generator=None):
-=======
     def _prepare_edi_tax_details(self, filter_to_apply=None, filter_invl_to_apply=None, grouping_key_generator=None, compute_mode='tax_details'):
->>>>>>> 4d11cb0e
         ''' Compute amounts related to taxes for the current invoice.
 
         :param filter_to_apply:         Optional filter to exclude some tax values from the final results.
@@ -307,38 +303,11 @@
         if filter_invl_to_apply:
             invoice_lines = invoice_lines.filtered(filter_invl_to_apply)
 
-<<<<<<< HEAD
-        invoice_lines_tax_values_dict = defaultdict(list)
-
-        domain = [('move_id', '=', self.id)]
-        tax_details_query, tax_details_params = invoice_lines._get_query_tax_details_from_domain(domain)
-        self._cr.execute(tax_details_query, tax_details_params)
-        for row in self._cr.dictfetchall():
-            invoice_line = invoice_lines.browse(row['base_line_id'])
-            tax_line = invoice_lines.browse(row['tax_line_id'])
-            src_line = invoice_lines.browse(row['src_line_id'])
-
-            tax = self.env['account.tax'].browse(row['tax_id'])
-
-            invoice_lines_tax_values_dict[invoice_line].append({
-                'base_line_id': invoice_line,
-                'tax_line_id': tax_line,
-                'src_line_id': src_line,
-                'tax_id': tax,
-                'src_tax_id': self.env['account.tax'].browse(row['group_tax_id']) if row['group_tax_id'] else tax,
-                'tax_repartition_line_id': tax_line.tax_repartition_line_id,
-                'base_amount': row['base_amount'],
-                'tax_amount': row['tax_amount'],
-                'base_amount_currency': row['base_amount_currency'],
-                'tax_amount_currency': row['tax_amount_currency'],
-            })
-=======
         if compute_mode == 'compute_all':
             invoice_lines_tax_values_dict = compute_invoice_lines_tax_values_dict_from_compute_all(invoice_lines)
         else:
             invoice_lines_tax_values_dict = compute_invoice_lines_tax_values_dict_from_tax_details(invoice_lines)
 
->>>>>>> 4d11cb0e
         grouping_key_generator = grouping_key_generator or default_grouping_key_generator
 
         # Apply 'filter_to_apply'.
