<template>

<<<<<<< HEAD
<t t-name="DiagramView.pager">
        <t t-if="widget.options.pager !== false" t-call="ViewPager">
            <span class="oe_diagram_pager_state"></span>
        </t>
=======
<t t-name="DiagramView.pager" t-if="widget.options.pager !== false" t-call="ViewPager">
    <span class="oe_diagram_pager_state"></span>
</t>

<t t-name="DiagramView.buttons">
    <div t-if="widget.is_action_enabled('create')" class="oe_diagram_buttons">
        <button type="button" id="new_node" class="oe_diagram_button_new btn btn-default btn-sm">New Node</button>
    </div>
>>>>>>> 4bef17cc
</t>

<t t-name="DiagramView">
    <div class="oe_diagram_header" t-att-id="widget.element_id + '_header'">
    </div>
    <div class="diagram-container">
        <div class="oe_diagram_diagram"/>
    </div>
</t>

</template><|MERGE_RESOLUTION|>--- conflicted
+++ resolved
@@ -1,11 +1,5 @@
 <template>
 
-<<<<<<< HEAD
-<t t-name="DiagramView.pager">
-        <t t-if="widget.options.pager !== false" t-call="ViewPager">
-            <span class="oe_diagram_pager_state"></span>
-        </t>
-=======
 <t t-name="DiagramView.pager" t-if="widget.options.pager !== false" t-call="ViewPager">
     <span class="oe_diagram_pager_state"></span>
 </t>
@@ -14,7 +8,6 @@
     <div t-if="widget.is_action_enabled('create')" class="oe_diagram_buttons">
         <button type="button" id="new_node" class="oe_diagram_button_new btn btn-default btn-sm">New Node</button>
     </div>
->>>>>>> 4bef17cc
 </t>
 
 <t t-name="DiagramView">
