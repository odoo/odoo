--- conflicted
+++ resolved
@@ -444,13 +444,9 @@
         return $.when(this._super(), this.execute_pager_action('reload'));
     }
 });
-<<<<<<< HEAD
-};
-=======
 
 core.view_registry.add('diagram', DiagramView);
 
 return DiagramView;
 
-});
->>>>>>> 4bef17cc
+});