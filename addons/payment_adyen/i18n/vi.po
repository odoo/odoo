# Translation of Odoo Server.
# This file contains the translation of the following modules:
# 	* payment_adyen
#
# Translators:
# Martin Trigaux, 2021
# Duy BQ <duybq86@gmail.com>, 2021
# Trinh Tran Thi Phuong <trinhttp@trobz.com>, 2021
# Dung Nguyen Thi <dungnt@trobz.com>, 2021
# Trần Hà <tranthuha13590@gmail.com>, 2021
<<<<<<< HEAD
#
=======
# Vo Thanh Thuy, 2022
# 
>>>>>>> 34dd3788
msgid ""
msgstr ""
"Project-Id-Version: Odoo Server 15.0\n"
"Report-Msgid-Bugs-To: \n"
"POT-Creation-Date: 2022-11-10 15:12+0000\n"
"PO-Revision-Date: 2021-09-14 12:24+0000\n"
"Last-Translator: Vo Thanh Thuy, 2022\n"
"Language-Team: Vietnamese (https://www.transifex.com/odoo/teams/41243/vi/)\n"
"MIME-Version: 1.0\n"
"Content-Type: text/plain; charset=UTF-8\n"
"Content-Transfer-Encoding: \n"
"Language: vi\n"
"Plural-Forms: nplurals=1; plural=0;\n"

#. module: payment_adyen
#: model:ir.model.fields,field_description:payment_adyen.field_payment_acquirer__adyen_api_key
msgid "API Key"
msgstr "Mã khóa API"

#. module: payment_adyen
#: model:account.payment.method,name:payment_adyen.payment_method_adyen
#: model:ir.model.fields.selection,name:payment_adyen.selection__payment_acquirer__provider__adyen
msgid "Adyen"
msgstr "Adyen"

#. module: payment_adyen
#: code:addons/payment_adyen/models/payment_transaction.py:0
#, python-format
msgid ""
"An error occurred during the processing of your payment. Please try again."
msgstr ""

#. module: payment_adyen
#. openerp-web
#: code:addons/payment_adyen/static/src/js/payment_form.js:0
#, python-format
msgid "An error occurred when displayed this payment form."
msgstr ""

#. module: payment_adyen
#: model:ir.model.fields,field_description:payment_adyen.field_payment_acquirer__adyen_checkout_api_url
msgid "Checkout API URL"
msgstr ""

#. module: payment_adyen
#: model:ir.model.fields,field_description:payment_adyen.field_payment_acquirer__adyen_client_key
msgid "Client Key"
msgstr ""

#. module: payment_adyen
#: code:addons/payment_adyen/models/payment_acquirer.py:0
#, python-format
msgid "Could not establish the connection to the API."
msgstr ""

#. module: payment_adyen
#: model:ir.model.fields,field_description:payment_adyen.field_payment_acquirer__adyen_hmac_key
msgid "HMAC Key"
msgstr ""

#. module: payment_adyen
#. openerp-web
#: code:addons/payment_adyen/static/src/js/payment_form.js:0
#, python-format
msgid "Incorrect Payment Details"
msgstr ""

#. module: payment_adyen
#: model:ir.model.fields,field_description:payment_adyen.field_payment_acquirer__adyen_merchant_account
msgid "Merchant Account"
msgstr "Merchant Account"

#. module: payment_adyen
#: code:addons/payment_adyen/models/payment_transaction.py:0
#, python-format
msgid "No transaction found matching reference %s."
msgstr ""

#. module: payment_adyen
#: model:ir.model,name:payment_adyen.model_payment_acquirer
msgid "Payment Acquirer"
msgstr "Dịch vụ thanh toán"

#. module: payment_adyen
#: model:ir.model,name:payment_adyen.model_account_payment_method
msgid "Payment Methods"
msgstr "Phương thức thanh toán"

#. module: payment_adyen
#: model:ir.model,name:payment_adyen.model_payment_token
msgid "Payment Token"
msgstr "Mã thanh toán"

#. module: payment_adyen
#: model:ir.model,name:payment_adyen.model_payment_transaction
msgid "Payment Transaction"
msgstr "Giao dịch thanh toán"

#. module: payment_adyen
#. openerp-web
#: code:addons/payment_adyen/static/src/js/payment_form.js:0
#, python-format
msgid "Please verify your payment details."
msgstr ""

#. module: payment_adyen
#: model:ir.model.fields,field_description:payment_adyen.field_payment_acquirer__provider
msgid "Provider"
msgstr "Nhà cung cấp"

#. module: payment_adyen
#: code:addons/payment_adyen/models/payment_transaction.py:0
#, python-format
msgid "Received data with invalid payment state: %s"
msgstr ""

#. module: payment_adyen
#: code:addons/payment_adyen/models/payment_transaction.py:0
#, python-format
msgid "Received data with missing merchant reference"
msgstr ""

#. module: payment_adyen
#: code:addons/payment_adyen/models/payment_transaction.py:0
#, python-format
msgid "Received data with missing payment state."
msgstr ""

#. module: payment_adyen
#: code:addons/payment_adyen/models/payment_transaction.py:0
#, python-format
msgid "Received refund data with missing transaction values"
msgstr ""

#. module: payment_adyen
#: code:addons/payment_adyen/controllers/main.py:0
#, python-format
msgid "Received tampered payment request data."
msgstr ""

#. module: payment_adyen
#: model:ir.model.fields,field_description:payment_adyen.field_payment_acquirer__adyen_recurring_api_url
msgid "Recurring API URL"
msgstr ""

#. module: payment_adyen
#: code:addons/payment_adyen/models/payment_token.py:0
#, python-format
msgid "Saved payment methods cannot be restored once they have been deleted."
msgstr ""

#. module: payment_adyen
#. openerp-web
#: code:addons/payment_adyen/static/src/js/payment_form.js:0
#: code:addons/payment_adyen/static/src/js/payment_form.js:0
#: code:addons/payment_adyen/static/src/js/payment_form.js:0
#: code:addons/payment_adyen/static/src/js/payment_form.js:0
#, python-format
msgid "Server Error"
msgstr "Lỗi máy chủ"

#. module: payment_adyen
#: model:ir.model.fields,field_description:payment_adyen.field_payment_token__adyen_shopper_reference
msgid "Shopper Reference"
msgstr ""

#. module: payment_adyen
#: model:ir.model.fields,help:payment_adyen.field_payment_acquirer__adyen_api_key
msgid "The API key of the webservice user"
msgstr ""

#. module: payment_adyen
#: model:ir.model.fields,help:payment_adyen.field_payment_acquirer__adyen_hmac_key
msgid "The HMAC key of the webhook"
msgstr ""

#. module: payment_adyen
#: model:ir.model.fields,help:payment_adyen.field_payment_acquirer__provider
msgid "The Payment Service Provider to use with this acquirer"
msgstr ""

#. module: payment_adyen
#: model:ir.model.fields,help:payment_adyen.field_payment_acquirer__adyen_checkout_api_url
msgid "The base URL for the Checkout API endpoints"
msgstr ""

#. module: payment_adyen
#: model:ir.model.fields,help:payment_adyen.field_payment_acquirer__adyen_recurring_api_url
msgid "The base URL for the Recurring API endpoints"
msgstr ""

#. module: payment_adyen
#: model:ir.model.fields,help:payment_adyen.field_payment_acquirer__adyen_client_key
msgid "The client key of the webservice user"
msgstr ""

#. module: payment_adyen
#: model:ir.model.fields,help:payment_adyen.field_payment_acquirer__adyen_merchant_account
msgid "The code of the merchant account to use with this acquirer"
msgstr ""

#. module: payment_adyen
#: code:addons/payment_adyen/models/payment_acquirer.py:0
#, python-format
msgid "The communication with the API failed."
msgstr ""

#. module: payment_adyen
#: code:addons/payment_adyen/models/payment_transaction.py:0
#, python-format
msgid "The transaction is not linked to a token."
msgstr ""

#. module: payment_adyen
#: model:ir.model.fields,help:payment_adyen.field_payment_token__adyen_shopper_reference
msgid "The unique reference of the partner owning this token"
msgstr ""

#. module: payment_adyen
#: code:addons/payment_adyen/utils.py:0
#, python-format
msgid "Unrecognized field %s in street format."
msgstr "Trường %s không được công nhận ở định dạng đường phố."

#. module: payment_adyen
#. openerp-web
#: code:addons/payment_adyen/static/src/js/payment_form.js:0
#: code:addons/payment_adyen/static/src/js/payment_form.js:0
#: code:addons/payment_adyen/static/src/js/payment_form.js:0
#, python-format
msgid "We are not able to process your payment."
msgstr ""

#. module: payment_adyen
#: code:addons/payment_adyen/models/payment_transaction.py:0
#, python-format
msgid "Your payment was refused. Please try again."
msgstr ""<|MERGE_RESOLUTION|>--- conflicted
+++ resolved
@@ -8,12 +8,8 @@
 # Trinh Tran Thi Phuong <trinhttp@trobz.com>, 2021
 # Dung Nguyen Thi <dungnt@trobz.com>, 2021
 # Trần Hà <tranthuha13590@gmail.com>, 2021
-<<<<<<< HEAD
-#
-=======
 # Vo Thanh Thuy, 2022
 # 
->>>>>>> 34dd3788
 msgid ""
 msgstr ""
 "Project-Id-Version: Odoo Server 15.0\n"
