--- conflicted
+++ resolved
@@ -1,17 +1,13 @@
 # Translation of Odoo Server.
 # This file contains the translation of the following modules:
 # 	* payment_adyen
-#
+# 
 # Translators:
 # thanhnguyen.icsc <thanhnguyen.icsc@gmail.com>, 2019
 # Duy BQ <duybq86@gmail.com>, 2019
 # Dung Nguyen Thi <dungnt@trobz.com>, 2019
-<<<<<<< HEAD
+# Trần Hà <tranthuha13590@gmail.com>, 2021
 #
-=======
-# Trần Hà <tranthuha13590@gmail.com>, 2021
-# 
->>>>>>> c236087d
 msgid ""
 msgstr ""
 "Project-Id-Version: Odoo Server saas~12.5\n"
@@ -84,7 +80,7 @@
 #. module: payment_adyen
 #: model:ir.model,name:payment_adyen.model_payment_acquirer
 msgid "Payment Acquirer"
-msgstr "Dịch vụ thanh toán"
+msgstr "NCC Dịch vụ thanh toán"
 
 #. module: payment_adyen
 #: model:ir.model,name:payment_adyen.model_payment_transaction
