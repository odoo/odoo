--- conflicted
+++ resolved
@@ -23,17 +23,8 @@
 import decimal_precision as dp
 
 import netsvc
-<<<<<<< HEAD
+
 from osv import fields, osv, orm
-import ir
-=======
-<<<<<<< TREE
-from osv import fields, osv
-from osv.orm import except_orm
-=======
-from osv import fields, osv, orm
->>>>>>> MERGE-SOURCE
->>>>>>> 50724c0a
 import pooler
 from tools import config
 from tools.translate import _
@@ -342,15 +333,7 @@
                 raise orm.except_orm(_('Configuration Error!'),
                      _('There is no Accounting Journal of type Sale/Purchase defined!'))
             else:
-<<<<<<< HEAD
-                raise
-=======
-<<<<<<< TREE
-                raise except_orm(_('UnknownError'), str(e))
-=======
-                raise
->>>>>>> MERGE-SOURCE
->>>>>>> 50724c0a
+                raise orm.except_orm(_('UnknownError'), str(e))
 
     def unlink(self, cr, uid, ids, context=None):
         invoices = self.read(cr, uid, ids, ['state'])
