# Translation of Odoo Server.
# This file contains the translation of the following modules:
# * account
# 
# Translators:
# fanha99 <fanha99@hotmail.com>, 2017
# Martin Trigaux, 2017
# Thang Duong Bao <nothingctrl@gmail.com>, 2017
# Tuan Tran <tmtuan.projects@gmail.com>, 2017
# son dang <son.dang@doda100.com>, 2017
# thanh nguyen <thanhnguyen.icsc@gmail.com>, 2017
# PHAM QUOC MY <mypham2802@gmail.com>, 2017
# lam nguyen <lamev.inc@gmail.com>, 2017
# Hoang Loc Le Huu <loclhh@gmail.com>, 2017
# Su Pham Nghiep Vu <nghiepvusupham58@gmail.com>, 2017
# Phạm Lân <phamquanglan@gmail.com>, 2017
# file aio <fileaio@gmail.com>, 2017
# Dang Hanh <hanh.dtm@komit-consulting.com>, 2017
# Jean-Charles Drubay <jcdrubay@gmail.com>, 2017
# Thang Tong <thangtn0586@gmail.com>, 2017
# Phuc Tran Thanh <phuc@trobz.com>, 2017
# Duc Dao <blakice12@gmail.com>, 2017
# ThuND <thu.nd@komit-consulting.com>, 2017
# Binh Lam <ltb0374@gmail.com>, 2017
# Thư Lê <thu.ltv@komit-consulting.com>, 2018
# Tri Bui <tribd@trobz.com>, 2018
msgid ""
msgstr ""
"Project-Id-Version: Odoo Server 11.0\n"
"Report-Msgid-Bugs-To: \n"
"POT-Creation-Date: 2018-04-27 14:47+0000\n"
"PO-Revision-Date: 2018-04-27 14:47+0000\n"
"Last-Translator: Tri Bui <tribd@trobz.com>, 2018\n"
"Language-Team: Vietnamese (https://www.transifex.com/odoo/teams/41243/vi/)\n"
"MIME-Version: 1.0\n"
"Content-Type: text/plain; charset=UTF-8\n"
"Content-Transfer-Encoding: \n"
"Language: vi\n"
"Plural-Forms: nplurals=1; plural=0;\n"

#. module: account
#: model:ir.model.fields,help:account.field_account_invoice_state
msgid ""
" * The 'Draft' status is used when a user is encoding a new and unconfirmed Invoice.\n"
" * The 'Open' status is used when user creates invoice, an invoice number is generated. It stays in the open status till the user pays the invoice.\n"
" * The 'Paid' status is set automatically when the invoice is paid. Its related journal entries may or may not be reconciled.\n"
" * The 'Cancelled' status is used when user cancel invoice."
msgstr ""
" * Trạng thái 'Dự thảo' được sử dụng khi một người dùng ghi nhận một hoá đơn mới và chưa xác nhận.\n"
" * Trạng thái 'Mở' là trạng thái mà hoá đơn đã được thẩm định/xác nhận, được cấp một mã số duy nhất trong hệ thống và chưa được thanh toán hết.\n"
" * Trạng thái 'Đã thanh toán' được tự động thiết lập cho hoá đơn khi hoá đơn được thanh toán hết. Các bút toán sổ nhật ký liên quan có thể đã hoặc chưa đối soát.\n"
" * Trạng thái 'Đã huỷ bỏ' là trạng thái của hoá đơn bị huỷ bỏ bởi người dùng."

#. module: account
#: model:ir.model.fields,field_description:account.field_account_chart_template_code_digits
#: model:ir.model.fields,field_description:account.field_wizard_multi_charts_accounts_code_digits
msgid "# of Digits"
msgstr "Số chữ số"

#. module: account
#: model:ir.model.fields,field_description:account.field_res_config_settings_code_digits
msgid "# of Digits *"
msgstr "Số Chữ số *"

#. module: account
#: model:ir.model.fields,field_description:account.field_account_invoice_report_nbr
msgid "# of Lines"
msgstr "Số lượng dòng"

#. module: account
#: model:ir.model.fields,field_description:account.field_account_move_line_reconcile_trans_nbr
msgid "# of Transaction"
msgstr "Số lượng giao dịch"

#. module: account
#: model:mail.template,report_name:account.mail_template_data_payment_receipt
msgid "${(object.name or '').replace('/','-')}"
msgstr ""

#. module: account
#: model:mail.template,subject:account.email_template_edi_invoice
msgid "${object.company_id.name} Invoice (Ref ${object.number or 'n/a'})"
msgstr "${object.company_id.name} Hoá đơn (Ref ${object.number or 'n/a'})"

#. module: account
#: model:mail.template,subject:account.mail_template_data_payment_receipt
msgid ""
"${object.company_id.name} Payment Receipt (Ref ${object.name or 'n/a' })"
msgstr ""

#. module: account
#: model:mail.template,subject:account.mail_template_data_notification_email_account_invoice
msgid "${object.subject}"
msgstr "${object.subject}"

#. module: account
#: code:addons/account/models/account_bank_statement.py:462
#, python-format
msgid "%d transactions were automatically reconciled."
msgstr "%d giao dịch đã được đối soát tự động."

#. module: account
#: code:addons/account/models/account.py:794
#, python-format
msgid "%s (Copy)"
msgstr "%s (Bản sao)"

#. module: account
#: code:addons/account/models/account.py:211
#: code:addons/account/models/account.py:484
#: code:addons/account/models/account.py:485
#, python-format
msgid "%s (copy)"
msgstr "%s (bản sao)"

#. module: account
#: model:ir.ui.view,arch_db:account.report_invoice_document
msgid "&amp;nbsp;<span>on</span>"
msgstr "&amp;nbsp;<span> Trong </span>"

#. module: account
#: model:ir.ui.view,arch_db:account.account_planner
msgid ", if accounting or purchase is installed"
msgstr ", nếu phân hệ kế toán hoặc mua hàng đã được cài đặt"

#. module: account
#: model:ir.ui.view,arch_db:account.invoice_supplier_form
msgid "- First Number:"
msgstr "- Số Đầu tiên:"

#. module: account
#: model:ir.ui.view,arch_db:account.view_account_form
msgid "-> Reconcile"
msgstr "-> Đối soát"

#. module: account
#: model:ir.ui.view,arch_db:account.view_move_line_form
msgid "-> View partially reconciled entries"
msgstr "-> Xem các bút toán đã đối soát một phần"

#. module: account
#: code:addons/account/models/account_bank_statement.py:463
#, python-format
msgid "1 transaction was automatically reconciled."
msgstr "1 giao dịch đã được đối soát tự động"

#. module: account
#: model:account.payment.term,name:account.account_payment_term_15days
msgid "15 Days"
msgstr "15 Ngày"

#. module: account
#: model:account.payment.term,name:account.account_payment_term_net
msgid "30 Net Days"
msgstr "30 ngày từ ngày hoá đơn"

#. module: account
#: model:account.payment.term,name:account.account_payment_term_advance
msgid "30% Advance End of Following Month"
msgstr "30% trả trước, phần còn lại lại vào cuối tháng tiếp theo"

#. module: account
#: model:ir.ui.view,arch_db:account.account_planner
msgid "5) For setup, you will need the following information:"
msgstr "5) Để cài đặt, bạn sẽ cần những thông tin sau:"

#. module: account
#: model:ir.ui.view,arch_db:account.report_generalledger
msgid ": General ledger"
msgstr ": Sổ cái"

#. module: account
#: code:addons/account/models/account.py:539
#, python-format
msgid ": Refund"
msgstr ": Hoàn tiền"

#. module: account
#: model:ir.ui.view,arch_db:account.report_trialbalance
msgid ": Trial Balance"
msgstr ": Bảng Cân đối thử"

#. module: account
#: model:mail.template,body_html:account.mail_template_data_payment_receipt
msgid ""
"<?xml version=\"1.0\"?>\n"
"<data><p>Dear ${object.partner_id.name},</p>\n"
"<p>Thank you for your payment.<br/>Here is your payment receipt <strong>${(object.name or '').replace('/','-')}</strong> amounting to <strong>${format_amount(object.amount, object.currency_id)}</strong> from ${object.company_id.name}.</p>\n"
"<p>If you have any questions, please do not hesitate to contact us.</p>\n"
"<p>Best regards,\n"
"% if user and user.signature:\n"
"${user.signature | safe}\n"
"% endif\n"
"</p>\n"
"</data>"
msgstr ""
"<?xml version=\"1.0\"?>\n"
"<data><p>Dear ${object.partner_id.name},</p>\n"
"<p>Cám ơn bạn đã thanh toán.<br/>Đây là biên lai thanh toán <strong>${(object.name or '').replace('/','-')}</strong> giá trị <strong>${format_amount(object.amount, object.currency_id)}</strong> từ ${object.company_id.name}.</p>\n"
"<p>Nếu bạn có bất kỳ câu hỏi hay thắc mắc, đừng ngần ngại liên lạc với chúng tôi.</p>\n"
"<p>Trân trọng,\n"
"% if user and user.signature:\n"
"${user.signature | safe}\n"
"% endif\n"
"</p>\n"
"</data>"

#. module: account
#: model:mail.template,body_html:account.mail_template_data_notification_email_account_invoice
msgid ""
"<div>\n"
"% set record = ctx.get('record')\n"
"% set company = record and record.company_id or ctx.get('company')\n"
"<table border=\"0\" width=\"100%\" cellpadding=\"0\" bgcolor=\"#ededed\" style=\"padding: 20px; background-color: #ededed; border-collapse:separate;\" summary=\"o_mail_notification\">\n"
"<tbody>\n"
"    <!-- HEADER -->\n"
"    <tr>\n"
"        <td align=\"center\" style=\"min-width: 590px;\">\n"
"            <table width=\"590\" border=\"0\" cellpadding=\"0\" bgcolor=\"#875A7B\" style=\"min-width: 590px; background-color: rgb(135,90,123); padding: 20px; border-collapse:separate;\">\n"
"                <tr>\n"
"                    <td valign=\"middle\">\n"
"                        <span style=\"font-size:20px; color:white; font-weight: bold;\">\n"
"                            Invoice ${object.record_name}\n"
"                        </span>\n"
"                    </td>\n"
"                    <td valign=\"middle\" align=\"right\">\n"
"                        <img src=\"/logo.png?company=${company.id}\" style=\"padding: 0px; margin: 0px; height: auto; width: 80px;\" alt=\"${company.name}\"/>\n"
"                    </td>\n"
"                </tr>\n"
"          </table>\n"
"    </td>\n"
"  </tr>\n"
"  <!-- CONTENT -->\n"
"  <tr>\n"
"        <td align=\"center\" style=\"min-width: 590px;\">\n"
"            <table width=\"590\" border=\"0\" cellpadding=\"0\" bgcolor=\"#ffffff\" style=\"min-width: 590px; background-color: rgb(255, 255, 255); padding: 20px; border-collapse:separate;\">\n"
"                <tbody>\n"
"                    <td valign=\"top\" style=\"font-family:Arial,Helvetica,sans-serif; color: #555; font-size: 14px;\">\n"
"                        ${object.body | safe}\n"
"                    </td>\n"
"                </tbody>\n"
"            </table>\n"
"        </td>\n"
"    </tr>\n"
"    <!-- FOOTER -->\n"
"    <tr>\n"
"        <td align=\"center\" style=\"min-width: 590px;\">\n"
"            <table width=\"590\" border=\"0\" cellpadding=\"0\" bgcolor=\"#875A7B\" style=\"min-width: 590px; background-color: rgb(135,90,123); padding: 20px; border-collapse:separate;\">\n"
"                <tr>\n"
"                    <td valign=\"middle\" align=\"left\" style=\"color: #fff; padding-top: 10px; padding-bottom: 10px; font-size: 12px;\">\n"
"                        ${company.name}<br/>\n"
"                        ${company.phone or ''}\n"
"                    </td>\n"
"                    <td valign=\"middle\" align=\"right\" style=\"color: #fff; padding-top: 10px; padding-bottom: 10px; font-size: 12px;\">\n"
"                        % if company.email:\n"
"                        <a href=\"mailto:${company.email}\" style=\"text-decoration:none; color: white;\">${company.email}</a><br/>\n"
"                        % endif\n"
"                        % if company.website:\n"
"                        <a href=\"${company.website}\" style=\"text-decoration:none; color: white;\">\n"
"                        ${company.website}\n"
"                        </a>\n"
"                        % endif\n"
"                    </td>\n"
"                </tr>\n"
"            </table>\n"
"        </td>\n"
"    </tr>\n"
"    <tr>\n"
"        <td align=\"center\">\n"
"            Powered by <a target=\"_blank\" href=\"https://www.odoo.com\">Odoo</a>.\n"
"        </td>\n"
"    </tr>\n"
"</tbody>\n"
"</table>\n"
"</div>"
msgstr ""

#. module: account
#: model:mail.template,body_html:account.email_template_edi_invoice
msgid ""
"<div>\n"
"<p>Dear ${object.partner_id.name}\n"
"% set access_action = object.with_context(force_website=True).get_access_action()\n"
"% set is_online = access_action and access_action['type'] == 'ir.actions.act_url'\n"
"% set access_url = object.get_mail_url()\n"
"\n"
"% if object.partner_id.parent_id:\n"
"    (<i>${object.partner_id.parent_id.name}</i>)\n"
"% endif\n"
",</p>\n"
"<p>Here is, in attachment, your \n"
"% if object.number:\n"
"invoice <strong>${object.number}</strong>\n"
"% else:\n"
"invoice\n"
"% endif\n"
"% if object.origin:\n"
"(with reference: ${object.origin})\n"
"% endif\n"
"amounting in <strong>${format_amount(object.amount_total, object.currency_id)}</strong>\n"
"from ${object.company_id.name}.\n"
"</p>\n"
"\n"
"% if is_online:\n"
"    <br/><br/>\n"
"    <center>\n"
"      <a href=\"${access_url}\" style=\"background-color: #1abc9c; padding: 20px; text-decoration: none; color: #fff; border-radius: 5px; font-size: 16px;\" class=\"o_default_snippet_text\">View Invoice</a>\n"
"    </center>\n"
"% endif\n"
"    <br/><br/>\n"
"\n"
"% if object.state=='paid':\n"
"    <p>This invoice is already paid.</p>\n"
"% else:\n"
"    <p>Please remit payment at your earliest convenience.</p>\n"
"% endif\n"
"\n"
"<p>Thank you,</p>\n"
"<p style=\"color:#888888\">\n"
"% if object.user_id and object.user_id.signature:\n"
"    ${object.user_id.signature | safe}\n"
"% endif\n"
"</p>\n"
"</div>"
msgstr ""

#. module: account
#: model:ir.ui.view,arch_db:account.account_planner
msgid "<span class=\"fa fa-arrow-circle-o-down\"/> Install Now"
msgstr "<span class=\"fa fa-arrow-circle-o-down\"/> Cài đặt ngay"

#. module: account
#: model:ir.ui.view,arch_db:account.account_planner
msgid "<span class=\"fa\"/> Invite Your Users"
msgstr "<span class=\"fa\"/> Mời Người dùng của bạn"

#. module: account
#: model:ir.ui.view,arch_db:account.portal_my_invoices
msgid ""
"<span class=\"label label-default\"><i class=\"fa fa-fw fa-check\"/><span "
"class=\"hidden-xs\"> Paid</span></span>"
msgstr ""
"<span class=\"label label-default\"><i class=\"fa fa-fw fa-check\"/><span "
"class=\"hidden-xs\"> Đã thanh toán</span></span>"

#. module: account
#: model:ir.ui.view,arch_db:account.portal_my_invoices
msgid ""
"<span class=\"label label-default\"><i class=\"fa fa-fw fa-remove\"/><span "
"class=\"hidden-xs\"> Cancelled</span></span>"
msgstr ""
"<span class=\"label label-default\"><i class=\"fa fa-fw fa-remove\"/><span "
"class=\"hidden-xs\"> Đã hủy</span></span>"

#. module: account
#: model:ir.ui.view,arch_db:account.portal_my_invoices
msgid ""
"<span class=\"label label-info\"><i class=\"fa fa-fw fa-clock-o\"/><span "
"class=\"hidden-xs\"> Waiting for Payment</span></span>"
msgstr ""
"<span class=\"label label-info\"><i class=\"fa fa-fw fa-clock-o\"/><span "
"class=\"hidden-xs\"> Chờ thanh toán</span></span>"

#. module: account
#: model:ir.ui.view,arch_db:account.partner_view_buttons
msgid "<span class=\"o_stat_text\">Invoiced</span>"
msgstr "<span class=\"o_stat_text\">Đã xuất hoá đơn</span>"

#. module: account
#: model:ir.ui.view,arch_db:account.account_planner
msgid ""
"<span class=\"panel-title\">\n"
"                                        <span class=\"fa\" data-icon=\"\"/>\n"
"                                        <strong>Import a file</strong><br/>\n"
"                                        <span class=\"small\">Recommended if &gt;100 products</span>\n"
"                                    </span>"
msgstr ""

#. module: account
#: model:ir.ui.view,arch_db:account.account_planner
msgid ""
"<span class=\"panel-title\">\n"
"                                        <span class=\"fa\" data-icon=\"\"/>\n"
"                                        <strong>Import</strong><br/>\n"
"                                        <span class=\"small\">&gt; 200 contacts</span>\n"
"                                    </span>"
msgstr ""

#. module: account
#: model:ir.ui.view,arch_db:account.account_planner
msgid ""
"<span class=\"panel-title\">\n"
"                                        <span class=\"fa\" data-icon=\"\"/>\n"
"                                        <strong> Create manually</strong><br/>\n"
"                                        <span class=\"small\">&lt; 200 contacts</span>\n"
"                                    </span>"
msgstr ""

#. module: account
#: model:ir.ui.view,arch_db:account.account_planner
msgid ""
"<span class=\"panel-title\">\n"
"                                        <span class=\"fa\" data-icon=\"\"/>\n"
"                                        <strong> Create manually</strong><br/>\n"
"                                        <span class=\"small\">Recommended if &lt;100 products</span>\n"
"                                    </span>"
msgstr ""

#. module: account
#: model:ir.ui.view,arch_db:account.account_planner
msgid ""
"<span class=\"panel-title\">\n"
"                                        <strong>Accountant</strong> (Advanced access)\n"
"                                    </span>"
msgstr ""
"<span class=\"panel-title\">\n"
"<strong>Kế toán viên</strong> (Truy cập nâng cao)\n"
"</span>"

#. module: account
#: model:ir.ui.view,arch_db:account.account_planner
msgid ""
"<span class=\"panel-title\">\n"
"                                        <strong>Advisor</strong> (Full access)\n"
"                                    </span>"
msgstr ""
"<span class=\"panel-title\">\n"
"                                        <strong>Quản lý Tài chính</strong> (Toàn quyền truy cập)\n"
"                                    </span>"

#. module: account
#: model:ir.ui.view,arch_db:account.account_planner
msgid ""
"<span class=\"panel-title\">\n"
"                                        <strong>Billing</strong> (Limited access)\n"
"                                    </span>"
msgstr ""
"<span class=\"panel-title\">\n"
"                                        <strong>Hoá đơn</strong> (Truy cập giới hạn)\n"
"                                    </span>"

#. module: account
#: model:ir.ui.view,arch_db:account.account_planner
msgid ""
"<span class=\"panel-title\">\n"
"                                        <strong>Customer follow-up</strong>\n"
"                                    </span>"
msgstr ""
"<span class=\"panel-title\">\n"
"<strong>Theo dõi khách hàng</strong>\n"
"</span>"

#. module: account
#: model:ir.ui.view,arch_db:account.account_planner
msgid ""
"<span class=\"panel-title\">\n"
"                                        <strong>Invoice payment by Check</strong>\n"
"                                    </span>"
msgstr ""
"<span class=\"panel-title\">\n"
"                                        <strong>Thanh toán hoá đơn bằng séc</strong>\n"
"                                    </span>"

#. module: account
#: model:ir.ui.view,arch_db:account.account_planner
msgid ""
"<span class=\"panel-title\">\n"
"                                        <strong>Invoice payment by Wire Transfer</strong>\n"
"                                    </span>"
msgstr ""
"<span class=\"panel-title\">\n"
"                                        <strong>Thanh toán hoá đơn bằng Chuyển khoản ngân hàng</strong>\n"
"                                    </span>"

#. module: account
#: model:ir.ui.view,arch_db:account.account_planner
msgid ""
"<span class=\"panel-title\">\n"
"                                        <strong>Pay your bills</strong>\n"
"                                    </span>"
msgstr ""
"<span class=\"panel-title\">\n"
"                                        <strong>Thanh toán hoá đơn cuả bạn</strong>\n"
"                                    </span>"

#. module: account
#: model:ir.ui.view,arch_db:account.account_planner
msgid ""
"<span class=\"panel-title\">\n"
"                                        <strong>Reconcile Bank Statements</strong>\n"
"                                    </span>"
msgstr ""
"<span class=\"panel-title\">\n"
"                                        <strong>Đối soát Sao kê ngân hàng</strong>\n"
"                                    </span>"

#. module: account
#: model:ir.ui.view,arch_db:account.account_planner
msgid ""
"<span class=\"panel-title\">\n"
"                                        <strong>Record your Bills</strong>\n"
"                                    </span>"
msgstr ""
"<span class=\"panel-title\">\n"
"                                        <strong>Ghi nhận các hoá đơn của bạn</strong>\n"
"                                    </span>"

#. module: account
#: model:ir.ui.view,arch_db:account.account_journal_dashboard_kanban_view
msgid "<span title=\"Balance in Odoo\">Balance in GL</span>"
msgstr "<span title=\"Balance in Odoo\">Số dư trong Sổ cái</span>"

#. module: account
#: model:ir.ui.view,arch_db:account.account_journal_dashboard_kanban_view
msgid "<span title=\"Latest Statement\">Latest Statement</span>"
msgstr "<span title=\"Latest Statement\">Giao dịch gần đây</span>"

#. module: account
#: model:ir.ui.view,arch_db:account.view_account_position_form
msgid "<span> From </span>"
msgstr "<span> Từ </span>"

#. module: account
#: model:ir.ui.view,arch_db:account.view_account_position_form
msgid "<span> To </span>"
msgstr "<span> Tới </span>"

#. module: account
#: model:ir.ui.view,arch_db:account.account_journal_dashboard_kanban_view
msgid "<span>Journal Entries</span>"
msgstr "Các bút toán"

#. module: account
#: model:ir.ui.view,arch_db:account.account_journal_dashboard_kanban_view
msgid "<span>New Bill</span>"
msgstr "<span>Hoá đơn mới</span>"

#. module: account
#: model:ir.ui.view,arch_db:account.account_journal_dashboard_kanban_view
msgid "<span>New Invoice</span>"
msgstr "<span>Hoá đơn mới</span>"

#. module: account
#: model:ir.ui.view,arch_db:account.account_journal_dashboard_kanban_view
msgid "<span>New</span>"
msgstr "<span>Mới</span>"

#. module: account
#: model:ir.ui.view,arch_db:account.report_agedpartnerbalance
msgid "<span>Not due</span>"
msgstr "<span>Chưa đến hạn</span>"

#. module: account
#: model:ir.ui.view,arch_db:account.account_journal_dashboard_kanban_view
msgid "<span>Operations</span>"
msgstr "<span>Hoạt động</span>"

#. module: account
#: model:ir.ui.view,arch_db:account.account_journal_dashboard_kanban_view
msgid "<span>Reconciliation</span>"
msgstr "<span>Đối soát</span>"

#. module: account
#: model:ir.ui.view,arch_db:account.account_journal_dashboard_kanban_view
msgid "<span>Reporting</span>"
msgstr "<span>Báo cáo</span>"

#. module: account
#: model:ir.ui.view,arch_db:account.account_journal_dashboard_kanban_view
msgid "<span>View</span>"
msgstr "<span>Xem</span>"

#. module: account
#: model:ir.ui.view,arch_db:account.account_planner
msgid "<strong>-The Odoo Team</strong>"
msgstr "<strong>-Đội Odoo</strong>"

#. module: account
#: model:ir.ui.view,arch_db:account.account_planner
msgid "<strong>1. Register Outstanding Invoices</strong>"
msgstr "<strong>1. Ghi nhận hoá đơn quá hạn</strong>"

#. module: account
#: model:ir.ui.view,arch_db:account.account_planner
msgid "<strong>2. Register Unmatched Payments</strong>"
msgstr "<strong>2. Ghi nhân các khoản thanh toán không khớp</strong>"

#. module: account
#: model:ir.ui.view,arch_db:account.report_invoice_document_with_payments
msgid "<strong>Amount Due</strong>"
msgstr ""

#. module: account
#: model:ir.ui.view,arch_db:account.account_planner
msgid "<strong>Assets Management</strong>"
msgstr "<strong>Quản lý Tài sản</strong>"

#. module: account
#: model:ir.ui.view,arch_db:account.account_planner
msgid ""
"<strong>Automated documents sending:</strong> automatically send your "
"invoices by email or snail mail."
msgstr ""
"<strong>Tự động hoá gửi tài liệu:</strong> gửi hoá đơn tự động bằng email "
"hoặc thư ốc."

#. module: account
#: model:ir.ui.view,arch_db:account.report_overdue_document
msgid "<strong>Balance :</strong>"
msgstr "<strong>Số dư:</strong>"

#. module: account
#: model:ir.ui.view,arch_db:account.account_planner
msgid ""
"<strong>Banking interface:</strong> with live bank feed synchronization and "
"bank statement import."
msgstr ""
"<strong>Giao diện Ngân hàng:</strong> với việc nhập sao kê và đồng bộ tự "
"động với bank feed."

#. module: account
#: model:ir.ui.view,arch_db:account.account_planner
msgid ""
"<strong>Cash transactions</strong><br/> (for which there is no invoice or "
"bill), should be entered directly into your Cash Registers bank account."
msgstr ""
"<strong>Giao dịch tiền mặt</strong><br/> (cho những trường hợp không hoá đơn"
" hay chứng từ tương đương), nên được nhập trực tiếp vào tài khoản ngân hàng "
"Két Tiền mặt."

#. module: account
#: model:ir.ui.view,arch_db:account.account_planner
msgid "<strong>Check the Taxes configuration:</strong>"
msgstr "<strong>Kiểm tra cấu hình Thuế:</strong>"

#. module: account
#: model:ir.ui.view,arch_db:account.account_planner
msgid ""
"<strong>Check unpaid invoices</strong><br/>\n"
"                                         Run an <i>Aged Receivable report</i> and check which customers still owe you money."
msgstr ""
"<strong>Kiểm tra hoá đơn chưa thanh toán</strong><br/>\n"
"                                         Chạy một <i>báo cáo tuổi nợ</i> và kiểm tra khoản nào khách hàng vẫn còn nợ bạn."

#. module: account
#: model:ir.ui.view,arch_db:account.account_planner
msgid ""
"<strong>Clean customer invoices:</strong> easy to create, beautiful and full"
" featured invoices."
msgstr ""
"<strong>Hoá đơn khách hàng sạch đẹp:</strong> dễ tạo, dễ dùng, mẫu đẹp với "
"đầy đủ các tính năng của một hoá đơn."

#. module: account
#: model:ir.ui.view,arch_db:account.report_journal
#: model:ir.ui.view,arch_db:account.report_partnerledger
msgid "<strong>Company:</strong>"
msgstr "<strong>Công ty:</strong>"

#. module: account
#: model:ir.ui.view,arch_db:account.account_planner
msgid "<strong>Contracts &amp; Subscriptions</strong>"
msgstr "<strong>Hợp đồng &amp; Thuê bao</strong>"

#. module: account
#: model:ir.ui.view,arch_db:account.account_planner
msgid "<strong>Create a Customer Invoice</strong>"
msgstr "<strong>Tạo một Hoá đơn khách hàng</strong>"

#. module: account
#: model:ir.ui.view,arch_db:account.account_planner
msgid ""
"<strong>Create a Deposit Ticket</strong><br/>\n"
"                                        This allows you to record the different payments that constitute your bank deposit. (You may need to"
msgstr ""
"<strong>Tạo một Phiếu Đặt cọc</strong><br/>\n"
"                                        Cái này cho phép bạn ghi nhận các khoản thanh toán khác nhau mà cấu hình đặt cọc ngân hàng. (Bạn có thể cần"

#. module: account
#: model:ir.ui.view,arch_db:account.account_planner
msgid ""
"<strong>Create the bill in Odoo</strong><br/> with a proper due date, and "
"create the vendor if it doesnt' exist yet."
msgstr ""
"<strong>Tạo Hoá đơn nhà cung cấp trong Odoo</strong><br/> với ngày đến hạn "
"phù hợp, và tạo Nhà cung cấp nếu chưa có trong hệ thống."

#. module: account
#: model:ir.ui.view,arch_db:account.portal_invoice_report
msgid "<strong>Customer Address</strong>"
msgstr "<strong>Địa chỉ khách hàng</strong>"

#. module: account
#: model:ir.ui.view,arch_db:account.portal_invoice_report
#: model:ir.ui.view,arch_db:account.report_invoice_document
msgid "<strong>Customer Code:</strong>"
msgstr "<strong>Mã Khách hàng:</strong>"

#. module: account
#: model:ir.ui.view,arch_db:account.report_payment_receipt
msgid "<strong>Customer: </strong>"
msgstr "<strong>Khách hàng: </strong>"

#. module: account
#: model:ir.ui.view,arch_db:account.report_financial
#: model:ir.ui.view,arch_db:account.report_generalledger
#: model:ir.ui.view,arch_db:account.report_partnerledger
#: model:ir.ui.view,arch_db:account.report_trialbalance
msgid "<strong>Date from :</strong>"
msgstr "<strong>Từ ngày:</strong>"

#. module: account
#: model:ir.ui.view,arch_db:account.report_financial
#: model:ir.ui.view,arch_db:account.report_generalledger
#: model:ir.ui.view,arch_db:account.report_partnerledger
#: model:ir.ui.view,arch_db:account.report_trialbalance
msgid "<strong>Date to :</strong>"
msgstr "<strong>Đến ngày:</strong>"

#. module: account
#: model:ir.ui.view,arch_db:account.account_planner
msgid "<strong>Deposit Tickets</strong>"
msgstr "<strong>Phiếu Đặt cọc</strong>"

#. module: account
#: model:ir.ui.view,arch_db:account.portal_invoice_report
#: model:ir.ui.view,arch_db:account.report_invoice_document
msgid "<strong>Description:</strong>"
msgstr "<strong>Mô tả:</strong>"

#. module: account
#: model:ir.ui.view,arch_db:account.report_trialbalance
msgid "<strong>Display Account:</strong>"
msgstr "<strong>Tài khoản hiển thị:</strong>"

#. module: account
#: model:ir.ui.view,arch_db:account.report_generalledger
msgid "<strong>Display Account</strong>"
msgstr "<strong>Tài khoản hiển thị</strong>"

#. module: account
#: model:ir.ui.view,arch_db:account.portal_invoice_report
#: model:ir.ui.view,arch_db:account.report_invoice_document
msgid "<strong>Due Date:</strong>"
msgstr "<strong>Ngày đến hạn:</strong>"

#. module: account
#: model:ir.ui.view,arch_db:account.report_journal
msgid "<strong>Entries Sorted By:</strong>"
msgstr "<strong>Bút toán được sắp xếp theo:</strong>"

#. module: account
#: model:ir.ui.view,arch_db:account.account_planner
msgid "<strong>Expenses</strong>"
msgstr "<strong>Chi phí/Chi tiêu</strong>"

#. module: account
#: model:ir.ui.view,arch_db:account.setup_financial_year_opening_form
msgid "<strong>Fiscal Year End</strong>"
msgstr ""

#. module: account
#: model:ir.ui.view,arch_db:account.report_tax
msgid "<strong>From</strong>"
msgstr "<strong>Từ</strong>"

#. module: account
#: model:ir.ui.view,arch_db:account.portal_invoice_report
#: model:ir.ui.view,arch_db:account.report_invoice_document
msgid "<strong>Invoice Date:</strong>"
msgstr "<strong>Ngày hoá đơn:</strong>"

#. module: account
#: model:ir.ui.view,arch_db:account.report_journal
msgid "<strong>Journal:</strong>"
msgstr "<strong>Sổ Nhật ký:</strong>"

#. module: account
#: model:ir.ui.view,arch_db:account.report_generalledger
msgid "<strong>Journals:</strong>"
msgstr "<strong>Sổ nhật ký:</strong>"

#. module: account
#: model:ir.ui.view,arch_db:account.account_planner
msgid ""
"<strong>Mark the bills to pay</strong><br/>\n"
"                                        Group or filter your bills to see those due in the next week, then open each bill individually, click on <strong>'Pay'</strong> and select the payment method you prefer."
msgstr ""
"<strong>Đánh dầu hoá đơn chờ thanh toán</strong><br/>\n"
"                                        Nhóm hoặc lọc các hoá đơn của bạn để xem nhưng cái đến hạn trong tuần tới, sau đó mở từng cái một, bấm vào <strong>'Thanh toán'</strong> và chọn phương thức thanh toán mà bạn muốn."

#. module: account
#: model:ir.ui.view,arch_db:account.report_payment_receipt
msgid "<strong>Memo: </strong>"
msgstr ""

#. module: account
#: model:ir.ui.view,arch_db:account.account_planner
msgid "<strong>Next action:</strong><br/>"
msgstr "<strong>Hành động tiếp theo:</strong><br/>"

#. module: account
#: model:ir.ui.view,arch_db:account.account_planner
msgid ""
"<strong>On-the-fly payment reconciliation:</strong> automatic suggestions of"
" outstanding payments when creating invoices."
msgstr ""
"<strong>Tự động đề xuất đối soát thanh toán:</strong> tự động gợi ý các "
"khoản thanh toán quá hạn khi khởi tạo hoá đơn."

#. module: account
#: model:ir.ui.view,arch_db:account.account_planner
msgid ""
"<strong>Or generate payment orders</strong><br/>\n"
"                                        Create a Payment Order and select the bills you'd like to pay as Entry lines (only the validated bills will appear)."
msgstr ""
"<strong>Hoặc tạo Uỷ nhiệm chi</strong><br/>\n"
"                                        Tạo một Uỷ nhiệm chi và chọn các hoá đơn mà bạn muốn thanh toán (chỉ những hoá đơn đã xác nhận mới xuất hiện)."

#. module: account
#: model:ir.ui.view,arch_db:account.report_agedpartnerbalance
msgid "<strong>Partner's:</strong>"
msgstr "<strong>Của đối tác:</strong>"

#. module: account
#: model:ir.ui.view,arch_db:account.report_payment_receipt
msgid "<strong>Payment Amount: </strong>"
msgstr "<strong>Số tiền Thanh toán: </strong>"

#. module: account
#: model:ir.ui.view,arch_db:account.report_payment_receipt
msgid "<strong>Payment Date: </strong>"
msgstr "<strong>Ngày Thanh toán: </strong>"

#. module: account
#: model:ir.ui.view,arch_db:account.report_payment_receipt
msgid "<strong>Payment Method: </strong>"
msgstr "<strong>Phương thức Thanh toán: </strong>"

#. module: account
#: model:ir.ui.view,arch_db:account.report_agedpartnerbalance
msgid "<strong>Period Length (days)</strong>"
msgstr "<strong>Độ dài Chu kỳ (ngày)</strong>"

#. module: account
#: model:ir.ui.view,arch_db:account.account_planner
msgid ""
"<strong>Print checks</strong><br/>\n"
"                                        From the Vendor Payments list, select those you want to pay and click on Print Check (you may first need to activate the check feature in the"
msgstr ""
"<strong>In Séc</strong><br/>\n"
"                                        Từ danh mục Thanh toán Nhà cung cấp, chọn những cái mà bạn muốn thanh toán rồi bấm In Séc (bạn cần kích hoạt chức năng séc trong"

#. module: account
#: model:ir.ui.view,arch_db:account.report_tax
msgid "<strong>Purchase</strong>"
msgstr ""

#. module: account
#: model:ir.ui.view,arch_db:account.account_planner
msgid "<strong>Purchases</strong>"
msgstr "<strong>Mua sắm</strong>"

#. module: account
#: model:ir.ui.view,arch_db:account.account_planner
msgid "<strong>Reconcile Bank Statement</strong>"
msgstr "<strong>Đối soát Sao kê ngân hàng</strong>"

#. module: account
#: model:ir.ui.view,arch_db:account.account_planner
msgid ""
"<strong>Reconcile with existing transaction</strong><br/>\n"
"                                        In this case, Odoo should automatically match the bank statement with the previously recorded check transaction."
msgstr ""
"<strong>Đối soát với các giao dịch hiện có</strong><br/>\n"
"                                        Trong trường hợp này, Odoo sẽ tự khớp sao kê ngân hàng với với các giao dịch séc được ghi nhận trước đó."

#. module: account
#: model:ir.ui.view,arch_db:account.account_planner
msgid "<strong>Reconcile your Bank Statements</strong>"
msgstr "<strong>Đối soát Sao kê ngân hàng</strong>"

#. module: account
#: model:ir.ui.view,arch_db:account.account_planner
msgid ""
"<strong>Record Bank Statement (or import file)</strong><br/>\n"
"                                        Depending on the volume of your transactions, you should be recording your bank statement every week to several times a day."
msgstr ""
"<strong>Đối soát Sao kê ngân hàng (hoặc import file)</strong><br/>\n"
"                                        Tùy thuộc vào số lượng giao dịch, bạn nên ghi nhận sao kê ngân hàng hàng tuần, hoặc hàng ngày hoặc thậm chí vài lần mỗi ngày."

#. module: account
#: model:ir.ui.view,arch_db:account.account_planner
msgid "<strong>Record Bank Statement</strong>"
msgstr "<strong>Ghi nhận Sao kê ngân hàng</strong>"

#. module: account
#: model:ir.ui.view,arch_db:account.account_planner
msgid ""
"<strong>Record a payment by check on the Invoice</strong><br/>\n"
"                                        Simply click on the 'Pay' button."
msgstr ""
"<strong>Ghi nhận một khoản thanh toán bằng séc ngay trên Hoá đơn</strong><br/>\n"
"                                        Chỉ đơn giản là bấm vào nút 'Thanh toán'."

#. module: account
#: model:ir.ui.view,arch_db:account.account_planner
msgid ""
"<strong>Reduced data entry:</strong> no need to manually create invoices, "
"register bank statements, and send payment follow-ups."
msgstr ""
"<strong>Giảm thiểu nhập liệu:</strong> không cần thiết phải tạo hoá đơn một "
"cách thủ công, chỉ cần ghi nhận sao kê ngân hàng, và gửi nhắc nhở thanh toán"
" (payment follow-ups)."

#. module: account
#: model:ir.ui.view,arch_db:account.portal_invoice_report
#: model:ir.ui.view,arch_db:account.report_invoice_document
msgid "<strong>Reference:</strong>"
msgstr "<strong>Tham chiếu:</strong>"

#. module: account
#: model:ir.ui.view,arch_db:account.account_planner
msgid "<strong>Revenue Recognition</strong>"
msgstr "<strong>Nhận biết thu nhập</strong>"

#. module: account
#: model:ir.ui.view,arch_db:account.account_planner
msgid "<strong>Send follow-up letters</strong>"
msgstr "<strong>Gửi thư follow-up</strong>"

#. module: account
#: model:ir.ui.view,arch_db:account.report_generalledger
msgid "<strong>Sorted By:</strong>"
msgstr "<strong>Xếp theo:</strong>"

#. module: account
#: model:ir.ui.view,arch_db:account.portal_invoice_report
#: model:ir.ui.view,arch_db:account.report_invoice_document
msgid "<strong>Source:</strong>"
msgstr "<strong>Nguồn:</strong>"

#. module: account
#: model:ir.ui.view,arch_db:account.report_agedpartnerbalance
msgid "<strong>Start Date:</strong>"
msgstr "<strong>Ngày bắt đầu:</strong>"

#. module: account
#: model:ir.ui.view,arch_db:account.report_overdue_document
msgid "<strong>Subtotal :</strong>"
msgstr "<strong>Tổng phụ :</strong>"

#. module: account
#: model:ir.ui.view,arch_db:account.portal_invoice_report
#: model:ir.ui.view,arch_db:account.report_invoice_document
msgid "<strong>Subtotal</strong>"
msgstr "<strong>Tổng phụ</strong>"

#. module: account
#: model:ir.ui.view,arch_db:account.report_agedpartnerbalance
#: model:ir.ui.view,arch_db:account.report_financial
#: model:ir.ui.view,arch_db:account.report_generalledger
#: model:ir.ui.view,arch_db:account.report_journal
#: model:ir.ui.view,arch_db:account.report_partnerledger
#: model:ir.ui.view,arch_db:account.report_trialbalance
msgid "<strong>Target Moves:</strong>"
msgstr "<strong>Lọc Bút toán:</strong>"

#. module: account
#: model:ir.ui.view,arch_db:account.account_planner
msgid ""
"<strong>Test the following three scenarios in order to assist you in "
"familiarizing yourself with Odoo:</strong>"
msgstr ""
"<strong>Kiểm thử ba kịch bản này để hỗ trợ bạn trong việc làm quen với "
"Odoo:</strong>"

#. module: account
#: model:ir.ui.view,arch_db:account.account_planner
msgid ""
"<strong>There are three different levels of access rights in Odoo:</strong>"
msgstr "<strong>Có ba cấp độ Quyền truy cập khác nhau trong Odoo:</strong>"

#. module: account
#: model:ir.ui.view,arch_db:account.report_overdue_document
msgid "<strong>There is nothing due with this customer.</strong>"
msgstr "<strong>Không có gì quá hạn với khách hàng này.</strong>"

#. module: account
#: model:ir.ui.view,arch_db:account.portal_invoice_report
#: model:ir.ui.view,arch_db:account.report_invoice_document
#: model:ir.ui.view,arch_db:account.report_journal
msgid "<strong>Total</strong>"
msgstr "<strong>Tổng</strong>"

#. module: account
#: model:ir.ui.view,arch_db:account.view_account_account_kanban
msgid "<strong>Type: </strong>"
msgstr "<strong>Loại: </strong>"

#. module: account
#: model:ir.ui.view,arch_db:account.account_planner
msgid ""
"<strong>Validate the bill</strong><br/> after encoding the products and "
"taxes."
msgstr ""
"<strong>Xác nhận hoá đơn</strong><br/> sau khi ghi nhận sản phẩm và các mục "
"thuế."

#. module: account
#: model:ir.ui.view,arch_db:account.report_payment_receipt
msgid "<strong>Vendor: </strong>"
msgstr "<strong>Nhà cung cấp: </strong>"

#. module: account
#: model:ir.ui.view,arch_db:account.report_tax
msgid "<strong>to </strong>"
msgstr ""

#. module: account
#: model:ir.actions.act_window,help:account.action_view_bank_statement_tree
msgid ""
"A Cash Register allows you to manage cash entries in your cash\n"
"                journals. This feature provides an easy way to follow up cash\n"
"                payments on a daily basis. You can enter the coins that are in\n"
"                your cash box, and then post entries when money comes in or\n"
"                goes out of the cash box."
msgstr ""
"Một Két Tiền mặt cho phép bạn quản lý các bút toán tiền mặt trong sổ nhật\n"
"                ký tiền mặt. Chức năng này cung cấp một cách dễ dàng để theo dõi\n"
"                các khoản thanh toán tiền mặt hàng ngày. Bạn có thể nhập tiền có trong\n"
"                két tiền của bạn, và vào sổ các bút toán khi tiền vào hoặc ra két tiền\n"
"                của bạn."

#. module: account
#: code:addons/account/models/account_bank_statement.py:383
#, python-format
msgid "A Cash transaction can't have a 0 amount."
msgstr "Một giao dịch tiền tệ không thể có giá trị là 0"

#. module: account
#: code:addons/account/models/account_invoice.py:1731
#, python-format
msgid "A Payment Terms should have its last line of type Balance."
msgstr ""

#. module: account
#: code:addons/account/models/account_invoice.py:1734
#, python-format
msgid "A Payment Terms should have only one line of type Balance."
msgstr ""

#. module: account
#: code:addons/account/models/account.py:707
#, python-format
msgid "A bank account can only belong to one journal."
msgstr "Một tài khoản ngân hàng chỉ có thể thuộc về một sổ nhật ký."

#. module: account
#: model:ir.actions.act_window,help:account.action_bank_statement_tree
msgid ""
"A bank statement is a summary of all financial transactions\n"
"                occurring over a given period of time on a bank account. You\n"
"                should receive this periodicaly from your bank."
msgstr ""
"Một sao kê ngân hàng là một bản tóm tắt tất cả các giao dịch tài chính\n"
"                xảy ra trong một khoảng thời gian trên tài khoản ngân hàng của bạn.\n"
"                Bạn có thể cần yêu cầu ngân hàng gửi thứ này cho bạn định kỳ."

#. module: account
#: model:ir.actions.act_window,help:account.action_bank_statement_line
msgid "A bank statement line is a financial transaction on a bank account."
msgstr ""
"Một dòng sao kê ngân hàng là một giao dịch tài chính trên một tài khoản ngân"
" hàng."

#. module: account
#: model:ir.actions.act_window,help:account.action_move_journal_line
msgid ""
"A journal entry consists of several journal items, each of\n"
"                which is either a debit or a credit transaction."
msgstr ""
"Một bút toán sổ nhật ký chứa một vài các phát sinh kế toán, mỗi phát sinh\n"
"                có thể là một giao dịch với phát sinh nợ hoặc phát sinh có."

#. module: account
#: model:ir.actions.act_window,help:account.action_account_journal_form
msgid ""
"A journal is used to record transactions of all accounting data\n"
"                related to the day-to-day business."
msgstr ""
"Một sổ nhật ký được sử dụng để ghi nhận toàn bộ biến động của các dữ liệu\n"
"                kế toán liên quan trên cơ sở hàng ngày."

#. module: account
#: model:ir.ui.view,arch_db:account.account_planner
msgid "A list of common taxes and their rates."
msgstr "Một danh mục các thuế chung và mức của chúng."

#. module: account
#: model:ir.ui.view,arch_db:account.account_planner
msgid "A list of your customer and supplier payment terms."
msgstr ""
"Một danh sách các điều khoản thanh toán cho khách hàng và nhà cung cấp."

#. module: account
#: model:ir.ui.view,arch_db:account.account_planner
msgid ""
"A product in Odoo is something you sell or buy \n"
"                        whether or not it is goods, consumables, or services.\n"
"                        Choose how you want to create your products:"
msgstr ""
"Một sản phẩm trong Odoo là một thứ mà bạn mua hoặc bán.\n"
"                        Nó có thể là hàng hoá, dịch vụ hay hàng tiêu dùng.\n"
"                        Chọn cách mà bạn muốn tạo các sản phẩm của bạn:"

#. module: account
#: code:addons/account/models/account_move.py:881
#, python-format
msgid "A reconciliation must involve at least 2 move lines."
msgstr ""
"Một đối soát phải có ít nhất 2 dòng (2 phát sinh kế toán).Một phép đối chiếu"
" tài khoản phải liên hệ ít nhất đến 2 dòng giao dịch."

#. module: account
#: model:ir.ui.view,arch_db:account.res_config_settings_view_form
msgid ""
"A rounding per line is advised if your prices are tax-included. That way, "
"the sum of line subtotals equals the total with taxes."
msgstr ""

#. module: account
#: code:addons/account/models/account_bank_statement.py:880
#: code:addons/account/models/account_bank_statement.py:883
#, python-format
msgid "A selected move line was already reconciled."
msgstr "Một phát sinh được chọn đã được đối soát."

#. module: account
#: code:addons/account/models/account_bank_statement.py:891
#, python-format
msgid "A selected statement line was already reconciled with an account move."
msgstr ""

#. module: account
#: sql_constraint:account.fiscal.position.tax:0
msgid "A tax fiscal position could be defined only once time on same taxes."
msgstr ""
"Một vị thế tài khoản thuế chỉ có thể được xác định một lần cho cùng thuế."

#. module: account
#: model:ir.actions.act_window,help:account.action_account_journal_form
msgid ""
"A typical company may use one journal per payment method (cash,\n"
"                bank accounts, checks), one purchase journal, one sales journal\n"
"                and one for miscellaneous information."
msgstr ""

#. module: account
#: model:res.groups,name:account.group_warning_account
msgid "A warning can be set on a partner (Account)"
msgstr "Cảnh báo có thể được thiết lập ở đối tác (Kế toán)"

#. module: account
#. openerp-web
#: code:addons/account/static/src/js/reconciliation/reconciliation_renderer.js:501
#: code:addons/account/static/src/js/reconciliation/reconciliation_renderer.js:503
#: code:addons/account/static/src/xml/account_reconciliation.xml:170
#: code:addons/account/static/src/xml/account_reconciliation.xml:228
#: code:addons/account/static/src/xml/account_reconciliation.xml:253
#: model:ir.model,name:account.model_account_account
#: model:ir.model.fields,field_description:account.field_account_cash_rounding_account_id
#: model:ir.model.fields,field_description:account.field_account_invoice_account_id
#: model:ir.model.fields,field_description:account.field_account_invoice_line_account_id
#: model:ir.model.fields,field_description:account.field_account_invoice_report_account_id
#: model:ir.model.fields,field_description:account.field_account_move_dummy_account_id
#: model:ir.model.fields,field_description:account.field_account_move_line_account_id
#: model:ir.model.fields,field_description:account.field_account_reconcile_model_account_id
#: model:ir.model.fields,field_description:account.field_account_reconcile_model_template_account_id
#: model:ir.ui.view,arch_db:account.report_journal
#: model:ir.ui.view,arch_db:account.report_partnerledger
#: model:ir.ui.view,arch_db:account.report_trialbalance
#: model:ir.ui.view,arch_db:account.view_account_form
#: model:ir.ui.view,arch_db:account.view_account_move_line_filter
#: model:ir.ui.view,arch_db:account.view_account_reconcile_model_form
#: model:ir.ui.view,arch_db:account.view_account_search
#, python-format
msgid "Account"
msgstr "Tài khoản"

#. module: account
#: model:ir.model.fields,field_description:account.field_res_config_settings_module_account_accountant
msgid "Account Accountant"
msgstr ""

#. module: account
#: model:ir.model,name:account.model_account_aged_trial_balance
msgid "Account Aged Trial balance Report"
msgstr "Báo cáo Cân đối thử Tuổi nợ"

#. module: account
#: model:ir.ui.view,arch_db:account.account_planner
msgid "Account Balances"
msgstr "Bảng cân đối Tài khoản"

#. module: account
#: model:ir.model,name:account.model_account_bank_statement_cashbox
msgid "Account Bank Statement Cashbox Details"
msgstr ""

#. module: account
#: model:ir.model,name:account.model_account_bank_statement_closebalance
msgid "Account Bank Statement closing balance"
msgstr "Số dư cuối kỳ trên sao kê tài khoản ngân hàng"

#. module: account
#: model:ir.model,name:account.model_account_common_account_report
msgid "Account Common Account Report"
msgstr "Account Common Account Report"

#. module: account
#: model:ir.model,name:account.model_account_common_journal_report
msgid "Account Common Journal Report"
msgstr "Account Common Journal Report"

#. module: account
#: model:ir.model,name:account.model_account_common_partner_report
msgid "Account Common Partner Report"
msgstr "Account Common Partner Report"

#. module: account
#: model:ir.model,name:account.model_account_common_report
msgid "Account Common Report"
msgstr "Báo cáo Kế toán Tổng quát"

#. module: account
#: model:ir.model.fields,field_description:account.field_account_account_currency_id
#: model:ir.model.fields,field_description:account.field_account_account_template_currency_id
#: model:ir.model.fields,field_description:account.field_account_bank_accounts_wizard_currency_id
msgid "Account Currency"
msgstr "Tiền tệ Tài khoản"

#. module: account
#: model:ir.model.fields,field_description:account.field_account_fiscal_position_account_template_account_dest_id
msgid "Account Destination"
msgstr "Tài khoản đích"

#. module: account
#: model:ir.model,name:account.model_account_move
#: model:ir.ui.view,arch_db:account.view_move_form
msgid "Account Entry"
msgstr "Bút toán kế toán"

#. module: account
#: model:ir.ui.view,arch_db:account.view_account_group_form
#: model:ir.ui.view,arch_db:account.view_account_group_tree
msgid "Account Group"
msgstr "Nhóm tài khoản"

#. module: account
#: model:ir.actions.act_window,name:account.action_account_group_tree
msgid "Account Groups"
msgstr "Nhóm tài khoản"

#. module: account
#: model:ir.model.fields,field_description:account.field_res_partner_bank_journal_id
#: model:ir.ui.view,arch_db:account.view_account_bank_journal_tree
#: model:ir.ui.view,arch_db:account.view_account_journal_form
#: model:ir.ui.view,arch_db:account.view_account_journal_tree
msgid "Account Journal"
msgstr "Sổ nhật ký Kế toán"

#. module: account
#: model:ir.model.fields,field_description:account.field_account_invoice_report_account_line_id
msgid "Account Line"
msgstr "Chi tiết/Dòng Tài khoản"

#. module: account
#: model:ir.model.fields,field_description:account.field_account_fiscal_position_account_ids
#: model:ir.model.fields,field_description:account.field_account_fiscal_position_template_account_ids
#: model:ir.ui.view,arch_db:account.view_account_position_form
msgid "Account Mapping"
msgstr "Ánh xạ Tài khoản"

#. module: account
#: model:ir.ui.view,arch_db:account.view_account_move_reversal
msgid "Account Move Reversal"
msgstr "Đảo Bút toán kế toán"

#. module: account
#: model:ir.model.fields,field_description:account.field_account_bank_accounts_wizard_acc_name
msgid "Account Name."
msgstr "Tên tài khoản."

#. module: account
#: model:ir.model.fields,field_description:account.field_account_journal_bank_acc_number
msgid "Account Number"
msgstr "Số tài khoản"

#. module: account
#: model:ir.model,name:account.model_account_report_partner_ledger
msgid "Account Partner Ledger"
msgstr "Sổ cái Tài khoản Đối tác"

#. module: account
#: model:ir.model.fields,field_description:account.field_res_partner_property_account_payable_id
#: model:ir.model.fields,field_description:account.field_res_users_property_account_payable_id
msgid "Account Payable"
msgstr "Khoản phải trả"

#. module: account
#: model:ir.model,name:account.model_account_print_journal
msgid "Account Print Journal"
msgstr "Account Print Journal"

#. module: account
#: model:ir.ui.view,arch_db:account.view_category_property_form
msgid "Account Properties"
msgstr "Thuộc tính Tài khoản"

#. module: account
#: model:ir.model.fields,field_description:account.field_res_partner_property_account_receivable_id
#: model:ir.model.fields,field_description:account.field_res_users_property_account_receivable_id
msgid "Account Receivable"
msgstr "Khoản phải thu"

#. module: account
#: model:ir.model,name:account.model_account_financial_report
#: model:ir.model.fields,field_description:account.field_account_financial_report_children_ids
#: model:ir.ui.view,arch_db:account.view_account_financial_report_form
#: model:ir.ui.view,arch_db:account.view_account_financial_report_search
#: model:ir.ui.view,arch_db:account.view_account_financial_report_tree
msgid "Account Report"
msgstr "Báo cáo Tài chính"

#. module: account
#: model:ir.model.fields,field_description:account.field_accounting_report_account_report_id
#: model:ir.ui.menu,name:account.menu_account_financial_reports_tree
msgid "Account Reports"
msgstr "Báo cáo Tài chính"

#. module: account
#: model:ir.model,name:account.model_account_cash_rounding
msgid "Account Rounding"
msgstr "Tài khoản làm tròn"

#. module: account
#: model:ir.model.fields,field_description:account.field_account_fiscal_position_account_template_account_src_id
msgid "Account Source"
msgstr "Tài khoản Nguồn"

#. module: account
#: model:ir.ui.view,arch_db:account.account_bank_statement_graph
#: model:ir.ui.view,arch_db:account.account_bank_statement_pivot
#: model:ir.ui.view,arch_db:account.account_move_line_graph_date
#: model:ir.ui.view,arch_db:account.account_move_line_graph_date_cash_basis
msgid "Account Statistics"
msgstr "Thống kê tài khoản"

#. module: account
#: model:ir.model,name:account.model_account_account_tag
msgid "Account Tag"
msgstr "Thẻ Tài khoản"

#. module: account
#: model:ir.actions.act_window,name:account.account_tag_action
msgid "Account Tags"
msgstr "Thẻ tài khoản"

#. module: account
#: model:ir.ui.view,arch_db:account.view_tax_form
#: model:ir.ui.view,arch_db:account.view_tax_tree
msgid "Account Tax"
msgstr "Tài khoản Thuế"

#. module: account
#: model:ir.ui.view,arch_db:account.view_account_tax_template_form
#: model:ir.ui.view,arch_db:account.view_account_tax_template_tree
msgid "Account Tax Template"
msgstr "Mẫu Thuế"

#. module: account
#: model:ir.model.fields,field_description:account.field_res_config_settings_module_account_taxcloud
msgid "Account TaxCloud"
msgstr ""

#. module: account
#: model:ir.ui.view,arch_db:account.view_account_chart_template_seacrh
#: model:ir.ui.view,arch_db:account.view_account_template_form
#: model:ir.ui.view,arch_db:account.view_account_template_search
#: model:ir.ui.view,arch_db:account.view_account_template_tree
msgid "Account Template"
msgstr "Mẫu Tài khoản"

#. module: account
#: model:ir.model.fields,field_description:account.field_account_chart_template_property_stock_valuation_account_id
#: model:ir.model.fields,field_description:account.field_res_company_property_stock_valuation_account_id
msgid "Account Template for Stock Valuation"
msgstr "Mẫu tài khoản cho việc định giá tồn kho"

#. module: account
#: model:ir.actions.act_window,name:account.action_account_template_form
msgid "Account Templates"
msgstr "Mẫu Tài khoản"

#. module: account
#: model:ir.ui.view,arch_db:account.report_agedpartnerbalance
msgid "Account Total"
msgstr "Tổng tiền Tài khoản"

#. module: account
#: selection:account.financial.report,type:0
#: model:ir.model,name:account.model_account_account_type
#: model:ir.model.fields,field_description:account.field_account_account_type_name
#: model:ir.model.fields,field_description:account.field_account_bank_accounts_wizard_account_type
#: model:ir.ui.view,arch_db:account.view_account_search
#: model:ir.ui.view,arch_db:account.view_account_template_search
#: model:ir.ui.view,arch_db:account.view_account_type_form
#: model:ir.ui.view,arch_db:account.view_account_type_search
#: model:ir.ui.view,arch_db:account.view_account_type_tree
msgid "Account Type"
msgstr "Kiểu Tài khoản"

#. module: account
#: model:ir.model.fields,help:account.field_account_account_user_type_id
#: model:ir.model.fields,help:account.field_account_move_line_user_type_id
msgid ""
"Account Type is used for information purpose, to generate country-specific "
"legal reports, and set the rules to close a fiscal year and generate opening"
" entries."
msgstr ""
"Kiểu tài khoản được sử dụng cho mục đích thông tin, để tạo ra báo cáo theo "
"luật định, và thiết lập các quy tắc để kết thúc một năm tài chính và tạo bút"
" toán đầu kỳ"

#. module: account
#: model:ir.actions.act_window,name:account.action_account_type_form
#: model:ir.model.fields,field_description:account.field_account_financial_report_account_type_ids
msgid "Account Types"
msgstr "Kiểu Tài khoản"

#. module: account
#: model:ir.model.fields,field_description:account.field_account_journal_type_control_ids
msgid "Account Types Allowed"
msgstr "Kiểu tài khoản được phép"

#. module: account
#: model:ir.model,name:account.model_account_unreconcile
msgid "Account Unreconcile"
msgstr "Tài khoản chưa đối soát"

#. module: account
#: model:ir.ui.view,arch_db:account.view_account_group_search
msgid "Account group"
msgstr "Nhóm tài khoản"

#. module: account
#: model:ir.ui.view,arch_db:account.view_account_group_search
msgid "Account groups"
msgstr "Nhóm tài khoản"

#. module: account
#: model:ir.model,name:account.model_account_move_line_reconcile
msgid "Account move line reconcile"
msgstr "Đối soát Phát sinh kế toán"

#. module: account
#: model:ir.model,name:account.model_account_move_line_reconcile_writeoff
msgid "Account move line reconcile (writeoff)"
msgstr "Đối soát Phát sinh kế toán (bỏ qua nợ xấu)"

#. module: account
#: model:ir.model,name:account.model_account_move_reversal
msgid "Account move reversal"
msgstr "Đảo bút toán kế toán"

#. module: account
#: model:ir.model.fields,field_description:account.field_account_fiscal_position_account_account_src_id
msgid "Account on Product"
msgstr "Tài khoản trên Sản phẩm"

#. module: account
#: model:ir.model.fields,field_description:account.field_account_account_template_tag_ids
#: model:ir.model.fields,field_description:account.field_account_tax_template_tag_ids
msgid "Account tag"
msgstr "Thẻ tài khoản"

#. module: account
#: model:ir.model.fields,help:account.field_account_tax_refund_account_id
msgid ""
"Account that will be set on invoice tax lines for credit notes. Leave empty "
"to use the expense account."
msgstr ""

#. module: account
#: model:ir.model.fields,help:account.field_account_tax_account_id
#: model:ir.model.fields,help:account.field_account_tax_template_account_id
msgid ""
"Account that will be set on invoice tax lines for invoices. Leave empty to "
"use the expense account."
msgstr ""
"Tài khoản mà sẽ được thiết lập trên dòng thuế cho các hoá đơn. Để trống để "
"sử dụng tài khoản chi phí."

#. module: account
#: model:ir.model.fields,help:account.field_account_tax_template_refund_account_id
msgid ""
"Account that will be set on invoice tax lines for refunds. Leave empty to "
"use the expense account."
msgstr ""
"Tài khoản mà sẽ được thiết lập trên dòng thuế cho các khoản hoàn tiền. Để "
"trống để sử dụng tài khoản chi phí."

#. module: account
#: model:ir.model.fields,field_description:account.field_account_fiscal_position_account_account_dest_id
msgid "Account to Use Instead"
msgstr "Tài khoản để dùng thay thế"

#. module: account
#: model:ir.model.fields,help:account.field_account_tax_cash_basis_account
#: model:ir.model.fields,help:account.field_account_tax_template_cash_basis_account
msgid ""
"Account used as counterpart for the journal entry, for taxes eligible based "
"on payments."
msgstr ""

#. module: account
#: model:ir.ui.menu,name:account.account_account_menu
msgid "Accounting"
msgstr "Kế toán"

#. module: account
#: model:ir.ui.view,arch_db:account.view_account_journal_form
msgid "Accounting App Options"
msgstr ""

#. module: account
#: model:ir.ui.view,arch_db:account.view_wizard_multi_chart
msgid "Accounting Application Configuration"
msgstr "Cấu hình Ứng dụng Kế toán"

#. module: account
#: model:web.planner,tooltip_planner:account.planner_account
msgid "Accounting Configuration: a step-by-step guide."
msgstr "Cấu hình Kế toán: một hướng dẫn từng bước một"

#. module: account
#: model:ir.actions.act_window,name:account.open_account_journal_dashboard_kanban
msgid "Accounting Dashboard"
msgstr "Bảng tin Kế toán"

#. module: account
#: model:ir.model.fields,field_description:account.field_account_invoice_date
#: model:ir.model.fields,field_description:account.field_account_invoice_refund_date
msgid "Accounting Date"
msgstr "Ngày Kế toán"

#. module: account
#: model:ir.ui.view,arch_db:account.view_move_line_form
msgid "Accounting Documents"
msgstr "Tài liệu Kế toán"

#. module: account
#: model:ir.ui.menu,name:account.menu_finance_entries_accounting_entries
#: model:ir.ui.view,arch_db:account.view_partner_property_form
msgid "Accounting Entries"
msgstr "Bút toán Kế toán"

#. module: account
#: model:ir.model,name:account.model_accounting_report
msgid "Accounting Report"
msgstr "Báo cáo kế toán"

#. module: account
#: model:ir.ui.view,arch_db:account.account_planner
msgid "Accounting Settings"
msgstr "Thiết lập Kế toán"

#. module: account
#: model:ir.ui.view,arch_db:account.view_partner_property_form
msgid "Accounting-related settings are managed on"
msgstr "Các thiết lập liên quan đến kế toán được quản lý theo"

#. module: account
#: selection:account.account.tag,applicability:0
#: selection:account.financial.report,type:0
#: model:ir.model.fields,field_description:account.field_account_financial_report_account_ids
#: model:ir.ui.view,arch_db:account.tax_adjustments_wizard
#: model:ir.ui.view,arch_db:account.view_account_search
msgid "Accounts"
msgstr "Tài khoản"

#. module: account
#: model:ir.model.fields,field_description:account.field_account_journal_account_control_ids
msgid "Accounts Allowed"
msgstr "Tài khoản được phép"

#. module: account
#: model:ir.model,name:account.model_account_fiscal_position_account
msgid "Accounts Fiscal Position"
msgstr "Vị thế Tài khoá Kế toán"

#. module: account
#: model:ir.ui.view,arch_db:account.view_account_position_template_form
msgid "Accounts Mapping"
msgstr "Ánh xạ các Tài khoản"

#. module: account
#: model:ir.ui.menu,name:account.menu_finance_entries_actions
msgid "Actions"
msgstr "Hành động"

#. module: account
#: model:ir.ui.view,arch_db:account.res_config_settings_view_form
msgid "Activate Other Currencies"
msgstr "Kích hoạt các đơn vị tiền tệ khác"

#. module: account
#: model:ir.ui.view,arch_db:account.account_planner
msgid "Activate the option in the"
msgstr "Kích hoạt tuỳ chọn ở"

#. module: account
#: model:ir.model.fields,field_description:account.field_account_account_tag_active
#: model:ir.model.fields,field_description:account.field_account_fiscal_position_active
#: model:ir.model.fields,field_description:account.field_account_journal_active
#: model:ir.model.fields,field_description:account.field_account_payment_term_active
#: model:ir.model.fields,field_description:account.field_account_tax_active
#: model:ir.model.fields,field_description:account.field_account_tax_template_active
#: model:ir.ui.view,arch_db:account.view_account_tax_search
msgid "Active"
msgstr "Hiệu lực"

#. module: account
#. openerp-web
#: code:addons/account/static/src/xml/account_payment.xml:17
#, python-format
msgid "Add"
msgstr "Thêm"

#. module: account
#: model:ir.ui.view,arch_db:account.invoice_form
#: model:ir.ui.view,arch_db:account.view_account_invoice_refund
msgid "Add Credit Note"
msgstr ""

#. module: account
#: selection:account.cash.rounding,strategy:0
msgid "Add a rounding line"
msgstr ""

#. module: account
#: model:ir.model.fields,field_description:account.field_account_reconcile_model_has_second_line
#: model:ir.model.fields,field_description:account.field_account_reconcile_model_template_has_second_line
#: model:ir.ui.view,arch_db:account.view_account_reconcile_model_form
msgid "Add a second line"
msgstr "Thêm dòng thứ hai"

#. module: account
#: model:ir.ui.view,arch_db:account.view_move_form
#: model:ir.ui.view,arch_db:account.view_move_line_form
msgid "Add an internal note..."
msgstr "Thêm ghi chú nội bộ..."

#. module: account
#: model:ir.model.fields,field_description:account.field_account_invoice_comment
msgid "Additional Information"
msgstr "Thông tin bổ sung"

#. module: account
#: model:ir.ui.view,arch_db:account.invoice_supplier_form
msgid "Additional notes..."
msgstr "Ghi chú bổ sung..."

#. module: account
#: model:ir.ui.view,arch_db:account.account_planner
msgid "Address"
msgstr "Địa chỉ"

#. module: account
#: model:ir.model.fields,field_description:account.field_tax_adjustments_wizard_tax_id
msgid "Adjustment Tax"
msgstr "Thuế Điều chỉnh"

#. module: account
#: model:ir.ui.view,arch_db:account.view_account_tax_template_form
#: model:ir.ui.view,arch_db:account.view_tax_form
msgid "Advanced Options"
msgstr "Tùy chọn nâng cao"

#. module: account
#: model:ir.ui.view,arch_db:account.view_account_journal_form
msgid "Advanced Settings"
msgstr "Thiết lập nâng cao"

#. module: account
#: model:ir.ui.menu,name:account.menu_finance_entries
msgid "Adviser"
msgstr "Quản lý Tài chính"

#. module: account
#: model:ir.model.fields,field_description:account.field_account_tax_include_base_amount
msgid "Affect Base of Subsequent Taxes"
msgstr "Tác động Giá trị tính thuế tiếp theo"

#. module: account
#: model:ir.model.fields,field_description:account.field_account_tax_template_include_base_amount
msgid "Affect Subsequent Taxes"
msgstr "Tác động Thuế tiếp theo"

#. module: account
#: model:ir.actions.act_window,name:account.action_account_aged_balance_view
#: model:ir.actions.report,name:account.action_report_aged_partner_balance
#: model:ir.ui.menu,name:account.menu_aged_trial_balance
#: model:ir.ui.view,arch_db:account.account_aged_balance_view
#: model:ir.ui.view,arch_db:account.report_agedpartnerbalance
msgid "Aged Partner Balance"
msgstr "Cân đối Tuổi nợ Đối tác"

#. module: account
#: model:ir.ui.view,arch_db:account.account_aged_balance_view
msgid ""
"Aged Partner Balance is a more detailed report of your receivables by "
"intervals. Odoo calculates a table of credit balance by start Date. So if "
"you request an interval of 30 days Odoo generates an analysis of creditors "
"for the past month, past two months, and so on."
msgstr ""
"Bảng Cân đối Tuổi nợ Đối tác là một báo cáo chi tiết đối với các khoản phải "
"thu của bạn theo từng khoảng thời gian. Odoo tính toán một bảng số dư có "
"theo ngày bắt đầu. Vì vậy, nếu bạn yêu cầu một khoảng thời gian 30 ngày, "
"Odoo sẽ tự sinh một bản phân tích tiền nợ cho một tháng trước, 2 tháng "
"trước, và cứ thế đến các tháng tiếp theo trong quá khứ (nếu có nợ)."

#. module: account
#: selection:account.balance.report,display_account:0
#: selection:account.common.account.report,display_account:0
#: selection:account.report.general.ledger,display_account:0
msgid "All"
msgstr "Tất cả"

#. module: account
#: selection:account.aged.trial.balance,target_move:0
#: selection:account.balance.report,target_move:0
#: selection:account.common.account.report,target_move:0
#: selection:account.common.journal.report,target_move:0
#: selection:account.common.partner.report,target_move:0
#: selection:account.common.report,target_move:0
#: selection:account.print.journal,target_move:0
#: selection:account.report.general.ledger,target_move:0
#: selection:account.report.partner.ledger,target_move:0
#: selection:account.tax.report,target_move:0
#: selection:accounting.report,target_move:0
#: model:ir.ui.view,arch_db:account.report_agedpartnerbalance
#: model:ir.ui.view,arch_db:account.report_financial
#: model:ir.ui.view,arch_db:account.report_generalledger
#: model:ir.ui.view,arch_db:account.report_journal
#: model:ir.ui.view,arch_db:account.report_partnerledger
#: model:ir.ui.view,arch_db:account.report_trialbalance
msgid "All Entries"
msgstr "Tất cả Bút toán"

#. module: account
#: model:ir.actions.act_window,name:account.action_all_partner_invoices
msgid "All Invoices"
msgstr "Tổng hoá đơn"

#. module: account
#: model:ir.model.fields,field_description:account.field_account_bank_statement_all_lines_reconciled
msgid "All Lines Reconciled"
msgstr ""

#. module: account
#: selection:account.aged.trial.balance,target_move:0
#: selection:account.balance.report,target_move:0
#: selection:account.common.account.report,target_move:0
#: selection:account.common.journal.report,target_move:0
#: selection:account.common.partner.report,target_move:0
#: selection:account.common.report,target_move:0
#: selection:account.print.journal,target_move:0
#: selection:account.report.general.ledger,target_move:0
#: selection:account.report.partner.ledger,target_move:0
#: selection:account.tax.report,target_move:0
#: selection:accounting.report,target_move:0
#: model:ir.ui.view,arch_db:account.report_agedpartnerbalance
#: model:ir.ui.view,arch_db:account.report_financial
#: model:ir.ui.view,arch_db:account.report_generalledger
#: model:ir.ui.view,arch_db:account.report_journal
#: model:ir.ui.view,arch_db:account.report_partnerledger
#: model:ir.ui.view,arch_db:account.report_trialbalance
msgid "All Posted Entries"
msgstr "Tất cả Bút toán Đã vào sổ"

#. module: account
#: model:ir.ui.view,arch_db:account.report_trialbalance
msgid "All accounts"
msgstr "Tất cả tài khoản"

#. module: account
#: model:ir.ui.view,arch_db:account.report_generalledger
msgid "All accounts'"
msgstr "Tất cả tài khoản"

#. module: account
#. openerp-web
#: code:addons/account/static/src/xml/account_reconciliation.xml:47
#, python-format
msgid ""
"All invoices and payments have been matched, your accounts' balances are "
"clean."
msgstr ""
"Tất cả các hoá đơn và các khoản thanh toán đã được đối chiếu và khớp, bảng "
"cân đối tài khoản của bạn đã sạch."

#. module: account
#: model:ir.model.fields,help:account.field_account_move_state
msgid ""
"All manually created new journal entries are usually in the status "
"'Unposted', but you can set the option to skip that status on the related "
"journal. In that case, they will behave as journal entries automatically "
"created by the system on document validation (invoices, bank statements...) "
"and will be created in 'Posted' status."
msgstr ""
"Tất cả số nhật ký được tạo mới một cách thủ công thường trong tình trạng "
"chưa vào sổ, nhưng bạn có thể thiết lập tùy chọn để bỏ qua tình trạng này "
"trên sổ nhật ký tương ứng. Trong trường hợp đó, chúng sẽ hành xử như là một "
"sổ nhật ký được tạo tự động bởi hệ thống trên việc xác nhận tài liệu (hoá "
"đơn, Sao kê ngân hàng,...) và sẽ được tạo với tình trạng đã vào sổ."

#. module: account
#: model:ir.ui.view,arch_db:account.validate_account_move_view
msgid ""
"All selected journal entries will be validated and posted. You won't be able"
" to modify them afterwards."
msgstr ""
"Tất cả các bút toán sổ nhật ký sẽ được thẩm định và vào sổ. Bạn sẽ không thể"
" sửa chúng sau đó."

#. module: account
#: code:addons/account/models/account_bank_statement.py:240
#, python-format
msgid ""
"All the account entries lines must be processed in order to close the "
"statement."
msgstr "Tất cả các phát sinh kế toán phải được xử lý để đóng sao kê"

#. module: account
#: model:ir.model.fields,field_description:account.field_account_journal_update_posted
msgid "Allow Cancelling Entries"
msgstr "Cho phép hủy bút toán"

#. module: account
#: model:ir.model.fields,field_description:account.field_account_account_template_reconcile
msgid "Allow Invoices & payments Matching"
msgstr "Cho phép Đối chiếu/Khớp Hoá đơn và Thanh toán"

#. module: account
#: model:ir.model.fields,field_description:account.field_res_config_settings_module_product_margin
msgid "Allow Product Margin"
msgstr "Lợi nhuận sản phẩm cho phép"

#. module: account
#: model:ir.model.fields,field_description:account.field_account_account_reconcile
msgid "Allow Reconciliation"
msgstr "Cho phép Đối soát"

#. module: account
#: model:ir.model.fields,field_description:account.field_res_config_settings_module_l10n_us_check_printing
msgid "Allow check printing and deposits"
msgstr "Cho phép in séc và đặt cọc"

#. module: account
#: model:res.groups,name:account.group_cash_rounding
msgid "Allow the cash rounding management"
msgstr "Cho phép quản lý làm tròn tiền"

#. module: account
#: model:ir.ui.view,arch_db:account.res_config_settings_view_form
msgid "Allow to configure taxes using cash basis"
msgstr "Cho phép cấu hình các loại thuế sử dụng cơ sở dòng tiền"

#. module: account
#: model:ir.ui.view,arch_db:account.res_config_settings_view_form
msgid "Allows you to use the analytic accounting."
msgstr "Cho phép sử dụng kế toán quản trị"

#. module: account
#. openerp-web
#: code:addons/account/static/src/xml/account_reconciliation.xml:193
#: code:addons/account/static/src/xml/account_reconciliation.xml:235
#: code:addons/account/static/src/xml/account_reconciliation.xml:252
#: model:ir.model.fields,field_description:account.field_account_bank_statement_line_amount
#: model:ir.model.fields,field_description:account.field_account_invoice_line_price_subtotal
#: model:ir.model.fields,field_description:account.field_account_invoice_line_price_total
#: model:ir.model.fields,field_description:account.field_account_invoice_tax_amount
#: model:ir.model.fields,field_description:account.field_account_invoice_tax_amount_total
#: model:ir.model.fields,field_description:account.field_account_move_amount
#: model:ir.model.fields,field_description:account.field_account_partial_reconcile_amount
#: model:ir.model.fields,field_description:account.field_account_reconcile_model_amount
#: model:ir.model.fields,field_description:account.field_account_reconcile_model_template_amount
#: model:ir.model.fields,field_description:account.field_account_tax_amount
#: model:ir.model.fields,field_description:account.field_account_tax_template_amount
#: model:ir.model.fields,field_description:account.field_cash_box_in_amount
#: model:ir.model.fields,field_description:account.field_cash_box_out_amount
#: model:ir.model.fields,field_description:account.field_tax_adjustments_wizard_amount
#: model:ir.ui.view,arch_db:account.portal_invoice_report
#: model:ir.ui.view,arch_db:account.report_invoice_document
#: model:ir.ui.view,arch_db:account.view_account_payment_tree
#: model:ir.ui.view,arch_db:account.view_account_reconcile_model_form
#: model:ir.ui.view,arch_db:account.view_account_supplier_payment_tree
#: model:ir.ui.view,arch_db:account.view_move_line_form
#, python-format
msgid "Amount"
msgstr "Tổng tiền"

#. module: account
#: model:ir.model.fields,field_description:account.field_account_analytic_line_amount_currency
#: model:ir.model.fields,field_description:account.field_account_analytic_line_analytic_amount_currency
#: model:ir.model.fields,field_description:account.field_account_bank_statement_line_amount_currency
#: model:ir.model.fields,field_description:account.field_account_move_line_amount_currency
msgid "Amount Currency"
msgstr "Loại tiền của tài khoản"

#. module: account
#: model:ir.model.fields,field_description:account.field_account_invoice_residual
#: model:ir.ui.view,arch_db:account.invoice_tree
#: model:ir.ui.view,arch_db:account.portal_my_invoices
msgid "Amount Due"
msgstr "Nợ đến hạn"

#. module: account
#: model:ir.model.fields,field_description:account.field_account_invoice_residual_company_signed
msgid "Amount Due in Company Currency"
msgstr "Giá trị đến hạn theo Tiền tệ Công ty"

#. module: account
#: model:ir.model.fields,field_description:account.field_account_invoice_residual_signed
msgid "Amount Due in Invoice Currency"
msgstr "Giá trị đến hạn theo Tiền tệ Hoá đơn"

#. module: account
#: model:ir.ui.view,arch_db:account.report_payment_receipt
msgid "Amount Paid"
msgstr "Số tiền đã trả"

#. module: account
#: model:ir.model.fields,field_description:account.field_account_invoice_tax_amount_rounding
msgid "Amount Rounding"
msgstr "Số tiền làm tròn"

#. module: account
#: model:ir.model.fields,field_description:account.field_account_invoice_line_price_subtotal_signed
msgid "Amount Signed"
msgstr "Số tiền ký kết"

#. module: account
#: model:ir.model.fields,field_description:account.field_account_reconcile_model_amount_type
#: model:ir.model.fields,field_description:account.field_account_reconcile_model_template_amount_type
msgid "Amount Type"
msgstr "Loại tiền"

#. module: account
#: model:ir.model.fields,help:account.field_account_partial_reconcile_amount
msgid "Amount concerned by this matching. Assumed to be always positive"
msgstr ""
"Tài khoản liên quan bởi lần khớp này. Được giả định là luôn luôn dương"

#. module: account
#: model:ir.model.fields,field_description:account.field_account_partial_reconcile_amount_currency
msgid "Amount in Currency"
msgstr "Giá trị bằng Nguyên tệ"

#. module: account
#: model:ir.ui.view,arch_db:account.view_account_reconcile_model_form
msgid "Amount type"
msgstr "Kiểu Giá trị"

#. module: account
#. openerp-web
#: code:addons/account/static/src/xml/account_payment.xml:68
#, python-format
msgid "Amount:"
msgstr "Số tiền:"

#. module: account
#: sql_constraint:account.fiscal.position.account:0
msgid ""
"An account fiscal position could be defined only once time on same accounts."
msgstr ""
"Một Vị thế Tài khoá chỉ có thể được xác định duy nhất một lần trên cùng tài "
"khoản"

#. module: account
#: model:ir.actions.act_window,help:account.action_account_form
msgid ""
"An account is part of a ledger allowing your company\n"
"                to register all kinds of debit and credit transactions.\n"
"                Companies present their annual accounts in two main parts: the\n"
"                balance sheet and the income statement (profit and loss\n"
"                account). The annual accounts of a company are required by law\n"
"                to disclose a certain amount of information."
msgstr ""

#. module: account
#: model:ir.actions.act_window,help:account.action_account_type_form
msgid ""
"An account type is used to determine how an account is used in\n"
"                each journal. The deferral method of an account type determines\n"
"                the process for the annual closing. Reports such as the Balance\n"
"                Sheet and the Profit and Loss report use the category\n"
"                (profit/loss or balance sheet)."
msgstr ""

#. module: account
#: model:ir.ui.view,arch_db:account.view_move_line_form
msgid "Analytic"
msgstr "Phân tích"

#. module: account
#. openerp-web
#: code:addons/account/static/src/xml/account_reconciliation.xml:178
#, python-format
msgid "Analytic Acc."
msgstr "TK KT Quản trị"

#. module: account
#: model:ir.model.fields,field_description:account.field_account_invoice_line_account_analytic_id
#: model:ir.model.fields,field_description:account.field_account_invoice_report_account_analytic_id
#: model:ir.model.fields,field_description:account.field_account_move_line_analytic_account_id
#: model:ir.model.fields,field_description:account.field_account_move_line_reconcile_writeoff_analytic_id
#: model:ir.model.fields,field_description:account.field_account_reconcile_model_analytic_account_id
#: model:ir.ui.view,arch_db:account.view_account_invoice_report_search
#: model:ir.ui.view,arch_db:account.view_account_reconcile_model_form
msgid "Analytic Account"
msgstr "Tài khoản KT quản trị"

#. module: account
#: model:ir.model.fields,field_description:account.field_res_config_settings_group_analytic_accounting
#: model:ir.ui.menu,name:account.menu_analytic_accounting
msgid "Analytic Accounting"
msgstr "Kế toán quản trị"

#. module: account
#: model:ir.actions.act_window,name:account.action_open_partner_analytic_accounts
#: model:ir.ui.menu,name:account.account_analytic_def_account
#: model:ir.ui.view,arch_db:account.partner_view_button_contracts_count
#: model:ir.ui.view,arch_db:account.res_config_settings_view_form
msgid "Analytic Accounts"
msgstr "Tài khoản KT quản trị"

#. module: account
#: model:ir.model.fields,field_description:account.field_account_tax_template_analytic
msgid "Analytic Cost"
msgstr "Chi phí KT Quản trị"

#. module: account
#: model:ir.actions.act_window,name:account.analytic_line_reporting_pivot
#: model:ir.ui.menu,name:account.menu_action_analytic_lines_reporting
#: model:ir.ui.menu,name:account.menu_action_analytic_lines_tree
msgid "Analytic Entries"
msgstr "Bút toán quản trị"

#. module: account
#: model:ir.model,name:account.model_account_analytic_line
msgid "Analytic Line"
msgstr "Phát sinh KT Quản trị"

#. module: account
#: model:ir.ui.view,arch_db:account.view_move_line_form
msgid "Analytic Lines"
msgstr "Phát sinh KT Quản trị"

#. module: account
#: model:ir.model.fields,field_description:account.field_account_invoice_line_analytic_tag_ids
#: model:ir.ui.menu,name:account.account_analytic_tag_menu
msgid "Analytic Tags"
msgstr "Thẻ TK Quản trị"

#. module: account
#: model:ir.model.fields,field_description:account.field_account_invoice_tax_account_analytic_id
msgid "Analytic account"
msgstr "Tài khoản KT quản trị"

#. module: account
#: model:ir.model.fields,field_description:account.field_account_move_line_analytic_line_ids
msgid "Analytic lines"
msgstr ""

#. module: account
#: model:ir.model.fields,field_description:account.field_account_move_line_analytic_tag_ids
msgid "Analytic tags"
msgstr "Thẻ Phân tích"

#. module: account
#: model:ir.ui.view,arch_db:account.res_config_settings_view_form
msgid "Analytics"
msgstr "Kế toán Quản trị"

#. module: account
#: model:ir.model.fields,field_description:account.field_account_move_line_tax_exigible
msgid "Appears in VAT report"
msgstr "Xuất hiện trong báo cáo thuế GTGT"

#. module: account
#: model:ir.model.fields,field_description:account.field_account_account_tag_applicability
msgid "Applicability"
msgstr "Có thể được áp dụng"

#. module: account
#: model:ir.model.fields,help:account.field_account_fiscal_position_auto_apply
#: model:ir.model.fields,help:account.field_account_fiscal_position_template_auto_apply
msgid "Apply automatically this fiscal position."
msgstr "Áp dụng tự động cho năm tài chính này."

#. module: account
#: model:ir.model.fields,help:account.field_account_fiscal_position_country_group_id
msgid "Apply only if delivery or invocing country match the group."
msgstr "Áp dụng chỉ khi quốc gia bàn giao hoặc xuất hoá đơn khớp với nhóm"

#. module: account
#: model:ir.model.fields,help:account.field_account_fiscal_position_template_country_group_id
msgid "Apply only if delivery or invoicing country match the group."
msgstr ""

#. module: account
#: model:ir.model.fields,help:account.field_account_fiscal_position_country_id
#: model:ir.model.fields,help:account.field_account_fiscal_position_template_country_id
msgid "Apply only if delivery or invoicing country match."
msgstr "Áp dụng chỉ khi khớp quốc gia bàn giao hoặc xuất hoá đơn"

#. module: account
#: model:ir.model.fields,help:account.field_account_fiscal_position_template_vat_required
#: model:ir.model.fields,help:account.field_account_fiscal_position_vat_required
msgid "Apply only if partner has a VAT number."
msgstr "Áp dụng chỉ khi đối tác có mã số VAT"

#. module: account
#: model:ir.ui.view,arch_db:account.res_config_settings_view_form
msgid "Apply right VAT rates for digital products sold in EU"
msgstr ""

#. module: account
#: selection:res.company,fiscalyear_last_month:0
msgid "April"
msgstr "Tháng Tư"

#. module: account
#: model:ir.ui.view,arch_db:account.view_account_journal_search
msgid "Archived"
msgstr "Đã lưu "

#. module: account
#: model:ir.ui.view,arch_db:account.invoice_supplier_form
msgid "Ask for a Credit Note"
msgstr ""

#. module: account
#: model:account.financial.report,name:account.account_financial_report_assets0
msgid "Assets"
msgstr "Tài sản"

#. module: account
#: model:ir.model.fields,field_description:account.field_res_config_settings_module_account_asset
msgid "Assets Management"
msgstr "Quản lý tài sản"

#. module: account
#: model:ir.model.fields,field_description:account.field_account_chart_template_account_ids
msgid "Associated Account Templates"
msgstr ""

#. module: account
#: model:ir.model.fields,field_description:account.field_account_journal_at_least_one_inbound
msgid "At Least One Inbound"
msgstr ""

#. module: account
#: model:ir.model.fields,field_description:account.field_account_journal_at_least_one_outbound
msgid "At Least One Outbound"
msgstr ""

#. module: account
#: selection:res.company,fiscalyear_last_month:0
msgid "August"
msgstr "Tháng Tám"

#. module: account
#: model:ir.ui.view,arch_db:account.invoice_supplier_form
msgid "Auto-detect"
msgstr "Tự động nhận diện"

#. module: account
#: model:ir.ui.view,arch_db:account.res_config_settings_view_form
msgid "Automate deferred revenues entries for multi-year contracts"
msgstr "Tự động hoá các bút toán phân bổ doanh thu trả trước cho các hợp đồng nhiều năm"

#. module: account
#: model:ir.ui.view,arch_db:account.res_config_settings_view_form
msgid "Automated Entries"
msgstr "Các Bút toán Tự động"

#. module: account
#: code:addons/account/models/company.py:354
#: code:addons/account/wizard/setup_wizards.py:79
#, python-format
msgid "Automatic Balancing Line"
msgstr ""

#. module: account
#: model:ir.model.fields,field_description:account.field_res_config_settings_module_currency_rate_live
msgid "Automatic Currency Rates"
msgstr "Tỷ giá Tự động"

#. module: account
#: model:ir.ui.view,arch_db:account.res_config_settings_view_form
msgid "Automatic Import"
msgstr "Nhập Tự động"

#. module: account
#: selection:account.financial.report,style_overwrite:0
msgid "Automatic formatting"
msgstr "Tự động định dạng"

#. module: account
#. openerp-web
#: code:addons/account/static/src/xml/account_reconciliation.xml:24
#, python-format
msgid "Automatic reconciliation"
msgstr "Đối soát tự động"

#. module: account
#: code:addons/account/models/account_bank_statement.py:468
#, python-format
msgid "Automatically reconciled items"
msgstr "Các mục được đối soát tự động"

#. module: account
#: model:ir.model.fields,field_description:account.field_account_invoice_report_price_average
#: model:ir.model.fields,field_description:account.field_account_invoice_report_user_currency_price_average
msgid "Average Price"
msgstr "Giá Bình quân"

#. module: account
#: model:ir.ui.view,arch_db:account.account_journal_dashboard_kanban_view
msgid "Awaiting payments"
msgstr "Đang chờ thanh toán"

#. module: account
#: code:addons/account/models/chart_template.py:189
#, python-format
msgid "BILL"
msgstr "hoá đơn"

#. module: account
#: selection:res.partner,trust:0
msgid "Bad Debtor"
msgstr "Con nợ Nợ xấu"

#. module: account
#: selection:account.payment.term.line,value:0
#: model:ir.model.fields,field_description:account.field_account_move_line_balance
#: model:ir.ui.view,arch_db:account.report_financial
#: model:ir.ui.view,arch_db:account.report_generalledger
#: model:ir.ui.view,arch_db:account.report_partnerledger
#: model:ir.ui.view,arch_db:account.report_payment_receipt
#: model:ir.ui.view,arch_db:account.report_trialbalance
msgid "Balance"
msgstr "Số Dư"

#. module: account
#: model:ir.model.fields,field_description:account.field_account_move_line_balance_cash_basis
msgid "Balance Cash Basis"
msgstr ""

#. module: account
#: model:account.financial.report,name:account.account_financial_report_balancesheet0
#: model:ir.actions.act_window,name:account.action_account_report_bs
#: model:ir.ui.menu,name:account.menu_account_report_bs
#: model:ir.ui.view,arch_db:account.view_account_form
msgid "Balance Sheet"
msgstr "Bảng cân đối kế toán"

#. module: account
#: model:ir.model.fields,help:account.field_account_bank_statement_balance_end
msgid "Balance as calculated based on Opening Balance and transaction lines"
msgstr ""
"Cân đối được tính toán dựa trên Số dư đầu kỳ và các phát sinh trong kỳ"

#. module: account
#: selection:account.bank.accounts.wizard,account_type:0
#: selection:account.journal,type:0
#: code:addons/account/models/chart_template.py:749
#: model:ir.model.fields,field_description:account.field_account_journal_bank_id
#: model:ir.model.fields,field_description:account.field_res_partner_bank_account_count
#: model:ir.model.fields,field_description:account.field_res_users_bank_account_count
#, python-format
msgid "Bank"
msgstr "Ngân hàng"

#. module: account
#: model:ir.ui.view,arch_db:account.res_config_settings_view_form
msgid "Bank &amp; Cash"
msgstr "Ngân hàng &amp; Tiền mặt"

#. module: account
#: code:addons/account/models/company.py:163
#: model:ir.model.fields,field_description:account.field_account_bank_accounts_wizard_bank_account_id
#: model:ir.model.fields,field_description:account.field_account_bank_statement_line_bank_account_id
#: model:ir.model.fields,field_description:account.field_account_invoice_partner_bank_id
#: model:ir.model.fields,field_description:account.field_account_invoice_report_partner_bank_id
#: model:ir.model.fields,field_description:account.field_account_journal_bank_account_id
#: model:ir.ui.view,arch_db:account.view_account_bank_journal_form
#: model:ir.ui.view,arch_db:account.view_account_journal_form
#, python-format
msgid "Bank Account"
msgstr "Tài khoản ngân hàng"

#. module: account
#: model:ir.ui.view,arch_db:account.view_account_bank_journal_form
msgid "Bank Account Name"
msgstr ""

#. module: account
#: model:ir.model.fields,help:account.field_account_invoice_partner_bank_id
msgid ""
"Bank Account Number to which the invoice will be paid. A Company bank "
"account if this is a Customer Invoice or Vendor Credit Note, otherwise a "
"Partner bank account number."
msgstr ""

#. module: account
#. openerp-web
#: code:addons/account/static/src/xml/account_dashboard_setup_bar.xml:21
#: model:ir.actions.act_window,name:account.action_account_bank_journal_form
#: model:ir.model,name:account.model_res_partner_bank
#: model:ir.ui.menu,name:account.menu_action_account_bank_journal_form
#, python-format
msgid "Bank Accounts"
msgstr "Tài khoản ngân hàng"

#. module: account
#: model:ir.model.fields,field_description:account.field_wizard_multi_charts_accounts_bank_account_code_prefix
msgid "Bank Accounts Prefix"
msgstr "Tiền tố Tài khoản Ngân hàng"

#. module: account
#: model:ir.model.fields,field_description:account.field_account_journal_bank_statements_source
msgid "Bank Feeds"
msgstr "Cấp liệu Ngân hàng"

#. module: account
#: model:ir.model.fields,field_description:account.field_res_config_settings_module_account_yodlee
msgid "Bank Interface - Sync your bank feeds automatically"
msgstr ""
"Giao diện giao tiếp Ngân hàng - Đồng bộ nguồn cấp dữ liệu từ ngân hàng một "
"cách tự động"

#. module: account
#: model:ir.model.fields,field_description:account.field_res_company_bank_journal_ids
msgid "Bank Journals"
msgstr "Sổ nhật ký Ngân hàng"

#. module: account
#: model:ir.ui.view,arch_db:account.view_account_move_filter
msgid "Bank Operations"
msgstr "Hoạt động liên quan ngân hàng"

#. module: account
#: model:ir.ui.view,arch_db:account.view_account_reconcile_model_tree
msgid "Bank Reconciliation Move Presets"
msgstr ""

#. module: account
#: model:ir.ui.view,arch_db:account.view_account_reconcile_model_search
msgid "Bank Reconciliation Move preset"
msgstr ""

#. module: account
#: model:ir.model.fields,field_description:account.field_res_company_account_setup_bank_data_done
msgid "Bank Setup Marked As Done"
msgstr ""

#. module: account
#: model:ir.model,name:account.model_account_bank_statement
#: model:ir.ui.view,arch_db:account.view_bank_statement_form
#: model:ir.ui.view,arch_db:account.view_bank_statement_search
msgid "Bank Statement"
msgstr "Sao kê Ngân hàng"

#. module: account
#: code:addons/account/models/account_bank_statement.py:935
#, python-format
msgid "Bank Statement %s"
msgstr ""

#. module: account
#: model:ir.model,name:account.model_account_bank_statement_line
msgid "Bank Statement Line"
msgstr "Cho tiết Sao kê ngân hàng"

#. module: account
#: model:ir.actions.act_window,name:account.action_bank_statement_line
msgid "Bank Statement Lines"
msgstr "Chi tiết Sao kê ngân hàng"

#. module: account
#: model:ir.actions.act_window,name:account.action_bank_statement_tree
#: model:ir.ui.view,arch_db:account.account_journal_dashboard_kanban_view
#: model:ir.ui.view,arch_db:account.view_account_bank_journal_form
msgid "Bank Statements"
msgstr "Sao kê ngân hàng"

#. module: account
#: model:ir.ui.view,arch_db:account.partner_view_buttons
msgid "Bank account(s)"
msgstr "Tài khoản Ngân hàng"

#. module: account
#: model:account.account.type,name:account.data_account_type_liquidity
msgid "Bank and Cash"
msgstr "Ngân hàng và Tiền mặt"

#. module: account
#. openerp-web
#: code:addons/account/static/src/js/reconciliation/reconciliation_action.js:15
#, python-format
msgid "Bank reconciliation"
msgstr ""

#. module: account
#: model:ir.model.fields,field_description:account.field_account_journal_account_setup_bank_data_done
msgid "Bank setup marked as done"
msgstr ""

#. module: account
#: model:ir.model.fields,field_description:account.field_account_move_line_statement_line_id
msgid "Bank statement line reconciled with this entry"
msgstr "Dòng trong Sao kê ngân hàng được đối soát với bút toán này"

#. module: account
#: model:ir.actions.act_window,name:account.act_account_journal_2_account_bank_statement
msgid "Bank statements"
msgstr "Sao kê ngân hàng"

#. module: account
#: code:addons/account/models/account_journal_dashboard.py:39
#, python-format
msgid "Bank: Balance"
msgstr ""

#. module: account
#: model:ir.model.fields,field_description:account.field_account_invoice_tax_base
#: model:ir.ui.view,arch_db:account.portal_invoice_report
msgid "Base"
msgstr "Cơ sở tính thuế"

#. module: account
#: model:ir.model.fields,field_description:account.field_account_move_line_tax_base_amount
#: model:ir.ui.view,arch_db:account.report_journal
msgid "Base Amount"
msgstr "Giá trị tính thuế"

#. module: account
#: selection:account.tax,tax_exigibility:0
#: selection:account.tax.template,tax_exigibility:0
msgid "Based on Invoice"
msgstr "Dựa trên hoá đơn"

#. module: account
#: model:ir.model.fields,help:account.field_account_tax_tax_exigibility
#: model:ir.model.fields,help:account.field_account_tax_template_tax_exigibility
msgid ""
"Based on Invoice: the tax is due as soon as the invoice is validated.\n"
"Based on Payment: the tax is due as soon as the payment of the invoice is received."
msgstr ""
"Dựa trên Hóa đơn: thuế phải hoàn thành ngay sau khi hóa đơn được xác nhận.\n"
"Căn cứ vào Thanh toán: thuế phải trả ngay khi việc thanh toán hoá đơn được nhận."

#. module: account
#: selection:account.tax,tax_exigibility:0
#: selection:account.tax.template,tax_exigibility:0
msgid "Based on Payment"
msgstr "Dựa trên thanh toán"

#. module: account
#: model:ir.ui.view,arch_db:account.res_config_settings_view_form
msgid "Batch Deposits"
msgstr "Tiên đặt cọc theo lô"

#. module: account
#: model:ir.ui.view,arch_db:account.account_planner
msgid ""
"Before continuing, you must install the Chart of Account related to your "
"country (or the generic one if your country is not listed)."
msgstr ""
"Trước khi tiếp tục, bạn phải cài Hệ thống tài khoản ứng với quốc gia của bạn"
" (hoặc một hệ thống tài khoản mang tính tổng quát, generic nếu bạn không "
"thấy hệ thống theo quốc gia của bạn được liệt kê)."

#. module: account
#: model:ir.model.fields,field_description:account.field_account_journal_belongs_to_company
msgid "Belong to the user's current company"
msgstr "Thuộc về công ty hiện hành ứng với người dùng"

#. module: account
#: model:ir.ui.view,arch_db:account.account_journal_dashboard_kanban_view
#: model:ir.ui.view,arch_db:account.invoice_supplier_form
msgid "Bill"
msgstr "Hoá đơn"

#. module: account
#: model:ir.ui.view,arch_db:account.invoice_supplier_form
#: model:ir.ui.view,arch_db:account.invoice_supplier_tree
msgid "Bill Date"
msgstr "Ngày hoá đơn"

#. module: account
#: model:ir.ui.view,arch_db:account.invoice_supplier_form
msgid "Bill lines"
msgstr "Chi tiết Hoá đơn NCC"

#. module: account
#: model:res.groups,name:account.group_account_invoice
msgid "Billing"
msgstr "Lập hoá đơn"

#. module: account
#: model:res.groups,name:account.group_account_manager
msgid "Billing Manager"
msgstr "Người quản lý hoá đơn"

#. module: account
#: model:ir.ui.view,arch_db:account.account_journal_dashboard_kanban_view
msgid "Bills"
msgstr "Hoá đơn NCC"

#. module: account
#: model:ir.ui.view,arch_db:account.account_journal_dashboard_kanban_view
msgid "Bills Analysis"
msgstr "Phân tích Hoá đơn NCC"

#. module: account
#: code:addons/account/models/account_journal_dashboard.py:186
#, python-format
msgid "Bills to pay"
msgstr "Hoá đơn chờ thanh toán"

#. module: account
#: selection:res.partner,invoice_warn:0
msgid "Blocking Message"
msgstr "Thông điệp Khoá/Phong toả"

#. module: account
#: model:ir.model.fields,field_description:account.field_account_account_type_include_initial_balance
msgid "Bring Accounts Balance Forward"
msgstr "Không Kết chuyển Số dư"

#. module: account
#: model:ir.actions.act_window,help:account.open_account_journal_dashboard_kanban
msgid "Browse available countries."
msgstr "Duyệt các quốc gia khả dụng."

#. module: account
#: model:ir.model.fields,field_description:account.field_res_config_settings_module_account_budget
msgid "Budget Management"
msgstr "Quản lý Ngân sách"

#. module: account
#: model:ir.ui.menu,name:account.account_reports_business_intelligence_menu
msgid "Business Intelligence"
msgstr ""

#. module: account
#: model:ir.model.fields,field_description:account.field_account_reconcile_model_name
#: model:ir.model.fields,field_description:account.field_account_reconcile_model_template_name
msgid "Button Label"
msgstr "Nhãn Nút"

#. module: account
#: model:ir.filters,name:account.filter_invoice_country
msgid "By Country"
msgstr "Theo Quốc gia"

#. module: account
#: model:ir.filters,name:account.filter_invoice_refund
msgid "By Credit Note"
msgstr ""

#. module: account
#: model:ir.filters,name:account.filter_invoice_product
msgid "By Product"
msgstr "Theo Sản phẩm"

#. module: account
#: model:ir.filters,name:account.filter_invoice_product_category
msgid "By Product Category"
msgstr "Theo Nhóm Sản phẩm"

#. module: account
#: model:ir.filters,name:account.filter_invoice_salespersons
msgid "By Salespersons"
msgstr "Theo Nhân viên Bán hàng"

#. module: account
#: model:ir.model.fields,help:account.field_account_fiscal_position_active
msgid ""
"By unchecking the active field, you may hide a fiscal position without "
"deleting it."
msgstr ""
"Bằng cách bỏ đánh dấu trường hoạt động này, bạn có thể ẩn một Vị thế Tài "
"khoá mà không cần xóa nó."

#. module: account
#: code:addons/account/models/chart_template.py:168
#: code:addons/account/models/chart_template.py:192
#, python-format
msgid "CABA"
msgstr ""

#. module: account
#: model:ir.ui.view,arch_db:account.res_config_settings_view_form
msgid "CAMT Import"
msgstr ""

#. module: account
#: model:ir.ui.view,arch_db:account.res_config_settings_view_form
msgid "CSV Import"
msgstr ""

#. module: account
#: model:ir.model.fields,field_description:account.field_account_chart_template_visible
msgid "Can be Visible?"
msgstr "Có thể thấy được?"

#. module: account
#: model:ir.ui.view,arch_db:account.account_aged_balance_view
#: model:ir.ui.view,arch_db:account.account_common_report_view
#: model:ir.ui.view,arch_db:account.account_invoice_confirm_view
#: model:ir.ui.view,arch_db:account.account_move_line_reconcile_writeoff
#: model:ir.ui.view,arch_db:account.account_unreconcile_view
#: model:ir.ui.view,arch_db:account.cash_box_in_form
#: model:ir.ui.view,arch_db:account.cash_box_out_form
#: model:ir.ui.view,arch_db:account.tax_adjustments_wizard
#: model:ir.ui.view,arch_db:account.validate_account_move_view
#: model:ir.ui.view,arch_db:account.view_account_bnk_stmt_cashbox
#: model:ir.ui.view,arch_db:account.view_account_bnk_stmt_check
#: model:ir.ui.view,arch_db:account.view_account_invoice_refund
#: model:ir.ui.view,arch_db:account.view_account_move_line_reconcile_full
#: model:ir.ui.view,arch_db:account.view_account_move_reversal
#: model:ir.ui.view,arch_db:account.view_account_payment_from_invoices
#: model:ir.ui.view,arch_db:account.view_account_payment_invoice_form
msgid "Cancel"
msgstr "Hủy"

#. module: account
#: selection:account.invoice.refund,filter_refund:0
msgid "Cancel: create credit note and reconcile"
msgstr ""

#. module: account
#: selection:account.invoice,state:0 selection:account.invoice.report,state:0
#: selection:account.payment,state:0
msgid "Cancelled"
msgstr "Đã hủy bỏ"

#. module: account
#: model:ir.ui.view,arch_db:account.portal_invoice_page
#: model:ir.ui.view,arch_db:account.report_invoice_document
msgid "Cancelled Invoice"
msgstr "Hoá đơn đã hủy"

#. module: account
#: code:addons/account/wizard/account_invoice_refund.py:56
#, python-format
msgid ""
"Cannot create a credit note for the invoice which is already reconciled, "
"invoice should be unreconciled first, then only you can add credit note for "
"this invoice."
msgstr ""

#. module: account
#: code:addons/account/wizard/account_invoice_refund.py:54
#, python-format
msgid "Cannot create credit note for the draft/cancelled invoice."
msgstr ""

#. module: account
#: code:addons/account/models/account_move.py:195
#, python-format
msgid "Cannot create moves for different companies."
msgstr "Không thể tạo các phát sinh KT cho các công ty khác nhau"

#. module: account
#: code:addons/account/models/account_move.py:227
#, python-format
msgid "Cannot create unbalanced journal entry."
msgstr "Không thể tạo được các bút toán sổ nhật ký không cân."

#. module: account
#: code:addons/account/models/account_invoice.py:635
#, python-format
msgid ""
"Cannot find a chart of accounts for this company, You should configure it. \n"
"Please go to Account Configuration."
msgstr ""
"Không tìm thấy một hệ thống tài khoản cho công ty này, bạn nên tạo nó."

#. module: account
#: code:addons/account/models/account.py:579
#, python-format
msgid "Cannot generate an unused account code."
msgstr "Không thể sinh một mã tài khoản không được sử dụng."

#. module: account
#: code:addons/account/models/account.py:609
#, python-format
msgid ""
"Cannot generate an unused journal code. Please fill the 'Shortcode' field."
msgstr ""
"Không thể sinh một mã sổ nhật ký chưa được sử dụng. Hãy nhập vào trường "
"'Shortcode'."

#. module: account
#: selection:account.bank.accounts.wizard,account_type:0
#: selection:account.journal,type:0
#: code:addons/account/models/chart_template.py:749
#, python-format
msgid "Cash"
msgstr "Tiền mặt"

#. module: account
#: model:ir.model.fields,field_description:account.field_wizard_multi_charts_accounts_cash_account_code_prefix
msgid "Cash Accounts Prefix"
msgstr "Tiền tố Tài khoản Tiền mặt"

#. module: account
#: model:ir.model.fields,field_description:account.field_res_config_settings_tax_exigibility
msgid "Cash Basis"
msgstr ""

#. module: account
#: model:ir.model.fields,field_description:account.field_res_company_tax_cash_basis_journal_id
msgid "Cash Basis Journal"
msgstr ""

#. module: account
#: code:addons/account/models/chart_template.py:192
#, python-format
msgid "Cash Basis Tax Journal"
msgstr ""

#. module: account
#: code:addons/account/models/account_bank_statement.py:210
#: model:ir.actions.act_window,name:account.action_view_account_bnk_stmt_cashbox
#, python-format
msgid "Cash Control"
msgstr "Kiểm soát Tiền mặt"

#. module: account
#: model:ir.ui.view,arch_db:account.view_account_move_filter
msgid "Cash Operations"
msgstr "Hoạt động Tiền mặt"

#. module: account
#: model:ir.actions.act_window,name:account.action_view_bank_statement_tree
msgid "Cash Registers"
msgstr "Két tiền mặt"

#. module: account
#: model:ir.model.fields,field_description:account.field_res_config_settings_group_cash_rounding
msgid "Cash Rounding"
msgstr ""

#. module: account
#: model:ir.model.fields,field_description:account.field_account_invoice_cash_rounding_id
msgid "Cash Rounding Method"
msgstr ""

#. module: account
#: model:ir.actions.act_window,name:account.rounding_list_action
#: model:ir.ui.menu,name:account.menu_action_rounding_form_view
#: model:ir.ui.view,arch_db:account.res_config_settings_view_form
msgid "Cash Roundings"
msgstr ""

#. module: account
#: model:ir.ui.view,arch_db:account.account_journal_dashboard_kanban_view
msgid "Cash Statements"
msgstr "Sao kê Tiền mặt"

#. module: account
#: model:ir.model.fields,field_description:account.field_wizard_multi_charts_accounts_bank_account_ids
msgid "Cash and Banks"
msgstr "Tiền mặt và Ngân hàng"

#. module: account
#: code:addons/account/models/account_bank_statement.py:185
#, python-format
msgid "Cash difference observed during the counting (%s)"
msgstr "Chênh lệch tiền mặt quan sát được trong quá trình đếm (%s)"

#. module: account
#: code:addons/account/models/account_journal_dashboard.py:37
#, python-format
msgid "Cash: Balance"
msgstr ""

#. module: account
#: model:ir.model,name:account.model_account_cashbox_line
msgid "CashBox Line"
msgstr "Giao dịch Két tiền mặt"

#. module: account
#: model:ir.model.fields,field_description:account.field_account_cashbox_line_cashbox_id
msgid "Cashbox"
msgstr "Két tiền mặt"

#. module: account
#: model:ir.model.fields,field_description:account.field_account_bank_statement_cashbox_cashbox_lines_ids
msgid "Cashbox Lines"
msgstr "Giao dịch Két tiền mặt"

#. module: account
#: model:ir.model.fields,field_description:account.field_account_chart_template_property_account_expense_categ_id
msgid "Category of Expense Account"
msgstr "Nhóm của Tài khoản Chi phí"

#. module: account
#: model:ir.model.fields,field_description:account.field_account_chart_template_property_account_income_categ_id
msgid "Category of Income Account"
msgstr "Nhóm của Tài khoản Thu nhập"

#. module: account
#: model:ir.ui.view,arch_db:account.account_planner
msgid "Change"
msgstr "Thay đổi"

#. module: account
#: model:ir.model.fields,help:account.field_account_payment_writeoff_label
msgid "Change label of the counterpart that will hold the payment difference"
msgstr ""

#. module: account
#: code:addons/account/controllers/portal.py:146
#, python-format
msgid ""
"Changing VAT number is not allowed once invoices have been issued for your "
"account. Please contact us directly for this operation."
msgstr ""

#. module: account
#: code:addons/account/controllers/portal.py:149
#, python-format
msgid ""
"Changing your name is not allowed once invoices have been issued for your "
"account. Please contact us directly for this operation."
msgstr ""

#. module: account
#: model:ir.model.fields,field_description:account.field_account_account_template_chart_template_id
#: model:ir.model.fields,field_description:account.field_account_fiscal_position_template_chart_template_id
#: model:ir.model.fields,field_description:account.field_account_reconcile_model_template_chart_template_id
#: model:ir.model.fields,field_description:account.field_account_tax_template_chart_template_id
#: model:ir.model.fields,field_description:account.field_res_company_chart_template_id
#: model:ir.model.fields,field_description:account.field_wizard_multi_charts_accounts_chart_template_id
msgid "Chart Template"
msgstr "Mẫu hệ thống tài khoản"

#. module: account
#: model:ir.actions.act_window,name:account.open_account_charts_modules
msgid "Chart Templates"
msgstr "Mẫu Hệ thống Tài khoản"

#. module: account
#: model:ir.model.fields,field_description:account.field_res_company_account_setup_coa_done
msgid "Chart of Account Checked"
msgstr ""

#. module: account
#. openerp-web
#: code:addons/account/models/company.py:216
#: code:addons/account/static/src/xml/account_dashboard_setup_bar.xml:13
#: model:ir.actions.act_window,name:account.action_account_form
#: model:ir.ui.menu,name:account.menu_action_account_form
#: model:ir.ui.view,arch_db:account.account_planner
#, python-format
msgid "Chart of Accounts"
msgstr "Hệ thống Tài khoản"

#. module: account
#: model:ir.ui.view,arch_db:account.view_account_chart_template_form
#: model:ir.ui.view,arch_db:account.view_account_chart_template_tree
msgid "Chart of Accounts Template"
msgstr "Mẫu Hệ thống Tài khoản"

#. module: account
#: model:ir.actions.act_window,name:account.action_account_chart_template_form
msgid "Chart of Accounts Templates"
msgstr "Mẫu Hệ thống Tài khoản"

#. module: account
#: model:ir.ui.view,arch_db:account.account_planner
msgid ""
"Chart of Accounts has been\n"
"                            installed. You should review it and create any additional accounts."
msgstr ""
"Hệ thống Tài khoản đã được\n"
"                            cài đặt. Bạn nên xem xét lại nó và tạo thêm các tài khoản bổ sung (nếu cần thiết)."

#. module: account
#: model:ir.ui.view,arch_db:account.view_account_list
msgid "Chart of accounts"
msgstr "Hệ thống tài khoản"

#. module: account
#: model:ir.actions.act_window,name:account.action_view_account_bnk_stmt_check
msgid "Check Closing Balance"
msgstr "Kiểm tra Số dư cuối kỳ"

#. module: account
#: model:ir.model.fields,help:account.field_account_bank_statement_is_difference_zero
msgid "Check if difference is zero."
msgstr "Kiểm tra xem chênh lệch có bằng không (0) không."

#. module: account
#: model:ir.model.fields,help:account.field_account_account_reconcile
msgid ""
"Check this box if this account allows invoices & payments matching of "
"journal items."
msgstr ""
"Đánh dấu vào hộp này nếu tài khoản này cho phép khớp/đối chiếu các hoá đơn "
"và thanh toán."

#. module: account
#: model:ir.model.fields,help:account.field_account_journal_refund_sequence
msgid ""
"Check this box if you don't want to share the same sequence for invoices and"
" credit notes made from this journal"
msgstr ""

#. module: account
#: model:ir.model.fields,help:account.field_account_journal_update_posted
msgid ""
"Check this box if you want to allow the cancellation the entries related to "
"this journal or of the invoice related to this journal"
msgstr ""
"Đánh dấu nếu bạn muốn cho phép hủy bỏ bút toán liên quan đến sổ nhật ký này "
"hoặc hoá đơn cho sổ nhật ký này"

#. module: account
#: model:ir.model.fields,help:account.field_account_tax_price_include
#: model:ir.model.fields,help:account.field_account_tax_template_price_include
msgid ""
"Check this if the price you use on the product and invoices includes this "
"tax."
msgstr ""
"Đánh dấu nếu giá tiền mà bạn sử dụng trên sản phẩm và hoá đơn có bao gồ thuế"
" này."

#. module: account
#: model:ir.model.fields,help:account.field_account_account_template_reconcile
msgid ""
"Check this option if you want the user to reconcile entries in this account."
msgstr "Đánh dấu nếu bạn muốn người dùng đối soát trên tài khoản này."

#. module: account
#: model:ir.ui.view,arch_db:account.res_config_settings_view_form
msgid "Checks"
msgstr ""

#. module: account
#: model:ir.model.fields,field_description:account.field_account_tax_children_tax_ids
#: model:ir.model.fields,field_description:account.field_account_tax_template_children_tax_ids
#: model:ir.ui.view,arch_db:account.view_account_tax_template_form
#: model:ir.ui.view,arch_db:account.view_tax_form
msgid "Children Taxes"
msgstr "Thuế phụ/con"

#. module: account
#: code:addons/account/models/chart_template.py:150
#: model:ir.actions.act_window,name:account.action_wizard_multi_chart
#, python-format
msgid "Choose Accounting Template"
msgstr "Chọn Mẫu Tài khoản Kế toán"

#. module: account
#. openerp-web
#: code:addons/account/static/src/xml/account_reconciliation.xml:131
#, python-format
msgid "Choose counterpart"
msgstr "Chọn đối ứng"

#. module: account
#: model:ir.actions.act_window,help:account.action_account_bank_journal_form
msgid "Click to add a bank account."
msgstr "Bấm để thêm một tài khoản ngân hàng."

#. module: account
#: model:ir.actions.act_window,help:account.action_account_journal_form
msgid "Click to add a journal."
msgstr "Bấm để thêm một sổ nhật ký."

#. module: account
#: model:ir.actions.act_window,help:account.account_tag_action
msgid "Click to add a new tag."
msgstr "Bấm để tạo mới một tag."

#. module: account
#: model:ir.actions.act_window,help:account.action_account_form
msgid "Click to add an account."
msgstr "Bấm để thêm một tài khoản."

#. module: account
#: model:ir.actions.act_window,help:account.action_invoice_out_refund
msgid "Click to create a credit note."
msgstr ""

#. module: account
#: model:ir.actions.act_window,help:account.action_invoice_tree1
msgid "Click to create a customer invoice."
msgstr "Bấm để tạo mới một hoá đơn xuất cho khách hàng."

#. module: account
#: model:ir.actions.act_window,help:account.action_move_journal_line
msgid "Click to create a journal entry."
msgstr "Bấm để tạo một bút toán sổ nhật ký."

#. module: account
#: model:ir.actions.act_window,help:account.action_view_bank_statement_tree
msgid "Click to create a new cash log."
msgstr "Bấm để tạo mới một nhật ký tiền mặt."

#. module: account
#: model:ir.actions.act_window,help:account.action_account_reconcile_model
msgid "Click to create a reconciliation model."
msgstr "Bấm để tạo một mô hình đối soát (reconciliation model)."

#. module: account
#: model:ir.actions.act_window,help:account.action_account_type_form
msgid "Click to define a new account type."
msgstr "Bấm để tạo mới một kiểu tài khoản."

#. module: account
#: model:ir.actions.act_window,help:account.action_invoice_tree2
msgid "Click to record a new vendor bill."
msgstr "Bấm để ghi nhận một hoá đơn nhà cung cấp."

#. module: account
#: model:ir.actions.act_window,help:account.action_invoice_in_refund
msgid "Click to record a new vendor credit note."
msgstr ""

#. module: account
#: model:ir.actions.act_window,help:account.action_bank_statement_tree
msgid "Click to register a bank statement."
msgstr "Bấm để ghi nhận một sao kê ngân hàng."

#. module: account
#: model:ir.actions.act_window,help:account.action_account_payments
#: model:ir.actions.act_window,help:account.action_account_payments_payable
msgid "Click to register a payment"
msgstr "Bấm để ghi nhận một khoản thanh toán"

#. module: account
#. openerp-web
#: code:addons/account/static/src/xml/account_reconciliation.xml:260
#, python-format
msgid "Close"
msgstr "Đóng"

#. module: account
#. openerp-web
#: code:addons/account/static/src/xml/account_reconciliation.xml:60
#, python-format
msgid "Close statement"
msgstr "Đóng thanh toán"

#. module: account
#: model:ir.model.fields,field_description:account.field_account_bank_statement_date_done
msgid "Closed On"
msgstr "Đóng vào"

#. module: account
#: model:ir.model.fields,field_description:account.field_account_abstract_payment_payment_method_code
#: model:ir.model.fields,field_description:account.field_account_account_code
#: model:ir.model.fields,field_description:account.field_account_account_template_code
#: model:ir.model.fields,field_description:account.field_account_analytic_line_code
#: model:ir.model.fields,field_description:account.field_account_payment_method_code
#: model:ir.model.fields,field_description:account.field_account_payment_payment_method_code
#: model:ir.model.fields,field_description:account.field_account_register_payments_payment_method_code
#: model:ir.ui.view,arch_db:account.report_trialbalance
msgid "Code"
msgstr "Mã"

#. module: account
#: model:ir.model.fields,field_description:account.field_account_group_code_prefix
msgid "Code Prefix"
msgstr "Tiền tố Mã"

#. module: account
#: model:ir.model.fields,field_description:account.field_account_cashbox_line_coin_value
msgid "Coin/Bill Value"
msgstr ""

#. module: account
#: model:ir.ui.view,arch_db:account.res_config_settings_view_form
msgid "Collect customer payments in one-click using Euro SEPA Service."
msgstr ""

#. module: account
#: model:ir.model.fields,field_description:account.field_account_account_tag_color
#: model:ir.model.fields,field_description:account.field_account_journal_color
msgid "Color Index"
msgstr "Mã màu"

#. module: account
#: model:ir.model.fields,field_description:account.field_accounting_report_label_filter
msgid "Column Label"
msgstr "Nhãn cột"

#. module: account
#: model:ir.model.fields,field_description:account.field_account_move_line_reconcile_writeoff_comment
msgid "Comment"
msgstr "Bình luận"

#. module: account
#: model:ir.model.fields,field_description:account.field_account_invoice_commercial_partner_id
#: model:ir.model.fields,help:account.field_account_invoice_report_commercial_partner_id
msgid "Commercial Entity"
msgstr "Thực thể Thương mại"

#. module: account
#: model:ir.actions.act_window,name:account.action_account_common_menu
msgid "Common Report"
msgstr "Báo cáo Phổ thông"

#. module: account
#: model:ir.ui.view,arch_db:account.report_overdue_document
msgid "Communication"
msgstr "Thông tin liên lạc"

#. module: account
#: model:ir.model,name:account.model_res_company
msgid "Companies"
msgstr "Công ty"

#. module: account
#: model:ir.model.fields,field_description:account.field_res_partner_ref_company_ids
#: model:ir.model.fields,field_description:account.field_res_users_ref_company_ids
msgid "Companies that refers to partner"
msgstr "Các công ty mà dẫn chiếu đến đối tác"

#. module: account
#: model:ir.model.fields,field_description:account.field_account_abstract_payment_company_id
#: model:ir.model.fields,field_description:account.field_account_account_company_id
#: model:ir.model.fields,field_description:account.field_account_aged_trial_balance_company_id
#: model:ir.model.fields,field_description:account.field_account_balance_report_company_id
#: model:ir.model.fields,field_description:account.field_account_bank_statement_company_id
#: model:ir.model.fields,field_description:account.field_account_bank_statement_line_company_id
#: model:ir.model.fields,field_description:account.field_account_chart_template_company_id
#: model:ir.model.fields,field_description:account.field_account_common_account_report_company_id
#: model:ir.model.fields,field_description:account.field_account_common_journal_report_company_id
#: model:ir.model.fields,field_description:account.field_account_common_partner_report_company_id
#: model:ir.model.fields,field_description:account.field_account_common_report_company_id
#: model:ir.model.fields,field_description:account.field_account_financial_year_op_company_id
#: model:ir.model.fields,field_description:account.field_account_fiscal_position_company_id
#: model:ir.model.fields,field_description:account.field_account_invoice_company_id
#: model:ir.model.fields,field_description:account.field_account_invoice_line_company_id
#: model:ir.model.fields,field_description:account.field_account_invoice_report_company_id
#: model:ir.model.fields,field_description:account.field_account_invoice_tax_company_id
#: model:ir.model.fields,field_description:account.field_account_journal_company_id
#: model:ir.model.fields,field_description:account.field_account_move_company_id
#: model:ir.model.fields,field_description:account.field_account_move_line_company_id
#: model:ir.model.fields,field_description:account.field_account_move_line_reconcile_company_id
#: model:ir.model.fields,field_description:account.field_account_opening_company_id
#: model:ir.model.fields,field_description:account.field_account_payment_company_id
#: model:ir.model.fields,field_description:account.field_account_payment_term_company_id
#: model:ir.model.fields,field_description:account.field_account_print_journal_company_id
#: model:ir.model.fields,field_description:account.field_account_reconcile_model_company_id
#: model:ir.model.fields,field_description:account.field_account_register_payments_company_id
#: model:ir.model.fields,field_description:account.field_account_report_general_ledger_company_id
#: model:ir.model.fields,field_description:account.field_account_report_partner_ledger_company_id
#: model:ir.model.fields,field_description:account.field_account_tax_company_id
#: model:ir.model.fields,field_description:account.field_account_tax_report_company_id
#: model:ir.model.fields,field_description:account.field_account_tax_template_company_id
#: model:ir.model.fields,field_description:account.field_accounting_report_company_id
#: model:ir.model.fields,field_description:account.field_wizard_multi_charts_accounts_company_id
#: model:ir.ui.view,arch_db:account.view_account_invoice_report_search
#: model:ir.ui.view,arch_db:account.view_account_payment_search
#: model:ir.ui.view,arch_db:account.view_account_tax_search
msgid "Company"
msgstr "Công ty"

#. module: account
#: model:ir.model.fields,field_description:account.field_account_invoice_company_currency_id
#: model:ir.model.fields,field_description:account.field_account_invoice_line_company_currency_id
#: model:ir.model.fields,field_description:account.field_account_move_line_company_currency_id
#: model:ir.model.fields,field_description:account.field_tax_adjustments_wizard_company_currency_id
msgid "Company Currency"
msgstr "Tiền tệ Công ty"

#. module: account
#. openerp-web
#: code:addons/account/models/company.py:147
#: code:addons/account/static/src/xml/account_dashboard_setup_bar.xml:25
#, python-format
msgid "Company Data"
msgstr "Dữ liệu công ty"

#. module: account
#: model:ir.model.fields,field_description:account.field_res_company_account_setup_company_data_done
msgid "Company Setup Marked As Done"
msgstr ""

#. module: account
#: model:ir.model.fields,field_description:account.field_res_config_settings_has_chart_of_accounts
msgid "Company has a chart of accounts"
msgstr "Công ty có một hệ thống tài khoản"

#. module: account
#: model:ir.model.fields,help:account.field_account_abstract_payment_company_id
#: model:ir.model.fields,help:account.field_account_bank_statement_company_id
#: model:ir.model.fields,help:account.field_account_bank_statement_line_company_id
#: model:ir.model.fields,help:account.field_account_journal_company_id
#: model:ir.model.fields,help:account.field_account_move_company_id
#: model:ir.model.fields,help:account.field_account_payment_company_id
#: model:ir.model.fields,help:account.field_account_register_payments_company_id
msgid "Company related to this journal"
msgstr "Công ty liên quan tới sổ nhật ký này"

#. module: account
#: model:ir.ui.view,arch_db:account.res_config_settings_view_form
msgid "Compare actual revenues &amp; costs with budgets"
msgstr "So sánh giữa chi phí &amp; thu nhập thực tế với ngân sách"

#. module: account
#: model:ir.ui.view,arch_db:account.accounting_report_view
msgid "Comparison"
msgstr "So sánh"

#. module: account
#: model:ir.model.fields,field_description:account.field_account_chart_template_complete_tax_set
#: model:ir.model.fields,field_description:account.field_wizard_multi_charts_accounts_complete_tax_set
msgid "Complete Set of Taxes"
msgstr "Bộ Thuế Hoàn chỉnh"

#. module: account
#: code:addons/account/models/account_invoice.py:570
#, python-format
msgid "Compose Email"
msgstr "Soạn Email"

#. module: account
#: model:ir.ui.view,arch_db:account.res_config_settings_view_form
msgid "Compute tax rates based on U.S. ZIP codes"
msgstr "Tính thuế tự động dựa trên mã ZIP của Mỹ"

#. module: account
#: model:ir.model.fields,help:account.field_account_move_line_counterpart
msgid ""
"Compute the counter part accounts of this journal item for this journal "
"entry. This can be needed in reports."
msgstr ""
"Tính toán các tài khoản đối ứng của phát sinh kế toán này đối với bút toán "
"này. Việc này có thể cần thiết trong các báo cáo."

#. module: account
#: model:ir.model.fields,field_description:account.field_account_bank_statement_balance_end
msgid "Computed Balance"
msgstr "Cân đối được tính toán"

#. module: account
#: model:ir.ui.menu,name:account.menu_finance_configuration
msgid "Configuration"
msgstr "Cấu hình"

#. module: account
#: code:addons/account/models/account_payment.py:622
#: code:addons/account/models/account_payment.py:624
#, python-format
msgid "Configuration Error !"
msgstr "Lỗi cấu hình!"

#. module: account
#. openerp-web
#: code:addons/account/static/src/xml/account_dashboard_setup_bar.xml:29
#, python-format
msgid "Configuration Steps:"
msgstr "Các bước cấu hình"

#. module: account
#: code:addons/account/models/account_invoice.py:460
#, python-format
msgid ""
"Configuration error!\n"
"Could not find any account to create the invoice, are you sure you have a chart of account installed?"
msgstr ""
"Lỗi cấu hình!\n"
"Không tìm thấy bất kỳ tài khoản kế toán nào để tạo hoá đơn. Bạn có chắc bạn đã cài hoạch đồ kế toán (hệ thống tài khoản kế toán) chứ?"

#. module: account
#: code:addons/account/models/account.py:443
#, python-format
msgid ""
"Configuration error!\n"
"The currency of the journal should be the same than the default credit account."
msgstr ""
"Lỗi cấu hình!\n"
"Tiền tệ của sổ nhật ký và giống như tiền tệ của tài khoản có."

#. module: account
#: code:addons/account/models/account.py:445
#, python-format
msgid ""
"Configuration error!\n"
"The currency of the journal should be the same than the default debit account."
msgstr ""
"Lỗi cấu hình!\n"
"Tiền tệ của sổ nhật ký và giống như tiền tệ của tài khoản nợ."

#. module: account
#: model:ir.ui.view,arch_db:account.account_planner
msgid "Configuration menu"
msgstr "Trình đơn cấu hình"

#. module: account
#: model:ir.ui.view,arch_db:account.account_planner
msgid "Configure"
msgstr "Cấu hình"

#. module: account
#: model:ir.ui.view,arch_db:account.view_account_bnk_stmt_cashbox
#: model:ir.ui.view,arch_db:account.view_account_bnk_stmt_check
#: model:ir.ui.view,arch_db:account.view_account_payment_form
msgid "Confirm"
msgstr "Xác nhận"

#. module: account
#: model:ir.actions.act_window,name:account.action_account_invoice_confirm
#: model:ir.ui.view,arch_db:account.account_invoice_confirm_view
msgid "Confirm Draft Invoices"
msgstr "Xác nhận hoá đơn dự thảo"

#. module: account
#: model:ir.ui.view,arch_db:account.account_invoice_confirm_view
msgid "Confirm Invoices"
msgstr "Xác nhận hoá đơn"

#. module: account
#: model:ir.actions.server,name:account.action_account_confirm_payments
msgid "Confirm Payments"
msgstr "Xác nhận thanh toán"

#. module: account
#: model:ir.model,name:account.model_account_invoice_confirm
msgid "Confirm the selected invoices"
msgstr "Xác nhận hoá đơn được chọn"

#. module: account
#: model:ir.ui.view,arch_db:account.view_bank_statement_search
msgid "Confirmed"
msgstr "Đã được xác nhận"

#. module: account
#: model:ir.ui.view,arch_db:account.view_account_bnk_stmt_check
msgid ""
"Confirming this will create automatically a journal entry with the "
"difference in the profit/loss account set on the cash journal."
msgstr ""
"Xác nhận cái này sẽ tự động tạo một bút toán sổ nhật ký với chênh lệch ở tài"
" khoản lãi/lỗ được khai báo trên sổ nhật ký."

#. module: account
#. openerp-web
#: code:addons/account/static/src/xml/account_reconciliation.xml:52
#, python-format
msgid "Congrats, you're all done!"
msgstr ""

#. module: account
#: model:ir.ui.view,arch_db:account.account_planner
msgid "Congratulations, you're done!"
msgstr "Chúc mừng, bạn đã hoàn thành!"

#. module: account
#: model:ir.model,name:account.model_res_partner
msgid "Contact"
msgstr "Liên hệ"

#. module: account
#: model:ir.model,name:account.model_account_abstract_payment
msgid ""
"Contains the logic shared between models which allows to register payments"
msgstr "Chứa logic chia sẻ giữa các model mà cho phép ghi nhận thanh toán"

#. module: account
#: model:ir.model.fields,field_description:account.field_res_partner_contract_ids
#: model:ir.model.fields,field_description:account.field_res_partner_contracts_count
#: model:ir.model.fields,field_description:account.field_res_users_contract_ids
#: model:ir.model.fields,field_description:account.field_res_users_contracts_count
msgid "Contracts"
msgstr "Các hợp đồng"

#. module: account
#: model:ir.ui.view,arch_db:account.view_account_journal_form
msgid "Control-Access"
msgstr "Kiểm soát Truy cập"

#. module: account
#: model:account.account.type,name:account.data_account_type_direct_costs
msgid "Cost of Revenue"
msgstr "Chi phí Bán hàng Trực tiếp"

#. module: account
#: code:addons/account/models/chart_template.py:862
#, python-format
msgid ""
"Could not install new chart of account as there are already accounting "
"entries existing"
msgstr ""

#. module: account
#: model:ir.model.fields,field_description:account.field_account_move_line_counterpart
msgid "Counterpart"
msgstr "Đối ứng"

#. module: account
#: model:ir.model.fields,field_description:account.field_account_bank_statement_line_account_id
msgid "Counterpart Account"
msgstr "Tài khoản Đối ứng"

#. module: account
#: model:ir.model.fields,field_description:account.field_account_fiscal_position_country_id
#: model:ir.model.fields,field_description:account.field_account_fiscal_position_template_country_id
msgid "Country"
msgstr "Quốc gia"

#. module: account
#: model:ir.model.fields,field_description:account.field_account_fiscal_position_country_group_id
#: model:ir.model.fields,field_description:account.field_account_fiscal_position_template_country_group_id
msgid "Country Group"
msgstr "Nhóm Quốc gia"

#. module: account
#: model:ir.model.fields,field_description:account.field_account_invoice_report_country_id
msgid "Country of the Partner Company"
msgstr "Quốc gia của công ty đối tác"

#. module: account
#: model:ir.ui.view,arch_db:account.account_planner
msgid "Create Customers"
msgstr "Tạo Khách hàng"

#. module: account
#: model:ir.ui.view,arch_db:account.account_planner
msgid "Create Vendors"
msgstr "Tạo Nhà cung cấp"

#. module: account
#. openerp-web
#: code:addons/account/static/src/xml/account_reconciliation.xml:131
#, python-format
msgid "Create Write-off"
msgstr "Tạo Write-off"

#. module: account
#: selection:account.invoice.refund,filter_refund:0
msgid "Create a draft credit note"
msgstr ""

#. module: account
#: model:ir.ui.view,arch_db:account.tax_adjustments_wizard
msgid "Create and post move"
msgstr "Tạo và Vào sổ bút toán"

#. module: account
#: code:addons/account/models/account_journal_dashboard.py:285
#, python-format
msgid "Create cash statement"
msgstr "Tạo Sao kê tiền mặt"

#. module: account
#: code:addons/account/models/account_journal_dashboard.py:271
#, python-format
msgid "Create invoice/bill"
msgstr "Tạo hoá đơn/bill"

#. module: account
#. openerp-web
#: code:addons/account/static/src/xml/account_reconciliation.xml:163
#, python-format
msgid "Create model"
msgstr ""

#. module: account
#: model:ir.actions.act_window,help:account.rounding_list_action
msgid "Create the first cash rounding"
msgstr ""

#. module: account
#: model:ir.ui.view,arch_db:account.account_planner
msgid "Create your products"
msgstr "Tạo các sản phẩm của bạn"

#. module: account
#: model:ir.model.fields,field_description:account.field_account_account_create_uid
#: model:ir.model.fields,field_description:account.field_account_account_tag_create_uid
#: model:ir.model.fields,field_description:account.field_account_account_template_create_uid
#: model:ir.model.fields,field_description:account.field_account_account_type_create_uid
#: model:ir.model.fields,field_description:account.field_account_aged_trial_balance_create_uid
#: model:ir.model.fields,field_description:account.field_account_balance_report_create_uid
#: model:ir.model.fields,field_description:account.field_account_bank_accounts_wizard_create_uid
#: model:ir.model.fields,field_description:account.field_account_bank_statement_cashbox_create_uid
#: model:ir.model.fields,field_description:account.field_account_bank_statement_closebalance_create_uid
#: model:ir.model.fields,field_description:account.field_account_bank_statement_create_uid
#: model:ir.model.fields,field_description:account.field_account_bank_statement_line_create_uid
#: model:ir.model.fields,field_description:account.field_account_cash_rounding_create_uid
#: model:ir.model.fields,field_description:account.field_account_cashbox_line_create_uid
#: model:ir.model.fields,field_description:account.field_account_chart_template_create_uid
#: model:ir.model.fields,field_description:account.field_account_common_account_report_create_uid
#: model:ir.model.fields,field_description:account.field_account_common_journal_report_create_uid
#: model:ir.model.fields,field_description:account.field_account_common_partner_report_create_uid
#: model:ir.model.fields,field_description:account.field_account_common_report_create_uid
#: model:ir.model.fields,field_description:account.field_account_financial_report_create_uid
#: model:ir.model.fields,field_description:account.field_account_financial_year_op_create_uid
#: model:ir.model.fields,field_description:account.field_account_fiscal_position_account_create_uid
#: model:ir.model.fields,field_description:account.field_account_fiscal_position_account_template_create_uid
#: model:ir.model.fields,field_description:account.field_account_fiscal_position_create_uid
#: model:ir.model.fields,field_description:account.field_account_fiscal_position_tax_create_uid
#: model:ir.model.fields,field_description:account.field_account_fiscal_position_tax_template_create_uid
#: model:ir.model.fields,field_description:account.field_account_fiscal_position_template_create_uid
#: model:ir.model.fields,field_description:account.field_account_full_reconcile_create_uid
#: model:ir.model.fields,field_description:account.field_account_group_create_uid
#: model:ir.model.fields,field_description:account.field_account_invoice_confirm_create_uid
#: model:ir.model.fields,field_description:account.field_account_invoice_create_uid
#: model:ir.model.fields,field_description:account.field_account_invoice_line_create_uid
#: model:ir.model.fields,field_description:account.field_account_invoice_refund_create_uid
#: model:ir.model.fields,field_description:account.field_account_invoice_tax_create_uid
#: model:ir.model.fields,field_description:account.field_account_journal_create_uid
#: model:ir.model.fields,field_description:account.field_account_move_create_uid
#: model:ir.model.fields,field_description:account.field_account_move_line_create_uid
#: model:ir.model.fields,field_description:account.field_account_move_line_reconcile_create_uid
#: model:ir.model.fields,field_description:account.field_account_move_line_reconcile_writeoff_create_uid
#: model:ir.model.fields,field_description:account.field_account_move_reversal_create_uid
#: model:ir.model.fields,field_description:account.field_account_opening_create_uid
#: model:ir.model.fields,field_description:account.field_account_partial_reconcile_create_uid
#: model:ir.model.fields,field_description:account.field_account_payment_create_uid
#: model:ir.model.fields,field_description:account.field_account_payment_method_create_uid
#: model:ir.model.fields,field_description:account.field_account_payment_term_create_uid
#: model:ir.model.fields,field_description:account.field_account_payment_term_line_create_uid
#: model:ir.model.fields,field_description:account.field_account_print_journal_create_uid
#: model:ir.model.fields,field_description:account.field_account_reconcile_model_create_uid
#: model:ir.model.fields,field_description:account.field_account_reconcile_model_template_create_uid
#: model:ir.model.fields,field_description:account.field_account_register_payments_create_uid
#: model:ir.model.fields,field_description:account.field_account_report_general_ledger_create_uid
#: model:ir.model.fields,field_description:account.field_account_report_partner_ledger_create_uid
#: model:ir.model.fields,field_description:account.field_account_tax_create_uid
#: model:ir.model.fields,field_description:account.field_account_tax_group_create_uid
#: model:ir.model.fields,field_description:account.field_account_tax_report_create_uid
#: model:ir.model.fields,field_description:account.field_account_tax_template_create_uid
#: model:ir.model.fields,field_description:account.field_account_unreconcile_create_uid
#: model:ir.model.fields,field_description:account.field_accounting_report_create_uid
#: model:ir.model.fields,field_description:account.field_cash_box_in_create_uid
#: model:ir.model.fields,field_description:account.field_cash_box_out_create_uid
#: model:ir.model.fields,field_description:account.field_tax_adjustments_wizard_create_uid
#: model:ir.model.fields,field_description:account.field_validate_account_move_create_uid
#: model:ir.model.fields,field_description:account.field_wizard_multi_charts_accounts_create_uid
msgid "Created by"
msgstr "Được tạo bởi"

#. module: account
#: model:ir.model.fields,field_description:account.field_account_account_create_date
#: model:ir.model.fields,field_description:account.field_account_account_tag_create_date
#: model:ir.model.fields,field_description:account.field_account_account_template_create_date
#: model:ir.model.fields,field_description:account.field_account_account_type_create_date
#: model:ir.model.fields,field_description:account.field_account_aged_trial_balance_create_date
#: model:ir.model.fields,field_description:account.field_account_balance_report_create_date
#: model:ir.model.fields,field_description:account.field_account_bank_accounts_wizard_create_date
#: model:ir.model.fields,field_description:account.field_account_bank_statement_cashbox_create_date
#: model:ir.model.fields,field_description:account.field_account_bank_statement_closebalance_create_date
#: model:ir.model.fields,field_description:account.field_account_bank_statement_create_date
#: model:ir.model.fields,field_description:account.field_account_bank_statement_line_create_date
#: model:ir.model.fields,field_description:account.field_account_cash_rounding_create_date
#: model:ir.model.fields,field_description:account.field_account_cashbox_line_create_date
#: model:ir.model.fields,field_description:account.field_account_chart_template_create_date
#: model:ir.model.fields,field_description:account.field_account_common_account_report_create_date
#: model:ir.model.fields,field_description:account.field_account_common_journal_report_create_date
#: model:ir.model.fields,field_description:account.field_account_common_partner_report_create_date
#: model:ir.model.fields,field_description:account.field_account_common_report_create_date
#: model:ir.model.fields,field_description:account.field_account_financial_report_create_date
#: model:ir.model.fields,field_description:account.field_account_financial_year_op_create_date
#: model:ir.model.fields,field_description:account.field_account_fiscal_position_account_create_date
#: model:ir.model.fields,field_description:account.field_account_fiscal_position_account_template_create_date
#: model:ir.model.fields,field_description:account.field_account_fiscal_position_create_date
#: model:ir.model.fields,field_description:account.field_account_fiscal_position_tax_create_date
#: model:ir.model.fields,field_description:account.field_account_fiscal_position_tax_template_create_date
#: model:ir.model.fields,field_description:account.field_account_fiscal_position_template_create_date
#: model:ir.model.fields,field_description:account.field_account_full_reconcile_create_date
#: model:ir.model.fields,field_description:account.field_account_group_create_date
#: model:ir.model.fields,field_description:account.field_account_invoice_confirm_create_date
#: model:ir.model.fields,field_description:account.field_account_invoice_create_date
#: model:ir.model.fields,field_description:account.field_account_invoice_line_create_date
#: model:ir.model.fields,field_description:account.field_account_invoice_refund_create_date
#: model:ir.model.fields,field_description:account.field_account_invoice_tax_create_date
#: model:ir.model.fields,field_description:account.field_account_journal_create_date
#: model:ir.model.fields,field_description:account.field_account_move_create_date
#: model:ir.model.fields,field_description:account.field_account_move_line_create_date
#: model:ir.model.fields,field_description:account.field_account_move_line_reconcile_create_date
#: model:ir.model.fields,field_description:account.field_account_move_line_reconcile_writeoff_create_date
#: model:ir.model.fields,field_description:account.field_account_move_reversal_create_date
#: model:ir.model.fields,field_description:account.field_account_opening_create_date
#: model:ir.model.fields,field_description:account.field_account_partial_reconcile_create_date
#: model:ir.model.fields,field_description:account.field_account_payment_create_date
#: model:ir.model.fields,field_description:account.field_account_payment_method_create_date
#: model:ir.model.fields,field_description:account.field_account_payment_term_create_date
#: model:ir.model.fields,field_description:account.field_account_payment_term_line_create_date
#: model:ir.model.fields,field_description:account.field_account_print_journal_create_date
#: model:ir.model.fields,field_description:account.field_account_reconcile_model_create_date
#: model:ir.model.fields,field_description:account.field_account_reconcile_model_template_create_date
#: model:ir.model.fields,field_description:account.field_account_register_payments_create_date
#: model:ir.model.fields,field_description:account.field_account_report_general_ledger_create_date
#: model:ir.model.fields,field_description:account.field_account_report_partner_ledger_create_date
#: model:ir.model.fields,field_description:account.field_account_tax_create_date
#: model:ir.model.fields,field_description:account.field_account_tax_group_create_date
#: model:ir.model.fields,field_description:account.field_account_tax_report_create_date
#: model:ir.model.fields,field_description:account.field_account_tax_template_create_date
#: model:ir.model.fields,field_description:account.field_account_unreconcile_create_date
#: model:ir.model.fields,field_description:account.field_accounting_report_create_date
#: model:ir.model.fields,field_description:account.field_cash_box_in_create_date
#: model:ir.model.fields,field_description:account.field_cash_box_out_create_date
#: model:ir.model.fields,field_description:account.field_tax_adjustments_wizard_create_date
#: model:ir.model.fields,field_description:account.field_validate_account_move_create_date
#: model:ir.model.fields,field_description:account.field_wizard_multi_charts_accounts_create_date
msgid "Created on"
msgstr "Được tạo vào"

#. module: account
#: model:ir.model.fields,field_description:account.field_account_move_line_credit
#: model:ir.ui.view,arch_db:account.report_financial
#: model:ir.ui.view,arch_db:account.report_generalledger
#: model:ir.ui.view,arch_db:account.report_journal
#: model:ir.ui.view,arch_db:account.report_partnerledger
#: model:ir.ui.view,arch_db:account.report_trialbalance
msgid "Credit"
msgstr "Có"

#. module: account
#: model:account.account.type,name:account.data_account_type_credit_card
msgid "Credit Card"
msgstr "Thẻ Tín dụng"

#. module: account
#: model:ir.model.fields,field_description:account.field_account_move_line_credit_cash_basis
msgid "Credit Cash Basis"
msgstr ""

#. module: account
#: model:ir.model.fields,field_description:account.field_account_partial_reconcile_credit_move_id
msgid "Credit Move"
msgstr ""

#. module: account
#: code:addons/account/models/account_invoice.py:439
#: code:addons/account/models/account_invoice.py:1228
#: code:addons/account/wizard/account_invoice_refund.py:111
#: model:ir.actions.act_window,name:account.action_account_invoice_refund
#: model:ir.model,name:account.model_account_invoice_refund
#: model:ir.ui.view,arch_db:account.account_journal_dashboard_kanban_view
#: model:ir.ui.view,arch_db:account.invoice_form
#: model:ir.ui.view,arch_db:account.invoice_supplier_form
#: model:ir.ui.view,arch_db:account.portal_invoice_page
#: model:ir.ui.view,arch_db:account.report_invoice_document
#: model:ir.ui.view,arch_db:account.view_account_invoice_refund
#: model:ir.ui.view,arch_db:account.view_account_invoice_report_search
#, python-format
msgid "Credit Note"
msgstr "Giấy báo Có"

#. module: account
#: code:addons/account/models/account_invoice.py:440
#, python-format
msgid "Credit Note - %s"
msgstr ""

#. module: account
#: model:ir.ui.view,arch_db:account.account_journal_dashboard_kanban_view
msgid "Credit Note Bill"
msgstr ""

#. module: account
#: model:ir.model.fields,field_description:account.field_account_invoice_refund_date_invoice
msgid "Credit Note Date"
msgstr ""

#. module: account
#: model:ir.model.fields,field_description:account.field_account_journal_refund_sequence_id
msgid "Credit Note Entry Sequence"
msgstr ""

#. module: account
#: model:ir.ui.view,arch_db:account.account_journal_dashboard_kanban_view
#: model:ir.ui.view,arch_db:account.view_account_invoice_filter
msgid "Credit Notes"
msgstr ""

#. module: account
#: model:ir.model.fields,field_description:account.field_account_journal_refund_sequence_number_next
msgid "Credit Notes: Next Number"
msgstr ""

#. module: account
#: model:ir.model.fields,field_description:account.field_tax_adjustments_wizard_credit_account_id
msgid "Credit account"
msgstr "Tài khoản ghi Có"

#. module: account
#: model:ir.model.fields,field_description:account.field_account_move_line_reconcile_credit
msgid "Credit amount"
msgstr "Tổng số dư có"

#. module: account
#: model:ir.model.fields,help:account.field_account_move_line_matched_credit_ids
msgid "Credit journal items that are matched with this journal item."
msgstr "Phát sinh kế toán bên có mà được khớp với phát sinh kế toán này."

#. module: account
#: model:ir.ui.menu,name:account.menu_action_currency_form
#: model:ir.ui.view,arch_db:account.res_config_settings_view_form
msgid "Currencies"
msgstr "Tiền tệ"

#. module: account
#: model:ir.model.fields,field_description:account.field_account_abstract_payment_currency_id
#: model:ir.model.fields,field_description:account.field_account_analytic_line_company_currency_id
#: model:ir.model.fields,field_description:account.field_account_bank_statement_currency_id
#: model:ir.model.fields,field_description:account.field_account_bank_statement_line_currency_id
#: model:ir.model.fields,field_description:account.field_account_bank_statement_line_journal_currency_id
#: model:ir.model.fields,field_description:account.field_account_chart_template_currency_id
#: model:ir.model.fields,field_description:account.field_account_invoice_currency_id
#: model:ir.model.fields,field_description:account.field_account_invoice_line_currency_id
#: model:ir.model.fields,field_description:account.field_account_invoice_report_currency_id
#: model:ir.model.fields,field_description:account.field_account_invoice_tax_currency_id
#: model:ir.model.fields,field_description:account.field_account_journal_currency_id
#: model:ir.model.fields,field_description:account.field_account_move_currency_id
#: model:ir.model.fields,field_description:account.field_account_move_line_currency_id
#: model:ir.model.fields,field_description:account.field_account_opening_currency_id
#: model:ir.model.fields,field_description:account.field_account_partial_reconcile_company_currency_id
#: model:ir.model.fields,field_description:account.field_account_partial_reconcile_company_id
#: model:ir.model.fields,field_description:account.field_account_partial_reconcile_currency_id
#: model:ir.model.fields,field_description:account.field_account_payment_currency_id
#: model:ir.model.fields,field_description:account.field_account_register_payments_currency_id
#: model:ir.model.fields,field_description:account.field_res_config_settings_currency_id
#: model:ir.model.fields,field_description:account.field_res_partner_currency_id
#: model:ir.model.fields,field_description:account.field_res_users_currency_id
#: model:ir.model.fields,field_description:account.field_wizard_multi_charts_accounts_currency_id
#: model:ir.ui.view,arch_db:account.report_generalledger
#: model:ir.ui.view,arch_db:account.report_journal
#: model:ir.ui.view,arch_db:account.report_partnerledger
#: model:ir.ui.view,arch_db:account.view_account_payment_search
#: model:ir.ui.view,arch_db:account.view_move_line_form
msgid "Currency"
msgstr "Tiền tệ"

#. module: account
#: model:ir.model.fields,field_description:account.field_account_invoice_report_currency_rate
msgid "Currency Rate"
msgstr "Tỷ giá"

#. module: account
#: model:ir.model.fields,help:account.field_wizard_multi_charts_accounts_currency_id
msgid "Currency as per company's country."
msgstr "Tiền tệ cho mỗi quốc gia của công ty."

#. module: account
#: code:addons/account/models/account_move.py:1589
#: code:addons/account/models/account_move.py:1601
#, python-format
msgid "Currency exchange rate difference"
msgstr "Chênh lệch tỷ giá hối đoái"

#. module: account
#: model:account.account.type,name:account.data_account_type_current_assets
#: model:ir.ui.view,arch_db:account.view_account_form
msgid "Current Assets"
msgstr "Tài sản lưu động và đầu tư ngắn hạn"

#. module: account
#: model:account.account.type,name:account.data_account_type_current_liabilities
msgid "Current Liabilities"
msgstr "Nợ ngắn hạn"

#. module: account
#: model:account.account.type,name:account.data_unaffected_earnings
msgid "Current Year Earnings"
msgstr "Thu nhập năm hiện tại"

#. module: account
#: selection:account.abstract.payment,partner_type:0
#: selection:account.payment,partner_type:0
#: selection:account.register.payments,partner_type:0
#: model:ir.ui.view,arch_db:account.invoice_form
#: model:ir.ui.view,arch_db:account.invoice_tree
#: model:ir.ui.view,arch_db:account.view_account_invoice_report_search
#: model:ir.ui.view,arch_db:account.view_account_payment_tree
msgid "Customer"
msgstr "Khách hàng"

#. module: account
#: selection:account.invoice,type:0 selection:account.invoice.report,type:0
#: code:addons/account/models/account_payment.py:656
#, python-format
msgid "Customer Credit Note"
msgstr ""

#. module: account
#: model:ir.actions.act_window,name:account.action_invoice_out_refund
#: model:ir.ui.menu,name:account.menu_action_invoice_out_refund
msgid "Customer Credit Notes"
msgstr ""

#. module: account
#: model:ir.ui.view,arch_db:account.account_planner
msgid "Customer Flow"
msgstr "Chu trình khách hàng"

#. module: account
#: selection:account.invoice,type:0 selection:account.invoice.report,type:0
msgid "Customer Invoice"
msgstr "Hoá đơn Khách hàng"

#. module: account
#: code:addons/account/models/chart_template.py:188
#: model:ir.actions.act_window,name:account.action_invoice_tree1
#: model:ir.ui.menu,name:account.menu_action_invoice_tree1
#: model:ir.ui.view,arch_db:account.account_planner
#, python-format
msgid "Customer Invoices"
msgstr "Hoá đơn Khách hàng"

#. module: account
#: code:addons/account/models/account_payment.py:654
#, python-format
msgid "Customer Payment"
msgstr "Thanh toán của khách hàng"

#. module: account
#: model:ir.model.fields,field_description:account.field_res_partner_property_payment_term_id
#: model:ir.model.fields,field_description:account.field_res_users_property_payment_term_id
msgid "Customer Payment Terms"
msgstr "Điều khoản Thanh toán cho Khách hàng"

#. module: account
#: model:ir.ui.view,arch_db:account.res_config_settings_view_form
msgid "Customer Payments"
msgstr "Các khoản thanh toán của khách hàng"

#. module: account
#: model:ir.model.fields,field_description:account.field_product_product_taxes_id
#: model:ir.model.fields,field_description:account.field_product_template_taxes_id
msgid "Customer Taxes"
msgstr "Thuế Khách hàng"

#. module: account
#: model:ir.ui.view,arch_db:account.report_overdue_document
msgid "Customer ref:"
msgstr "Tham chiếu Khách hàng:"

#. module: account
#: model:ir.ui.menu,name:account.menu_account_customer
msgid "Customers"
msgstr "Khách hàng"

#. module: account
#: selection:account.cash.rounding,rounding_method:0
msgid "DOWN"
msgstr ""

#. module: account
#. openerp-web
#: code:addons/account/static/src/js/account_dashboard_setup_bar.js:214
#: model:ir.ui.menu,name:account.menu_board_journal_1
#, python-format
msgid "Dashboard"
msgstr "Bảng thông tin"

#. module: account
#. openerp-web
#: selection:account.print.journal,sort_selection:0
#: selection:account.report.general.ledger,sortby:0
#: selection:accounting.report,filter_cmp:0
#: code:addons/account/static/src/xml/account_reconciliation.xml:233
#: code:addons/account/static/src/xml/account_reconciliation.xml:248
#: model:ir.model.fields,field_description:account.field_account_bank_statement_date
#: model:ir.model.fields,field_description:account.field_account_bank_statement_line_date
#: model:ir.model.fields,field_description:account.field_account_invoice_report_date
#: model:ir.model.fields,field_description:account.field_account_move_date
#: model:ir.model.fields,field_description:account.field_account_move_line_date
#: model:ir.model.fields,field_description:account.field_account_move_line_reconcile_writeoff_date_p
#: model:ir.model.fields,field_description:account.field_tax_adjustments_wizard_date
#: model:ir.ui.view,arch_db:account.report_generalledger
#: model:ir.ui.view,arch_db:account.report_journal
#: model:ir.ui.view,arch_db:account.report_overdue_document
#: model:ir.ui.view,arch_db:account.report_partnerledger
#: model:ir.ui.view,arch_db:account.view_account_invoice_report_search
#: model:ir.ui.view,arch_db:account.view_account_move_filter
#: model:ir.ui.view,arch_db:account.view_account_move_line_filter
#: model:ir.ui.view,arch_db:account.view_bank_statement_search
#, python-format
msgid "Date"
msgstr "Ngày tháng"

#. module: account
#: model:ir.model.fields,help:account.field_res_company_account_opening_date
msgid ""
"Date at which the opening entry of this company's accounting has been "
"posted."
msgstr ""

#. module: account
#: model:ir.model.fields,help:account.field_account_financial_year_op_opening_date
msgid ""
"Date from which the accounting is managed in Odoo. It is the date of the "
"opening entry."
msgstr ""

#. module: account
#. openerp-web
#: code:addons/account/static/src/xml/account_payment.xml:56
#, python-format
msgid "Date:"
msgstr "Ngày:"

#. module: account
#: model:ir.ui.view,arch_db:account.accounting_report_view
#: model:ir.ui.view,arch_db:account.view_move_line_form
msgid "Dates"
msgstr "Ngày"

#. module: account
#: selection:account.payment.term.line,option:0
msgid "Day(s) after the end of the invoice month (Net EOM)"
msgstr "Ngày sau ngày cuối của tháng hoá đơn (Net EOM)"

#. module: account
#: selection:account.payment.term.line,option:0
msgid "Day(s) after the invoice date"
msgstr "Ngày sau ngày hoá đơn"

#. module: account
#: model:ir.ui.view,arch_db:account.res_config_settings_view_form
msgid "Deactivate setup bar on the dashboard"
msgstr "Vô hiệu thanh cài đặt ở Bảng thông tin"

#. module: account
#: model:ir.model.fields,field_description:account.field_account_move_line_debit
#: model:ir.ui.view,arch_db:account.report_financial
#: model:ir.ui.view,arch_db:account.report_generalledger
#: model:ir.ui.view,arch_db:account.report_journal
#: model:ir.ui.view,arch_db:account.report_partnerledger
#: model:ir.ui.view,arch_db:account.report_trialbalance
msgid "Debit"
msgstr "Nợ"

#. module: account
#: model:ir.model.fields,field_description:account.field_account_move_line_debit_cash_basis
msgid "Debit Cash Basis"
msgstr ""

#. module: account
#: model:ir.model.fields,field_description:account.field_account_journal_inbound_payment_method_ids
msgid "Debit Methods"
msgstr "Phương thức Nợ"

#. module: account
#: model:ir.model.fields,field_description:account.field_account_partial_reconcile_debit_move_id
msgid "Debit Move"
msgstr ""

#. module: account
#: model:ir.model.fields,field_description:account.field_tax_adjustments_wizard_debit_account_id
msgid "Debit account"
msgstr "Tài khoản ghi nợ"

#. module: account
#: model:ir.model.fields,field_description:account.field_account_move_line_reconcile_debit
msgid "Debit amount"
msgstr "Giá trị bên nợ"

#. module: account
#: model:ir.model.fields,help:account.field_account_move_line_matched_debit_ids
msgid "Debit journal items that are matched with this journal item."
msgstr "Các phát sinh kế toán ghi nợ mà được khớp với phát sinh kế toán này."

#. module: account
#: selection:res.company,fiscalyear_last_month:0
msgid "December"
msgstr "Tháng Mười hai"

#. module: account
#: model:ir.model.fields,field_description:account.field_account_journal_refund_sequence
msgid "Dedicated Credit Note Sequence"
msgstr ""

#. module: account
#: model:ir.model.fields,field_description:account.field_account_journal_default_credit_account_id
msgid "Default Credit Account"
msgstr "Tài khoản Ghi có Mặc định"

#. module: account
#: model:ir.model.fields,field_description:account.field_account_journal_default_debit_account_id
msgid "Default Debit Account"
msgstr "Tài khoản ghi nợ mặc định"

#. module: account
#: model:ir.model.fields,field_description:account.field_res_config_settings_default_purchase_tax_id
#: model:ir.model.fields,field_description:account.field_wizard_multi_charts_accounts_purchase_tax_id
msgid "Default Purchase Tax"
msgstr "Thuế mua mặc định"

#. module: account
#: model:ir.model.fields,field_description:account.field_res_config_settings_default_sale_tax_id
msgid "Default Sale Tax"
msgstr "Thuế bán mặc định"

#. module: account
#: model:ir.model.fields,field_description:account.field_wizard_multi_charts_accounts_sale_tax_id
msgid "Default Sales Tax"
msgstr "Thuế mặc định khi bán"

#. module: account
#: model:ir.model.fields,field_description:account.field_account_account_tax_ids
#: model:ir.model.fields,field_description:account.field_account_account_template_tax_ids
#: model:ir.ui.view,arch_db:account.res_config_settings_view_form
#: model:ir.ui.view,arch_db:account.view_account_chart_template_form
#: model:ir.ui.view,arch_db:account.view_account_template_form
msgid "Default Taxes"
msgstr "Thuế mặc định"

#. module: account
#: model:ir.ui.view,arch_db:account.res_config_settings_view_form
msgid "Default taxes applied to local transactions"
msgstr "Thuế mặc định áp dụng cho toàn bộ giao dịch địa phương"

#. module: account
#: model:ir.ui.view,arch_db:account.res_config_settings_view_form
msgid "Deferred Revenues Management"
msgstr "Quản lý Doanh thu Chưa thực hiện"

#. module: account
#: model:ir.ui.view,arch_db:account.res_config_settings_view_form
msgid "Define the smallest coinage of the currency used to pay by cash."
msgstr "Định nghĩa mệnh giá nhỏ nhất của tiền tệ được sử dụng khi thanh toán tiền mặt."

#. module: account
#: model:ir.model.fields,help:account.field_account_invoice_cash_rounding_id
msgid ""
"Defines the smallest coinage of the currency that can be used to pay by "
"cash."
msgstr "Định nghĩa mệnh giá nhỏ nhất của tiền tệ được sử dụng khi thanh toán tiền mặt."

#. module: account
#: model:ir.ui.view,arch_db:account.view_account_tax_template_form
#: model:ir.ui.view,arch_db:account.view_tax_form
msgid "Definition"
msgstr "Định nghĩa"

#. module: account
#: model:ir.model.fields,field_description:account.field_res_partner_trust
#: model:ir.model.fields,field_description:account.field_res_users_trust
msgid "Degree of trust you have in this debtor"
msgstr "Mức độ tin cậy của bạn với con nợ này"

#. module: account
#: model:ir.model.fields,field_description:account.field_account_account_deprecated
msgid "Deprecated"
msgstr "Lỗi thời"

#. module: account
#: model:account.account.type,name:account.data_account_type_depreciation
#: model:ir.ui.view,arch_db:account.view_account_form
msgid "Depreciation"
msgstr "Hao mòn"

#. module: account
#: model:ir.ui.view,arch_db:account.cash_box_out_form
msgid "Describe why you take money from the cash register:"
msgstr "Mô tả tại sao bạn lấy tiền từ két:"

#. module: account
#. openerp-web
#: code:addons/account/static/src/xml/account_reconciliation.xml:251
#: model:ir.model.fields,field_description:account.field_account_account_type_note
#: model:ir.model.fields,field_description:account.field_account_invoice_line_name
#: model:ir.ui.view,arch_db:account.portal_invoice_report
#: model:ir.ui.view,arch_db:account.report_invoice_document
#: model:ir.ui.view,arch_db:account.view_account_payment_search
#: model:ir.ui.view,arch_db:account.view_account_type_form
#, python-format
msgid "Description"
msgstr "Mô tả"

#. module: account
#: model:ir.model.fields,field_description:account.field_account_payment_term_note
msgid "Description on the Invoice"
msgstr "Mô tả trên hoá đơn"

#. module: account
#: model:ir.model.fields,field_description:account.field_account_payment_destination_account_id
msgid "Destination Account"
msgstr "Tài khoản Đích"

#. module: account
#: model:ir.model.fields,field_description:account.field_account_fiscal_position_auto_apply
#: model:ir.model.fields,field_description:account.field_account_fiscal_position_template_auto_apply
msgid "Detect Automatically"
msgstr "Nhận diện tự động"

#. module: account
#: model:ir.model.fields,help:account.field_account_tax_template_type_tax_use
#: model:ir.model.fields,help:account.field_account_tax_type_tax_use
msgid ""
"Determines where the tax is selectable. Note : 'None' means a tax can't be "
"used by itself, however it can still be used in a group."
msgstr ""
"Xác định nơi mà thuế này có thể lựa chọn được. Ghi chú : 'None' có nghĩa là "
"thuế không thể được sử dụng bởi riêng nó, nhưng có thể được sử dụng trong "
"một nhóm thuế."

#. module: account
#: model:ir.model.fields,field_description:account.field_account_bank_statement_difference
msgid "Difference"
msgstr "Chênh lệch"

#. module: account
#: model:ir.model.fields,field_description:account.field_account_payment_writeoff_account_id
msgid "Difference Account"
msgstr "Tài khoản chênh lệch"

#. module: account
#: model:ir.model.fields,help:account.field_account_bank_statement_difference
msgid ""
"Difference between the computed ending balance and the specified ending "
"balance."
msgstr ""
"Chênh lệch giữa số dư đóng theo tính toán và số dư đóng được xác định."

#. module: account
#: model:ir.ui.view,arch_db:account.account_planner
msgid "Direct connection to your bank"
msgstr "Kết nối trực tiếp dến ngân hàng của bạn"

#. module: account
#: model:ir.ui.view,arch_db:account.portal_invoice_report
#: model:ir.ui.view,arch_db:account.report_invoice_document
msgid "Disc.(%)"
msgstr "Chiết khấu (%)"

#. module: account
#: model:ir.ui.view,arch_db:account.setup_opening_move_wizard_form
msgid "Discard"
msgstr "Hủy bỏ"

#. module: account
#: model:ir.model.fields,field_description:account.field_account_invoice_line_discount
msgid "Discount (%)"
msgstr "Chiết khấu (%)"

#. module: account
#: model:ir.model.fields,field_description:account.field_account_balance_report_display_account
#: model:ir.model.fields,field_description:account.field_account_common_account_report_display_account
#: model:ir.model.fields,field_description:account.field_account_report_general_ledger_display_account
msgid "Display Accounts"
msgstr "Hiển thị các Tài khoản"

#. module: account
#: model:ir.model.fields,field_description:account.field_accounting_report_debit_credit
msgid "Display Debit/Credit Columns"
msgstr "Hiển thị cột Nợ/Có"

#. module: account
#: model:ir.model.fields,field_description:account.field_account_abstract_payment_display_name
#: model:ir.model.fields,field_description:account.field_account_account_display_name
#: model:ir.model.fields,field_description:account.field_account_account_tag_display_name
#: model:ir.model.fields,field_description:account.field_account_account_template_display_name
#: model:ir.model.fields,field_description:account.field_account_account_type_display_name
#: model:ir.model.fields,field_description:account.field_account_aged_trial_balance_display_name
#: model:ir.model.fields,field_description:account.field_account_balance_report_display_name
#: model:ir.model.fields,field_description:account.field_account_bank_accounts_wizard_display_name
#: model:ir.model.fields,field_description:account.field_account_bank_statement_cashbox_display_name
#: model:ir.model.fields,field_description:account.field_account_bank_statement_closebalance_display_name
#: model:ir.model.fields,field_description:account.field_account_bank_statement_display_name
#: model:ir.model.fields,field_description:account.field_account_bank_statement_line_display_name
#: model:ir.model.fields,field_description:account.field_account_cash_rounding_display_name
#: model:ir.model.fields,field_description:account.field_account_cashbox_line_display_name
#: model:ir.model.fields,field_description:account.field_account_chart_template_display_name
#: model:ir.model.fields,field_description:account.field_account_common_account_report_display_name
#: model:ir.model.fields,field_description:account.field_account_common_journal_report_display_name
#: model:ir.model.fields,field_description:account.field_account_common_partner_report_display_name
#: model:ir.model.fields,field_description:account.field_account_common_report_display_name
#: model:ir.model.fields,field_description:account.field_account_financial_report_display_name
#: model:ir.model.fields,field_description:account.field_account_financial_year_op_display_name
#: model:ir.model.fields,field_description:account.field_account_fiscal_position_account_display_name
#: model:ir.model.fields,field_description:account.field_account_fiscal_position_account_template_display_name
#: model:ir.model.fields,field_description:account.field_account_fiscal_position_display_name
#: model:ir.model.fields,field_description:account.field_account_fiscal_position_tax_display_name
#: model:ir.model.fields,field_description:account.field_account_fiscal_position_tax_template_display_name
#: model:ir.model.fields,field_description:account.field_account_fiscal_position_template_display_name
#: model:ir.model.fields,field_description:account.field_account_full_reconcile_display_name
#: model:ir.model.fields,field_description:account.field_account_group_display_name
#: model:ir.model.fields,field_description:account.field_account_invoice_confirm_display_name
#: model:ir.model.fields,field_description:account.field_account_invoice_display_name
#: model:ir.model.fields,field_description:account.field_account_invoice_line_display_name
#: model:ir.model.fields,field_description:account.field_account_invoice_refund_display_name
#: model:ir.model.fields,field_description:account.field_account_invoice_report_display_name
#: model:ir.model.fields,field_description:account.field_account_invoice_tax_display_name
#: model:ir.model.fields,field_description:account.field_account_journal_display_name
#: model:ir.model.fields,field_description:account.field_account_move_display_name
#: model:ir.model.fields,field_description:account.field_account_move_line_display_name
#: model:ir.model.fields,field_description:account.field_account_move_line_reconcile_display_name
#: model:ir.model.fields,field_description:account.field_account_move_line_reconcile_writeoff_display_name
#: model:ir.model.fields,field_description:account.field_account_move_reversal_display_name
#: model:ir.model.fields,field_description:account.field_account_opening_display_name
#: model:ir.model.fields,field_description:account.field_account_partial_reconcile_display_name
#: model:ir.model.fields,field_description:account.field_account_payment_display_name
#: model:ir.model.fields,field_description:account.field_account_payment_method_display_name
#: model:ir.model.fields,field_description:account.field_account_payment_term_display_name
#: model:ir.model.fields,field_description:account.field_account_payment_term_line_display_name
#: model:ir.model.fields,field_description:account.field_account_print_journal_display_name
#: model:ir.model.fields,field_description:account.field_account_reconcile_model_display_name
#: model:ir.model.fields,field_description:account.field_account_reconcile_model_template_display_name
#: model:ir.model.fields,field_description:account.field_account_register_payments_display_name
#: model:ir.model.fields,field_description:account.field_account_report_general_ledger_display_name
#: model:ir.model.fields,field_description:account.field_account_report_partner_ledger_display_name
#: model:ir.model.fields,field_description:account.field_account_tax_display_name
#: model:ir.model.fields,field_description:account.field_account_tax_group_display_name
#: model:ir.model.fields,field_description:account.field_account_tax_report_display_name
#: model:ir.model.fields,field_description:account.field_account_tax_template_display_name
#: model:ir.model.fields,field_description:account.field_account_unreconcile_display_name
#: model:ir.model.fields,field_description:account.field_accounting_report_display_name
#: model:ir.model.fields,field_description:account.field_cash_box_in_display_name
#: model:ir.model.fields,field_description:account.field_cash_box_out_display_name
#: model:ir.model.fields,field_description:account.field_report_account_report_agedpartnerbalance_display_name
#: model:ir.model.fields,field_description:account.field_report_account_report_financial_display_name
#: model:ir.model.fields,field_description:account.field_report_account_report_generalledger_display_name
#: model:ir.model.fields,field_description:account.field_report_account_report_journal_display_name
#: model:ir.model.fields,field_description:account.field_report_account_report_overdue_display_name
#: model:ir.model.fields,field_description:account.field_report_account_report_partnerledger_display_name
#: model:ir.model.fields,field_description:account.field_report_account_report_tax_display_name
#: model:ir.model.fields,field_description:account.field_report_account_report_trialbalance_display_name
#: model:ir.model.fields,field_description:account.field_tax_adjustments_wizard_display_name
#: model:ir.model.fields,field_description:account.field_validate_account_move_display_name
#: model:ir.model.fields,field_description:account.field_wizard_multi_charts_accounts_display_name
msgid "Display Name"
msgstr "Tên hiển thị"

#. module: account
#: selection:account.financial.report,display_detail:0
msgid "Display children flat"
msgstr ""

#. module: account
#: selection:account.financial.report,display_detail:0
msgid "Display children with hierarchy"
msgstr "Hiển thị cấu trúc phả hệ"

#. module: account
#: model:ir.model.fields,field_description:account.field_account_financial_report_display_detail
msgid "Display details"
msgstr "Hiển thị chi tiết"

#. module: account
#: model:ir.model.fields,field_description:account.field_account_tax_template_description
msgid "Display on Invoices"
msgstr "Hiển thị trên Hoá đơn"

#. module: account
#: model:ir.model.fields,field_description:account.field_res_config_settings_module_print_docsaway
#: model:ir.ui.view,arch_db:account.res_config_settings_view_form
msgid "Docsaway"
msgstr ""

#. module: account
#: model:ir.ui.view,arch_db:account.report_overdue_document
msgid ""
"Document: Customer account statement<br/>\n"
"                    Date:"
msgstr ""
"Tài liệu: Sao kê tài khoản khách hàng<br/>\n"
"                    Ngày:"

#. module: account
#: model:ir.ui.menu,name:account.menu_finance_payables_documents
#: model:ir.ui.menu,name:account.menu_finance_receivables_documents
msgid "Documents"
msgstr "Tài liệu"

#. module: account
#: model:ir.ui.view,arch_db:account.account_planner
msgid "Don't hesitate to"
msgstr "Đừng ngần ngại"

#. module: account
#: model:ir.ui.view,arch_db:account.portal_invoice_page
msgid "Download"
msgstr "Tải xuống"

#. module: account
#: model:ir.ui.view,arch_db:account.account_planner
msgid "Download the"
msgstr "Tải về"

#. module: account
#: selection:account.invoice,state:0 selection:account.invoice.report,state:0
#: selection:account.payment,state:0
#: model:ir.ui.view,arch_db:account.view_account_invoice_filter
#: model:ir.ui.view,arch_db:account.view_account_payment_search
#: model:ir.ui.view,arch_db:account.view_bank_statement_search
msgid "Draft"
msgstr "Dự thảo"

#. module: account
#: model:ir.ui.view,arch_db:account.invoice_supplier_form
msgid "Draft Bill"
msgstr "Hoá đơn Dự thảo"

#. module: account
#: model:ir.ui.view,arch_db:account.invoice_form
#: model:ir.ui.view,arch_db:account.invoice_supplier_form
msgid "Draft Credit Note"
msgstr ""

#. module: account
#: code:addons/account/models/account_invoice.py:437
#: model:ir.ui.view,arch_db:account.invoice_form
#: model:ir.ui.view,arch_db:account.portal_invoice_page
#: model:ir.ui.view,arch_db:account.report_invoice_document
#, python-format
msgid "Draft Invoice"
msgstr "Hoá đơn Dự thảo"

#. module: account
#: model:ir.ui.view,arch_db:account.view_account_invoice_report_search
msgid "Draft Invoices"
msgstr "Hoá đơn Dự thảo"

#. module: account
#: model:ir.ui.view,arch_db:account.account_journal_dashboard_kanban_view
msgid "Draft bills"
msgstr "Hoá đơn Dự thảo"

#. module: account
#: model:ir.actions.act_window,name:account.action_bank_statement_draft_tree
msgid "Draft statements"
msgstr "Sao kê dự thảo"

#. module: account
#: model:ir.ui.view,arch_db:account.report_overdue_document
msgid "Due"
msgstr "Nợ"

#. module: account
#: model:ir.model.fields,field_description:account.field_account_invoice_report_residual
msgid "Due Amount"
msgstr "Số tiền nợ"

#. module: account
#. openerp-web
#: code:addons/account/controllers/portal.py:71
#: code:addons/account/static/src/xml/account_reconciliation.xml:234
#: model:ir.model.fields,field_description:account.field_account_invoice_date_due
#: model:ir.model.fields,field_description:account.field_account_invoice_report_date_due
#: model:ir.ui.view,arch_db:account.portal_my_invoices
#: model:ir.ui.view,arch_db:account.report_overdue_document
#: model:ir.ui.view,arch_db:account.view_account_invoice_filter
#, python-format
msgid "Due Date"
msgstr "Ngày đến hạn"

#. module: account
#: model:ir.ui.view,arch_db:account.view_payment_term_line_form
msgid "Due Date Computation"
msgstr "Tính toán Ngày đến hạn"

#. module: account
#: model:ir.ui.view,arch_db:account.view_account_invoice_report_search
msgid "Due Month"
msgstr "Tháng đến hạn"

#. module: account
#: model:ir.actions.report,name:account.action_report_print_overdue
msgid "Due Payments"
msgstr "Thanh toán đến hạn"

#. module: account
#: model:ir.ui.view,arch_db:account.view_payment_term_line_tree
msgid "Due Type"
msgstr "Kiểu Đến hạn"

#. module: account
#: model:ir.model.fields,field_description:account.field_account_move_line_date_maturity
msgid "Due date"
msgstr "Ngày đến hạn"

#. module: account
#: code:addons/account/models/account_invoice.py:1170
#, python-format
msgid ""
"Duplicated vendor reference detected. You probably encoded twice the same "
"vendor bill/credit note."
msgstr ""

#. module: account
#: model:ir.model.fields,field_description:account.field_res_config_settings_module_account_reports
msgid "Dynamic Reports"
msgstr "Báo cáo Động"

#. module: account
#: model:ir.model.fields,field_description:account.field_res_config_settings_module_l10n_eu_service
msgid "EU Digital Goods VAT"
msgstr ""

#. module: account
#: code:addons/account/models/chart_template.py:166
#: code:addons/account/models/chart_template.py:181
#: code:addons/account/models/chart_template.py:191
#, python-format
msgid "EXCH"
msgstr ""

#. module: account
#: code:addons/account/models/account_move.py:1041
#, python-format
msgid "Either pass both debit and credit or none."
msgstr "Hoặc truyền cả giá trị nợ và có, hoặc không"

#. module: account
#: model:ir.model,name:account.model_mail_compose_message
msgid "Email composition wizard"
msgstr "Đồ thuật soạn thảo email"

#. module: account
#: model:ir.model.fields,field_description:account.field_accounting_report_enable_filter
msgid "Enable Comparison"
msgstr "Kích hoạt So sánh"

#. module: account
#: model:ir.ui.view,arch_db:account.account_planner
msgid "End"
msgstr "Kết thúc"

#. module: account
#: model:ir.model.fields,field_description:account.field_account_aged_trial_balance_date_to
#: model:ir.model.fields,field_description:account.field_account_balance_report_date_to
#: model:ir.model.fields,field_description:account.field_account_common_account_report_date_to
#: model:ir.model.fields,field_description:account.field_account_common_journal_report_date_to
#: model:ir.model.fields,field_description:account.field_account_common_partner_report_date_to
#: model:ir.model.fields,field_description:account.field_account_common_report_date_to
#: model:ir.model.fields,field_description:account.field_account_print_journal_date_to
#: model:ir.model.fields,field_description:account.field_account_report_general_ledger_date_to
#: model:ir.model.fields,field_description:account.field_account_report_partner_ledger_date_to
#: model:ir.model.fields,field_description:account.field_account_tax_report_date_to
#: model:ir.model.fields,field_description:account.field_accounting_report_date_to
#: model:ir.model.fields,field_description:account.field_accounting_report_date_to_cmp
msgid "End Date"
msgstr "Ngày kết thúc"

#. module: account
#: model:account.payment.term,name:account.account_payment_term
msgid "End of Following Month"
msgstr "Cuối tháng kế tiếp"

#. module: account
#: model:ir.model.fields,field_description:account.field_account_bank_statement_balance_end_real
msgid "Ending Balance"
msgstr "Số dư Cuối kỳ"

#. module: account
#: model:ir.model.fields,field_description:account.field_account_bank_statement_cashbox_end_id
msgid "Ending Cashbox"
msgstr ""

#. module: account
#: model:ir.ui.view,arch_db:account.account_planner
msgid "Enjoy your Odoo experience,"
msgstr "Hãy thưởng thức sự tuyệt vời của Odoo,"

#. module: account
#: model:ir.actions.act_window,name:account.action_move_line_form
msgid "Entries"
msgstr "Bút toán"

#. module: account
#: model:ir.model.fields,field_description:account.field_account_print_journal_sort_selection
msgid "Entries Sorted by"
msgstr "Bút toán được sắp xếp theo"

#. module: account
#: code:addons/account/models/account_move.py:1006
#, python-format
msgid "Entries are not of the same account!"
msgstr "Các bút toán không của cùng một tài khoản!"

#. module: account
#: model:ir.ui.view,arch_db:account.account_journal_dashboard_kanban_view
msgid "Entries to Review"
msgstr "Bút toán cần Xem xét"

#. module: account
#: code:addons/account/models/account_analytic_line.py:58
#, python-format
msgid "Entries: "
msgstr "Bút toán: "

#. module: account
#: model:ir.ui.view,arch_db:account.report_generalledger
msgid "Entry Label"
msgstr "Nhãn bút toán"

#. module: account
#: model:ir.model.fields,field_description:account.field_account_journal_sequence_id
msgid "Entry Sequence"
msgstr "Trình tự Bút toán"

#. module: account
#: model:ir.model.fields,field_description:account.field_account_bank_statement_move_line_ids
msgid "Entry lines"
msgstr "Entry lines"

#. module: account
#: model:account.account.type,name:account.data_account_type_equity
#: model:ir.ui.view,arch_db:account.view_account_form
msgid "Equity"
msgstr "Nguồn vốn"

#. module: account
#: code:addons/account/models/res_config_settings.py:131
#, python-format
msgid "Error!"
msgstr "Lỗi!"

#. module: account
#: model:ir.ui.view,arch_db:account.account_planner
msgid "Excel template"
msgstr "Mẫu Excel"

#. module: account
#: code:addons/account/models/chart_template.py:191
#, python-format
msgid "Exchange Difference"
msgstr "Chênh lệch Tỷ giá"

#. module: account
#: model:ir.model.fields,field_description:account.field_res_company_currency_exchange_journal_id
#: model:ir.model.fields,field_description:account.field_res_config_settings_currency_exchange_journal_id
msgid "Exchange Gain or Loss Journal"
msgstr "Sổ nhật ký Lãi hoặc Lỗ do tỷ giá"

#. module: account
#: model:ir.model.fields,field_description:account.field_account_full_reconcile_exchange_move_id
msgid "Exchange Move"
msgstr ""

#. module: account
#: model:ir.ui.view,arch_db:account.account_planner
msgid ""
"Exchange rates can be automatically updated once a day from <strong>Yahoo "
"Finance</strong> or the <strong>European Central Bank</strong>. You can "
"activate this feature in the bottom of the"
msgstr ""
"Tỷ giá hối đoái có thể được tự động cập nhật mỗi ngày một lần thông qua "
"<strong>Yahoo Finance</strong> hoặc <strong>European Central Bank</strong>. "
"Bạn có thể kích hoạt chức năng này ở cuối của"

#. module: account
#: model:ir.model.fields,field_description:account.field_res_company_expects_chart_of_accounts
msgid "Expects a Chart of Accounts"
msgstr "Cần một hệ thống tài khoản"

#. module: account
#: model:account.financial.report,name:account.account_financial_report_expense0
msgid "Expense"
msgstr "Chi phí"

#. module: account
#: model:ir.model.fields,field_description:account.field_product_category_property_account_expense_categ_id
#: model:ir.model.fields,field_description:account.field_product_product_property_account_expense_id
#: model:ir.model.fields,field_description:account.field_product_template_property_account_expense_id
#: model:ir.ui.view,arch_db:account.view_account_chart_template_seacrh
msgid "Expense Account"
msgstr "Tài khoản Chi phí"

#. module: account
#: model:ir.model.fields,field_description:account.field_account_chart_template_property_account_expense_id
msgid "Expense Account on Product Template"
msgstr "Tài khoản Chi phí trên Mẫu Sản phẩm"

#. module: account
#: model:account.account.type,name:account.data_account_type_expenses
#: model:ir.ui.view,arch_db:account.view_account_form
msgid "Expenses"
msgstr "Chi phí"

#. module: account
#: model:ir.model.fields,field_description:account.field_account_bank_statement_reference
msgid "External Reference"
msgstr "Tham khảo nội bộ"

#. module: account
#: model:ir.ui.view,arch_db:account.account_planner
msgid "Extra Features"
msgstr "Tính năng thêm"

#. module: account
#: model:ir.ui.view,arch_db:account.view_account_journal_search
msgid "Favorites"
msgstr "Yêu thích"

#. module: account
#: selection:res.company,fiscalyear_last_month:0
msgid "February"
msgstr "Tháng Hai"

#. module: account
#: model:ir.model.fields,field_description:account.field_account_fiscal_position_state_ids
#: model:ir.model.fields,field_description:account.field_account_fiscal_position_template_state_ids
msgid "Federal States"
msgstr "Bang/Tỉnh"

#. module: account
#: selection:account.journal,bank_statements_source:0
msgid "File Import"
msgstr "Nhập tệp"

#. module: account
#: model:ir.ui.view,arch_db:account.cash_box_in_form
msgid "Fill in this form if you put money in the cash register:"
msgstr "Điền vào form này nếu bạn nạp tiền mặt vào két:"

#. module: account
#: model:ir.model.fields,field_description:account.field_accounting_report_filter_cmp
msgid "Filter by"
msgstr "Lọc theo"

#. module: account
#. openerp-web
#: code:addons/account/static/src/xml/account_reconciliation.xml:141
#, python-format
msgid "Filter..."
msgstr "Bộ lọc..."

#. module: account
#: model:ir.model.fields,field_description:account.field_account_analytic_line_general_account_id
#: model:ir.ui.view,arch_db:account.view_account_analytic_line_filter_inherit_account
msgid "Financial Account"
msgstr "Tài khoản KT Tài chính"

#. module: account
#: model:ir.model.fields,field_description:account.field_account_financial_report_style_overwrite
msgid "Financial Report Style"
msgstr "Định dạng Báo cáo TC"

#. module: account
#: model:ir.actions.act_window,name:account.action_account_financial_report_tree
#: model:ir.actions.act_window,name:account.action_account_report
#: model:ir.ui.menu,name:account.menu_account_reports
msgid "Financial Reports"
msgstr "Báo cáo tài chính"

#. module: account
#: model:ir.model.fields,field_description:account.field_res_company_account_setup_fy_data_done
msgid "Financial Year Setup Marked As Done"
msgstr "Thiết lập năm tài chính đã hoàn tất"

#. module: account
#: model:ir.actions.report,name:account.action_report_financial
msgid "Financial report"
msgstr "Báo cáo tài chính"

#. module: account
#: model:ir.model.fields,field_description:account.field_account_financial_year_op_account_setup_fy_data_done
msgid "Financial year setup marked as done"
msgstr "Thiết lập năm tài chính đã hoàn tất"

#. module: account
#: model:ir.ui.view,arch_db:account.account_planner
msgid "First, register any outstanding customer invoices and vendor bills:"
msgstr ""
"Đầu tiên, ghi nhận bất cứ một hoá đơn khách hàng hay nhà cung cấp nào:"

#. module: account
#: model:ir.ui.view,arch_db:account.view_partner_property_form
msgid "Fiscal Information"
msgstr "Thông tin Tài khoá"

#. module: account
#: model:ir.ui.view,arch_db:account.res_config_settings_view_form
msgid "Fiscal Localization"
msgstr "Bản địa hoá Kế toán Tài chính"

#. module: account
#: model:ir.model.fields,field_description:account.field_account_fiscal_position_account_template_position_id
msgid "Fiscal Mapping"
msgstr "Ánh xạ/Khớp Tài khoá"

#. module: account
#: model:ir.ui.view,arch_db:account.res_config_settings_view_form
msgid "Fiscal Periods"
msgstr "Chi kỳ Tài chính"

#. module: account
#: model:ir.actions.act_window,name:account.action_account_fiscal_position_template_form
#: model:ir.model,name:account.model_account_fiscal_position
#: model:ir.model.fields,field_description:account.field_account_fiscal_position_account_position_id
#: model:ir.model.fields,field_description:account.field_account_fiscal_position_name
#: model:ir.model.fields,field_description:account.field_account_fiscal_position_tax_position_id
#: model:ir.model.fields,field_description:account.field_account_fiscal_position_tax_template_position_id
#: model:ir.model.fields,field_description:account.field_account_invoice_fiscal_position_id
#: model:ir.model.fields,field_description:account.field_account_invoice_report_fiscal_position_id
#: model:ir.model.fields,field_description:account.field_res_partner_property_account_position_id
#: model:ir.model.fields,field_description:account.field_res_users_property_account_position_id
#: model:ir.ui.view,arch_db:account.view_account_position_form
#: model:ir.ui.view,arch_db:account.view_account_position_template_search
#: model:ir.ui.view,arch_db:account.view_account_position_template_tree
#: model:ir.ui.view,arch_db:account.view_account_position_tree
msgid "Fiscal Position"
msgstr "Vị thế Tài khoá"

#. module: account
#: model:ir.model.fields,field_description:account.field_account_fiscal_position_template_name
#: model:ir.ui.view,arch_db:account.view_account_position_template_form
#: model:ir.ui.view,arch_db:account.view_account_position_template_search
msgid "Fiscal Position Template"
msgstr "Mẫu Vị thế Tài khoá"

#. module: account
#: model:ir.actions.act_window,name:account.action_account_fiscal_position_form
#: model:ir.ui.menu,name:account.menu_action_account_fiscal_position_form
msgid "Fiscal Positions"
msgstr "Vị thế Tài khoá"

#. module: account
#. openerp-web
#: code:addons/account/models/company.py:189
#: code:addons/account/static/src/xml/account_dashboard_setup_bar.xml:17
#, python-format
msgid "Fiscal Year"
msgstr "Năm tài chính"

#. module: account
#: model:ir.model.fields,field_description:account.field_account_financial_year_op_fiscalyear_last_day
#: model:ir.model.fields,field_description:account.field_res_company_fiscalyear_last_day
msgid "Fiscalyear Last Day"
msgstr ""

#. module: account
#: model:ir.model.fields,field_description:account.field_account_financial_year_op_fiscalyear_last_month
#: model:ir.model.fields,field_description:account.field_res_company_fiscalyear_last_month
msgid "Fiscalyear Last Month"
msgstr ""

#. module: account
#: selection:account.reconcile.model,amount_type:0
#: selection:account.reconcile.model,second_amount_type:0
#: selection:account.reconcile.model.template,amount_type:0
#: selection:account.reconcile.model.template,second_amount_type:0
#: selection:account.tax,amount_type:0
#: selection:account.tax.template,amount_type:0
msgid "Fixed"
msgstr "Cố định"

#. module: account
#: selection:account.payment.term.line,value:0
msgid "Fixed Amount"
msgstr "Tổng tiền cố định"

#. module: account
#: model:account.account.type,name:account.data_account_type_fixed_assets
msgid "Fixed Assets"
msgstr "Tài sản Cố định"

#. module: account
#: model:ir.model.fields,help:account.field_account_reconcile_model_amount
#: model:ir.model.fields,help:account.field_account_reconcile_model_second_amount
#: model:ir.model.fields,help:account.field_account_reconcile_model_template_amount
#: model:ir.model.fields,help:account.field_account_reconcile_model_template_second_amount
msgid ""
"Fixed amount will count as a debit if it is negative, as a credit if it is "
"positive."
msgstr ""
"Giá trị cố định sẽ được ghi vào bên nợ nếu âm và ghi vào bên có nếu dương."

#. module: account
#: model:ir.ui.menu,name:account.menu_finance_receivables_follow_up
msgid "Follow-up"
msgstr "Theo sát"

#. module: account
#: model:ir.model.fields,field_description:account.field_res_config_settings_module_account_reports_followup
msgid "Follow-up Levels"
msgstr ""

#. module: account
#: model:ir.model.fields,help:account.field_account_financial_report_sign
msgid ""
"For accounts that are typically more debited than credited and that you "
"would like to print as negative amounts in your reports, you should reverse "
"the sign of the balance; e.g.: Expense account. The same applies for "
"accounts that are typically more credited than debited and that you would "
"like to print as positive amounts in your reports; e.g.: Income account."
msgstr ""
"Đối với các tài khoản chủ yếu ghi nợ hơn ghi có mà bạn muốn in giá trị âm "
"trong báo cáo của bạn, bạn nên đảo dấu của số dư; vd: Tài khoản chi phí. Các"
" hành xử tương tự cũng áp dụng được với các tài khoản chủ yếu ghi có mà bạn "
"muốn in số dư mang dấu dương trong báo cáo. Vd: tài khoản thu nhập/doanh "
"thu."

#. module: account
#: model:ir.model.fields,help:account.field_account_payment_term_line_value_amount
msgid "For percent enter a ratio between 0-100."
msgstr "Đối với phần trăm, nhập tỷ số từ 0-100."

#. module: account
#: model:ir.ui.view,arch_db:account.account_planner
msgid ""
"For the Odoo Team,<br/>\n"
"                            Fabien Pinckaers, Founder"
msgstr ""
"Thay mặt Odoo Team,<br/>\n"
"                            Fabien Pinckaers, Nhà sáng lập"

#. module: account
#: model:ir.model.fields,help:account.field_account_account_currency_id
msgid "Forces all moves for this account to have this account currency."
msgstr ""
"Cưỡng bức tất cả biến động với tài khoản này phải có tiền tệ tài khoản."

#. module: account
#: model:ir.model.fields,help:account.field_account_account_template_currency_id
#: model:ir.model.fields,help:account.field_account_bank_accounts_wizard_currency_id
msgid "Forces all moves for this account to have this secondary currency."
msgstr ""
"Cưỡng bức tất cả các biến động đối với tài khoản này phải có tiền tệ thứ "
"hai."

#. module: account
#: code:addons/account/report/account_aged_partner_balance.py:201
#: code:addons/account/report/account_balance.py:64
#: code:addons/account/report/account_general_ledger.py:114
#: code:addons/account/report/account_journal.py:100
#: code:addons/account/report/account_partner_ledger.py:74
#: code:addons/account/report/account_report_financial.py:149
#: code:addons/account/report/account_tax.py:13
#, python-format
msgid "Form content is missing, this report cannot be printed."
msgstr ""

#. module: account
#: code:addons/account/models/account_invoice.py:93
#, python-format
msgid "Free Reference"
msgstr "Dẫn chiếu tự do"

#. module: account
#: model:ir.ui.view,arch_db:account.view_account_move_line_filter
msgid "From Payable accounts"
msgstr "Từ các tài khoản phải trả"

#. module: account
#: model:ir.ui.view,arch_db:account.view_account_move_line_filter
msgid "From Receivable accounts"
msgstr "Từ các tài khoản phải thu"

#. module: account
#: model:ir.actions.act_window,help:account.action_account_invoice_report_all_supp
msgid ""
"From this report, you can have an overview of the amount invoiced from your "
"vendors. The search tool can also be used to personalise your Invoices "
"reports and so, match this analysis to your needs."
msgstr ""
"Từ báo cáo này, bạn có cái nhìn tổng quan về giá trị đã được nhà cung cấp "
"xuất hoá đơn. Công cụ tìm kiếm cũng giúp bạn cá nhân hoá các báo cáo Hoá đơn"
" và để tuỳ biến phân tích theo nhu cầu của bạn."

#. module: account
#: model:ir.actions.act_window,help:account.action_account_invoice_report_all
msgid ""
"From this report, you can have an overview of the amount invoiced to your "
"customers. The search tool can also be used to personalise your Invoices "
"reports and so, match this analysis to your needs."
msgstr ""
"Từ báo cáo này, bạn có cái nhìn tổng quan về giá trị hoá đơn đã xuất cho "
"khách hàng. Công cụ tìm kiếm cũng giúp bạn cá nhân hoá các báo cáo Hoá đơn "
"và để tuỳ biến phân tích theo nhu cầu của bạn."

#. module: account
#: model:ir.model,name:account.model_account_full_reconcile
#: model:ir.model.fields,field_description:account.field_account_partial_reconcile_full_reconcile_id
msgid "Full Reconcile"
msgstr "Đối soát Hoàn toàn"

#. module: account
#: code:addons/account/models/account_journal_dashboard.py:113
#, python-format
msgid "Future"
msgstr "Tương lai"

#. module: account
#: model:ir.ui.view,arch_db:account.view_account_invoice_filter
msgid "Future Activities"
msgstr ""

#. module: account
#: model:ir.ui.view,arch_db:account.view_account_form
msgid "GROSS PROFIT"
msgstr "LỢI NHUẬN RÒNG"

#. module: account
#: model:ir.model.fields,field_description:account.field_account_chart_template_income_currency_exchange_account_id
#: model:ir.model.fields,field_description:account.field_res_company_income_currency_exchange_account_id
msgid "Gain Exchange Rate Account"
msgstr "Tài khoản lãi tỷ giá ngoại tệ"

#. module: account
#: model:ir.actions.act_window,name:account.action_account_general_ledger_menu
#: model:ir.actions.report,name:account.action_report_general_ledger
#: model:ir.ui.menu,name:account.menu_general_ledger
msgid "General Ledger"
msgstr "Sổ cái"

#. module: account
#: model:ir.model,name:account.model_account_report_general_ledger
msgid "General Ledger Report"
msgstr "Báo cáo Sổ cái"

#. module: account
#: model:ir.ui.menu,name:account.menu_finance_entries_generate_entries
msgid "Generate Entries"
msgstr "Tạo bút toán"

#. module: account
#: model:ir.ui.menu,name:account.account_reports_legal_statements_menu
msgid "Generic Statements"
msgstr ""

#. module: account
#: model:ir.ui.view,arch_db:account.account_planner
msgid "Get started"
msgstr "Bắt đầu"

#. module: account
#: model:ir.ui.view,arch_db:account.res_config_settings_view_form
msgid "Get warnings when invoicing specific customers"
msgstr "Nhận cảnh báo khi xuất hoá đơn cho một khách hàng nào đó"

#. module: account
#: model:ir.ui.view,arch_db:account.res_config_settings_view_form
msgid ""
"Get your bank statements automatically imported every 4 hours, or in one-"
"click, using Yodlee and Plaid services. Once installed, set “Bank Feeds” to "
"“Bank Synchronization” in bank account settings. Then, click “Configure” on "
"the online account to enter your bank credentials."
msgstr ""

#. module: account
#: model:ir.model.fields,help:account.field_account_invoice_line_sequence
msgid "Gives the sequence of this line when displaying the invoice."
msgstr ""

#. module: account
#: model:ir.model.fields,help:account.field_account_bank_statement_line_sequence
msgid ""
"Gives the sequence order when displaying a list of bank statement lines."
msgstr ""
"Gives the sequence order when displaying a list of bank statement lines."

#. module: account
#: model:ir.model.fields,help:account.field_account_invoice_tax_sequence
msgid "Gives the sequence order when displaying a list of invoice tax."
msgstr "Gives the sequence order when displaying a list of invoice tax."

#. module: account
#: model:ir.model.fields,help:account.field_account_payment_term_line_sequence
msgid ""
"Gives the sequence order when displaying a list of payment terms lines."
msgstr ""

#. module: account
#. openerp-web
#: code:addons/account/static/src/xml/account_reconciliation.xml:57
#, python-format
msgid "Go to bank statement(s)"
msgstr ""

#. module: account
#: code:addons/account/models/account_invoice.py:636
#, python-format
msgid "Go to the configuration panel"
msgstr "Đi tới bảng cấu hình"

#. module: account
#: selection:res.partner,trust:0
msgid "Good Debtor"
msgstr "Con nợ Tốt"

#. module: account
#. openerp-web
#: code:addons/account/static/src/xml/account_reconciliation.xml:46
#, python-format
msgid "Good Job!"
msgstr "Làm tốt!"

#. module: account
#: model:ir.model.fields,field_description:account.field_account_account_group_id
#: model:ir.model.fields,field_description:account.field_account_account_template_group_id
msgid "Group"
msgstr "Nhóm"

#. module: account
#: model:ir.ui.view,arch_db:account.view_account_chart_template_seacrh
#: model:ir.ui.view,arch_db:account.view_account_financial_report_search
#: model:ir.ui.view,arch_db:account.view_account_invoice_filter
#: model:ir.ui.view,arch_db:account.view_account_invoice_report_search
#: model:ir.ui.view,arch_db:account.view_account_move_filter
#: model:ir.ui.view,arch_db:account.view_account_move_line_filter
#: model:ir.ui.view,arch_db:account.view_account_search
#: model:ir.ui.view,arch_db:account.view_account_tax_search
#: model:ir.ui.view,arch_db:account.view_account_template_search
#: model:ir.ui.view,arch_db:account.view_bank_statement_search
msgid "Group By"
msgstr "Nhóm theo"

#. module: account
#: model:ir.model.fields,field_description:account.field_account_journal_group_invoice_lines
msgid "Group Invoice Lines"
msgstr "Nhóm theo hạng mục trên hoá đơn"

#. module: account
#: selection:account.tax,amount_type:0
#: selection:account.tax.template,amount_type:0
msgid "Group of Taxes"
msgstr "Nhóm Thuế"

#. module: account
#: model:ir.ui.view,arch_db:account.res_config_settings_view_form
msgid "Group received checks before depositing them to the bank"
msgstr ""

#. module: account
#: selection:account.cash.rounding,rounding_method:0
msgid "HALF-UP"
msgstr ""

#. module: account
#: model:ir.model.fields,field_description:account.field_res_config_settings_has_accounting_entries
msgid "Has Accounting Entries"
msgstr "Có Bút toán Kế toán"

#. module: account
#: model:ir.model.fields,field_description:account.field_account_payment_has_invoices
msgid "Has Invoices"
msgstr "Có Hoá đơn"

#. module: account
#: model:ir.model.fields,field_description:account.field_account_invoice_has_outstanding
msgid "Has Outstanding"
msgstr ""

#. module: account
#: model:ir.model.fields,field_description:account.field_res_partner_has_unreconciled_entries
#: model:ir.model.fields,field_description:account.field_res_users_has_unreconciled_entries
msgid "Has Unreconciled Entries"
msgstr ""

#. module: account
#: model:ir.model.fields,field_description:account.field_account_abstract_payment_hide_payment_method
#: model:ir.model.fields,field_description:account.field_account_payment_hide_payment_method
#: model:ir.model.fields,field_description:account.field_account_register_payments_hide_payment_method
msgid "Hide Payment Method"
msgstr ""

#. module: account
#: model:ir.model.fields,field_description:account.field_res_config_settings_account_hide_setup_bar
#: model:ir.ui.view,arch_db:account.res_config_settings_view_form
msgid "Hide Setup Bar"
msgstr "Ẩn Thanh Cài đặt"

#. module: account
#: model:ir.model.fields,field_description:account.field_account_tax_hide_tax_exigibility
msgid "Hide Use Cash Basis Option"
msgstr "Ẩn Tuỳ chọn Cơ sở Dòng tiền"

#. module: account
#: model:ir.ui.view,arch_db:account.view_account_form
msgid "How do account types affect your reports?"
msgstr "Cách mà các kiểu tài khoản ảnh hưởng đến báo cáo của bạn?"

#. module: account
#: model:ir.ui.view,arch_db:account.res_config_settings_view_form
msgid "How total tax amount is computed in orders and invoices"
msgstr "Cách thức mà giá trị thuế được tính toán trên các đơn hàng và hoá đơn"

#. module: account
#: model:ir.model.fields,field_description:account.field_account_abstract_payment_id
#: model:ir.model.fields,field_description:account.field_account_account_id
#: model:ir.model.fields,field_description:account.field_account_account_tag_id
#: model:ir.model.fields,field_description:account.field_account_account_template_id
#: model:ir.model.fields,field_description:account.field_account_account_type_id
#: model:ir.model.fields,field_description:account.field_account_aged_trial_balance_id
#: model:ir.model.fields,field_description:account.field_account_balance_report_id
#: model:ir.model.fields,field_description:account.field_account_bank_accounts_wizard_id
#: model:ir.model.fields,field_description:account.field_account_bank_statement_cashbox_id
#: model:ir.model.fields,field_description:account.field_account_bank_statement_closebalance_id
#: model:ir.model.fields,field_description:account.field_account_bank_statement_id
#: model:ir.model.fields,field_description:account.field_account_bank_statement_line_id
#: model:ir.model.fields,field_description:account.field_account_cash_rounding_id
#: model:ir.model.fields,field_description:account.field_account_cashbox_line_id
#: model:ir.model.fields,field_description:account.field_account_chart_template_id
#: model:ir.model.fields,field_description:account.field_account_common_account_report_id
#: model:ir.model.fields,field_description:account.field_account_common_journal_report_id
#: model:ir.model.fields,field_description:account.field_account_common_partner_report_id
#: model:ir.model.fields,field_description:account.field_account_common_report_id
#: model:ir.model.fields,field_description:account.field_account_financial_report_id
#: model:ir.model.fields,field_description:account.field_account_financial_year_op_id
#: model:ir.model.fields,field_description:account.field_account_fiscal_position_account_id
#: model:ir.model.fields,field_description:account.field_account_fiscal_position_account_template_id
#: model:ir.model.fields,field_description:account.field_account_fiscal_position_id
#: model:ir.model.fields,field_description:account.field_account_fiscal_position_tax_id
#: model:ir.model.fields,field_description:account.field_account_fiscal_position_tax_template_id
#: model:ir.model.fields,field_description:account.field_account_fiscal_position_template_id
#: model:ir.model.fields,field_description:account.field_account_full_reconcile_id
#: model:ir.model.fields,field_description:account.field_account_group_id
#: model:ir.model.fields,field_description:account.field_account_invoice_confirm_id
#: model:ir.model.fields,field_description:account.field_account_invoice_id
#: model:ir.model.fields,field_description:account.field_account_invoice_line_id
#: model:ir.model.fields,field_description:account.field_account_invoice_refund_id
#: model:ir.model.fields,field_description:account.field_account_invoice_report_id
#: model:ir.model.fields,field_description:account.field_account_invoice_tax_id
#: model:ir.model.fields,field_description:account.field_account_journal_id
#: model:ir.model.fields,field_description:account.field_account_move_id
#: model:ir.model.fields,field_description:account.field_account_move_line_id
#: model:ir.model.fields,field_description:account.field_account_move_line_reconcile_id
#: model:ir.model.fields,field_description:account.field_account_move_line_reconcile_writeoff_id
#: model:ir.model.fields,field_description:account.field_account_move_reversal_id
#: model:ir.model.fields,field_description:account.field_account_opening_id
#: model:ir.model.fields,field_description:account.field_account_partial_reconcile_id
#: model:ir.model.fields,field_description:account.field_account_payment_id
#: model:ir.model.fields,field_description:account.field_account_payment_method_id
#: model:ir.model.fields,field_description:account.field_account_payment_term_id
#: model:ir.model.fields,field_description:account.field_account_payment_term_line_id
#: model:ir.model.fields,field_description:account.field_account_print_journal_id
#: model:ir.model.fields,field_description:account.field_account_reconcile_model_id
#: model:ir.model.fields,field_description:account.field_account_reconcile_model_template_id
#: model:ir.model.fields,field_description:account.field_account_register_payments_id
#: model:ir.model.fields,field_description:account.field_account_report_general_ledger_id
#: model:ir.model.fields,field_description:account.field_account_report_partner_ledger_id
#: model:ir.model.fields,field_description:account.field_account_tax_group_id
#: model:ir.model.fields,field_description:account.field_account_tax_id
#: model:ir.model.fields,field_description:account.field_account_tax_report_id
#: model:ir.model.fields,field_description:account.field_account_tax_template_id
#: model:ir.model.fields,field_description:account.field_account_unreconcile_id
#: model:ir.model.fields,field_description:account.field_accounting_report_id
#: model:ir.model.fields,field_description:account.field_cash_box_in_id
#: model:ir.model.fields,field_description:account.field_cash_box_out_id
#: model:ir.model.fields,field_description:account.field_report_account_report_agedpartnerbalance_id
#: model:ir.model.fields,field_description:account.field_report_account_report_financial_id
#: model:ir.model.fields,field_description:account.field_report_account_report_generalledger_id
#: model:ir.model.fields,field_description:account.field_report_account_report_journal_id
#: model:ir.model.fields,field_description:account.field_report_account_report_overdue_id
#: model:ir.model.fields,field_description:account.field_report_account_report_partnerledger_id
#: model:ir.model.fields,field_description:account.field_report_account_report_tax_id
#: model:ir.model.fields,field_description:account.field_report_account_report_trialbalance_id
#: model:ir.model.fields,field_description:account.field_tax_adjustments_wizard_id
#: model:ir.model.fields,field_description:account.field_validate_account_move_id
#: model:ir.model.fields,field_description:account.field_wizard_multi_charts_accounts_id
msgid "ID"
msgstr "ID"

#. module: account
#: code:addons/account/models/chart_template.py:188
#, python-format
msgid "INV"
msgstr ""

#. module: account
#: code:addons/account/models/account_bank_statement.py:389
#, python-format
msgid "If \"Amount Currency\" is specified, then \"Amount\" must be as well."
msgstr ""
"Nếu \"Giá trị Nguyên tệ\" được xác định, thì \"Tổng tiền\" cũng phải được "
"xác định."

#. module: account
#: model:ir.model.fields,help:account.field_account_account_template_nocreate
msgid ""
"If checked, the new chart of accounts will not contain this by default."
msgstr ""
"Đánh dấu nếu bạn không muốn một hệ thống kế toán mới mặc định sẽ không bao "
"gồm mục này."

#. module: account
#: model:ir.model.fields,help:account.field_account_move_reversal_journal_id
msgid "If empty, uses the journal of the journal entry to be reversed."
msgstr "Nếu để trống, sử dụng cùng sổ nhật ký của bút toán để đảo ngược."

#. module: account
#: model:ir.model.fields,help:account.field_account_tax_include_base_amount
#: model:ir.model.fields,help:account.field_account_tax_template_include_base_amount
msgid ""
"If set, taxes which are computed after this one will be computed based on "
"the price tax included."
msgstr ""
"Nếu được chọn, các thuế mà được tính toán sau thuế này sẽ được tính toán dựa"
" trên giá đã bao gồm thuế này."

#. module: account
#: model:ir.model.fields,help:account.field_account_tax_analytic
#: model:ir.model.fields,help:account.field_account_tax_template_analytic
msgid ""
"If set, the amount computed by this tax will be assigned to the same "
"analytic account as the invoice line (if any)"
msgstr ""
"Nếu được chọn, giá trị được tính bởi thuế này cũng sẽ được ghi nhận vào cùng"
" tài khoản kế toán quản trị được khai báo trên dòng hoá đơn (nếu có)"

#. module: account
#: model:ir.model.fields,help:account.field_account_payment_term_active
msgid ""
"If the active field is set to False, it will allow you to hide the payment "
"terms without removing it."
msgstr ""

#. module: account
#: model:ir.model.fields,help:account.field_account_journal_group_invoice_lines
msgid ""
"If this box is checked, the system will try to group the accounting lines "
"when generating them from invoices."
msgstr ""
"Nếu đánh dấu vào ô này, hệ thống sẽ thử nhóm các định khoản khi nó được tạo "
"ra từ hoá đơn."

#. module: account
#: model:ir.ui.view,arch_db:account.res_config_settings_view_form
msgid ""
"If you check this box, you will be able to collect payments using SEPA "
"Direct Debit mandates."
msgstr ""

#. module: account
#: model:ir.ui.view,arch_db:account.res_config_settings_view_form
msgid ""
"If you check this box, you will be able to register your payment using SEPA."
msgstr ""

#. module: account
#: model:ir.ui.view,arch_db:account.account_planner
msgid ""
"If you have less than 200 contacts, we recommend you\n"
"                                        create them manually."
msgstr ""
"Nếu bạn có ít hơn 200 liên hệ, chúng tôi khuyên bạn nên\n"
"                                        tạo chúng thủ công trong hệ thống."

#. module: account
#: model:ir.model.fields,help:account.field_account_report_general_ledger_initial_balance
msgid ""
"If you selected date, this field allow you to add a row to display the "
"amount of debit/credit/balance that precedes the filter you've set."
msgstr ""
"Nếu bạn đã chọn ngày, trường này cho phép bạn thêm một dòng để hiện thị giá "
"trị nợ/có/cân đối mà có trước bộ lọc bạn vừa thiết lập"

#. module: account
#: model:ir.ui.view,arch_db:account.account_unreconcile_view
msgid ""
"If you unreconcile transactions, you must also verify all the actions that "
"are linked to those transactions because they will not be disabled"
msgstr ""
"Nếu bạn bỏ đối soát các giao dịch, bạn cũng phải xác nhận tất cả các hành "
"động được liên kết đến các giao dịch này bởi vì chúng sẽ không bị vô hiệu "
"hoá"

#. module: account
#: model:ir.model.fields,help:account.field_account_invoice_payment_term_id
msgid ""
"If you use payment terms, the due date will be computed automatically at the"
" generation of accounting entries. If you keep the payment terms and the due"
" date empty, it means direct payment. The payment terms may compute several "
"due dates, for example 50% now, 50% in one month."
msgstr ""

#. module: account
#: model:ir.model.fields,help:account.field_account_invoice_date_due
msgid ""
"If you use payment terms, the due date will be computed automatically at the"
" generation of accounting entries. The Payment terms may compute several due"
" dates, for example 50% now and 50% in one month, but if you want to force a"
" due date, make sure that the payment term is not set on the invoice. If you"
" keep the Payment terms and the due date empty, it means direct payment."
msgstr ""

#. module: account
#: model:ir.ui.view,arch_db:account.account_planner
msgid ""
"If you want to be able to send customer statements from Odoo, you must:"
msgstr ""
"Nếu bạn muốn gửi cho khách hàng của bạn lịch sử giao dịch của họ với bạn từ "
"Odoo, bạn phải:"

#. module: account
#: model:ir.ui.view,arch_db:account.account_planner
msgid ""
"If you want to be able to send your customers their statements \n"
"                        from Odoo, you first need to record all outstanding transactions \n"
"                        in the payable and receivable accounts. These would be invoices \n"
"                        that have not been paid or payments that have not been reconciled."
msgstr ""
"Nếu bạn muốn gửi cho khách hàng của bạn lịch sử giao dịch của họ với bạn từ Odoo,\n"
"                        đầu tiên bạn phải ghi nhận tất cả các giao dịch của tài khoản phải\n"
"                        thu và phải trả. Những giao dịch này có thể là hoá đơn mà chưa thanh\n"
"                        toán hoặc các khoản thanh toán mà chưa được đối soát, đối chiếu."

#. module: account
#: model:ir.ui.view,arch_db:account.account_planner
msgid "If you want to do it yourself:"
msgstr "Nếu bạn muốn tự làm:"

#. module: account
#: model:ir.ui.view,arch_db:account.res_config_settings_view_form
msgid ""
"If you're selling digital goods to customers in the EU, you must charge VAT "
"based on your customers' locations. This rule applies regardless of you are "
"located. Digital goods are defined in the legislation as broadcasting, "
"telecommunications, and services that are electronically supplied instead of"
" shipped. Gift cards sent online are not included in the definition."
msgstr ""

#. module: account
#: model:ir.model.fields,help:account.field_account_invoice_line_product_image
msgid ""
"Image of the product variant (Big-sized image of product template if false)."
" It is automatically resized as a 1024x1024px image, with aspect ratio "
"preserved."
msgstr ""
"Hình ảnh của biến thể sản phẩm (Nếu không thiết lập, hệ thống sẽ sử dụng "
"hình ảnh với kích thước lớn của sản phẩm). Nó sẽ tự động thay đổi kích thước"
" thành 1024x10024 mà vẫn giữ nguyên tỷ lệ."

#. module: account
#: model:account.payment.term,name:account.account_payment_term_immediate
msgid "Immediate Payment"
msgstr "Thanh toán ngay (trả trước 100%)"

#. module: account
#: model:ir.model.fields,field_description:account.field_res_config_settings_module_account_bank_statement_import_qif
msgid "Import .qif files"
msgstr "Nhập tập tin .qif"

#. module: account
#: model:ir.model.fields,field_description:account.field_res_config_settings_module_account_bank_statement_import_csv
msgid "Import in .csv format"
msgstr "Nhập tập tin định dạng .csv"

#. module: account
#: model:ir.model.fields,field_description:account.field_res_config_settings_module_account_bank_statement_import_ofx
msgid "Import in .ofx format"
msgstr "Nhập tập tin định dạng .ofx"

#. module: account
#: model:ir.model.fields,field_description:account.field_res_config_settings_module_account_bank_statement_import_camt
msgid "Import in CAMT.053 format"
msgstr ""

#. module: account
#: model:ir.ui.view,arch_db:account.account_planner
msgid "Import using the \"Import\" button on the top left corner of"
msgstr "Nhập, sử dụng nút \"Nhập\" phía trên góc bên trái của"

#. module: account
#: model:ir.ui.view,arch_db:account.res_config_settings_view_form
msgid "Import your bank statements automatically"
msgstr ""

#. module: account
#: model:ir.ui.view,arch_db:account.res_config_settings_view_form
msgid "Import your bank statements in CAMT.053"
msgstr ""

#. module: account
#: model:ir.ui.view,arch_db:account.res_config_settings_view_form
msgid "Import your bank statements in CSV"
msgstr ""

#. module: account
#: model:ir.ui.view,arch_db:account.res_config_settings_view_form
msgid "Import your bank statements in OFX"
msgstr ""

#. module: account
#: model:ir.ui.view,arch_db:account.res_config_settings_view_form
msgid "Import your bank statements in QIF"
msgstr ""

#. module: account
#: model:ir.ui.view,arch_db:account.account_planner
msgid ""
"Importing your statements in via a supported file format (QIF, OFX, CODA or "
"CSV format)"
msgstr ""
"Nhập sao kê ngân hàng thông qua các tập tin với định dạng được hỗ trợ: QIF, "
"OFX, CODA hoặc CSV"

#. module: account
#: model:ir.ui.view,arch_db:account.account_planner
msgid "In Odoo,"
msgstr "Trong Odoo,"

#. module: account
#: code:addons/account/models/account_bank_statement.py:409
#, python-format
msgid ""
"In order to delete a bank statement line, you must first cancel it to delete"
" related journal items."
msgstr ""
"Để xoá một dòng trong sao kê ngân hàng, bạn phải nó để hệ thống tự động xoá "
"phát sinh kế toán liên quan trước."

#. module: account
#: code:addons/account/models/account_bank_statement.py:199
#, python-format
msgid ""
"In order to delete a bank statement, you must first cancel it to delete "
"related journal items."
msgstr ""
"Để xóa một Sao kê ngân hàng, trước tiên bạn phải hủy bỏ nó và xóa các phát "
"sinh liên quan."

#. module: account
#: code:addons/account/models/account_payment.py:144
#, python-format
msgid ""
"In order to pay multiple invoices at once, they must use the same currency."
msgstr ""
"Để thanh toán nhiều hoá đơn cùng lúc, các hoá đơn này phải có cùng tiền tệ."

#. module: account
#: model:ir.ui.view,arch_db:account.account_planner
msgid "In your old accounting software, print a trial balance"
msgstr "Trong phần mềm kế toán cũ của bạn, hãy in một bản cân đối thử"

#. module: account
#: model:ir.ui.view,arch_db:account.view_account_tax_search
msgid "Inactive"
msgstr "Không hiệu lực"

#. module: account
#: selection:account.payment.method,payment_type:0
msgid "Inbound"
msgstr "Gọi đến"

#. module: account
#: model:ir.model.fields,field_description:account.field_account_report_general_ledger_initial_balance
msgid "Include Initial Balances"
msgstr "Bao gồm số dư đầu kỳ"

#. module: account
#: model:ir.model.fields,field_description:account.field_account_tax_analytic
msgid "Include in Analytic Cost"
msgstr "Bao gồm trong Chi phí Kế toán QT"

#. module: account
#: model:ir.model.fields,field_description:account.field_account_tax_price_include
#: model:ir.model.fields,field_description:account.field_account_tax_template_price_include
msgid "Included in Price"
msgstr "Bao gồm trong Giá"

#. module: account
#: model:account.account.type,name:account.data_account_type_revenue
#: model:account.financial.report,name:account.account_financial_report_income0
#: model:ir.ui.view,arch_db:account.view_account_form
msgid "Income"
msgstr "Doanh thu"

#. module: account
#: model:ir.model.fields,field_description:account.field_product_category_property_account_income_categ_id
#: model:ir.model.fields,field_description:account.field_product_product_property_account_income_id
#: model:ir.model.fields,field_description:account.field_product_template_property_account_income_id
#: model:ir.ui.view,arch_db:account.view_account_chart_template_seacrh
msgid "Income Account"
msgstr "Tài khoản Doanh thu"

#. module: account
#: model:ir.model.fields,field_description:account.field_account_chart_template_property_account_income_id
msgid "Income Account on Product Template"
msgstr "Tài khoản Doanh thu trên Mẫu sản phẩm"

#. module: account
#. openerp-web
#: code:addons/account/static/src/js/reconciliation/reconciliation_model.js:672
#, python-format
msgid "Incorrect Operation"
msgstr "Hành động không đúng"

#. module: account
#: model:ir.ui.view,arch_db:account.view_move_line_form
msgid "Information"
msgstr "Thông tin"

#. module: account
#: model:ir.ui.view,arch_db:account.account_move_line_reconcile_writeoff
msgid "Information addendum"
msgstr "Thông tin thêm"

#. module: account
#. openerp-web
#: code:addons/account/models/company.py:234
#: code:addons/account/models/company.py:249
#: code:addons/account/static/src/xml/account_dashboard_setup_bar.xml:9
#, python-format
msgid "Initial Balances"
msgstr "Nhập Số dư Đầu kỳ"

#. module: account
#: model:ir.model.fields,field_description:account.field_account_chart_template_property_stock_account_input_categ_id
#: model:ir.model.fields,field_description:account.field_res_company_property_stock_account_input_categ_id
msgid "Input Account for Stock Valuation"
msgstr "Tài khoản đầu vào cho Định giá Tồn kho"

#. module: account
#: model:ir.ui.view,arch_db:account.account_planner
msgid "Install Chart of Account"
msgstr "Cài Hoạch đồ Kế toán"

#. module: account
#: model:ir.ui.view,arch_db:account.res_config_settings_view_form
msgid "Install More Packages"
msgstr "Cài thêm các Gói"

#. module: account
#: model:ir.model.fields,field_description:account.field_res_company_transfer_account_id
msgid "Inter-Banks Transfer Account"
msgstr "Tài khoản chuyển liên ngân hàng"

#. module: account
#: model:ir.model.fields,help:account.field_account_chart_template_transfer_account_id
#: model:ir.model.fields,help:account.field_res_company_transfer_account_id
#: model:ir.model.fields,help:account.field_wizard_multi_charts_accounts_transfer_account_id
msgid ""
"Intermediary account used when moving money from a liquidity account to "
"another"
msgstr ""
"Tài khoản trung gian được sử dụng khi chuyển tiền từ một tài khoản kiểu Ngân"
" hàng / Tiền mặt sang một tài khoản khác"

#. module: account
#: model:ir.model.fields,field_description:account.field_account_move_narration
msgid "Internal Note"
msgstr "Ghi chú nội bộ"

#. module: account
#: model:ir.model.fields,field_description:account.field_account_account_note
msgid "Internal Notes"
msgstr "Ghi chú Nội bộ"

#. module: account
#: selection:account.payment,payment_type:0
#: model:ir.ui.view,arch_db:account.account_journal_dashboard_kanban_view
msgid "Internal Transfer"
msgstr "Chuyển nội bộ"

#. module: account
#: model:ir.model.fields,field_description:account.field_account_account_internal_type
msgid "Internal Type"
msgstr "Kiểu Nội bộ"

#. module: account
#: model:ir.ui.view,arch_db:account.view_account_template_form
msgid "Internal notes..."
msgstr "Ghi chú nội bộ..."

#. module: account
#: code:addons/account/models/partner.py:45
#, python-format
msgid "Invalid \"Zip Range\", please configure it properly."
msgstr "\"Phạm vi Zip\" không hợp lệ, vui lòng cầu hình đúng."

#. module: account
#: model:ir.ui.view,arch_db:account.account_planner
msgid "Invite Users"
msgstr "Mời Người dùng"

#. module: account
#: code:addons/account/models/account_invoice.py:1226
#: model:ir.model,name:account.model_account_invoice
#: model:ir.model.fields,field_description:account.field_account_invoice_tax_invoice_id
#: model:ir.model.fields,field_description:account.field_account_move_line_invoice_id
#: model:ir.model.fields,field_description:account.field_res_partner_invoice_warn
#: model:ir.model.fields,field_description:account.field_res_users_invoice_warn
#: model:ir.ui.view,arch_db:account.account_journal_dashboard_kanban_view
#: model:ir.ui.view,arch_db:account.invoice_form
#: model:ir.ui.view,arch_db:account.invoice_supplier_tree
#: model:ir.ui.view,arch_db:account.invoice_tree
#: model:ir.ui.view,arch_db:account.portal_invoice_page
#: model:ir.ui.view,arch_db:account.report_invoice_document
#: model:ir.ui.view,arch_db:account.view_account_invoice_filter
#: model:ir.ui.view,arch_db:account.view_account_invoice_report_search
#: model:res.request.link,name:account.req_link_invoice
#, python-format
msgid "Invoice"
msgstr "Hoá đơn"

#. module: account
#: model:ir.ui.view,arch_db:account.portal_my_invoices
msgid "Invoice #"
msgstr ""

#. module: account
#: code:addons/account/models/account_invoice.py:438
#, python-format
msgid "Invoice - %s"
msgstr ""

#. module: account
#: model:mail.message.subtype,description:account.mt_invoice_created
#: model:mail.message.subtype,name:account.mt_invoice_created
msgid "Invoice Created"
msgstr "Hoá đơn được tạo"

#. module: account
#: code:addons/account/controllers/portal.py:70
#: model:ir.model.fields,field_description:account.field_account_invoice_date_invoice
#: model:ir.ui.view,arch_db:account.portal_my_invoices
#: model:ir.ui.view,arch_db:account.report_payment_receipt
#: model:ir.ui.view,arch_db:account.view_account_invoice_filter
#, python-format
msgid "Invoice Date"
msgstr "Ngày Hoá đơn"

#. module: account
#: model:ir.model,name:account.model_account_invoice_line
#: model:ir.ui.view,arch_db:account.view_invoice_line_form
#: model:ir.ui.view,arch_db:account.view_invoice_line_tree
msgid "Invoice Line"
msgstr "Chi tiết hoá đơn"

#. module: account
#: model:ir.model.fields,field_description:account.field_account_invoice_invoice_line_ids
#: model:ir.ui.view,arch_db:account.invoice_form
msgid "Invoice Lines"
msgstr "Chi tiết hoá đơn"

#. module: account
#: model:ir.ui.view,arch_db:account.report_payment_receipt
msgid "Invoice Number"
msgstr ""

#. module: account
#: sql_constraint:account.invoice:0
msgid "Invoice Number must be unique per Company!"
msgstr "Số hoá đơn phải là duy nhất trên một công ty!"

#. module: account
#: model:ir.ui.view,arch_db:account.invoice_form
msgid "Invoice Number:"
msgstr ""

#. module: account
#: model:ir.model.fields,field_description:account.field_account_invoice_line_invoice_id
msgid "Invoice Reference"
msgstr "Tham chiếu hoá đơn"

#. module: account
#: model:ir.model.fields,field_description:account.field_account_invoice_report_state
msgid "Invoice Status"
msgstr "Tình trạng hoá đơn"

#. module: account
#: model:ir.model,name:account.model_account_invoice_tax
msgid "Invoice Tax"
msgstr "Thuế Hoá đơn"

#. module: account
#: model:ir.model.fields,field_description:account.field_account_invoice_refund_invoice_id
msgid "Invoice for which this invoice is the credit note"
msgstr ""

#. module: account
#: code:addons/account/models/account_invoice.py:747
#, python-format
msgid "Invoice must be cancelled in order to reset it to draft."
msgstr "Hoá đơn phải ở trạng thái Huỷ mới có thể chuyển thành Dự thảo"

#. module: account
#: code:addons/account/models/account_invoice.py:795
#, python-format
msgid "Invoice must be in draft or open state in order to be cancelled."
msgstr ""

#. module: account
#: code:addons/account/models/account_invoice.py:769
#, python-format
msgid "Invoice must be in draft state in order to validate it."
msgstr ""

#. module: account
#: code:addons/account/models/account_invoice.py:789
#, python-format
msgid "Invoice must be paid in order to set it to register payment."
msgstr ""
"Hoá đơn phải được thanh toán để thiết lập nó ghi nhận khoản thanh toán"

#. module: account
#: code:addons/account/models/account_invoice.py:781
#, python-format
msgid "Invoice must be validated in order to set it to register payment."
msgstr "Hoá đơn phải được xác nhận để có thể ghi nhận thanh toán cho nó."

#. module: account
#: model:mail.message.subtype,description:account.mt_invoice_paid
msgid "Invoice paid"
msgstr "Hoá đơn đã thanh toán hết"

#. module: account
#: model:mail.message.subtype,description:account.mt_invoice_validated
msgid "Invoice validated"
msgstr "Hoá đơn đã xác nhận"

#. module: account
#: model:mail.template,report_name:account.email_template_edi_invoice
msgid ""
"Invoice_${(object.number or '').replace('/','_')}_${object.state == 'draft' "
"and 'draft' or ''}"
msgstr ""
"Hoá đơn_${(object.number or '').replace('/','_')}_${object.state == 'draft' "
"and 'draft' or ''}"

#. module: account
#: model:ir.ui.view,arch_db:account.view_account_invoice_report_search
msgid "Invoiced"
msgstr "Đã xuất hoá đơn"

#. module: account
#: model:ir.actions.act_window,name:account.action_invoice_refund_out_tree
#: model:ir.actions.act_window,name:account.action_invoice_tree
#: model:ir.actions.report,name:account.account_invoices
#: model:ir.model.fields,field_description:account.field_account_payment_invoice_ids
#: model:ir.model.fields,field_description:account.field_account_register_payments_invoice_ids
#: model:ir.model.fields,field_description:account.field_res_partner_invoice_ids
#: model:ir.model.fields,field_description:account.field_res_users_invoice_ids
#: model:ir.ui.menu,name:account.menu_action_account_invoice_report_all
#: model:ir.ui.view,arch_db:account.account_journal_dashboard_kanban_view
#: model:ir.ui.view,arch_db:account.portal_my_home_invoice
#: model:ir.ui.view,arch_db:account.portal_my_home_menu_invoice
#: model:ir.ui.view,arch_db:account.portal_my_invoices
#: model:ir.ui.view,arch_db:account.res_config_settings_view_form
#: model:ir.ui.view,arch_db:account.view_account_invoice_filter
#: model:ir.ui.view,arch_db:account.view_account_payment_form
#: model:ir.ui.view,arch_db:account.view_account_payment_graph
#: model:ir.ui.view,arch_db:account.view_invoice_graph
#: model:ir.ui.view,arch_db:account.view_invoice_line_calendar
#: model:ir.ui.view,arch_db:account.view_invoice_pivot
msgid "Invoices"
msgstr "Hoá đơn"

#. module: account
#: model:ir.actions.act_window,name:account.action_account_invoice_report_all
#: model:ir.actions.act_window,name:account.action_account_invoice_report_all_supp
#: model:ir.ui.view,arch_db:account.account_journal_dashboard_kanban_view
#: model:ir.ui.view,arch_db:account.view_account_invoice_report_graph
#: model:ir.ui.view,arch_db:account.view_account_invoice_report_pivot
#: model:ir.ui.view,arch_db:account.view_account_invoice_report_search
msgid "Invoices Analysis"
msgstr "Phân tích hoá đơn"

#. module: account
#: model:ir.model,name:account.model_account_invoice_report
msgid "Invoices Statistics"
msgstr "Thống kê hoá đơn"

#. module: account
#: code:addons/account/models/account_journal_dashboard.py:186
#, python-format
msgid "Invoices owed to you"
msgstr ""

#. module: account
#: model:ir.ui.view,arch_db:account.account_journal_dashboard_kanban_view
msgid "Invoices to validate"
msgstr "Hoá đơn chờ Xác nhận"

#. module: account
#: model:ir.actions.report,name:account.account_invoices_without_payment
msgid "Invoices without Payment"
msgstr ""

#. module: account
#: model:ir.ui.menu,name:account.menu_finance
#: model:ir.ui.view,arch_db:account.product_template_form_view
#: model:ir.ui.view,arch_db:account.res_config_settings_view_form
#: model:ir.ui.view,arch_db:account.view_partner_property_form
msgid "Invoicing"
msgstr "Kế toán"

#. module: account
#: model:ir.model.fields,field_description:account.field_account_move_line_is_unaffected_earnings_line
msgid "Is Unaffected Earnings Line"
msgstr ""

#. module: account
#: model:ir.model.fields,help:account.field_account_invoice_line_is_rounding_line
msgid "Is a rounding line in case of cash rounding."
msgstr ""

#. module: account
#: model:ir.model.fields,field_description:account.field_account_bank_statement_is_difference_zero
msgid "Is zero"
msgstr ""

#. module: account
#: model:ir.model.fields,help:account.field_account_journal_default_credit_account_id
#: model:ir.model.fields,help:account.field_res_company_income_currency_exchange_account_id
msgid "It acts as a default account for credit amount"
msgstr "Nó hoạt động như là một tài khoản mặc định cho giá trị ghi có"

#. module: account
#: model:ir.model.fields,help:account.field_account_journal_default_debit_account_id
#: model:ir.model.fields,help:account.field_res_company_expense_currency_exchange_account_id
msgid "It acts as a default account for debit amount"
msgstr "Nó hoạt động như là một tài khoản mặc định cho tổng nợ"

#. module: account
#: model:ir.model.fields,help:account.field_account_report_partner_ledger_amount_currency
msgid ""
"It adds the currency column on report if the currency differs from the "
"company currency."
msgstr "Thêm cột tiền tệ vào báo cáo nếu tiền tệ khác so với tiền tệ công ty."

#. module: account
#: model:ir.model.fields,help:account.field_account_invoice_reconciled
msgid ""
"It indicates that the invoice has been paid and the journal entry of the "
"invoice has been reconciled with one or several journal entries of payment."
msgstr ""
"Chỉ ra rằng hoá đơn này đã được thanh toán hết và bút toán của hoá đơn này "
"đã được đối soát với một hoặc một vài bút toán thanh toán."

#. module: account
#: model:ir.model.fields,help:account.field_account_invoice_sent
msgid "It indicates that the invoice has been sent."
msgstr "Chỉ ra rằng hoá đơn này đã được gửi."

#. module: account
#: code:addons/account/models/account_move.py:1039
#, python-format
msgid ""
"It is mandatory to specify an account and a journal to create a write-off."
msgstr ""
"Bắt buộc phải chỉ ra một tài khoản kế toán và một sổ nhật ký để ghi nhận "
"write-off."

#. module: account
#: code:addons/account/models/account_payment.py:450
#, python-format
msgid ""
"It is not allowed to delete a payment that already created a journal entry "
"since it would create a gap in the numbering. You should create the journal "
"entry again and cancel it thanks to a regular revert."
msgstr ""
"Không được phép xoá một khoản thanh toán mà đã tạo bút toán sổ nhật ký bởi "
"vì việc này sẽ tạo một khoảng trống trong số / trình tự. Bạn nên tạo lại một"
" bút toán sổ nhật ký và huỷ nó thanks to a regular revert."

#. module: account
#: model:ir.ui.view,arch_db:account.account_planner
msgid ""
"It's common practice to change your accounting software \n"
"                            at the end of a fiscal year. This allows you to have less \n"
"                            data to import and balances to set. If you plan to do so, \n"
"                            we recommend you start using Odoo for invoicing and payments \n"
"                            now, and then move all other accounting transactions at a later time."
msgstr ""
"Một thực nghiệm phổ biến là thay đổi phần mềm kế toán của bạn\n"
"                            vào cuối của một năm tài chính. Điều này cho phép bạn có ít dữ liệu hơn\n"
"                            để nhập và ít số dư hơn để thiết lập. Nếu bạn có kế hoạch như vậy, \n"
"                            chúng tôi khuyến nghị bạn nên bắt đầu sử dụng Odoo cho việc thanh toán\n"
"                            và xuất hoá đơn tại thời điểm này trở đi và chuyển đổi toàn bộ các giao\n"
"                            dịch kế toán sau đó sang Odoo."

#. module: account
#: model:ir.ui.view,arch_db:account.account_planner
msgid ""
"It's recommended that you do not delete any accounts, even if they are not "
"relevant. Simply make them inactive."
msgstr ""
"Khuyến nghị rằng bạn không được xoá bất cứ tài khoản nào, thậm chí bạn không"
" dùng nó. Nếu không muốn thấy nó, hãy đơn giản là vô hiệu nó đi."

#. module: account
#: selection:account.financial.report,style_overwrite:0
msgid "Italic Text (smaller)"
msgstr "Chữ nghiêng (nhỏ hơn)"

#. module: account
#: model:ir.ui.view,arch_db:account.account_journal_dashboard_kanban_view
msgid "Items"
msgstr "Hạng mục"

#. module: account
#: model:ir.ui.view,arch_db:account.report_generalledger
#: model:ir.ui.view,arch_db:account.report_partnerledger
msgid "JRNL"
msgstr "JRNL"

#. module: account
#: selection:res.company,fiscalyear_last_month:0
msgid "January"
msgstr "Tháng Một"

#. module: account
#. openerp-web
#: code:addons/account/static/src/xml/account_reconciliation.xml:185
#: code:addons/account/static/src/xml/account_reconciliation.xml:229
#: model:ir.model,name:account.model_account_journal
#: model:ir.model.fields,field_description:account.field_account_bank_statement_journal_id
#: model:ir.model.fields,field_description:account.field_account_bank_statement_line_journal_id
#: model:ir.model.fields,field_description:account.field_account_invoice_journal_id
#: model:ir.model.fields,field_description:account.field_account_invoice_report_journal_id
#: model:ir.model.fields,field_description:account.field_account_move_journal_id
#: model:ir.model.fields,field_description:account.field_account_move_line_journal_id
#: model:ir.model.fields,field_description:account.field_account_opening_journal_id
#: model:ir.model.fields,field_description:account.field_account_reconcile_model_journal_id
#: model:ir.model.fields,field_description:account.field_tax_adjustments_wizard_journal_id
#: model:ir.ui.view,arch_db:account.report_journal
#: model:ir.ui.view,arch_db:account.view_account_journal_search
#: model:ir.ui.view,arch_db:account.view_account_move_filter
#: model:ir.ui.view,arch_db:account.view_account_move_line_filter
#: model:ir.ui.view,arch_db:account.view_account_payment_invoice_form
#: model:ir.ui.view,arch_db:account.view_account_payment_search
#: model:ir.ui.view,arch_db:account.view_account_reconcile_model_form
#: model:ir.ui.view,arch_db:account.view_bank_statement_search
#, python-format
msgid "Journal"
msgstr "Sổ nhật ký"

#. module: account
#: selection:account.report.general.ledger,sortby:0
msgid "Journal & Partner"
msgstr "Sổ nhật ký & Đối tác"

#. module: account
#: code:addons/account/models/account_bank_statement.py:254
#: model:ir.actions.act_window,name:account.action_move_journal_line
#: model:ir.actions.act_window,name:account.action_move_select
#: model:ir.ui.menu,name:account.menu_action_move_journal_line_form
#: model:ir.ui.view,arch_db:account.account_journal_dashboard_kanban_view
#: model:ir.ui.view,arch_db:account.view_account_journal_form
#: model:ir.ui.view,arch_db:account.view_bank_statement_form
#: model:ir.ui.view,arch_db:account.view_move_tree
#, python-format
msgid "Journal Entries"
msgstr "Bút toán Sổ nhật ký"

#. module: account
#: model:ir.ui.view,arch_db:account.view_account_move_filter
msgid "Journal Entries by Month"
msgstr "Bút toán theo Tháng"

#. module: account
#: model:ir.model.fields,field_description:account.field_account_invoice_move_id
#: model:ir.model.fields,field_description:account.field_account_move_line_move_id
#: model:ir.ui.view,arch_db:account.account_journal_dashboard_kanban_view
msgid "Journal Entry"
msgstr "Bút toán sổ nhật ký"

#. module: account
#: model:ir.model.fields,field_description:account.field_account_bank_statement_line_move_name
#: model:ir.model.fields,field_description:account.field_account_invoice_move_name
#: model:ir.model.fields,field_description:account.field_account_payment_move_name
msgid "Journal Entry Name"
msgstr "Tên Bút toán Sổ nhật ký"

#. module: account
#: selection:account.print.journal,sort_selection:0
#: model:ir.ui.view,arch_db:account.report_journal
msgid "Journal Entry Number"
msgstr "Số Bút toán Sổ nhật ký"

#. module: account
#: model:ir.model,name:account.model_account_move_line
#: model:ir.ui.view,arch_db:account.view_move_line_form
msgid "Journal Item"
msgstr "Phát sinh KT"

#. module: account
#: model:ir.model.fields,field_description:account.field_account_payment_writeoff_label
#: model:ir.model.fields,field_description:account.field_account_reconcile_model_label
#: model:ir.model.fields,field_description:account.field_account_reconcile_model_template_label
#: model:ir.ui.view,arch_db:account.view_account_reconcile_model_form
msgid "Journal Item Label"
msgstr "Nhãn Phát sinh KT"

#. module: account
#: code:addons/account/models/account_payment.py:399
#: model:ir.actions.act_window,name:account.act_account_journal_2_account_move_line
#: model:ir.actions.act_window,name:account.act_account_move_to_account_move_line_open
#: model:ir.actions.act_window,name:account.action_account_moves_all_a
#: model:ir.actions.act_window,name:account.action_account_moves_all_tree
#: model:ir.actions.act_window,name:account.action_move_line_graph
#: model:ir.actions.act_window,name:account.action_move_line_graph_cash_basis
#: model:ir.actions.act_window,name:account.action_move_line_graph_cash_basis_posted
#: model:ir.actions.act_window,name:account.action_move_line_graph_posted
#: model:ir.actions.act_window,name:account.action_move_line_select
#: model:ir.actions.act_window,name:account.action_move_line_select_by_partner
#: model:ir.actions.act_window,name:account.action_move_line_select_by_type
#: model:ir.actions.act_window,name:account.action_move_line_select_tax_audit
#: model:ir.model.fields,field_description:account.field_account_bank_statement_line_journal_entry_ids
#: model:ir.model.fields,field_description:account.field_account_move_line_ids
#: model:ir.model.fields,field_description:account.field_res_partner_journal_item_count
#: model:ir.model.fields,field_description:account.field_res_users_journal_item_count
#: model:ir.ui.menu,name:account.menu_action_account_moves_all
#: model:ir.ui.view,arch_db:account.account_journal_dashboard_kanban_view
#: model:ir.ui.view,arch_db:account.setup_opening_move_lines_tree
#: model:ir.ui.view,arch_db:account.view_account_payment_form
#: model:ir.ui.view,arch_db:account.view_move_form
#: model:ir.ui.view,arch_db:account.view_move_line_pivot
#: model:ir.ui.view,arch_db:account.view_move_line_tree
#, python-format
msgid "Journal Items"
msgstr "Phát sinh Kế toán"

#. module: account
#. openerp-web
#: code:addons/account/static/src/js/reconciliation/reconciliation_action.js:323
#: model:ir.actions.client,name:account.action_manual_reconcile
#, python-format
msgid "Journal Items to Reconcile"
msgstr "Phát sinh để đối soát"

#. module: account
#: model:ir.model.fields,field_description:account.field_account_journal_name
msgid "Journal Name"
msgstr "Tên sổ nhật ký"

#. module: account
#: model:ir.ui.view,arch_db:account.report_generalledger
msgid "Journal and Partner"
msgstr "Sổ nhật ký và Đối tác"

#. module: account
#: model:ir.ui.view,arch_db:account.view_account_invoice_report_search
msgid "Journal invoices with period in current year"
msgstr "Hoá đơn với chu kỳ trong năm hiện hành"

#. module: account
#: model:ir.ui.view,arch_db:account.view_account_move_line_filter
msgid "Journal items where matching number isn't set"
msgstr ""

#. module: account
#: model:ir.model.fields,help:account.field_res_company_account_opening_journal_id
msgid ""
"Journal where the opening entry of this company's accounting has been "
"posted."
msgstr ""

#. module: account
#: model:ir.actions.act_window,name:account.action_account_journal_form
#: model:ir.model.fields,field_description:account.field_account_aged_trial_balance_journal_ids
#: model:ir.model.fields,field_description:account.field_account_balance_report_journal_ids
#: model:ir.model.fields,field_description:account.field_account_common_account_report_journal_ids
#: model:ir.model.fields,field_description:account.field_account_common_journal_report_journal_ids
#: model:ir.model.fields,field_description:account.field_account_common_partner_report_journal_ids
#: model:ir.model.fields,field_description:account.field_account_common_report_journal_ids
#: model:ir.model.fields,field_description:account.field_account_print_journal_journal_ids
#: model:ir.model.fields,field_description:account.field_account_report_general_ledger_journal_ids
#: model:ir.model.fields,field_description:account.field_account_report_partner_ledger_journal_ids
#: model:ir.model.fields,field_description:account.field_account_tax_report_journal_ids
#: model:ir.model.fields,field_description:account.field_accounting_report_journal_ids
#: model:ir.ui.menu,name:account.menu_action_account_journal_form
msgid "Journals"
msgstr "Sổ nhật ký"

#. module: account
#: selection:res.company,fiscalyear_last_month:0
msgid "July"
msgstr "Tháng Bảy"

#. module: account
#: selection:res.company,fiscalyear_last_month:0
msgid "June"
msgstr "Tháng Sáu"

#. module: account
#: model:ir.model.fields,field_description:account.field_tax_adjustments_wizard_reason
msgid "Justification"
msgstr "Lý do điều chỉnh"

#. module: account
#: model:ir.model.fields,field_description:account.field_account_journal_kanban_dashboard
msgid "Kanban Dashboard"
msgstr ""

#. module: account
#: model:ir.model.fields,field_description:account.field_account_journal_kanban_dashboard_graph
msgid "Kanban Dashboard Graph"
msgstr ""

#. module: account
#: model:ir.ui.view,arch_db:account.view_account_journal_form
msgid "Keep empty for no control"
msgstr "Để trống để không kiểm soát"

#. module: account
#: model:ir.model.fields,help:account.field_account_invoice_date_invoice
msgid "Keep empty to use the current date"
msgstr "Để trống để sử dụng ngày hiện tại"

#. module: account
#: model:ir.model.fields,help:account.field_account_invoice_date
msgid "Keep empty to use the invoice date."
msgstr "Để trống để sử dụng ngày hoá đơn."

#. module: account
#: selection:account.payment,payment_difference_handling:0
msgid "Keep open"
msgstr "Để ở trạng thái Mở"

#. module: account
#: model:ir.model.fields,help:account.field_product_product_property_account_income_id
#: model:ir.model.fields,help:account.field_product_template_property_account_income_id
msgid ""
"Keep this field empty to use the default value from the product category."
msgstr ""

#. module: account
#. openerp-web
#: code:addons/account/static/src/js/reconciliation/reconciliation_renderer.js:502
#: code:addons/account/static/src/xml/account_reconciliation.xml:189
#: code:addons/account/static/src/xml/account_reconciliation.xml:230
#: model:ir.model.fields,field_description:account.field_account_bank_statement_line_name
#: model:ir.model.fields,field_description:account.field_account_move_line_name
#: model:ir.ui.view,arch_db:account.report_journal
#: model:ir.ui.view,arch_db:account.view_account_payment_invoice_form
#, python-format
msgid "Label"
msgstr "Nhãn"

#. module: account
#: model:ir.model.fields,field_description:account.field_account_tax_description
msgid "Label on Invoices"
msgstr "Nhãn trên Hoá đơn"

#. module: account
#: model:ir.model.fields,field_description:account.field_account_abstract_payment___last_update
#: model:ir.model.fields,field_description:account.field_account_account___last_update
#: model:ir.model.fields,field_description:account.field_account_account_tag___last_update
#: model:ir.model.fields,field_description:account.field_account_account_template___last_update
#: model:ir.model.fields,field_description:account.field_account_account_type___last_update
#: model:ir.model.fields,field_description:account.field_account_aged_trial_balance___last_update
#: model:ir.model.fields,field_description:account.field_account_balance_report___last_update
#: model:ir.model.fields,field_description:account.field_account_bank_accounts_wizard___last_update
#: model:ir.model.fields,field_description:account.field_account_bank_statement___last_update
#: model:ir.model.fields,field_description:account.field_account_bank_statement_cashbox___last_update
#: model:ir.model.fields,field_description:account.field_account_bank_statement_closebalance___last_update
#: model:ir.model.fields,field_description:account.field_account_bank_statement_line___last_update
#: model:ir.model.fields,field_description:account.field_account_cash_rounding___last_update
#: model:ir.model.fields,field_description:account.field_account_cashbox_line___last_update
#: model:ir.model.fields,field_description:account.field_account_chart_template___last_update
#: model:ir.model.fields,field_description:account.field_account_common_account_report___last_update
#: model:ir.model.fields,field_description:account.field_account_common_journal_report___last_update
#: model:ir.model.fields,field_description:account.field_account_common_partner_report___last_update
#: model:ir.model.fields,field_description:account.field_account_common_report___last_update
#: model:ir.model.fields,field_description:account.field_account_financial_report___last_update
#: model:ir.model.fields,field_description:account.field_account_financial_year_op___last_update
#: model:ir.model.fields,field_description:account.field_account_fiscal_position___last_update
#: model:ir.model.fields,field_description:account.field_account_fiscal_position_account___last_update
#: model:ir.model.fields,field_description:account.field_account_fiscal_position_account_template___last_update
#: model:ir.model.fields,field_description:account.field_account_fiscal_position_tax___last_update
#: model:ir.model.fields,field_description:account.field_account_fiscal_position_tax_template___last_update
#: model:ir.model.fields,field_description:account.field_account_fiscal_position_template___last_update
#: model:ir.model.fields,field_description:account.field_account_full_reconcile___last_update
#: model:ir.model.fields,field_description:account.field_account_group___last_update
#: model:ir.model.fields,field_description:account.field_account_invoice___last_update
#: model:ir.model.fields,field_description:account.field_account_invoice_confirm___last_update
#: model:ir.model.fields,field_description:account.field_account_invoice_line___last_update
#: model:ir.model.fields,field_description:account.field_account_invoice_refund___last_update
#: model:ir.model.fields,field_description:account.field_account_invoice_report___last_update
#: model:ir.model.fields,field_description:account.field_account_invoice_tax___last_update
#: model:ir.model.fields,field_description:account.field_account_journal___last_update
#: model:ir.model.fields,field_description:account.field_account_move___last_update
#: model:ir.model.fields,field_description:account.field_account_move_line___last_update
#: model:ir.model.fields,field_description:account.field_account_move_line_reconcile___last_update
#: model:ir.model.fields,field_description:account.field_account_move_line_reconcile_writeoff___last_update
#: model:ir.model.fields,field_description:account.field_account_move_reversal___last_update
#: model:ir.model.fields,field_description:account.field_account_opening___last_update
#: model:ir.model.fields,field_description:account.field_account_partial_reconcile___last_update
#: model:ir.model.fields,field_description:account.field_account_payment___last_update
#: model:ir.model.fields,field_description:account.field_account_payment_method___last_update
#: model:ir.model.fields,field_description:account.field_account_payment_term___last_update
#: model:ir.model.fields,field_description:account.field_account_payment_term_line___last_update
#: model:ir.model.fields,field_description:account.field_account_print_journal___last_update
#: model:ir.model.fields,field_description:account.field_account_reconcile_model___last_update
#: model:ir.model.fields,field_description:account.field_account_reconcile_model_template___last_update
#: model:ir.model.fields,field_description:account.field_account_register_payments___last_update
#: model:ir.model.fields,field_description:account.field_account_report_general_ledger___last_update
#: model:ir.model.fields,field_description:account.field_account_report_partner_ledger___last_update
#: model:ir.model.fields,field_description:account.field_account_tax___last_update
#: model:ir.model.fields,field_description:account.field_account_tax_group___last_update
#: model:ir.model.fields,field_description:account.field_account_tax_report___last_update
#: model:ir.model.fields,field_description:account.field_account_tax_template___last_update
#: model:ir.model.fields,field_description:account.field_account_unreconcile___last_update
#: model:ir.model.fields,field_description:account.field_accounting_report___last_update
#: model:ir.model.fields,field_description:account.field_cash_box_in___last_update
#: model:ir.model.fields,field_description:account.field_cash_box_out___last_update
#: model:ir.model.fields,field_description:account.field_report_account_report_agedpartnerbalance___last_update
#: model:ir.model.fields,field_description:account.field_report_account_report_financial___last_update
#: model:ir.model.fields,field_description:account.field_report_account_report_generalledger___last_update
#: model:ir.model.fields,field_description:account.field_report_account_report_journal___last_update
#: model:ir.model.fields,field_description:account.field_report_account_report_overdue___last_update
#: model:ir.model.fields,field_description:account.field_report_account_report_partnerledger___last_update
#: model:ir.model.fields,field_description:account.field_report_account_report_tax___last_update
#: model:ir.model.fields,field_description:account.field_report_account_report_trialbalance___last_update
#: model:ir.model.fields,field_description:account.field_tax_adjustments_wizard___last_update
#: model:ir.model.fields,field_description:account.field_validate_account_move___last_update
#: model:ir.model.fields,field_description:account.field_wizard_multi_charts_accounts___last_update
msgid "Last Modified on"
msgstr "Sửa lần cuối vào"

#. module: account
#: model:ir.ui.view,arch_db:account.view_account_invoice_report_search
msgid "Last Month"
msgstr "Tháng Trước"

#. module: account
#. openerp-web
#: code:addons/account/static/src/xml/account_reconciliation.xml:119
#, python-format
msgid "Last Reconciliation:"
msgstr "Đối soát Lần cuối:"

#. module: account
#: model:ir.model.fields,field_description:account.field_account_account_tag_write_uid
#: model:ir.model.fields,field_description:account.field_account_account_template_write_uid
#: model:ir.model.fields,field_description:account.field_account_account_type_write_uid
#: model:ir.model.fields,field_description:account.field_account_account_write_uid
#: model:ir.model.fields,field_description:account.field_account_aged_trial_balance_write_uid
#: model:ir.model.fields,field_description:account.field_account_balance_report_write_uid
#: model:ir.model.fields,field_description:account.field_account_bank_accounts_wizard_write_uid
#: model:ir.model.fields,field_description:account.field_account_bank_statement_cashbox_write_uid
#: model:ir.model.fields,field_description:account.field_account_bank_statement_closebalance_write_uid
#: model:ir.model.fields,field_description:account.field_account_bank_statement_line_write_uid
#: model:ir.model.fields,field_description:account.field_account_bank_statement_write_uid
#: model:ir.model.fields,field_description:account.field_account_cash_rounding_write_uid
#: model:ir.model.fields,field_description:account.field_account_cashbox_line_write_uid
#: model:ir.model.fields,field_description:account.field_account_chart_template_write_uid
#: model:ir.model.fields,field_description:account.field_account_common_account_report_write_uid
#: model:ir.model.fields,field_description:account.field_account_common_journal_report_write_uid
#: model:ir.model.fields,field_description:account.field_account_common_partner_report_write_uid
#: model:ir.model.fields,field_description:account.field_account_common_report_write_uid
#: model:ir.model.fields,field_description:account.field_account_financial_report_write_uid
#: model:ir.model.fields,field_description:account.field_account_financial_year_op_write_uid
#: model:ir.model.fields,field_description:account.field_account_fiscal_position_account_template_write_uid
#: model:ir.model.fields,field_description:account.field_account_fiscal_position_account_write_uid
#: model:ir.model.fields,field_description:account.field_account_fiscal_position_tax_template_write_uid
#: model:ir.model.fields,field_description:account.field_account_fiscal_position_tax_write_uid
#: model:ir.model.fields,field_description:account.field_account_fiscal_position_template_write_uid
#: model:ir.model.fields,field_description:account.field_account_fiscal_position_write_uid
#: model:ir.model.fields,field_description:account.field_account_full_reconcile_write_uid
#: model:ir.model.fields,field_description:account.field_account_group_write_uid
#: model:ir.model.fields,field_description:account.field_account_invoice_confirm_write_uid
#: model:ir.model.fields,field_description:account.field_account_invoice_line_write_uid
#: model:ir.model.fields,field_description:account.field_account_invoice_refund_write_uid
#: model:ir.model.fields,field_description:account.field_account_invoice_tax_write_uid
#: model:ir.model.fields,field_description:account.field_account_invoice_write_uid
#: model:ir.model.fields,field_description:account.field_account_journal_write_uid
#: model:ir.model.fields,field_description:account.field_account_move_line_reconcile_write_uid
#: model:ir.model.fields,field_description:account.field_account_move_line_reconcile_writeoff_write_uid
#: model:ir.model.fields,field_description:account.field_account_move_line_write_uid
#: model:ir.model.fields,field_description:account.field_account_move_reversal_write_uid
#: model:ir.model.fields,field_description:account.field_account_move_write_uid
#: model:ir.model.fields,field_description:account.field_account_opening_write_uid
#: model:ir.model.fields,field_description:account.field_account_partial_reconcile_write_uid
#: model:ir.model.fields,field_description:account.field_account_payment_method_write_uid
#: model:ir.model.fields,field_description:account.field_account_payment_term_line_write_uid
#: model:ir.model.fields,field_description:account.field_account_payment_term_write_uid
#: model:ir.model.fields,field_description:account.field_account_payment_write_uid
#: model:ir.model.fields,field_description:account.field_account_print_journal_write_uid
#: model:ir.model.fields,field_description:account.field_account_reconcile_model_template_write_uid
#: model:ir.model.fields,field_description:account.field_account_reconcile_model_write_uid
#: model:ir.model.fields,field_description:account.field_account_register_payments_write_uid
#: model:ir.model.fields,field_description:account.field_account_report_general_ledger_write_uid
#: model:ir.model.fields,field_description:account.field_account_report_partner_ledger_write_uid
#: model:ir.model.fields,field_description:account.field_account_tax_group_write_uid
#: model:ir.model.fields,field_description:account.field_account_tax_report_write_uid
#: model:ir.model.fields,field_description:account.field_account_tax_template_write_uid
#: model:ir.model.fields,field_description:account.field_account_tax_write_uid
#: model:ir.model.fields,field_description:account.field_account_unreconcile_write_uid
#: model:ir.model.fields,field_description:account.field_accounting_report_write_uid
#: model:ir.model.fields,field_description:account.field_cash_box_in_write_uid
#: model:ir.model.fields,field_description:account.field_cash_box_out_write_uid
#: model:ir.model.fields,field_description:account.field_tax_adjustments_wizard_write_uid
#: model:ir.model.fields,field_description:account.field_validate_account_move_write_uid
#: model:ir.model.fields,field_description:account.field_wizard_multi_charts_accounts_write_uid
msgid "Last Updated by"
msgstr "Cập nhật lần cuối bởi"

#. module: account
#: model:ir.model.fields,field_description:account.field_account_account_tag_write_date
#: model:ir.model.fields,field_description:account.field_account_account_template_write_date
#: model:ir.model.fields,field_description:account.field_account_account_type_write_date
#: model:ir.model.fields,field_description:account.field_account_account_write_date
#: model:ir.model.fields,field_description:account.field_account_aged_trial_balance_write_date
#: model:ir.model.fields,field_description:account.field_account_balance_report_write_date
#: model:ir.model.fields,field_description:account.field_account_bank_accounts_wizard_write_date
#: model:ir.model.fields,field_description:account.field_account_bank_statement_cashbox_write_date
#: model:ir.model.fields,field_description:account.field_account_bank_statement_closebalance_write_date
#: model:ir.model.fields,field_description:account.field_account_bank_statement_line_write_date
#: model:ir.model.fields,field_description:account.field_account_bank_statement_write_date
#: model:ir.model.fields,field_description:account.field_account_cash_rounding_write_date
#: model:ir.model.fields,field_description:account.field_account_cashbox_line_write_date
#: model:ir.model.fields,field_description:account.field_account_chart_template_write_date
#: model:ir.model.fields,field_description:account.field_account_common_account_report_write_date
#: model:ir.model.fields,field_description:account.field_account_common_journal_report_write_date
#: model:ir.model.fields,field_description:account.field_account_common_partner_report_write_date
#: model:ir.model.fields,field_description:account.field_account_common_report_write_date
#: model:ir.model.fields,field_description:account.field_account_financial_report_write_date
#: model:ir.model.fields,field_description:account.field_account_financial_year_op_write_date
#: model:ir.model.fields,field_description:account.field_account_fiscal_position_account_template_write_date
#: model:ir.model.fields,field_description:account.field_account_fiscal_position_account_write_date
#: model:ir.model.fields,field_description:account.field_account_fiscal_position_tax_template_write_date
#: model:ir.model.fields,field_description:account.field_account_fiscal_position_tax_write_date
#: model:ir.model.fields,field_description:account.field_account_fiscal_position_template_write_date
#: model:ir.model.fields,field_description:account.field_account_fiscal_position_write_date
#: model:ir.model.fields,field_description:account.field_account_full_reconcile_write_date
#: model:ir.model.fields,field_description:account.field_account_group_write_date
#: model:ir.model.fields,field_description:account.field_account_invoice_confirm_write_date
#: model:ir.model.fields,field_description:account.field_account_invoice_line_write_date
#: model:ir.model.fields,field_description:account.field_account_invoice_refund_write_date
#: model:ir.model.fields,field_description:account.field_account_invoice_tax_write_date
#: model:ir.model.fields,field_description:account.field_account_invoice_write_date
#: model:ir.model.fields,field_description:account.field_account_journal_write_date
#: model:ir.model.fields,field_description:account.field_account_move_line_reconcile_write_date
#: model:ir.model.fields,field_description:account.field_account_move_line_reconcile_writeoff_write_date
#: model:ir.model.fields,field_description:account.field_account_move_line_write_date
#: model:ir.model.fields,field_description:account.field_account_move_reversal_write_date
#: model:ir.model.fields,field_description:account.field_account_move_write_date
#: model:ir.model.fields,field_description:account.field_account_opening_write_date
#: model:ir.model.fields,field_description:account.field_account_partial_reconcile_write_date
#: model:ir.model.fields,field_description:account.field_account_payment_method_write_date
#: model:ir.model.fields,field_description:account.field_account_payment_term_line_write_date
#: model:ir.model.fields,field_description:account.field_account_payment_term_write_date
#: model:ir.model.fields,field_description:account.field_account_payment_write_date
#: model:ir.model.fields,field_description:account.field_account_print_journal_write_date
#: model:ir.model.fields,field_description:account.field_account_reconcile_model_template_write_date
#: model:ir.model.fields,field_description:account.field_account_reconcile_model_write_date
#: model:ir.model.fields,field_description:account.field_account_register_payments_write_date
#: model:ir.model.fields,field_description:account.field_account_report_general_ledger_write_date
#: model:ir.model.fields,field_description:account.field_account_report_partner_ledger_write_date
#: model:ir.model.fields,field_description:account.field_account_tax_group_write_date
#: model:ir.model.fields,field_description:account.field_account_tax_report_write_date
#: model:ir.model.fields,field_description:account.field_account_tax_template_write_date
#: model:ir.model.fields,field_description:account.field_account_tax_write_date
#: model:ir.model.fields,field_description:account.field_account_unreconcile_write_date
#: model:ir.model.fields,field_description:account.field_accounting_report_write_date
#: model:ir.model.fields,field_description:account.field_cash_box_in_write_date
#: model:ir.model.fields,field_description:account.field_cash_box_out_write_date
#: model:ir.model.fields,field_description:account.field_tax_adjustments_wizard_write_date
#: model:ir.model.fields,field_description:account.field_validate_account_move_write_date
#: model:ir.model.fields,field_description:account.field_wizard_multi_charts_accounts_write_date
msgid "Last Updated on"
msgstr "Cập nhật lần cuối"

#. module: account
#: selection:account.payment.term.line,option:0
msgid "Last day of current month"
msgstr "Ngày cuối của tháng hiện tại"

#. module: account
#: selection:account.payment.term.line,option:0
msgid "Last day of following month"
msgstr "Ngày cuối của tháng kế tiếp"

#. module: account
#: model:ir.model.fields,help:account.field_res_partner_last_time_entries_checked
#: model:ir.model.fields,help:account.field_res_users_last_time_entries_checked
msgid ""
"Last time the invoices & payments matching was performed for this partner. "
"It is set either if there's not at least an unreconciled debit and an "
"unreconciled credit or if you click the \"Done\" button."
msgstr ""
"Lần cuối cùng khớp hoá đơn và thanh toán đối với đối tác này. Nó được thiết "
"lập khi, hoặc có ít nhất một phát sinh nợ và một phát sinh có, hoặc khi bạn "
"bấm vào nút \"Hoàn thành\"."

#. module: account
#: model:ir.model.fields,help:account.field_account_account_last_time_entries_checked
msgid ""
"Last time the invoices & payments matching was performed on this account. It"
" is set either if there's not at least an unreconciled debit and an "
"unreconciled credit Or if you click the \"Done\" button."
msgstr ""
"Lần cuối cùng khớp hoá đơn và thanh toán đối với tài khoản này. Nó được "
"thiết lập khi, hoặc có ít nhất một phát sinh nợ và một phát sinh có, hoặc "
"khi bạn bấm vào nút \"Hoàn thành\"."

#. module: account
#: model:ir.ui.view,arch_db:account.view_account_invoice_filter
msgid "Late Activities"
msgstr "Hoạt động Muộn"

#. module: account
#: model:ir.model.fields,field_description:account.field_account_account_last_time_entries_checked
#: model:ir.model.fields,field_description:account.field_res_partner_last_time_entries_checked
#: model:ir.model.fields,field_description:account.field_res_users_last_time_entries_checked
msgid "Latest Invoices & Payments Matching Date"
msgstr "Ngày đối chiếu Hoá đơn & Thanh toán gần nhất"

#. module: account
#: model:ir.model.fields,field_description:account.field_account_group_parent_left
msgid "Left Parent"
msgstr ""

#. module: account
#: model:ir.ui.view,arch_db:account.account_planner
msgid "Legal Name"
msgstr "Tên Pháp lý"

#. module: account
#: model:ir.ui.view,arch_db:account.view_account_position_form
msgid "Legal Notes..."
msgstr "Ghi chú Pháp lý..."

#. module: account
#: model:ir.model.fields,help:account.field_account_fiscal_position_note
msgid "Legal mentions that have to be printed on the invoices."
msgstr "Các ghi chú mang tính pháp lý để in lên các hoá đơn"

#. module: account
#: code:addons/account/models/account_invoice.py:213
#, python-format
msgid "Less Payment"
msgstr "Thanh toán thiếu"

#. module: account
#. openerp-web
#: code:addons/account/static/src/xml/account_reconciliation.xml:24
#, python-format
msgid "Let odoo try to reconcile entries for the user"
msgstr "Hãy để Odoo thử đối soát các bút toán cho người dùng"

#. module: account
#: model:ir.ui.view,arch_db:account.res_config_settings_view_form
msgid "Let your customers pay their invoices online"
msgstr "Cho phép khách hàng của bạn thanh toán trực tuyến các hoá đơn của họ"

#. module: account
#: model:ir.model.fields,field_description:account.field_account_financial_report_level
msgid "Level"
msgstr "Mức độ"

#. module: account
#: model:account.financial.report,name:account.account_financial_report_liability0
#: model:account.financial.report,name:account.account_financial_report_liabilitysum0
msgid "Liability"
msgstr "Nợ"

#. module: account
#: model:ir.model.fields,help:account.field_account_invoice_move_id
msgid "Link to the automatically generated Journal Items."
msgstr "Liên kết tới phát sinh được tạo ra tự động."

#. module: account
#: selection:account.account.type,type:0
#: model:ir.ui.view,arch_db:account.view_account_journal_search
msgid "Liquidity"
msgstr "Thanh khoản"

#. module: account
#: model:ir.model.fields,help:account.field_account_chart_template_tax_template_ids
msgid "List of all the taxes that have to be installed by the wizard"
msgstr "Liệt kê tất cả thuế mà đã cài đặt bởi đồ thuật"

#. module: account
#: model:ir.ui.view,arch_db:account.report_overdue_document
msgid "Litigation"
msgstr "Tranh chấp/Nợ quá hạn"

#. module: account
#. openerp-web
#: code:addons/account/static/src/xml/account_reconciliation.xml:29
#, python-format
msgid "Load more"
msgstr "Nạp thêm"

#. module: account
#: model:ir.model.fields,field_description:account.field_res_company_fiscalyear_lock_date
msgid "Lock Date"
msgstr "Ngày Khoá"

#. module: account
#: model:ir.model.fields,field_description:account.field_res_company_period_lock_date
msgid "Lock Date for Non-Advisers"
msgstr "Ngày Khoá đối với Quản lý Tài chính"

#. module: account
#: model:ir.ui.view,arch_db:account.account_planner
msgid "Logo"
msgstr "Biểu tượng"

#. module: account
#: code:addons/account/models/account_bank_statement.py:173
#, python-format
msgid "Loss"
msgstr "Lỗ"

#. module: account
#: model:ir.model.fields,field_description:account.field_account_journal_loss_account_id
msgid "Loss Account"
msgstr "Tài khoản Lỗ"

#. module: account
#: model:ir.model.fields,field_description:account.field_account_chart_template_expense_currency_exchange_account_id
#: model:ir.model.fields,field_description:account.field_res_company_expense_currency_exchange_account_id
msgid "Loss Exchange Rate Account"
msgstr "Tài khoản Lỗ Tỷ giá hối đoái"

#. module: account
#: code:addons/account/models/chart_template.py:190
#, python-format
msgid "MISC"
msgstr ""

#. module: account
#: model:ir.ui.view,arch_db:account.res_config_settings_view_form
msgid "Mail your invoices in one-click using"
msgstr "Gửi hoá đơn bằng thư chỉ với một cú nhấp chuột sử dụng"

#. module: account
#: model:ir.ui.view,arch_db:account.account_planner
#: model:ir.ui.view,arch_db:account.res_config_settings_view_form
msgid "Main Currency"
msgstr "Tiền tệ chính"

#. module: account
#: selection:account.financial.report,style_overwrite:0
msgid "Main Title 1 (bold, underlined)"
msgstr "Tiêu đề chính 1 (bold, underlined)"

#. module: account
#: model:ir.model.fields,help:account.field_res_config_settings_currency_id
msgid "Main currency of the company."
msgstr "Tiền tệ chính của công ty."

#. module: account
#: model:ir.ui.view,arch_db:account.res_config_settings_view_form
msgid "Main currency of your company"
msgstr "Tiền tệ chính của công ty. Mọi bút toán kế toán sẽ được quy đổi về tiền tệ này."

#. module: account
#: model:ir.ui.view,arch_db:account.account_planner
msgid ""
"Manage time &amp; material contracts or fixed-price recurring subscriptions."
msgstr ""
"Quản lý thời gian &amp; hợp đồng vật tư hoặc các thuê bao với giá cố định "
"mang tính chất chu kỳ."

#. module: account
#: model:ir.ui.view,arch_db:account.account_planner
msgid ""
"Manage your employee expenses, from encoding, to payments and reporting."
msgstr ""
"Quản lý các chi phí nhân viên (công tác phí, tiếp khách, v.v.), từ ghi nhận,"
" thanh toán đến báo cáo."

#. module: account
#: model:ir.ui.view,arch_db:account.account_planner
msgid ""
"Manage your various fixed assets, such as buildings, machinery, materials, "
"cars, etc..., and calculate their associated depreciation over time."
msgstr ""
"Quản lý các tài sản cố định và công cụ dụng cụ, như nhà xưởng, máy móc, xe "
"hơi, máy tính, v.v. và tính toán phân bổ/khấu hao theo thời gian."

#. module: account
#: model:ir.ui.menu,name:account.account_management_menu
#: model:ir.ui.menu,name:account.account_reports_management_menu
#: model:ir.ui.menu,name:account.menu_finance_entries_management
msgid "Management"
msgstr "Quản lý"

#. module: account
#: model:ir.ui.view,arch_db:account.account_planner
msgid "Managing bank fees"
msgstr "Quản lý Phí ngân hàng"

#. module: account
#: model:account.payment.method,name:account.account_payment_method_manual_in
#: model:account.payment.method,name:account.account_payment_method_manual_out
#: model:ir.model.fields,field_description:account.field_account_invoice_tax_manual
msgid "Manual"
msgstr "Thủ công"

#. module: account
#: model:ir.ui.view,arch_db:account.view_invoice_tax_form
#: model:ir.ui.view,arch_db:account.view_invoice_tax_tree
msgid "Manual Invoice Taxes"
msgstr "Manual Invoice Taxes"

#. module: account
#: model:ir.actions.client,name:account.action_manual_reconciliation
#: model:ir.ui.menu,name:account.menu_action_manual_reconciliation
msgid "Manual Reconciliation"
msgstr "Đối soát Thủ công"

#. module: account
#: model:ir.model.fields,help:account.field_account_journal_inbound_payment_method_ids
msgid ""
"Manual: Get paid by cash, check or any other method outside of Odoo.\n"
"Electronic: Get paid automatically through a payment acquirer by requesting a transaction on a card saved by the customer when buying or subscribing online (payment token).\n"
"Batch Deposit: Encase several customer checks at once by generating a batch deposit to submit to your bank. When encoding the bank statement in Odoo,you are suggested to reconcile the transaction with the batch deposit. Enable this option from the settings."
msgstr ""

#. module: account
#: model:ir.model.fields,help:account.field_account_abstract_payment_payment_method_id
#: model:ir.model.fields,help:account.field_account_payment_payment_method_id
#: model:ir.model.fields,help:account.field_account_register_payments_payment_method_id
msgid ""
"Manual: Get paid by cash, check or any other method outside of Odoo.\n"
"Electronic: Get paid automatically through a payment acquirer by requesting a transaction on a card saved by the customer when buying or subscribing online (payment token).\n"
"Check: Pay bill by check and print it from Odoo.\n"
"Batch Deposit: Encase several customer checks at once by generating a batch deposit to submit to your bank. When encoding the bank statement in Odoo, you are suggested to reconcile the transaction with the batch deposit.To enable batch deposit,module account_batch_deposit must be installed.\n"
"SEPA Credit Transfer: Pay bill from a SEPA Credit Transfer file you submit to your bank. To enable sepa credit transfer, module account_sepa must be installed "
msgstr ""

#. module: account
#: model:ir.model.fields,help:account.field_account_journal_outbound_payment_method_ids
msgid ""
"Manual:Pay bill by cash or any other method outside of Odoo.\n"
"Check:Pay bill by check and print it from Odoo.\n"
"SEPA Credit Transfer: Pay bill from a SEPA Credit Transfer file you submit to your bank. Enable this option from the settings."
msgstr ""

#. module: account
#: model:ir.ui.view,arch_db:account.account_planner
msgid "Manually enter your transactions using our"
msgstr "Nhập thủ công các giao dịch của bạn sử dụng"

#. module: account
#: selection:res.company,fiscalyear_last_month:0
msgid "March"
msgstr "Tháng Ba"

#. module: account
#: model:ir.ui.view,arch_db:account.res_config_settings_view_form
msgid "Margin Analysis"
msgstr "Phân tích Biên lợi nhuận"

#. module: account
#: model:ir.ui.view,arch_db:account.setup_bank_journal_form
#: model:ir.ui.view,arch_db:account.setup_financial_year_opening_form
#: model:ir.ui.view,arch_db:account.setup_view_company_form
msgid "Mark as done"
msgstr "Đánh dấu xong"

#. module: account
#: selection:account.payment,payment_difference_handling:0
msgid "Mark invoice as fully paid"
msgstr "Đánh dầu hoá đơn là đã thanh toán đủ"

#. module: account
#: model:ir.ui.menu,name:account.menu_finance_payables_master_data
#: model:ir.ui.menu,name:account.menu_finance_receivables_master_data
msgid "Master Data"
msgstr "Dữ liệu Gốc"

#. module: account
#: model:ir.model.fields,field_description:account.field_account_move_line_matched_credit_ids
msgid "Matched Credit"
msgstr ""

#. module: account
#: model:ir.model.fields,field_description:account.field_account_move_line_matched_debit_ids
msgid "Matched Debit"
msgstr ""

#. module: account
#: model:ir.model.fields,field_description:account.field_account_full_reconcile_reconciled_line_ids
#: model:ir.ui.view,arch_db:account.view_full_reconcile_form
msgid "Matched Journal Items"
msgstr "Các Phát sinh Kế toán đã khớp"

#. module: account
#: model:ir.ui.view,arch_db:account.view_full_reconcile_form
#: model:ir.ui.view,arch_db:account.view_move_line_form
msgid "Matching"
msgstr "Đang khớp"

#. module: account
#: model:ir.model.fields,field_description:account.field_account_move_line_full_reconcile_id
msgid "Matching Number"
msgstr "Mã số đối chiếu"

#. module: account
#: model:ir.model.fields,field_description:account.field_account_partial_reconcile_max_date
msgid "Max Date of Matched Lines"
msgstr ""

#. module: account
#: selection:res.company,fiscalyear_last_month:0
msgid "May"
msgstr "Tháng Năm"

#. module: account
#: model:ir.model.fields,field_description:account.field_account_abstract_payment_communication
#: model:ir.model.fields,field_description:account.field_account_payment_communication
#: model:ir.model.fields,field_description:account.field_account_register_payments_communication
msgid "Memo"
msgstr "Ghi nhớ"

#. module: account
#. openerp-web
#: code:addons/account/static/src/xml/account_payment.xml:64
#, python-format
msgid "Memo:"
msgstr "Ghi nhớ:"

#. module: account
#: model:ir.model.fields,field_description:account.field_res_partner_invoice_warn_msg
#: model:ir.model.fields,field_description:account.field_res_users_invoice_warn_msg
msgid "Message for Invoice"
msgstr "Thông điệp cho Hoá đơn"

#. module: account
#: model:ir.ui.view,arch_db:account.view_account_form
msgid "Minus Cost of Revenue"
msgstr "Trừ đi Giá vốn hàng bán"

#. module: account
#: model:ir.ui.view,arch_db:account.view_account_form
msgid "Minus Credit Card Accounts"
msgstr "Trừ Tài khoản Thẻ Tín dụng"

#. module: account
#: model:ir.ui.view,arch_db:account.view_account_form
msgid "Minus Current Liabilities"
msgstr "Trừ Nợ Ngắn hạn"

#. module: account
#: model:ir.ui.view,arch_db:account.view_account_form
msgid "Minus Expenses"
msgstr "Trừ Chi tiêu"

#. module: account
#: model:ir.ui.view,arch_db:account.view_account_form
msgid "Minus Non-Current Liabilities"
msgstr "Trừ Nợ Trung & Dài hạn"

#. module: account
#: model:ir.ui.view,arch_db:account.view_account_form
msgid "Minus Payable Accounts"
msgstr "Trừ các Khoản phải trả"

#. module: account
#: selection:account.journal,type:0
#: model:ir.ui.view,arch_db:account.view_account_journal_form
#: model:ir.ui.view,arch_db:account.view_account_journal_search
msgid "Miscellaneous"
msgstr "Khác"

#. module: account
#: code:addons/account/models/chart_template.py:190
#: model:ir.ui.view,arch_db:account.view_account_move_filter
#, python-format
msgid "Miscellaneous Operations"
msgstr "Hoạt động khác"

#. module: account
#. openerp-web
#: code:addons/account/static/src/xml/account_reconciliation.xml:164
#, python-format
msgid "Modify models"
msgstr "Sửa Mô hình"

#. module: account
#: selection:account.cash.rounding,strategy:0
msgid "Modify tax amount"
msgstr ""

#. module: account
#: selection:account.invoice.refund,filter_refund:0
msgid "Modify: create credit note, reconcile and create a new draft invoice"
msgstr ""

#. module: account
#: model:ir.ui.view,arch_db:account.res_config_settings_view_form
msgid "Monitor your product margins from invoices"
msgstr "Theo dõi biên lợi nhuận của sản phẩm từ các hoá đơn"

#. module: account
#: model:ir.actions.act_window,name:account.act_account_invoice_partner_relation
msgid "Monthly Turnover"
msgstr "Doanh số hàng tháng"

#. module: account
#: model:ir.ui.view,arch_db:account.account_planner
msgid ""
"Most currencies are already created by default. If you plan\n"
"                        to use some of them, you should check their <strong>Active</strong>\n"
"                        field."
msgstr ""
"Hầu hết các loại tiền tệ trên thế giới đã được tạo mặc định. Nếu bạn định sử dụng chúng\n"
"                        bạn nên kiểm tra xem trường <strong>Hiệu lực</strong> của chúng đã được đánh dấu\n"
"                        chưa."

#. module: account
#: model:ir.ui.view,arch_db:account.report_generalledger
#: model:ir.ui.view,arch_db:account.report_journal
#: model:ir.ui.view,arch_db:account.view_account_move_filter
#: model:ir.ui.view,arch_db:account.view_account_move_line_filter
msgid "Move"
msgstr "Phát sinh"

#. module: account
#: model:ir.model.fields,field_description:account.field_account_analytic_line_move_id
#: model:ir.model.fields,field_description:account.field_account_payment_move_line_ids
msgid "Move Line"
msgstr "Phát sinh Kế toán"

#. module: account
#: model:ir.model.fields,field_description:account.field_account_bank_statement_move_line_count
msgid "Move Line Count"
msgstr ""

#. module: account
#: model:ir.model.fields,field_description:account.field_account_payment_move_reconciled
msgid "Move Reconciled"
msgstr ""

#. module: account
#: code:addons/account/models/account_move.py:1342
#, python-format
msgid "Move name (id): %s (%s)"
msgstr "Tên bút toán (id): %s (%s)"

#. module: account
#: model:ir.model.fields,field_description:account.field_account_register_payments_multi
msgid "Multi"
msgstr ""

#. module: account
#: model:ir.ui.view,arch_db:account.account_planner
msgid "Multi Currency"
msgstr "Đa tiền tệ"

#. module: account
#: model:ir.ui.view,arch_db:account.res_config_settings_view_form
msgid "Multi-Currencies"
msgstr "Đa tiền tệ"

#. module: account
#: model:ir.ui.view,arch_db:account.view_account_invoice_filter
msgid "My Activities"
msgstr ""

#. module: account
#: model:ir.ui.view,arch_db:account.view_account_invoice_filter
#: model:ir.ui.view,arch_db:account.view_account_invoice_report_search
msgid "My Invoices"
msgstr "Hoá đơn của tôi"

#. module: account
#: model:ir.ui.view,arch_db:account.view_account_form
msgid "NET ASSETS"
msgstr "TÀI SẢN THUẦN"

#. module: account
#: model:ir.ui.view,arch_db:account.view_account_form
msgid "NET PROFIT"
msgstr "LỢI NHUẬN THUẦN"

#. module: account
#: model:ir.model.fields,field_description:account.field_account_account_name
#: model:ir.model.fields,field_description:account.field_account_account_tag_name
#: model:ir.model.fields,field_description:account.field_account_account_template_name
#: model:ir.model.fields,field_description:account.field_account_cash_rounding_name
#: model:ir.model.fields,field_description:account.field_account_chart_template_name
#: model:ir.model.fields,field_description:account.field_account_group_name
#: model:ir.model.fields,field_description:account.field_account_payment_method_name
#: model:ir.model.fields,field_description:account.field_account_payment_name
#: model:ir.model.fields,field_description:account.field_account_tax_group_name
#: model:ir.ui.view,arch_db:account.report_financial
#: model:ir.ui.view,arch_db:account.report_journal
msgid "Name"
msgstr "Tên"

#. module: account
#. openerp-web
#: code:addons/account/static/src/xml/account_payment.xml:52
#, python-format
msgid "Name:"
msgstr "Tên:"

#. module: account
#: model:ir.model.fields,field_description:account.field_account_move_line_narration
msgid "Narration"
msgstr "Thuyết minh"

#. module: account
#: model:ir.ui.view,arch_db:account.res_config_settings_view_form
msgid "Navigate easily through reports and see what is behind the numbers"
msgstr ""

#. module: account
#: model:ir.ui.view,arch_db:account.report_tax
msgid "Net"
msgstr ""

#. module: account
#: selection:account.bank.statement,state:0
msgid "New"
msgstr "Mới"

#. module: account
#: model:ir.ui.view,arch_db:account.account_journal_dashboard_kanban_view
msgid "New Statement"
msgstr "Giao dịch mới"

#. module: account
#: model:ir.ui.view,arch_db:account.account_journal_dashboard_kanban_view
msgid "New Transactions"
msgstr "Giao dịch mới"

#. module: account
#: code:addons/account/models/account_move.py:1319
#, python-format
msgid "New expected payment date: "
msgstr "Ngày thanh toán mong đợi mới: "

#. module: account
#: model:ir.model.fields,field_description:account.field_account_invoice_sequence_number_next
#: model:ir.model.fields,field_description:account.field_account_invoice_sequence_number_next_prefix
#: model:ir.model.fields,field_description:account.field_account_journal_sequence_number_next
msgid "Next Number"
msgstr "Số tiếp theo"

#. module: account
#: model:ir.ui.view,arch_db:account.account_planner
msgid "Next, register any unmatched payments:<br/>"
msgstr "Tiếp theo, ghi nhận các khoản thanh toán chưa đối chiếu:<br/>"

#. module: account
#: selection:accounting.report,filter_cmp:0
msgid "No Filters"
msgstr "Không có bộ lọc"

#. module: account
#: model:ir.model.fields,field_description:account.field_account_move_line_blocked
msgid "No Follow-up"
msgstr "Không theo dõi"

#. module: account
#: selection:res.partner,invoice_warn:0
msgid "No Message"
msgstr "Không có Thông điệp"

#. module: account
#: code:addons/account/models/account_invoice.py:1384
#, python-format
msgid "No appropriate payment method enabled on journal %s"
msgstr "Không có phương thức thanh toán phù hợp đối với sổ nhật ký %s"

#. module: account
#: selection:account.financial.report,display_detail:0
msgid "No detail"
msgstr "Không chi tiết"

#. module: account
#: code:addons/account/models/account.py:116
#, python-format
msgid "No opening move defined !"
msgstr ""

#. module: account
#: model:ir.model.fields,help:account.field_res_company_fiscalyear_lock_date
msgid ""
"No users, including Advisers, can edit accounts prior to and inclusive of "
"this date. Use it for fiscal year locking for example."
msgstr ""
"Không người dùng nào, bao gồm cả Quản lý Tài chính có thể sửa tài khoản "
"trước và bao gồm ngày này. Một ví dụ cho cho việc sử dụng cái này là để khoá"
" sổ năm tài chính."

#. module: account
#: model:ir.model.fields,help:account.field_account_chart_template_code_digits
#: model:ir.model.fields,help:account.field_wizard_multi_charts_accounts_code_digits
msgid "No. of Digits to use for account code"
msgstr "Số chữ số dùng cho mã tài khoản"

#. module: account
#: model:ir.model.fields,help:account.field_res_config_settings_code_digits
msgid "No. of digits to use for account code"
msgstr "Số chữ số dùng cho mã tài khoản"

#. module: account
#: model:account.account.type,name:account.data_account_type_non_current_assets
msgid "Non-current Assets"
msgstr "Tài sản cố định và đầu tư trung & dài hạn"

#. module: account
#: model:account.account.type,name:account.data_account_type_non_current_liabilities
msgid "Non-current Liabilities"
msgstr "Nợ trung & dài hạn"

#. module: account
#: selection:account.tax,type_tax_use:0
#: selection:account.tax.template,type_tax_use:0
msgid "None"
msgstr "Không"

#. module: account
#: selection:res.partner,trust:0
msgid "Normal Debtor"
msgstr "Con nợ bình thường"

#. module: account
#: selection:account.financial.report,style_overwrite:0
msgid "Normal Text"
msgstr ""

#. module: account
#: model:ir.ui.view,arch_db:account.view_account_invoice_filter_inherit_credit_notes
#: model:ir.ui.view,arch_db:account.view_account_invoice_filter_inherit_invoices
msgid "Not Draft"
msgstr ""

#. module: account
#: model:ir.ui.view,arch_db:account.view_account_invoice_filter
msgid "Not Paid"
msgstr "Chưa thanh toán"

#. module: account
#. openerp-web
#: code:addons/account/static/src/xml/account_reconciliation.xml:254
#: model:ir.model.fields,field_description:account.field_account_account_template_note
#, python-format
msgid "Note"
msgstr "Ghi chú"

#. module: account
#: model:ir.actions.act_window,help:account.action_invoice_out_refund
msgid ""
"Note that the easiest way to create a credit note is to do it directly form\n"
"                the customer invoice, to refund it totally or partially."
msgstr ""

#. module: account
#: model:ir.model.fields,field_description:account.field_account_bank_statement_line_note
#: model:ir.model.fields,field_description:account.field_account_fiscal_position_note
#: model:ir.model.fields,field_description:account.field_account_fiscal_position_template_note
#: model:ir.ui.view,arch_db:account.view_account_template_form
msgid "Notes"
msgstr "Ghi chú"

#. module: account
#: model:ir.ui.view,arch_db:account.account_journal_dashboard_kanban_view
msgid "Nothing to Reconcile"
msgstr "Không có gì để Đối soát"

#. module: account
#. openerp-web
#: code:addons/account/static/src/xml/account_reconciliation.xml:34
#, python-format
msgid "Nothing to do!"
msgstr ""

#. module: account
#: selection:res.company,fiscalyear_last_month:0
msgid "November"
msgstr "Tháng Mười một"

#. module: account
#: model:ir.model.fields,field_description:account.field_account_full_reconcile_name
#: model:ir.model.fields,field_description:account.field_account_invoice_number
#: model:ir.model.fields,field_description:account.field_account_move_name
msgid "Number"
msgstr "Số"

#. module: account
#: model:ir.ui.view,arch_db:account.view_account_move_line_filter
msgid "Number (Move)"
msgstr "Số (Bút toán)"

#. module: account
#: model:ir.model.fields,field_description:account.field_account_cashbox_line_number
msgid "Number of Coins/Bills"
msgstr "Số lượng Coins/Bills"

#. module: account
#: model:ir.model.fields,field_description:account.field_account_payment_term_line_days
msgid "Number of Days"
msgstr "Số ngày"

#. module: account
#: model:ir.model.fields,field_description:account.field_res_company_accounts_code_digits
msgid "Number of digits in an account code"
msgstr "Số chữ số trong Mã Tài khoản"

#. module: account
#: model:ir.ui.view,arch_db:account.res_config_settings_view_form
msgid "OFX Import"
msgstr ""

#. module: account
#. openerp-web
#: code:addons/account/static/src/xml/account_reconciliation.xml:17
#, python-format
msgid "OK"
msgstr "Đồng ý"

#. module: account
#: selection:res.company,fiscalyear_last_month:0
msgid "October"
msgstr "Tháng Mười"

#. module: account
#: model:ir.ui.view,arch_db:account.account_planner
msgid "Odoo Accounting has many free extra-features:"
msgstr "Phân hệ Kế toán của Odoo có rất nhiều tính năng thêm được miễn phí:"

#. module: account
#: model:ir.actions.act_window,help:account.action_bank_statement_line
msgid ""
"Odoo allows you to reconcile a statement line directly with\n"
"                the related sale or puchase invoice(s)."
msgstr ""

#. module: account
#: model:ir.actions.act_window,help:account.action_bank_statement_tree
msgid ""
"Odoo allows you to reconcile a statement line directly with\n"
"                the related sale or puchase invoices."
msgstr ""

#. module: account
#: model:ir.actions.act_window,help:account.action_move_journal_line
msgid ""
"Odoo automatically creates one journal entry per accounting\n"
"                document: invoice, refund, vendor payment, bank statements,\n"
"                etc. So, you should record journal entries manually only/mainly\n"
"                for miscellaneous operations."
msgstr ""
"Odoo tự động tạo một bút toán sổ nhật ký với từng nghiệp vụ\n"
"                kế toán khác nhau như: xác nhận hoá đơn, hoàn tiền, thanh toán, sao kê ngân hàng, v.v.\n"
"                Vì vậy, bạn chỉ cần (chỉ nên) tạo bút toán kế toán thủ công với các hoạt động khác\n"
"                (mà chưa được Odoo quản lý)."

#. module: account
#: model:ir.ui.view,arch_db:account.account_planner
msgid ""
"Odoo can manage multiple companies, but we suggest to setup everything for "
"your first company before configuring the other ones."
msgstr ""
"Odoo có thể quản lý đa công ty trong cùng một hệ thống, nhưng chúng tôi "
"khuyên bạn chỉ nên thiết lập & cài đặt cho một công ty đầu tiên. Sau khi đã "
"ổn định hệ thống cho công ty này, hãy thiết lập (các) công ty tiếp theo."

#. module: account
#: model:ir.ui.view,arch_db:account.account_planner
msgid ""
"Odoo has already preconfigured a few taxes according to your "
"country.<br/>Simply review them and check if you need more."
msgstr ""
"Odoo đã cấu hình trước một số loại thuế theo quốc gia của bạn.<br/>Hãy xem "
"xét lại và kiểm tra xem bạn có cần thêm không."

#. module: account
#: model:ir.ui.view,arch_db:account.account_planner
msgid ""
"Odoo should do most of the reconciliation work automatically, so you'll only"
" need to review a few of them when a <strong>'Reconcile Items'</strong> "
"button appears on your Vendor Bills dash."
msgstr ""
"Odoo sẽ làm hầu hết công việc đối soát, đối chiếu một cách tự động, vì vậy "
"bạn sẽ chỉ cần xem xét một vài trong số chúng khi một nút <strong>'Đối soát "
"các hạng mục'</strong> xuất hiện trên bảng Hoá đơn Nhà cung cấp của bạn."

#. module: account
#: model:ir.actions.act_window,help:account.action_invoice_tree1
msgid ""
"Odoo's electronic invoicing allows to ease and fasten the\n"
"                collection of customer payments. Your customer receives the\n"
"                invoice by email and he can pay online and/or import it\n"
"                in his own system."
msgstr ""
"Hoá đơn điện tử của Odoo cho phép đơn giản hoá và nhanh chóng\n"
"                thu nhận các khoản thanh toán của khách hàng. Khách hàng của bạn\n"
"                nhận hoá đơn qua email và họ có thể thanh toán trực tuyến hoặc import\n"
"                vào trong hệ thống của họ."

#. module: account
#: model:ir.ui.view,arch_db:account.account_invoice_confirm_view
msgid ""
"Once draft invoices are confirmed, you will not be able\n"
"                        to modify them. The invoices will receive a unique\n"
"                        number and journal items will be created in your chart\n"
"                        of accounts."
msgstr ""
"Một hoá đơn dự thảo được xác nhận, bạn sẽ không thể\n"
"                        chỉnh sửa chúng. Hoá đơn này sẽ nhận được một số duy nhất\n"
"                        và các phát sinh sẽ được tạo trong hệ thống tài khoản."

#. module: account
#: model:ir.ui.view,arch_db:account.res_config_settings_view_form
msgid ""
"Once installed, set 'Bank Feeds' to 'File Import' in bank account "
"settings.This adds a button to import from the Accounting dashboard."
msgstr ""

#. module: account
#: model:ir.ui.view,arch_db:account.account_planner
msgid ""
"Once you have created your chart of accounts, you will need to update your "
"account balances."
msgstr ""
"Một khi bạn đã tạo hệ thống tài khoản, bạn sẽ cần cập nhật số dư các tài "
"khoản của bạn."

#. module: account
#: model:ir.ui.view,arch_db:account.account_planner
msgid ""
"Once your bank accounts are registered, you will be able \n"
"                        to access your statements from the Accounting Dashboard. \n"
"                        The available methods for synchronization are as follows."
msgstr ""
"Một khi tài khoản ngân hàng của bạn được đăng ký trong hệ thống, bạn sẽ có thể \n"
"                        truy cập đến tất cả các giao dịch từ Bảng tin Kế toán. \n"
"                        Các phương thức đồng bộ khả dụng như sau."

#. module: account
#: model:ir.ui.view,arch_db:account.account_planner
msgid "Once your company information is correct, you should"
msgstr "Một khi thông tin công ty của bạn đã đúng, bạn nên"

#. module: account
#: model:ir.ui.view,arch_db:account.account_planner
msgid "One bank statement for each bank account you hold."
msgstr "Một bản sao kê ngân hàng cho từng tài khoản ngân hàng mà bạn có."

#. module: account
#: model:ir.model.fields,field_description:account.field_res_config_settings_module_account_payment
#: model:ir.ui.view,arch_db:account.res_config_settings_view_form
msgid "Online Payment"
msgstr "Thanh toán Trực tuyến"

#. module: account
#: model:ir.model.fields,field_description:account.field_wizard_multi_charts_accounts_only_one_chart_template
msgid "Only One Chart Template Available"
msgstr "Chỉ một Mẫu tài khoản Khả dụng"

#. module: account
#: code:addons/account/models/account_payment.py:464
#, python-format
msgid "Only a draft payment can be posted."
msgstr ""

#. module: account
#: code:addons/account/models/chart_template.py:855
#, python-format
msgid "Only administrators can change the settings"
msgstr "Chỉ quản trị viên mới có thể thay đổi thiết lập"

#. module: account
#: model:ir.model.fields,help:account.field_res_company_period_lock_date
msgid ""
"Only users with the 'Adviser' role can edit accounts prior to and inclusive "
"of this date. Use it for period locking inside an open fiscal year, for "
"example."
msgstr ""
"Chỉ những người dùng ở vai trò 'Quản lý Tài chính' mới có thể sửa các tài "
"khoản trước và bao gồm ngày này. Sử dụng cái này, ví dụ, để khoá chu kỳ kế "
"toán trong phạm vi một năm tài chính đang mở."

#. module: account
#. openerp-web
#: selection:account.invoice,state:0 selection:account.invoice.report,state:0
#: code:addons/account/static/src/xml/account_payment.xml:82
#, python-format
msgid "Open"
msgstr "Mở"

#. module: account
#. openerp-web
#: code:addons/account/static/src/js/reconciliation/reconciliation_model.js:636
#: code:addons/account/static/src/xml/account_reconciliation.xml:131
#, python-format
msgid "Open balance"
msgstr "Số dư Đầu kỳ"

#. module: account
#: model:ir.model.fields,field_description:account.field_account_financial_year_op_opening_date
#: model:ir.model.fields,field_description:account.field_account_opening_date
#: model:ir.model.fields,field_description:account.field_res_company_account_opening_date
msgid "Opening Date"
msgstr "Ngày Đầu kỳ"

#. module: account
#: model:ir.model.fields,field_description:account.field_res_company_account_opening_journal_id
msgid "Opening Journal"
msgstr "Sổ nhật ký Đầu kỳ"

#. module: account
#: code:addons/account/models/company.py:277
#: model:ir.model.fields,field_description:account.field_account_opening_opening_move_id
#: model:ir.model.fields,field_description:account.field_res_company_account_opening_move_id
#, python-format
msgid "Opening Journal Entry"
msgstr "Sổ nhật ký Đầu kỳ"

#. module: account
#: model:ir.model.fields,field_description:account.field_account_opening_opening_move_line_ids
msgid "Opening Journal Items"
msgstr "Phát sinh Kế toán Đầu kỳ"

#. module: account
#: model:ir.model.fields,field_description:account.field_account_financial_year_op_opening_move_posted
msgid "Opening Move Posted"
msgstr ""

#. module: account
#: model:ir.model.fields,help:account.field_account_cashbox_line_number
msgid "Opening Unit Numbers"
msgstr ""

#. module: account
#: code:addons/account/models/account.py:138
#, python-format
msgid "Opening balance"
msgstr ""

#. module: account
#: model:ir.model.fields,field_description:account.field_account_account_opening_credit
msgid "Opening credit"
msgstr ""

#. module: account
#: model:ir.model.fields,help:account.field_account_account_opening_credit
msgid "Opening credit value for this account."
msgstr ""

#. module: account
#: model:ir.model.fields,field_description:account.field_account_account_opening_debit
msgid "Opening debit"
msgstr ""

#. module: account
#: model:ir.model.fields,help:account.field_account_account_opening_debit
msgid "Opening debit value for this account."
msgstr ""

#. module: account
#: model:ir.ui.view,arch_db:account.view_account_reconcile_model_form
msgid "Operation Templates"
msgstr ""

#. module: account
#: code:addons/account/models/account_bank_statement.py:1013
#, python-format
msgid ""
"Operation not allowed. Since your statement line already received a number, "
"you cannot reconcile it entirely with existing journal entries otherwise it "
"would make a gap in the numbering. You should book an entry and make a "
"regular revert of it in case you want to cancel it."
msgstr ""
"Hoạt động không được phép. Khi mà sao kê của bạn đã được cấp số rồi, bạn "
"không thẻ đối soát nó hoàn toàn với các bút toán sổ nhật ký. Nếu không, việc"
" đó sẽ tạo ra khoảng trống trong việc đánh số. You should book an entry and "
"make a regular revert of it in case you want to cancel it."

#. module: account
#: model:ir.model.fields,field_description:account.field_account_account_template_nocreate
msgid "Optional Create"
msgstr ""

#. module: account
#: model:ir.model.fields,help:account.field_account_account_tag_ids
#: model:ir.model.fields,help:account.field_account_account_template_tag_ids
#: model:ir.model.fields,help:account.field_account_tax_tag_ids
#: model:ir.model.fields,help:account.field_account_tax_template_tag_ids
msgid "Optional tags you may want to assign for custom reporting"
msgstr "Tag tuỳ ý mà bạn có thể muốn để tạo các báo cáo theo tag"

#. module: account
#: model:ir.model.fields,field_description:account.field_account_payment_term_line_option
#: model:ir.ui.view,arch_db:account.tax_adjustments_wizard
msgid "Options"
msgstr "Tùy chọn"

#. module: account
#: model:ir.ui.view,arch_db:account.report_payment_receipt
msgid "Original Amount"
msgstr ""

#. module: account
#: model:ir.model.fields,field_description:account.field_account_move_line_payment_id
msgid "Originator Payment"
msgstr "Khoản thanh toán Khởi thuỷ"

#. module: account
#: model:ir.model.fields,field_description:account.field_account_move_line_tax_line_id
msgid "Originator tax"
msgstr "Thuế khởi nguồn"

#. module: account
#: model:account.account.type,name:account.data_account_type_other_income
msgid "Other Income"
msgstr "Thu nhập Khác"

#. module: account
#: model:ir.ui.view,arch_db:account.invoice_form
#: model:ir.ui.view,arch_db:account.invoice_supplier_form
msgid "Other Info"
msgstr "Thông tin khác"

#. module: account
#: selection:account.payment.method,payment_type:0
msgid "Outbound"
msgstr "Chi tiền"

#. module: account
#: model:ir.model.fields,field_description:account.field_account_chart_template_property_stock_account_output_categ_id
#: model:ir.model.fields,field_description:account.field_res_company_property_stock_account_output_categ_id
msgid "Output Account for Stock Valuation"
msgstr ""

#. module: account
#: model:ir.model.fields,field_description:account.field_account_invoice_outstanding_credits_debits_widget
msgid "Outstanding Credits Debits Widget"
msgstr ""

#. module: account
#: model:ir.ui.view,arch_db:account.account_planner
msgid "Outstanding Transactions"
msgstr "Giao dịch Quá hạn / Dở dang"

#. module: account
#: code:addons/account/models/account_invoice.py:128
#, python-format
msgid "Outstanding credits"
msgstr "Có Tồn đọng"

#. module: account
#: code:addons/account/models/account_invoice.py:131
#, python-format
msgid "Outstanding debits"
msgstr "Nợ Tồn đọng"

#. module: account
#: model:ir.ui.view,arch_db:account.view_account_invoice_filter
msgid "Overdue"
msgstr "Quá hạn"

#. module: account
#: model:ir.model.fields,field_description:account.field_res_company_overdue_msg
msgid "Overdue Payments Message"
msgstr "Thông điệp Thanh toán Quá hạn"

#. module: account
#: model:ir.ui.view,arch_db:account.view_account_invoice_filter
msgid "Overdue invoices, maturity date passed"
msgstr "Hoá đơn quá hạn, ngày đến hạn đã trôi qua"

#. module: account
#: model:ir.ui.menu,name:account.menu_finance_legal_statement
msgid "PDF Reports"
msgstr "Báo cáo PDF"

#. module: account
#: model:ir.ui.view,arch_db:account.res_config_settings_view_form
msgid "Package"
msgstr "Gói"

#. module: account
#: selection:account.invoice,state:0 selection:account.invoice.report,state:0
#: model:ir.ui.view,arch_db:account.report_overdue_document
#: model:mail.message.subtype,name:account.mt_invoice_paid
msgid "Paid"
msgstr "Đã thanh toán"

#. module: account
#: code:addons/account/models/account_payment.py:411
#, python-format
msgid "Paid Invoices"
msgstr "Hoá đơn đã thanh toán"

#. module: account
#. openerp-web
#: code:addons/account/static/src/xml/account_payment.xml:28
#: model:ir.ui.view,arch_db:account.report_invoice_document_with_payments
#, python-format
msgid "Paid on"
msgstr "Thanh toán vào"

#. module: account
#: model:ir.model.fields,field_description:account.field_account_invoice_reconciled
msgid "Paid/Reconciled"
msgstr "Đã Thanh toán / Đối soát"

#. module: account
#: model:ir.model.fields,field_description:account.field_account_financial_report_parent_id
#: model:ir.model.fields,field_description:account.field_account_group_parent_id
msgid "Parent"
msgstr "Cha"

#. module: account
#: model:ir.model.fields,field_description:account.field_account_chart_template_parent_id
msgid "Parent Chart Template"
msgstr "Mẫu Hoạch đồ Kế toán cha"

#. module: account
#: model:ir.ui.view,arch_db:account.view_account_financial_report_search
msgid "Parent Report"
msgstr "Báo cáo Cha"

#. module: account
#: model:ir.model.fields,field_description:account.field_account_move_line_parent_state
msgid "Parent State"
msgstr ""

#. module: account
#: model:ir.model,name:account.model_account_partial_reconcile
#: model:ir.ui.view,arch_db:account.view_account_move_line_reconcile_full
msgid "Partial Reconcile"
msgstr "Đối soát Một phần"

#. module: account
#. openerp-web
#: code:addons/account/static/src/xml/account_reconciliation.xml:232
#: code:addons/account/static/src/xml/account_reconciliation.xml:249
#: model:ir.model.fields,field_description:account.field_account_abstract_payment_partner_id
#: model:ir.model.fields,field_description:account.field_account_bank_statement_line_partner_id
#: model:ir.model.fields,field_description:account.field_account_invoice_line_partner_id
#: model:ir.model.fields,field_description:account.field_account_invoice_partner_id
#: model:ir.model.fields,field_description:account.field_account_invoice_report_partner_id
#: model:ir.model.fields,field_description:account.field_account_move_line_partner_id
#: model:ir.model.fields,field_description:account.field_account_move_partner_id
#: model:ir.model.fields,field_description:account.field_account_payment_partner_id
#: model:ir.model.fields,field_description:account.field_account_register_payments_partner_id
#: model:ir.ui.view,arch_db:account.report_generalledger
#: model:ir.ui.view,arch_db:account.report_journal
#: model:ir.ui.view,arch_db:account.view_account_analytic_line_filter_inherit_account
#: model:ir.ui.view,arch_db:account.view_account_invoice_filter
#: model:ir.ui.view,arch_db:account.view_account_invoice_report_search
#: model:ir.ui.view,arch_db:account.view_account_move_filter
#: model:ir.ui.view,arch_db:account.view_account_move_line_filter
#: model:ir.ui.view,arch_db:account.view_account_payment_search
#, python-format
msgid "Partner"
msgstr "Đối tác"

#. module: account
#: model:ir.model.fields,field_description:account.field_account_invoice_report_commercial_partner_id
msgid "Partner Company"
msgstr "Công ty mẹ"

#. module: account
#: model:ir.actions.act_window,name:account.action_account_partner_ledger_menu
#: model:ir.actions.report,name:account.action_report_partnerledger
#: model:ir.ui.menu,name:account.menu_partner_ledger
#: model:ir.ui.view,arch_db:account.report_partnerledger
msgid "Partner Ledger"
msgstr "Sổ cái Đối tác"

#. module: account
#: model:ir.model.fields,field_description:account.field_account_bank_statement_line_partner_name
msgid "Partner Name"
msgstr "Tên Đối tác"

#. module: account
#: model:ir.model.fields,field_description:account.field_account_abstract_payment_partner_type
#: model:ir.model.fields,field_description:account.field_account_payment_partner_type
#: model:ir.model.fields,field_description:account.field_account_register_payments_partner_type
msgid "Partner Type"
msgstr "Kiểu Đối tác"

#. module: account
#: model:ir.model.fields,field_description:account.field_account_aged_trial_balance_result_selection
#: model:ir.model.fields,field_description:account.field_account_common_partner_report_result_selection
#: model:ir.model.fields,field_description:account.field_account_report_partner_ledger_result_selection
msgid "Partner's"
msgstr "Của Đối tác"

#. module: account
#: model:ir.ui.view,arch_db:account.report_agedpartnerbalance
msgid "Partners"
msgstr "Đối tác"

#. module: account
#: code:addons/account/models/account_journal_dashboard.py:106
#, python-format
msgid "Past"
msgstr "Quá khứ"

#. module: account
#: model:ir.ui.view,arch_db:account.res_config_settings_view_form
msgid "Pay your bills in one-click using Euro SEPA service"
msgstr "Thanh toán hoá đơn nhà cung cấp chỉ với một click sử dụng dịch vụ Euro SEPA"

#. module: account
#: model:account.account.type,name:account.data_account_type_payable
#: selection:account.account.type,type:0
#: model:ir.ui.view,arch_db:account.view_account_move_line_filter
#: model:ir.ui.view,arch_db:account.view_account_payment_search
msgid "Payable"
msgstr "Phải trả"

#. module: account
#: model:ir.model.fields,field_description:account.field_account_chart_template_property_account_payable_id
#: model:ir.ui.view,arch_db:account.view_account_chart_template_seacrh
msgid "Payable Account"
msgstr "Tài khoản Phải trả"

#. module: account
#: selection:account.aged.trial.balance,result_selection:0
#: selection:account.common.partner.report,result_selection:0
#: selection:account.report.partner.ledger,result_selection:0
#: model:ir.ui.view,arch_db:account.report_agedpartnerbalance
#: model:ir.ui.view,arch_db:account.view_account_search
msgid "Payable Accounts"
msgstr "Tài khoản Phải trả"

#. module: account
#: model:ir.model.fields,field_description:account.field_res_partner_debit_limit
#: model:ir.model.fields,field_description:account.field_res_users_debit_limit
msgid "Payable Limit"
msgstr "Hạn mức Phải trả"

#. module: account
#: model:ir.ui.view,arch_db:account.product_template_form_view
#: model:ir.ui.view,arch_db:account.view_account_bank_journal_form
msgid "Payables"
msgstr "Phải trả"

#. module: account
#: model:ir.model.fields,field_description:account.field_account_abstract_payment_amount
#: model:ir.model.fields,field_description:account.field_account_payment_amount
#: model:ir.model.fields,field_description:account.field_account_register_payments_amount
msgid "Payment Amount"
msgstr "Số tiền"

#. module: account
#: model:ir.model.fields,field_description:account.field_account_abstract_payment_payment_date
#: model:ir.model.fields,field_description:account.field_account_payment_payment_date
#: model:ir.model.fields,field_description:account.field_account_register_payments_payment_date
msgid "Payment Date"
msgstr "Ngày thanh toán"

#. module: account
#: model:ir.model.fields,field_description:account.field_account_payment_payment_difference
#: model:ir.model.fields,field_description:account.field_account_payment_payment_difference_handling
msgid "Payment Difference"
msgstr "Chênh lệch"

#. module: account
#: model:ir.model.fields,field_description:account.field_account_abstract_payment_journal_id
#: model:ir.model.fields,field_description:account.field_account_payment_journal_id
#: model:ir.model.fields,field_description:account.field_account_register_payments_journal_id
msgid "Payment Journal"
msgstr "Sổ Nhật ký Thanh toán"

#. module: account
#: model:ir.ui.view,arch_db:account.view_account_payment_form
msgid "Payment Matching"
msgstr "Khớp Thanh toán"

#. module: account
#: model:ir.ui.view,arch_db:account.view_account_payment_search
msgid "Payment Method"
msgstr "Phương thức thanh toán"

#. module: account
#: model:ir.model.fields,field_description:account.field_account_abstract_payment_payment_method_id
#: model:ir.model.fields,field_description:account.field_account_payment_payment_method_id
#: model:ir.model.fields,field_description:account.field_account_register_payments_payment_method_id
msgid "Payment Method Type"
msgstr "Kiểu Phương thức Thanh toán"

#. module: account
#. openerp-web
#: code:addons/account/static/src/xml/account_payment.xml:60
#, python-format
msgid "Payment Method:"
msgstr "Phương thức thanh toán:"

#. module: account
#: model:ir.model,name:account.model_account_payment_method
#: model:ir.model.fields,field_description:account.field_account_journal_outbound_payment_method_ids
msgid "Payment Methods"
msgstr "Phương thức Thanh toán"

#. module: account
#: model:ir.model.fields,field_description:account.field_account_invoice_payment_move_line_ids
msgid "Payment Move Lines"
msgstr ""

#. module: account
#: model:ir.actions.report,name:account.action_report_payment_receipt
msgid "Payment Receipt"
msgstr "Biên lai Thanh toán"

#. module: account
#: model:ir.ui.view,arch_db:account.report_payment_receipt
msgid "Payment Receipt:"
msgstr "Biên lai Thanh toán:"

#. module: account
#: model:ir.model.fields,field_description:account.field_account_invoice_reference_type
#: model:ir.model.fields,field_description:account.field_account_payment_payment_reference
msgid "Payment Reference"
msgstr "Tham chiếu thanh toán"

#. module: account
#: model:ir.actions.act_window,name:account.action_payment_term_form
#: model:ir.model,name:account.model_account_payment_term
#: model:ir.model.fields,field_description:account.field_account_invoice_payment_term_id
#: model:ir.model.fields,field_description:account.field_account_invoice_report_payment_term_id
#: model:ir.model.fields,field_description:account.field_account_payment_term_line_payment_id
#: model:ir.model.fields,field_description:account.field_account_payment_term_name
#: model:ir.ui.menu,name:account.menu_action_payment_term_form
#: model:ir.ui.view,arch_db:account.account_planner
#: model:ir.ui.view,arch_db:account.view_payment_term_form
#: model:ir.ui.view,arch_db:account.view_payment_term_line_form
#: model:ir.ui.view,arch_db:account.view_payment_term_line_tree
#: model:ir.ui.view,arch_db:account.view_payment_term_search
#: model:ir.ui.view,arch_db:account.view_payment_term_tree
msgid "Payment Terms"
msgstr "Điều khoản Thanh toán"

#. module: account
#: model:ir.model,name:account.model_account_payment_term_line
msgid "Payment Terms Line"
msgstr "Chi tiết Điều khoản Thanh toán"

#. module: account
#: model:ir.model.fields,field_description:account.field_account_abstract_payment_payment_type
#: model:ir.model.fields,field_description:account.field_account_payment_method_payment_type
#: model:ir.model.fields,field_description:account.field_account_payment_payment_type
#: model:ir.model.fields,field_description:account.field_account_register_payments_payment_type
msgid "Payment Type"
msgstr "Kiểu thanh toán"

#. module: account
#: model:ir.ui.view,arch_db:account.view_payment_term_form
msgid "Payment terms explanation for the customer..."
msgstr "Các điều khoản thanh toán để giải thích cho khách hàng..."

#. module: account
#: model:account.payment.term,note:account.account_payment_term_15days
msgid "Payment terms: 15 Days"
msgstr "Điều khoản thanh toán: 15 Ngày"

#. module: account
#: model:account.payment.term,note:account.account_payment_term_net
msgid "Payment terms: 30 Net Days"
msgstr ""

#. module: account
#: model:account.payment.term,note:account.account_payment_term_advance
msgid "Payment terms: 30% Advance End of Following Month"
msgstr "Điều khoản thanh toán: Ứng trước 30%, Kết thúc ngày cuối tháng kế tiếp"

#. module: account
#: model:account.payment.term,note:account.account_payment_term
msgid "Payment terms: End of Following Month"
msgstr "Điều khoản thanh toán: Ngày cuối tháng kế tiếp"

#. module: account
#: model:account.payment.term,note:account.account_payment_term_immediate
msgid "Payment terms: Immediate Payment"
msgstr "Điều Khoản thanh toán: Thanh toán ngay"

#. module: account
#: model:ir.model.fields,help:account.field_account_move_line_payment_id
msgid "Payment that created this entry"
msgstr "Khoản thanh toán mà tạo nên phát sinh này"

#. module: account
#: code:addons/account/models/account_payment.py:229
#: model:ir.actions.act_window,name:account.action_account_payments
#: model:ir.actions.act_window,name:account.action_account_payments_payable
#: model:ir.model,name:account.model_account_payment
#: model:ir.model.fields,field_description:account.field_account_invoice_payment_ids
#: model:ir.ui.menu,name:account.menu_action_account_payments_payable
#: model:ir.ui.menu,name:account.menu_action_account_payments_receivable
#: model:ir.ui.view,arch_db:account.partner_view_buttons
#: model:ir.ui.view,arch_db:account.view_account_payment_search
#, python-format
msgid "Payments"
msgstr "Thanh toán"

#. module: account
#: model:ir.ui.view,arch_db:account.account_journal_dashboard_kanban_view
msgid "Payments Matching"
msgstr "Đối chiếu Thanh toán"

#. module: account
#: model:ir.model.fields,field_description:account.field_account_invoice_payments_widget
msgid "Payments Widget"
msgstr ""

#. module: account
#: model:ir.actions.act_window,help:account.action_account_payments
#: model:ir.actions.act_window,help:account.action_account_payments_payable
msgid ""
"Payments are used to register liquidity movements (send, collect or transfer money).\n"
"                  You can then process those payments by your own means or by using installed facilities."
msgstr ""
"Thanh toán được sử dụng để ghi nhận các biến động nợ (gửi, thu nhận hoặc chuyển tiền).\n"
"                  Sau đó bạn có thể xử lý các khoản thanh toán này bằng các công cụ của riêng bạn hoặc các tính năng đã được trang bị."

#. module: account
#: model:ir.ui.view,arch_db:account.account_journal_dashboard_kanban_view
msgid "Payments to do"
msgstr "Khoản Thanh toán phải thực hiện"

#. module: account
#: model:ir.actions.act_window,name:account.action_invoice_tree_pending_invoice
msgid "Pending Invoice"
msgstr "Hoá đơn đang treo"

#. module: account
#: selection:account.payment.term.line,value:0
msgid "Percent"
msgstr "Phần trăm"

#. module: account
#: model:ir.model.fields,field_description:account.field_account_move_matched_percentage
msgid "Percentage Matched"
msgstr "Phần trăm đã khớp/đối chiếu"

#. module: account
#: selection:account.tax,amount_type:0
#: selection:account.tax.template,amount_type:0
msgid "Percentage of Price"
msgstr "Phần trăm của Giá"

#. module: account
#: selection:account.tax,amount_type:0
#: selection:account.tax.template,amount_type:0
msgid "Percentage of Price Tax Included"
msgstr "Phần trăm của Giá đã bao gồm thuế"

#. module: account
#: selection:account.reconcile.model,second_amount_type:0
#: selection:account.reconcile.model.template,second_amount_type:0
msgid "Percentage of amount"
msgstr "Phần trăm của giá trị"

#. module: account
#: selection:account.reconcile.model,amount_type:0
#: selection:account.reconcile.model.template,amount_type:0
msgid "Percentage of balance"
msgstr "Phần trăm của số dư"

#. module: account
#: code:addons/account/models/account_invoice.py:1807
#, python-format
msgid "Percentages for Payment Terms Line must be between 0 and 100."
msgstr ""
"Phần trăm của từng dòng trong Điều khoản thanh toán phải ở giữa 0 và 100"

#. module: account
#: model:ir.ui.view,arch_db:account.view_account_invoice_filter
msgid "Period"
msgstr "Chu kỳ"

#. module: account
#: model:ir.model.fields,field_description:account.field_account_aged_trial_balance_period_length
msgid "Period Length (days)"
msgstr "Khoảng thời gian (tính theo ngày)"

#. module: account
#: model:ir.model.fields,field_description:account.field_res_config_settings_module_account_plaid
msgid "Plaid Connector"
msgstr ""

#. module: account
#: model:ir.model,name:account.model_web_planner
msgid "Planner"
msgstr "Trình Quy hoạch"

#. module: account
#: code:addons/account/wizard/pos_box.py:27
#, python-format
msgid "Please check that the field 'Journal' is set on the Bank Statement"
msgstr ""
"Vui lòng kiểm tra trường 'Sổ nhật ký' được thiết lập trên Sao kê ngân hàng"

#. module: account
#: code:addons/account/wizard/pos_box.py:29
#, python-format
msgid "Please check that the field 'Transfer Account' is set on the company."
msgstr ""
"Vui lòng kiểm tra xem trường 'Transfer Account' đã được thiết lập ở Công ty "
"chưa."

#. module: account
#: code:addons/account/models/account_invoice.py:1064
#, python-format
msgid "Please create some invoice lines."
msgstr "Vui lòng tạo một vài hạng mục trên hoá đơn."

#. module: account
#: code:addons/account/models/account_move.py:157
#, python-format
msgid "Please define a sequence for the credit notes"
msgstr ""

#. module: account
#: code:addons/account/models/account_move.py:162
#, python-format
msgid "Please define a sequence on the journal."
msgstr "Vui lòng định nghĩa trình tự trên sổ nhật ký này."

#. module: account
#: code:addons/account/models/account_invoice.py:1062
#, python-format
msgid "Please define sequence on the journal related to this invoice."
msgstr ""
"Vui lòng định nghĩa trình tự trên sổ nhật ký liên quan tới hoá đơn này."

#. module: account
#: model:ir.ui.view,arch_db:account.view_account_form
msgid "Plus Bank"
msgstr "Cộng Ngân hàng"

#. module: account
#: model:ir.ui.view,arch_db:account.view_account_form
msgid "Plus Fixed Assets"
msgstr "Cộng Tài sản Cố định"

#. module: account
#: model:ir.ui.view,arch_db:account.view_account_form
msgid "Plus Net Profit"
msgstr "Cộng Lợi nhuận Thuần"

#. module: account
#: model:ir.ui.view,arch_db:account.view_account_form
msgid "Plus Non-Current Assets"
msgstr "Cộng TSCĐ & Đầu tư dài hạn"

#. module: account
#: model:ir.ui.view,arch_db:account.view_account_form
msgid "Plus Other Income"
msgstr "Cộng thu nhập khác"

#. module: account
#: model:ir.ui.view,arch_db:account.setup_opening_move_wizard_form
#: model:ir.ui.view,arch_db:account.view_move_form
msgid "Post"
msgstr "Vào sổ"

#. module: account
#: model:ir.ui.view,arch_db:account.account_journal_dashboard_kanban_view
msgid "Post All Entries"
msgstr "Vào sổ Tất cả Bút toán"

#. module: account
#: model:ir.ui.view,arch_db:account.view_account_payment_invoice_form
msgid "Post Difference In"
msgstr "Vào sổ giá trị chệnh lệch vào"

#. module: account
#: model:ir.actions.act_window,name:account.action_validate_account_move
#: model:ir.ui.view,arch_db:account.validate_account_move_view
msgid "Post Journal Entries"
msgstr "Vào sổ Bút toán"

#. module: account
#: selection:account.move,state:0 selection:account.payment,state:0
#: model:ir.ui.view,arch_db:account.view_account_move_filter
#: model:ir.ui.view,arch_db:account.view_account_move_line_filter
#: model:ir.ui.view,arch_db:account.view_account_payment_search
msgid "Posted"
msgstr "Đã vào sổ"

#. module: account
#: model:ir.ui.view,arch_db:account.view_account_move_filter
msgid "Posted Journal Entries"
msgstr "Bút toán đã vào sổ"

#. module: account
#: model:ir.ui.view,arch_db:account.view_account_move_line_filter
msgid "Posted Journal Items"
msgstr "Phát sinh đã vào sổ"

#. module: account
#: model:ir.model.fields,field_description:account.field_account_chart_template_bank_account_code_prefix
#: model:ir.model.fields,field_description:account.field_res_company_bank_account_code_prefix
msgid "Prefix of the bank accounts"
msgstr "Tiền tố tài khoản (kế toán) ngân hàng"

#. module: account
#: model:ir.model.fields,field_description:account.field_res_company_cash_account_code_prefix
msgid "Prefix of the cash accounts"
msgstr "Tiền tố các tài khoản tiền mặt"

#. module: account
#: model:ir.model.fields,field_description:account.field_account_chart_template_cash_account_code_prefix
msgid "Prefix of the main cash accounts"
msgstr "Tiền tố các tài khoản tiền mặt chính"

#. module: account
#: model:account.account.type,name:account.data_account_type_prepayments
#: model:ir.ui.view,arch_db:account.view_account_form
msgid "Prepayments"
msgstr "Trả trước"

#. module: account
#: selection:account.financial.report,sign:0
msgid "Preserve balance sign"
msgstr "Đảo dấu giá trị"

#. module: account
#: model:ir.model,name:account.model_account_reconcile_model
msgid ""
"Preset to create journal entries during a invoices and payments matching"
msgstr ""

#. module: account
#: model:ir.ui.view,arch_db:account.account_aged_balance_view
#: model:ir.ui.view,arch_db:account.account_common_report_view
msgid "Print"
msgstr "In"

#. module: account
#: model:ir.ui.view,arch_db:account.invoice_form
msgid "Print Invoice"
msgstr "In hoá đơn"

#. module: account
#: model:ir.model.fields,help:account.field_account_common_journal_report_amount_currency
#: model:ir.model.fields,help:account.field_account_print_journal_amount_currency
msgid ""
"Print Report with the currency column if the currency differs from the "
"company currency."
msgstr ""
"In báo cáo với cột tiền tệ nếu tiền tệ này khác với tiền tệ của công ty."

#. module: account
#: model:ir.ui.view,arch_db:account.res_config_settings_view_form
msgid "Print checks to pay your vendors"
msgstr "In Séc để thanh toán cho nhà cung cấp"

#. module: account
#: model:ir.model,name:account.model_product_product
#: model:ir.model.fields,field_description:account.field_account_analytic_line_product_id
#: model:ir.model.fields,field_description:account.field_account_invoice_line_product_id
#: model:ir.model.fields,field_description:account.field_account_invoice_report_product_id
#: model:ir.model.fields,field_description:account.field_account_move_line_product_id
#: model:ir.ui.view,arch_db:account.view_account_analytic_line_filter_inherit_account
msgid "Product"
msgstr "Sản phẩm"

#. module: account
#: model:ir.model,name:account.model_product_category
#: model:ir.model.fields,field_description:account.field_account_invoice_report_categ_id
#: model:ir.ui.view,arch_db:account.view_account_invoice_report_search
msgid "Product Category"
msgstr "Nhóm sản phẩm"

#. module: account
#: model:ir.model.fields,field_description:account.field_account_invoice_line_product_image
msgid "Product Image"
msgstr "Hình Sản phẩm"

#. module: account
#: model:ir.model.fields,field_description:account.field_account_invoice_report_product_qty
msgid "Product Quantity"
msgstr "Số lượng sản phẩm"

#. module: account
#: model:ir.model,name:account.model_product_template
msgid "Product Template"
msgstr "Mẫu sản phẩm"

#. module: account
#: model:ir.actions.act_window,name:account.product_product_action
#: model:ir.ui.view,arch_db:account.product_product_view_tree
msgid "Products"
msgstr "Sản phẩm"

#. module: account
#: code:addons/account/models/account_bank_statement.py:177
#, python-format
msgid "Profit"
msgstr "Lợi nhuận"

#. module: account
#: model:ir.ui.view,arch_db:account.view_account_form
msgid "Profit &amp; Loss"
msgstr "Lãi &amp; Lỗ (P&amp;L)"

#. module: account
#: model:account.financial.report,name:account.account_financial_report_profitloss_toreport0
msgid "Profit (Loss) to report"
msgstr "Lãi (Lỗ) để báo cáo"

#. module: account
#: model:ir.model.fields,field_description:account.field_account_journal_profit_account_id
msgid "Profit Account"
msgstr "Tài khoản lợi nhuận"

#. module: account
#: model:account.financial.report,name:account.account_financial_report_profitandloss0
#: model:ir.actions.act_window,name:account.action_account_report_pl
#: model:ir.ui.menu,name:account.menu_account_report_pl
msgid "Profit and Loss"
msgstr "Lãi và lỗ"

#. module: account
#: code:addons/account/models/account_payment.py:135
#, python-format
msgid ""
"Programming error: wizard action executed without active_ids in context."
msgstr ""

#. module: account
#: model:ir.ui.view,arch_db:account.view_account_chart_template_form
msgid "Properties"
msgstr "Thuộc tính"

#. module: account
#: model:ir.actions.act_window,name:account.product_product_action_purchasable
#: model:ir.ui.menu,name:account.product_product_menu_purchasable
msgid "Purchasable Products"
msgstr "Sản phẩm Có thể Mua"

#. module: account
#: selection:account.journal,type:0
#: model:ir.ui.view,arch_db:account.view_account_tax_search
#: model:ir.ui.view,arch_db:account.view_account_tax_template_search
#: model:ir.ui.view,arch_db:account.view_partner_property_form
msgid "Purchase"
msgstr "Mua hàng"

#. module: account
#: model:ir.ui.view,arch_db:account.res_config_settings_view_form
#: model:ir.ui.view,arch_db:account.view_wizard_multi_chart
msgid "Purchase Tax"
msgstr "Thuế mua hàng"

#. module: account
#: model:ir.model.fields,field_description:account.field_wizard_multi_charts_accounts_purchase_tax_rate
msgid "Purchase Tax(%)"
msgstr "Thuế mua hàng(%)"

#. module: account
#: code:addons/account/models/account_journal_dashboard.py:35
#, python-format
msgid "Purchase: Untaxed Total"
msgstr ""

#. module: account
#: selection:account.tax,type_tax_use:0
#: selection:account.tax.template,type_tax_use:0
#: model:ir.ui.menu,name:account.menu_finance_payables
#: model:ir.ui.view,arch_db:account.view_account_journal_search
#: model:ir.ui.view,arch_db:account.view_account_move_filter
msgid "Purchases"
msgstr "Mua hàng"

#. module: account
#: model:ir.actions.act_window,name:account.action_cash_box_in
#: model:ir.ui.view,arch_db:account.cash_box_in_form
msgid "Put Money In"
msgstr "Nạp tiền"

#. module: account
#: selection:account.tax,amount_type:0
#: selection:account.tax.template,amount_type:0
msgid "Python Code"
msgstr "Mã Python"

#. module: account
#: model:ir.ui.view,arch_db:account.res_config_settings_view_form
msgid "QIF Import"
msgstr ""

#. module: account
#: model:ir.model.fields,field_description:account.field_account_invoice_line_quantity
#: model:ir.model.fields,field_description:account.field_account_move_line_quantity
#: model:ir.ui.view,arch_db:account.portal_invoice_report
#: model:ir.ui.view,arch_db:account.report_invoice_document
msgid "Quantity"
msgstr "Số lượng"

#. module: account
#: model:ir.model.fields,field_description:account.field_account_invoice_refund_description
#: model:ir.model.fields,field_description:account.field_cash_box_in_name
#: model:ir.model.fields,field_description:account.field_cash_box_out_name
msgid "Reason"
msgstr "Lý do"

#. module: account
#: model:ir.ui.view,arch_db:account.tax_adjustments_wizard
msgid "Reason..."
msgstr "Lý do..."

#. module: account
#: model:account.account.type,name:account.data_account_type_receivable
#: selection:account.account.type,type:0
#: model:ir.ui.view,arch_db:account.view_account_move_line_filter
#: model:ir.ui.view,arch_db:account.view_account_payment_search
msgid "Receivable"
msgstr "Phải thu"

#. module: account
#: model:ir.model.fields,field_description:account.field_account_chart_template_property_account_receivable_id
#: model:ir.ui.view,arch_db:account.view_account_chart_template_seacrh
msgid "Receivable Account"
msgstr "Tài khoản Phải thu"

#. module: account
#: selection:account.aged.trial.balance,result_selection:0
#: selection:account.common.partner.report,result_selection:0
#: selection:account.report.partner.ledger,result_selection:0
#: model:ir.ui.view,arch_db:account.report_agedpartnerbalance
#: model:ir.ui.view,arch_db:account.view_account_form
#: model:ir.ui.view,arch_db:account.view_account_search
msgid "Receivable Accounts"
msgstr "Tài khoản phải thu"

#. module: account
#: selection:account.aged.trial.balance,result_selection:0
#: selection:account.common.partner.report,result_selection:0
#: selection:account.report.partner.ledger,result_selection:0
#: model:ir.ui.view,arch_db:account.report_agedpartnerbalance
msgid "Receivable and Payable Accounts"
msgstr "Tài khoản Phải thu và Phải trả"

#. module: account
#: model:ir.ui.view,arch_db:account.product_template_form_view
#: model:ir.ui.view,arch_db:account.view_account_bank_journal_form
msgid "Receivables"
msgstr "Phải thu"

#. module: account
#: selection:account.abstract.payment,payment_type:0
#: selection:account.payment,payment_type:0
#: selection:account.register.payments,payment_type:0
#: model:ir.ui.view,arch_db:account.account_journal_dashboard_kanban_view
msgid "Receive Money"
msgstr "Thu Tiền"

#. module: account
#. openerp-web
#: code:addons/account/static/src/xml/account_reconciliation.xml:73
#: code:addons/account/static/src/xml/account_reconciliation.xml:105
#: code:addons/account/static/src/xml/account_reconciliation.xml:106
#: model:ir.ui.view,arch_db:account.account_journal_dashboard_kanban_view
#: model:ir.ui.view,arch_db:account.account_move_line_reconcile_writeoff
#: model:ir.ui.view,arch_db:account.view_account_move_line_reconcile_full
#: model:ir.ui.view,arch_db:account.view_bank_statement_form
#, python-format
msgid "Reconcile"
msgstr "Đối soát"

#. module: account
#: model:ir.actions.act_window,name:account.action_view_account_move_line_reconcile
msgid "Reconcile Entries"
msgstr "Đối soát các bút toán"

#. module: account
#: model:ir.ui.view,arch_db:account.view_account_move_line_reconcile_full
msgid "Reconcile With Write-Off"
msgstr "Đối soát với Xử lý nợ xấu"

#. module: account
#: code:addons/account/wizard/account_reconcile.py:86
#, python-format
msgid "Reconcile Writeoff"
msgstr "Đối soát Xử lý nợ xấu"

#. module: account
#. openerp-web
#: code:addons/account/static/src/js/tour_bank_statement_reconciliation.js:11
#, python-format
msgid "Reconcile the demo bank statement"
msgstr ""

#. module: account
#: selection:account.payment,state:0
#: model:ir.model.fields,field_description:account.field_account_move_line_reconciled
#: model:ir.ui.view,arch_db:account.view_account_payment_search
msgid "Reconciled"
msgstr "Đã đối soát"

#. module: account
#: model:ir.model.fields,field_description:account.field_account_report_partner_ledger_reconciled
msgid "Reconciled Entries"
msgstr "Bút toán Đã đối soát"

#. module: account
#: model:ir.ui.view,arch_db:account.view_move_form
msgid "Reconciled entries"
msgstr "Bút toán được đối soát"

#. module: account
#: model:ir.ui.view,arch_db:account.view_account_move_line_reconcile_full
msgid "Reconciliation"
msgstr "Đối soát"

#. module: account
#: model:ir.actions.act_window,name:account.action_account_reconcile_model
#: model:ir.ui.view,arch_db:account.account_journal_dashboard_kanban_view
msgid "Reconciliation Models"
msgstr "Mô hình Đối soát"

#. module: account
#: model:ir.model.fields,field_description:account.field_account_full_reconcile_partial_reconcile_ids
msgid "Reconciliation Parts"
msgstr "Các Phần đối soát"

#. module: account
#: model:ir.ui.view,arch_db:account.view_account_move_line_reconcile_full
msgid "Reconciliation Transactions"
msgstr "Giao dịch đối soát"

#. module: account
#: model:ir.actions.client,name:account.action_bank_reconcile
#: model:ir.actions.client,name:account.action_bank_reconcile_bank_statements
msgid "Reconciliation on Bank Statements"
msgstr "Đối soát trên Sao kê ngân hàng"

#. module: account
#: model:ir.ui.view,arch_db:account.account_planner
msgid "Reconciling journal entries"
msgstr "Đối soát / Đối chiếu các bút toán sổ nhật ký"

#. module: account
#: selection:account.journal,bank_statements_source:0
msgid "Record Manually"
msgstr "Ghi nhận thủ công"

#. module: account
#: model:ir.ui.view,arch_db:account.res_config_settings_view_form
msgid "Record transactions in foreign currencies"
msgstr "Ghi nhận các giao dịch bằng ngoại tệ"

#. module: account
#: model:ir.ui.view,arch_db:account.account_planner
msgid "Recording invoices"
msgstr "Ghi nhận hoá đơn"

#. module: account
#. openerp-web
#: code:addons/account/static/src/xml/account_reconciliation.xml:231
#: model:ir.ui.view,arch_db:account.report_generalledger
#: model:ir.ui.view,arch_db:account.report_partnerledger
#, python-format
msgid "Ref"
msgstr "Tham chiếu"

#. module: account
#: model:ir.model.fields,field_description:account.field_account_analytic_line_ref
msgid "Ref."
msgstr "Tham chiếu"

#. module: account
#: code:addons/account/controllers/portal.py:74
#: model:ir.model.fields,field_description:account.field_account_bank_statement_line_ref
#: model:ir.model.fields,field_description:account.field_account_bank_statement_name
#: model:ir.model.fields,field_description:account.field_account_move_line_ref
#: model:ir.model.fields,field_description:account.field_account_move_ref
#: model:ir.model.fields,field_description:account.field_cash_box_in_ref
#, python-format
msgid "Reference"
msgstr "Tham chiếu"

#. module: account
#: model:ir.model.fields,field_description:account.field_account_invoice_report_uom_name
msgid "Reference Unit of Measure"
msgstr "Tham chiếu Đơn vị Đo lường"

#. module: account
#: model:ir.ui.view,arch_db:account.report_overdue_document
msgid "Reference number"
msgstr "Số tham chiếu"

#. module: account
#: model:ir.model.fields,help:account.field_account_invoice_line_origin
#: model:ir.model.fields,help:account.field_account_invoice_origin
msgid "Reference of the document that produced this invoice."
msgstr "Tham chiếu của tài liệu mà tạo ra hoá đơn này."

#. module: account
#: model:ir.model.fields,help:account.field_account_payment_payment_reference
msgid ""
"Reference of the document used to issue this payment. Eg. check number, file"
" name, etc."
msgstr ""
"Dẫn chiếu đến tài liệu mà được dùng để phát hành khoản thanh toán này. Vd: "
"số séc, tên tập tin, v.v."

#. module: account
#: model:ir.model.fields,field_description:account.field_account_invoice_name
msgid "Reference/Description"
msgstr "Tham chiếu/Mô tả"

#. module: account
#: model:ir.model.fields,field_description:account.field_account_invoice_refund_invoice_ids
msgid "Refund Invoices"
msgstr ""

#. module: account
#: model:ir.model.fields,field_description:account.field_account_invoice_refund_filter_refund
msgid "Refund Method"
msgstr "Phương thức Hoàn tiền"

#. module: account
#: model:ir.model.fields,help:account.field_account_invoice_refund_filter_refund
msgid ""
"Refund base on this type. You can not Modify and Cancel if the invoice is "
"already reconciled"
msgstr ""
"Hoàn tiền dựa trên loại này. Bạn không thể Chỉnh sửa và Hủy bỏ nếu hoá đơn "
"này đã được đối soát"

#. module: account
#: model:ir.actions.act_window,name:account.action_account_invoice_payment
#: model:ir.actions.act_window,name:account.action_account_payment_from_invoices
#: model:ir.ui.view,arch_db:account.invoice_form
#: model:ir.ui.view,arch_db:account.invoice_supplier_form
#: model:ir.ui.view,arch_db:account.view_account_payment_form
#: model:ir.ui.view,arch_db:account.view_account_payment_from_invoices
#: model:ir.ui.view,arch_db:account.view_account_payment_invoice_form
msgid "Register Payment"
msgstr "Thanh toán"

#. module: account
#: model:ir.ui.view,arch_db:account.account_planner
msgid "Register Payments"
msgstr "Đăng ký các khoản thanh toán"

#. module: account
#: model:ir.model,name:account.model_account_register_payments
msgid "Register payments on multiple invoices"
msgstr "Đăng ký các khoản thanh toán cho nhiều hoá đơn"

#. module: account
#: model:ir.ui.view,arch_db:account.account_planner
msgid ""
"Registering outstanding invoices and payments can be a huge undertaking, \n"
"                        but you can start using Odoo without it by:"
msgstr ""
"Ghi nhận các hoá đơn và thanh toán quá hạn có thể là một nhiệm vụ lớn, \n"
"                        nhưng bạn có thể bắt đầu sử dụng Odoo mà không cần nó bằng cách:"

#. module: account
#: model:ir.ui.view,arch_db:account.account_planner
msgid ""
"Registering payments related to outstanding invoices separately in a "
"different account (e.g. Account Receivables 2014)"
msgstr ""
"Ghi nhận các khoản thanh toán liên quan đến hoá đơn quá hạn riêng riêng vào "
"một tài khoản (ví dụ: Khoản phải thu 2015)"

#. module: account
#: selection:account.account.type,type:0
msgid "Regular"
msgstr "Thông thường"

#. module: account
#: model:ir.model.fields,help:account.field_account_invoice_residual_company_signed
msgid "Remaining amount due in the currency of the company."
msgstr "Số tiền đến hạn theo tiền tệ của công ty."

#. module: account
#: model:ir.model.fields,help:account.field_account_invoice_residual_signed
msgid "Remaining amount due in the currency of the invoice."
msgstr "Số tiền đến hạn còn lại theo tiền tệ của hoá đơn."

#. module: account
#: model:ir.model.fields,help:account.field_account_invoice_residual
msgid "Remaining amount due."
msgstr "Tổng tiền phải trả còn lại."

#. module: account
#: model:ir.model.fields,field_description:account.field_account_fiscal_position_tax_template_tax_dest_id
msgid "Replacement Tax"
msgstr "Thuế thay thế"

#. module: account
#: model:ir.ui.view,arch_db:account.view_account_financial_report_form
msgid "Report"
msgstr "Báo cáo"

#. module: account
#: model:ir.model.fields,field_description:account.field_account_financial_report_name
msgid "Report Name"
msgstr "Tên báo cáo"

#. module: account
#: model:ir.ui.view,arch_db:account.account_aged_balance_view
#: model:ir.ui.view,arch_db:account.account_common_report_view
msgid "Report Options"
msgstr "Tùy chọn cho báo cáo"

#. module: account
#: model:ir.ui.view,arch_db:account.view_account_financial_report_search
msgid "Report Type"
msgstr "Kiểu báo cáo"

#. module: account
#: selection:account.financial.report,type:0
#: model:ir.model.fields,field_description:account.field_account_financial_report_account_report_id
msgid "Report Value"
msgstr "Giá trị báo cáo"

#. module: account
#: model:ir.ui.menu,name:account.account_report_folder
#: model:ir.ui.menu,name:account.menu_finance_reports
msgid "Reporting"
msgstr "Báo cáo"

#. module: account
#: model:ir.model.fields,help:account.field_account_cash_rounding_rounding
msgid "Represent the non-zero value smallest coinage (for example, 0.05)."
msgstr ""

#. module: account
#: model:ir.ui.view,arch_db:account.invoice_form
msgid "Reset to Draft"
msgstr "Đặt về dự thảo"

#. module: account
#. openerp-web
#: code:addons/account/static/src/xml/account_reconciliation.xml:236
#, python-format
msgid "Residual"
msgstr "Còn lại"

#. module: account
#: model:ir.model.fields,field_description:account.field_account_move_line_amount_residual
msgid "Residual Amount"
msgstr "Giá trị còn lại"

#. module: account
#: model:ir.model.fields,field_description:account.field_account_move_line_amount_residual_currency
msgid "Residual Amount in Currency"
msgstr "Giá trị còn lại Nguyên tệ"

#. module: account
#: model:ir.model.fields,field_description:account.field_account_bank_statement_user_id
#: model:ir.ui.view,arch_db:account.invoice_supplier_form
msgid "Responsible"
msgstr "Người phụ trách"

#. module: account
#: model:ir.model.fields,field_description:account.field_res_config_settings_module_account_deferred_revenue
msgid "Revenue Recognition"
msgstr ""

#. module: account
#: model:ir.model.fields,field_description:account.field_account_move_reversal_date
msgid "Reversal date"
msgstr "Ngày Đảo ngược"

#. module: account
#: model:ir.ui.view,arch_db:account.view_move_form
msgid "Reverse Entry"
msgstr "Bút toán Đảo ngược"

#. module: account
#: code:addons/account/wizard/account_move_reversal.py:20
#: model:ir.actions.act_window,name:account.action_view_account_move_reversal
#: model:ir.ui.view,arch_db:account.view_account_move_reversal
#, python-format
msgid "Reverse Moves"
msgstr "Bút toán Đảo ngược"

#. module: account
#: selection:account.financial.report,sign:0
msgid "Reverse balance sign"
msgstr "Đảo dấu giá trị số dư"

#. module: account
#: model:ir.ui.view,arch_db:account.account_planner
msgid "Review Fiscal Positions"
msgstr "Xem lại các Vị thế Tài khoá"

#. module: account
#: model:ir.ui.view,arch_db:account.account_planner
msgid "Review Terms"
msgstr "Xem lại Điều khoản"

#. module: account
#: model:ir.ui.view,arch_db:account.account_planner
msgid "Review existing Taxes"
msgstr "Xem lại Các thuế đang có"

#. module: account
#: model:ir.ui.view,arch_db:account.account_planner
msgid "Review the Chart of Accounts"
msgstr "Xem lại Hệ thống Tài khoản"

#. module: account
#: model:ir.ui.view,arch_db:account.account_planner
msgid "Review the list of available currencies (from the"
msgstr "Xem lại Danh mục các loại tiền tệ khả dụng (từ"

#. module: account
#: model:ir.model.fields,field_description:account.field_account_group_parent_right
msgid "Right Parent"
msgstr "Right Parent"

#. module: account
#: selection:res.company,tax_calculation_rounding_method:0
msgid "Round Globally"
msgstr "Làm tròn Tổng/Toàn cục"

#. module: account
#: selection:res.company,tax_calculation_rounding_method:0
msgid "Round per Line"
msgstr "Làm tròn từng dòng"

#. module: account
#: model:ir.ui.view,arch_db:account.rounding_form_view
msgid "Rounding Form"
msgstr ""

#. module: account
#: model:ir.model.fields,field_description:account.field_account_invoice_line_is_rounding_line
msgid "Rounding Line"
msgstr ""

#. module: account
#: model:ir.model.fields,field_description:account.field_account_cash_rounding_rounding_method
#: model:ir.ui.view,arch_db:account.res_config_settings_view_form
msgid "Rounding Method"
msgstr "Phương pháp làm tròn"

#. module: account
#: model:ir.model.fields,field_description:account.field_account_cash_rounding_rounding
msgid "Rounding Precision"
msgstr "Làm tròn chính xác"

#. module: account
#: model:ir.model.fields,field_description:account.field_account_cash_rounding_strategy
msgid "Rounding Strategy"
msgstr ""

#. module: account
#: model:ir.ui.view,arch_db:account.rounding_tree_view
msgid "Rounding Tree"
msgstr ""

#. module: account
#: model:ir.model.fields,field_description:account.field_res_config_settings_module_account_sepa
msgid "SEPA Credit Transfer (SCT)"
msgstr ""

#. module: account
#: model:ir.ui.view,arch_db:account.res_config_settings_view_form
msgid "SEPA Direct Debit (SDD)"
msgstr ""

#. module: account
#: selection:account.journal,type:0
#: model:ir.ui.view,arch_db:account.report_tax
#: model:ir.ui.view,arch_db:account.view_account_tax_search
#: model:ir.ui.view,arch_db:account.view_account_tax_template_search
#: model:ir.ui.view,arch_db:account.view_partner_property_form
msgid "Sale"
msgstr "Bán hàng"

#. module: account
#: model:ir.ui.view,arch_db:account.view_wizard_multi_chart
msgid "Sale Tax"
msgstr "Thuế bán hàng"

#. module: account
#: model:ir.actions.act_window,name:account.action_account_print_journal_menu
#: model:ir.actions.report,name:account.action_report_journal
#: model:ir.ui.menu,name:account.menu_print_journal
msgid "Sale/Purchase Journal"
msgstr "Sổ Nhật ký Bán/Mua"

#. module: account
#: selection:account.tax,type_tax_use:0
#: selection:account.tax.template,type_tax_use:0
#: model:ir.ui.menu,name:account.menu_finance_receivables
#: model:ir.ui.view,arch_db:account.view_account_journal_search
#: model:ir.ui.view,arch_db:account.view_account_move_filter
msgid "Sales"
msgstr "Bán hàng"

#. module: account
#: model:ir.ui.view,arch_db:account.res_config_settings_view_form
msgid "Sales Tax"
msgstr "Thuế Bán hàng"

#. module: account
#: model:ir.model.fields,field_description:account.field_wizard_multi_charts_accounts_sale_tax_rate
msgid "Sales Tax(%)"
msgstr "Thuế bán hàng(%)"

#. module: account
#: code:addons/account/models/account_journal_dashboard.py:33
#, python-format
msgid "Sales: Untaxed Total"
msgstr "Bán: Tổng Trước thuế"

#. module: account
#: model:ir.model.fields,field_description:account.field_account_invoice_report_user_id
#: model:ir.model.fields,field_description:account.field_account_invoice_user_id
#: model:ir.ui.view,arch_db:account.view_account_invoice_filter
#: model:ir.ui.view,arch_db:account.view_account_invoice_report_search
msgid "Salesperson"
msgstr "Nhân viên bán hàng"

#. module: account
#: model:ir.ui.view,arch_db:account.setup_bank_journal_form
#: model:ir.ui.view,arch_db:account.setup_financial_year_opening_form
#: model:ir.ui.view,arch_db:account.setup_opening_move_wizard_form
#: model:ir.ui.view,arch_db:account.setup_posted_move_form
#: model:ir.ui.view,arch_db:account.setup_view_company_form
msgid "Save"
msgstr "Lưu"

#. module: account
#. openerp-web
#: code:addons/account/static/src/xml/account_reconciliation.xml:199
#, python-format
msgid "Save and New"
msgstr "Lưu và Tạo mới"

#. module: account
#: model:ir.ui.view,arch_db:account.res_config_settings_view_form
msgid "Save this page and come back here to set up the feature."
msgstr ""

#. module: account
#: model:ir.ui.view,arch_db:account.view_account_journal_search
msgid "Search Account Journal"
msgstr "Tìm kiếm Sổ nhật ký Tài khoản"

#. module: account
#: model:ir.ui.view,arch_db:account.view_account_template_search
msgid "Search Account Templates"
msgstr "Tìm kiếm mẫu tài khoản"

#. module: account
#: model:ir.ui.view,arch_db:account.view_bank_statement_search
msgid "Search Bank Statements"
msgstr "Tìm kiếm Sao kê ngân hàng"

#. module: account
#: model:ir.ui.view,arch_db:account.view_bank_statement_line_search
msgid "Search Bank Statements Line"
msgstr ""

#. module: account
#: model:ir.ui.view,arch_db:account.view_account_chart_template_seacrh
msgid "Search Chart of Account Templates"
msgstr "Tìm kiếm mẫu hệ thống tài khoản"

#. module: account
#: model:ir.ui.view,arch_db:account.view_account_invoice_filter
msgid "Search Invoice"
msgstr "Tìm kiếm hoá đơn"

#. module: account
#: model:ir.ui.view,arch_db:account.view_account_move_line_filter
msgid "Search Journal Items"
msgstr "Tìm kiếm phát sinh"

#. module: account
#: model:ir.ui.view,arch_db:account.view_account_move_filter
msgid "Search Move"
msgstr "Tìm kiếm bút toán"

#. module: account
#: model:ir.ui.view,arch_db:account.account_journal_dashboard_kanban_view
msgid "Search Operations"
msgstr "Tìm Hoạt động"

#. module: account
#: model:ir.ui.view,arch_db:account.view_account_tax_template_search
msgid "Search Tax Templates"
msgstr "Tìm kiếm mẫu thuế"

#. module: account
#: model:ir.ui.view,arch_db:account.view_account_tax_search
msgid "Search Taxes"
msgstr "Tìm kiếm Thuế"

#. module: account
#: model:ir.model.fields,field_description:account.field_account_reconcile_model_second_account_id
#: model:ir.model.fields,field_description:account.field_account_reconcile_model_template_second_account_id
msgid "Second Account"
msgstr ""

#. module: account
#: model:ir.model.fields,field_description:account.field_account_reconcile_model_second_amount
#: model:ir.model.fields,field_description:account.field_account_reconcile_model_template_second_amount
msgid "Second Amount"
msgstr ""

#. module: account
#: model:ir.model.fields,field_description:account.field_account_reconcile_model_second_amount_type
#: model:ir.model.fields,field_description:account.field_account_reconcile_model_template_second_amount_type
msgid "Second Amount type"
msgstr ""

#. module: account
#: model:ir.model.fields,field_description:account.field_account_reconcile_model_second_analytic_account_id
msgid "Second Analytic Account"
msgstr ""

#. module: account
#: model:ir.model.fields,field_description:account.field_account_reconcile_model_second_journal_id
msgid "Second Journal"
msgstr ""

#. module: account
#: model:ir.model.fields,field_description:account.field_account_reconcile_model_second_label
#: model:ir.model.fields,field_description:account.field_account_reconcile_model_template_second_label
msgid "Second Journal Item Label"
msgstr ""

#. module: account
#: model:ir.model.fields,field_description:account.field_account_reconcile_model_second_tax_id
#: model:ir.model.fields,field_description:account.field_account_reconcile_model_template_second_tax_id
msgid "Second Tax"
msgstr ""

#. module: account
#: model:ir.model.fields,field_description:account.field_account_invoice_access_token
msgid "Security Token"
msgstr ""

#. module: account
#: model:ir.model.fields,help:account.field_account_journal_type
msgid ""
"Select 'Sale' for customer invoices journals.\n"
"Select 'Purchase' for vendor bills journals.\n"
"Select 'Cash' or 'Bank' for journals that are used in customer or vendor payments.\n"
"Select 'General' for miscellaneous operations journals."
msgstr ""
"Chọn 'Bán hàng' đối với sổ nhật ký ghi nhận hạch toán hoá đơn khách hàng.\n"
"Chọn 'Mua hàng' đối với sổ nhật ký ghi nhận hạch toán hoá đơn từ nhà cung cấp.\n"
"Chọn 'Ngân hàng' hoặc 'Tiền mặt' đối với các số nhật ký ghi nhận hạch toán các khoản thanh toán.\n"
"Chọn 'Khác' đối với các sổ nhật ký dành cho các hoạt động khác.\n"

#. module: account
#. openerp-web
#: code:addons/account/static/src/xml/account_reconciliation.xml:74
#, python-format
msgid "Select a partner or choose a counterpart"
msgstr "Chọn một đối tác hoặc một đối ứng"

#. module: account
#: model:ir.model.fields,help:account.field_account_payment_term_line_value
msgid "Select here the kind of valuation related to this payment terms line."
msgstr ""

#. module: account
#: model:ir.ui.view,arch_db:account.res_config_settings_view_form
msgid ""
"Select this if the taxes should use cash basis, which will create an entry "
"for such taxes on a given account during reconciliation."
msgstr ""

#. module: account
#: code:addons/account/wizard/account_invoice_state.py:21
#, python-format
msgid ""
"Selected invoice(s) cannot be confirmed as they are not in 'Draft' state."
msgstr ""

#. module: account
#: model:ir.model.fields,help:account.field_res_partner_invoice_warn
#: model:ir.model.fields,help:account.field_res_users_invoice_warn
msgid ""
"Selecting the \"Warning\" option will notify user with the message, "
"Selecting \"Blocking Message\" will throw an exception with the message and "
"block the flow. The Message has to be written in the next field."
msgstr ""

#. module: account
#: model:ir.actions.act_window,name:account.product_product_action_sellable
#: model:ir.ui.menu,name:account.product_product_menu_sellable
msgid "Sellable Products"
msgstr "Sản phẩm Có thể Bán"

#. module: account
#: selection:account.abstract.payment,payment_type:0
#: selection:account.payment,payment_type:0
#: selection:account.register.payments,payment_type:0
#: model:ir.ui.view,arch_db:account.account_journal_dashboard_kanban_view
msgid "Send Money"
msgstr "Chi Tiền"

#. module: account
#: model:ir.actions.act_window,name:account.account_send_payment_receipt_by_email_action
msgid "Send Receipt By Email"
msgstr "Gửi Biên lai qua Email"

#. module: account
#: model:ir.ui.view,arch_db:account.invoice_form
msgid "Send by Email"
msgstr "Gửi qua Email"

#. module: account
#: model:ir.ui.view,arch_db:account.account_planner
msgid ""
"Sending customer statements (outstanding invoices) manually during the "
"transition period"
msgstr ""
"Gửi khách hàng các giao dịch (hoá đơn quá hạn) một cách thủ công trong kỳ "
"chuyển tiếp"

#. module: account
#: selection:account.payment,state:0
#: model:ir.model.fields,field_description:account.field_account_invoice_sent
#: model:ir.ui.view,arch_db:account.view_account_payment_search
msgid "Sent"
msgstr "Đã gửi"

#. module: account
#: selection:res.company,fiscalyear_last_month:0
msgid "September"
msgstr "Tháng Chín"

#. module: account
#: model:ir.model.fields,field_description:account.field_account_bank_statement_line_sequence
#: model:ir.model.fields,field_description:account.field_account_financial_report_sequence
#: model:ir.model.fields,field_description:account.field_account_fiscal_position_sequence
#: model:ir.model.fields,field_description:account.field_account_fiscal_position_template_sequence
#: model:ir.model.fields,field_description:account.field_account_invoice_line_sequence
#: model:ir.model.fields,field_description:account.field_account_invoice_tax_sequence
#: model:ir.model.fields,field_description:account.field_account_journal_sequence
#: model:ir.model.fields,field_description:account.field_account_payment_term_line_sequence
#: model:ir.model.fields,field_description:account.field_account_payment_term_sequence
#: model:ir.model.fields,field_description:account.field_account_reconcile_model_sequence
#: model:ir.model.fields,field_description:account.field_account_reconcile_model_template_sequence
#: model:ir.model.fields,field_description:account.field_account_tax_group_sequence
#: model:ir.model.fields,field_description:account.field_account_tax_sequence
#: model:ir.model.fields,field_description:account.field_account_tax_template_sequence
msgid "Sequence"
msgstr "Trình tự"

#. module: account
#: model:ir.ui.view,arch_db:account.view_account_payment_form
msgid "Set To Draft"
msgstr "Đặt về Dự thảo"

#. module: account
#: model:ir.model.fields,help:account.field_account_account_tag_active
msgid "Set active to false to hide the Account Tag without removing it."
msgstr "Thiết lập Hiệu lực để ẩn Thẻ Tài khoản mà không cần phải xoá nó."

#. module: account
#: model:ir.model.fields,help:account.field_account_journal_active
msgid "Set active to false to hide the Journal without removing it."
msgstr "Thiết lập Hiệu lực để ẩn Sổ nhật ký mà không cần phải xoá nó."

#. module: account
#: model:ir.model.fields,help:account.field_account_tax_active
#: model:ir.model.fields,help:account.field_account_tax_template_active
msgid "Set active to false to hide the tax without removing it."
msgstr "Thiết lập Hiệu lực để ẩn Thuế mà không cần phải xoá nó"

#. module: account
#: model:ir.ui.view,arch_db:account.account_planner
msgid "Set the default Sales and Purchase taxes"
msgstr "Thiết lập thuế mặc định cho Mua và Bán"

#. module: account
#: model:ir.model.fields,help:account.field_account_tax_tax_adjustment
msgid ""
"Set this field to true if this tax can be used in the tax adjustment wizard,"
" used to manually fill some data in the tax declaration"
msgstr ""
"Thiết lập trường này thành true nếu thuế này có thể được sử dụng ở đồ thuật "
"điều chỉnh thuế, được sử dụng để điền thủ công một số dữ liệu khi kê khai "
"thuế"

#. module: account
#: model:ir.model.fields,help:account.field_account_chart_template_visible
msgid ""
"Set this to False if you don't want this template to be used actively in the"
" wizard that generate Chart of Accounts from templates, this is useful when "
"you want to generate accounts of this template only when loading its child "
"template."
msgstr ""
"Bỏ đánh dầu nếu bạn không muốn mẫu này được sử dụng trong việc tạo ra Hệ "
"thống tài khoản từ các bản mẫu, việc này rất có hữu ích khi bạn muốn tạo tài"
" khoản của mẫu này chỉ khi nập mẫu con của nó."

#. module: account
#: model:ir.ui.view,arch_db:account.invoice_supplier_form
msgid "Set to Draft"
msgstr "Đặt về dự thảo"

#. module: account
#: model:ir.actions.act_window,name:account.action_account_config
#: model:ir.ui.menu,name:account.menu_account_config
#: model:ir.ui.view,arch_db:account.account_journal_dashboard_kanban_view
msgid "Settings"
msgstr "Thiết lập"

#. module: account
#: model:ir.ui.view,arch_db:account.res_config_settings_view_form
msgid "Setup"
msgstr "Cài đặt"

#. module: account
#: model:ir.model.fields,field_description:account.field_res_company_account_setup_bar_closed
msgid "Setup Bar Closed"
msgstr "Thanh Cài Đặt được Đóng"

#. module: account
#: model:ir.model.fields,field_description:account.field_account_journal_code
msgid "Short Code"
msgstr "Mã"

#. module: account
#: model:res.groups,name:account.group_account_user
msgid "Show Full Accounting Features"
msgstr ""

#. module: account
#: model:ir.ui.view,arch_db:account.view_account_tax_search
msgid "Show active taxes"
msgstr ""

#. module: account
#: model:ir.ui.view,arch_db:account.view_account_invoice_filter
msgid "Show all records which has next action date is before today"
msgstr ""

#. module: account
#: model:ir.ui.view,arch_db:account.view_account_tax_search
msgid "Show inactive taxes"
msgstr ""

#. module: account
#: model:ir.model.fields,field_description:account.field_account_journal_show_on_dashboard
msgid "Show journal on dashboard"
msgstr "Hiển thị ở Bảng thông tin"

#. module: account
#: model:ir.model.fields,field_description:account.field_account_financial_report_sign
msgid "Sign on Reports"
msgstr "Dấu trên báo cáo"

#. module: account
#: model:ir.ui.view,arch_db:account.account_planner
msgid ""
"Simplify your cash, checks, or credit cards deposits with an integrated "
"batch payment function."
msgstr ""
"Đơn giản hoá đặt cọc / ứng trước bằng thẻ tín dụng, séc, tiền mặt bằng chức "
"năng thanh toán hàng loạt được tích hợp."

#. module: account
#. openerp-web
#: code:addons/account/static/src/xml/account_reconciliation.xml:107
#, python-format
msgid "Skip"
msgstr "Bỏ qua"

#. module: account
#: selection:account.financial.report,style_overwrite:0
msgid "Smallest Text"
msgstr ""

#. module: account
#: model:ir.model.fields,field_description:account.field_account_report_general_ledger_sortby
msgid "Sort by"
msgstr "Sắp xếp theo"

#. module: account
#: model:ir.model.fields,field_description:account.field_account_invoice_line_origin
#: model:ir.model.fields,field_description:account.field_account_invoice_origin
#: model:ir.ui.view,arch_db:account.portal_invoice_report
#: model:ir.ui.view,arch_db:account.report_invoice_document
msgid "Source Document"
msgstr "Tài liệu nguồn"

#. module: account
#: model:ir.model.fields,help:account.field_account_cash_rounding_strategy
msgid ""
"Specify which way will be used to round the invoice amount to the rounding "
"precision"
msgstr ""

#. module: account
#: model:ir.model.fields,field_description:account.field_account_aged_trial_balance_date_from
#: model:ir.model.fields,field_description:account.field_account_balance_report_date_from
#: model:ir.model.fields,field_description:account.field_account_common_account_report_date_from
#: model:ir.model.fields,field_description:account.field_account_common_journal_report_date_from
#: model:ir.model.fields,field_description:account.field_account_common_partner_report_date_from
#: model:ir.model.fields,field_description:account.field_account_common_report_date_from
#: model:ir.model.fields,field_description:account.field_account_print_journal_date_from
#: model:ir.model.fields,field_description:account.field_account_report_general_ledger_date_from
#: model:ir.model.fields,field_description:account.field_account_report_partner_ledger_date_from
#: model:ir.model.fields,field_description:account.field_account_tax_report_date_from
#: model:ir.model.fields,field_description:account.field_accounting_report_date_from
#: model:ir.model.fields,field_description:account.field_accounting_report_date_from_cmp
msgid "Start Date"
msgstr "Ngày bắt đầu"

#. module: account
#: model:ir.model.fields,field_description:account.field_account_bank_statement_balance_start
msgid "Starting Balance"
msgstr "Số dư đầu kỳ"

#. module: account
#: model:ir.model.fields,field_description:account.field_account_bank_statement_cashbox_start_id
msgid "Starting Cashbox"
msgstr ""

#. module: account
#: model:ir.ui.view,arch_db:account.view_account_payment_search
msgid "State"
msgstr "Trạng thái"

#. module: account
#: model:ir.model.fields,help:account.field_account_move_line_parent_state
msgid "State of the parent account.move"
msgstr ""

#. module: account
#: model:ir.model.fields,field_description:account.field_account_bank_statement_line_statement_id
#: model:ir.model.fields,field_description:account.field_account_move_line_statement_id
msgid "Statement"
msgstr "Sao kê"

#. module: account
#: code:addons/account/models/account_bank_statement.py:245
#, python-format
msgid "Statement %s confirmed, journal items were created."
msgstr "Sao kê %s được xác nhận, các phát sinh kế toán đã được tạo."

#. module: account
#: model:ir.ui.view,arch_db:account.view_bank_statement_line_form
msgid "Statement Line"
msgstr "Chi tiết Giao dịch"

#. module: account
#: model:ir.model.fields,field_description:account.field_account_bank_statement_line_ids
#: model:ir.ui.view,arch_db:account.view_bank_statement_form
#: model:ir.ui.view,arch_db:account.view_bank_statement_line_tree
msgid "Statement lines"
msgstr "Chi tiết Giao dịch"

#. module: account
#: model:ir.ui.view,arch_db:account.view_bank_statement_tree
msgid "Statements"
msgstr "Sao kê"

#. module: account
#: model:ir.ui.view,arch_db:account.view_move_line_form
msgid "States"
msgstr "Trạng thái"

#. module: account
#: model:ir.model.fields,field_description:account.field_account_fiscal_position_states_count
msgid "States Count"
msgstr ""

#. module: account
#: code:addons/account/controllers/portal.py:75
#: model:ir.model.fields,field_description:account.field_account_bank_statement_line_state
#: model:ir.model.fields,field_description:account.field_account_bank_statement_state
#: model:ir.model.fields,field_description:account.field_account_invoice_state
#: model:ir.model.fields,field_description:account.field_account_move_state
#: model:ir.model.fields,field_description:account.field_account_payment_state
#: model:ir.ui.view,arch_db:account.view_account_invoice_filter
#: model:ir.ui.view,arch_db:account.view_account_invoice_report_search
#: model:ir.ui.view,arch_db:account.view_account_move_filter
#: model:ir.ui.view,arch_db:account.view_bank_statement_search
#, python-format
msgid "Status"
msgstr "Tình trạng"

#. module: account
#: model:ir.model.fields,field_description:account.field_account_cashbox_line_subtotal
msgid "Subtotal"
msgstr "Tổng phụ"

#. module: account
#: model:ir.ui.view,arch_db:account.res_config_settings_view_form
msgid "Supplier Payments"
msgstr "Thanh toán cho Nhà cung cấp"

#. module: account
#: model:ir.ui.view,arch_db:account.view_account_form
msgid "TOTAL ASSETS"
msgstr "TỔNG TÀI SẢN"

#. module: account
#: model:ir.ui.view,arch_db:account.view_account_form
msgid "TOTAL EQUITY"
msgstr "TỔNG NGUỒN VỐN"

#. module: account
#: model:ir.model.fields,field_description:account.field_account_account_tag_ids
#: model:ir.model.fields,field_description:account.field_account_tax_tag_ids
#: model:ir.ui.view,arch_db:account.account_tag_view_form
msgid "Tags"
msgstr "Thẻ"

#. module: account
#: model:ir.ui.view,arch_db:account.res_config_settings_view_form
msgid "Tags for Multidimensional Analytics"
msgstr "Thẻ dụng cho các Phân tích Đa chiều"

#. module: account
#: model:ir.actions.act_window,name:account.action_cash_box_out
#: model:ir.ui.view,arch_db:account.cash_box_out_form
msgid "Take Money Out"
msgstr "Rút tiền"

#. module: account
#: model:ir.model.fields,field_description:account.field_account_aged_trial_balance_target_move
#: model:ir.model.fields,field_description:account.field_account_balance_report_target_move
#: model:ir.model.fields,field_description:account.field_account_common_account_report_target_move
#: model:ir.model.fields,field_description:account.field_account_common_journal_report_target_move
#: model:ir.model.fields,field_description:account.field_account_common_partner_report_target_move
#: model:ir.model.fields,field_description:account.field_account_common_report_target_move
#: model:ir.model.fields,field_description:account.field_account_print_journal_target_move
#: model:ir.model.fields,field_description:account.field_account_report_general_ledger_target_move
#: model:ir.model.fields,field_description:account.field_account_report_partner_ledger_target_move
#: model:ir.model.fields,field_description:account.field_account_tax_report_target_move
#: model:ir.model.fields,field_description:account.field_accounting_report_target_move
msgid "Target Moves"
msgstr "Lọc Bút toán"

#. module: account
#. openerp-web
#: code:addons/account/static/src/xml/account_reconciliation.xml:174
#: model:ir.model,name:account.model_account_tax
#: model:ir.model.fields,field_description:account.field_account_invoice_amount_tax
#: model:ir.model.fields,field_description:account.field_account_invoice_tax_tax_id
#: model:ir.model.fields,field_description:account.field_account_reconcile_model_tax_id
#: model:ir.model.fields,field_description:account.field_account_reconcile_model_template_tax_id
#: model:ir.ui.view,arch_db:account.portal_invoice_report
#: model:ir.ui.view,arch_db:account.report_tax
#: model:ir.ui.view,arch_db:account.view_account_reconcile_model_form
#: model:ir.ui.view,arch_db:account.view_account_tax_search
#, python-format
msgid "Tax"
msgstr "Thuế"

#. module: account
#: code:addons/account/models/chart_template.py:833
#: code:addons/account/models/chart_template.py:836
#, python-format
msgid "Tax %.2f%%"
msgstr "Thuế %.2f%%"

#. module: account
#: model:ir.model.fields,field_description:account.field_account_invoice_tax_account_id
#: model:ir.model.fields,field_description:account.field_account_tax_account_id
#: model:ir.model.fields,field_description:account.field_account_tax_template_account_id
msgid "Tax Account"
msgstr "Tài khoản Thuế"

#. module: account
#: model:ir.model.fields,field_description:account.field_account_tax_refund_account_id
msgid "Tax Account on Credit Notes"
msgstr ""

#. module: account
#: model:ir.model.fields,field_description:account.field_account_tax_template_refund_account_id
msgid "Tax Account on Refunds"
msgstr "Tài khoản thuế khi Hoàn thuế"

#. module: account
#: model:ir.model.fields,field_description:account.field_account_tax_tax_adjustment
#: model:ir.model.fields,field_description:account.field_account_tax_template_tax_adjustment
msgid "Tax Adjustment"
msgstr ""

#. module: account
#: model:ir.actions.act_window,name:account.tax_adjustments_form
#: model:ir.ui.menu,name:account.menu_action_tax_adjustment
msgid "Tax Adjustments"
msgstr ""

#. module: account
#: model:ir.ui.view,arch_db:account.report_journal
msgid "Tax Amount"
msgstr "Giá trị Thuế"

#. module: account
#: model:ir.ui.view,arch_db:account.view_account_tax_search
msgid "Tax Application"
msgstr "Ứng dụng vào"

#. module: account
#: model:ir.model.fields,field_description:account.field_res_company_tax_calculation_rounding_method
msgid "Tax Calculation Rounding Method"
msgstr "Phương pháp làm tròn thuế"

#. module: account
#: model:ir.model.fields,field_description:account.field_account_move_tax_cash_basis_rec_id
msgid "Tax Cash Basis Entry of"
msgstr ""

#. module: account
#: model:ir.model.fields,field_description:account.field_res_config_settings_tax_cash_basis_journal_id
msgid "Tax Cash Basis Journal"
msgstr ""

#. module: account
#: model:ir.model.fields,field_description:account.field_account_tax_amount_type
#: model:ir.model.fields,field_description:account.field_account_tax_template_amount_type
msgid "Tax Computation"
msgstr "Tính thuế"

#. module: account
#: model:ir.ui.view,arch_db:account.report_journal
msgid "Tax Declaration"
msgstr "Kê khai Thuế"

#. module: account
#: model:ir.model.fields,field_description:account.field_account_invoice_tax_name
msgid "Tax Description"
msgstr "Mô tả thuế"

#. module: account
#: model:ir.model.fields,field_description:account.field_account_tax_tax_exigibility
#: model:ir.model.fields,field_description:account.field_account_tax_template_tax_exigibility
msgid "Tax Due"
msgstr ""

#. module: account
#: model:ir.model.fields,field_description:account.field_account_tax_tax_group_id
#: model:ir.model.fields,field_description:account.field_account_tax_template_tax_group_id
msgid "Tax Group"
msgstr "Nhóm Thuế"

#. module: account
#: model:ir.ui.view,arch_db:account.account_planner
msgid "Tax ID"
msgstr "Mã số Thuế (GTGT)"

#. module: account
#: model:ir.model.fields,field_description:account.field_account_invoice_tax_line_ids
msgid "Tax Lines"
msgstr "Chi tiết Thuế"

#. module: account
#: model:ir.model.fields,field_description:account.field_account_fiscal_position_tax_ids
#: model:ir.model.fields,field_description:account.field_account_fiscal_position_template_tax_ids
#: model:ir.ui.view,arch_db:account.view_account_position_form
msgid "Tax Mapping"
msgstr "Ánh xạ Thuế"

#. module: account
#: model:ir.model.fields,field_description:account.field_account_tax_name
#: model:ir.model.fields,field_description:account.field_account_tax_template_name
msgid "Tax Name"
msgstr "Tên Thuế"

#. module: account
#: model:ir.model.fields,field_description:account.field_account_tax_cash_basis_account
#: model:ir.model.fields,field_description:account.field_account_tax_template_cash_basis_account
msgid "Tax Received Account"
msgstr ""

#. module: account
#: model:ir.actions.report,name:account.action_report_account_tax
#: model:ir.model,name:account.model_account_tax_report
#: model:ir.ui.menu,name:account.menu_account_report
#: model:ir.ui.view,arch_db:account.report_tax
msgid "Tax Report"
msgstr ""

#. module: account
#: model:ir.actions.act_window,name:account.action_account_tax_report
msgid "Tax Reports"
msgstr ""

#. module: account
#: model:ir.model.fields,field_description:account.field_account_tax_template_type_tax_use
#: model:ir.model.fields,field_description:account.field_account_tax_type_tax_use
msgid "Tax Scope"
msgstr "Phạm vi Thuế"

#. module: account
#: model:ir.model.fields,field_description:account.field_account_fiscal_position_tax_template_tax_src_id
msgid "Tax Source"
msgstr "Nguồn Thuế"

#. module: account
#: model:ir.ui.view,arch_db:account.view_account_tax_template_search
msgid "Tax Template"
msgstr "Mẫu Thuế"

#. module: account
#: model:ir.model.fields,field_description:account.field_account_chart_template_tax_template_ids
msgid "Tax Template List"
msgstr "Danh sách Mẫu Thuế"

#. module: account
#: model:ir.actions.act_window,name:account.action_account_tax_template_form
msgid "Tax Templates"
msgstr "Mẫu thuế"

#. module: account
#: model:ir.model.fields,field_description:account.field_res_config_settings_tax_calculation_rounding_method
msgid "Tax calculation rounding method"
msgstr ""

#. module: account
#: sql_constraint:account.tax:0 sql_constraint:account.tax.template:0
msgid "Tax names must be unique !"
msgstr "Tên thuế phải là duy nhất!"

#. module: account
#: model:ir.model.fields,field_description:account.field_account_fiscal_position_tax_tax_src_id
msgid "Tax on Product"
msgstr "Thuế theo Sản phẩm"

#. module: account
#: model:ir.model.fields,field_description:account.field_account_fiscal_position_tax_tax_dest_id
msgid "Tax to Apply"
msgstr "Thuế để Áp dụng"

#. module: account
#: model:ir.ui.view,arch_db:account.res_config_settings_view_form
msgid "TaxCloud"
msgstr ""

#. module: account
#: selection:account.account.tag,applicability:0
#: model:account.tax.group,name:account.tax_group_taxes
#: model:ir.actions.act_window,name:account.action_tax_form
#: model:ir.model.fields,field_description:account.field_account_invoice_line_invoice_line_tax_ids
#: model:ir.model.fields,field_description:account.field_account_move_line_tax_ids
#: model:ir.ui.menu,name:account.menu_action_tax_form
#: model:ir.ui.view,arch_db:account.account_planner
#: model:ir.ui.view,arch_db:account.invoice_form
#: model:ir.ui.view,arch_db:account.invoice_supplier_form
#: model:ir.ui.view,arch_db:account.portal_invoice_report
#: model:ir.ui.view,arch_db:account.report_invoice_document
#: model:ir.ui.view,arch_db:account.res_config_settings_view_form
#: model:ir.ui.view,arch_db:account.view_move_line_form
msgid "Taxes"
msgstr "Các loại Thuế"

#. module: account
#: model:ir.model,name:account.model_account_fiscal_position_tax
msgid "Taxes Fiscal Position"
msgstr "Vị thế Tài khoá Thuế"

#. module: account
#: model:ir.ui.view,arch_db:account.view_account_position_template_form
msgid "Taxes Mapping"
msgstr "Ánh xạ các Thuế"

#. module: account
#: model:ir.ui.view,arch_db:account.view_account_tax_template_search
msgid "Taxes used in Purchases"
msgstr "Thuế được sử dụng trong mua hàng"

#. module: account
#: model:ir.ui.view,arch_db:account.view_account_tax_template_search
msgid "Taxes used in Sales"
msgstr "Thuế được sử dụng trong bán hàng"

#. module: account
#: model:ir.ui.view,arch_db:account.res_config_settings_view_form
msgid ""
"Taxes, fiscal positions, chart of accounts &amp; legal statements for your "
"country"
msgstr ""
"Thuế, vị thế tài khoá, hệ thống tài khoản &amp; các báo cáo luật định cho "
"quốc gia của bạn"

#. module: account
#: model:ir.model.fields,help:account.field_account_move_line_balance
msgid ""
"Technical field holding the debit - credit in order to open meaningful graph"
" views from reports"
msgstr ""
"Trường mang tính kỹ thuật để lưu nợ - có để mở ra giao diện đồ thị từ các "
"báo cáo"

#. module: account
#: model:ir.model.fields,help:account.field_account_move_line_balance_cash_basis
msgid ""
"Technical field holding the debit_cash_basis - credit_cash_basis in order to"
" open meaningful graph views from reports"
msgstr ""

#. module: account
#: model:ir.model.fields,help:account.field_account_invoice_move_name
msgid ""
"Technical field holding the number given to the invoice, automatically set "
"when the invoice is validated then stored to set the same number again if "
"the invoice is cancelled, set to draft and re-validated."
msgstr ""

#. module: account
#: model:ir.model.fields,help:account.field_account_bank_statement_line_move_name
#: model:ir.model.fields,help:account.field_account_payment_move_name
msgid ""
"Technical field holding the number given to the journal entry, automatically"
" set when the statement line is reconciled then stored to set the same "
"number again if the line is cancelled, set to draft and re-processed again."
msgstr ""

#. module: account
#: model:ir.model.fields,help:account.field_res_company_account_setup_bank_data_done
msgid "Technical field holding the status of the bank setup step."
msgstr ""

#. module: account
#: model:ir.model.fields,help:account.field_res_company_account_setup_coa_done
msgid "Technical field holding the status of the chart of account setup step."
msgstr ""

#. module: account
#: model:ir.model.fields,help:account.field_res_company_account_setup_company_data_done
msgid "Technical field holding the status of the company setup step."
msgstr ""

#. module: account
#: model:ir.model.fields,help:account.field_res_company_account_setup_fy_data_done
msgid "Technical field holding the status of the financial year setup step."
msgstr ""

#. module: account
#: model:ir.model.fields,help:account.field_account_register_payments_multi
msgid ""
"Technical field indicating if the user selected invoices from multiple "
"partners or from different types."
msgstr ""

#. module: account
#: model:ir.model.fields,help:account.field_res_company_account_setup_bar_closed
msgid ""
"Technical field set to True when setup bar has been closed by the user."
msgstr ""

#. module: account
#: model:ir.model.fields,field_description:account.field_account_invoice_refund_refund_only
msgid ""
"Technical field to hide filter_refund in case invoice is partially paid"
msgstr ""

#. module: account
#: model:ir.model.fields,help:account.field_account_bank_statement_journal_type
#: model:ir.model.fields,help:account.field_account_payment_has_invoices
msgid "Technical field used for usability purposes"
msgstr ""

#. module: account
#: model:ir.model.fields,help:account.field_account_move_matched_percentage
msgid "Technical field used in cash basis method"
msgstr ""

#. module: account
#: model:ir.model.fields,help:account.field_account_journal_account_setup_bank_data_done
msgid "Technical field used in the special view for the setup bar step."
msgstr ""

#. module: account
#: model:ir.model.fields,help:account.field_account_abstract_payment_payment_method_code
#: model:ir.model.fields,help:account.field_account_payment_payment_method_code
#: model:ir.model.fields,help:account.field_account_register_payments_payment_method_code
msgid ""
"Technical field used to adapt the interface to the payment type selected."
msgstr ""

#. module: account
#: model:ir.model.fields,help:account.field_account_partial_reconcile_max_date
msgid ""
"Technical field used to determine at which date this reconciliation needs to"
" be shown on the aged receivable/payable reports."
msgstr ""

#. module: account
#: model:ir.model.fields,help:account.field_account_abstract_payment_hide_payment_method
#: model:ir.model.fields,help:account.field_account_payment_hide_payment_method
#: model:ir.model.fields,help:account.field_account_register_payments_hide_payment_method
msgid ""
"Technical field used to hide the payment method if the selected journal has "
"only one available which is 'manual'"
msgstr ""

#. module: account
#: model:ir.model.fields,help:account.field_account_move_tax_cash_basis_rec_id
msgid ""
"Technical field used to keep track of the tax cash basis reconciliation.This"
" is needed when cancelling the source: it will post the inverse journal "
"entry to cancel that part too."
msgstr ""

#. module: account
#: model:ir.model.fields,help:account.field_account_move_line_tax_exigible
msgid ""
"Technical field used to mark a tax line as exigible in the vat report or not"
" (only exigible journal items are displayed). By default all new journal "
"items are directly exigible, but with the feature cash_basis on taxes, some "
"will become exigible only when the payment is recorded."
msgstr ""

#. module: account
#: model:ir.model.fields,help:account.field_account_move_line_is_unaffected_earnings_line
msgid ""
"Tells whether or not this line belongs to an unaffected earnings account"
msgstr ""

#. module: account
#: model:ir.model.fields,field_description:account.field_res_config_settings_chart_template_id
msgid "Template"
msgstr "Mẫu"

#. module: account
#: model:ir.model,name:account.model_account_fiscal_position_account_template
msgid "Template Account Fiscal Mapping"
msgstr "Template Account Fiscal Mapping"

#. module: account
#: model:ir.model,name:account.model_account_fiscal_position_tax_template
msgid "Template Tax Fiscal Position"
msgstr "Template Tax Fiscal Position"

#. module: account
#: model:ir.model,name:account.model_account_fiscal_position_template
msgid "Template for Fiscal Position"
msgstr "Template for Fiscal Position"

#. module: account
#: model:ir.model,name:account.model_account_chart_template
msgid "Templates for Account Chart"
msgstr "Mẫu hệ thống tài khoản"

#. module: account
#: model:ir.model,name:account.model_account_account_template
msgid "Templates for Accounts"
msgstr "Mẫu tài khoản"

#. module: account
#: model:ir.model,name:account.model_account_tax_template
msgid "Templates for Taxes"
msgstr ""

#. module: account
#: model:ir.ui.view,arch_db:account.view_payment_term_line_form
msgid "Term Type"
msgstr "Kiểu Điều khoản"

#. module: account
#: model:ir.model.fields,field_description:account.field_account_payment_term_line_ids
#: model:ir.ui.view,arch_db:account.view_payment_term_form
msgid "Terms"
msgstr "Điều khoản"

#. module: account
#: model:ir.ui.view,arch_db:account.account_planner
msgid "Terms &amp; Conditions"
msgstr "Điều khoản &amp; Điều kiện"

#. module: account
#: model:ir.ui.view,arch_db:account.invoice_form
msgid "Terms and conditions..."
msgstr "Điều khoản và điều kiện..."

#. module: account
#. openerp-web
#: code:addons/account/static/src/xml/account_reconciliation.xml:53
#, python-format
msgid "That's on average"
msgstr ""

#. module: account
#: model:ir.model.fields,help:account.field_account_account_internal_type
#: model:ir.model.fields,help:account.field_account_account_type_type
msgid ""
"The 'Internal Type' is used for features available on different types of "
"accounts: liquidity type is for cash or bank accounts, payable/receivable is"
" for vendor/customer accounts."
msgstr ""

#. module: account
#: model:ir.ui.view,arch_db:account.account_planner
msgid ""
"The Advisors have full access to the Accounting application, \n"
"                                        plus access to miscellaneous operations such as salary and asset management."
msgstr ""
"Người Quản lý tài chính có toàn quyền truy cập đến các phân hệ Kế toán, \n"
"                                        cộng thêm các quyền truy cập khác như quản lý lương và tài sản."

#. module: account
#: model:ir.ui.view,arch_db:account.account_planner
msgid ""
"The Deposit Ticket module can also be used to settle credit card batch made "
"of multiple transactions."
msgstr ""

#. module: account
#: code:addons/account/models/account_move.py:1189
#, python-format
msgid "The account %s (%s) is deprecated !"
msgstr ""

#. module: account
#: code:addons/account/models/account_move.py:1008
#, python-format
msgid "The account %s (%s) is not marked as reconciliable !"
msgstr "Tài khoản %s (%s) thì không được đánh dấu là có thể đối soát!"

#. module: account
#: model:ir.model.fields,help:account.field_res_partner_bank_journal_id
msgid "The accounting journal corresponding to this bank account."
msgstr "Sổ nhật ký kế toán ứng với tài khoản ngân hàng này."

#. module: account
#: model:ir.model.fields,help:account.field_res_config_settings_currency_exchange_journal_id
msgid ""
"The accounting journal where automatic exchange differences will be "
"registered"
msgstr ""

#. module: account
#: model:ir.model.fields,help:account.field_account_bank_statement_line_amount_currency
#: model:ir.model.fields,help:account.field_account_move_line_amount_currency
msgid ""
"The amount expressed in an optional other currency if it is a multi-currency"
" entry."
msgstr ""
"The amount expressed in an optional other currency if it is a multi-currency"
" entry."

#. module: account
#: model:ir.model.fields,help:account.field_account_analytic_line_amount_currency
#: model:ir.model.fields,help:account.field_account_analytic_line_analytic_amount_currency
msgid ""
"The amount expressed in the related account currency if not equal to the "
"company one."
msgstr ""
"The amount expressed in the related account currency if not equal to the "
"company one."

#. module: account
#: code:addons/account/models/account_move.py:504
#, python-format
msgid ""
"The amount expressed in the secondary currency must be positive when account"
" is debited and negative when account is credited."
msgstr ""

#. module: account
#: code:addons/account/models/account.py:789
#, python-format
msgid ""
"The application scope of taxes in a group must be either the same as the "
"group or \"None\"."
msgstr ""

#. module: account
#: code:addons/account/models/account.py:452
#, python-format
msgid ""
"The bank account of a bank journal must belong to the same company (%s)."
msgstr ""

#. module: account
#: model:ir.model.fields,help:account.field_account_move_line_statement_id
msgid "The bank statement used for bank reconciliation"
msgstr ""
"Sao kê ngân hàng này được sử dụng cho việc đối soát/đối chiếu với các giao "
"dịch ngân hàng"

#. module: account
#: code:addons/account/models/account_invoice.py:1159
#, python-format
msgid ""
"The cash rounding cannot be computed because the difference must be added on the biggest tax found and no tax are specified.\n"
"Please set up a tax or change the cash rounding method."
msgstr ""

#. module: account
#: model:ir.model.fields,help:account.field_res_company_chart_template_id
msgid "The chart template for the company (if any)"
msgstr ""

#. module: account
#: model:ir.ui.view,arch_db:account.view_account_bnk_stmt_check
msgid "The closing balance is different than the computed one!"
msgstr "Số dư đóng khác biệt so với giá trị được tính toán!"

#. module: account
#: sql_constraint:account.journal:0
msgid "The code and name of the journal must be unique per company !"
msgstr "Mã và tên của sổ nhật ký phải là duy nhất trong phạm vi một công ty!"

#. module: account
#: sql_constraint:account.account:0
msgid "The code of the account must be unique per company !"
msgstr "Mã tài khoản phải là duy nhất trong phạm vi một công ty!"

#. module: account
#: model:ir.model.fields,help:account.field_account_invoice_commercial_partner_id
msgid ""
"The commercial entity that will be used on Journal Entries for this invoice"
msgstr ""
"Thực thể thương mại này sẽ được sử dụng ở bút toán sổ nhật ký cho hoá đơn "
"này"

#. module: account
#: model:ir.model.fields,help:account.field_account_journal_currency_id
msgid "The currency used to enter statement"
msgstr "Tiền tệ được sử dụng để nhập bảng kê"

#. module: account
#: model:ir.actions.act_window,help:account.action_invoice_tree1
msgid ""
"The discussions with your customer are automatically displayed at\n"
"                the bottom of each invoice."
msgstr ""
"Các thảo luận với khách hàng của bạn tự động hiển thị ở cuối của\n"
"                mỗi hoá đơn."

#. module: account
#: code:addons/account/models/account_bank_statement.py:191
#, python-format
msgid ""
"The ending balance is incorrect !\n"
"The expected balance (%s) is different from the computed one. (%s)"
msgstr ""
"Số dư cuối cùng không đúng!\n"
"Số dư được mong đợi (%s) thì khác với số được tính toán. (%s)"

#. module: account
#: model:ir.model.fields,help:account.field_product_category_property_account_expense_categ_id
msgid ""
"The expense is accounted for when a vendor bill is validated, except in "
"anglo-saxon accounting with perpetual inventory valuation in which case the "
"expense (Cost of Goods Sold account) is recognized at the customer invoice "
"validation."
msgstr ""

#. module: account
#: model:ir.model.fields,help:account.field_product_product_property_account_expense_id
#: model:ir.model.fields,help:account.field_product_template_property_account_expense_id
msgid ""
"The expense is accounted for when a vendor bill is validated, except in "
"anglo-saxon accounting with perpetual inventory valuation in which case the "
"expense (Cost of Goods Sold account) is recognized at the customer invoice "
"validation. If the field is empty, it uses the one defined in the product "
"category."
msgstr ""

#. module: account
#: model:ir.ui.view,arch_db:account.account_planner
msgid ""
"The first step is to set up your company's information. This is mostly used "
"in printed business documents like orders and invoices."
msgstr ""
"Bước đầu tiên là thiết lập thông tin công ty bạn. Việc này chủ yếu để sử "
"dụng cho việc xuất hoá đơn."

#. module: account
#: model:ir.model.fields,help:account.field_res_partner_property_account_position_id
#: model:ir.model.fields,help:account.field_res_users_property_account_position_id
msgid ""
"The fiscal position will determine taxes and accounts used for the partner."
msgstr ""
"Vị thế tài chính sẽ xác nhận thuế và tài khoản được sử dụng cho đối tác này."

#. module: account
#: code:addons/account/models/account.py:456
#, python-format
msgid "The holder of a journal's bank account must be the company (%s)."
msgstr ""
"Chủ sở hữu của một tài khoản ngân hàng của sổ nhật ký phải là một công ty "
"(%s)."

#. module: account
#: model:ir.model.fields,help:account.field_account_invoice_line_account_id
msgid "The income or expense account related to the selected product."
msgstr "Tài khoản Doanh thu hoặc chi phí liên quan tới sản phẩm đã chọn."

#. module: account
#: code:addons/account/models/account_payment.py:622
#, python-format
msgid "The journal %s does not have a sequence, please specify one."
msgstr ""
"Sổ nhật ký %s không có trình tự (sequence) được thiết lập, hãy thiết lập "
"trình tự cho nó.."

#. module: account
#: model:ir.model.fields,help:account.field_account_journal_code
msgid "The journal entries of this journal will be named using this prefix."
msgstr ""
"Các bút toán sổ nhật ký của sổ nhật ký này sẽ được đặt tên với tiền tố này."

#. module: account
#: model:ir.model.fields,help:account.field_account_opening_opening_move_id
#: model:ir.model.fields,help:account.field_res_company_account_opening_move_id
msgid ""
"The journal entry containing the initial balance of all this company's "
"accounts."
msgstr ""
"Bút toán sổ nhật ký chứa số dử đầu kỳ của tất cả các tài khoản của công ty này."

#. module: account
#: model:ir.model.fields,help:account.field_account_financial_year_op_fiscalyear_last_day
#: model:ir.model.fields,help:account.field_account_financial_year_op_fiscalyear_last_month
msgid ""
"The last day of the month will be taken if the chosen day doesn't exist."
msgstr ""
"Ngày cuối cùng tháng sẽ được chọn nếu ngày được chọn không tồn tại."

#. module: account
#: model:ir.ui.view,arch_db:account.view_payment_term_form
msgid ""
"The last line's computation type should be \"Balance\" to ensure that the "
"whole amount will be allocated."
msgstr ""
"Kiểu tính toán Dòng cuối cùng phải là kiểu \"Cân đối\" để chắc chắn rằng "
"toàn bộ giá trị phải được tính hết."

#. module: account
#: model:ir.model.fields,help:account.field_account_move_line_move_id
msgid "The move of this entry line."
msgstr "Bút toán chứa phát sinh này."

#. module: account
#: model:ir.ui.view,arch_db:account.account_planner
msgid ""
"The multi-currency option allows you to send or receive invoices \n"
"                        in difference currencies, set up foreign bank accounts \n"
"                        and run reports on your foreign financial activities."
msgstr ""
"Tuỳ chọn đa tiền tệ cho phép bạn gửi hoặc nhận hoá đơn theo nhiều tiền \n"
"                        tệ khác nhau, thiết lập tài khoản ngân hàng với nhiều tiền \n"
"                        tệ khác nhau, chạy báo cáo đối với các hoạt động tài chính ngoại hối."

#. module: account
#: model:ir.model.fields,help:account.field_account_invoice_name
msgid "The name that will be used on account move lines"
msgstr "Tên mà sẽ được sử dụng ở các phát sinh (dòng trong bút toán)"

#. module: account
#: model:ir.model.fields,help:account.field_account_journal_refund_sequence_number_next
msgid "The next sequence number will be used for the next credit note."
msgstr "Mã số tiếp theo sẽ được sử dụng cho hoá đơn hoàn tiền tiếp theo."

#. module: account
#: model:ir.model.fields,help:account.field_account_journal_sequence_number_next
msgid "The next sequence number will be used for the next invoice."
msgstr "Mã số tiếp theo sẽ được sử dụng cho hoá đơn tiếp theo"

#. module: account
#: model:ir.model.fields,help:account.field_account_bank_statement_line_currency_id
#: model:ir.model.fields,help:account.field_account_move_line_currency_id
msgid "The optional other currency if it is a multi-currency entry."
msgstr "Tùy chọn tiền tệ khác nếu sử dụng đa tiền tệ."

#. module: account
#: model:ir.model.fields,help:account.field_account_move_line_quantity
msgid ""
"The optional quantity expressed by this line, eg: number of product sold. "
"The quantity is not a legal requirement but is very useful for some reports."
msgstr ""

#. module: account
#: model:ir.model.fields,help:account.field_account_invoice_account_id
msgid "The partner account used for this invoice."
msgstr "Tài khoản đối tác được sử dụng cho hoá đơn này."

#. module: account
#: model:ir.model.fields,help:account.field_res_partner_has_unreconciled_entries
#: model:ir.model.fields,help:account.field_res_users_has_unreconciled_entries
msgid ""
"The partner has at least one unreconciled debit and credit since last time "
"the invoices & payments matching was performed."
msgstr ""

#. module: account
#: code:addons/account/models/account_move.py:1010
#, python-format
msgid ""
"The partner has to be the same on all lines for receivable and payable "
"accounts!"
msgstr ""
"Phải là cùng một đối tác cho tất tất cả các dòng chứa tài khoản phải thu và "
"phải trả"

#. module: account
#: model:ir.model.fields,help:account.field_account_invoice_reference
msgid "The partner reference of this invoice."
msgstr "Tham chiếu đối tác của hoá đơn này"

#. module: account
#: code:addons/account/models/account.py:522
#, python-format
msgid ""
"The partners of the journal's company and the related bank account mismatch."
msgstr ""

#. module: account
#: code:addons/account/models/account_payment.py:60
#, python-format
msgid "The payment amount cannot be negative."
msgstr ""

#. module: account
#: code:addons/account/models/account_payment.py:467
#, python-format
msgid "The payment cannot be processed because the invoice is not open!"
msgstr ""
"Khoản thanh toán không thể xử lý được vì hoá đơn liên quan không ở trạng "
"thái Mở"

#. module: account
#: model:ir.model.fields,help:account.field_account_move_line_amount_residual_currency
msgid ""
"The residual amount on a journal item expressed in its currency (possibly "
"not the company currency)."
msgstr ""

#. module: account
#: model:ir.model.fields,help:account.field_account_move_line_amount_residual
msgid ""
"The residual amount on a journal item expressed in the company currency."
msgstr ""

#. module: account
#: code:addons/account/models/account_move.py:489
#, python-format
msgid ""
"The selected account of your Journal Entry forces to provide a secondary "
"currency. You should remove the secondary currency on the account."
msgstr ""
"Tài khoản được chọn của sổ nhật ký buộc bạn phải cung cấp tiền tệ thứ 2. Bạn"
" nên gỡ bỏ tiền tệ thứ 2 đó ra khỏi khai báo trên tài khoản."

#. module: account
#: code:addons/account/models/account_invoice.py:1644
#, python-format
msgid ""
"The selected unit of measure is not compatible with the unit of measure of "
"the product."
msgstr "Đơn vị Đo lường được chọn không tương thích với Đơn vị Đo lường của sản phẩm."

#. module: account
#: model:ir.model.fields,help:account.field_account_tax_sequence
#: model:ir.model.fields,help:account.field_account_tax_template_sequence
msgid ""
"The sequence field is used to define order in which the tax lines are "
"applied."
msgstr ""

#. module: account
#: code:addons/account/models/account_payment.py:624
#, python-format
msgid "The sequence of journal %s is deactivated."
msgstr "Trình tự của sổ nhật ký %s thì đang bị vô hoạt."

#. module: account
#: model:ir.model.fields,help:account.field_account_cash_rounding_rounding_method
msgid "The tie-breaking rule used for float rounding operations"
msgstr ""

#. module: account
#: model:ir.ui.view,arch_db:account.portal_my_invoices
msgid "There are currently no invoices and payments for your account."
msgstr ""

#. module: account
#: code:addons/account/models/company.py:121
#, python-format
msgid ""
"There are still unposted entries in the period you want to lock. You should "
"either post or delete them."
msgstr ""

#. module: account
#: code:addons/account/models/account_bank_statement.py:179
#, python-format
msgid ""
"There is no account defined on the journal %s for %s involved in a cash "
"difference."
msgstr ""
"Khoog có tài khoản kế toán được xác định cho sổ nhật ký %s đối với %s liên "
"quan đến sự bất đồng/chênh lệch tiền mặt."

#. module: account
#: code:addons/account/wizard/account_validate_account_move.py:18
#, python-format
msgid "There is no journal items in draft state to post."
msgstr ""
"Không có một phát sinh kế toán nào ở trạng thái dự thảo để có thể vào sổ cả."

#. module: account
#: code:addons/account/models/account_move.py:1714
#, python-format
msgid ""
"There is no tax cash basis journal defined for this company: \"%s\" \n"
"Configure it in Accounting/Configuration/Settings"
msgstr ""

#. module: account
#. openerp-web
#: code:addons/account/static/src/xml/account_reconciliation.xml:46
#, python-format
msgid "There is nothing to reconcile."
msgstr "Không có gì để đối soát."

#. module: account
#: model:ir.ui.view,arch_db:account.portal_invoice_error
msgid "There was an error processing this page."
msgstr ""

#. module: account
#: model:ir.ui.view,arch_db:account.res_config_settings_view_form
msgid "These taxes are set in any new product created."
msgstr ""

#. module: account
#: model:ir.model.fields,help:account.field_account_account_template_user_type_id
msgid ""
"These types are defined according to your country. The type contains more "
"information about the account and its specificities."
msgstr ""
"Các kiểu này được định nghĩa theo quốc gia của bạn. Kiểu tài khoản chứa các "
"thông tin thêm về tài khoản và các đặc trưng của nó."

#. module: account
#: model:ir.ui.view,arch_db:account.account_planner
msgid "These users handle billing specifically."
msgstr "Những người dùng này chuyên xử lý hoá đơn & thanh toán."

#. module: account
#: code:addons/account/models/account_invoice.py:1359
#, python-format
msgid ""
"This %s has been created from: <a href=# data-oe-model=account.invoice data-"
"oe-id=%d>%s</a>"
msgstr ""
"%s này đã được tạo từ: <a href=# data-oe-model=account.invoice data-oe-"
"id=%d>%s</a>"

#. module: account
#: model:ir.ui.view,arch_db:account.view_account_invoice_report_search
msgid "This Month"
msgstr "Tháng này"

#. module: account
#: code:addons/account/models/account_journal_dashboard.py:111
#, python-format
msgid "This Week"
msgstr "Tuần này"

#. module: account
#: model:ir.ui.view,arch_db:account.view_account_invoice_report_search
msgid "This Year"
msgstr "Năm nay"

#. module: account
#: model:ir.model.fields,help:account.field_res_partner_property_account_payable_id
#: model:ir.model.fields,help:account.field_res_users_property_account_payable_id
msgid ""
"This account will be used instead of the default one as the payable account "
"for the current partner"
msgstr "Tài khoản được sử dụng mặc định như là tài khoản phải trả của đối tác"

#. module: account
#: model:ir.model.fields,help:account.field_res_partner_property_account_receivable_id
#: model:ir.model.fields,help:account.field_res_users_property_account_receivable_id
msgid ""
"This account will be used instead of the default one as the receivable "
"account for the current partner"
msgstr "Tài khoản được sử dụng mặc định như là tài khoản phải thu của đối tác"

#. module: account
#: model:ir.model.fields,help:account.field_product_category_property_account_income_categ_id
msgid "This account will be used when validating a customer invoice."
msgstr ""

#. module: account
#: model:ir.ui.view,arch_db:account.res_config_settings_view_form
msgid ""
"This allows accountants to manage analytic and crossovered budgets. Once the"
" master budgets and the budgets are defined, the project managers can set "
"the planned amount on each analytic account."
msgstr ""

#. module: account
#: model:ir.model.fields,help:account.field_res_config_settings_module_account_batch_deposit
msgid ""
"This allows you to group received checks before you deposit them to the bank.\n"
"-This installs the module account_batch_deposit."
msgstr ""

#. module: account
#: model:ir.ui.view,arch_db:account.res_config_settings_view_form
msgid ""
"This allows you to manage the assets owned by a company or a person. It "
"keeps track of the depreciation occurred on those assets, and creates "
"account move for those depreciation lines."
msgstr ""

#. module: account
#: model:ir.ui.view,arch_db:account.res_config_settings_view_form
msgid ""
"This allows you to manage the revenue recognition on selling products. It "
"keeps track of the installments occurred on those revenue recognitions, and "
"creates account moves for those installment lines."
msgstr ""

#. module: account
#: model:ir.model.fields,help:account.field_account_chart_template_complete_tax_set
msgid ""
"This boolean helps you to choose if you want to propose to the user to "
"encode the sale and purchase rates or choose from list of taxes. This last "
"choice assumes that the set of tax defined on this template is complete"
msgstr ""

#. module: account
#: model:ir.model.fields,help:account.field_wizard_multi_charts_accounts_complete_tax_set
msgid ""
"This boolean helps you to choose if you want to propose to the user to "
"encode the sales and purchase rates or use the usual m2o fields. This last "
"choice assumes that the set of tax defined for the chosen template is "
"complete"
msgstr ""

#. module: account
#: model:ir.ui.view,arch_db:account.res_config_settings_view_form
msgid "This feature is useful if you issue a high amounts of invoices."
msgstr ""

#. module: account
#: model:ir.model.fields,help:account.field_account_journal_refund_sequence_id
msgid ""
"This field contains the information related to the numbering of the credit "
"note entries of this journal."
msgstr ""

#. module: account
#: model:ir.model.fields,help:account.field_account_journal_sequence_id
msgid ""
"This field contains the information related to the numbering of the journal "
"entries of this journal."
msgstr ""
"Trường này bao gồm thông tin liên quan tới việc đánh số các bút toán của sổ "
"nhật ký này."

#. module: account
#: model:ir.model.fields,help:account.field_account_reconcile_model_journal_id
#: model:ir.model.fields,help:account.field_account_reconcile_model_second_journal_id
msgid "This field is ignored in a bank statement reconciliation."
msgstr "Trường này bị bỏ qua trong một đối soát sao kê ngân hàng"

#. module: account
#: model:ir.model.fields,help:account.field_account_move_line_date_maturity
msgid ""
"This field is used for payable and receivable journal entries. You can put "
"the limit date for the payment of this line."
msgstr ""
"Trường này được sử dụng cho các bút toán phải thủ và phải trả. Bạn có thể "
"điền ngày đến hạn thanh toán."

#. module: account
#: model:ir.model.fields,help:account.field_account_bank_statement_line_partner_name
msgid ""
"This field is used to record the third party name when importing bank "
"statement in electronic format, when the partner doesn't exist yet in the "
"database (or cannot be found)."
msgstr ""

#. module: account
#: model:ir.ui.view,arch_db:account.account_planner
msgid ""
"This guide will help you get started with Odoo Accounting.\n"
"                        Once you're done, you'll benefit from:"
msgstr ""
<<<<<<< HEAD
"Hướng dẫn này sẽ giúp bạn bắt đầu thiết lập Phân hệ Kế toán của Odoo.\n"
"                        Một khi thực hiện xong, bạn sẽ hưởng lợi từ:"
=======
"Hướng dẫn này sẽ giúp bạn bắt đầu với Kế toán Odoo\n"
"           Khi bạn hoàn tất, bạn sẽ được hưởng lợi từ:"
>>>>>>> 395459d0

#. module: account
#: model:ir.actions.act_window,help:account.open_account_journal_dashboard_kanban
msgid ""
"This is the accounting dashboard. If you have not yet\n"
"                installed a chart of account, please install one first."
msgstr ""
"Đây là bảng thông tin kế toán. Nếu bạn chưa cài một hệ\n"
"                thống tài khoản (hoạch đồ kế toán), vui lòng cài ngay."

#. module: account
#: code:addons/account/models/account.py:493
#, python-format
msgid ""
"This journal already contains items, therefore you cannot modify its "
"company."
msgstr ""
"Sổ nhật ký này đã có bút toán phát sinh, vì vậy bạn không thể đổi sang công "
"ty khác."

#. module: account
#: code:addons/account/models/account.py:496
#, python-format
msgid ""
"This journal already contains items, therefore you cannot modify its short "
"name."
msgstr ""
"Sổ nhật ký này đã có bút toán phát sinh, vì vậy bạn không thể đổi mã (tên "
"viết tắt) của nó."

#. module: account
#: model:ir.model.fields,help:account.field_accounting_report_label_filter
msgid ""
"This label will be displayed on report to show the balance computed for the "
"given comparison filter."
msgstr ""
"Nhãn này sẽ được hiển thị trên báo cáo để hiện số dư đã tính toán cho bộ lọc"
" được chỉ định."

#. module: account
#: code:addons/account/models/account_payment.py:512
#, python-format
msgid ""
"This method should only be called to process a single invoice's payment."
msgstr ""

#. module: account
#. openerp-web
#: code:addons/account/static/src/js/reconciliation/reconciliation_renderer.js:378
#, python-format
msgid ""
"This move's amount is higher than the transaction's amount. Click to "
"register a partial payment and keep the payment balance open."
msgstr ""

#. module: account
#: model:ir.model.fields,help:account.field_accounting_report_debit_credit
msgid ""
"This option allows you to get more details about the way your balances are "
"computed. Because it is space consuming, we do not allow to use it while "
"doing a comparison."
msgstr ""
"Tùy chọn này cho phép bạn biết thêm chi tiết về cách mà số dư được tính "
"toán."

#. module: account
#: model:ir.model.fields,help:account.field_account_account_template_chart_template_id
msgid ""
"This optional field allow you to link an account template to a specific "
"chart template that may differ from the one its root parent belongs to. This"
" allow you to define chart templates that extend another and complete it "
"with few new accounts (You don't need to define the whole structure that is "
"common to both several times)."
msgstr ""
"Trường tùy chọn cho phép bạn liên kết một mẫu tài khoản tới một mẫu hệ thống"
" tài khoản được chỉ định. Nó cho phép bạn định nghĩa mẫu hệ thống tài khoản "
"mở rộng từ một cái khác và hoàn thành nó với một vài tài khoản mới."

#. module: account
#. openerp-web
#: code:addons/account/static/src/xml/account_reconciliation.xml:35
#, python-format
msgid ""
"This page displays all the bank transactions that are to be reconciled and "
"provides with a neat interface to do so."
msgstr ""
"Trang này hiển thị tất cả giao dịch ngân hàng mà được đối soát và cung cấp "
"một giao diện thân thiên, dễ sử dụng."

#. module: account
#. openerp-web
#: code:addons/account/static/src/xml/account_reconciliation.xml:240
#, python-format
msgid "This payment is registered but not reconciled."
msgstr "Khoản thanh toán này đã được ghi nhận nhưng chưa đối soát."

#. module: account
#: model:ir.model.fields,help:account.field_res_partner_property_supplier_payment_term_id
#: model:ir.model.fields,help:account.field_res_users_property_supplier_payment_term_id
msgid ""
"This payment term will be used instead of the default one for purchase "
"orders and vendor bills"
msgstr ""
"Điều khoản thanh toán này sẽ được sử dụng thay cho điều khoản mặc định với "
"đơn hàng mua và hoá đơn nhà cung cấp"

#. module: account
#: model:ir.model.fields,help:account.field_res_partner_property_payment_term_id
#: model:ir.model.fields,help:account.field_res_users_property_payment_term_id
msgid ""
"This payment term will be used instead of the default one for sales orders "
"and customer invoices"
msgstr ""

#. module: account
#: model:ir.ui.view,arch_db:account.account_planner
msgid ""
"This role is best suited for managing the day to day accounting operations:"
msgstr ""
"Vai trò này thì hợp nhất với việc quản lý các hoạt động kế toán hàng ngày:"

#. module: account
#: model:ir.model.fields,help:account.field_account_bank_statement_line_account_id
msgid ""
"This technical field can be used at the statement line creation/import time "
"in order to avoid the reconciliation process on it later on. The statement "
"line will simply create a counterpart on this account"
msgstr ""

#. module: account
#: model:ir.actions.act_window,help:account.action_validate_account_move
msgid ""
"This wizard will validate all journal entries selected. Once journal entries"
" are validated, you can not update them anymore."
msgstr ""
"Đồ thuật này sẽ thẩm định tất cả các bút toán sổ nhật ký được chọn. Một khi "
"các bút toán được thẩm định và xác nhận, bạn sẽ không thể cập nhật/thay đổi "
"chúng nữa."

#. module: account
#: model:ir.actions.act_window,help:account.action_account_reconcile_model
msgid ""
"Those can be used to quickly create a journal items when reconciling\n"
"                a bank statement or an account."
msgstr ""

#. module: account
#: model:ir.model.fields,help:account.field_res_config_settings_account_hide_setup_bar
msgid "Tick if you wish to hide the setup bar on the dashboard"
msgstr ""

#. module: account
#. openerp-web
#: code:addons/account/static/src/xml/account_reconciliation.xml:31
#, python-format
msgid "Tip: Hit CTRL-Enter to reconcile all the balanced items in the sheet."
msgstr ""
"Tip: Nhấn Ctrl+Enter để đối soát tất cả các hạng mục cân đối trong bảng."

#. module: account
#: selection:account.financial.report,style_overwrite:0
msgid "Title 2 (bold)"
msgstr "Tiều đề 2 (bold)"

#. module: account
#: selection:account.financial.report,style_overwrite:0
msgid "Title 3 (bold, smaller)"
msgstr "Tiều đề 3 (bold, smaller)"

#. module: account
#: model:ir.ui.view,arch_db:account.view_account_invoice_report_search
msgid "To Invoice"
msgstr "Chờ hoá đơn"

#. module: account
#: model:ir.ui.view,arch_db:account.invoice_supplier_tree
msgid "To Pay"
msgstr "Chờ Thanh toán"

#. module: account
#: model:ir.ui.view,arch_db:account.account_planner
msgid ""
"To manage the tax applied when invoicing a Company, Odoo uses the concept of"
" Fiscal Position: they serve to automatically set the right tax and/or "
"account according to the customer country and state."
msgstr ""
"Để quản lý thuế được áp dụng khi xuất hoá đơn một Công ty, Odoo sử dụng khái"
" niệm Vị thế Tài khoá (Fiscal Position): chúng hoạt động để tự động thiết "
"lập thuế cho đối tác (khách hàng, nhà cung cấp) dựa trên quốc gia và bang mà"
" đối tác đó thuộc về."

#. module: account
#: model:ir.ui.view,arch_db:account.invoice_supplier_tree
msgid "To pay"
msgstr ""

#. module: account
#: code:addons/account/models/account_move.py:1004
#, python-format
msgid "To reconcile the entries company should be the same for all entries!"
msgstr "Để đối soát các bút toán, các bút toán phải có cùng công ty"

#. module: account
#: model:ir.ui.view,arch_db:account.account_planner
msgid "To use the <strong>multi-currency option:</strong>"
msgstr "Để sử dụng <strong>chức năng đa tiền tệ:</strong>"

#. module: account
#: model:ir.ui.view,arch_db:account.view_account_invoice_filter
msgid "Today Activities"
msgstr ""

#. module: account
#: model:ir.model.fields,field_description:account.field_account_invoice_amount_total
#: model:ir.ui.view,arch_db:account.invoice_supplier_tree
#: model:ir.ui.view,arch_db:account.invoice_tree
#: model:ir.ui.view,arch_db:account.report_agedpartnerbalance
#: model:ir.ui.view,arch_db:account.view_account_bnk_stmt_cashbox
msgid "Total"
msgstr "Tổng"

#. module: account
#: model:ir.ui.view,arch_db:account.view_move_tree
msgid "Total Amount"
msgstr "Tổng số tiền"

#. module: account
#: model:ir.ui.view,arch_db:account.setup_opening_move_lines_tree
#: model:ir.ui.view,arch_db:account.view_move_form
#: model:ir.ui.view,arch_db:account.view_move_line_tree
msgid "Total Credit"
msgstr "Tổng có"

#. module: account
#: model:ir.ui.view,arch_db:account.setup_opening_move_lines_tree
#: model:ir.ui.view,arch_db:account.view_move_form
#: model:ir.ui.view,arch_db:account.view_move_line_tree
msgid "Total Debit"
msgstr "Tổng nợ"

#. module: account
#: model:ir.model.fields,field_description:account.field_res_partner_total_invoiced
#: model:ir.model.fields,field_description:account.field_res_users_total_invoiced
msgid "Total Invoiced"
msgstr "Tổng tiền hoá đơn đã xuất"

#. module: account
#: model:ir.model.fields,field_description:account.field_res_partner_debit
#: model:ir.model.fields,field_description:account.field_res_users_debit
msgid "Total Payable"
msgstr "Tổng số tiền phải trả"

#. module: account
#: model:ir.model.fields,field_description:account.field_res_partner_credit
#: model:ir.model.fields,field_description:account.field_res_users_credit
msgid "Total Receivable"
msgstr "Tổng phải thu"

#. module: account
#: model:ir.model.fields,field_description:account.field_account_invoice_report_user_currency_residual
msgid "Total Residual"
msgstr "Tổng còn lại"

#. module: account
#: model:ir.model.fields,field_description:account.field_account_invoice_report_price_total
#: model:ir.model.fields,field_description:account.field_account_invoice_report_user_currency_price_total
msgid "Total Without Tax"
msgstr "Tổng tiền trước thuế"

#. module: account
#: model:ir.model.fields,help:account.field_account_invoice_line_price_subtotal_signed
msgid "Total amount in the currency of the company, negative for credit note."
msgstr ""

#. module: account
#: model:ir.model.fields,help:account.field_account_invoice_amount_total_company_signed
msgid ""
"Total amount in the currency of the company, negative for credit notes."
msgstr ""

#. module: account
#: model:ir.model.fields,help:account.field_account_invoice_amount_total_signed
msgid ""
"Total amount in the currency of the invoice, negative for credit notes."
msgstr ""

#. module: account
#: model:ir.model.fields,help:account.field_res_partner_credit
#: model:ir.model.fields,help:account.field_res_users_credit
msgid "Total amount this customer owes you."
msgstr "Tổng số tiền khách hàng này nợ bạn."

#. module: account
#: model:ir.model.fields,help:account.field_account_invoice_line_price_total
msgid "Total amount with taxes"
msgstr "Tổng số tiền sau thuế"

#. module: account
#: model:ir.model.fields,help:account.field_account_invoice_line_price_subtotal
msgid "Total amount without taxes"
msgstr "Tổng số tiền trước thuế"

#. module: account
#: model:ir.model.fields,help:account.field_res_partner_debit
#: model:ir.model.fields,help:account.field_res_users_debit
msgid "Total amount you have to pay to this vendor."
msgstr "Tổng số tiền bạn phải trả cho đối tác này."

#. module: account
#: model:ir.model.fields,field_description:account.field_account_invoice_amount_total_company_signed
msgid "Total in Company Currency"
msgstr "Tổng gía trị theo Tiền tệ Công ty"

#. module: account
#: model:ir.model.fields,field_description:account.field_account_invoice_amount_total_signed
msgid "Total in Invoice Currency"
msgstr "Tổng gía trị theo Tiền tệ Hoá đơn"

#. module: account
#: model:ir.model.fields,help:account.field_account_bank_statement_total_entry_encoding
msgid "Total of transaction lines."
msgstr "Tổng các chi tiết/dòng giao dịch."

#. module: account
#: model:ir.ui.view,arch_db:account.res_config_settings_view_form
msgid "Track costs &amp; revenues by project, department, etc."
msgstr "Theo dõi chi phí &amp; thu nhập theo dự án, phòng ban, v.v."

#. module: account
#. openerp-web
#: code:addons/account/static/src/xml/account_reconciliation.xml:250
#: model:ir.ui.view,arch_db:account.account_journal_dashboard_kanban_view
#, python-format
msgid "Transaction"
msgstr "Giao dịch"

#. module: account
#: model:ir.ui.view,arch_db:account.view_bank_statement_form
msgid "Transactions"
msgstr "Giao dịch"

#. module: account
#: model:ir.model.fields,field_description:account.field_account_bank_statement_total_entry_encoding
msgid "Transactions Subtotal"
msgstr "Tổng phụ các giao dịch"

#. module: account
#: model:ir.model.fields,field_description:account.field_account_chart_template_transfer_account_id
#: model:ir.model.fields,field_description:account.field_wizard_multi_charts_accounts_transfer_account_id
msgid "Transfer Account"
msgstr "Tài khoản Chuyển khoản"

#. module: account
#: model:ir.model.fields,field_description:account.field_account_payment_destination_journal_id
msgid "Transfer To"
msgstr "Chuyển cho"

#. module: account
#: code:addons/account/models/account_payment.py:350
#, python-format
msgid "Transfer account not defined on the company."
msgstr "Tài khoản Chuyển khoản chưa được xác định cho công ty."

#. module: account
#: code:addons/account/models/account_payment.py:597
#, python-format
msgid "Transfer from %s"
msgstr "Chuyển từ %s"

#. module: account
#: code:addons/account/models/account_payment.py:678
#, python-format
msgid "Transfer to %s"
msgstr "Chuyển cho %s"

#. module: account
#: model:ir.ui.view,arch_db:account.view_account_payment_search
msgid "Transfers"
msgstr "Chuyển khoản"

#. module: account
#: model:ir.actions.act_window,name:account.action_account_balance_menu
#: model:ir.actions.report,name:account.action_report_trial_balance
#: model:ir.ui.menu,name:account.menu_general_Balance_report
msgid "Trial Balance"
msgstr "Cân đối thử"

#. module: account
#: model:ir.model,name:account.model_account_balance_report
msgid "Trial Balance Report"
msgstr "Báo cáo Cân đối thử"

#. module: account
#: model:ir.model.fields,field_description:account.field_account_account_template_user_type_id
#: model:ir.model.fields,field_description:account.field_account_account_type_type
#: model:ir.model.fields,field_description:account.field_account_account_user_type_id
#: model:ir.model.fields,field_description:account.field_account_bank_statement_journal_type
#: model:ir.model.fields,field_description:account.field_account_financial_report_type
#: model:ir.model.fields,field_description:account.field_account_invoice_report_type
#: model:ir.model.fields,field_description:account.field_account_invoice_type
#: model:ir.model.fields,field_description:account.field_account_journal_type
#: model:ir.model.fields,field_description:account.field_account_move_line_user_type_id
#: model:ir.model.fields,field_description:account.field_account_payment_term_line_value
msgid "Type"
msgstr "Kiểu"

#. module: account
#: selection:account.cash.rounding,rounding_method:0
msgid "UP"
msgstr ""

#. module: account
#: code:addons/account/models/account.py:944
#, python-format
msgid ""
"Unable to mix any taxes being price included with taxes affecting the base "
"amount but not included in price."
msgstr ""

#. module: account
#: selection:account.journal,bank_statements_source:0
msgid "Undefined Yet"
msgstr ""

#. module: account
#: code:addons/account/models/company.py:304
#, python-format
msgid "Undistributed Profits/Losses"
msgstr "Lãi/Lỗ chưa phân phối"

#. module: account
#. openerp-web
#: code:addons/account/static/src/js/reconciliation/reconciliation_renderer.js:375
#, python-format
msgid "Undo the partial reconciliation."
msgstr ""

#. module: account
#: model:ir.model.fields,field_description:account.field_account_invoice_line_price_unit
#: model:ir.ui.view,arch_db:account.portal_invoice_report
#: model:ir.ui.view,arch_db:account.report_invoice_document
msgid "Unit Price"
msgstr "Đơn giá"

#. module: account
#: model:ir.model.fields,field_description:account.field_account_analytic_line_product_uom_id
#: model:ir.model.fields,field_description:account.field_account_invoice_line_uom_id
#: model:ir.model.fields,field_description:account.field_account_move_line_product_uom_id
msgid "Unit of Measure"
msgstr "Đơn vị Đo lường"

#. module: account
#: code:addons/account/report/account_aged_partner_balance.py:190
#, python-format
msgid "Unknown Partner"
msgstr "Đối tác Không xác định"

#. module: account
#: model:ir.ui.view,arch_db:account.account_planner
msgid ""
"Unless you are starting a new business, you probably have a list of "
"customers and vendors you'd like to import."
msgstr ""
"Trừ phi bạn đang khởi nghiệp, bạn ắt hẳn đã có một danh sách khách hàng và "
"nhà cung cấp mà bạn muốn nhập vào phần mềm."

#. module: account
#: model:ir.ui.view,arch_db:account.setup_bank_journal_form
#: model:ir.ui.view,arch_db:account.setup_financial_year_opening_form
#: model:ir.ui.view,arch_db:account.setup_view_company_form
msgid "Unmark as done"
msgstr ""

#. module: account
#: model:ir.actions.act_window,name:account.act_account_journal_2_account_invoice_opened
msgid "Unpaid Invoices"
msgstr "Hoá đơn chưa thanh toán hết"

#. module: account
#: selection:account.move,state:0
#: model:ir.ui.view,arch_db:account.view_account_move_filter
#: model:ir.ui.view,arch_db:account.view_account_move_line_filter
msgid "Unposted"
msgstr "Chưa vào sổ"

#. module: account
#: model:ir.ui.view,arch_db:account.view_account_move_filter
msgid "Unposted Journal Entries"
msgstr "Bút toán chưa vào sổ"

#. module: account
#: model:ir.ui.view,arch_db:account.view_account_move_line_filter
msgid "Unposted Journal Items"
msgstr "Phát sinh chưa vào sổ"

#. module: account
#. openerp-web
#: code:addons/account/static/src/xml/account_payment.xml:81
#: model:ir.ui.view,arch_db:account.account_unreconcile_view
#, python-format
msgid "Unreconcile"
msgstr "Chưa đối soát"

#. module: account
#: model:ir.actions.act_window,name:account.action_account_unreconcile
msgid "Unreconcile Entries"
msgstr "Bỏ đối soát các bút toán"

#. module: account
#: model:ir.ui.view,arch_db:account.account_unreconcile_view
msgid "Unreconcile Transactions"
msgstr "Bỏ đối soát các giao dịch"

#. module: account
#: model:ir.ui.view,arch_db:account.view_account_move_line_filter
msgid "Unreconciled"
msgstr "Chưa đối soát"

#. module: account
#: model:ir.actions.act_window,name:account.act_account_acount_move_line_open_unreconciled
msgid "Unreconciled Entries"
msgstr "Bút toán không đối soát"

#. module: account
#: model:ir.model.fields,field_description:account.field_account_invoice_amount_untaxed
msgid "Untaxed Amount"
msgstr "Giá trị trước thuế"

#. module: account
#: model:ir.model.fields,field_description:account.field_account_invoice_amount_untaxed_signed
msgid "Untaxed Amount in Company Currency"
msgstr "Giá trị trước thuế theo Tiên tệ Công ty"

#. module: account
#: model:ir.ui.view,arch_db:account.res_config_settings_view_form
msgid "Update exchange rates automatically"
msgstr ""

#. module: account
#: model:ir.ui.view,arch_db:account.account_planner
msgid "Use"
msgstr "Sử dụng"

#. module: account
#: model:ir.model.fields,field_description:account.field_wizard_multi_charts_accounts_use_anglo_saxon
msgid "Use Anglo-Saxon Accounting"
msgstr "Sử dụng kế toán Anglo-Saxon"

#. module: account
#: model:ir.model.fields,field_description:account.field_account_chart_template_use_anglo_saxon
msgid "Use Anglo-Saxon accounting"
msgstr "Sử dụng kế toán Anglo-Saxon"

#. module: account
#: model:ir.model.fields,field_description:account.field_res_company_tax_exigibility
msgid "Use Cash Basis"
msgstr "Sử dụng Cơ sở Dòng tiền"

#. module: account
#: model:ir.model.fields,field_description:account.field_res_config_settings_module_account_sepa_direct_debit
msgid "Use SEPA Direct Debit"
msgstr ""

#. module: account
#: model:ir.model.fields,field_description:account.field_account_move_reversal_journal_id
msgid "Use Specific Journal"
msgstr "Sử dụng Sổ nhật ký Đặc thù"

#. module: account
#: model:ir.model.fields,field_description:account.field_res_company_anglo_saxon_accounting
msgid "Use anglo-saxon accounting"
msgstr "Sử dụng kế toán anglo-saxon"

#. module: account
#: model:ir.model.fields,field_description:account.field_res_config_settings_module_account_batch_deposit
msgid "Use batch deposit"
msgstr ""

#. module: account
#: model:ir.ui.view,arch_db:account.res_config_settings_view_form
msgid "Use depreciation boards, automate amortization entries"
msgstr "Sử dụng Bảng phân bổ, tự động hoá các bút toán trích khấu hao"

#. module: account
#: model:ir.ui.view,arch_db:account.res_config_settings_view_form
msgid "Use follow-up levels and schedule actions"
msgstr ""

#. module: account
#: model:ir.ui.view,arch_db:account.account_planner
msgid ""
"Use in conjunction with contracts to calculate your monthly revenue for "
"multi-month contracts."
msgstr ""

#. module: account
#: model:ir.ui.view,arch_db:account.view_account_invoice_refund
msgid ""
"Use this option if you want to cancel an invoice and create a new\n"
"                                one. The credit note will be created, validated and reconciled\n"
"                                with the current invoice. A new draft invoice will be created\n"
"                                so that you can edit it."
msgstr ""
"Sử dụng tùy chọn này nếu bạn muốn hủy một hóa đơn và tạo hóa đơn mới\n"
"                               Ghi chú tín dụng sẽ được tạo ra, xác nhận và đối chiếu với hóa đơn hiện tại.\n"
"                                with the current invoice. A new draft invoice will be created\n"
"                                so that you can edit it."

#. module: account
#: model:ir.ui.view,arch_db:account.view_account_invoice_refund
msgid ""
"Use this option if you want to cancel an invoice you should not\n"
"                                have issued. The credit note will be created, validated and reconciled\n"
"                                with the invoice. You will not be able to modify the credit note."
msgstr ""

#. module: account
#: model:ir.model.fields,help:account.field_account_account_type_include_initial_balance
msgid ""
"Used in reports to know if we should consider journal items from the "
"beginning of time instead of from the fiscal year only. Account types that "
"should be reset to zero at each new fiscal year (like expenses, revenue..) "
"should not have this option set."
msgstr ""
"Được sử dụng trong các báo cáo để biết nếu chúng ta xem xét các bút toán sổ "
"nhật kỳ từ thời điểm ban đầu thay vì chỉ từ đầu năm tài chính. Các kiểu tài "
"khoản cần được đặt lại số dư về không (thông qua nghiệp vụ kết chuyển) tại "
"mỗi khi kết thúc kỳ tài chính (như chi phí, doanh thu, v.v.) thì không được "
"đánh dấu chọn vào tuỳ chọn này."

#. module: account
#: model:ir.model.fields,help:account.field_account_bank_statement_reference
msgid ""
"Used to hold the reference of the external mean that created this statement "
"(name of imported file, reference of online synchronization...)"
msgstr ""

#. module: account
#: model:ir.model.fields,help:account.field_account_journal_sequence
msgid "Used to order Journals in the dashboard view"
msgstr "Được dùng để sắp xếp Sổ Nhật ký ở giao diện Bảng thông tin"

#. module: account
#: model:ir.model.fields,help:account.field_account_journal_loss_account_id
msgid ""
"Used to register a loss when the ending balance of a cash register differs "
"from what the system computes"
msgstr ""

#. module: account
#: model:ir.model.fields,help:account.field_account_journal_profit_account_id
msgid ""
"Used to register a profit when the ending balance of a cash register differs"
" from what the system computes"
msgstr ""

#. module: account
#: model:ir.model.fields,help:account.field_account_analytic_line_company_currency_id
#: model:ir.model.fields,help:account.field_account_bank_statement_line_journal_currency_id
#: model:ir.model.fields,help:account.field_account_move_line_company_currency_id
#: model:ir.model.fields,help:account.field_account_partial_reconcile_company_currency_id
#: model:ir.model.fields,help:account.field_res_partner_currency_id
#: model:ir.model.fields,help:account.field_res_users_currency_id
msgid "Utility field to express amount currency"
msgstr "Trường tiện ích để thể hiện giá trị nguyên tệ"

#. module: account
#: model:ir.model.fields,field_description:account.field_account_fiscal_position_template_vat_required
#: model:ir.model.fields,field_description:account.field_account_fiscal_position_vat_required
msgid "VAT required"
msgstr "VAT là bắt buộc"

#. module: account
#: model:ir.ui.view,arch_db:account.portal_invoice_report
msgid "VAT:"
msgstr "VAT:"

#. module: account
#. openerp-web
#: code:addons/account/static/src/xml/account_reconciliation.xml:72
#: model:ir.ui.view,arch_db:account.invoice_form
#: model:ir.ui.view,arch_db:account.invoice_supplier_form
#: model:ir.ui.view,arch_db:account.view_account_payment_from_invoices
#: model:ir.ui.view,arch_db:account.view_account_payment_invoice_form
#: model:ir.ui.view,arch_db:account.view_bank_statement_form
#, python-format
msgid "Validate"
msgstr "Xác nhận"

#. module: account
#: model:ir.model,name:account.model_validate_account_move
msgid "Validate Account Move"
msgstr "Xác nhận phát sinh"

#. module: account
#: model:ir.ui.view,arch_db:account.account_planner
msgid "Validate purchase orders and control vendor bills by departments."
msgstr ""
"Xác nhận đơn hàng mua và kiểm soát hoá đơn nhà cung cấp theo phòng ban."

#. module: account
#: selection:account.bank.statement,state:0
#: model:mail.message.subtype,name:account.mt_invoice_validated
msgid "Validated"
msgstr "Đã xác nhận"

#. module: account
#: model:ir.model.fields,field_description:account.field_account_payment_term_line_value_amount
msgid "Value"
msgstr "Giá trị"

#. module: account
#: selection:account.abstract.payment,partner_type:0
#: selection:account.payment,partner_type:0
#: selection:account.register.payments,partner_type:0
#: model:ir.ui.view,arch_db:account.invoice_supplier_form
#: model:ir.ui.view,arch_db:account.invoice_supplier_tree
#: model:ir.ui.view,arch_db:account.view_account_invoice_report_search
#: model:ir.ui.view,arch_db:account.view_account_supplier_payment_tree
msgid "Vendor"
msgstr "Nhà cung cấp"

#. module: account
#: selection:account.invoice,type:0 selection:account.invoice.report,type:0
#: code:addons/account/models/account_invoice.py:441
#: code:addons/account/models/account_invoice.py:1227
#: model:ir.ui.view,arch_db:account.invoice_supplier_form
#: model:ir.ui.view,arch_db:account.portal_invoice_page
#: model:ir.ui.view,arch_db:account.report_invoice_document
#, python-format
msgid "Vendor Bill"
msgstr "Hoá đơn Nhà cung cấp"

#. module: account
#: code:addons/account/models/account_invoice.py:442
#, python-format
msgid "Vendor Bill - %s"
msgstr "Hóa đơn Nhà cung cấp - %s"

#. module: account
#: code:addons/account/models/chart_template.py:189
#: model:ir.actions.act_window,name:account.action_invoice_tree2
#: model:ir.ui.menu,name:account.menu_action_invoice_tree2
#: model:ir.ui.view,arch_db:account.account_planner
#, python-format
msgid "Vendor Bills"
msgstr "Hoá đơn Nhà cung cấp"

#. module: account
#: selection:account.invoice,type:0 selection:account.invoice.report,type:0
#: code:addons/account/models/account_invoice.py:443
#: code:addons/account/models/account_payment.py:659
#: model:ir.ui.view,arch_db:account.portal_invoice_page
#: model:ir.ui.view,arch_db:account.report_invoice_document
#, python-format
msgid "Vendor Credit Note"
msgstr "Hóa đơn điều chỉnh giảm"

#. module: account
#: code:addons/account/models/account_invoice.py:444
#, python-format
msgid "Vendor Credit Note - %s"
msgstr "Hóa đơn điều chỉnh giảm - %s"

#. module: account
#: model:ir.actions.act_window,name:account.action_invoice_in_refund
#: model:ir.ui.menu,name:account.menu_action_invoice_in_refund
msgid "Vendor Credit Notes"
msgstr "Hóa đơn điều chỉnh giảm"

#. module: account
#: code:addons/account/models/account_invoice.py:1229
#, python-format
msgid "Vendor Credit note"
msgstr "Hóa đơn điều chỉnh giảm"

#. module: account
#: model:ir.ui.view,arch_db:account.account_planner
msgid "Vendor Flow"
msgstr "Chu trình Nhà cung cấp"

#. module: account
#: code:addons/account/models/account_payment.py:661
#, python-format
msgid "Vendor Payment"
msgstr "Thanh toán Nhà cung cấp"

#. module: account
#: model:ir.model.fields,field_description:account.field_res_partner_property_supplier_payment_term_id
#: model:ir.model.fields,field_description:account.field_res_users_property_supplier_payment_term_id
msgid "Vendor Payment Terms"
msgstr "Điều khoản Thanh toán Nhà cung cấp"

#. module: account
#: model:ir.model.fields,field_description:account.field_account_invoice_reference
#: model:ir.ui.view,arch_db:account.invoice_supplier_form
msgid "Vendor Reference"
msgstr "Tham chiếu Nhà cung cấp"

#. module: account
#: model:ir.model.fields,field_description:account.field_product_product_supplier_taxes_id
#: model:ir.model.fields,field_description:account.field_product_template_supplier_taxes_id
msgid "Vendor Taxes"
msgstr "Thuế Nhà cung cấp"

#. module: account
#: model:ir.ui.menu,name:account.menu_account_supplier
msgid "Vendors"
msgstr "Nhà cung cấp"

#. module: account
#: selection:account.financial.report,type:0
msgid "View"
msgstr "Chỉ xem"

#. module: account
#: selection:res.partner,invoice_warn:0
msgid "Warning"
msgstr "Cảnh báo"

#. module: account
#: code:addons/account/models/account_invoice.py:656
#, python-format
msgid "Warning for %s"
msgstr "Cảnh báo đối với %s"

#. module: account
#: model:ir.ui.view,arch_db:account.partner_view_buttons
msgid "Warning on the Invoice"
msgstr "Cảnh báo trên Hoá đơn"

#. module: account
#: code:addons/account/models/account_invoice.py:1581
#: code:addons/account/models/account_invoice.py:1643
#, python-format
msgid "Warning!"
msgstr "Cảnh báo!"

#. module: account
#: model:ir.model.fields,field_description:account.field_res_config_settings_group_warning_account
msgid "Warnings"
msgstr "Các cảnh báo"

#. module: account
#: model:ir.ui.view,arch_db:account.account_planner
msgid ""
"We can handle the whole import process\n"
"                                        for you: simply send your Odoo project\n"
"                                        manager a CSV file containing all your\n"
"                                        data."
msgstr ""
"Chúng tôi có thể xử lý toàn bộ quá trình nhập liệu này cho bạn:\n"
"                                        chỉ cần gửi một tập tin CSV chứa\n"
"                                        dữ liệu của bạn cho người\n"
"                                        quản lý dự án Odoo của bạn."

#. module: account
#: model:ir.ui.view,arch_db:account.account_planner
msgid ""
"We can handle the whole import process\n"
"                                        for you: simply send your Odoo project\n"
"                                        manager a CSV file containing all your\n"
"                                        products."
msgstr ""
<<<<<<< HEAD
"Chúng tôi có thể xử lý toàn bộ quá trình nhập liệu này cho bạn:\n"
"                                        chỉ cần gửi một tập tin CSV chứa\n"
"                                        các sản phẩm của bạn cho người\n"
"                                        quản lý dự án Odoo của bạn."
=======
"Chúng tôi có thể xử lý toàn bộ quy trình nhập khẩu\n"
"                                      cho bạn: chỉ cần gửi dự án Odoo của bạn\n"
"                                       quản lý tệp CSV có chứa tất cả\n"
"                      "
>>>>>>> 395459d0

#. module: account
#: model:ir.ui.view,arch_db:account.account_planner
msgid "We hope this tool helped you implement our accounting application."
msgstr ""
"Chúng tôi hy vọng công cụ này đã giúp bạn triển khai thành công phân hệ kế "
"toán."

#. module: account
#: model:ir.ui.view,arch_db:account.account_planner
msgid "Welcome"
msgstr "Chào mừng"

#. module: account
#: model:ir.ui.view,arch_db:account.account_planner
msgid ""
"When inviting users, you will need to define which access rights they are allowed to have. \n"
"                        This is done by assigning a role to each user."
msgstr ""
"Khi mời người dùng. bạn sẽ cần xác định quyền truy cập nào để cấp cho họ. \n"
"                        Việc này được thực hiện bằng cách gán vai trò cho họ."

#. module: account
#: model:ir.model.fields,help:account.field_account_journal_show_on_dashboard
msgid "Whether this journal should be displayed on the dashboard or not"
msgstr "Sổ nhật ký này có nên hiển thị ở bảng thông tin hay không"

#. module: account
#: model:ir.model.fields,field_description:account.field_account_common_journal_report_amount_currency
#: model:ir.model.fields,field_description:account.field_account_print_journal_amount_currency
#: model:ir.model.fields,field_description:account.field_account_report_partner_ledger_amount_currency
msgid "With Currency"
msgstr "Với Tiền tệ"

#. module: account
#: selection:account.balance.report,display_account:0
#: selection:account.common.account.report,display_account:0
#: selection:account.report.general.ledger,display_account:0
msgid "With balance is not equal to 0"
msgstr "Với số dư khác 0"

#. module: account
#: model:ir.ui.view,arch_db:account.report_generalledger
#: model:ir.ui.view,arch_db:account.report_trialbalance
msgid "With balance not equal to zero"
msgstr "Với số dư khác 0"

#. module: account
#: selection:account.balance.report,display_account:0
#: selection:account.common.account.report,display_account:0
#: selection:account.report.general.ledger,display_account:0
#: model:ir.ui.view,arch_db:account.report_generalledger
#: model:ir.ui.view,arch_db:account.report_trialbalance
msgid "With movements"
msgstr "Có phát sinh"

#. module: account
#: model:ir.ui.view,arch_db:account.view_account_reconcile_model_search
msgid "With tax"
msgstr "Có Thuế"

#. module: account
#: model:ir.model,name:account.model_tax_adjustments_wizard
msgid "Wizard for Tax Adjustments"
msgstr "Đồ thuật để Điều chỉnh Thuế"

#. module: account
#: code:addons/account/models/account_move.py:1045
#: model:ir.ui.view,arch_db:account.view_account_move_line_reconcile_full
#, python-format
msgid "Write-Off"
msgstr "Bỏ qua nợ xấu"

#. module: account
#: model:ir.model.fields,field_description:account.field_account_move_line_reconcile_writeoff_journal_id
msgid "Write-Off Journal"
msgstr "Sổ nhật ký xử lý nợ xấu"

#. module: account
#: model:ir.ui.view,arch_db:account.account_move_line_reconcile_writeoff
msgid "Write-Off Move"
msgstr "Bút toán Miễn bỏ"

#. module: account
#: model:ir.model.fields,field_description:account.field_account_move_line_reconcile_writeoff_writeoff_acc_id
msgid "Write-Off account"
msgstr "Tài khoản xử lý nợ xấu"

#. module: account
#: model:ir.model.fields,field_description:account.field_account_move_line_reconcile_writeoff
msgid "Write-Off amount"
msgstr "Giá trị bỏ qua nợ xấu"

#. module: account
#: sql_constraint:account.move.line:0
msgid "Wrong credit or debit value in accounting entry !"
msgstr "Giá trị nợ hoặc có không hợp lệ trong bút toán kế toán!"

#. module: account
#: code:addons/account/models/account_move.py:1002
#, python-format
msgid "You are trying to reconcile some entries that are already reconciled!"
msgstr "Bạn đang cố đối soát các bút toán mà đã đối soát rồi"

#. module: account
#: model:ir.model.fields,help:account.field_account_move_line_blocked
msgid ""
"You can check this box to mark this journal item as a litigation with the "
"associated partner"
msgstr ""
"Bạn có thể đánh dấu vào ô này để đánh dấu phát sinh này như là một tranh "
"chấp với đối tác liên quan"

#. module: account
#: model:ir.actions.act_window,help:account.action_invoice_tree2
msgid ""
"You can control the invoice from your vendor according to\n"
"                what you purchased or received."
msgstr ""
"Bạn có thể kiểm soát hoá đơn từ nhà cung cấp theo số lượng\n"
"                mua hoặc số lượng đặt hàng."

#. module: account
#: model:ir.ui.view,arch_db:account.setup_bank_journal_form
msgid "You can define additional accounts here"
msgstr ""

#. module: account
#: code:addons/account/models/product.py:51
#, python-format
msgid ""
"You can not change the unit of measure of a product that has been already "
"used in an account journal item. If you need to change the unit of measure, "
"you may deactivate this product."
msgstr ""
"Bạn không được thay đổi đơn vị đo lường của sản phẩm mà đã được sủ dụng ở "
"các phát sinh kế toán (ở bút toán sổ nhật ký). Nếu bạn thực sự phải thay đổi"
" đơn vị đo lường của sản phẩm, bạn có thể vô hiệu sản phẩm này và tạo mới "
"một sản phẩm khác."

#. module: account
#: code:addons/account/models/account_payment.py:448
#, python-format
msgid "You can not delete a payment that is already posted"
msgstr "Bạn không thể xoá một khoản thanh toán mà đã vào sổ rồi"

#. module: account
#: code:addons/account/models/account_invoice.py:1665
#, python-format
msgid "You can only delete an invoice line if the invoice is in draft state."
msgstr ""

#. module: account
#: code:addons/account/models/account_payment.py:141
#, python-format
msgid "You can only register payments for open invoices"
msgstr ""
"Bạn chỉ có thể ghi nhận các khoản thanh toán cho hoá đơn ở trạng thái 'Mở'"

#. module: account
#: model:ir.model.fields,help:account.field_account_financial_report_style_overwrite
msgid ""
"You can set up here the format you want this record to be displayed. If you "
"leave the automatic formatting, it will be computed based on the financial "
"reports hierarchy (auto-computed field 'level')."
msgstr ""
"Bạn có thể thiết lập định dạng mà bạn muốn cho bản ghi này để hiển thị. Nếu "
"bạn để trông định dạng tự đông, nó sẽ tính toán dựa trên cấu trúc báo cáo "
"tài chính."

#. module: account
#: code:addons/account/models/account_move.py:209
#, python-format
msgid ""
"You cannot add/modify entries prior to and inclusive of the lock date %s"
msgstr "Bạn không thể thêm/sửa các bút toán trước và bao gồm ngày khoá %s"

#. module: account
#: code:addons/account/models/account_move.py:211
#, python-format
msgid ""
"You cannot add/modify entries prior to and inclusive of the lock date %s. "
"Check the company settings or ask someone with the 'Adviser' role"
msgstr ""
"Bạn không thể thêm/sửa các bút toán trước và bao gồm ngày khoá %s. Kiểm tra "
"thiết lập của công ty hoặc đề nghị ai đó với vai trò 'Quản lý Tài chính' trợ"
" giúp."

#. module: account
#: code:addons/account/models/account_invoice.py:1193
#, python-format
msgid ""
"You cannot cancel an invoice which is partially paid. You need to "
"unreconcile related payment entries first."
msgstr ""
"Bạn không thể hủy một hoá đơn đã được thanh toán một phần. Trước tiên bạn "
"cần hủy đối soát các bút toán thanh toán liên quan."

#. module: account
#: code:addons/account/models/company.py:143
#, python-format
msgid ""
"You cannot change the currency of the company since some journal items "
"already exist"
msgstr ""

#. module: account
#: code:addons/account/models/account.py:235
#, python-format
msgid ""
"You cannot change the owner company of an account that already contains "
"journal items."
msgstr ""
"Bạn không thể thay đổi chủ sở hữu công ty của một tài khoản mà đã bao gồm "
"phát sinh."

#. module: account
#: code:addons/account/models/account.py:242
#, python-format
msgid ""
"You cannot change the value of the reconciliation on this account as it "
"already has some moves"
msgstr ""
"Bạn không thể thay đổi giá trị của trường Cho phép Đối soát của tài khoản "
"này vì nó đã chứa các phát sinh kế toán"

#. module: account
#: code:addons/account/models/account_move.py:496
#, python-format
msgid ""
"You cannot create journal items with a secondary currency without filling "
"both 'currency' and 'amount currency' field."
msgstr ""
"Bạn không thể tạo các bút toán sổ nhật ký với tiền tệ thứ hai mà không khai "
"báo trường 'tiền tệ' và 'giá trị nguyên tê'."

#. module: account
#: code:addons/account/models/account_invoice.py:607
#, python-format
msgid ""
"You cannot delete an invoice after it has been validated (and received a "
"number). You can set it back to \"Draft\" state and modify its content, then"
" re-confirm it."
msgstr ""
"Bạn không thể xoá một hoá đơn sau khi đã xác nhận / thẩm định (và đã được "
"cấp một số). Thay vì xoá, bạn có thể huỷ hoặc thiết lập nó về trạng thái "
"\"Dự thảo\" để sửa lại nội dung của nó rồi xác nhận lại."

#. module: account
#: code:addons/account/models/account_invoice.py:605
#, python-format
msgid ""
"You cannot delete an invoice which is not draft or cancelled. You should "
"create a credit note instead."
msgstr ""

#. module: account
#: code:addons/account/models/res_config_settings.py:132
#, python-format
msgid ""
"You cannot disable this setting because some of your taxes are cash basis. "
"Modify your taxes first before disabling this setting."
msgstr ""

#. module: account
#: code:addons/account/models/account.py:248
#, python-format
msgid "You cannot do that on an account that contains journal items."
msgstr ""
"Bạn không thể làm vậy với một tài khoản có chứa các phát sinh kế toán."

#. module: account
#: code:addons/account/models/account_move.py:1344
#, python-format
msgid ""
"You cannot do this modification on a posted journal entry, you can just change some non legal fields. You must revert the journal entry to cancel it.\n"
"%s."
msgstr ""
"Bạn không thể thực hiện việc điều chỉnh này đối với một bút toán sổ nhật ký đã vào sổ, bạn chỉ có thể thay đổi các trường không mang tính pháp lý. Bạn phải tạo bút toán đảo ngược nếu muốn huỷ một bút toán đã vào sổ.\n"
"%s."

#. module: account
#: code:addons/account/models/account_move.py:1346
#, python-format
msgid ""
"You cannot do this modification on a reconciled entry. You can just change some non legal fields or you must unreconcile first.\n"
"%s."
msgstr ""
"Bạn không thể thực hiện việc chỉnh sửa trên bút toán đã được đối soát. Bạn chỉ có thể thay đổi một vài trường không quan trọng hoặc bạn phải bỏ đối soát nó.\n"
"%s."

#. module: account
#: code:addons/account/models/account.py:508
#, python-format
msgid "You cannot empty the bank account once set."
msgstr ""

#. module: account
#: code:addons/account/models/account.py:55
#, python-format
msgid ""
"You cannot have a receivable/payable account that is not reconcilable. "
"(account code: %s)"
msgstr ""

#. module: account
#. openerp-web
#: code:addons/account/static/src/js/reconciliation/reconciliation_model.js:673
#, python-format
msgid "You cannot mix items from receivable and payable accounts."
msgstr ""
"Bạn không thể trộn lẫn các hạng mục từ cả tài khoản phải thu và tài khoản "
"phải trả."

#. module: account
#: code:addons/account/models/account_move.py:172
#, python-format
msgid ""
"You cannot modify a posted entry of this journal.\n"
"First you should set the journal to allow cancelling entries."
msgstr ""
"Bạn không thể chỉnh sửa một bút toán đã vào sổ của sổ nhật ký này.\n"
"Trước tiên bạn nên thiết lập sổ nhật ký để cho phép hủy bút toán."

#. module: account
#: code:addons/account/models/account_invoice.py:783
#, python-format
msgid ""
"You cannot pay an invoice which is partially paid. You need to reconcile "
"payment entries first."
msgstr ""
"Bạn không thể thanh toán một hoá đơn mà đã được thanh toán một phần. Bạn cần"
" phải đối soát các khoản thanh toán trước."

#. module: account
#: code:addons/account/wizard/pos_box.py:36
#, python-format
msgid "You cannot put/take money in/out for a bank statement which is closed."
msgstr ""
"Bạn không thể ghi nhận tiền vào/ra đối với một sao kê ngân hàng mà đã được "
"đóng."

#. module: account
#: code:addons/account/models/account.py:253
#, python-format
msgid ""
"You cannot remove/deactivate an account which is set on a customer or "
"vendor."
msgstr ""
"Bạn không thể xoá hay vô hiệu một tài khoản mà đang được thiết lập cho khách"
" hàng hoặc nhà cung cấp"

#. module: account
#: code:addons/account/models/account_move.py:1310
#, python-format
msgid "You cannot use deprecated account."
msgstr "Bạn không được phép sử dụng tài khoản đã đánh dấu lỗi thời."

#. module: account
#: code:addons/account/models/account_move.py:1230
#, python-format
msgid ""
"You cannot use this general account in this journal, check the tab 'Entry "
"Controls' on the related journal."
msgstr ""
"Bạn không thể sử dụng tài khoản tổng quát này trong sổ nhật ký này, kiểm tra"
" tab Kiểm soát Bút toán trên sổ nhật ký."

#. module: account
#: code:addons/account/models/account_invoice.py:71
#: code:addons/account/models/account_invoice.py:771
#, python-format
msgid ""
"You cannot validate an invoice with a negative total amount. You should "
"create a credit note instead."
msgstr ""

#. module: account
#. openerp-web
#: code:addons/account/static/src/xml/account_reconciliation.xml:158
#, python-format
msgid "You did not configure any reconcile model yet, you can do it"
msgstr ""

#. module: account
#: model:ir.ui.view,arch_db:account.invoice_form
#: model:ir.ui.view,arch_db:account.invoice_supplier_form
msgid "You have"
msgstr "Bạn có"

#. module: account
#: code:addons/account/models/account_payment.py:485
#, python-format
msgid "You have to define a sequence for %s in your company."
msgstr ""

#. module: account
#: code:addons/account/wizard/account_report_general_ledger.py:21
#, python-format
msgid "You must define a Start Date"
msgstr "Bạn phải xác định một Ngày bắt đầu"

#. module: account
#: code:addons/account/models/account_invoice.py:1582
#, python-format
msgid "You must first select a partner!"
msgstr "Trước tiên bạn phải chọn một đối tác!"

#. module: account
#: code:addons/account/wizard/account_report_aged_partner_balance.py:26
#, python-format
msgid "You must set a period length greater than 0."
msgstr "Bạn phải thiết lập một kỳ kế toán có khoảng thời gian lớn hơn 0."

#. module: account
#: code:addons/account/wizard/account_report_aged_partner_balance.py:28
#, python-format
msgid "You must set a start date."
msgstr "Bạn phải chọn ngày bắt đầu."

#. module: account
#. openerp-web
#: code:addons/account/static/src/xml/account_reconciliation.xml:53
#, python-format
msgid "You reconciled"
msgstr ""

#. module: account
#: code:addons/account/models/account_move.py:1855
#, python-format
msgid ""
"You should configure the 'Exchange Rate Journal' in the accounting settings,"
" to manage automatically the booking of accounting entries related to "
"differences between exchange rates."
msgstr ""

#. module: account
#: code:addons/account/models/account_move.py:1857
#, python-format
msgid ""
"You should configure the 'Gain Exchange Rate Account' in the accounting "
"settings, to manage automatically the booking of accounting entries related "
"to differences between exchange rates."
msgstr ""

#. module: account
#: code:addons/account/models/account_move.py:1859
#, python-format
msgid ""
"You should configure the 'Loss Exchange Rate Account' in the accounting "
"settings, to manage automatically the booking of accounting entries related "
"to differences between exchange rates."
msgstr ""

#. module: account
#: code:addons/account/wizard/pos_box.py:49
#: code:addons/account/wizard/pos_box.py:67
#, python-format
msgid ""
"You should have defined an 'Internal Transfer Account' in your cash "
"register's journal!"
msgstr ""

#. module: account
#: model:ir.ui.view,arch_db:account.view_account_invoice_refund
msgid ""
"You will be able to edit and validate this\n"
"                                credit note directly or keep it draft,\n"
"                                waiting for the document to be issued by\n"
"                                your supplier/customer."
msgstr ""

#. module: account
#: model:ir.ui.view,arch_db:account.account_planner
msgid "Your Bank Accounts"
msgstr "Tài khoản Ngân hàng của bạn"

#. module: account
#: model:ir.ui.view,arch_db:account.account_planner
msgid "Your Company"
msgstr "Công ty bạn"

#. module: account
#: model:ir.ui.view,arch_db:account.account_planner
msgid "Your Customers"
msgstr "Khách hàng của bạn"

#. module: account
#: model:ir.ui.view,arch_db:account.account_planner
msgid "Your Products"
msgstr "Sản phẩm"

#. module: account
#: model:ir.ui.view,arch_db:account.account_planner
msgid "Your Trial Balance (list of accounts and their balances)."
msgstr ""
"Bảng cân đối các tài khoản (danh mục các tài khoản và số dư của chúng)."

#. module: account
#: model:ir.ui.view,arch_db:account.account_planner
msgid "Your company's legal name, tax ID, address, and logo."
msgstr "Tên pháp lý của công ty bạn, Mã số thuế, địa chỉ, và logo."

#. module: account
#: model:ir.ui.view,arch_db:account.account_planner
msgid "Your outstanding invoices, payments, and undeposited funds."
msgstr "Các hoá đơn đến hạn, các khoản thanh toán, và chi tiết các quỹ."

#. module: account
#: model:ir.ui.view,arch_db:account.view_account_position_form
msgid "Zip Range"
msgstr "Phạm vi Zip"

#. module: account
#: model:ir.model.fields,field_description:account.field_account_fiscal_position_template_zip_from
#: model:ir.model.fields,field_description:account.field_account_fiscal_position_zip_from
msgid "Zip Range From"
msgstr "Phạm vi Zip Từ"

#. module: account
#: model:ir.model.fields,field_description:account.field_account_fiscal_position_template_zip_to
#: model:ir.model.fields,field_description:account.field_account_fiscal_position_zip_to
msgid "Zip Range To"
msgstr "Phạm vi Zip Đến"

#. module: account
#: model:ir.model,name:account.model_account_bank_accounts_wizard
msgid "account.bank.accounts.wizard"
msgstr ""

#. module: account
#: model:ir.model,name:account.model_account_financial_year_op
msgid "account.financial.year.op"
msgstr ""

#. module: account
#: model:ir.model,name:account.model_account_group
msgid "account.group"
msgstr ""

#. module: account
#: model:ir.model,name:account.model_account_opening
msgid "account.opening"
msgstr ""

#. module: account
#: model:ir.model,name:account.model_account_reconcile_model_template
msgid "account.reconcile.model.template"
msgstr ""

#. module: account
#: model:ir.model,name:account.model_account_tax_group
msgid "account.tax.group"
msgstr ""

#. module: account
#: model:ir.ui.view,arch_db:account.account_planner
msgid "activate this feature"
msgstr "kích hoạt tính năng này"

#. module: account
#. openerp-web
#: code:addons/account/static/src/xml/account_payment.xml:17
#, python-format
msgid "assign to invoice"
msgstr "gán cho hoá đơn"

#. module: account
#: model:ir.model,name:account.model_cash_box_in
msgid "cash.box.in"
msgstr ""

#. module: account
#: model:ir.model,name:account.model_cash_box_out
msgid "cash.box.out"
msgstr ""

#. module: account
#: model:ir.ui.view,arch_db:account.portal_invoice_error
#: model:ir.ui.view,arch_db:account.portal_invoice_success
msgid "close"
msgstr "đóng"

#. module: account
#: model:ir.ui.view,arch_db:account.view_account_form
msgid "code"
msgstr "mã"

#. module: account
#: model:ir.ui.view,arch_db:account.account_planner
msgid "create a journal entry"
msgstr "tạo một bút toán sổ nhật ký"

#. module: account
#: model:ir.ui.view,arch_db:account.view_payment_term_line_form
msgid "days"
msgstr "ngày"

#. module: account
#: model:ir.ui.view,arch_db:account.view_account_reconcile_model_form
msgid "e.g. Bank Fees"
msgstr "vd: Phí Ngân hàng"

#. module: account
#: model:ir.ui.view,arch_db:account.account_planner
msgid "fast recording interface"
msgstr "giao diện ghi nhận nhanh"

#. module: account
#: model:ir.ui.view,arch_db:account.account_planner
msgid "first)"
msgstr "đầu tiên)"

#. module: account
#: model:ir.ui.view,arch_db:account.invoice_form
msgid "for this customer. You can allocate them to mark this invoice as paid."
msgstr ""
"đối với khách hàng này. Bạn có thể phân bổ chúng vào hoá đơn này để đánh dấu"
" hoá đơn đã nhận khoản thanh toán đó."

#. module: account
#: model:ir.ui.view,arch_db:account.invoice_supplier_form
msgid "for this supplier. You can allocate them to mark this bill as paid."
msgstr ""
"đối với nhà cung cấp này. Bạn có thể phân bổ chúng vào hoá đơn này để đánh "
"dấu hoá đơn đã nhận khoản thanh toán đó."

#. module: account
#. openerp-web
#: code:addons/account/static/src/xml/account_reconciliation.xml:41
#, python-format
msgid "o_manual_statement"
msgstr ""

#. module: account
#: model:ir.ui.view,arch_db:account.invoice_supplier_form
msgid "outstanding debits"
msgstr "nợ tồn đọng"

#. module: account
#: model:ir.ui.view,arch_db:account.invoice_form
msgid "outstanding payments"
msgstr "thanh toán tồn đọng"

#. module: account
#: model:ir.model,name:account.model_report_account_report_agedpartnerbalance
msgid "report.account.report_agedpartnerbalance"
msgstr ""

#. module: account
#: model:ir.model,name:account.model_report_account_report_financial
msgid "report.account.report_financial"
msgstr ""

#. module: account
#: model:ir.model,name:account.model_report_account_report_generalledger
msgid "report.account.report_generalledger"
msgstr ""

#. module: account
#: model:ir.model,name:account.model_report_account_report_journal
msgid "report.account.report_journal"
msgstr ""

#. module: account
#: model:ir.model,name:account.model_report_account_report_overdue
msgid "report.account.report_overdue"
msgstr ""

#. module: account
#: model:ir.model,name:account.model_report_account_report_partnerledger
msgid "report.account.report_partnerledger"
msgstr ""

#. module: account
#: model:ir.model,name:account.model_report_account_report_tax
msgid "report.account.report_tax"
msgstr ""

#. module: account
#: model:ir.model,name:account.model_report_account_report_trialbalance
msgid "report.account.report_trialbalance"
msgstr ""

#. module: account
#: model:ir.model,name:account.model_res_config_settings
msgid "res.config.settings"
msgstr ""

#. module: account
#: code:addons/account/models/account_move.py:236
#, python-format
msgid "reversal of: "
msgstr "bút toán ngược của: "

#. module: account
#. openerp-web
#: code:addons/account/static/src/xml/account_reconciliation.xml:53
#, python-format
msgid "seconds per transaction."
msgstr "giây mỗi giao dịch."

#. module: account
#: model:ir.ui.view,arch_db:account.account_planner
msgid "send us an email"
msgstr "gửi chúng tôi một email"

#. module: account
#: model:ir.ui.view,arch_db:account.account_planner
msgid "set company logo"
msgstr "thiết lập logo công ty"

#. module: account
#: model:ir.ui.view,arch_db:account.account_planner
msgid "setup your bank accounts."
msgstr "thiết lập tài khoản ngân hàng của bạn."

#. module: account
#: model:ir.ui.view,arch_db:account.account_planner
msgid "the customer list"
msgstr "danh sách khách hàng"

#. module: account
#: model:ir.ui.view,arch_db:account.view_partner_property_form
msgid "the parent company"
msgstr "công ty mẹ"

#. module: account
#: model:ir.ui.view,arch_db:account.account_planner
msgid "the product list"
msgstr "danh mục sản phẩm"

#. module: account
#. openerp-web
#: code:addons/account/static/src/xml/account_reconciliation.xml:158
#, python-format
msgid "there"
msgstr ""

#. module: account
#: model:ir.ui.view,arch_db:account.account_planner
msgid "to describe<br/> your experience or to suggest improvements !"
msgstr "để mô tả<br/> trải nghiệm của bạn hoặc đề nghị cải tiến!"

#. module: account
#: model:ir.ui.view,arch_db:account.account_planner
msgid "to set the balance of all of your accounts."
msgstr "để thiết lập số dư cho tất cả các tài khoản của bạn"

#. module: account
#. openerp-web
#: code:addons/account/static/src/xml/account_reconciliation.xml:53
#, python-format
msgid "transactions in"
msgstr "giao dịch trong"

#. module: account
#: model:ir.model,name:account.model_wizard_multi_charts_accounts
msgid "wizard.multi.charts.accounts"
msgstr "wizard.multi.charts.accounts"

#. module: account
#: model:ir.ui.view,arch_db:account.view_bank_statement_form
msgid "→ Count"
msgstr "→ Đếm"<|MERGE_RESOLUTION|>--- conflicted
+++ resolved
@@ -2472,8 +2472,6 @@
 "Based on Invoice: the tax is due as soon as the invoice is validated.\n"
 "Based on Payment: the tax is due as soon as the payment of the invoice is received."
 msgstr ""
-"Dựa trên Hóa đơn: thuế phải hoàn thành ngay sau khi hóa đơn được xác nhận.\n"
-"Căn cứ vào Thanh toán: thuế phải trả ngay khi việc thanh toán hoá đơn được nhận."
 
 #. module: account
 #: selection:account.tax,tax_exigibility:0
@@ -10286,13 +10284,8 @@
 "This guide will help you get started with Odoo Accounting.\n"
 "                        Once you're done, you'll benefit from:"
 msgstr ""
-<<<<<<< HEAD
 "Hướng dẫn này sẽ giúp bạn bắt đầu thiết lập Phân hệ Kế toán của Odoo.\n"
 "                        Một khi thực hiện xong, bạn sẽ hưởng lợi từ:"
-=======
-"Hướng dẫn này sẽ giúp bạn bắt đầu với Kế toán Odoo\n"
-"           Khi bạn hoàn tất, bạn sẽ được hưởng lợi từ:"
->>>>>>> 395459d0
 
 #. module: account
 #: model:ir.actions.act_window,help:account.open_account_journal_dashboard_kanban
@@ -10705,17 +10698,9 @@
 msgstr ""
 
 #. module: account
-#: code:addons/account/models/account.py:944
-#, python-format
-msgid ""
-"Unable to mix any taxes being price included with taxes affecting the base "
-"amount but not included in price."
-msgstr ""
-
-#. module: account
 #: selection:account.journal,bank_statements_source:0
 msgid "Undefined Yet"
-msgstr ""
+msgstr "Chưa xác định"
 
 #. module: account
 #: code:addons/account/models/company.py:304
@@ -10896,10 +10881,6 @@
 "                                with the current invoice. A new draft invoice will be created\n"
 "                                so that you can edit it."
 msgstr ""
-"Sử dụng tùy chọn này nếu bạn muốn hủy một hóa đơn và tạo hóa đơn mới\n"
-"                               Ghi chú tín dụng sẽ được tạo ra, xác nhận và đối chiếu với hóa đơn hiện tại.\n"
-"                                with the current invoice. A new draft invoice will be created\n"
-"                                so that you can edit it."
 
 #. module: account
 #: model:ir.ui.view,arch_db:account.view_account_invoice_refund
@@ -11157,17 +11138,10 @@
 "                                        manager a CSV file containing all your\n"
 "                                        products."
 msgstr ""
-<<<<<<< HEAD
 "Chúng tôi có thể xử lý toàn bộ quá trình nhập liệu này cho bạn:\n"
 "                                        chỉ cần gửi một tập tin CSV chứa\n"
 "                                        các sản phẩm của bạn cho người\n"
 "                                        quản lý dự án Odoo của bạn."
-=======
-"Chúng tôi có thể xử lý toàn bộ quy trình nhập khẩu\n"
-"                                      cho bạn: chỉ cần gửi dự án Odoo của bạn\n"
-"                                       quản lý tệp CSV có chứa tất cả\n"
-"                      "
->>>>>>> 395459d0
 
 #. module: account
 #: model:ir.ui.view,arch_db:account.account_planner
