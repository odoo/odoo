--- conflicted
+++ resolved
@@ -6,25 +6,20 @@
 msgstr ""
 "Project-Id-Version: Odoo Server 8.0\n"
 "Report-Msgid-Bugs-To: \n"
-<<<<<<< HEAD
 "POT-Creation-Date: 2015-12-07 10:25+0000\n"
 "PO-Revision-Date: 2015-12-07 10:25+0000\n"
 "Last-Translator: <>\n"
 "Language-Team: \n"
-=======
-"POT-Creation-Date: 2015-10-15 06:40+0000\n"
-"PO-Revision-Date: 2016-02-23 06:48+0000\n"
-"Last-Translator: Martin Trigaux\n"
-"Language-Team: Vietnamese (http://www.transifex.com/odoo/odoo-8/language/vi/)\n"
->>>>>>> 9f073102
 "MIME-Version: 1.0\n"
 "Content-Type: text/plain; charset=UTF-8\n"
 "Content-Transfer-Encoding: \n"
-"Plural-Forms: \n"
+"Language: vi\n"
+"Plural-Forms: nplurals=1; plural=0;\n"
 
 #. module: account
 #: model:email.template,body_html:account.email_template_edi_invoice
-msgid "\n"
+msgid ""
+"\n"
 "<div style=\"font-family: 'Lucica Grande', Ubuntu, Arial, Verdana, sans-serif; font-size: 12px; color: rgb(34, 34, 34); background-color: #FFF; \">\n"
 "\n"
 "    <p>Hello ${object.partner_id.name},</p>\n"
@@ -48,7 +43,7 @@
 "    <br/>\n"
 "    <p>It is also possible to directly pay with Paypal:</p>\n"
 "        <a style=\"margin-left: 120px;\" href=\"${object.paypal_url}\">\n"
-"            <img class=\"oe_edi_paypal_button\" src=\"https://www.paypal.com/en_US/i/btn/btn_paynowCC_LG.gif\"/>\n"
+"            <img class=\"oe_edi_paypal_button\" src=\"/account/static/src/img/btn_paynowcc_lg.gif\"/>\n"
 "        </a>\n"
 "    % endif\n"
 "    \n"
@@ -114,7 +109,7 @@
 "    <br/>\n"
 "    <p>It is also possible to directly pay with Paypal:</p>\n"
 "        <a style=\"margin-left: 120px;\" href=\"${object.paypal_url}\">\n"
-"            <img class=\"oe_edi_paypal_button\" src=\"https://www.paypal.com/en_US/i/btn/btn_paynowCC_LG.gif\"/>\n"
+"            <img class=\"oe_edi_paypal_button\" src=\"/account/static/src/img/btn_paynowcc_lg.gif\"/>\n"
 "        </a>\n"
 "    % endif\n"
 "    \n"
@@ -164,17 +159,13 @@
 " * The 'Open' status is used when user create invoice,a invoice number is generated.Its in open status till user does not pay invoice.\n"
 " * The 'Paid' status is set automatically when the invoice is paid. Its related journal entries may or may not be reconciled.\n"
 " * The 'Cancelled' status is used when user cancel invoice."
-msgstr " * The 'Dự thảo' status is used when a user is encoding a new and unconfirmed Invoice.\n"
-" * The 'Pro-forma' when invoice is in Pro-forma status,invoice does not have an invoice number.\n"
-" * The 'Mở' status is used when user create invoice,a invoice number is generated.Its in open status till user does not pay invoice.\n"
-" * The 'Đã thanh toán' status is set automatically when the invoice is paid. Its related journal entries may or may not be reconciled.\n"
-" * The 'Hủy' status is used when user cancel invoice."
+msgstr " * Trạng thái 'Dự thảo' được sử dụng khi một người dùng tạo một hóa đơn chưa được xác nhận.             \n* Hóa đơn 'Tạm' (Pro-forma) là một trạng thái tạm thời mà chưa có số hóa đơn.             \n* Trạng thái 'Mở' được sử dụng khi người dùng tạo hóa đơn, một số hóa đơn được sinh ra. Nó đang trong tình trạng mở cho đến lúc người dùng không thanh toán hóa đơn này.             \n* Trạng thái 'Đã thanh toán' được thiết lập tự động khi hóa đơn được thanh toán hết. Nó liên quan đến bút toán đã đối soát hoặc chưa đối soát.             \n* Trạng thái 'Hủy bỏ' được sử dụng khi người dùng hủy hóa đơn."
 
 #. module: account
 #: code:addons/account/account.py:1477
 #, python-format
 msgid " Centralisation"
-msgstr " Centralisation"
+msgstr ""
 
 #. module: account
 #. openerp-web
@@ -186,7 +177,7 @@
 #. module: account
 #: field:analytic.entries.report,nbr:0
 msgid "# Entries"
-msgstr "Số Bút toán"
+msgstr "SL Bút toán"
 
 #. module: account
 #: field:account.chart.template,code_digits:0
@@ -203,12 +194,12 @@
 #. module: account
 #: field:account.invoice.report,nbr:0
 msgid "# of Invoices"
-msgstr "# of Invoices"
+msgstr "SL Hoá đơn"
 
 #. module: account
 #: field:account.entries.report,nbr:0
 msgid "# of Items"
-msgstr "SL phát sinh"
+msgstr "SL phát sinh KT"
 
 #. module: account
 #: view:account.entries.report:account.view_account_entries_report_tree
@@ -226,43 +217,40 @@
 msgstr "${object.company_id.name|safe} Hóa đơn (Ref ${object.number or 'n/a'})"
 
 #. module: account
-#: code:addons/account/account.py:1874
+#: code:addons/account/account.py:1861
 #, python-format
 msgid "%s (Copy)"
 msgstr "%s (Bản sao)"
 
 #. module: account
-#: code:addons/account/account.py:645
-#: code:addons/account/account.py:796
-#: code:addons/account/account.py:797
+#: code:addons/account/account.py:635 code:addons/account/account.py:786
+#: code:addons/account/account.py:787
 #, python-format
 msgid "%s (copy)"
 msgstr "%s (bản sao)"
 
 #. module: account
-#: view:website:account.report_partnerledger
-msgid "&nbsp;"
-msgstr "&nbsp;"
-
-#. module: account
 #: view:website:account.report_partnerbalance
 msgid "(Account/Partner) Name"
-msgstr "(Tài khoản/Đối tác) Tên"
+msgstr "Tên (Tài khoản/Đối tác)"
 
 #. module: account
 #: view:account.chart:account.view_account_chart
-msgid "(If you do not select a specific fiscal year, all open fiscal years will be selected.)"
+msgid ""
+"(If you do not select a specific fiscal year, all open fiscal years will be "
+"selected.)"
 msgstr "(Nếu bạn không chọn năm tài chính, tất cả các nằm tài chính đang mở sẽ được chọn.)"
 
 #. module: account
 #: view:account.tax.chart:account.view_account_tax_chart
-msgid "(If you do not select a specific period, all open periods will be selected)"
-msgstr "(Nếu bạn không chọn một chu kỳ cụ thể, tất cả các chhu kỳ sẽ được chọn)"
+msgid ""
+"(If you do not select a specific period, all open periods will be selected)"
+msgstr "(Nếu bạn không chọn một chu kỳ cụ thể, tất cả các chu kỳ sẽ được chọn)"
 
 #. module: account
 #: view:account.state.open:account.view_account_state_open
 msgid "(Invoice should be unreconciled if you want to open it)"
-msgstr "(Hóa đơn không nên đối soát nếu bạn muốn mở nó)"
+msgstr "(Hóa đơn không nên được đối soát nếu bạn muốn để nó ở tình trạng mở)"
 
 #. module: account
 #: view:account.analytic.chart:account.account_analytic_chart_view
@@ -300,20 +288,22 @@
 msgstr "Mỗi 3 tháng"
 
 #. module: account
+#: model:account.payment.term,name:account.account_payment_term
+#: model:account.payment.term,note:account.account_payment_term
+msgid "30 Days End of Month"
+msgstr ""
+
+#. module: account
 #: model:account.payment.term,name:account.account_payment_term_net
 #: model:account.payment.term,note:account.account_payment_term_net
 msgid "30 Net Days"
-<<<<<<< HEAD
-msgstr "30 Net Days"
-=======
-msgstr "trước 30 ngày "
+msgstr "30 ngày (30 Net Days)"
 
 #. module: account
 #: model:account.payment.term,name:account.account_payment_term_advance
 #: model:account.payment.term,note:account.account_payment_term_advance
 msgid "30% Advance End 30 Days"
 msgstr ""
->>>>>>> 9f073102
 
 #. module: account
 #: view:website:account.report_generalledger
@@ -327,7 +317,8 @@
 
 #. module: account
 #: model:ir.actions.act_window,help:account.action_account_period
-msgid "<p class=\"oe_view_nocontent_create\">\n"
+msgid ""
+"<p class=\"oe_view_nocontent_create\">\n"
 "                Click to add a fiscal period.\n"
 "              </p><p>\n"
 "                An accounting period typically is a month or a quarter. It\n"
@@ -344,7 +335,8 @@
 
 #. module: account
 #: model:ir.actions.act_window,help:account.action_account_journal_form
-msgid "<p class=\"oe_view_nocontent_create\">\n"
+msgid ""
+"<p class=\"oe_view_nocontent_create\">\n"
 "                Click to add a journal.\n"
 "              </p><p>\n"
 "                A journal is used to record transactions of all accounting data\n"
@@ -368,7 +360,8 @@
 
 #. module: account
 #: model:ir.actions.act_window,help:account.action_account_form
-msgid "<p class=\"oe_view_nocontent_create\">\n"
+msgid ""
+"<p class=\"oe_view_nocontent_create\">\n"
 "                Click to add an account.\n"
 "              </p><p>\n"
 "                An account is part of a ledger allowing your company\n"
@@ -383,7 +376,8 @@
 
 #. module: account
 #: model:ir.actions.act_window,help:account.action_account_gain_loss
-msgid "<p class=\"oe_view_nocontent_create\">\n"
+msgid ""
+"<p class=\"oe_view_nocontent_create\">\n"
 "                Click to add an account.\n"
 "              </p><p>\n"
 "                When doing multi-currency transactions, you may loose or gain\n"
@@ -397,7 +391,8 @@
 
 #. module: account
 #: model:ir.actions.act_window,help:account.action_invoice_tree1
-msgid "<p class=\"oe_view_nocontent_create\">\n"
+msgid ""
+"<p class=\"oe_view_nocontent_create\">\n"
 "                Click to create a customer invoice.\n"
 "              </p><p>\n"
 "                Odoo's electronic invoicing allows to ease and fasten the\n"
@@ -413,7 +408,8 @@
 
 #. module: account
 #: model:ir.actions.act_window,help:account.action_invoice_tree3
-msgid "<p class=\"oe_view_nocontent_create\">\n"
+msgid ""
+"<p class=\"oe_view_nocontent_create\">\n"
 "                Click to create a customer refund.\n"
 "              </p><p>\n"
 "                A refund is a document that credits an invoice completely or\n"
@@ -427,7 +423,8 @@
 
 #. module: account
 #: model:ir.actions.act_window,help:account.action_move_journal_line
-msgid "<p class=\"oe_view_nocontent_create\">\n"
+msgid ""
+"<p class=\"oe_view_nocontent_create\">\n"
 "                Click to create a journal entry.\n"
 "              </p><p>\n"
 "                A journal entry consists of several journal items, each of\n"
@@ -439,11 +436,12 @@
 "                for miscellaneous operations.\n"
 "              </p>\n"
 "            "
-msgstr ""
+msgstr "<p class=\"oe_view_nocontent_create\">\n                Bấm để tạo mới một bút toán.\n              </p><p>\n                Một bút toán bao gồm một vào phát sinh nợ hoặc phát có\n              </p><p>\n                Hệ thống tự động tạo một bút toán cho mỗi tài liệu kế toán:\n                hóa đơn, hoàn tiền, thanh toán, sổ phụ ngân hàng,...,\n                Do đó bạn chỉ nên ghi nhận bút toán thủ công cho các hoạt động khác\n              </p>\n            "
 
 #. module: account
 #: model:ir.actions.act_window,help:account.action_view_bank_statement_tree
-msgid "<p class=\"oe_view_nocontent_create\">\n"
+msgid ""
+"<p class=\"oe_view_nocontent_create\">\n"
 "                Click to create a new cash log.\n"
 "              </p><p>\n"
 "                A Cash Register allows you to manage cash entries in your cash\n"
@@ -464,7 +462,8 @@
 
 #. module: account
 #: model:ir.actions.act_window,help:account.action_account_statement_operation_template
-msgid "<p class=\"oe_view_nocontent_create\">\n"
+msgid ""
+"<p class=\"oe_view_nocontent_create\">\n"
 "                Click to create a statement operation template.\n"
 "              </p><p>\n"
 "                Those can be used to quickly create a move line when reconciling\n"
@@ -475,7 +474,8 @@
 
 #. module: account
 #: model:ir.actions.act_window,help:account.action_account_type_form
-msgid "<p class=\"oe_view_nocontent_create\">\n"
+msgid ""
+"<p class=\"oe_view_nocontent_create\">\n"
 "                Click to define a new account type.\n"
 "              </p><p>\n"
 "                An account type is used to determine how an account is used in\n"
@@ -489,7 +489,8 @@
 
 #. module: account
 #: model:ir.actions.act_window,help:account.action_subscription_form
-msgid "<p class=\"oe_view_nocontent_create\">\n"
+msgid ""
+"<p class=\"oe_view_nocontent_create\">\n"
 "                Click to define a new recurring entry.\n"
 "              </p><p>\n"
 "                A recurring entry occurs on a recurrent basis from a specific\n"
@@ -507,7 +508,8 @@
 
 #. module: account
 #: model:ir.actions.act_window,help:account.action_tax_code_list
-msgid "<p class=\"oe_view_nocontent_create\">\n"
+msgid ""
+"<p class=\"oe_view_nocontent_create\">\n"
 "                Click to define a new tax code.\n"
 "              </p><p>\n"
 "                Depending on the country, a tax code is usually a cell to fill\n"
@@ -520,7 +522,8 @@
 
 #. module: account
 #: model:ir.actions.act_window,help:account.action_invoice_tree2
-msgid "<p class=\"oe_view_nocontent_create\">\n"
+msgid ""
+"<p class=\"oe_view_nocontent_create\">\n"
 "                Click to record a new supplier invoice.\n"
 "              </p><p>\n"
 "                You can control the invoice from your supplier according to\n"
@@ -532,7 +535,8 @@
 
 #. module: account
 #: model:ir.actions.act_window,help:account.action_bank_statement_tree
-msgid "<p class=\"oe_view_nocontent_create\">\n"
+msgid ""
+"<p class=\"oe_view_nocontent_create\">\n"
 "                Click to register a bank statement.\n"
 "              </p><p>\n"
 "                A bank statement is a summary of all financial transactions\n"
@@ -547,7 +551,8 @@
 
 #. module: account
 #: model:ir.actions.act_window,help:account.action_invoice_tree4
-msgid "<p class=\"oe_view_nocontent_create\">\n"
+msgid ""
+"<p class=\"oe_view_nocontent_create\">\n"
 "                Click to register a refund you received from a supplier.\n"
 "              </p><p>\n"
 "                Instead of creating the supplier refund manually, you can generate\n"
@@ -564,7 +569,8 @@
 
 #. module: account
 #: model:ir.actions.act_window,help:account.action_account_fiscalyear
-msgid "<p class=\"oe_view_nocontent_create\">\n"
+msgid ""
+"<p class=\"oe_view_nocontent_create\">\n"
 "                Click to start a new fiscal year.\n"
 "              </p><p>\n"
 "                Define your company's financial year according to your needs. A\n"
@@ -580,7 +586,8 @@
 
 #. module: account
 #: model:ir.actions.act_window,help:account.action_account_moves_all_a
-msgid "<p class=\"oe_view_nocontent_create\">\n"
+msgid ""
+"<p class=\"oe_view_nocontent_create\">\n"
 "                Select the period and the journal you want to fill.\n"
 "              </p><p>\n"
 "                This view can be used by accountants in order to quickly record\n"
@@ -594,7 +601,8 @@
 
 #. module: account
 #: model:ir.actions.act_window,help:account.action_bank_tree
-msgid "<p class=\"oe_view_nocontent_create\">\n"
+msgid ""
+"<p class=\"oe_view_nocontent_create\">\n"
 "            Click to setup a new bank account. \n"
 "          </p><p>\n"
 "            Configure your company's bank account and select those that must\n"
@@ -604,22 +612,24 @@
 "            accounts will be created automatically based on these data.\n"
 "          </p>\n"
 "        "
-msgstr ""
+msgstr "<p class=\"oe_view_nocontent_create\">\n            Nhấp chuột để thiết lập một tài khoản ngân hàng mới. \n          </p><p>\n            Cấu hình tài khoản ngân hàng của công ty và lựa chọn tài khoản\n            sẽ xuất hiện trong phần cuối của báo cáo.\n          </p><p>\n            Nếu bạn sử dụng ứng dụng kế toán của hệ thống, các sổ nhật ký và tài khoản\n            sẽ được tạo tự động dựa trên những dữ liệu này.\n          </p>\n        "
 
 #. module: account
 #: model:ir.actions.act_window,help:account.action_account_manual_reconcile
-msgid "<p>\n"
+msgid ""
+"<p>\n"
 "                    No journal items found.\n"
 "                </p>\n"
 "            "
 msgstr "<p>\n"
-"                   Không tìm thấy phát sinh.\n"
+"                   Không tìm thấy phát sinh kế toán.\n"
 "                </p>\n"
 "            "
 
 #. module: account
 #: model:ir.actions.act_window,help:account.action_account_analytic_account_tree2
-msgid "<p>\n"
+msgid ""
+"<p>\n"
 "                Click to add a new analytic account.\n"
 "              </p><p>\n"
 "                The normal chart of accounts has a structure defined by the\n"
@@ -657,14 +667,21 @@
 
 #. module: account
 #: model:ir.actions.act_window,help:account.action_account_period_tree
-msgid "A period is a fiscal period of time during which accounting entries should be recorded for accounting related activities. Monthly period is the norm but depending on your countries or company needs, you could also have quarterly periods. Closing a period will make it impossible to record new accounting entries, all new entries should then be made on the following open period. Close a period when you do not want to record new entries and want to lock this period for tax related calculation."
-msgstr "Thời gian là một thời kỳ tài chính của thời gian mà ghi sổ kế toán phải được ghi lại để hạch toán các hoạt động liên quan. Kỳ hàng tháng là mức nhưng tùy thuộc vào nhu cầu nước của bạn hoặc công ty, bạn cũng có thể có thời kỳ hàng quý. Kết thúc một thời gian sẽ làm cho nó không thể ghi ghi sổ kế toán mới, tất cả các mục mới sau đó phải được thực hiện vào thời kỳ mở cửa sau. Đóng một thời gian khi bạn không muốn ghi lại các mục mới và muốn khóa thời gian này để tính thuế liên quan."
-
-#. module: account
-#: code:addons/account/account_bank_statement.py:803
+msgid ""
+"A period is a fiscal period of time during which accounting entries should "
+"be recorded for accounting related activities. Monthly period is the norm "
+"but depending on your countries or company needs, you could also have "
+"quarterly periods. Closing a period will make it impossible to record new "
+"accounting entries, all new entries should then be made on the following "
+"open period. Close a period when you do not want to record new entries and "
+"want to lock this period for tax related calculation."
+msgstr "Một chu kỳ là một thời kỳ tài chính của thời gian mà ghi sổ kế toán phải được ghi lại để hạch toán các hoạt động liên quan. Kỳ hàng tháng là mức nhưng tùy thuộc vào nhu cầu nước của bạn hoặc công ty, bạn cũng có thể có thời kỳ hàng quý. Kết thúc một thời gian sẽ làm cho nó không thể ghi ghi sổ kế toán mới, tất cả các mục mới sau đó phải được thực hiện vào thời kỳ mở cửa sau. Đóng một thời gian khi bạn không muốn ghi lại các mục mới và muốn khóa thời gian này để tính thuế liên quan."
+
+#. module: account
+#: code:addons/account/account_bank_statement.py:736
 #, python-format
 msgid "A selected move line was already reconciled."
-msgstr "Một phát sinh được chọn đã được đối soát."
+msgstr "Một phát sinh kế toán được chọn đã được đối soát rồi."
 
 #. module: account
 #: sql_constraint:account.fiscal.position.tax:0
@@ -674,7 +691,7 @@
 #. module: account
 #: view:website:account.report_centraljournal
 msgid "A/C No."
-msgstr ""
+msgstr "Số TK"
 
 #. module: account
 #: view:account.entries.report:account.view_account_entries_report_search
@@ -688,8 +705,7 @@
 #: field:account.automatic.reconcile,writeoff_acc_id:0
 #: field:account.bank.statement.line,account_id:0
 #: field:account.entries.report,account_id:0
-#: field:account.invoice,account_id:0
-#: field:account.invoice.line,account_id:0
+#: field:account.invoice,account_id:0 field:account.invoice.line,account_id:0
 #: field:account.invoice.report,account_id:0
 #: field:account.journal,account_control_ids:0
 #: field:account.model.line,account_id:0
@@ -698,15 +714,14 @@
 #: field:account.move.line.reconcile.select,account_id:0
 #: field:account.move.line.unreconcile.select,account_id:0
 #: field:account.statement.operation.template,account_id:0
-#: code:addons/account/static/src/js/account_widgets.js:59
-#: code:addons/account/static/src/js/account_widgets.js:65
+#: code:addons/account/static/src/js/account_widgets.js:60
+#: code:addons/account/static/src/js/account_widgets.js:66
 #: code:addons/account/static/src/xml/account_bank_statement_reconciliation.xml:139
-#: code:addons/account/static/src/xml/account_bank_statement_reconciliation.xml:162
+#: code:addons/account/static/src/xml/account_bank_statement_reconciliation.xml:161
 #: view:analytic.entries.report:account.view_analytic_entries_report_search
 #: field:analytic.entries.report,account_id:0
 #: model:ir.model,name:account.model_account_account
-#: field:report.account.sales,account_id:0
-#: view:website:account.report_journal
+#: field:report.account.sales,account_id:0 view:website:account.report_journal
 #: view:website:account.report_partnerledger
 #: view:website:account.report_partnerledgerother
 #: view:website:account.report_salepurchasejournal
@@ -728,12 +743,12 @@
 #. module: account
 #: model:ir.model,name:account.model_account_analytic_chart
 msgid "Account Analytic Chart"
-msgstr "Biểu đồ tài khoản quản trị"
+msgstr "Biểu đồ Tài khoản quản trị"
 
 #. module: account
 #: model:ir.model,name:account.model_account_analytic_cost_ledger
 msgid "Account Analytic Cost Ledger"
-msgstr "Sổ cái chi phí kế toán quản trị"
+msgstr "Sổ cái Chi phí kế toán quản trị"
 
 #. module: account
 #: model:ir.model,name:account.model_account_analytic_cost_ledger_journal_report
