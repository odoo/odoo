# Translation of Odoo Server.
# This file contains the translation of the following modules:
<<<<<<< HEAD
#	* account
#
=======
# * account
# 
# Translators:
# fanha99 <fanha99@hotmail.com>, 2015
# fanha99 <fanha99@hotmail.com>, 2015-2016
# FIRST AUTHOR <EMAIL@ADDRESS>, 2014
>>>>>>> 4309bd31
msgid ""
msgstr ""
"Project-Id-Version: Odoo Server 8.0\n"
"Report-Msgid-Bugs-To: \n"
<<<<<<< HEAD
"POT-Creation-Date: 2015-12-07 10:25+0000\n"
"PO-Revision-Date: 2015-12-07 10:25+0000\n"
"Last-Translator: <>\n"
"Language-Team: \n"
=======
"POT-Creation-Date: 2015-10-15 06:40+0000\n"
"PO-Revision-Date: 2016-03-02 06:10+0000\n"
"Last-Translator: fanha99 <fanha99@hotmail.com>\n"
"Language-Team: Vietnamese (http://www.transifex.com/odoo/odoo-8/language/vi/)\n"
>>>>>>> 4309bd31
"MIME-Version: 1.0\n"
"Content-Type: text/plain; charset=UTF-8\n"
"Content-Transfer-Encoding: \n"
"Language: vi\n"
"Plural-Forms: nplurals=1; plural=0;\n"

#. module: account
#: model:email.template,body_html:account.email_template_edi_invoice
msgid ""
"\n"
"<div style=\"font-family: 'Lucica Grande', Ubuntu, Arial, Verdana, sans-serif; font-size: 12px; color: rgb(34, 34, 34); background-color: #FFF; \">\n"
"\n"
"    <p>Hello ${object.partner_id.name},</p>\n"
"\n"
"    <p>A new invoice is available for you: </p>\n"
"    \n"
"    <p style=\"border-left: 1px solid #8e0000; margin-left: 30px;\">\n"
"       &nbsp;&nbsp;<strong>REFERENCES</strong><br />\n"
"       &nbsp;&nbsp;Invoice number: <strong>${object.number}</strong><br />\n"
"       &nbsp;&nbsp;Invoice total: <strong>${object.amount_total} ${object.currency_id.name}</strong><br />\n"
"       &nbsp;&nbsp;Invoice date: ${object.date_invoice}<br />\n"
"       % if object.origin:\n"
"       &nbsp;&nbsp;Order reference: ${object.origin}<br />\n"
"       % endif\n"
"       % if object.user_id:\n"
"       &nbsp;&nbsp;Your contact: <a href=\"mailto:${object.user_id.email or ''}?subject=Invoice%20${object.number}\">${object.user_id.name}</a>\n"
"       % endif\n"
"    </p>  \n"
"    \n"
"    % if object.paypal_url:\n"
"    <br/>\n"
"    <p>It is also possible to directly pay with Paypal:</p>\n"
"        <a style=\"margin-left: 120px;\" href=\"${object.paypal_url}\">\n"
"            <img class=\"oe_edi_paypal_button\" src=\"/account/static/src/img/btn_paynowcc_lg.gif\"/>\n"
"        </a>\n"
"    % endif\n"
"    \n"
"    <br/>\n"
"    <p>If you have any question, do not hesitate to contact us.</p>\n"
"    <p>Thank you for choosing ${object.company_id.name or 'us'}!</p>\n"
"    <br/>\n"
"    <br/>\n"
"    <div style=\"width: 375px; margin: 0px; padding: 0px; background-color: #8E0000; border-top-left-radius: 5px 5px; border-top-right-radius: 5px 5px; background-repeat: repeat no-repeat;\">\n"
"        <h3 style=\"margin: 0px; padding: 2px 14px; font-size: 12px; color: #DDD;\">\n"
"            <strong style=\"text-transform:uppercase;\">${object.company_id.name}</strong></h3>\n"
"    </div>\n"
"    <div style=\"width: 347px; margin: 0px; padding: 5px 14px; line-height: 16px; background-color: #F2F2F2;\">\n"
"        <span style=\"color: #222; margin-bottom: 5px; display: block; \">\n"
"        % if object.company_id.street:\n"
"            ${object.company_id.street}<br/>\n"
"        % endif\n"
"        % if object.company_id.street2:\n"
"            ${object.company_id.street2}<br/>\n"
"        % endif\n"
"        % if object.company_id.city or object.company_id.zip:\n"
"            ${object.company_id.zip} ${object.company_id.city}<br/>\n"
"        % endif\n"
"        % if object.company_id.country_id:\n"
"            ${object.company_id.state_id and ('%s, ' % object.company_id.state_id.name) or ''} ${object.company_id.country_id.name or ''}<br/>\n"
"        % endif\n"
"        </span>\n"
"        % if object.company_id.phone:\n"
"            <div style=\"margin-top: 0px; margin-right: 0px; margin-bottom: 0px; margin-left: 0px; padding-top: 0px; padding-right: 0px; padding-bottom: 0px; padding-left: 0px; \">\n"
"                Phone:&nbsp; ${object.company_id.phone}\n"
"            </div>\n"
"        % endif\n"
"        % if object.company_id.website:\n"
"            <div>\n"
"                Web :&nbsp;<a href=\"${object.company_id.website}\">${object.company_id.website}</a>\n"
"            </div>\n"
"        %endif\n"
"        <p></p>\n"
"    </div>\n"
"</div>\n"
"            "
msgstr "\n"
"<div style=\"font-family: 'Lucica Grande', Ubuntu, Arial, Verdana, sans-serif; font-size: 12px; color: rgb(34, 34, 34); background-color: #FFF; \">\n"
"\n"
"    <p>Xin chào ${object.partner_id.name},</p>\n"
"\n"
"    <p>Một hóa đơn mới đã được xuất cho bạn: </p>\n"
"    \n"
"    <p style=\"border-left: 1px solid #8e0000; margin-left: 30px;\">\n"
"       &nbsp;&nbsp;<strong>THAM CHIẾU</strong><br />\n"
"       &nbsp;&nbsp;Số hóa đơn: <strong>${object.number}</strong><br />\n"
"       &nbsp;&nbsp;Tổng tiền: <strong>${object.amount_total} ${object.currency_id.name}</strong><br />\n"
"       &nbsp;&nbsp;Ngày: ${object.date_invoice}<br />\n"
"       % if object.origin:\n"
"       &nbsp;&nbsp;Tham chiếu đơn hàng: ${object.origin}<br />\n"
"       % endif\n"
"       % if object.user_id:\n"
"       &nbsp;&nbsp;Thông tin của bạn: <a href=\"mailto:${object.user_id.email or ''}?subject=Invoice%20${object.number}\">${object.user_id.name}</a>\n"
"       % endif\n"
"    </p>  \n"
"    \n"
"    % if object.paypal_url:\n"
"    <br/>\n"
"    <p>It is also possible to directly pay with Paypal:</p>\n"
"        <a style=\"margin-left: 120px;\" href=\"${object.paypal_url}\">\n"
"            <img class=\"oe_edi_paypal_button\" src=\"/account/static/src/img/btn_paynowcc_lg.gif\"/>\n"
"        </a>\n"
"    % endif\n"
"    \n"
"    <br/>\n"
"    <p>Nếu có bất kỳ thắc mắc gì, xin đừng ngần ngại liên hệ với chúng tôi.</p>\n"
"    <p>Cảm ơn đã chọn ${object.company_id.name or 'us'}!</p>\n"
"    <br/>\n"
"    <br/>\n"
"    <div style=\"width: 375px; margin: 0px; padding: 0px; background-color: #8E0000; border-top-left-radius: 5px 5px; border-top-right-radius: 5px 5px; background-repeat: repeat no-repeat;\">\n"
"        <h3 style=\"margin: 0px; padding: 2px 14px; font-size: 12px; color: #DDD;\">\n"
"            <strong style=\"text-transform:uppercase;\">${object.company_id.name}</strong></h3>\n"
"    </div>\n"
"    <div style=\"width: 347px; margin: 0px; padding: 5px 14px; line-height: 16px; background-color: #F2F2F2;\">\n"
"        <span style=\"color: #222; margin-bottom: 5px; display: block; \">\n"
"        % if object.company_id.street:\n"
"            ${object.company_id.street}<br/>\n"
"        % endif\n"
"        % if object.company_id.street2:\n"
"            ${object.company_id.street2}<br/>\n"
"        % endif\n"
"        % if object.company_id.city or object.company_id.zip:\n"
"            ${object.company_id.zip} ${object.company_id.city}<br/>\n"
"        % endif\n"
"        % if object.company_id.country_id:\n"
"            ${object.company_id.state_id and ('%s, ' % object.company_id.state_id.name) or ''} ${object.company_id.country_id.name or ''}<br/>\n"
"        % endif\n"
"        </span>\n"
"        % if object.company_id.phone:\n"
"            <div style=\"margin-top: 0px; margin-right: 0px; margin-bottom: 0px; margin-left: 0px; padding-top: 0px; padding-right: 0px; padding-bottom: 0px; padding-left: 0px; \">\n"
"                Phone:&nbsp; ${object.company_id.phone}\n"
"            </div>\n"
"        % endif\n"
"        % if object.company_id.website:\n"
"            <div>\n"
"                Web :&nbsp;<a href=\"${object.company_id.website}\">${object.company_id.website}</a>\n"
"            </div>\n"
"        %endif\n"
"        <p></p>\n"
"    </div>\n"
"</div>\n"
"            "

#. module: account
#: help:account.invoice,state:0
msgid " * The 'Draft' status is used when a user is encoding a new and unconfirmed Invoice.\n"
" * The 'Pro-forma' when invoice is in Pro-forma status,invoice does not have an invoice number.\n"
" * The 'Open' status is used when user create invoice,a invoice number is generated.Its in open status till user does not pay invoice.\n"
" * The 'Paid' status is set automatically when the invoice is paid. Its related journal entries may or may not be reconciled.\n"
" * The 'Cancelled' status is used when user cancel invoice."
msgstr " * Trạng thái 'Dự thảo' được sử dụng khi một người dùng tạo một hóa đơn chưa được xác nhận.             \n* Hóa đơn 'Tạm' (Pro-forma) là một trạng thái tạm thời mà chưa có số hóa đơn.             \n* Trạng thái 'Mở' được sử dụng khi người dùng tạo hóa đơn, một số hóa đơn được sinh ra. Nó đang trong tình trạng mở cho đến lúc người dùng không thanh toán hóa đơn này.             \n* Trạng thái 'Đã thanh toán' được thiết lập tự động khi hóa đơn được thanh toán hết. Nó liên quan đến bút toán đã đối soát hoặc chưa đối soát.             \n* Trạng thái 'Hủy bỏ' được sử dụng khi người dùng hủy hóa đơn."

#. module: account
#: code:addons/account/account.py:1477
#, python-format
msgid " Centralisation"
msgstr ""

#. module: account
#. openerp-web
#: code:addons/account/static/src/js/account_widgets.js:521
#, python-format
msgid " seconds"
msgstr " giây"

#. module: account
#: field:analytic.entries.report,nbr:0
msgid "# Entries"
msgstr "SL Bút toán"

#. module: account
#: field:account.chart.template,code_digits:0
#: field:account.config.settings,code_digits:0
#: field:wizard.multi.charts.accounts,code_digits:0
msgid "# of Digits"
msgstr "Số chữ số"

#. module: account
#: view:account.entries.report:account.view_account_entries_report_tree
msgid "# of Entries"
msgstr "SL Bút toán"

#. module: account
#: field:account.invoice.report,nbr:0
msgid "# of Invoices"
msgstr "SL Hoá đơn"

#. module: account
#: field:account.entries.report,nbr:0
msgid "# of Items"
msgstr "SL phát sinh KT"

#. module: account
#: view:account.entries.report:account.view_account_entries_report_tree
msgid "# of Products Qty"
msgstr ""

#. module: account
#: field:account.move.line.reconcile,trans_nbr:0
msgid "# of Transaction"
msgstr "Số lượng giao dịch"

#. module: account
#: model:email.template,subject:account.email_template_edi_invoice
msgid "${object.company_id.name|safe} Invoice (Ref ${object.number or 'n/a'})"
msgstr "${object.company_id.name|safe} Hóa đơn (Ref ${object.number or 'n/a'})"

#. module: account
#: code:addons/account/account.py:1861
#, python-format
msgid "%s (Copy)"
msgstr "%s (Bản sao)"

#. module: account
#: code:addons/account/account.py:635 code:addons/account/account.py:786
#: code:addons/account/account.py:787
#, python-format
msgid "%s (copy)"
msgstr "%s (bản sao)"

#. module: account
#: view:website:account.report_partnerbalance
msgid "(Account/Partner) Name"
msgstr "Tên (Tài khoản/Đối tác)"

#. module: account
#: view:account.chart:account.view_account_chart
msgid ""
"(If you do not select a specific fiscal year, all open fiscal years will be "
"selected.)"
msgstr "(Nếu bạn không chọn năm tài chính, tất cả các nằm tài chính đang mở sẽ được chọn.)"

#. module: account
#: view:account.tax.chart:account.view_account_tax_chart
msgid ""
"(If you do not select a specific period, all open periods will be selected)"
msgstr "(Nếu bạn không chọn một chu kỳ cụ thể, tất cả các chu kỳ sẽ được chọn)"

#. module: account
#: view:account.state.open:account.view_account_state_open
msgid "(Invoice should be unreconciled if you want to open it)"
msgstr "(Hóa đơn không nên được đối soát nếu bạn muốn để nó ở tình trạng mở)"

#. module: account
#: view:account.analytic.chart:account.account_analytic_chart_view
#: view:project.account.analytic.line:account.view_project_account_analytic_line_form
msgid "(Keep empty to open the current situation)"
msgstr "Để trống để giữ nguyên hiện trạng"

#. module: account
#: view:account.invoice:account.invoice_form
msgid "(change)"
msgstr "(thay đổi)"

#. module: account
#: view:account.bank.statement:account.view_bank_statement_form
#: view:account.invoice:account.invoice_form
#: view:account.invoice:account.invoice_supplier_form
msgid "(update)"
msgstr "(cập nhật)"

#. module: account
#: view:account.bank.statement:account.view_bank_statement_form2
msgid "+ Transactions"
msgstr "+ Giao dịch"

#. module: account
#: model:account.payment.term,name:account.account_payment_term_15days
#: model:account.payment.term,note:account.account_payment_term_15days
msgid "15 Days"
msgstr "15 Ngày"

#. module: account
#: selection:account.config.settings,period:0
#: selection:account.installer,period:0
msgid "3 Monthly"
msgstr "Mỗi 3 tháng"

#. module: account
#: model:account.payment.term,name:account.account_payment_term
#: model:account.payment.term,note:account.account_payment_term
msgid "30 Days End of Month"
msgstr ""

#. module: account
#: model:account.payment.term,name:account.account_payment_term_net
#: model:account.payment.term,note:account.account_payment_term_net
msgid "30 Net Days"
msgstr "30 ngày (30 Net Days)"

#. module: account
#: model:account.payment.term,name:account.account_payment_term_advance
#: model:account.payment.term,note:account.account_payment_term_advance
msgid "30% Advance End 30 Days"
msgstr ""

#. module: account
#: view:website:account.report_generalledger
msgid ": General ledger"
msgstr ": Sổ cái"

#. module: account
#: view:website:account.report_trialbalance
msgid ": Trial Balance"
msgstr ": Bảng Cân đối thử"

#. module: account
#: model:ir.actions.act_window,help:account.action_account_period
msgid ""
"<p class=\"oe_view_nocontent_create\">\n"
"                Click to add a fiscal period.\n"
"              </p><p>\n"
"                An accounting period typically is a month or a quarter. It\n"
"                usually corresponds to the periods of the tax declaration.\n"
"              </p>\n"
"            "
msgstr "<p class=\"oe_view_nocontent_create\">\n"
"                Bấm để thêm một chu kỳ cho một năm tài chính.\n"
"              </p><p>\n"
"                Một chu kỳ kế toán thường là một tháng hoặc một quý.\n"
"                Nó thường tương ứng với một chu kỳ kê khai thuế.\n"
"              </p>\n"
"            "

#. module: account
#: model:ir.actions.act_window,help:account.action_account_journal_form
msgid ""
"<p class=\"oe_view_nocontent_create\">\n"
"                Click to add a journal.\n"
"              </p><p>\n"
"                A journal is used to record transactions of all accounting data\n"
"                related to the day-to-day business.\n"
"              </p><p>\n"
"                A typical company may use one journal per payment method (cash,\n"
"                bank accounts, checks), one purchase journal, one sale journal\n"
"                and one for miscellaneous information.\n"
"              </p>\n"
"            "
msgstr "<p class=\"oe_view_nocontent_create\">\n"
"                Bấm để thêm một sổ nhật ký.\n"
"              </p><p>\n"
"                Một sổ nhật ký được sử dụng để ghi nhận các nghiệp vụ kinh tế phát sinh\n"
"              </p><p>\n"
"                Thông thường một công ty có thể sử dụng một sổ nhật ký cho một phương thức thanh toán (tiền mặt,\n"
"                tài khoản ngân ngân hàng, séc), một sổ nhật ký mua hàng, một sổ nhật ký bán hàng\n"
"                và một sổ nhật ký cho các nghiệp vụ khác.\n"
"              </p>\n"
"            "

#. module: account
#: model:ir.actions.act_window,help:account.action_account_form
msgid ""
"<p class=\"oe_view_nocontent_create\">\n"
"                Click to add an account.\n"
"              </p><p>\n"
"                An account is part of a ledger allowing your company\n"
"                to register all kinds of debit and credit transactions.\n"
"                Companies present their annual accounts in two main parts: the\n"
"                balance sheet and the income statement (profit and loss\n"
"                account). The annual accounts of a company are required by law\n"
"                to disclose a certain amount of information.\n"
"              </p>\n"
"            "
msgstr ""

#. module: account
#: model:ir.actions.act_window,help:account.action_account_gain_loss
msgid ""
"<p class=\"oe_view_nocontent_create\">\n"
"                Click to add an account.\n"
"              </p><p>\n"
"                When doing multi-currency transactions, you may loose or gain\n"
"                some amount due to changes of exchange rate. This menu gives\n"
"                you a forecast of the Gain or Loss you'd realized if those\n"
"                transactions were ended today. Only for accounts having a\n"
"                secondary currency set.\n"
"              </p>\n"
"            "
msgstr ""

#. module: account
#: model:ir.actions.act_window,help:account.action_invoice_tree1
msgid ""
"<p class=\"oe_view_nocontent_create\">\n"
"                Click to create a customer invoice.\n"
"              </p><p>\n"
"                Odoo's electronic invoicing allows to ease and fasten the\n"
"                collection of customer payments. Your customer receives the\n"
"                invoice by email and he can pay online and/or import it\n"
"                in his own system.\n"
"              </p><p>\n"
"                The discussions with your customer are automatically displayed at\n"
"                the bottom of each invoice.\n"
"              </p>\n"
"            "
msgstr ""

#. module: account
#: model:ir.actions.act_window,help:account.action_invoice_tree3
msgid ""
"<p class=\"oe_view_nocontent_create\">\n"
"                Click to create a customer refund.\n"
"              </p><p>\n"
"                A refund is a document that credits an invoice completely or\n"
"                partially.\n"
"              </p><p>\n"
"                Instead of manually creating a customer refund, you\n"
"                can generate it directly from the related customer invoice.\n"
"              </p>\n"
"            "
msgstr ""

#. module: account
#: model:ir.actions.act_window,help:account.action_move_journal_line
msgid ""
"<p class=\"oe_view_nocontent_create\">\n"
"                Click to create a journal entry.\n"
"              </p><p>\n"
"                A journal entry consists of several journal items, each of\n"
"                which is either a debit or a credit transaction.\n"
"              </p><p>\n"
"                Odoo automatically creates one journal entry per accounting\n"
"                document: invoice, refund, supplier payment, bank statements,\n"
"                etc. So, you should record journal entries manually only/mainly\n"
"                for miscellaneous operations.\n"
"              </p>\n"
"            "
msgstr "<p class=\"oe_view_nocontent_create\">\n                Bấm để tạo mới một bút toán.\n              </p><p>\n                Một bút toán bao gồm một vào phát sinh nợ hoặc phát có\n              </p><p>\n                Hệ thống tự động tạo một bút toán cho mỗi tài liệu kế toán:\n                hóa đơn, hoàn tiền, thanh toán, sổ phụ ngân hàng,...,\n                Do đó bạn chỉ nên ghi nhận bút toán thủ công cho các hoạt động khác\n              </p>\n            "

#. module: account
#: model:ir.actions.act_window,help:account.action_view_bank_statement_tree
msgid ""
"<p class=\"oe_view_nocontent_create\">\n"
"                Click to create a new cash log.\n"
"              </p><p>\n"
"                A Cash Register allows you to manage cash entries in your cash\n"
"                journals. This feature provides an easy way to follow up cash\n"
"                payments on a daily basis. You can enter the coins that are in\n"
"                your cash box, and then post entries when money comes in or\n"
"                goes out of the cash box.\n"
"              </p>\n"
"            "
msgstr "<p class=\"oe_view_nocontent_create\">\n"
"                Bấm để tạo mới một nhật ký tiền mặt.\n"
"              </p><p>\n"
"                Một quỹ tiền mặt cho phép bạn quản lý bút toán tiền mặt trên sổ nhật ký tiền mặt\n"
"               Tính năng này cung cấp một cách dễ dàng để theo dõi các khoản thanh toán tiền mặt hàng ngày\n"
"               Bạn có thể nhập các đồng tiền vào trong két, và có thể đưa vào hệ thống kế toán mỗi khi rút tiền ra hoặc thêm tiền vào\n"
"              </p>\n"
"            "

#. module: account
#: model:ir.actions.act_window,help:account.action_account_statement_operation_template
msgid ""
"<p class=\"oe_view_nocontent_create\">\n"
"                Click to create a statement operation template.\n"
"              </p><p>\n"
"                Those can be used to quickly create a move line when reconciling\n"
"                your bank statements.\n"
"              </p>\n"
"            "
msgstr ""

#. module: account
#: model:ir.actions.act_window,help:account.action_account_type_form
msgid ""
"<p class=\"oe_view_nocontent_create\">\n"
"                Click to define a new account type.\n"
"              </p><p>\n"
"                An account type is used to determine how an account is used in\n"
"                each journal. The deferral method of an account type determines\n"
"                the process for the annual closing. Reports such as the Balance\n"
"                Sheet and the Profit and Loss report use the category\n"
"                (profit/loss or balance sheet).\n"
"              </p>\n"
"            "
msgstr ""

#. module: account
#: model:ir.actions.act_window,help:account.action_subscription_form
msgid ""
"<p class=\"oe_view_nocontent_create\">\n"
"                Click to define a new recurring entry.\n"
"              </p><p>\n"
"                A recurring entry occurs on a recurrent basis from a specific\n"
"                date, i.e. corresponding to the signature of a contract or an\n"
"                agreement with a customer or a supplier. You can create such\n"
"                entries to automate the postings in the system.\n"
"              </p>\n"
"            "
msgstr "<p class=\"oe_view_nocontent_create\">\n"
"                Bấm để định nghĩa một bút toán định kỳ.\n"
"              </p><p>\n"
"                Một bút toán định kỳ sinh ra dưa trên một tài liệu định kỳ theo một ngày cụ thể \n"
"                Bạn có thể tạo bút toán tự động để đưa vào hệ thống kế toán              </p>\n"
"            "

#. module: account
#: model:ir.actions.act_window,help:account.action_tax_code_list
msgid ""
"<p class=\"oe_view_nocontent_create\">\n"
"                Click to define a new tax code.\n"
"              </p><p>\n"
"                Depending on the country, a tax code is usually a cell to fill\n"
"                in your legal tax statement. Odoo allows you to define the\n"
"                tax structure and each tax computation will be registered in\n"
"                one or several tax code.\n"
"              </p>\n"
"            "
msgstr ""

#. module: account
#: model:ir.actions.act_window,help:account.action_invoice_tree2
msgid ""
"<p class=\"oe_view_nocontent_create\">\n"
"                Click to record a new supplier invoice.\n"
"              </p><p>\n"
"                You can control the invoice from your supplier according to\n"
"                what you purchased or received. Odoo can also generate\n"
"                draft invoices automatically from purchase orders or receipts.\n"
"              </p>\n"
"            "
msgstr ""

#. module: account
#: model:ir.actions.act_window,help:account.action_bank_statement_tree
msgid ""
"<p class=\"oe_view_nocontent_create\">\n"
"                Click to register a bank statement.\n"
"              </p><p>\n"
"                A bank statement is a summary of all financial transactions\n"
"                occurring over a given period of time on a bank account. You\n"
"                should receive this periodicaly from your bank.\n"
"              </p><p>\n"
"                Odoo allows you to reconcile a statement line directly with\n"
"                the related sale or puchase invoices.\n"
"              </p>\n"
"            "
msgstr ""

#. module: account
#: model:ir.actions.act_window,help:account.action_invoice_tree4
msgid ""
"<p class=\"oe_view_nocontent_create\">\n"
"                Click to register a refund you received from a supplier.\n"
"              </p><p>\n"
"                Instead of creating the supplier refund manually, you can generate\n"
"                refunds and reconcile them directly from the related supplier invoice.\n"
"              </p>\n"
"            "
msgstr "<p class=\"oe_view_nocontent_create\">\n"
"                Bấm để đăng ký một hoàn tiền mà bạn nhận được từ Nhà cung cấp.\n"
"              </p><p>\n"
"                Thay vì tạo thủ công một hóa đơn hoàn tiền từ Nhà cung cấp, bạn có thể tạo ra\n"
"                hóa đơn hoàn tiền và đối soát chúng trực tiếp từ hóa đơn Nhà cung cấp tương ứng.\n"
"              </p>\n"
"            "

#. module: account
#: model:ir.actions.act_window,help:account.action_account_fiscalyear
msgid ""
"<p class=\"oe_view_nocontent_create\">\n"
"                Click to start a new fiscal year.\n"
"              </p><p>\n"
"                Define your company's financial year according to your needs. A\n"
"                financial year is a period at the end of which a company's\n"
"                accounts are made up (usually 12 months). The financial year is\n"
"                usually referred to by the date in which it ends. For example,\n"
"                if a company's financial year ends November 30, 2011, then\n"
"                everything between December 1, 2010 and November 30, 2011\n"
"                would be referred to as FY 2011.\n"
"              </p>\n"
"            "
msgstr ""

#. module: account
#: model:ir.actions.act_window,help:account.action_account_moves_all_a
msgid ""
"<p class=\"oe_view_nocontent_create\">\n"
"                Select the period and the journal you want to fill.\n"
"              </p><p>\n"
"                This view can be used by accountants in order to quickly record\n"
"                entries in Odoo. If you want to record a supplier invoice,\n"
"                start by recording the line of the expense account. Odoo\n"
"                will propose to you automatically the Tax related to this\n"
"                account and the counterpart \"Account Payable\".\n"
"              </p>\n"
"            "
msgstr ""

#. module: account
#: model:ir.actions.act_window,help:account.action_bank_tree
msgid ""
"<p class=\"oe_view_nocontent_create\">\n"
"            Click to setup a new bank account. \n"
"          </p><p>\n"
"            Configure your company's bank account and select those that must\n"
"            appear on the report footer.\n"
"          </p><p>\n"
"            If you use the accounting application of Odoo, journals and\n"
"            accounts will be created automatically based on these data.\n"
"          </p>\n"
"        "
msgstr "<p class=\"oe_view_nocontent_create\">\n            Nhấp chuột để thiết lập một tài khoản ngân hàng mới. \n          </p><p>\n            Cấu hình tài khoản ngân hàng của công ty và lựa chọn tài khoản\n            sẽ xuất hiện trong phần cuối của báo cáo.\n          </p><p>\n            Nếu bạn sử dụng ứng dụng kế toán của hệ thống, các sổ nhật ký và tài khoản\n            sẽ được tạo tự động dựa trên những dữ liệu này.\n          </p>\n        "

#. module: account
#: model:ir.actions.act_window,help:account.action_account_manual_reconcile
msgid ""
"<p>\n"
"                    No journal items found.\n"
"                </p>\n"
"            "
msgstr "<p>\n"
"                   Không tìm thấy phát sinh kế toán.\n"
"                </p>\n"
"            "

#. module: account
#: model:ir.actions.act_window,help:account.action_account_analytic_account_tree2
msgid ""
"<p>\n"
"                Click to add a new analytic account.\n"
"              </p><p>\n"
"                The normal chart of accounts has a structure defined by the\n"
"                legal requirement of the country. The analytic chart of\n"
"                accounts structure should reflect your own business needs in\n"
"                term of costs/revenues reporting.\n"
"              </p><p>\n"
"                They are usually structured by contracts, projects, products or\n"
"                departements. Most of the Odoo operations (invoices,\n"
"                timesheets, expenses, etc) generate analytic entries on the\n"
"                related account.\n"
"              </p>\n"
"            "
msgstr "<p>\n"
"                Bấm để tạo mới một tài khoản quản trị.\n"
"              </p><p>\n"
"                Cấu trúc hệ thống tài khoản kế toán thông thường được xác định bởi các yêu cầu của Nhà nước.\n"
"                Cấu trúc hệ thống tài khoản quản trị được tạo theo nhu cầu của các nhà quản trị trên quan điểm phân tích chi phí / doanh thu\n"
"              </p><p>\n"
"                Chúng thường được sử dụng bởi hợp đồng, dự án, sản phẩm hoặc\n"
"                các phòng ban trong doanh nghiệp. Hầu hết các hoạt động trong hệ thống Odoo (ví dụ hóa đơn,\n"
"                chấm công, chi phí nhân sự, v.v.) sẽ tự tạo các bút toán quản trị ở tài khoản liên quan.\n"
"              </p>\n"
"            "

#. module: account
#: view:account.bank.statement:account.view_bank_statement_form2
msgid "= Theoretical Closing Balance"
msgstr "= Số dư cuối kỳ lý thuyết"

#. module: account
#: model:ir.model,name:account.model_temp_range
msgid "A Temporary table used for Dashboard view"
msgstr ""

#. module: account
#: model:ir.actions.act_window,help:account.action_account_period_tree
msgid ""
"A period is a fiscal period of time during which accounting entries should "
"be recorded for accounting related activities. Monthly period is the norm "
"but depending on your countries or company needs, you could also have "
"quarterly periods. Closing a period will make it impossible to record new "
"accounting entries, all new entries should then be made on the following "
"open period. Close a period when you do not want to record new entries and "
"want to lock this period for tax related calculation."
msgstr "Một chu kỳ là một thời kỳ tài chính của thời gian mà ghi sổ kế toán phải được ghi lại để hạch toán các hoạt động liên quan. Kỳ hàng tháng là mức nhưng tùy thuộc vào nhu cầu nước của bạn hoặc công ty, bạn cũng có thể có thời kỳ hàng quý. Kết thúc một thời gian sẽ làm cho nó không thể ghi ghi sổ kế toán mới, tất cả các mục mới sau đó phải được thực hiện vào thời kỳ mở cửa sau. Đóng một thời gian khi bạn không muốn ghi lại các mục mới và muốn khóa thời gian này để tính thuế liên quan."

#. module: account
#: code:addons/account/account_bank_statement.py:736
#, python-format
msgid "A selected move line was already reconciled."
msgstr "Một phát sinh kế toán được chọn đã được đối soát rồi."

#. module: account
#: sql_constraint:account.fiscal.position.tax:0
msgid "A tax fiscal position could be defined only once time on same taxes."
msgstr ""

#. module: account
#: view:website:account.report_centraljournal
msgid "A/C No."
msgstr "Số TK"

#. module: account
#: view:account.entries.report:account.view_account_entries_report_search
msgid "Acc.Type"
msgstr "Kiểu TK"

#. module: account
#. openerp-web
#: view:account.account:account.view_account_form
#: view:account.account:account.view_account_search
#: field:account.automatic.reconcile,writeoff_acc_id:0
#: field:account.bank.statement.line,account_id:0
#: field:account.entries.report,account_id:0
#: field:account.invoice,account_id:0 field:account.invoice.line,account_id:0
#: field:account.invoice.report,account_id:0
#: field:account.journal,account_control_ids:0
#: field:account.model.line,account_id:0
#: view:account.move.line:account.view_account_move_line_filter
#: field:account.move.line,account_id:0
#: field:account.move.line.reconcile.select,account_id:0
#: field:account.move.line.unreconcile.select,account_id:0
#: field:account.statement.operation.template,account_id:0
#: code:addons/account/static/src/js/account_widgets.js:60
#: code:addons/account/static/src/js/account_widgets.js:66
#: code:addons/account/static/src/xml/account_bank_statement_reconciliation.xml:139
#: code:addons/account/static/src/xml/account_bank_statement_reconciliation.xml:161
#: view:analytic.entries.report:account.view_analytic_entries_report_search
#: field:analytic.entries.report,account_id:0
#: model:ir.model,name:account.model_account_account
#: field:report.account.sales,account_id:0 view:website:account.report_journal
#: view:website:account.report_partnerledger
#: view:website:account.report_partnerledgerother
#: view:website:account.report_salepurchasejournal
#: view:website:account.report_trialbalance
#, python-format
msgid "Account"
msgstr "Tài khoản"

#. module: account
#: model:ir.model,name:account.model_account_aged_trial_balance
msgid "Account Aged Trial balance Report"
msgstr ""

#. module: account
#: model:ir.model,name:account.model_account_analytic_balance
msgid "Account Analytic Balance"
msgstr "Cân đối tài khoản quản trị"

#. module: account
#: model:ir.model,name:account.model_account_analytic_chart
msgid "Account Analytic Chart"
msgstr "Biểu đồ Tài khoản quản trị"

#. module: account
#: model:ir.model,name:account.model_account_analytic_cost_ledger
msgid "Account Analytic Cost Ledger"
msgstr "Sổ cái Chi phí kế toán quản trị"

#. module: account
#: model:ir.model,name:account.model_account_analytic_cost_ledger_journal_report
msgid "Account Analytic Cost Ledger For Journal Report"
msgstr "Sổ cái chi phí kế toán quản trị cho báo cáo theo sổ nhật ký"

#. module: account
#: model:ir.model,name:account.model_account_analytic_inverted_balance
msgid "Account Analytic Inverted Balance"
msgstr "Cân đối ngược tài khoản quản trị"

#. module: account
#: model:ir.model,name:account.model_account_analytic_journal_report
msgid "Account Analytic Journal"
msgstr "Sổ nhật ký tài khoản quản trị"

#. module: account
#: model:ir.actions.act_window,name:account.action_account_automatic_reconcile
msgid "Account Automatic Reconcile"
msgstr "Đối soát tài khoản tự động"

#. module: account
#: field:account.tax,base_code_id:0
msgid "Account Base Code"
msgstr ""

#. module: account
#: model:ir.actions.act_window,name:account.action_account_central_journal
#: model:ir.model,name:account.model_account_central_journal
msgid "Account Central Journal"
msgstr "Sổ nhật ký chung"

#. module: account
#: view:account.account:account.view_account_form
msgid "Account Code and Name"
msgstr "Mã và tên tài khoản"

#. module: account
#: model:ir.model,name:account.model_account_common_account_report
msgid "Account Common Account Report"
msgstr ""

#. module: account
#: model:ir.model,name:account.model_account_common_journal_report
msgid "Account Common Journal Report"
msgstr ""

#. module: account
#: model:ir.model,name:account.model_account_common_partner_report
msgid "Account Common Partner Report"
msgstr ""

#. module: account
#: model:ir.model,name:account.model_account_common_report
msgid "Account Common Report"
msgstr ""

#. module: account
#: field:account.analytic.line,currency_id:0
msgid "Account Currency"
msgstr "Tiền tệ Tài khoản"

#. module: account
#: field:account.fiscal.position.account,account_dest_id:0
#: field:account.fiscal.position.account.template,account_dest_id:0
msgid "Account Destination"
msgstr "Tài khoản đích"

#. module: account
#: view:account.move:account.view_move_form
#: model:ir.model,name:account.model_account_move
msgid "Account Entry"
msgstr "Bút toán kế toán"

#. module: account
#: model:ir.actions.act_window,name:account.action_account_general_journal
#: model:ir.model,name:account.model_account_general_journal
msgid "Account General Journal"
msgstr "Sổ nhật ký chung"

#. module: account
#: view:account.journal:account.view_account_journal_form
#: view:account.journal:account.view_account_journal_tree
#: field:res.partner.bank,journal_id:0
msgid "Account Journal"
msgstr "Sổ nhật ký tài khoản"

#. module: account
#: model:ir.model,name:account.model_account_journal_select
msgid "Account Journal Select"
msgstr "Chọn Sổ Nhật ký Kế toán"

#. module: account
#: field:account.invoice.report,account_line_id:0
msgid "Account Line"
msgstr ""

#. module: account
#: view:account.fiscal.position:account.view_account_position_form
#: field:account.fiscal.position,account_ids:0
#: field:account.fiscal.position.template,account_ids:0
msgid "Account Mapping"
msgstr ""

#. module: account
#: field:account.use.model,model:0
#: model:ir.model,name:account.model_account_model
msgid "Account Model"
msgstr ""

#. module: account
#: model:ir.model,name:account.model_account_model_line
msgid "Account Model Entries"
msgstr ""

#. module: account
#: view:website:account.report_analyticbalance
#: view:website:account.report_centraljournal
#: view:website:account.report_invertedanalyticbalance
msgid "Account Name"
msgstr "Tên tài khoản"

#. module: account
#: field:account.bank.accounts.wizard,acc_name:0
msgid "Account Name."
msgstr "Tên tài khoản."

#. module: account
#: model:ir.model,name:account.model_account_partner_ledger
msgid "Account Partner Ledger"
msgstr "Sổ cái tài khoản Đối tác"

#. module: account
#: field:res.partner,property_account_payable:0
msgid "Account Payable"
msgstr "Khoản phải trả"

#. module: account
#: view:account.period:account.view_account_period_form
msgid "Account Period"
msgstr "Chu kỳ kế toán"

#. module: account
#: model:ir.actions.act_window,name:account.action_account_print_journal
#: model:ir.model,name:account.model_account_print_journal
msgid "Account Print Journal"
msgstr ""

#. module: account
#: view:product.category:account.view_category_property_form
msgid "Account Properties"
msgstr "Thuộc tính Tài khoản"

#. module: account
#: field:res.partner,property_account_receivable:0
msgid "Account Receivable"
msgstr "Khoản phải thu"

#. module: account
#: model:ir.model,name:account.model_account_move_reconcile
msgid "Account Reconciliation"
msgstr "Đối soát Tài khoản"

#. module: account
#: view:account.financial.report:account.view_account_financial_report_form
#: view:account.financial.report:account.view_account_financial_report_search
#: view:account.financial.report:account.view_account_financial_report_tree
#: field:account.financial.report,children_ids:0
#: model:ir.model,name:account.model_account_financial_report
msgid "Account Report"
msgstr "Báo cáo tài khoản"

#. module: account
#: field:accounting.report,account_report_id:0
#: model:ir.ui.menu,name:account.menu_account_financial_reports_tree
msgid "Account Reports"
msgstr "Báo cáo tài khoản"

#. module: account
#: view:account.financial.report:account.view_account_report_tree_hierarchy
#: model:ir.ui.menu,name:account.menu_account_report_tree_hierarchy
msgid "Account Reports Hierarchy"
msgstr "Cấu trúc báo cáo tài khoản"

#. module: account
#: field:account.fiscal.position.account,account_src_id:0
#: field:account.fiscal.position.account.template,account_src_id:0
msgid "Account Source"
msgstr "Tài khoản nguồn"

#. module: account
#: model:ir.actions.act_window,name:account.action_account_state_open
#: model:ir.model,name:account.model_account_state_open
msgid "Account State Open"
msgstr ""

#. module: account
#: view:account.account:account.account_account_graph
#: view:account.bank.statement:account.account_cash_statement_graph
#: view:account.move.line:account.account_move_line_graph
msgid "Account Statistics"
msgstr "Thống kê tài khoản"

#. module: account
#: view:account.subscription:account.view_subscription_search
#: model:ir.model,name:account.model_account_subscription
msgid "Account Subscription"
msgstr "Thuê bao tài khoản"

#. module: account
#: model:ir.model,name:account.model_account_subscription_line
msgid "Account Subscription Line"
msgstr "Account Subscription Line"

#. module: account
#: view:account.tax:account.view_tax_form
#: view:account.tax:account.view_tax_tree
msgid "Account Tax"
msgstr "Tài khoản Thuế"

#. module: account
#: field:account.tax,tax_code_id:0
#: view:account.tax.code:account.view_tax_code_form
#: view:account.tax.code:account.view_tax_code_search
#: view:account.tax.code:account.view_tax_code_tree
msgid "Account Tax Code"
msgstr "Mã số thuế"

#. module: account
#: view:account.tax.code.template:account.view_tax_code_template_form
#: view:account.tax.code.template:account.view_tax_code_template_tree
msgid "Account Tax Code Template"
msgstr ""

#. module: account
#: model:ir.actions.act_window,name:account.action_account_vat_declaration
msgid "Account Tax Declaration"
msgstr "In tờ khai thuế"

#. module: account
#: view:account.tax.template:account.view_account_tax_template_form
#: view:account.tax.template:account.view_account_tax_template_tree
msgid "Account Tax Template"
msgstr ""

#. module: account
#: view:account.account.template:account.view_account_template_form
#: view:account.account.template:account.view_account_template_search
#: view:account.account.template:account.view_account_template_tree
#: view:account.chart.template:account.view_account_chart_template_seacrh
msgid "Account Template"
msgstr "Mẫu Tài khoản"

#. module: account
#: model:ir.actions.act_window,name:account.action_account_template_form
#: model:ir.ui.menu,name:account.menu_action_account_template_form
msgid "Account Templates"
msgstr "Mẫu Tài khoản"

#. module: account
#: view:website:account.report_agedpartnerbalance
msgid "Account Total"
msgstr "Tổng tiền tài khoản"

#. module: account
#: view:account.account:account.view_account_search
#: field:account.account,user_type:0
#: view:account.account.template:account.view_account_template_search
#: field:account.account.template,user_type:0
#: view:account.account.type:account.view_account_type_form
#: view:account.account.type:account.view_account_type_search
#: view:account.account.type:account.view_account_type_tree
#: field:account.account.type,name:0
#: field:account.bank.accounts.wizard,account_type:0
#: field:account.entries.report,user_type:0
#: selection:account.financial.report,type:0
#: model:ir.model,name:account.model_account_account_type
#: field:report.account.receivable,type:0
#: field:report.account_type.sales,user_type:0
msgid "Account Type"
msgstr "Kiểu tài khoản"

#. module: account
#: help:account.account,user_type:0
msgid "Account Type is used for information purpose, to generate country-specific legal reports, and set the rules to close a fiscal year and generate opening entries."
msgstr "Kiểu tài khoản được sử dụng cho mục đích thông tin, để tạo ra báo cáo theo luật định, và thiết lập các quy tắc để kết thúc một năm tài chính và tạo bút toán đầu kỳ"

#. module: account
#: field:account.financial.report,account_type_ids:0
#: model:ir.actions.act_window,name:account.action_account_type_form
#: model:ir.ui.menu,name:account.menu_action_account_type_form
msgid "Account Types"
msgstr "Loại tài khoản"

#. module: account
#: model:ir.model,name:account.model_account_unreconcile
msgid "Account Unreconcile"
msgstr "Tài khoản chưa đối soát"

#. module: account
#: model:ir.model,name:account.model_account_unreconcile_reconcile
msgid "Account Unreconcile Reconcile"
msgstr ""

#. module: account
#: model:ir.model,name:account.model_account_vat_declaration
msgid "Account Vat Declaration"
msgstr "Bản khai VAT tài khoản"

#. module: account
#: constraint:account.move.line:0
msgid "Account and Period must belong to the same company."
msgstr "Tào khoản và ký kế toán phải thuộc cùng một công ty."

#. module: account
#: model:ir.model,name:account.model_account_chart
msgid "Account chart"
msgstr "Hệ thống tài khoản kế toán"

#. module: account
#: view:account.chart:account.view_account_chart
msgid "Account charts"
msgstr "Danh mục tài khoản"

#. module: account
#: view:account.account:account.view_account_form
msgid "Account code"
msgstr "Mã tài khoản"

#. module: account
#: model:ir.model,name:account.model_account_move_line_reconcile
msgid "Account move line reconcile"
msgstr ""

#. module: account
#: model:ir.model,name:account.model_account_move_line_reconcile_writeoff
msgid "Account move line reconcile (writeoff)"
msgstr ""

#. module: account
#: view:account.account:account.view_account_form
msgid "Account name"
msgstr "Tên tài khoản"

#. module: account
#: view:website:account.report_analyticjournal
msgid "Account n°"
msgstr "Số hiệu tài khoản"

#. module: account
#: model:ir.model,name:account.model_account_period
msgid "Account period"
msgstr "Chu kỳ kế toán"

#. module: account
#: model:ir.actions.report.xml,name:account.action_report_vat
msgid "Account tax"
msgstr "Tài khoản thuế"

#. module: account
#: model:ir.model,name:account.model_account_tax_chart
msgid "Account tax chart"
msgstr ""

#. module: account
#: view:account.tax.chart:account.view_account_tax_chart
msgid "Account tax charts"
msgstr ""

#. module: account
#: field:account.bank.statement,account_id:0
msgid "Account used in this journal"
msgstr "Tài khoản dùng cho sổ nhật ký này"

#. module: account
#: model:res.groups,name:account.group_account_user
msgid "Accountant"
msgstr "Kế toán viên"

#. module: account
#: model:ir.ui.menu,name:account.menu_account_config
#: model:ir.ui.menu,name:account.menu_finance
#: model:ir.ui.menu,name:account.menu_finance_reporting
#: view:product.template:account.product_template_form_view
#: view:res.partner:account.view_partner_property_form
msgid "Accounting"
msgstr "Kế toán"

#. module: account
#: view:account.config.settings:account.view_account_config_settings
msgid "Accounting & Finance"
msgstr "Tài chính & Kế toán"

#. module: account
#: view:account.installer:account.view_account_configuration_installer
#: view:wizard.multi.charts.accounts:account.view_wizard_multi_chart
msgid "Accounting Application Configuration"
msgstr "Cấu hình Ứng dụng kế toán"

#. module: account
#: view:account.move:account.view_move_form
#: view:account.move.line:account.view_move_line_form
msgid "Accounting Documents"
msgstr "Tài liệu Kế toán"

#. module: account
#: view:res.partner.bank:account.view_partner_bank_form_inherit
msgid "Accounting Information"
msgstr "Thông tin kế toán"

#. module: account
#: field:account.installer,charts:0
msgid "Accounting Package"
msgstr ""

#. module: account
#: view:account.invoice:account.invoice_form
msgid "Accounting Period"
msgstr "Chu kỳ kế toán"

#. module: account
#: model:ir.model,name:account.model_accounting_report
msgid "Accounting Report"
msgstr "Báo cáo kế toán"

#. module: account
#: view:res.partner:account.view_partner_property_form
msgid "Accounting-related settings are managed on"
msgstr "Các thiết lập liên quan đến kế toán được quản lý theo"

#. module: account
#: view:account.account:account.view_account_search
#: field:account.financial.report,account_ids:0
#: selection:account.financial.report,type:0
#: view:account.journal:account.view_account_journal_form
#: model:ir.actions.act_window,name:account.action_account_form
#: model:ir.ui.menu,name:account.account_account_menu
#: model:ir.ui.menu,name:account.account_template_accounts
#: model:ir.ui.menu,name:account.menu_action_account_form
#: model:ir.ui.menu,name:account.menu_analytic
msgid "Accounts"
msgstr "Tài khoản"

#. module: account
#: view:account.journal:account.view_account_journal_form
msgid "Accounts Allowed (empty for no control)"
msgstr "Tài khoản được phép (để trống nếu không kiểm soát)"

#. module: account
#: model:ir.model,name:account.model_account_fiscal_position_account
msgid "Accounts Fiscal Position"
msgstr "Vị thế tài chính kế toán"

#. module: account
#: view:account.fiscal.position:account.view_account_position_form
#: view:account.fiscal.position.template:account.view_account_position_template_form
msgid "Accounts Mapping"
msgstr ""

#. module: account
#: view:account.journal:account.view_account_journal_form
msgid "Accounts Type Allowed (empty for no control)"
msgstr "Loại tài khoản cho phép (để trống nếu không kiểm soát)"

#. module: account
#: view:report.account.receivable:account.view_crm_case_user_form
#: view:report.account.receivable:account.view_crm_case_user_graph
#: view:report.account.receivable:account.view_crm_case_user_tree
msgid "Accounts by Type"
msgstr "Tài khoản theo loại"

#. module: account
#: field:account.automatic.reconcile,account_ids:0
msgid "Accounts to Reconcile"
msgstr "Tài khoản để đối soát"

#. module: account
#: model:ir.actions.act_window,name:account.act_account_renew_view
msgid "Accounts to Renew"
msgstr "Tài khoản để làm mới"

#. module: account
#: field:account.account,active:0
#: field:account.analytic.journal,active:0
#: field:account.fiscal.position,active:0
#: field:account.journal.period,active:0
#: field:account.payment.term,active:0
#: field:account.tax,active:0
msgid "Active"
msgstr "Đang hoạt động"

#. module: account
#: view:account.addtmpl.wizard:account.view_account_addtmpl_wizard_form
msgid "Add"
msgstr "Thêm"

#. module: account
#: view:account.move:account.view_move_form
#: view:account.move.line:account.view_move_line_form
msgid "Add an internal note..."
msgstr "Thêm một ghi chú nội bộ..."

#. module: account
#: field:account.invoice,comment:0
msgid "Additional Information"
msgstr "Thông tin thêm"

#. module: account
#: view:account.invoice:account.invoice_form
msgid "Additional notes..."
msgstr "Ghi chú thêm..."

#. module: account
#: field:account.account,adjusted_balance:0
msgid "Adjusted Balance"
msgstr "Đối soát được điều chỉnh"

#. module: account
#: view:account.journal:account.view_account_journal_form
msgid "Advanced Settings"
msgstr "Thiết lập nâng cao"

#. module: account
#: view:account.aged.trial.balance:account.account_aged_balance_view
#: model:ir.actions.act_window,name:account.action_account_aged_balance_view
#: model:ir.actions.report.xml,name:account.action_report_aged_partner_balance
#: model:ir.ui.menu,name:account.menu_aged_trial_balance
msgid "Aged Partner Balance"
msgstr "Cân đối tuổi nợ"

#. module: account
#: view:account.aged.trial.balance:account.account_aged_balance_view
msgid "Aged Partner Balance is a more detailed report of your receivables by intervals. When opening that report, Odoo asks for the name of the company, the fiscal period and the size of the interval to be analyzed (in days). Odoo then calculates a table of credit balance by period. So if you request an interval of 30 days Odoo generates an analysis of creditors for the past month, past two months, and so on."
msgstr ""

#. module: account
#: model:ir.actions.act_window,name:account.action_aged_receivable_graph
#: view:report.aged.receivable:account.view_aged_recv_graph
#: view:report.aged.receivable:account.view_aged_recv_tree
msgid "Aged Receivable"
msgstr "Tuổi nợ khách hàng"

#. module: account
#: model:ir.model,name:account.model_report_aged_receivable
msgid "Aged Receivable Till Today"
msgstr "Tuổi nợ khách hàng tính đến hôm nay"

#. module: account
#: view:website:account.report_agedpartnerbalance
msgid "Aged Trial Balance"
msgstr "Cân đối thử tuổi nợ"

#. module: account
#: selection:account.balance.report,display_account:0
#: selection:account.common.account.report,display_account:0
#: selection:account.report.general.ledger,display_account:0
#: selection:account.tax,type_tax_use:0
#: selection:account.tax.template,type_tax_use:0
msgid "All"
msgstr "Tất cả"

#. module: account
#: selection:account.aged.trial.balance,target_move:0
#: selection:account.balance.report,target_move:0
#: selection:account.central.journal,target_move:0
#: selection:account.chart,target_move:0
#: selection:account.common.account.report,target_move:0
#: selection:account.common.journal.report,target_move:0
#: selection:account.common.partner.report,target_move:0
#: selection:account.common.report,target_move:0
#: selection:account.general.journal,target_move:0
#: selection:account.partner.balance,target_move:0
#: selection:account.partner.ledger,target_move:0
#: selection:account.print.journal,target_move:0
#: selection:account.report.general.ledger,target_move:0
#: selection:account.tax.chart,target_move:0
#: selection:account.vat.declaration,target_move:0
#: selection:accounting.report,target_move:0
#: code:addons/account/report/common_report_header.py:67
#, python-format
msgid "All Entries"
msgstr "Tất cả bút toán"

#. module: account
#: selection:account.partner.balance,display_partner:0
msgid "All Partners"
msgstr "Tất cả các đối tác"

#. module: account
#: selection:account.aged.trial.balance,target_move:0
#: selection:account.balance.report,target_move:0
#: selection:account.central.journal,target_move:0
#: selection:account.chart,target_move:0
#: selection:account.common.account.report,target_move:0
#: selection:account.common.journal.report,target_move:0
#: selection:account.common.partner.report,target_move:0
#: selection:account.common.report,target_move:0
#: selection:account.general.journal,target_move:0
#: selection:account.partner.balance,target_move:0
#: selection:account.partner.ledger,target_move:0
#: selection:account.print.journal,target_move:0
#: selection:account.report.general.ledger,target_move:0
#: selection:account.tax.chart,target_move:0
#: selection:account.vat.declaration,target_move:0
#: selection:accounting.report,target_move:0
#: code:addons/account/report/common_report_header.py:68
#, python-format
msgid "All Posted Entries"
msgstr "Tất cả bút toán đã vào sổ"

#. module: account
#: view:website:account.report_trialbalance
msgid "All accounts"
msgstr "Tất cả tài khoản"

#. module: account
#: view:website:account.report_generalledger
msgid "All accounts'"
msgstr "Tất cả tài khoản"

#. module: account
#: field:account.bank.statement,all_lines_reconciled:0
msgid "All lines reconciled"
msgstr "Tất cả các đối soát"

#. module: account
#: help:account.move,state:0
msgid "All manually created new journal entries are usually in the status 'Unposted', but you can set the option to skip that status on the related journal. In that case, they will behave as journal entries automatically created by the system on document validation (invoices, bank statements...) and will be created in 'Posted' status."
msgstr "Tất cả số nhật ký được tạo mới một cách thủ công thường trong tình trạng chưa vào sổ, nhưng bạn có thể thiết lập tùy chọn để bỏ qua tình trạng này trên sổ nhật ký tương ứng. Trong trường hợp đó, chúng sẽ hành xử như là một sổ nhật ký được tạo tự động bởi hệ thống trên việc xác nhận tài liệu (hóa đơn, sổ phụ ngân hàng,...) và sẽ được tạo với tình trạng đã vào sổ."

#. module: account
#: view:validate.account.move.lines:account.validate_account_move_line_view
msgid "All selected journal entries will be validated and posted. It means you won't be able to modify their accounting fields anymore."
msgstr "Tất cả các bút toán sổ nhật ký được chọn sẽ được xác nhận và vào sổ. Điều đó có nghĩa là bạn không thể chỉnh sửa chúng."

#. module: account
#: code:addons/account/account_bank_statement.py:349
#, python-format
msgid "All the account entries lines must be processed in order to close the statement."
msgstr "Tất cả các phát sinh phải được xử lý theo trình tự"

#. module: account
#: field:account.journal,update_posted:0
msgid "Allow Cancelling Entries"
msgstr "Cho phép hủy bút toán"

#. module: account
#: field:account.account,reconcile:0
#: field:account.account.template,reconcile:0
msgid "Allow Reconciliation"
msgstr "Cho phép đối soát"

#. module: account
#: field:account.config.settings,group_multi_currency:0
msgid "Allow multi currencies"
msgstr "Cho phép đa tiền tệ"

#. module: account
#: field:account.config.settings,group_proforma_invoices:0
msgid "Allow pro-forma invoices"
msgstr "Cho phép xuất hóa đơn tạm (Pro-Forma)"

#. module: account
#: field:account.automatic.reconcile,allow_write_off:0
msgid "Allow write off"
msgstr "Cho phép bỏ qua (write off)"

#. module: account
#: help:account.config.settings,group_multi_currency:0
msgid "Allows you multi currency environment"
msgstr "Cho phép môi trường đa tiền tệ"

#. module: account
#: help:account.config.settings,group_proforma_invoices:0
msgid "Allows you to put invoices in pro-forma state."
msgstr "Cho phép bạn đặt hóa đơn trong tình trạn tạm"

#. module: account
#: help:account.config.settings,group_analytic_accounting:0
msgid "Allows you to use the analytic accounting."
msgstr "Cho phép sử dụng kế toán quản trị"

#. module: account
#: selection:account.tax,applicable_type:0
msgid "Always"
msgstr "Luôn luôn"

#. module: account
#. openerp-web
#: view:account.analytic.line:account.account_analytic_line_extended_form
#: view:account.analytic.line:account.view_account_analytic_line_form
#: field:account.bank.statement.line,amount:0
#: field:account.invoice.line,price_subtotal:0
#: field:account.invoice.tax,amount:0
#: view:account.move:account.view_move_form
#: field:account.move,amount:0
#: view:account.move.line:account.view_move_line_form
#: field:account.statement.operation.template,amount:0
#: field:account.tax,amount:0
#: field:account.tax.template,amount:0
#: xsl:account.transfer:0
#: code:addons/account/static/src/js/account_widgets.js:102
#: code:addons/account/static/src/js/account_widgets.js:107
#: code:addons/account/static/src/xml/account_bank_statement_reconciliation.xml:138
#: code:addons/account/static/src/xml/account_bank_statement_reconciliation.xml:172
#: field:analytic.entries.report,amount:0
#: field:cash.box.in,amount:0
#: field:cash.box.out,amount:0
#: view:website:account.report_invoice_document
#, python-format
msgid "Amount"
msgstr "Tổng tiền"

#. module: account
#: view:account.payment.term.line:account.view_payment_term_line_form
msgid "Amount Computation"
msgstr "Tính toán giá trị"

#. module: account
#: field:account.analytic.line,amount_currency:0
#: field:account.bank.statement.line,amount_currency:0
#: field:account.entries.report,amount_currency:0
#: field:account.model.line,amount_currency:0
#: field:account.move.line,amount_currency:0
msgid "Amount Currency"
msgstr "Tiền tệ"

#. module: account
#: view:account.payment.term.line:account.view_payment_term_line_form
#: field:account.payment.term.line,value_amount:0
msgid "Amount To Pay"
msgstr "Tổng tiền phải trả"

#. module: account
#: field:account.statement.operation.template,amount_type:0
msgid "Amount type"
msgstr "Kiểu tổng tiền"

#. module: account
#: sql_constraint:account.fiscal.position.account:0
msgid "An account fiscal position could be defined only once time on same accounts."
msgstr "Một vị thế tài chính chỉ có thể được xác định duy nhất một lần trên cùng tài khoản"

#. module: account
#: field:account.aged.trial.balance,direction_selection:0
msgid "Analysis Direction"
msgstr "Hướng phân tích"

#. module: account
#: view:website:account.report_agedpartnerbalance
msgid "Analysis Direction:"
msgstr "Hướng phân tích:"

#. module: account
#: view:account.move:account.view_move_form
#: view:account.move.line:account.view_move_line_form
#: model:ir.ui.menu,name:account.next_id_40
#: view:website:account.report_analyticjournal
msgid "Analytic"
msgstr "Phân tích"

#. module: account
#. openerp-web
#: code:addons/account/static/src/js/account_widgets.js:115
#: code:addons/account/static/src/js/account_widgets.js:122
#, python-format
msgid "Analytic Acc."
msgstr "TK Quản trị."

#. module: account
#: view:account.analytic.account:account.view_account_analytic_account_search
#: view:account.analytic.line:account.view_account_analytic_line_filter
#: field:account.entries.report,analytic_account_id:0
#: field:account.invoice.line,account_analytic_id:0
#: field:account.model.line,analytic_account_id:0
#: field:account.move.line,analytic_account_id:0
#: field:account.move.line.reconcile.writeoff,analytic_id:0
#: field:account.statement.operation.template,analytic_account_id:0
msgid "Analytic Account"
msgstr "Tài khoản quản trị"

#. module: account
#: view:account.analytic.chart:account.account_analytic_chart_view
msgid "Analytic Account Charts"
msgstr "Hệ thống tài khoản quản trị"

#. module: account
#: view:account.config.settings:account.view_account_config_settings
#: model:ir.ui.menu,name:account.menu_analytic_accounting
msgid "Analytic Accounting"
msgstr "Kế toán quản trị"

#. module: account
#: view:account.analytic.account:account.view_account_analytic_account_list
#: model:ir.actions.act_window,name:account.action_account_analytic_account_form
#: model:ir.ui.menu,name:account.account_analytic_def_account
msgid "Analytic Accounts"
msgstr "Tài khoản quản trị"

#. module: account
#: model:ir.actions.act_window,name:account.action_account_analytic_balance
#: model:ir.actions.report.xml,name:account.action_report_analytic_balance
msgid "Analytic Balance"
msgstr "Cân đối tài khoản quản trị"

#. module: account
#: view:website:account.report_analyticbalance
msgid "Analytic Balance -"
msgstr "Số dư tài khoản quản tị -"

#. module: account
#: view:account.analytic.line:account.view_account_analytic_line_tree
#: model:ir.actions.act_window,name:account.action_account_analytic_line_form
msgid "Analytic Entries"
msgstr "Bút toán quản trị"

#. module: account
#: view:analytic.entries.report:account.view_account_analytic_entries_search
#: view:analytic.entries.report:account.view_analytic_entries_report_search
#: model:ir.actions.act_window,name:account.action_analytic_entries_report
#: model:ir.ui.menu,name:account.menu_action_analytic_entries_report
msgid "Analytic Entries Analysis"
msgstr "Phân tích bút toán quản trị"

#. module: account
#: model:ir.model,name:account.model_analytic_entries_report
msgid "Analytic Entries Statistics"
msgstr "Thống kê bút toán quản trị"

#. module: account
#: code:addons/account/project/wizard/project_account_analytic_line.py:47
#: model:ir.model,name:account.model_project_account_analytic_line
#, python-format
msgid "Analytic Entries by line"
msgstr "Bút toán quản trị theo dòng"

#. module: account
#: view:account.analytic.line:account.view_account_analytic_line_form
msgid "Analytic Entry"
msgstr "Bút toán quản trị"

#. module: account
#: model:ir.actions.act_window,name:account.action_account_tree1
msgid "Analytic Items"
msgstr "Phát sinh kế toán quản trị"

#. module: account
#: view:account.analytic.journal:account.view_account_analytic_journal_form
#: view:account.analytic.journal:account.view_account_analytic_journal_tree
#: view:account.analytic.journal:account.view_analytic_journal_search
#: field:account.analytic.line,journal_id:0
#: field:account.journal,analytic_journal_id:0
#: model:ir.actions.act_window,name:account.action_account_analytic_journal
#: model:ir.actions.report.xml,name:account.action_report_analytic_journal
#: model:ir.model,name:account.model_account_analytic_journal
#: model:ir.ui.menu,name:account.account_analytic_journal_print
#: view:website:account.report_analyticjournal
msgid "Analytic Journal"
msgstr "Sổ nhật ký quản trị"

#. module: account
#: model:ir.actions.act_window,name:account.action_account_analytic_journal_open_form
#: model:ir.ui.menu,name:account.account_analytic_journal_entries
msgid "Analytic Journal Items"
msgstr "Phát sinh kế toán quản trị"

#. module: account
#: view:account.analytic.line:account.view_account_analytic_line_filter
msgid "Analytic Journal Items related to a purchase journal."
msgstr "Phát sinh kế toán quản trị liên quan tới một sổ nhật ký mua hàng."

#. module: account
#: view:account.analytic.line:account.view_account_analytic_line_filter
msgid "Analytic Journal Items related to a sale journal."
msgstr "Phát sinh kế toán quản trị liên quan tới một sổ nhật ký bán hàng"

#. module: account
#: view:account.analytic.journal:account.view_analytic_journal_search
#: field:account.analytic.journal.report,analytic_account_journal_id:0
#: model:ir.actions.act_window,name:account.action_account_analytic_journal_form
#: model:ir.ui.menu,name:account.account_def_analytic_journal
msgid "Analytic Journals"
msgstr "Sổ nhật ký quản trị"

#. module: account
#: view:account.analytic.line:account.view_account_analytic_line_filter
#: model:ir.model,name:account.model_account_analytic_line
msgid "Analytic Line"
msgstr "Phát sinh quản trị"

#. module: account
#: view:account.move:account.view_move_form
#: view:account.move.line:account.view_move_line_form
#: view:account.move.line:account.view_move_line_form2
msgid "Analytic Lines"
msgstr ""

#. module: account
#: view:account.analytic.account:account.view_account_analytic_account_tree
#: field:account.invoice.tax,account_analytic_id:0
msgid "Analytic account"
msgstr "Tài khoản quản trị"

#. module: account
#: field:account.config.settings,group_analytic_accounting:0
msgid "Analytic accounting"
msgstr "Kế toán quản trị"

#. module: account
#: field:account.move.line,analytic_lines:0
msgid "Analytic lines"
msgstr ""

#. module: account
#: field:account.tax,applicable_type:0
msgid "Applicability"
msgstr "Có thể được áp dụng"

#. module: account
#: view:account.tax:account.view_tax_form
msgid "Applicability Options"
msgstr "Tùy chọn được áp dụng"

#. module: account
#: field:account.tax,python_applicable:0
#: field:account.tax.template,python_applicable:0
msgid "Applicable Code"
msgstr ""

#. module: account
#: view:account.tax:account.view_tax_form
#: view:account.tax.template:account.view_account_tax_template_form
msgid "Applicable Code (if type=code)"
msgstr ""

#. module: account
#: field:account.tax.template,applicable_type:0
msgid "Applicable Type"
msgstr "Kiểu áp dụng"

#. module: account
#: view:account.config.settings:account.view_account_config_settings
msgid "Apply"
msgstr "Áp dụng"

#. module: account
#: help:account.fiscal.position,auto_apply:0
msgid "Apply automatically this fiscal position if the conditions match."
msgstr ""

#. module: account
#: help:account.fiscal.position,vat_required:0
msgid "Apply only if partner has a VAT number."
msgstr "Áp dụng chỉ khi đối tác có số VAT"

#. module: account
#: help:account.fiscal.position,country_group_id:0
msgid "Apply when the shipping or invoicing country is in this country group, and no position matches the country directly."
msgstr ""

#. module: account
#: help:account.fiscal.position,country_id:0
msgid "Apply when the shipping or invoicing country matches. Takes precedence over positions matching on a country group."
msgstr ""

#. module: account
#: view:validate.account.move:account.validate_account_move_view
#: view:validate.account.move.lines:account.validate_account_move_line_view
msgid "Approve"
msgstr "Chấp thuận"

#. module: account
#: selection:report.account.sales,month:0
#: selection:report.account_type.sales,month:0
msgid "April"
msgstr "Tháng Tư"

#. module: account
#: view:account.use.model:account.view_account_use_model_create_entry
msgid "Are you sure you want to create entries?"
msgstr "Bạn chắc chắn muốn tạo bút toán?"

#. module: account
#: view:account.journal.select:account.open_journal_button_view
msgid "Are you sure you want to open Journal Entries?"
msgstr "Bạn chắc chắn muốn tạo bút toán sổ nhật ký?"

#. module: account
#: view:account.state.open:account.view_account_state_open
msgid "Are you sure you want to open this invoice ?"
msgstr "Bạn chắc chắn muốn mở hóa đơn này?"

#. module: account
#: view:account.period.close:account.view_account_period_close
msgid "Are you sure?"
msgstr "Bạn có chắc chắn?"

#. module: account
#: help:account.config.settings,decimal_precision:0
msgid "As an example, a decimal precision of 2 will allow journal entries  like: 9.99 EUR, whereas a decimal precision of 4 will allow journal  entries like: 0.0231 EUR."
msgstr "Ví dụ, độ chính xác thập phân là 2 sẽ cho phép các bút toán với giá trị kiểu như: 9,99 EUR, độ chính xác thập phân là 4 sẽ cho phép bút toán với giá trị kiểu như: 0,0231 EUR."

#. module: account
#: view:account.invoice:account.invoice_supplier_form
msgid "Ask Refund"
msgstr "Hoàn tiền"

#. module: account
#: model:account.account.type,name:account.data_account_type_asset
msgid "Asset"
msgstr "Tài sản"

#. module: account
#: model:account.account.type,name:account.account_type_asset_view1
msgid "Asset View"
msgstr ""

#. module: account
#: model:account.financial.report,name:account.account_financial_report_assets0
msgid "Assets"
msgstr "Tài sản"

#. module: account
#: field:account.config.settings,module_account_asset:0
msgid "Assets management"
msgstr "Quản  lý tài sản"

#. module: account
#: view:account.analytic.account:account.view_account_analytic_account_search
msgid "Associated Partner"
msgstr "Đối tác Liên quan"

#. module: account
#: selection:account.account,currency_mode:0
msgid "At Date"
msgstr "Vào ngày (At Date)"

#. module: account
#: selection:report.account.sales,month:0
#: selection:report.account_type.sales,month:0
msgid "August"
msgstr "Tháng Tám"

#. module: account
#: field:account.fiscal.position,auto_apply:0
msgid "Automatic"
msgstr "Tự động"

#. module: account
#: model:ir.model,name:account.model_account_automatic_reconcile
msgid "Automatic Reconcile"
msgstr "Đối soát tự động"

#. module: account
#: model:ir.ui.menu,name:account.menu_automatic_reconcile
msgid "Automatic Reconciliation"
msgstr "Đối soát tự động"

#. module: account
#: selection:account.financial.report,style_overwrite:0
msgid "Automatic formatting"
msgstr "Tự động định dạng"

#. module: account
#: field:account.journal,entry_posted:0
msgid "Autopost Created Moves"
msgstr "Tự động Vào sổ các bút toán"

#. module: account
#: view:account.journal:account.view_account_journal_form
msgid "Available Coins"
msgstr "Đồng tiền khả dụng"

#. module: account
#: field:account.invoice.report,price_average:0
#: field:account.invoice.report,user_currency_price_average:0
msgid "Average Price"
msgstr "Giá trung bình"

#. module: account
#: selection:account.account,currency_mode:0
msgid "Average Rate"
msgstr "Tỷ lệ trung bình"

#. module: account
#: code:addons/account/account.py:3470
#: code:addons/account/account_bank.py:95
#, python-format
msgid "BNK"
msgstr "NH"

#. module: account
#. openerp-web
#: code:addons/account/static/src/xml/account_bank_statement_reconciliation.xml:54
#, python-format
msgid "Back to statements list"
msgstr "Về danh mục statements"

#. module: account
#: code:addons/account/account_move_line.py:1202
#: code:addons/account/account_move_line.py:1289
#: code:addons/account/account_move_line.py:1356
#, python-format
msgid "Bad Account!"
msgstr "Tài khoản lỗi!"

#. module: account
#: code:addons/account/account_invoice.py:820
#, python-format
msgid "Bad Total!"
msgstr ""

#. module: account
#: field:account.account,balance:0
#: selection:account.account.type,close_method:0
#: field:account.entries.report,balance:0
#: field:account.invoice,residual:0
#: field:account.move.line,balance:0
#: selection:account.payment.term.line,value:0
#: selection:account.tax,type:0
#: selection:account.tax.template,type:0
#: field:account.treasury.report,balance:0
#: field:report.account.receivable,balance:0
#: field:report.aged.receivable,balance:0
#: view:website:account.report_analyticbalance
#: view:website:account.report_analyticcostledger
#: view:website:account.report_centraljournal
#: view:website:account.report_financial
#: view:website:account.report_generaljournal
#: view:website:account.report_generalledger
#: view:website:account.report_invertedanalyticbalance
#: view:website:account.report_partnerbalance
#: view:website:account.report_partnerledger
#: view:website:account.report_partnerledgerother
#: view:website:account.report_trialbalance
msgid "Balance"
msgstr "Cân đối"

#. module: account
#: view:website:account.report_overdue_document
msgid "Balance :"
msgstr "Cân đối :"

#. module: account
#: model:account.financial.report,name:account.account_financial_report_balancesheet0
#: model:ir.actions.act_window,name:account.action_account_report_bs
#: model:ir.ui.menu,name:account.menu_account_report_bs
msgid "Balance Sheet"
msgstr "Bảng cân đối kế toán"

#. module: account
#: selection:account.account.type,report_type:0
#: code:addons/account/account.py:209
#, python-format
msgid "Balance Sheet (Asset account)"
msgstr "Bảng cân đối kế toán (Tài sản)"

#. module: account
#: selection:account.account.type,report_type:0
#: code:addons/account/account.py:210
#, python-format
msgid "Balance Sheet (Liability account)"
msgstr "Bảng cân đối kế toán (Nguồn vốn)"

#. module: account
#: help:account.bank.statement,balance_end:0
msgid "Balance as calculated based on Opening Balance and transaction lines"
msgstr "Cân đối được tính toán dựa trên Số dư đầu kỳ và các phát sinh trong kỳ"

#. module: account
#: model:ir.actions.act_window,name:account.action_account_receivable_graph
msgid "Balance by Type of Account"
msgstr "Cân đối theo loại tài khoản"

#. module: account
#: selection:account.move.line,state:0
msgid "Balanced"
msgstr "Đã cân đối"

#. module: account
#: model:account.account.type,name:account.data_account_type_bank
#: selection:account.bank.accounts.wizard,account_type:0
#: code:addons/account/account.py:3091
#, python-format
msgid "Bank"
msgstr "Ngân hàng"

#. module: account
#: view:account.config.settings:account.view_account_config_settings
msgid "Bank & Cash"
msgstr "Ngân hàng & Tiền mặt"

#. module: account
#: field:account.bank.accounts.wizard,bank_account_id:0
#: field:account.bank.statement.line,bank_account_id:0
#: view:account.chart.template:account.view_account_chart_template_seacrh
#: field:account.chart.template,bank_account_view_id:0
#: field:account.invoice,partner_bank_id:0
#: field:account.invoice.report,partner_bank_id:0
msgid "Bank Account"
msgstr "Tài khoản ngân hàng"

#. module: account
#: help:account.invoice,partner_bank_id:0
msgid "Bank Account Number to which the invoice will be paid. A Company bank account if this is a Customer Invoice or Supplier Refund, otherwise a Partner bank account number."
msgstr "Số tài khoản ngân hàng để thanh toán cho hóa đơn. Nếu đây là một hóa đơn Khách hàng nó sẽ là tài khoản ngân hàng của công ty, còn nếu là một cá nhân nó sẽ là tài khoản ngân hàng của Đối tác"

#. module: account
#: model:ir.model,name:account.model_res_partner_bank
msgid "Bank Accounts"
msgstr "Tài khoản ngân hàng"

#. module: account
#: view:res.partner:account.view_partner_property_form
msgid "Bank Details"
msgstr "Chi tiết ngân hàng"

#. module: account
#: view:account.statement.operation.template:account.view_account_statement_operation_template_tree
msgid "Bank Reconciliation Move Presets"
msgstr ""

#. module: account
#: view:account.statement.operation.template:account.view_account_statement_operation_template_search
msgid "Bank Reconciliation Move preset"
msgstr ""

#. module: account
#: view:account.bank.statement:account.view_account_bank_statement_filter
#: view:account.bank.statement:account.view_bank_statement_form
#: view:account.bank.statement:account.view_bank_statement_search
#: model:ir.model,name:account.model_account_bank_statement
msgid "Bank Statement"
msgstr "Sổ phụ ngân hàng"

#. module: account
#: model:ir.model,name:account.model_account_bank_statement_line
msgid "Bank Statement Line"
msgstr ""

#. module: account
#: model:ir.actions.act_window,name:account.action_bank_statement_tree
#: model:ir.ui.menu,name:account.menu_bank_statement_tree
msgid "Bank Statements"
msgstr "Sổ phụ ngân hàng"

#. module: account
#: help:account.config.settings,company_footer:0
msgid "Bank accounts as printed in the footer of each printed document"
msgstr "Tài khoản ngân hàng xuất hiện ở phần dưới của bản in cho mỗi tài liệu được in"

#. module: account
#: field:account.config.settings,company_footer:0
msgid "Bank accounts footer preview"
msgstr "Xem trước lề dưới tài khoản ngân hàng"

#. module: account
#: model:ir.ui.menu,name:account.menu_finance_bank_and_cash
msgid "Bank and Cash"
msgstr "Ngân hàng và Tiền mặt"

#. module: account
#: selection:account.journal,type:0
msgid "Bank and Checks"
msgstr "Ngân hàng và Séc"

#. module: account
#: view:account.move.bank.reconcile:account.view_account_move_bank_reconcile
#: model:ir.actions.act_window,name:account.action_account_bank_reconcile_tree
msgid "Bank reconciliation"
msgstr "Đối chiếu với ngân hàng"

#. module: account
#: model:ir.actions.act_window,name:account.act_account_journal_2_account_bank_statement
msgid "Bank statements"
msgstr "Sổ phụ ngân hàng"

#. module: account
#. openerp-web
#: code:addons/account/static/src/xml/account_bank_statement_reconciliation.xml:8
#, python-format
msgid "Bank statements are fully reconciled."
msgstr "Sổ phụ ngân hàng được đối soát hoàn toàn."

#. module: account
#: field:account.invoice.tax,base:0
#: view:website:account.report_invoice_document
msgid "Base"
msgstr "Cơ bản"

#. module: account
#: field:account.invoice.tax,base_code_id:0
#: field:account.tax.template,base_code_id:0
msgid "Base Code"
msgstr "Mã số cơ bản"

#. module: account
#: field:account.invoice.tax,base_amount:0
msgid "Base Code Amount"
msgstr ""

#. module: account
#: field:account.tax,base_sign:0
#: field:account.tax.template,base_sign:0
msgid "Base Code Sign"
msgstr ""

#. module: account
#: view:website:account.report_vat
msgid "Based On:"
msgstr "Dựa trên:"

#. module: account
#: field:account.vat.declaration,based_on:0
msgid "Based on"
msgstr "Dựa trên"

#. module: account
#: field:account.treasury.report,date:0
msgid "Beginning of Period Date"
msgstr "Ngày bắt đầu kỳ kế toán"

#. module: account
#: model:ir.ui.menu,name:account.menu_finance_management_belgian_reports
msgid "Belgian Reports"
msgstr "Báo cáo của Bỉ"

#. module: account
#: model:ir.ui.menu,name:account.menu_finance_periodical_processing_billing
msgid "Billing"
msgstr "Lập hóa đơn"

#. module: account
#: field:account.config.settings,module_account_budget:0
msgid "Budget management"
msgstr "Quản lý ngân sách"

#. module: account
#: model:ir.ui.menu,name:account.menu_finance_reporting_budgets
msgid "Budgets"
msgstr "Ngân sách"

#. module: account
#: field:account.statement.operation.template,name:0
msgid "Button Label"
msgstr "Nhãn nút"

#. module: account
#: model:ir.filters,name:account.filter_invoice_country
msgid "By Country"
msgstr "Theo Quốc gia"

#. module: account
#: model:ir.filters,name:account.filter_invoice_product
msgid "By Product"
msgstr "Theo Sản phẩm"

#. module: account
#: model:ir.filters,name:account.filter_invoice_product_category
msgid "By Product Category"
msgstr "Theo Nhóm Sản phẩm"

#. module: account
#: model:ir.filters,name:account.filter_invoice_refund
msgid "By Refund"
msgstr "Theo Hoàn tiền"

#. module: account
#: model:ir.filters,name:account.filter_invoice_salespersons
msgid "By Salespersons"
msgstr "Theo Nhân viên bán hàng"

#. module: account
#: help:account.fiscal.position,active:0
msgid "By unchecking the active field, you may hide a fiscal position without deleting it."
msgstr "Bằng cách bỏ đánh dấu trường hoạt động này, bạn có thể ẩn một vị thế tài chính mà không cần xóa nó."

#. module: account
#: field:account.chart.template,visible:0
msgid "Can be Visible?"
msgstr "Có thể được hiển thị?"

#. module: account
#: view:account.aged.trial.balance:account.account_aged_balance_view
#: view:account.analytic.balance:account.account_analytic_balance_view
#: view:account.analytic.chart:account.account_analytic_chart_view
#: view:account.analytic.cost.ledger:account.account_analytic_cost_view
#: view:account.analytic.cost.ledger.journal.report:account.account_analytic_cost_ledger_journal_view
#: view:account.analytic.inverted.balance:account.account_analytic_invert_balance_view
#: view:account.analytic.journal.report:account.account_analytic_journal_view
#: view:account.automatic.reconcile:account.account_automatic_reconcile_view
#: view:account.change.currency:account.view_account_change_currency
#: view:account.chart:account.view_account_chart
#: view:account.common.report:account.account_common_report_view
#: view:account.config.settings:account.view_account_config_settings
#: view:account.fiscalyear.close:account.view_account_fiscalyear_close
#: view:account.fiscalyear.close.state:account.view_account_fiscalyear_close_state
#: view:account.invoice.cancel:account.account_invoice_cancel_view
#: view:account.invoice.confirm:account.account_invoice_confirm_view
#: view:account.invoice.refund:account.view_account_invoice_refund
#: view:account.journal.select:account.open_journal_button_view
#: view:account.move.bank.reconcile:account.view_account_move_bank_reconcile
#: view:account.move.line.reconcile:account.view_account_move_line_reconcile_full
#: view:account.move.line.reconcile.select:account.view_account_move_line_reconcile_select
#: view:account.move.line.reconcile.writeoff:account.account_move_line_reconcile_writeoff
#: view:account.move.line.unreconcile.select:account.view_account_move_line_unreconcile_select
#: view:account.period.close:account.view_account_period_close
#: view:account.state.open:account.view_account_state_open
#: view:account.statement.from.invoice.lines:account.view_account_statement_from_invoice_lines
#: view:account.subscription.generate:account.view_account_subscription_generate
#: view:account.tax.chart:account.view_account_tax_chart
#: view:account.unreconcile:account.account_unreconcile_view
#: view:account.use.model:account.view_account_use_model
#: view:account.use.model:account.view_account_use_model_create_entry
#: view:account.vat.declaration:account.view_account_vat_declaration
#: view:cash.box.in:account.cash_box_in_form
#: view:cash.box.out:account.cash_box_out_form
#: view:project.account.analytic.line:account.view_project_account_analytic_line_form
#: view:validate.account.move:account.validate_account_move_view
#: view:validate.account.move.lines:account.validate_account_move_line_view
msgid "Cancel"
msgstr "Hủy bỏ"

#. module: account
#: view:account.bank.statement:account.view_bank_statement_form2
msgid "Cancel CashBox"
msgstr "Hủy bỏ két tiền mặt"

#. module: account
#: view:account.open.closed.fiscalyear:account.view_account_open_closed_fiscalyear
#: model:ir.actions.act_window,name:account.action_account_open_closed_fiscalyear
#: model:ir.ui.menu,name:account.menu_wizard_account_open_closed_fiscalyear
msgid "Cancel Closing Entries"
msgstr "Hủy bỏ bút toán cuối kỳ"

#. module: account
#: view:account.move:account.view_move_form
msgid "Cancel Entry"
msgstr "Hủy bút toán"

#. module: account
#: view:account.open.closed.fiscalyear:account.view_account_open_closed_fiscalyear
msgid "Cancel Fiscal Year Closing Entries"
msgstr "Hủy bỏ bút toán đóng năm tài chính"

#. module: account
#: view:account.invoice:account.invoice_form
#: view:account.invoice:account.invoice_supplier_form
msgid "Cancel Invoice"
msgstr "Hủy hóa đơn"

#. module: account
#: view:account.invoice.cancel:account.account_invoice_cancel_view
msgid "Cancel Invoices"
msgstr "Hủy hóa đơn"

#. module: account
#: view:account.invoice.cancel:account.account_invoice_cancel_view
#: model:ir.actions.act_window,name:account.action_account_invoice_cancel
msgid "Cancel Selected Invoices"
msgstr "Hủy hóa đơn được chọn"

#. module: account
#: view:account.bank.statement:account.view_bank_statement_form
msgid "Cancel Statement"
msgstr "Hủy bỏ Statement"

#. module: account
#: model:ir.model,name:account.model_account_invoice_cancel
msgid "Cancel the Selected Invoices"
msgstr "Hủy hóa đơn được chọn"

#. module: account
#: selection:account.invoice.refund,filter_refund:0
msgid "Cancel: create refund and reconcile"
msgstr "Hủy bỏ: Tạo hoàn tiền và đối soát"

#. module: account
#: selection:account.invoice,state:0
#: selection:account.invoice.report,state:0
#: selection:report.invoice.created,state:0
msgid "Cancelled"
msgstr "Đã hủy bỏ"

#. module: account
#: view:website:account.report_invoice_document
msgid "Cancelled Invoice"
msgstr "Hóa đơn đã hủy"

#. module: account
#: code:addons/account/wizard/account_invoice_refund.py:117
#, python-format
msgid "Cannot %s draft/proforma/cancel invoice."
msgstr "Không thể %s hóa đơn ở trạng thái dự thảo/proforma/hủy."

#. module: account
#: code:addons/account/wizard/account_invoice_refund.py:119
#, python-format
msgid "Cannot %s invoice which is already reconciled, invoice should be unreconciled first. You can only refund this invoice."
msgstr "Không thể %s hoá đơn mà đã được đối soát. Hóa đơn cần phải thôi đối soát trước. Bạn chỉ có thể hoàn tiền hóa đơn này."

#. module: account
#: code:addons/account/account_move_line.py:1331
#, python-format
msgid "Cannot create an automatic sequence for this piece.\n"
"Put a sequence in the journal definition for automatic numbering or create a sequence manually for this piece."
msgstr ""

#. module: account
#: code:addons/account/account.py:1567
#, python-format
msgid "Cannot create move with currency different from .."
msgstr ""

#. module: account
#: code:addons/account/account.py:1563
#, python-format
msgid "Cannot create moves for different companies."
msgstr ""

#. module: account
#: code:addons/account/account_invoice.py:831
#, python-format
msgid "Cannot create the invoice.\n"
"The related payment term is probably misconfigured as it gives a computed amount greater than the total invoiced amount. In order to avoid rounding issues, the latest line of your payment term must be of type 'balance'."
msgstr "Không thể tạo hóa đơn.\n"
"Điều khoản thanh toán liên quan có thể được cấu hình sai như là chỉ ra một tổng tiền tính toán lơn hơn tổng tiền hóa đơn."

#. module: account
#: code:addons/account/account_invoice.py:453
#: code:addons/account/account_invoice.py:547
#: code:addons/account/account_invoice.py:566
#, python-format
msgid "Cannot find a chart of accounts for this company, You should configure it. \n"
"Please go to Account Configuration."
msgstr ""

#. module: account
#: code:addons/account/account_move_line.py:567
#, python-format
msgid "Cannot find any account journal of \"%s\" type for this company, You should create one.\n"
" Please go to Journal Configuration"
msgstr ""

#. module: account
#: code:addons/account/account_invoice.py:591
#, python-format
msgid "Cannot find any account journal of type \"%s\" for this company, You should create one.\n"
" Please go to Journal Configuration"
msgstr ""

#. module: account
#: code:addons/account/account.py:3475
#, python-format
msgid "Cannot generate an unused journal code."
msgstr "Không thể tạo ra một mã sổ nhật ký không được sử dụng."

#. module: account
#: field:account.tax.code,code:0
#: field:account.tax.code.template,code:0
msgid "Case Code"
msgstr ""

#. module: account
#: model:account.account.type,name:account.data_account_type_cash
#: selection:account.analytic.journal,type:0
#: selection:account.bank.accounts.wizard,account_type:0
#: selection:account.entries.report,type:0
#: selection:account.journal,type:0
#: code:addons/account/account.py:3091
#, python-format
msgid "Cash"
msgstr "Tiền mặt"

#. module: account
#: view:account.bank.statement:account.view_bank_statement_form2
#: field:account.journal,cash_control:0
msgid "Cash Control"
msgstr "Kiểm soát tiền mặt"

#. module: account
#: view:account.journal:account.view_account_journal_form
#: model:ir.actions.act_window,name:account.action_view_bank_statement_tree
#: model:ir.ui.menu,name:account.journal_cash_move_lines
msgid "Cash Registers"
msgstr "Két tiền mặt"

#. module: account
#: view:account.bank.statement:account.view_bank_statement_form2
msgid "Cash Transactions"
msgstr "Giao dịch tiền mặt"

#. module: account
#: field:wizard.multi.charts.accounts,bank_accounts_id:0
msgid "Cash and Banks"
msgstr "Tiền mặt và Ngân hàng"

#. module: account
#: field:account.bank.statement,cash_control:0
msgid "Cash control"
msgstr "Kiểm soát tiền mặt"

#. module: account
#: field:account.journal,cashbox_line_ids:0
msgid "CashBox"
msgstr "Két tiền mặt"

#. module: account
#: model:ir.model,name:account.model_account_cashbox_line
msgid "CashBox Line"
msgstr ""

#. module: account
#: field:account.bank.statement,details_ids:0
#: view:account.journal:account.view_account_journal_form
msgid "CashBox Lines"
msgstr ""

#. module: account
#: view:account.invoice.report:account.view_account_invoice_report_search
#: field:account.invoice.report,categ_id:0
msgid "Category of Product"
msgstr "Phân loại sản phẩm"

#. module: account
#: model:ir.actions.report.xml,name:account.action_report_central_journal
msgid "Central Journal"
msgstr "Sổ nhật ký trung tâm"

#. module: account
#: field:account.move.line,centralisation:0
msgid "Centralisation"
msgstr "Tập trung"

#. module: account
#: field:account.journal,centralisation:0
msgid "Centralized Counterpart"
msgstr "Đối ứng tập trung"

#. module: account
#: view:website:account.report_centraljournal
msgid "Centralized Journal"
msgstr "Sổ nhật ký tập trung"

#. module: account
#: model:ir.ui.menu,name:account.menu_account_central_journal
msgid "Centralizing Journal"
msgstr "Sổ nhật ký tập trung"

#. module: account
#: xsl:account.transfer:0
msgid "Change"
msgstr "Thay đổi"

#. module: account
#: view:account.change.currency:account.view_account_change_currency
#: model:ir.actions.act_window,name:account.action_account_change_currency
#: model:ir.model,name:account.model_account_change_currency
msgid "Change Currency"
msgstr "Thay đổi tiền tệ"

#. module: account
#: field:account.change.currency,currency_id:0
msgid "Change to"
msgstr "Đổi thành"

#. module: account
#: field:account.account.template,chart_template_id:0
#: field:account.fiscal.position.template,chart_template_id:0
#: field:account.tax.template,chart_template_id:0
#: field:wizard.multi.charts.accounts,chart_template_id:0
msgid "Chart Template"
msgstr "Mẫu hệ thống tài khoản"

#. module: account
#: model:ir.actions.act_window,name:account.open_account_charts_modules
msgid "Chart Templates"
msgstr "Mẫu hệ thống Tài khoản"

#. module: account
#: field:account.aged.trial.balance,chart_account_id:0
#: field:account.balance.report,chart_account_id:0
#: field:account.central.journal,chart_account_id:0
#: field:account.common.account.report,chart_account_id:0
#: field:account.common.journal.report,chart_account_id:0
#: field:account.common.partner.report,chart_account_id:0
#: field:account.common.report,chart_account_id:0
#: view:account.config.settings:account.view_account_config_settings
#: field:account.general.journal,chart_account_id:0
#: field:account.partner.balance,chart_account_id:0
#: field:account.partner.ledger,chart_account_id:0
#: field:account.print.journal,chart_account_id:0
#: field:account.report.general.ledger,chart_account_id:0
#: field:account.vat.declaration,chart_account_id:0
#: field:accounting.report,chart_account_id:0
msgid "Chart of Account"
msgstr "Hệ thống tài khoản"

#. module: account
#: view:account.config.settings:account.view_account_config_settings
#: model:ir.actions.act_window,name:account.action_account_chart
#: model:ir.actions.act_window,name:account.action_account_tree
#: model:ir.ui.menu,name:account.menu_action_account_tree2
msgid "Chart of Accounts"
msgstr "Hệ thống tài khoản"

#. module: account
#: view:account.chart.template:account.view_account_chart_template_form
#: view:account.chart.template:account.view_account_chart_template_tree
msgid "Chart of Accounts Template"
msgstr "Mẫu hệ thống tài khoản"

#. module: account
#: model:ir.actions.act_window,name:account.action_account_chart_template_form
#: model:ir.ui.menu,name:account.menu_action_account_chart_template_form
msgid "Chart of Accounts Templates"
msgstr "Mẫu hệ thống tài khoản"

#. module: account
#: view:website:account.report_agedpartnerbalance
#: view:website:account.report_centraljournal
#: view:website:account.report_financial
#: view:website:account.report_generaljournal
#: view:website:account.report_generalledger
#: view:website:account.report_journal
#: view:website:account.report_partnerbalance
#: view:website:account.report_partnerledger
#: view:website:account.report_partnerledgerother
#: view:website:account.report_salepurchasejournal
#: view:website:account.report_trialbalance
msgid "Chart of Accounts:"
msgstr "Hệ thống tài khoản:"

#. module: account
#: model:ir.actions.act_window,name:account.action_account_analytic_account_tree2
#: model:ir.actions.act_window,name:account.action_account_analytic_chart
#: model:ir.ui.menu,name:account.menu_action_analytic_account_tree2
msgid "Chart of Analytic Accounts"
msgstr "Hệ thống tài khoản quản trị"

#. module: account
#: field:account.vat.declaration,chart_tax_id:0
msgid "Chart of Tax"
msgstr "Hệ thống Thuế"

#. module: account
#: view:website:account.report_vat
msgid "Chart of Tax:"
msgstr "Hệ thống thuế:"

#. module: account
#: model:ir.actions.act_window,name:account.action_account_tax_chart
#: model:ir.actions.act_window,name:account.action_tax_code_tree
#: model:ir.ui.menu,name:account.menu_action_tax_code_tree
msgid "Chart of Taxes"
msgstr "Hệ thống Thuế"

#. module: account
#: view:account.account:account.view_account_list
#: view:account.account:account.view_account_tree
msgid "Chart of accounts"
msgstr "Hệ thống tài khoản"

#. module: account
#: model:ir.ui.menu,name:account.menu_finance_charts
msgid "Charts"
msgstr "Hệ thống tài khoản"

#. module: account
#: model:account.account.type,name:account.conf_account_type_chk
#: selection:account.bank.accounts.wizard,account_type:0
msgid "Check"
msgstr "Séc"

#. module: account
#: field:account.journal,allow_date:0
msgid "Check Date in Period"
msgstr "Kiểm tra Ngày trong Chu kỳ"

#. module: account
#: model:res.groups,name:account.group_supplier_inv_check_total
msgid "Check Total on supplier invoices"
msgstr "Kiểm tra tổng tiền trên hóa đơn Nhà cung cấp"

#. module: account
#: help:account.analytic.balance,empty_acc:0
msgid "Check if you want to display Accounts with 0 balance too."
msgstr "Đánh dấu nếu bạn muốn hiển thị Tài khoản với cân đối bằng 0."

#. module: account
#: field:account.config.settings,group_check_supplier_invoice_total:0
msgid "Check the total of supplier invoices"
msgstr "Kiểm tra tổng tiền trên hóa đơn Nhà cung cấp"

#. module: account
#: field:account.period.close,sure:0
msgid "Check this box"
msgstr "Đánh dấu"

#. module: account
#: help:res.partner,vat_subjected:0
msgid "Check this box if the partner is subjected to the VAT. It will be used for the VAT legal statement."
msgstr "Check this box if the partner is subjected to the VAT. It will be used for the VAT legal statement."

#. module: account
#: help:account.account,reconcile:0
msgid "Check this box if this account allows reconciliation of journal items."
msgstr "Đánh dấu nếu đây là tài khoản cho phép đối soát"

#. module: account
#: help:account.config.settings,expects_chart_of_accounts:0
msgid "Check this box if this company is a legal entity."
msgstr "Đánh dấu nếu công ty này là một pháp nhân."

#. module: account
#: help:account.move,to_check:0
msgid "Check this box if you are unsure of that journal entry and if you want to note it as 'to be reviewed' by an accounting expert."
msgstr "Đánh dấu nếu bạn không chắc chắn bút toán sổ nhật ký này và nếu bạn muốn ghi chú nó như là 'để xem xét bởi chuyên gia kế toán'"

#. module: account
#: help:account.tax.code.template,notprintable:0
msgid "Check this box if you don't want any tax related to this tax Code to appear on invoices."
msgstr "Đánh dấu nếu bạn không muốn bất kỳ thuế nào liên quan đến mã số thuế này xuất hiện trên hóa đơn"

#. module: account
#: help:account.tax.code,notprintable:0
msgid "Check this box if you don't want any tax related to this tax code to appear on invoices"
msgstr "Đánh dấu nếu bạn không muốn bất kỳ thuế liên quan đến mã thuế này xuất hiện trên hóa đơn"

#. module: account
#: help:account.journal,update_posted:0
msgid "Check this box if you want to allow the cancellation the entries related to this journal or of the invoice related to this journal"
msgstr "Đánh dấu nếu bạn muốn cho phép hủy bỏ bút toán liên quan đến sổ nhật ký này hoặc hóa đơn cho sổ nhật ký này"

#. module: account
#: help:account.journal,entry_posted:0
msgid "Check this box to automatically post entries of this journal. Note that legally, some entries may be automatically posted when the source document is validated (Invoices), whatever the status of this field."
msgstr "Đánh dấu ô này để tự động vào sổ bút toán. Lưu ý, một vài bút toán có thể được tự động vào sổ khi tài liệu nguồn được xác nhận (vd: hóa đơn)."

#. module: account
#: help:account.journal,centralisation:0
msgid "Check this box to determine that each entry of this journal won't create a new counterpart but will share the same counterpart. This is used in fiscal year closing."
msgstr "Đánh dấu để xác định rằng mỗi bút toán sẽ không tạo một đối ứng nhưng sẽ được chia sẻ trên cùng đối ứng"

#. module: account
#: help:account.tax,price_include:0
#: help:account.tax.template,price_include:0
msgid "Check this if the price you use on the product and invoices includes this tax."
msgstr "Đánh dấu nếu giá tiền mà bạn sử dụng trên sản phẩm và hóa đơn có bao gồ thuế này."

#. module: account
#: help:account.account.template,reconcile:0
msgid "Check this option if you want the user to reconcile entries in this account."
msgstr "Đánh dấu nếu bạn muốn người dùng đối soát trên tài khoản này."

#. module: account
#: field:account.account,child_id:0
msgid "Child Accounts"
msgstr "Tài khoản con"

#. module: account
#: field:account.tax.code,child_ids:0
#: field:account.tax.code.template,child_ids:0
msgid "Child Codes"
msgstr "Child Codes"

#. module: account
#: field:account.tax,child_ids:0
msgid "Child Tax Accounts"
msgstr "Child Tax Accounts"

#. module: account
#: field:account.account,child_parent_ids:0
#: field:account.account.template,child_parent_ids:0
msgid "Children"
msgstr "Children"

#. module: account
#: view:account.tax:account.view_tax_form
msgid "Children/Sub Taxes"
msgstr "Children/Sub Taxes"

#. module: account
#: model:ir.model,name:account.model_account_open_closed_fiscalyear
msgid "Choose Fiscal Year"
msgstr "Chọn năm tài chính"

#. module: account
#. openerp-web
#: code:addons/account/static/src/js/account_widgets.js:1297
#, python-format
msgid "Choose counterpart"
msgstr "Choose counterpart"

#. module: account
#: view:account.automatic.reconcile:account.account_automatic_reconcile_view1
#: view:account.bank.statement:account.view_bank_statement_form
msgid "Close"
msgstr "Đóng"

#. module: account
#: view:account.bank.statement:account.view_bank_statement_form2
msgid "Close CashBox"
msgstr "Đóng két tiền mặt"

#. module: account
#: view:account.fiscalyear.close.state:account.view_account_fiscalyear_close_state
msgid "Close Fiscal Year"
msgstr "Đóng năm tài chính"

#. module: account
#: view:account.period:account.view_account_period_form
#: view:account.period.close:account.view_account_period_close
msgid "Close Period"
msgstr "Đóng kỳ kế toán"

#. module: account
#: model:ir.actions.act_window,name:account.action_account_fiscalyear_close_state
#: model:ir.ui.menu,name:account.menu_wizard_fy_close_state
msgid "Close a Fiscal Year"
msgstr "Đóng một năm tài chính"

#. module: account
#: model:ir.actions.act_window,name:account.action_account_period_close
#: model:ir.actions.act_window,name:account.action_account_period_tree
#: model:ir.ui.menu,name:account.menu_action_account_period_close_tree
msgid "Close a Period"
msgstr "Đóng một kỳ kế toán"

#. module: account
#: view:account.fiscalyear.close.state:account.view_account_fiscalyear_close_state
msgid "Close states of Fiscal year and periods"
msgstr "Đóng trạng thái của năm tài chính và kỳ kế toán"

#. module: account
#. openerp-web
#: code:addons/account/static/src/xml/account_bank_statement_reconciliation.xml:55
#, python-format
msgid "Close the statement"
msgstr "Close the statement"

#. module: account
#: selection:account.account,type:0
#: selection:account.account.template,type:0
#: selection:account.bank.statement,state:0
#: selection:account.entries.report,type:0
#: view:account.fiscalyear:account.view_account_fiscalyear_search
#: selection:account.fiscalyear,state:0
#: selection:account.period,state:0
msgid "Closed"
msgstr "Đã đóng"

#. module: account
#: field:account.bank.statement,closing_date:0
msgid "Closed On"
msgstr "Đóng vào"

#. module: account
#: view:account.bank.statement:account.view_bank_statement_form2
msgid "Closing Cash Control"
msgstr "Kiểm soát việc đóng tiền mặt"

#. module: account
#: view:account.bank.statement:account.view_bank_statement_form2
#: field:account.bank.statement,closing_details_ids:0
msgid "Closing Cashbox Lines"
msgstr "Closing Cashbox Lines"

#. module: account
#: view:account.bank.statement:account.view_bank_statement_form2
#: field:account.cashbox.line,subtotal_closing:0
msgid "Closing Subtotal"
msgstr "Closing Subtotal"

#. module: account
#: help:account.cashbox.line,number_closing:0
msgid "Closing Unit Numbers"
msgstr "Closing Unit Numbers"

#. module: account
#: field:account.account,code:0
#: field:account.account.template,code:0
#: field:account.account.type,code:0
#: field:account.analytic.line,code:0
#: field:account.fiscalyear,code:0
#: field:account.journal,code:0
#: field:account.period,code:0
#: view:website:account.report_analyticbalance
#: view:website:account.report_analyticjournal
#: view:website:account.report_generaljournal
#: view:website:account.report_invertedanalyticbalance
#: view:website:account.report_partnerbalance
#: view:website:account.report_trialbalance
msgid "Code"
msgstr "Mã"

#. module: account
#: field:account.tax.code,sign:0
msgid "Coefficent for parent"
msgstr "Coefficent for parent"

#. module: account
#: field:accounting.report,label_filter:0
msgid "Column Label"
msgstr "Nhãn cột"

#. module: account
#: field:account.move.line.reconcile.writeoff,comment:0
msgid "Comment"
msgstr "Ghi chú"

#. module: account
#: view:website:account.report_invoice_document
msgid "Comment:"
msgstr "Ghi chú:"

#. module: account
#: field:account.invoice,commercial_partner_id:0
#: help:account.invoice.report,commercial_partner_id:0
msgid "Commercial Entity"
msgstr "Commercial Entity"

#. module: account
#: model:ir.actions.act_window,name:account.action_account_common_menu
msgid "Common Report"
msgstr "Common Report"

#. module: account
#: field:account.bank.statement.line,name:0
msgid "Communication"
msgstr "Communication"

#. module: account
#: model:ir.model,name:account.model_res_company
msgid "Companies"
msgstr "Các công ty"

#. module: account
#: field:res.partner,ref_companies:0
msgid "Companies that refers to partner"
msgstr "Companies that refers to partner"

#. module: account
#: field:account.account,company_id:0
#: field:account.aged.trial.balance,company_id:0
#: field:account.analytic.journal,company_id:0
#: field:account.balance.report,company_id:0
#: field:account.bank.statement,company_id:0
#: field:account.bank.statement.line,company_id:0
#: field:account.central.journal,company_id:0
#: field:account.common.account.report,company_id:0
#: field:account.common.journal.report,company_id:0
#: field:account.common.partner.report,company_id:0
#: field:account.common.report,company_id:0
#: field:account.config.settings,company_id:0
#: view:account.entries.report:account.view_account_entries_report_search
#: field:account.entries.report,company_id:0
#: field:account.fiscal.position,company_id:0
#: field:account.fiscalyear,company_id:0
#: field:account.general.journal,company_id:0
#: field:account.installer,company_id:0
#: field:account.invoice,company_id:0
#: field:account.invoice.line,company_id:0
#: view:account.invoice.report:account.view_account_invoice_report_search
#: field:account.invoice.report,company_id:0
#: field:account.invoice.tax,company_id:0
#: view:account.journal:account.view_account_journal_search
#: field:account.journal,company_id:0
#: field:account.journal.period,company_id:0
#: field:account.model,company_id:0
#: field:account.move,company_id:0
#: field:account.move.line,company_id:0
#: field:account.partner.balance,company_id:0
#: field:account.partner.ledger,company_id:0
#: field:account.period,company_id:0
#: field:account.print.journal,company_id:0
#: field:account.report.general.ledger,company_id:0
#: view:account.tax:account.view_account_tax_search
#: field:account.tax,company_id:0
#: field:account.tax.code,company_id:0
#: field:account.treasury.report,company_id:0
#: field:account.vat.declaration,company_id:0
#: field:accounting.report,company_id:0
#: view:analytic.entries.report:account.view_analytic_entries_report_search
#: field:analytic.entries.report,company_id:0
#: field:wizard.multi.charts.accounts,company_id:0
msgid "Company"
msgstr "Công ty"

#. module: account
#: view:account.entries.report:account.view_company_analysis_tree
msgid "Company Analysis"
msgstr "Phân tích công ty"

#. module: account
#: field:account.account,company_currency_id:0
msgid "Company Currency"
msgstr "Tiền tệ của Công ty"

#. module: account
#: field:account.config.settings,has_chart_of_accounts:0
msgid "Company has a chart of accounts"
msgstr "Công ty có một hệ thống tài khoản"

#. module: account
#: field:account.config.settings,has_fiscal_year:0
msgid "Company has a fiscal year"
msgstr "Công ty có một năm tài chính"

#. module: account
#: help:account.journal,company_id:0
msgid "Company related to this journal"
msgstr "Công ty liên quan tới sổ nhật ký này"

#. module: account
#: view:accounting.report:account.accounting_report_view
msgid "Comparison"
msgstr "So sánh"

#. module: account
#: field:account.chart.template,complete_tax_set:0
#: field:wizard.multi.charts.accounts,complete_tax_set:0
msgid "Complete Set of Taxes"
msgstr "Complete Set of Taxes"

#. module: account
#: field:account.config.settings,complete_tax_set:0
msgid "Complete set of taxes"
msgstr "Complete set of taxes"

#. module: account
#: code:addons/account/account_invoice.py:402
#, python-format
msgid "Compose Email"
msgstr "Soạn email"

#. module: account
#: view:account.payment.term:account.view_payment_term_form
#: field:account.payment.term.line,value:0
msgid "Computation"
msgstr "Tính toán"

#. module: account
#: view:account.subscription:account.view_subscription_form
msgid "Compute"
msgstr "Tính toán"

#. module: account
#: view:account.tax.template:account.view_account_tax_template_form
msgid "Compute Code (if type=code)"
msgstr "Compute Code (if type=code)"

#. module: account
#: view:account.tax.template:account.view_account_tax_template_form
msgid "Compute Code for Taxes Included Prices"
msgstr "Compute Code for Taxes Included Prices"

#. module: account
#: field:account.bank.statement,balance_end:0
msgid "Computed Balance"
msgstr "Cân đối được tính toán"

#. module: account
#: help:account.bank.statement,balance_end_real:0
msgid "Computed using the cash control lines"
msgstr "Computed using the cash control lines"

#. module: account
#: view:account.config.settings:account.view_account_config_settings
#: model:ir.ui.menu,name:account.menu_finance_configuration
msgid "Configuration"
msgstr "Cấu hình"

#. module: account
#: code:addons/account/wizard/pos_box.py:60
#: code:addons/account/wizard/pos_box.py:79
#, python-format
msgid "Configuration Error"
msgstr "Configuration Error"

#. module: account
#: code:addons/account/account.py:3551
#: code:addons/account/account_bank_statement.py:331
#: code:addons/account/account_invoice.py:575
#, python-format
msgid "Configuration Error!"
msgstr "Lỗi cấu hình!"

#. module: account
#: constraint:account.account:0
msgid "Configuration Error!\n"
"You cannot define children to an account with internal type different of \"View\"."
msgstr "Lỗi cấu hình!\n"
"Bạn không thể định nghĩa tài khoản con cho một tài khoản có kiểu tài khoản là \"View\"."

#. module: account
#: constraint:account.account:0
msgid "Configuration Error!\n"
"You cannot select an account type with a deferral method different of \"Unreconciled\" for accounts with internal type \"Payable/Receivable\"."
msgstr "Configuration Error!\n"
"You cannot select an account type with a deferral method different of \"Unreconciled\" for accounts with internal type \"Payable/Receivable\"."

#. module: account
#: constraint:account.journal:0
msgid "Configuration error!\n"
"The currency chosen should be shared by the default accounts too."
msgstr "Lỗi cấu hình!\n"
"Tiền tệ được lựa chọn cũng phải được chia sẻ bởi tài khoản mặc định."

#. module: account
#: view:account.config.settings:account.view_account_config_settings
#: model:ir.actions.act_window,name:account.action_account_config
msgid "Configure Accounting"
msgstr "Cấu hình kế toán"

#. module: account
#: model:ir.actions.act_window,name:account.action_account_configuration_installer
msgid "Configure Accounting Data"
msgstr "Cấu hình dữ liệu kế toán"

#. module: account
#: view:account.installer:account.view_account_configuration_installer
msgid "Configure your Fiscal Year"
msgstr "Cấu hình năm tài chính"

#. module: account
#: view:account.config.settings:account.view_account_config_settings
msgid "Configure your company bank accounts"
msgstr "Cấu hình tài khoản ngân hàng của công ty"

#. module: account
#: view:account.invoice.confirm:account.account_invoice_confirm_view
#: model:ir.actions.act_window,name:account.action_account_invoice_confirm
msgid "Confirm Draft Invoices"
msgstr "Xác nhận hóa đơn dự thảo"

#. module: account
#: view:account.invoice.confirm:account.account_invoice_confirm_view
msgid "Confirm Invoices"
msgstr "Xác nhận hóa đơn"

#. module: account
#: model:ir.model,name:account.model_account_invoice_confirm
msgid "Confirm the selected invoices"
msgstr "Xác nhận hóa đơn được chọn"

#. module: account
#: view:account.bank.statement:account.view_account_bank_statement_filter
#: view:account.bank.statement:account.view_bank_statement_search
msgid "Confirmed"
msgstr "Đã xác nhận"

#. module: account
#. openerp-web
#: code:addons/account/static/src/js/account_widgets.js:525
#, python-format
msgid "Congrats, you're all done !"
msgstr "Congrats, you're all done !"

#. module: account
#: field:account.account,child_consol_ids:0
msgid "Consolidated Children"
msgstr "Consolidated Children"

#. module: account
#: selection:account.account,type:0
#: selection:account.account.template,type:0
#: selection:account.entries.report,type:0
msgid "Consolidation"
msgstr "Tổng hợp"

#. module: account
#: view:account.installer:account.view_account_configuration_installer
msgid "Continue"
msgstr "Tiếp tục"

#. module: account
#: view:res.partner:account.partner_view_button_contracts_count
#: field:res.partner,contract_ids:0
#: field:res.partner,contracts_count:0
msgid "Contracts"
msgstr "Hợp đồng"

#. module: account
#: model:ir.actions.act_window,name:account.action_open_partner_analytic_accounts
msgid "Contracts/Analytic Accounts"
msgstr "Tài khoản quản trị/hợp đồng"

#. module: account
#: model:ir.actions.act_window,name:account.action_account_analytic_cost
#: model:ir.actions.report.xml,name:account.action_report_cost_ledger
#: view:website:account.report_analyticcostledger
#: view:website:account.report_analyticcostledgerquantity
msgid "Cost Ledger"
msgstr "Sổ cái chi phí"

#. module: account
#: model:ir.actions.act_window,name:account.action_account_analytic_cost_ledger_journal
#: model:ir.actions.report.xml,name:account.action_report_cost_ledgerquantity
msgid "Cost Ledger (Only quantities)"
msgstr "Sổ cái chỉ phí (Chỉ có Số lượng)"

#. module: account
#: view:account.analytic.cost.ledger.journal.report:account.account_analytic_cost_ledger_journal_view
msgid "Cost Ledger for Period"
msgstr "Sổ cái chi phí theo kỳ"

#. module: account
#: view:website:account.report_generalledger
msgid "Counterpart"
msgstr "Đối ứng"

#. module: account
#: field:account.fiscal.position,country_id:0
msgid "Country"
msgstr "Country"

#. module: account
#: field:account.fiscal.position,country_group_id:0
msgid "Country Group"
msgstr "Country Group"

#. module: account
#: field:account.invoice.report,country_id:0
msgid "Country of the Partner Company"
msgstr "Quốc gia của công ty đối tác"

#. module: account
#: view:account.fiscalyear.close:account.view_account_fiscalyear_close
msgid "Create"
msgstr "Tạo"

#. module: account
#: view:account.fiscalyear:account.view_account_fiscalyear_form
msgid "Create 3 Months Periods"
msgstr "Tạo chu kỳ 3 tháng"

#. module: account
#: view:account.addtmpl.wizard:account.view_account_addtmpl_wizard_form
#: model:ir.actions.act_window,name:account.action_account_addtmpl_wizard_form
msgid "Create Account"
msgstr "Tạo tài khoản"

#. module: account
#: field:report.invoice.created,create_date:0
msgid "Create Date"
msgstr "Tạo ngày tháng"

#. module: account
#: view:account.use.model:account.view_account_use_model
msgid "Create Entries"
msgstr "Tạo bút toán"

#. module: account
#: view:account.use.model:account.view_account_use_model
msgid "Create Entries From Models"
msgstr "Create Entries From Models"

#. module: account
#: view:account.fiscalyear:account.view_account_fiscalyear_form
msgid "Create Monthly Periods"
msgstr "Tạo chu kỳ theo tháng"

#. module: account
#: view:account.invoice.refund:account.view_account_invoice_refund
msgid "Create Refund"
msgstr "Tạo hoàn tiền"

#. module: account
#. openerp-web
#: code:addons/account/static/src/js/account_widgets.js:1294
#, python-format
msgid "Create Write-off"
msgstr "Create Write-off"

#. module: account
#: selection:account.invoice.refund,filter_refund:0
msgid "Create a draft refund"
msgstr "Tạo một dự thảo hoàn tiền"

#. module: account
#: view:account.addtmpl.wizard:account.view_account_addtmpl_wizard_form
msgid "Create an Account Based on this Template"
msgstr "Tạo một Tài khoản dựa trên mẫu này"

#. module: account
#: view:account.model:account.view_model_form
msgid "Create entries"
msgstr "Tạo bút toán"

#. module: account
#: field:account.account,create_uid:0
#: field:account.account.template,create_uid:0
#: field:account.account.type,create_uid:0
#: field:account.addtmpl.wizard,create_uid:0
#: field:account.aged.trial.balance,create_uid:0
#: field:account.analytic.balance,create_uid:0
#: field:account.analytic.chart,create_uid:0
#: field:account.analytic.cost.ledger,create_uid:0
#: field:account.analytic.cost.ledger.journal.report,create_uid:0
#: field:account.analytic.inverted.balance,create_uid:0
#: field:account.analytic.journal,create_uid:0
#: field:account.analytic.journal.report,create_uid:0
#: field:account.automatic.reconcile,create_uid:0
#: field:account.balance.report,create_uid:0
#: field:account.bank.accounts.wizard,create_uid:0
#: field:account.bank.statement,create_uid:0
#: field:account.bank.statement.line,create_uid:0
#: field:account.cashbox.line,create_uid:0
#: field:account.central.journal,create_uid:0
#: field:account.change.currency,create_uid:0
#: field:account.chart,create_uid:0
#: field:account.chart.template,create_uid:0
#: field:account.common.account.report,create_uid:0
#: field:account.common.journal.report,create_uid:0
#: field:account.common.partner.report,create_uid:0
#: field:account.common.report,create_uid:0
#: field:account.config.settings,create_uid:0
#: field:account.financial.report,create_uid:0
#: field:account.fiscal.position,create_uid:0
#: field:account.fiscal.position.account,create_uid:0
#: field:account.fiscal.position.account.template,create_uid:0
#: field:account.fiscal.position.tax,create_uid:0
#: field:account.fiscal.position.tax.template,create_uid:0
#: field:account.fiscal.position.template,create_uid:0
#: field:account.fiscalyear,create_uid:0
#: field:account.fiscalyear.close,create_uid:0
#: field:account.fiscalyear.close.state,create_uid:0
#: field:account.general.journal,create_uid:0
#: field:account.installer,create_uid:0
#: field:account.invoice,create_uid:0
#: field:account.invoice.cancel,create_uid:0
#: field:account.invoice.confirm,create_uid:0
#: field:account.invoice.line,create_uid:0
#: field:account.invoice.refund,create_uid:0
#: field:account.invoice.tax,create_uid:0
#: field:account.journal,create_uid:0
#: field:account.journal.cashbox.line,create_uid:0
#: field:account.journal.period,create_uid:0
#: field:account.journal.select,create_uid:0
#: field:account.model,create_uid:0
#: field:account.model.line,create_uid:0
#: field:account.move,create_uid:0
#: field:account.move.bank.reconcile,create_uid:0
#: field:account.move.line,create_uid:0
#: field:account.move.line.reconcile,create_uid:0
#: field:account.move.line.reconcile.select,create_uid:0
#: field:account.move.line.reconcile.writeoff,create_uid:0
#: field:account.move.line.unreconcile.select,create_uid:0
#: field:account.move.reconcile,create_uid:0
#: field:account.open.closed.fiscalyear,create_uid:0
#: field:account.partner.balance,create_uid:0
#: field:account.partner.ledger,create_uid:0
#: field:account.partner.reconcile.process,create_uid:0
#: field:account.payment.term,create_uid:0
#: field:account.payment.term.line,create_uid:0
#: field:account.period,create_uid:0
#: field:account.period.close,create_uid:0
#: field:account.print.journal,create_uid:0
#: field:account.report.general.ledger,create_uid:0
#: field:account.sequence.fiscalyear,create_uid:0
#: field:account.state.open,create_uid:0
#: field:account.statement.from.invoice.lines,create_uid:0
#: field:account.statement.operation.template,create_uid:0
#: field:account.subscription,create_uid:0
#: field:account.subscription.generate,create_uid:0
#: field:account.subscription.line,create_uid:0
#: field:account.tax,create_uid:0
#: field:account.tax.chart,create_uid:0
#: field:account.tax.code,create_uid:0
#: field:account.tax.code.template,create_uid:0
#: field:account.tax.template,create_uid:0
#: field:account.unreconcile,create_uid:0
#: field:account.unreconcile.reconcile,create_uid:0
#: field:account.use.model,create_uid:0
#: field:account.vat.declaration,create_uid:0
#: field:accounting.report,create_uid:0
#: field:cash.box.in,create_uid:0
#: field:cash.box.out,create_uid:0
#: field:project.account.analytic.line,create_uid:0
#: field:temp.range,create_uid:0
#: field:validate.account.move,create_uid:0
#: field:validate.account.move.lines,create_uid:0
#: field:wizard.multi.charts.accounts,create_uid:0
msgid "Created by"
msgstr "Created by"

#. module: account
#: field:account.account,create_date:0
#: field:account.account.template,create_date:0
#: field:account.account.type,create_date:0
#: field:account.addtmpl.wizard,create_date:0
#: field:account.aged.trial.balance,create_date:0
#: field:account.analytic.balance,create_date:0
#: field:account.analytic.chart,create_date:0
#: field:account.analytic.cost.ledger,create_date:0
#: field:account.analytic.cost.ledger.journal.report,create_date:0
#: field:account.analytic.inverted.balance,create_date:0
#: field:account.analytic.journal,create_date:0
#: field:account.analytic.journal.report,create_date:0
#: field:account.automatic.reconcile,create_date:0
#: field:account.balance.report,create_date:0
#: field:account.bank.accounts.wizard,create_date:0
#: field:account.bank.statement,create_date:0
#: field:account.bank.statement.line,create_date:0
#: field:account.cashbox.line,create_date:0
#: field:account.central.journal,create_date:0
#: field:account.change.currency,create_date:0
#: field:account.chart,create_date:0
#: field:account.chart.template,create_date:0
#: field:account.common.account.report,create_date:0
#: field:account.common.journal.report,create_date:0
#: field:account.common.partner.report,create_date:0
#: field:account.common.report,create_date:0
#: field:account.config.settings,create_date:0
#: field:account.financial.report,create_date:0
#: field:account.fiscal.position,create_date:0
#: field:account.fiscal.position.account,create_date:0
#: field:account.fiscal.position.account.template,create_date:0
#: field:account.fiscal.position.tax,create_date:0
#: field:account.fiscal.position.tax.template,create_date:0
#: field:account.fiscal.position.template,create_date:0
#: field:account.fiscalyear,create_date:0
#: field:account.fiscalyear.close,create_date:0
#: field:account.fiscalyear.close.state,create_date:0
#: field:account.general.journal,create_date:0
#: field:account.installer,create_date:0
#: field:account.invoice,create_date:0
#: field:account.invoice.cancel,create_date:0
#: field:account.invoice.confirm,create_date:0
#: field:account.invoice.line,create_date:0
#: field:account.invoice.refund,create_date:0
#: field:account.invoice.tax,create_date:0
#: field:account.journal,create_date:0
#: field:account.journal.cashbox.line,create_date:0
#: field:account.journal.period,create_date:0
#: field:account.journal.select,create_date:0
#: field:account.model,create_date:0
#: field:account.model.line,create_date:0
#: field:account.move,create_date:0
#: field:account.move.bank.reconcile,create_date:0
#: field:account.move.line,create_date:0
#: field:account.move.line.reconcile,create_date:0
#: field:account.move.line.reconcile.select,create_date:0
#: field:account.move.line.reconcile.writeoff,create_date:0
#: field:account.move.line.unreconcile.select,create_date:0
#: field:account.open.closed.fiscalyear,create_date:0
#: field:account.partner.balance,create_date:0
#: field:account.partner.ledger,create_date:0
#: field:account.partner.reconcile.process,create_date:0
#: field:account.payment.term,create_date:0
#: field:account.payment.term.line,create_date:0
#: field:account.period,create_date:0
#: field:account.period.close,create_date:0
#: field:account.print.journal,create_date:0
#: field:account.report.general.ledger,create_date:0
#: field:account.sequence.fiscalyear,create_date:0
#: field:account.state.open,create_date:0
#: field:account.statement.from.invoice.lines,create_date:0
#: field:account.statement.operation.template,create_date:0
#: field:account.subscription,create_date:0
#: field:account.subscription.generate,create_date:0
#: field:account.subscription.line,create_date:0
#: field:account.tax,create_date:0
#: field:account.tax.chart,create_date:0
#: field:account.tax.code,create_date:0
#: field:account.tax.code.template,create_date:0
#: field:account.tax.template,create_date:0
#: field:account.unreconcile,create_date:0
#: field:account.unreconcile.reconcile,create_date:0
#: field:account.use.model,create_date:0
#: field:account.vat.declaration,create_date:0
#: field:accounting.report,create_date:0
#: field:cash.box.in,create_date:0
#: field:cash.box.out,create_date:0
#: field:project.account.analytic.line,create_date:0
#: field:temp.range,create_date:0
#: field:validate.account.move,create_date:0
#: field:validate.account.move.lines,create_date:0
#: field:wizard.multi.charts.accounts,create_date:0
msgid "Created on"
msgstr "Created on"

#. module: account
#: help:account.addtmpl.wizard,cparent_id:0
msgid "Creates an account with the selected template under this existing parent."
msgstr "Tạo một tài khoản với mẫu được chọn cho đối tác đã tồn tại này"

#. module: account
#: field:account.move.line,date_created:0
#: field:account.move.reconcile,create_date:0
msgid "Creation date"
msgstr "Ngày tạo"

#. module: account
#: field:account.account,credit:0
#: field:account.entries.report,credit:0
#: field:account.model.line,credit:0
#: field:account.move.line,credit:0
#: field:account.treasury.report,credit:0
#: field:report.account.receivable,credit:0
#: view:website:account.report_analyticbalance
#: view:website:account.report_analyticcostledger
#: view:website:account.report_centraljournal
#: view:website:account.report_financial
#: view:website:account.report_generaljournal
#: view:website:account.report_generalledger
#: view:website:account.report_invertedanalyticbalance
#: view:website:account.report_journal
#: view:website:account.report_partnerbalance
#: view:website:account.report_partnerledger
#: view:website:account.report_partnerledgerother
#: view:website:account.report_salepurchasejournal
#: view:website:account.report_trialbalance
#: view:website:account.report_vat
msgid "Credit"
msgstr "Có"

#. module: account
#: selection:account.move.line,centralisation:0
msgid "Credit Centralisation"
msgstr "Credit Centralisation"

#. module: account
#: view:account.invoice.refund:account.view_account_invoice_refund
msgid "Credit Note"
msgstr "Giấy báo có"

#. module: account
#: view:account.tax.template:account.view_account_tax_template_form
msgid "Credit Notes"
msgstr "Giấy báo có"

#. module: account
#: field:account.move.line.reconcile,credit:0
msgid "Credit amount"
msgstr "Tổng số dư có"

#. module: account
#: field:account.config.settings,sale_refund_sequence_prefix:0
msgid "Credit note sequence"
msgstr "Credit note sequence"

#. module: account
#: field:account.bank.statement,currency:0
#: field:account.bank.statement.line,currency_id:0
#: field:account.chart.template,currency_id:0
#: field:account.entries.report,currency_id:0
#: field:account.invoice,currency_id:0
#: field:account.invoice.report,currency_id:0
#: field:account.journal,currency:0
#: field:account.model.line,currency_id:0
#: view:account.move:account.view_move_form
#: view:account.move.line:account.view_move_line_form
#: field:account.move.line,currency_id:0
#: field:analytic.entries.report,currency_id:0
#: model:ir.model,name:account.model_res_currency
#: field:report.account.sales,currency_id:0
#: field:report.account_type.sales,currency_id:0
#: field:report.invoice.created,currency_id:0
#: field:res.partner.bank,currency_id:0
#: view:website:account.report_centraljournal
#: view:website:account.report_generaljournal
#: view:website:account.report_generalledger
#: view:website:account.report_journal
#: view:website:account.report_partnerledger
#: view:website:account.report_partnerledgerother
#: view:website:account.report_salepurchasejournal
#: field:wizard.multi.charts.accounts,currency_id:0
msgid "Currency"
msgstr "Tiền tệ"

#. module: account
#: selection:account.move.line,centralisation:0
#: code:addons/account/account.py:1518
#, python-format
msgid "Currency Adjustment"
msgstr "Currency Adjustment"

#. module: account
#: field:account.invoice.report,currency_rate:0
msgid "Currency Rate"
msgstr "Tỷ giá"

#. module: account
#: help:wizard.multi.charts.accounts,currency_id:0
msgid "Currency as per company's country."
msgstr "Tiền tệ cho mỗi quốc gia của công ty."

#. module: account
#: help:res.partner.bank,currency_id:0
msgid "Currency of the related account journal."
msgstr "Tiền tệ của sổ nhật ký tương ứng."

#. module: account
#: view:website:account.report_analyticjournal
msgid "Currency:"
msgstr "Tiền tệ:"

#. module: account
#: view:account.analytic.account:account.view_account_analytic_account_search
msgid "Current Accounts"
msgstr "Tài khoản hiện tại"

#. module: account
#: code:addons/account/wizard/account_change_currency.py:64
#: code:addons/account/wizard/account_change_currency.py:70
#, python-format
msgid "Current currency is not configured properly."
msgstr "Tiền tệ hiện tại không được cấu hình đúng"

#. module: account
#: code:addons/account/installer.py:69
#, python-format
msgid "Custom"
msgstr "Tùy chỉnh"

#. module: account
#: view:account.config.settings:account.view_account_config_settings
#: view:account.invoice:account.invoice_form
#: view:account.invoice.report:account.view_account_invoice_report_search
#: code:addons/account/account_invoice.py:365
#, python-format
msgid "Customer"
msgstr "Khách hàng"

#. module: account
#: view:website:account.report_invoice_document
msgid "Customer Code:"
msgstr "Mã Khách hàng:"

#. module: account
#: selection:account.invoice,type:0
#: selection:account.invoice.report,type:0
#: selection:report.invoice.created,type:0
msgid "Customer Invoice"
msgstr "Hóa đơn khách hàng"

#. module: account
#: model:ir.actions.act_window,name:account.action_invoice_tree1
#: model:ir.ui.menu,name:account.menu_action_invoice_tree1
msgid "Customer Invoices"
msgstr "Hóa đơn khách hàng"

#. module: account
#: field:res.partner,property_payment_term:0
msgid "Customer Payment Term"
msgstr "Điều khoản thanh toán của Khách hàng"

#. module: account
#: selection:account.invoice,type:0
#: selection:account.invoice.report,type:0
#: selection:report.invoice.created,type:0
msgid "Customer Refund"
msgstr "Hoàn tiền Khách hàng"

#. module: account
#: model:ir.actions.act_window,name:account.action_invoice_tree3
#: model:ir.ui.menu,name:account.menu_action_invoice_tree3
msgid "Customer Refunds"
msgstr "Hoàn tiền Khách hàng"

#. module: account
#: field:product.template,taxes_id:0
msgid "Customer Taxes"
msgstr "Thuế cho Khách hàng"

#. module: account
#: view:website:account.report_overdue_document
msgid "Customer ref:"
msgstr "Tham chiếu Khách hàng:"

#. module: account
#: model:ir.ui.menu,name:account.menu_account_customer
#: model:ir.ui.menu,name:account.menu_finance_receivables
msgid "Customers"
msgstr "Khách hàng"

#. module: account
#. openerp-web
#: selection:account.aged.trial.balance,filter:0
#: selection:account.balance.report,filter:0
#: field:account.bank.statement,date:0
#: field:account.bank.statement.line,date:0
#: selection:account.central.journal,filter:0
#: selection:account.common.account.report,filter:0
#: selection:account.common.journal.report,filter:0
#: selection:account.common.partner.report,filter:0
#: selection:account.common.report,filter:0
#: selection:account.general.journal,filter:0
#: field:account.invoice.refund,date:0
#: field:account.invoice.report,date:0
#: field:account.move,date:0
#: field:account.move.line.reconcile.writeoff,date_p:0
#: selection:account.partner.balance,filter:0
#: selection:account.partner.ledger,filter:0
#: selection:account.print.journal,filter:0
#: selection:account.print.journal,sort_selection:0
#: selection:account.report.general.ledger,filter:0
#: selection:account.report.general.ledger,sortby:0
#: field:account.subscription.line,date:0
#: xsl:account.transfer:0
#: selection:account.vat.declaration,filter:0
#: selection:accounting.report,filter:0
#: selection:accounting.report,filter_cmp:0
#: code:addons/account/static/src/xml/account_bank_statement_reconciliation.xml:134
#: code:addons/account/static/src/xml/account_bank_statement_reconciliation.xml:165
#: field:analytic.entries.report,date:0
#: view:website:account.report_analyticjournal
#: view:website:account.report_generalledger
#: view:website:account.report_journal
#: view:website:account.report_overdue_document
#: view:website:account.report_partnerledger
#: view:website:account.report_partnerledgerother
#: view:website:account.report_salepurchasejournal
#, python-format
msgid "Date"
msgstr "Ngày"

#. module: account
#: view:account.bank.statement:account.view_bank_statement_form
msgid "Date / Period"
msgstr "Date / Period"

#. module: account
#: field:account.entries.report,date_created:0
msgid "Date Created"
msgstr "Ngày tạo"

#. module: account
#: field:account.entries.report,date_maturity:0
msgid "Date Maturity"
msgstr "Đến kỳ hạn"

#. module: account
#: view:account.config.settings:account.view_account_config_settings
#: view:account.installer:account.view_account_configuration_installer
msgid "Date Range"
msgstr "Date Range"

#. module: account
#: view:website:account.report_centraljournal
#: view:website:account.report_financial
#: view:website:account.report_generaljournal
#: view:website:account.report_generalledger
#: view:website:account.report_partnerbalance
#: view:website:account.report_partnerledger
#: view:website:account.report_partnerledgerother
#: view:website:account.report_trialbalance
msgid "Date from :"
msgstr "Từ ngày :"

#. module: account
#: selection:account.model.line,date_maturity:0
msgid "Date of the day"
msgstr "Date of the day"

#. module: account
#: help:account.bank.statement,message_last_post:0
#: help:account.invoice,message_last_post:0
msgid "Date of the last message posted on the record."
msgstr "Ngày gần nhất của thông điệp được ghi nhận trên bản ghi này."

#. module: account
#: help:res.partner,last_reconciliation_date:0
msgid "Date on which the partner accounting entries were fully reconciled last time. It differs from the last date where a reconciliation has been made for this partner, as here we depict the fact that nothing more was to be reconciled at this date. This can be achieved in 2 different ways: either the last unreconciled debit/credit entry of this partner was reconciled, either the user pressed the button \"Nothing more to reconcile\" during the manual reconciliation process."
msgstr "Ngày mà lần cuối cùng một bút toán kế toán được đối soát hết. Nó khác với ngày cuối cùng mà một đối soát được thực hiện trên đối tác này, vì ở đây chúng ta đang miêu ta rằng không còn gì để đối soát tại ngày này. Việc này có thể được thực hiện với hai cách khác nhau: hoặc là bút toán ghi nợ/có chưa được đối soát của đối tác này đã được đối soát, hoặc là người dùng ấn vào nút \"Không còn gì để đối soát\" trong suốt quá trình xử lý việc đối soát thủ công."

#. module: account
#: view:website:account.report_centraljournal
#: view:website:account.report_financial
#: view:website:account.report_generaljournal
#: view:website:account.report_generalledger
#: view:website:account.report_partnerbalance
#: view:website:account.report_partnerledger
#: view:website:account.report_partnerledgerother
#: view:website:account.report_trialbalance
msgid "Date to :"
msgstr "Đến ngày :"

#. module: account
#: view:website:account.report_analyticcostledger
#: view:website:account.report_analyticcostledgerquantity
msgid "Date/Code"
msgstr "Ngày tháng/Mã"

#. module: account
#: view:website:account.report_overdue_document
msgid "Date:"
msgstr "Ngày:"

#. module: account
#: view:account.common.report:account.account_common_report_view
#: view:account.move:account.view_move_form
#: view:account.move.line:account.view_move_line_form
#: view:accounting.report:account.accounting_report_view
msgid "Dates"
msgstr "Ngày"

#. module: account
#: field:account.payment.term.line,days2:0
msgid "Day of the Month"
msgstr "Ngày trong tháng"

#. module: account
#: help:account.payment.term.line,days2:0
msgid "Day of the month, set -1 for the last day of the current month. If it's positive, it gives the day of the next month. Set 0 for net days (otherwise it's based on the beginning of the month)."
msgstr "Ngày trong tháng, thiết lập là -1 cho ngày cuối cùng của tháng hiện tại. Nếu là một số dương, nó chỉ ra ngày của tháng tiếp theo  (nếu không nó dựa trên ngày đầu tiên của tháng)."

#. module: account
#: field:account.account,debit:0
#: field:account.entries.report,debit:0
#: field:account.model.line,debit:0
#: field:account.move.line,debit:0
#: field:account.treasury.report,debit:0
#: field:report.account.receivable,debit:0
#: view:website:account.report_analyticbalance
#: view:website:account.report_analyticcostledger
#: view:website:account.report_centraljournal
#: view:website:account.report_financial
#: view:website:account.report_generaljournal
#: view:website:account.report_generalledger
#: view:website:account.report_invertedanalyticbalance
#: view:website:account.report_journal
#: view:website:account.report_partnerbalance
#: view:website:account.report_partnerledger
#: view:website:account.report_partnerledgerother
#: view:website:account.report_salepurchasejournal
#: view:website:account.report_trialbalance
#: view:website:account.report_vat
msgid "Debit"
msgstr "Nợ"

#. module: account
#: selection:account.move.line,centralisation:0
msgid "Debit Centralisation"
msgstr "Báo Nợ tập trung"

#. module: account
#: field:account.move.line.reconcile,debit:0
msgid "Debit amount"
msgstr "Tổng nợ"

#. module: account
#: selection:report.account.sales,month:0
#: selection:report.account_type.sales,month:0
msgid "December"
msgstr "Tháng Mười hai"

#. module: account
#: field:account.config.settings,decimal_precision:0
msgid "Decimal precision on journal entries"
msgstr "Độ chính xác thập phân trên bút toán sổ nhật ký"

#. module: account
#: field:account.journal,default_credit_account_id:0
msgid "Default Credit Account"
msgstr "Tài khoản ghi có mặc định"

#. module: account
#: field:account.journal,default_debit_account_id:0
msgid "Default Debit Account"
msgstr "Tài khoản ghi nợ mặc định"

#. module: account
#: field:wizard.multi.charts.accounts,purchase_tax:0
msgid "Default Purchase Tax"
msgstr "Thuế mua hàng mặc định"

#. module: account
#: field:wizard.multi.charts.accounts,sale_tax:0
msgid "Default Sale Tax"
msgstr "Thuế bán hàng mặc định"

#. module: account
#: field:account.account,tax_ids:0
#: view:account.account.template:account.view_account_template_form
#: field:account.account.template,tax_ids:0
#: view:account.chart.template:account.view_account_chart_template_form
msgid "Default Taxes"
msgstr "Thuế mặc định"

#. module: account
#: field:account.config.settings,currency_id:0
msgid "Default company currency"
msgstr "Tiền tệ mặc định"

#. module: account
#: field:account.config.settings,default_purchase_tax:0
#: field:account.config.settings,purchase_tax:0
msgid "Default purchase tax"
msgstr "Thuế mua hàng mặc định"

#. module: account
#: field:account.config.settings,default_sale_tax:0
#: field:account.config.settings,sale_tax:0
msgid "Default sale tax"
msgstr "Thuế bán hàng mặc định"

#. module: account
#: field:account.account.type,close_method:0
msgid "Deferral Method"
msgstr "Phương pháp hoãn lại"

#. module: account
#: model:ir.ui.menu,name:account.menu_action_subscription_form
msgid "Define Recurring Entries"
msgstr "Định nghĩa bút toán định kỳ"

#. module: account
#: view:cash.box.out:account.cash_box_out_form
msgid "Describe why you take money from the cash register:"
msgstr "Miêu tả tại sao bạn lấy tiền từ két:"

#. module: account
#. openerp-web
#: view:account.account.type:account.view_account_type_form
#: field:account.account.type,note:0
#: field:account.invoice.line,name:0
#: field:account.payment.term,note:0
#: view:account.tax.code:account.view_tax_code_form
#: field:account.tax.code,info:0
#: view:account.tax.code.template:account.view_tax_code_template_form
#: field:account.tax.code.template,info:0
#: code:addons/account/static/src/xml/account_bank_statement_reconciliation.xml:137
#: field:analytic.entries.report,name:0
#: field:report.invoice.created,name:0
#: view:website:account.report_invoice_document
#: view:website:account.report_overdue_document
#, python-format
msgid "Description"
msgstr "Mô tả"

#. module: account
#: view:website:account.report_invoice_document
msgid "Description:"
msgstr "Miêu tả"

#. module: account
#: selection:account.account.type,close_method:0
msgid "Detail"
msgstr "Chi tiết"

#. module: account
#: help:account.tax.code,sequence:0
#: help:account.tax.code.template,sequence:0
msgid "Determine the display order in the report 'Accounting \\ Reporting \\ Generic Reporting \\ Taxes \\ Taxes Report'"
msgstr "Xác định thứ tự hiển thị trên báo cáo 'Kế toán \\ Báo cáo \\ Báo cáo chung \\ Thuế \\ Báo cáo thuế'"

#. module: account
#: view:account.bank.statement:account.view_bank_statement_form2
#: field:account.bank.statement,difference:0
msgid "Difference"
msgstr "Khác biệt"

#. module: account
#: help:account.bank.statement,difference:0
msgid "Difference between the theoretical closing balance and the real closing balance."
msgstr "Sự khác biệt giữa cân đối cuối kỳ lý thuyết và thực tế"

#. module: account
#: view:account.open.closed.fiscalyear:account.view_account_open_closed_fiscalyear
msgid "Discard"
msgstr "Hủy bỏ"

#. module: account
#: field:account.invoice.line,discount:0
#: view:website:account.report_invoice_document
msgid "Discount (%)"
msgstr "Chiết khấu (%)"

#. module: account
#: view:website:account.report_generalledger
msgid "Display Account"
msgstr "Hiển tại tài khoản"

#. module: account
#: view:website:account.report_trialbalance
msgid "Display Account:"
msgstr "Hiển thị tài khoản:"

#. module: account
#: field:account.balance.report,display_account:0
#: field:account.common.account.report,display_account:0
#: field:account.report.general.ledger,display_account:0
msgid "Display Accounts"
msgstr "Hiển thị tài khoản"

#. module: account
#: field:accounting.report,debit_credit:0
msgid "Display Debit/Credit Columns"
msgstr "Hiển thị cột Nợ/Có"

#. module: account
#: field:account.vat.declaration,display_detail:0
msgid "Display Detail"
msgstr "Hiển thị chi tiết"

#. module: account
#: help:account.partner.ledger,page_split:0
msgid "Display Ledger Report with One partner per page"
msgstr "Hiển thị báo cáo sổ cái với một đối tác trên một trang"

#. module: account
#: field:account.partner.balance,display_partner:0
msgid "Display Partners"
msgstr "Hiện thị Đối tác"

#. module: account
#: selection:account.financial.report,display_detail:0
msgid "Display children flat"
msgstr "Display children flat"

#. module: account
#: selection:account.financial.report,display_detail:0
msgid "Display children with hierarchy"
msgstr "Hiển thị cấu trúc phả hệ"

#. module: account
#: field:account.financial.report,display_detail:0
msgid "Display details"
msgstr "Hiển thị chi tiết"

#. module: account
#: xsl:account.transfer:0
msgid "Document"
msgstr "Tài liệu"

#. module: account
#: view:website:account.report_overdue_document
msgid "Document: Customer account statement"
msgstr "Tài liệu: Customer account statement"

#. module: account
#: field:account.tax,domain:0
#: field:account.tax.template,domain:0
msgid "Domain"
msgstr "Miền"

#. module: account
#: selection:account.invoice.report,state:0
#: selection:account.journal.period,state:0
#: selection:account.subscription,state:0
#: selection:report.invoice.created,state:0
msgid "Done"
msgstr "Hoàn tất"

#. module: account
#: view:account.bank.statement:account.view_account_bank_statement_filter
#: view:account.bank.statement:account.view_bank_statement_search
#: view:account.invoice:account.view_account_invoice_filter
#: selection:account.invoice,state:0
#: selection:account.invoice.report,state:0
#: selection:account.journal.period,state:0
#: view:account.subscription:account.view_subscription_search
#: selection:account.subscription,state:0
#: selection:report.invoice.created,state:0
msgid "Draft"
msgstr "Dự thảo"

#. module: account
#: model:ir.ui.menu,name:account.periodical_processing_journal_entries_validation
msgid "Draft Entries"
msgstr "Bút toán dự thảo"

#. module: account
#: view:account.invoice:account.invoice_form
#: view:account.invoice:account.invoice_supplier_form
#: view:website:account.report_invoice_document
msgid "Draft Invoice"
msgstr "Hóa đơn dự thảo"

#. module: account
#: view:account.invoice:account.view_account_invoice_filter
#: view:account.invoice.report:account.view_account_invoice_report_search
msgid "Draft Invoices"
msgstr "Hóa đơn dự thảo"

#. module: account
#: view:account.invoice:account.invoice_form
#: view:account.invoice:account.invoice_supplier_form
msgid "Draft Refund"
msgstr "Dự thảo hoàn tiền"

#. module: account
#: view:account.subscription:account.view_subscription_search
msgid "Draft Subscription"
msgstr "Draft Subscription"

#. module: account
#: model:ir.actions.act_window,name:account.action_bank_statement_draft_tree
msgid "Draft statements"
msgstr "Sao kê dự thảo"

#. module: account
#: view:website:account.report_agedpartnerbalance
#: view:website:account.report_overdue_document
msgid "Due"
msgstr "Hạn"

#. module: account
#. openerp-web
#: field:account.invoice,date_due:0
#: field:account.invoice.report,date_due:0
#: code:addons/account/static/src/xml/account_bank_statement_reconciliation.xml:166
#: field:report.invoice.created,date_due:0
#, python-format
msgid "Due Date"
msgstr "Ngày đến hạn"

#. module: account
#: view:account.payment.term.line:account.view_payment_term_line_form
msgid "Due Date Computation"
msgstr "Ngày đến hạn tính toán"

#. module: account
#: view:account.invoice:account.view_account_invoice_filter
#: view:account.invoice.report:account.view_account_invoice_report_search
msgid "Due Month"
msgstr "Tháng đến hạn"

#. module: account
#: model:ir.actions.report.xml,name:account.action_report_print_overdue
msgid "Due Payments"
msgstr "Due Payments"

#. module: account
#: field:account.move.line,date_maturity:0
msgid "Due date"
msgstr "Ngày đến hạn"

#. module: account
#: view:account.period:account.view_account_period_form
msgid "Duration"
msgstr "Khoảng thời gian"

#. module: account
#: code:addons/account/account.py:3217
#, python-format
msgid "ECNJ"
msgstr "ECNJ"

#. module: account
#: code:addons/account/account.py:3215
#, python-format
msgid "EXJ"
msgstr "EXJ"

#. module: account
#: field:account.entries.report,date:0
msgid "Effective Date"
msgstr "Effective Date"

#. module: account
#: field:account.move.line,date:0
msgid "Effective date"
msgstr "Ngày hiệu lực"

#. module: account
#. openerp-web
#: code:addons/account/static/src/js/account_widgets.js:529
#, python-format
msgid "Efficiency at its finest"
msgstr "Efficiency at its finest"

#. module: account
#: model:ir.actions.act_window,name:account.action_email_templates
#: model:ir.ui.menu,name:account.menu_email_templates
msgid "Email Templates"
msgstr "Mẫu Email"

#. module: account
#: model:ir.model,name:account.model_mail_compose_message
msgid "Email composition wizard"
msgstr "Hướng dẫn email theo đồ thuật"

#. module: account
#: field:account.analytic.balance,empty_acc:0
msgid "Empty Accounts ? "
msgstr "Tài khoản rỗng ? "

#. module: account
#: field:accounting.report,enable_filter:0
msgid "Enable Comparison"
msgstr "Kích hoạt tính năng so sánh"

#. module: account
#: field:account.aged.trial.balance,date_to:0
#: field:account.balance.report,date_to:0
#: field:account.central.journal,date_to:0
#: field:account.common.account.report,date_to:0
#: field:account.common.journal.report,date_to:0
#: field:account.common.partner.report,date_to:0
#: field:account.common.report,date_to:0
#: field:account.fiscalyear,date_stop:0
#: field:account.general.journal,date_to:0
#: field:account.installer,date_stop:0
#: field:account.partner.balance,date_to:0
#: field:account.partner.ledger,date_to:0
#: field:account.print.journal,date_to:0
#: field:account.report.general.ledger,date_to:0
#: field:account.vat.declaration,date_to:0
#: field:accounting.report,date_to:0
#: field:accounting.report,date_to_cmp:0
msgid "End Date"
msgstr "Ngày kết thúc"

#. module: account
#: field:account.aged.trial.balance,period_to:0
#: field:account.balance.report,period_to:0
#: field:account.central.journal,period_to:0
#: field:account.common.account.report,period_to:0
#: field:account.common.journal.report,period_to:0
#: field:account.common.partner.report,period_to:0
#: field:account.common.report,period_to:0
#: field:account.general.journal,period_to:0
#: field:account.partner.balance,period_to:0
#: field:account.partner.ledger,period_to:0
#: field:account.print.journal,period_to:0
#: field:account.report.general.ledger,period_to:0
#: field:account.vat.declaration,period_to:0
#: field:accounting.report,period_to:0
#: field:accounting.report,period_to_cmp:0
msgid "End Period"
msgstr "Kỳ kết thúc"

#. module: account
#: view:website:account.report_centraljournal
#: view:website:account.report_financial
#: view:website:account.report_generaljournal
#: view:website:account.report_generalledger
#: view:website:account.report_partnerbalance
#: view:website:account.report_partnerledger
#: view:website:account.report_partnerledgerother
#: view:website:account.report_trialbalance
#: view:website:account.report_vat
msgid "End Period:"
msgstr "Kỳ kết thúc:"

#. module: account
#: field:account.config.settings,date_stop:0
msgid "End date"
msgstr "Ngày kết thúc"

#. module: account
#: code:addons/account/wizard/account_fiscalyear_close.py:41
#, python-format
msgid "End of Fiscal Year Entry"
msgstr "Bút toán cuối năm"

#. module: account
#: field:account.period,date_stop:0
#: model:ir.ui.menu,name:account.menu_account_end_year_treatments
msgid "End of Period"
msgstr "Kết thúc chu kỳ"

#. module: account
#: field:account.fiscalyear,end_journal_period_id:0
msgid "End of Year Entries Journal"
msgstr "End of Year Entries Journal"

#. module: account
#: field:account.analytic.balance,date2:0
#: field:account.analytic.cost.ledger,date2:0
#: field:account.analytic.cost.ledger.journal.report,date2:0
#: field:account.analytic.inverted.balance,date2:0
#: field:account.analytic.journal.report,date2:0
msgid "End of period"
msgstr "Kết thúc chu kỳ"

#. module: account
#: field:account.chart,period_to:0
msgid "End period"
msgstr "Chu kỳ kết thúc"

#. module: account
#: field:account.bank.statement,balance_end_real:0
#: field:account.treasury.report,ending_balance:0
msgid "Ending Balance"
msgstr "Số dư cuối kỳ"

#. module: account
#: field:account.move,line_id:0
#: model:ir.actions.act_window,name:account.action_move_line_form
msgid "Entries"
msgstr "Bút toán"

#. module: account
#: view:account.entries.report:account.view_account_entries_report_graph
#: view:account.entries.report:account.view_account_entries_report_search
#: view:account.entries.report:account.view_account_entries_report_tree
#: model:ir.actions.act_window,name:account.action_account_entries_report_all
#: model:ir.ui.menu,name:account.menu_action_account_entries_report_all
msgid "Entries Analysis"
msgstr "Phân tích bút toán"

#. module: account
#: model:ir.actions.act_window,name:account.action_project_account_analytic_line_form
msgid "Entries By Line"
msgstr "Entries By Line"

#. module: account
#: view:account.entries.report:account.view_account_entries_report_search
msgid "Entries Date by Month"
msgstr "Ngày bút toán theo tháng"

#. module: account
#: view:account.entries.report:account.view_account_entries_report_search
#: view:account.move:account.view_account_move_filter
msgid "Entries Month"
msgstr "Bút toán theo tháng"

#. module: account
#: view:website:account.report_journal
#: view:website:account.report_salepurchasejournal
msgid "Entries Sorted By:"
msgstr "Bút toán sắp xếp theo:"

#. module: account
#: field:account.print.journal,sort_selection:0
msgid "Entries Sorted by"
msgstr "Bút toán sắp xếp theo"

#. module: account
#: code:addons/account/account_move_line.py:992
#, python-format
msgid "Entries are not of the same account or already reconciled ! "
msgstr "Bút toán không cùng tài khoản hoặc đã được đối soát"

#. module: account
#: model:ir.model,name:account.model_account_statement_from_invoice_lines
msgid "Entries by Statement from Invoices"
msgstr "Bút toán theo sao kê từ hóa đơn"

#. module: account
#: code:addons/account/account_analytic_line.py:148
#: code:addons/account/account_move_line.py:1097
#, python-format
msgid "Entries: "
msgstr "Bút toán: "

#. module: account
#: field:account.subscription.line,move_id:0
msgid "Entry"
msgstr "Bút toán"

#. module: account
#: code:addons/account/account_move_line.py:970
#, python-format
msgid "Entry \"%s\" is not valid !"
msgstr "Bút toán \"%s\" không hợp lệ !"

#. module: account
#: view:account.journal:account.view_account_journal_form
msgid "Entry Controls"
msgstr "Kiểm soát bút toán"

#. module: account
#: view:website:account.report_generalledger
#: view:website:account.report_partnerledger
#: view:website:account.report_partnerledgerother
msgid "Entry Label"
msgstr "Nhãn bút toán"

#. module: account
#: field:account.move.reconcile,line_id:0
msgid "Entry Lines"
msgstr "Entry Lines"

#. module: account
#: field:account.journal,sequence_id:0
msgid "Entry Sequence"
msgstr "Trình tự Bút toán"

#. module: account
#: view:account.subscription:account.view_subscription_search
#: view:account.subscription:account.view_subscription_tree
msgid "Entry Subscription"
msgstr "Entry Subscription"

#. module: account
#: code:addons/account/account_move_line.py:994
#, python-format
msgid "Entry is already reconciled."
msgstr "Bút toán đã đối soát xong."

#. module: account
#: field:account.bank.statement,move_line_ids:0
msgid "Entry lines"
msgstr "Entry lines"

#. module: account
#: model:account.account.type,name:account.conf_account_type_equity
msgid "Equity"
msgstr "Vốn chủ sở hữu"

#. module: account
#: code:addons/account/account_move_line.py:992
#: code:addons/account/account_move_line.py:997
#, python-format
msgid "Error"
msgstr "Lỗi"

#. module: account
#: code:addons/account/account.py:430
#: code:addons/account/account.py:435
#: code:addons/account/account.py:452
#: code:addons/account/account.py:667
#: code:addons/account/account.py:669
#: code:addons/account/account.py:1090
#: code:addons/account/account.py:1092
#: code:addons/account/account.py:1134
#: code:addons/account/account.py:1319
#: code:addons/account/account.py:1333
#: code:addons/account/account.py:1357
#: code:addons/account/account.py:1364
#: code:addons/account/account.py:1563
#: code:addons/account/account.py:1567
#: code:addons/account/account.py:1654
#: code:addons/account/account.py:2348
#: code:addons/account/account.py:2662
#: code:addons/account/account.py:3475
#: code:addons/account/account_analytic_line.py:95
#: code:addons/account/account_analytic_line.py:104
#: code:addons/account/account_bank_statement.py:309
#: code:addons/account/account_bank_statement.py:334
#: code:addons/account/account_bank_statement.py:349
#: code:addons/account/account_bank_statement.py:433
#: code:addons/account/account_bank_statement.py:795
#: code:addons/account/account_bank_statement.py:803
#: code:addons/account/account_cash_statement.py:271
#: code:addons/account/account_cash_statement.py:315
#: code:addons/account/account_cash_statement.py:320
#: code:addons/account/account_invoice.py:798
#: code:addons/account/account_invoice.py:831
#: code:addons/account/account_invoice.py:1000
#: code:addons/account/account_move_line.py:616
#: code:addons/account/account_move_line.py:969
#: code:addons/account/account_move_line.py:994
#: code:addons/account/account_move_line.py:999
#: code:addons/account/account_move_line.py:1252
#: code:addons/account/account_move_line.py:1266
#: code:addons/account/account_move_line.py:1268
#: code:addons/account/account_move_line.py:1302
#: code:addons/account/report/common_report_header.py:92
#: code:addons/account/wizard/account_change_currency.py:38
#: code:addons/account/wizard/account_change_currency.py:59
#: code:addons/account/wizard/account_change_currency.py:64
#: code:addons/account/wizard/account_change_currency.py:70
#: code:addons/account/wizard/account_financial_report.py:72
#: code:addons/account/wizard/account_invoice_refund.py:117
#: code:addons/account/wizard/account_invoice_refund.py:119
#: code:addons/account/wizard/account_move_bank_reconcile.py:49
#: code:addons/account/wizard/account_open_closed_fiscalyear.py:39
#: code:addons/account/wizard/account_open_closed_fiscalyear.py:42
#: code:addons/account/wizard/account_report_common.py:163
#: code:addons/account/wizard/account_report_common.py:169
#: code:addons/account/wizard/account_use_model.py:44
#: code:addons/account/wizard/pos_box.py:31
#: code:addons/account/wizard/pos_box.py:35
#: code:addons/account/wizard/pos_box.py:44
#, python-format
msgid "Error!"
msgstr "Lỗi!"

#. module: account
#: constraint:account.period:0
msgid "Error!\n"
"The duration of the Period(s) is/are invalid."
msgstr "Lỗi!\n"
"Khoảng thời của kỳ kế toán không hơp lệ."

#. module: account
#: constraint:account.period:0
msgid "Error!\n"
"The period is invalid. Either some periods are overlapping or the period's dates are not matching the scope of the fiscal year."
msgstr "Lỗi!\n"
"Kỳ kế toán không hợp lệ. Một số kỳ kế toán bị chồng chéo hoặc ngày tháng không hợp lệ so với năm tài chính."

#. module: account
#: constraint:account.fiscalyear:0
msgid "Error!\n"
"The start date of a fiscal year must precede its end date."
msgstr "Lỗi!\n"
"Ngày bắt đầu của một năm tài chính phải trước ngày kết thúc."

#. module: account
#: constraint:account.account:0
msgid "Error!\n"
"You cannot create an account which has parent account of different company."
msgstr "Lỗi!\n"
"Bạn không thể tạo một tài khoản mà tài khoản cha của nó thuộc một công ty khác."

#. module: account
#: constraint:account.tax.code.template:0
msgid "Error!\n"
"You cannot create recursive Tax Codes."
msgstr "Lỗi!\n"
"Bạn không thể tạo mã thuế đệ quy."

#. module: account
#: constraint:account.account.template:0
msgid "Error!\n"
"You cannot create recursive account templates."
msgstr "Lỗi!"

#. module: account
#: constraint:account.account:0
#: constraint:account.tax.code:0
msgid "Error!\n"
"You cannot create recursive accounts."
msgstr "Lỗi!\n"
"Bạn không thể tạo tài khoản đệ quy."

#. module: account
#: field:account.account,exchange_rate:0
msgid "Exchange Rate"
msgstr "Tỷ giá ngoại tệ"

#. module: account
#: field:res.company,expects_chart_of_accounts:0
msgid "Expects a Chart of Accounts"
msgstr "Dự kiến một hệ thống tài khoản"

#. module: account
#: model:account.account.type,name:account.data_account_type_expense
#: model:account.financial.report,name:account.account_financial_report_expense0
msgid "Expense"
msgstr "Chi phí"

#. module: account
#: view:account.chart.template:account.view_account_chart_template_seacrh
#: field:product.category,property_account_expense_categ:0
#: field:product.template,property_account_expense:0
msgid "Expense Account"
msgstr "Tài khoản chi phí"

#. module: account
#: field:account.chart.template,property_account_expense:0
msgid "Expense Account on Product Template"
msgstr "Tài khoản chi phí trên mẫu sản phẩm"

#. module: account
#: field:account.chart.template,property_account_expense_categ:0
msgid "Expense Category Account"
msgstr "Tài khoản Nhóm Chi phí"

#. module: account
#: model:account.account.type,name:account.account_type_expense_view1
msgid "Expense View"
msgstr "Expense View"

#. module: account
#: view:account.entries.report:account.view_account_entries_report_search
msgid "Extended Filters..."
msgstr "Bộ lọc mở rộng..."

#. module: account
#. openerp-web
#: code:addons/account/static/src/js/account_widgets.js:536
#, python-format
msgid "Fast reconciler"
msgstr "Fast reconciler"

#. module: account
#: view:account.config.settings:account.view_account_config_settings
msgid "Features"
msgstr "Tính năng"

#. module: account
#: selection:report.account.sales,month:0
#: selection:report.account_type.sales,month:0
msgid "February"
msgstr "Tháng Hai"

#. module: account
#: view:cash.box.in:account.cash_box_in_form
msgid "Fill in this form if you put money in the cash register:"
msgstr "Điền vào form này nếu bạn nạp tiền mặt vào két:"

#. module: account
#. openerp-web
#: code:addons/account/static/src/xml/account_bank_statement_reconciliation.xml:101
#, python-format
msgid "Filter"
msgstr "Bộ lọc"

#. module: account
#: view:website:account.report_centraljournal
#: view:website:account.report_financial
#: view:website:account.report_generaljournal
#: view:website:account.report_generalledger
#: view:website:account.report_partnerbalance
#: view:website:account.report_partnerledger
#: view:website:account.report_partnerledgerother
#: view:website:account.report_trialbalance
msgid "Filter By:"
msgstr "Lọc theo:"

#. module: account
#: field:account.aged.trial.balance,filter:0
#: field:account.balance.report,filter:0
#: field:account.central.journal,filter:0
#: field:account.common.account.report,filter:0
#: field:account.common.journal.report,filter:0
#: field:account.common.partner.report,filter:0
#: field:account.common.report,filter:0
#: field:account.general.journal,filter:0
#: field:account.partner.balance,filter:0
#: field:account.partner.ledger,filter:0
#: field:account.print.journal,filter:0
#: field:account.report.general.ledger,filter:0
#: field:account.vat.declaration,filter:0
#: field:accounting.report,filter:0
#: field:accounting.report,filter_cmp:0
msgid "Filter by"
msgstr "Lọc theo"

#. module: account
#: view:website:account.report_centraljournal
#: view:website:account.report_financial
#: view:website:account.report_generaljournal
#: view:website:account.report_generalledger
#: view:website:account.report_partnerbalance
#: view:website:account.report_partnerledger
#: view:website:account.report_partnerledgerother
#: view:website:account.report_trialbalance
msgid "Filtered by date"
msgstr "Được lọc theo ngày tháng"

#. module: account
#: view:website:account.report_centraljournal
#: view:website:account.report_financial
#: view:website:account.report_generaljournal
#: view:website:account.report_generalledger
#: view:website:account.report_partnerbalance
#: view:website:account.report_partnerledger
#: view:website:account.report_partnerledgerother
#: view:website:account.report_trialbalance
msgid "Filtered by period"
msgstr "Được lọc theo kỳ kế toán"

#. module: account
#: view:account.common.report:account.account_common_report_view
msgid "Filters"
msgstr "Bộ lọc"

#. module: account
#: view:account.analytic.line:account.view_account_analytic_line_filter
msgid "Fin. Account"
msgstr "Fin. Account"

#. module: account
#: model:ir.ui.menu,name:account.menu_finance_accounting
msgid "Financial Accounting"
msgstr "Kế toán tài chính"

#. module: account
#: model:res.groups,name:account.group_account_manager
msgid "Financial Manager"
msgstr "Quản lý tài chính"

#. module: account
#: model:ir.ui.menu,name:account.menu_account_report
msgid "Financial Report"
msgstr "Báo cáo tài chính"

#. module: account
#: field:account.financial.report,style_overwrite:0
msgid "Financial Report Style"
msgstr "Financial Report Style"

#. module: account
#: field:account.account,financial_report_ids:0
#: field:account.account.template,financial_report_ids:0
#: model:ir.actions.act_window,name:account.action_account_financial_report_tree
#: model:ir.actions.act_window,name:account.action_account_report
#: model:ir.ui.menu,name:account.menu_account_reports
msgid "Financial Reports"
msgstr "Báo cáo tài chính"

#. module: account
#: model:ir.actions.act_window,name:account.action_account_report_tree_hierarchy
msgid "Financial Reports Hierarchy"
msgstr "Cấu trúc báo cáo tài chính"

#. module: account
#: model:ir.actions.report.xml,name:account.action_report_financial
msgid "Financial report"
msgstr "Báo cáo tài chính"

#. module: account
#: field:account.fiscal.position.account.template,position_id:0
msgid "Fiscal Mapping"
msgstr "Fiscal Mapping"

#. module: account
#: view:account.fiscal.position:account.view_account_position_form
#: view:account.fiscal.position:account.view_account_position_tree
#: field:account.fiscal.position,name:0
#: field:account.fiscal.position.account,position_id:0
#: field:account.fiscal.position.tax,position_id:0
#: field:account.fiscal.position.tax.template,position_id:0
#: view:account.fiscal.position.template:account.view_account_position_template_search
#: view:account.fiscal.position.template:account.view_account_position_template_tree
#: field:account.invoice,fiscal_position:0
#: field:account.invoice.report,fiscal_position:0
#: model:ir.model,name:account.model_account_fiscal_position
#: field:res.partner,property_account_position:0
msgid "Fiscal Position"
msgstr "Vị thế tài chính"

#. module: account
#: view:website:account.report_invoice_document
msgid "Fiscal Position Remark:"
msgstr "Fiscal Position Remark:"

#. module: account
#: view:account.fiscal.position.template:account.view_account_position_template_form
#: view:account.fiscal.position.template:account.view_account_position_template_search
#: field:account.fiscal.position.template,name:0
msgid "Fiscal Position Template"
msgstr "Mẫu vị thế tài chính"

#. module: account
#: model:ir.actions.act_window,name:account.action_account_fiscal_position_template_form
#: model:ir.ui.menu,name:account.menu_action_account_fiscal_position_form_template
msgid "Fiscal Position Templates"
msgstr "Mẫu vị thế tài chính"

#. module: account
#: model:ir.actions.act_window,name:account.action_account_fiscal_position_form
#: model:ir.ui.menu,name:account.menu_action_account_fiscal_position_form
msgid "Fiscal Positions"
msgstr "Vị thế tài chính"

#. module: account
#: field:account.aged.trial.balance,fiscalyear_id:0
#: field:account.balance.report,fiscalyear_id:0
#: field:account.central.journal,fiscalyear_id:0
#: field:account.common.account.report,fiscalyear_id:0
#: field:account.common.journal.report,fiscalyear_id:0
#: field:account.common.partner.report,fiscalyear_id:0
#: field:account.common.report,fiscalyear_id:0
#: view:account.config.settings:account.view_account_config_settings
#: field:account.entries.report,fiscalyear_id:0
#: view:account.fiscalyear:account.view_account_fiscalyear_search
#: field:account.fiscalyear,name:0
#: field:account.general.journal,fiscalyear_id:0
#: field:account.journal.period,fiscalyear_id:0
#: field:account.open.closed.fiscalyear,fyear_id:0
#: field:account.partner.balance,fiscalyear_id:0
#: field:account.partner.ledger,fiscalyear_id:0
#: field:account.period,fiscalyear_id:0
#: field:account.print.journal,fiscalyear_id:0
#: field:account.report.general.ledger,fiscalyear_id:0
#: field:account.sequence.fiscalyear,fiscalyear_id:0
#: field:account.vat.declaration,fiscalyear_id:0
#: field:accounting.report,fiscalyear_id:0
#: field:accounting.report,fiscalyear_id_cmp:0
#: model:ir.model,name:account.model_account_fiscalyear
msgid "Fiscal Year"
msgstr "Năm tài chính"

#. module: account
#: view:ir.sequence:account.sequence_inherit_form
msgid "Fiscal Year Sequence"
msgstr "Trình tự năm tài chính"

#. module: account
#: view:ir.sequence:account.sequence_inherit_form
msgid "Fiscal Year Sequences"
msgstr "Trình tự năm tài chính"

#. module: account
#: field:account.fiscalyear.close.state,fy_id:0
msgid "Fiscal Year to Close"
msgstr "Năm tài chính để đóng"

#. module: account
#: field:account.fiscalyear.close,fy_id:0
msgid "Fiscal Year to close"
msgstr "Năm tài chính để đóng"

#. module: account
#: view:website:account.report_agedpartnerbalance
#: view:website:account.report_centraljournal
#: view:website:account.report_financial
#: view:website:account.report_generaljournal
#: view:website:account.report_generalledger
#: view:website:account.report_journal
#: view:website:account.report_partnerbalance
#: view:website:account.report_partnerledger
#: view:website:account.report_partnerledgerother
#: view:website:account.report_salepurchasejournal
#: view:website:account.report_trialbalance
#: view:website:account.report_vat
msgid "Fiscal Year:"
msgstr "Năm tài chính:"

#. module: account
#: model:ir.actions.act_window,name:account.action_account_fiscalyear
#: view:ir.sequence:account.sequence_inherit_form
#: model:ir.ui.menu,name:account.menu_action_account_fiscalyear
msgid "Fiscal Years"
msgstr "Năm tài chính"

#. module: account
#: field:account.chart,fiscalyear:0
#: view:account.fiscalyear:account.view_account_fiscalyear_form
msgid "Fiscal year"
msgstr "Năm tài chính"

#. module: account
#: view:account.fiscalyear:account.view_account_fiscalyear_tree
#: field:account.treasury.report,fiscalyear_id:0
msgid "Fiscalyear"
msgstr "Năm tài chính"

#. module: account
#: model:ir.model,name:account.model_account_fiscalyear_close
msgid "Fiscalyear Close"
msgstr "Năm tài chính đóng"

#. module: account
#: model:ir.model,name:account.model_account_fiscalyear_close_state
msgid "Fiscalyear Close state"
msgstr "Fiscalyear Close state"

#. module: account
#: selection:account.statement.operation.template,amount_type:0
#: selection:account.tax.template,type:0
msgid "Fixed"
msgstr "Đã sửa"

#. module: account
#: selection:account.payment.term.line,value:0
#: selection:account.tax,type:0
msgid "Fixed Amount"
msgstr "Tổng tiền cố định"

#. module: account
#: field:account.bank.statement,message_follower_ids:0
#: field:account.invoice,message_follower_ids:0
msgid "Followers"
msgstr "Người dõi theo"

#. module: account
#: help:account.tax.template,amount:0
msgid "For Tax Type percent enter % ratio between 0-1."
msgstr "Tỷ lệ % cho loại thuế, nhập từ 0-1."

#. module: account
#: help:account.financial.report,sign:0
msgid "For accounts that are typically more debited than credited and that you would like to print as negative amounts in your reports, you should reverse the sign of the balance; e.g.: Expense account. The same applies for accounts that are typically more credited than debited and that you would like to print as positive amounts in your reports; e.g.: Income account."
msgstr "For accounts that are typically more debited than credited and that you would like to print as negative amounts in your reports, you should reverse the sign of the balance; e.g.: Expense account. The same applies for accounts that are typically more credited than debited and that you would like to print as positive amounts in your reports; e.g.: Income account."

#. module: account
#: view:account.automatic.reconcile:account.account_automatic_reconcile_view
msgid "For an invoice to be considered as paid, the invoice entries must be reconciled with counterparts, usually payments. With the automatic reconciliation functionality, Odoo makes its own search for entries to reconcile in a series of accounts. It finds entries for each partner where the amounts correspond."
msgstr "For an invoice to be considered as paid, the invoice entries must be reconciled with counterparts, usually payments. With the automatic reconciliation functionality, Odoo makes its own search for entries to reconcile in a series of accounts. It finds entries for each partner where the amounts correspond."

#. module: account
#: help:account.journal,with_last_closing_balance:0
msgid "For cash or bank journal, this option should be unchecked when the starting balance should always set to 0 for new documents."
msgstr "For cash or bank journal, this option should be unchecked when the starting balance should always set to 0 for new documents."

#. module: account
#: help:account.payment.term.line,value_amount:0
msgid "For percent enter a ratio between 0-1."
msgstr "Đối với phần trăm, nhập một tỷ lệ từ 0-1."

#. module: account
#: help:account.tax,amount:0
msgid "For taxes of type percentage, enter % ratio between 0-1."
msgstr "For taxes of type percentage, enter % ratio between 0-1."

#. module: account
#: field:account.invoice,period_id:0
#: field:account.invoice.report,period_id:0
#: field:report.account.sales,period_id:0
#: field:report.account_type.sales,period_id:0
msgid "Force Period"
msgstr "Cưỡng bức Kỳ kế toán"

#. module: account
#: field:account.invoice.refund,period:0
msgid "Force period"
msgstr "Cưỡng bức Kỳ kế toán"

#. module: account
#: help:account.account,currency_id:0
#: help:account.account.template,currency_id:0
#: help:account.bank.accounts.wizard,currency_id:0
msgid "Forces all moves for this account to have this secondary currency."
msgstr "Forces all moves for this account to have this secondary currency."

#. module: account
#: field:account.account,foreign_balance:0
msgid "Foreign Balance"
msgstr "Foreign Balance"

#. module: account
#: code:addons/account/account_invoice.py:105
#, python-format
msgid "Free Reference"
msgstr "Tham chiếu tự do"

#. module: account
#: field:account.analytic.chart,from_date:0
#: field:project.account.analytic.line,from_date:0
msgid "From"
msgstr "Từ"

#. module: account
#: model:ir.actions.act_window,help:account.action_account_invoice_report_all
msgid "From this report, you can have an overview of the amount invoiced to your customer. The tool search can also be used to personalise your Invoices reports and so, match this analysis to your needs."
msgstr "Từ báo cáo này, bạn có thể có một cái nhìn tổng quát về tổng tiền đã xuất hóa đơn cho khách hàng. Công cụ tìm kiếm cũng có thể được sử dụng để cá nhân hóa báo cáo hóa đơn,... phù hợp với mục đích quản trị của bạn."

#. module: account
#: model:ir.actions.act_window,help:account.action_analytic_entries_report
msgid "From this view, have an analysis of your different analytic entries following the analytic account you defined matching your business need. Use the tool search to analyse information about analytic entries generated in the system."
msgstr "Từ cái nhìn này, có một bản phân tích cho các bút toán quản trị khác nhau theo nhu cầu của doanh nghiệp."

#. module: account
#: model:ir.actions.act_window,help:account.action_account_entries_report_all
msgid "From this view, have an analysis of your different financial accounts. The document shows your debit and credit taking in consideration some criteria you can choose by using the search tool."
msgstr "From this view, have an analysis of your different financial accounts. The document shows your debit and credit taking in consideration some criteria you can choose by using the search tool."

#. module: account
#: model:ir.actions.act_window,help:account.action_account_treasury_report_all
msgid "From this view, have an analysis of your treasury. It sums the balance of every accounting entries made on liquidity accounts per period."
msgstr "From this view, have an analysis of your treasury. It sums the balance of every accounting entries made on liquidity accounts per period."

#. module: account
#: field:account.config.settings,module_account_accountant:0
msgid "Full accounting features: journals, legal statements, chart of accounts, etc."
msgstr "Đầy đủ chức năng kế toán: Sổ nhật ký, báo cáo theo luật định, hệ thống tài khoản,..."

#. module: account
#: selection:account.aged.trial.balance,direction_selection:0
msgid "Future"
msgstr "Tương lai"

#. module: account
#: field:account.config.settings,income_currency_exchange_account_id:0
#: field:res.company,income_currency_exchange_account_id:0
msgid "Gain Exchange Rate Account"
msgstr "Tài khoản lãi tỷ giá ngoại tệ"

#. module: account
#: selection:account.analytic.journal,type:0
#: selection:account.journal,type:0
#: view:website:account.report_analyticjournal
msgid "General"
msgstr "Tổng quát"

#. module: account
#: field:account.analytic.line,general_account_id:0
#: view:analytic.entries.report:account.view_analytic_entries_report_search
#: field:analytic.entries.report,general_account_id:0
msgid "General Account"
msgstr "Tài khoản tổng quát"

#. module: account
#: view:account.analytic.line:account.view_account_analytic_line_form
msgid "General Accounting"
msgstr "Kế toán Tổng hợp"

#. module: account
#: view:account.move.line:account.view_move_line_form2
msgid "General Information"
msgstr "Thông tin chung"

#. module: account
#: model:ir.actions.report.xml,name:account.action_report_general_journal
#: view:website:account.report_generaljournal
msgid "General Journal"
msgstr "Sổ nhật ký chung"

#. module: account
#: model:ir.ui.menu,name:account.menu_account_general_journal
msgid "General Journals"
msgstr "Các Sổ nhật ký chung"

#. module: account
#: model:ir.actions.act_window,name:account.action_account_general_ledger_menu
#: model:ir.actions.report.xml,name:account.action_report_general_ledger
#: model:ir.ui.menu,name:account.menu_general_ledger
msgid "General Ledger"
msgstr "Sổ cái (S30b-DN)"

#. module: account
#: model:ir.model,name:account.model_account_report_general_ledger
msgid "General Ledger Report"
msgstr "Báo cáo Sổ cái"

#. module: account
#: view:account.subscription.generate:account.view_account_subscription_generate
#: model:ir.actions.act_window,name:account.action_account_subscription_generate
#: model:ir.ui.menu,name:account.menu_generate_subscription
msgid "Generate Entries"
msgstr "Tạo bút toán"

#. module: account
#: field:account.subscription.generate,date:0
msgid "Generate Entries Before"
msgstr "Tạo bút toán trước"

#. module: account
#: view:account.fiscalyear.close:account.view_account_fiscalyear_close
msgid "Generate Fiscal Year Opening Entries"
msgstr "Tạo bút toán đầu kỳ cho năm tài chính"

#. module: account
#: model:ir.actions.act_window,name:account.action_account_fiscalyear_close
#: model:ir.ui.menu,name:account.menu_wizard_fy_close
msgid "Generate Opening Entries"
msgstr "Tạo bút toán đầu kỳ"

#. module: account
#: model:ir.ui.menu,name:account.menu_finance_generic_reporting
msgid "Generic Reporting"
msgstr "Báo cáo chung"

#. module: account
#: help:account.fiscalyear.close,report_name:0
msgid "Give name of the new entries"
msgstr "Chỉ ra tên của bút toán mới"

#. module: account
#: selection:account.tax,applicable_type:0
msgid "Given by Python Code"
msgstr "Được chỉ ra bởi mã python"

#. module: account
#: help:account.invoice.line,sequence:0
msgid "Gives the sequence of this line when displaying the invoice."
msgstr "Gives the sequence of this line when displaying the invoice."

#. module: account
#: help:account.bank.statement.line,sequence:0
msgid "Gives the sequence order when displaying a list of bank statement lines."
msgstr "Gives the sequence order when displaying a list of bank statement lines."

#. module: account
#: help:account.invoice.tax,sequence:0
msgid "Gives the sequence order when displaying a list of invoice tax."
msgstr "Gives the sequence order when displaying a list of invoice tax."

#. module: account
#: help:account.analytic.journal,type:0
msgid "Gives the type of the analytic journal. When it needs for a document (eg: an invoice) to create analytic entries, Odoo will look for a matching journal of the same type."
msgstr "Gives the type of the analytic journal. When it needs for a document (eg: an invoice) to create analytic entries, Odoo will look for a matching journal of the same type."

#. module: account
#: code:addons/account/account_invoice.py:726
#, python-format
msgid "Global taxes defined, but they are not in invoice lines !"
msgstr "Global taxes defined, but they are not in invoice lines !"

#. module: account
#: view:account.partner.reconcile.process:account.account_partner_reconcile_view
msgid "Go to Next Partner"
msgstr "Đi tới đối tác tiếp theo"

#. module: account
#: code:addons/account/account.py:957
#: code:addons/account/account.py:1050
#: code:addons/account/account_invoice.py:454
#: code:addons/account/account_invoice.py:548
#: code:addons/account/account_invoice.py:567
#: code:addons/account/account_invoice.py:592
#: code:addons/account/account_move_line.py:568
#, python-format
msgid "Go to the configuration panel"
msgstr "Đi tời bảng cấu hình"

#. module: account
#. openerp-web
#: code:addons/account/static/src/xml/account_bank_statement_reconciliation.xml:8
#, python-format
msgid "Good Job!"
msgstr "Good Job!"

#. module: account
#. openerp-web
#: code:addons/account/static/src/xml/account_move_reconciliation.xml:8
#, python-format
msgid "Good job!"
msgstr "Tốt lắm!"

#. module: account
#: view:account.account:account.view_account_search
#: view:account.account.template:account.view_account_template_search
#: view:account.analytic.account:account.view_account_analytic_account_search
#: view:account.analytic.journal:account.view_analytic_journal_search
#: view:account.analytic.line:account.view_account_analytic_line_filter
#: view:account.bank.statement:account.view_account_bank_statement_filter
#: view:account.bank.statement:account.view_bank_statement_search
#: view:account.chart.template:account.view_account_chart_template_seacrh
#: view:account.entries.report:account.view_account_entries_report_search
#: view:account.financial.report:account.view_account_financial_report_search
#: view:account.fiscalyear:account.view_account_fiscalyear_search
#: view:account.invoice:account.view_account_invoice_filter
#: view:account.invoice.report:account.view_account_invoice_report_search
#: view:account.journal:account.view_account_journal_search
#: view:account.model:account.view_model_search
#: view:account.move:account.view_account_move_filter
#: view:account.move.line:account.view_account_move_line_filter
#: view:account.subscription:account.view_subscription_search
#: view:account.tax:account.view_account_tax_search
#: view:account.tax.code.template:account.view_tax_code_template_search
#: view:account.treasury.report:account.view_account_treasury_report_search
#: view:analytic.entries.report:account.view_analytic_entries_report_search
msgid "Group By"
msgstr "Group By"

#. module: account
#: field:account.journal,group_invoice_lines:0
msgid "Group Invoice Lines"
msgstr "Nhóm theo hạng mục trên hóa đơn"

#. module: account
#: field:account.journal,groups_id:0
msgid "Groups"
msgstr "Nhóm"

#. module: account
#: field:account.installer,has_default_company:0
msgid "Has Default Company"
msgstr "Có công ty mặc định"

#. module: account
#: field:account.config.settings,has_default_company:0
msgid "Has default company"
msgstr "Có công ty mặc định"

#. module: account
#: help:account.bank.statement,message_summary:0
#: help:account.invoice,message_summary:0
msgid "Holds the Chatter summary (number of messages, ...). This summary is directly in html format in order to be inserted in kanban views."
msgstr "Holds the Chatter summary (number of messages, ...). This summary is directly in html format in order to be inserted in kanban views."

#. module: account
#: field:account.account,id:0
#: field:account.account.template,id:0
#: field:account.account.type,id:0
#: field:account.addtmpl.wizard,id:0
#: field:account.aged.trial.balance,id:0
#: field:account.analytic.balance,id:0
#: field:account.analytic.chart,id:0
#: field:account.analytic.cost.ledger,id:0
#: field:account.analytic.cost.ledger.journal.report,id:0
#: field:account.analytic.inverted.balance,id:0
#: field:account.analytic.journal,id:0
#: field:account.analytic.journal.report,id:0
#: field:account.automatic.reconcile,id:0
#: field:account.balance.report,id:0
#: field:account.bank.accounts.wizard,id:0
#: field:account.bank.statement,id:0
#: field:account.bank.statement.line,id:0
#: field:account.cashbox.line,id:0
#: field:account.central.journal,id:0
#: field:account.change.currency,id:0
#: field:account.chart,id:0
#: field:account.chart.template,id:0
#: field:account.common.account.report,id:0
#: field:account.common.journal.report,id:0
#: field:account.common.partner.report,id:0
#: field:account.common.report,id:0
#: field:account.config.settings,id:0
#: field:account.entries.report,id:0
#: field:account.financial.report,id:0
#: field:account.fiscal.position,id:0
#: field:account.fiscal.position.account,id:0
#: field:account.fiscal.position.account.template,id:0
#: field:account.fiscal.position.tax,id:0
#: field:account.fiscal.position.tax.template,id:0
#: field:account.fiscal.position.template,id:0
#: field:account.fiscalyear,id:0
#: field:account.fiscalyear.close,id:0
#: field:account.fiscalyear.close.state,id:0
#: field:account.general.journal,id:0
#: field:account.installer,id:0
#: field:account.invoice,id:0
#: field:account.invoice.cancel,id:0
#: field:account.invoice.confirm,id:0
#: field:account.invoice.line,id:0
#: field:account.invoice.refund,id:0
#: field:account.invoice.report,id:0
#: field:account.invoice.tax,id:0
#: field:account.journal,id:0
#: field:account.journal.cashbox.line,id:0
#: field:account.journal.period,id:0
#: field:account.journal.select,id:0
#: field:account.model,id:0
#: field:account.model.line,id:0
#: field:account.move,id:0
#: field:account.move.bank.reconcile,id:0
#: field:account.move.line,id:0
#: field:account.move.line.reconcile,id:0
#: field:account.move.line.reconcile.select,id:0
#: field:account.move.line.reconcile.writeoff,id:0
#: field:account.move.line.unreconcile.select,id:0
#: field:account.move.reconcile,id:0
#: field:account.open.closed.fiscalyear,id:0
#: field:account.partner.balance,id:0
#: field:account.partner.ledger,id:0
#: field:account.partner.reconcile.process,id:0
#: field:account.payment.term,id:0
#: field:account.payment.term.line,id:0
#: field:account.period,id:0
#: field:account.period.close,id:0
#: field:account.print.journal,id:0
#: field:account.report.general.ledger,id:0
#: field:account.sequence.fiscalyear,id:0
#: field:account.state.open,id:0
#: field:account.statement.from.invoice.lines,id:0
#: field:account.statement.operation.template,id:0
#: field:account.subscription,id:0
#: field:account.subscription.generate,id:0
#: field:account.subscription.line,id:0
#: field:account.tax,id:0
#: field:account.tax.chart,id:0
#: field:account.tax.code,id:0
#: field:account.tax.code.template,id:0
#: field:account.tax.template,id:0
#: field:account.treasury.report,id:0
#: field:account.unreconcile,id:0
#: field:account.unreconcile.reconcile,id:0
#: field:account.use.model,id:0
#: field:account.vat.declaration,id:0
#: field:accounting.report,id:0
#: field:analytic.entries.report,id:0
#: field:cash.box.in,id:0
#: field:cash.box.out,id:0
#: field:project.account.analytic.line,id:0
#: field:report.account.receivable,id:0
#: field:report.account.report_agedpartnerbalance,id:0
#: field:report.account.report_analyticbalance,id:0
#: field:report.account.report_analyticcostledger,id:0
#: field:report.account.report_analyticcostledgerquantity,id:0
#: field:report.account.report_analyticjournal,id:0
#: field:report.account.report_centraljournal,id:0
#: field:report.account.report_financial,id:0
#: field:report.account.report_generaljournal,id:0
#: field:report.account.report_generalledger,id:0
#: field:report.account.report_invertedanalyticbalance,id:0
#: field:report.account.report_journal,id:0
#: field:report.account.report_overdue,id:0
#: field:report.account.report_partnerbalance,id:0
#: field:report.account.report_partnerledger,id:0
#: field:report.account.report_partnerledgerother,id:0
#: field:report.account.report_salepurchasejournal,id:0
#: field:report.account.report_trialbalance,id:0
#: field:report.account.report_vat,id:0
#: field:report.account.sales,id:0
#: field:report.account_type.sales,id:0
#: field:report.aged.receivable,id:0
#: field:report.invoice.created,id:0
#: field:temp.range,id:0
#: field:validate.account.move,id:0
#: field:validate.account.move.lines,id:0
#: field:wizard.multi.charts.accounts,id:0
msgid "ID"
msgstr "ID"

#. module: account
#: field:account.journal.period,icon:0
msgid "Icon"
msgstr "Biểu tượng"

#. module: account
#: code:addons/account/account_bank_statement.py:433
#, python-format
msgid "If \"Amount Currency\" is specified, then \"Amount\" must be as well."
msgstr "If \"Amount Currency\" is specified, then \"Amount\" must be as well."

#. module: account
#: help:account.bank.statement,message_unread:0
#: help:account.invoice,message_unread:0
msgid "If checked new messages require your attention."
msgstr "If checked new messages require your attention."

#. module: account
#: help:account.journal,allow_date:0
msgid "If checked, the entry won't be created if the entry date is not included into the selected period"
msgstr "Đánh dấu nếu bạn không muốn tạo bút toán với ngày không thuộc một kỳ kế toán đã chọn."

#. module: account
#: help:account.account.template,nocreate:0
msgid "If checked, the new chart of accounts will not contain this by default."
msgstr "Đánh dấu nếu bạn không muốn một hệ thống kế toán mới mặc định sẽ không bao gồm mục này."

#. module: account
#: help:account.tax,applicable_type:0
#: help:account.tax.template,applicable_type:0
msgid "If not applicable (computed through a Python code), the tax won't appear on the invoice."
msgstr "Nếu không áp dụng (được tính toán thông qua mã python), thuế này sẽ không xuất hiện trên hóa đơn."

#. module: account
#: help:account.move.line,tax_amount:0
msgid "If the Tax account is a tax code account, this field will contain the taxed amount.If the tax account is base tax code, this field will contain the basic amount(without tax)."
msgstr "If the Tax account is a tax code account, this field will contain the taxed amount.If the tax account is base tax code, this field will contain the basic amount(without tax)."

#. module: account
#: help:account.account,active:0
msgid "If the active field is set to False, it will allow you to hide the account without removing it."
msgstr "Nếu bỏ chọn trường Hoạt động, nó sẽ cho phép bạn ẩn tài khoản này mà không phải xóa nó."

#. module: account
#: help:account.analytic.journal,active:0
msgid "If the active field is set to False, it will allow you to hide the analytic journal without removing it."
msgstr "Nếu bỏ chọn trường Hoạt động, nó sẽ cho phép bạn ẩn sổ nhật ký quản trị này mà không phải xóa nó."

#. module: account
#: help:account.journal.period,active:0
msgid "If the active field is set to False, it will allow you to hide the journal period without removing it."
msgstr "Nếu bỏ chọn trường Hoạt động này, nó sẽ cho phép bạn ẩn kỳ kế toán mà không phải xóa nó."

#. module: account
#: help:account.payment.term,active:0
msgid "If the active field is set to False, it will allow you to hide the payment term without removing it."
msgstr "Nếu bỏ chọn trường Hoạt động này, nó sẽ cho phép bạn ẩn điều khoản thanh toán mà không phải xóa nó."

#. module: account
#: help:account.tax,active:0
msgid "If the active field is set to False, it will allow you to hide the tax without removing it."
msgstr "nếu thiết lập này bị sai. bạn sẽ ẩn nó thay vì xóa nó."

#. module: account
#: help:account.journal,group_invoice_lines:0
msgid "If this box is checked, the system will try to group the accounting lines when generating them from invoices."
msgstr "Nếu đánh dấu vào ô này, hệ thống sẽ thử nhóm các định khoản khi nó được tạo ra từ hóa đơn."

#. module: account
#: help:account.config.settings,module_account_accountant:0
msgid "If you do not check this box, you will be able to do invoicing & payments, but not accounting (Journal Items, Chart of  Accounts, ...)"
msgstr "Nếu không đánh dấu vào ô này, bạn sẽ có thể thao tác nghiệp vụ thanh toán & hóa đơn mà không cần các nghiệp vụ khác của kế toán (Phát sinh, hệ thống tài khoản,...)"

#. module: account
#: view:account.config.settings:account.view_account_config_settings
msgid "If you put \"%(year)s\" in the prefix, it will be replaced by the current year."
msgstr "Nếu bạn điền \"%(year)s\" vào tiền tố, nó sẽ được thay thế bằng năm hiện tại."

#. module: account
#: help:res.company,tax_calculation_rounding_method:0
msgid "If you select 'Round per Line' : for each tax, the tax amount will first be computed and rounded for each PO/SO/invoice line and then these rounded amounts will be summed, leading to the total amount for that tax. If you select 'Round Globally': for each tax, the tax amount will be computed for each PO/SO/invoice line, then these amounts will be summed and eventually this total tax amount will be rounded. If you sell with tax included, you should choose 'Round per line' because you certainly want the sum of your tax-included line subtotals to be equal to the total amount with taxes."
msgstr "Nếu bạn chọn 'Làm tròn trên từng hạng mục' : cho từng loại thuế, thì trước tiên tổng tiền thuế sẽ được tính toán và làm tròn cho từng hạng mục trên hóa đơn Mua/Bán hàng và sau đó tổng tiền đã được làm tròn sẽ được cộng lại, đó chính là tổng tiền thuế mà bạn cần. Nếu bạn chọn 'Làm tròn toàn cục': cho từng loại thuế, tổng tiền thuế sẽ được tính toán trên từng hạng mục của hóa đơn Bán/Mua, Sau đó tổng tiền sẽ được cộng và cho ra tổng tiền thuế cuối cùng. Nếu bạn bán hàng bao gồm cả thuế, bạn nên chọn 'Làm tròn trên từng hạng mục' bởi vì chắc chắn bạn muốn tổng phụ đã bao gồm thuế bằng với tổng toàn bộ các loại thuế."

#. module: account
#: help:account.config.settings,tax_calculation_rounding_method:0
msgid "If you select 'Round per line' : for each tax, the tax amount will first be computed and rounded for each PO/SO/invoice line and then these rounded amounts will be summed, leading to the total amount for that tax. If you select 'Round globally': for each tax, the tax amount will be computed for each PO/SO/invoice line, then these amounts will be summed and eventually this total tax amount will be rounded. If you sell with tax included, you should choose 'Round per line' because you certainly want the sum of your tax-included line subtotals to be equal to the total amount with taxes."
msgstr "Nếu bạn chọn 'Làm tròn trên từng hạng mục' : cho từng loại thuế, thì trước tiên tổng tiền thuế sẽ được tính toán và làm tròn cho từng hạng mục trên hóa đơn Mua/Bán hàng và sau đó tổng tiền đã được làm tròn sẽ được cộng lại, đó chính là tổng tiền thuế mà bạn cần. Nếu bạn chọn 'Làm tròn toàn cục': cho từng loại thuế, tổng tiền thuế sẽ được tính toán trên từng hạng mục của hóa đơn Bán/Mua, Sau đó tổng tiền sẽ được cộng và cho ra tổng tiền thuế cuối cùng. Nếu bạn bán hàng bao gồm cả thuế, bạn nên chọn 'Làm tròn trên từng hạng mục' bởi vì chắc chắn bạn muốn tổng phụ đã bao gồm thuế bằng với tổng toàn bộ các loại thuế."

#. module: account
#: help:account.partner.ledger,initial_balance:0
#: help:account.report.general.ledger,initial_balance:0
msgid "If you selected to filter by date or period, this field allow you to add a row to display the amount of debit/credit/balance that precedes the filter you've set."
msgstr "Nếu bạn lọc theo ngày tháng hoặc khoảng thời gian, trường này cho phép bạn thêm một dòng để hiển thị tổng nợ/có/cân đối trước khi bạn thiết lập bộ lọc."

#. module: account
#: view:account.unreconcile.reconcile:account.account_unreconcile_reconcile_view
msgid "If you unreconcile transactions, you must also verify all the actions that are linked to those transactions because they will not be disable"
msgstr "Nếu bạn bỏ đối soát các giao dịch, bạn cũng phải xác nhận tất cả các hành động được liên kết đến các giao dịch này bởi vì chúng sẽ không bị vô hiệu hóa"

#. module: account
#: view:account.unreconcile:account.account_unreconcile_view
msgid "If you unreconcile transactions, you must also verify all the actions that are linked to those transactions because they will not be disabled"
msgstr "Nếu bạn bỏ đối soát các giao dịch, bạn cũng phải xác nhận tất cả các hành động được liên kết đến các giao dịch này bởi vì chúng sẽ không bị vô hiệu hóa"

#. module: account
#: help:account.invoice,payment_term:0
msgid "If you use payment terms, the due date will be computed automatically at the generation of accounting entries. If you keep the payment term and the due date empty, it means direct payment. The payment term may compute several due dates, for example 50% now, 50% in one month."
msgstr "Nếu bạn sử dụng điều khoản thanh toán, ngày đến hạn sẽ được tự động tính toán tại thời điểm tạo ra các bút toán. Nếu bạn sử dụng điều khoản thanh toán và để trống ngày đến hạn, điều đó có nghĩa là bạn thanh toán trực tiếp."

#. module: account
#: help:account.invoice,date_due:0
msgid "If you use payment terms, the due date will be computed automatically at the generation of accounting entries. The payment term may compute several due dates, for example 50% now and 50% in one month, but if you want to force a due date, make sure that the payment term is not set on the invoice. If you keep the payment term and the due date empty, it means direct payment."
msgstr "Nếu bạn chọn điều khoản thanh toán, ngày đến hạn sẽ được thanh toán tự động tại thời điểm tạo ra các bút toán. Điều khoản thanh toán này có thể tính toán một vai ngày đến hạn, ví dụ thời điểm này 50% và một tháng sau là 50% nhưng nếu bạn vẫn muốn thực hiện một ngày đến hạn, hãy chắc chắn rằng điều khoản thanh toán không được thiết lập trên hóa đơn. Nếu bạn sử dụng điều khoản thanh toán và để trống ngày đến hạn thì có nghĩa là bạn thanh toán trực tiếp."

#. module: account
#: help:account.journal,cash_control:0
msgid "If you want the journal should be control at opening/closing, check this option"
msgstr "Nếu bạn muốn sổ nhật ký này được kiểm soát khi nhập số dư đầu kỳ/cuối kỳ, thì hãy đánh dấu vào ô này."

#. module: account
#: model:account.payment.term,name:account.account_payment_term_immediate
#: model:account.payment.term,note:account.account_payment_term_immediate
msgid "Immediate Payment"
msgstr "Thanh toán ngay (trả trước 100%)"

#. module: account
#: view:account.statement.from.invoice.lines:account.view_account_statement_from_invoice_lines
#: model:ir.actions.act_window,name:account.action_view_account_statement_from_invoice_lines
msgid "Import Entries"
msgstr "Nhập khẩu bút toán"

#. module: account
#: view:account.bank.statement:account.view_bank_statement_form
msgid "Import Invoice"
msgstr "Nhập khẩu hóa đơn"

#. module: account
#: view:website:account.report_partnerbalance
msgid "In dispute"
msgstr "In dispute"

#. module: account
#: code:addons/account/wizard/account_fiscalyear_close_state.py:54
#, python-format
msgid "In order to close a fiscalyear, you must first post related journal entries."
msgstr "In order to close a fiscalyear, you must first post related journal entries."

#. module: account
#: code:addons/account/wizard/account_period_close.py:52
#, python-format
msgid "In order to close a period, you must first post related journal entries."
msgstr "Để đóng một chu kỳ, trước tiên bạn phải vào sổ các bút toán liên quan."

#. module: account
#: code:addons/account/account_bank_statement.py:441
#, python-format
msgid "In order to delete a bank statement line, you must first cancel it to delete related journal items."
msgstr "In order to delete a bank statement line, you must first cancel it to delete related journal items."

#. module: account
#: code:addons/account/account_bank_statement.py:393
#, python-format
msgid "In order to delete a bank statement, you must first cancel it to delete related journal items."
msgstr "Để xóa một sổ phụ ngân hàng, trước tiên bạn phải hủy bỏ nó và xóa các phát sinh liên quan."

#. module: account
#: field:account.partner.ledger,initial_balance:0
#: field:account.report.general.ledger,initial_balance:0
msgid "Include Initial Balances"
msgstr "Bao gồm số dư đầu kỳ"

#. module: account
#: field:account.tax.template,include_base_amount:0
msgid "Include in Base Amount"
msgstr "gồm các lương cơ bản"

#. module: account
#: field:account.tax,include_base_amount:0
msgid "Included in base amount"
msgstr "Included in base amount"

#. module: account
#: model:account.account.type,name:account.data_account_type_income
#: model:account.financial.report,name:account.account_financial_report_income0
msgid "Income"
msgstr "Doanh thu"

#. module: account
#: view:account.chart.template:account.view_account_chart_template_seacrh
#: field:product.category,property_account_income_categ:0
#: field:product.template,property_account_income:0
msgid "Income Account"
msgstr "Tài khoản doanh thu"

#. module: account
#: field:account.chart.template,property_account_income:0
msgid "Income Account on Product Template"
msgstr "Tài khoản doanh thu trên Mẫu sản phẩm"

#. module: account
#: field:account.chart.template,property_account_income_categ:0
msgid "Income Category Account"
msgstr "Tài khoản loại doanh thu"

#. module: account
#: model:account.account.type,name:account.account_type_income_view1
msgid "Income View"
msgstr "Khung nhìn doanh thu"

#. module: account
#: help:account.tax,include_base_amount:0
msgid "Indicates if the amount of tax must be included in the base amount for the computation of the next taxes"
msgstr "Indicates if the amount of tax must be included in the base amount for the computation of the next taxes"

#. module: account
#: view:account.move:account.view_move_form
#: view:account.move.line:account.view_move_line_form
#: view:account.move.line:account.view_move_line_form2
msgid "Information"
msgstr "Thông tin"

#. module: account
#: view:account.move.line.reconcile.writeoff:account.account_move_line_reconcile_writeoff
msgid "Information addendum"
msgstr "Thông tin thêm"

#. module: account
#: view:website:account.report_partnerledger
#: view:website:account.report_partnerledgerother
msgid "Initial Balance"
msgstr "Số dư đầu kỳ"

#. module: account
#: view:account.config.settings:account.view_account_config_settings
msgid "Install more chart templates"
msgstr "Cái đặt thêm mẫu hệ thống tài khoản"

#. module: account
#: help:account.installer,charts:0
msgid "Installs localized accounting charts to match as closely as possible the accounting needs of your company based on your country."
msgstr "Cài đặt hệ thống kế toán tài chính để phù hợp với quy định của quốc gia."

#. module: account
#: code:addons/account/account_bank_statement.py:699
#: code:addons/account/account_bank_statement.py:703
#, python-format
msgid "Insufficient Configuration!"
msgstr "Insufficient Configuration!"

#. module: account
#: code:addons/account/account_invoice.py:512
#: code:addons/account/wizard/account_invoice_refund.py:154
#, python-format
msgid "Insufficient Data!"
msgstr "Dũ liệu không đầy đủ!"

#. module: account
#: view:account.entries.report:account.view_account_entries_report_search
msgid "Int.Type"
msgstr "Int.Type"

#. module: account
#: view:product.template:account.product_template_form_view
msgid "Internal Category"
msgstr "Nhóm nội bộ"

#. module: account
#: field:account.tax.template,description:0
msgid "Internal Name"
msgstr "Tên nội bộ"

#. module: account
#: view:account.move:account.view_move_form
#: field:account.move,narration:0
#: field:account.move.line,narration:0
msgid "Internal Note"
msgstr "Ghi chú nội bộ"

#. module: account
#: field:account.account,note:0
msgid "Internal Notes"
msgstr "Ghi chú nội bộ"

#. module: account
#: field:account.journal,internal_account_id:0
msgid "Internal Transfers Account"
msgstr "Chuyển khoản nội bộ"

#. module: account
#: view:account.account:account.view_account_search
#: field:account.account,type:0
#: view:account.account.template:account.view_account_template_search
#: field:account.account.template,type:0
#: field:account.entries.report,type:0
msgid "Internal Type"
msgstr "Kiểu nội bộ"

#. module: account
#: view:account.account.template:account.view_account_template_form
msgid "Internal notes..."
msgstr "Ghi chú nội bộ..."

#. module: account
#: model:ir.actions.report.xml,name:account.account_intracom
msgid "IntraCom"
msgstr "IntraCom"

#. module: account
#: code:addons/account/account_bank_statement.py:392
#: code:addons/account/account_bank_statement.py:440
#: code:addons/account/wizard/account_fiscalyear_close_state.py:54
#: code:addons/account/wizard/account_period_close.py:52
#, python-format
msgid "Invalid Action!"
msgstr "Hành động không hợp lệ!"

#. module: account
#: model:ir.actions.act_window,name:account.action_account_analytic_invert_balance
#: model:ir.actions.report.xml,name:account.action_account_analytic_account_inverted_balance
msgid "Inverted Analytic Balance"
msgstr "Inverted Analytic Balance"

#. module: account
#: view:website:account.report_invertedanalyticbalance
msgid "Inverted Analytic Balance -"
msgstr "Inverted Analytic Balance -"

#. module: account
#: view:account.invoice:account.invoice_form
#: view:account.invoice:account.invoice_supplier_form
#: view:account.invoice:account.invoice_tree
#: view:account.invoice:account.view_account_invoice_filter
#: view:account.invoice.report:account.view_account_invoice_report_search
#: field:account.move.line,invoice:0
#: code:addons/account/account_invoice.py:1024
#: model:ir.model,name:account.model_account_invoice
#: model:res.request.link,name:account.req_link_invoice
#: view:website:account.report_invoice_document
#, python-format
msgid "Invoice"
msgstr "Hóa đơn"

#. module: account
#: view:account.change.currency:account.view_account_change_currency
msgid "Invoice Currency"
msgstr "Tiền tệ trên hóa đơn"

#. module: account
#: field:account.invoice,date_invoice:0
#: field:report.invoice.created,date_invoice:0
msgid "Invoice Date"
msgstr "Ngày Hóa đơn"

#. module: account
#: view:website:account.report_invoice_document
msgid "Invoice Date:"
msgstr "Ngày hóa đơn:"

#. module: account
#: view:account.invoice.line:account.view_invoice_line_form
#: view:account.invoice.line:account.view_invoice_line_tree
#: field:account.invoice.tax,invoice_id:0
#: model:ir.model,name:account.model_account_invoice_line
msgid "Invoice Line"
msgstr "Chi tiết hóa đơn"

#. module: account
#: view:account.invoice:account.invoice_form
#: field:account.invoice,invoice_line:0
msgid "Invoice Lines"
msgstr "Chi tiết hóa đơn"

#. module: account
#: field:account.invoice,internal_number:0
#: field:report.invoice.created,number:0
msgid "Invoice Number"
msgstr "Số hóa đơn"

#. module: account
#: sql_constraint:account.invoice:0
msgid "Invoice Number must be unique per Company!"
msgstr "Số hóa đơn phải là duy nhất trên một công ty!"

#. module: account
#: field:account.invoice,reference:0
#: field:account.invoice.line,invoice_id:0
msgid "Invoice Reference"
msgstr "Tham chiếu Hóa đơn"

#. module: account
#: model:ir.model,name:account.model_account_invoice_refund
msgid "Invoice Refund"
msgstr "Hoàn tiền"

#. module: account
#: field:account.invoice.report,state:0
msgid "Invoice Status"
msgstr "Tình trạng hóa đơn"

#. module: account
#: view:account.analytic.line:account.view_account_analytic_line_filter
msgid "Invoice Tasks by Month"
msgstr "Invoice Tasks by Month"

#. module: account
#: model:ir.model,name:account.model_account_invoice_tax
msgid "Invoice Tax"
msgstr "Thuế Hóa đơn"

#. module: account
#: field:account.tax,account_collected_id:0
#: field:account.tax.template,account_collected_id:0
msgid "Invoice Tax Account"
msgstr "Tài khoản thuế"

#. module: account
#: field:account.tax,account_analytic_collected_id:0
msgid "Invoice Tax Analytic Account"
msgstr "Tài khoản quản trị thuế"

#. module: account
#: code:addons/account/wizard/account_state_open.py:38
#, python-format
msgid "Invoice is already reconciled."
msgstr "Hóa đơn đã được đối soát."

#. module: account
#: code:addons/account/account_invoice.py:576
#, python-format
msgid "Invoice line account's company and invoice's company does not match."
msgstr "Công ty của tài khoản và công ty của hóa đơn trên một dòng hóa đơn không hợp lệ."

#. module: account
#: view:account.invoice:account.invoice_supplier_form
msgid "Invoice lines"
msgstr "Chi tiết hóa đơn"

#. module: account
#: model:mail.message.subtype,description:account.mt_invoice_paid
msgid "Invoice paid"
msgstr "Hóa đơn đã thanh toán hết"

#. module: account
#: code:addons/account/account_invoice.py:1200
#, python-format
msgid "Invoice partially paid: %s%s of %s%s (%s%s remaining)."
msgstr "Hóa đơn đã thanh toán một phần: %s%s of %s%s (còn lại %s%s)."

#. module: account
#: code:addons/account/account_invoice.py:1652
#, python-format
msgid "Invoice sent"
msgstr "Hóa đơn đã được gửi"

#. module: account
#: field:account.config.settings,sale_sequence_prefix:0
msgid "Invoice sequence"
msgstr "Trình tự hóa đơn"

#. module: account
#: model:mail.message.subtype,description:account.mt_invoice_validated
msgid "Invoice validated"
msgstr "Hóa đơn đã xác nhận"

#. module: account
#: model:email.template,report_name:account.email_template_edi_invoice
msgid "Invoice_${(object.number or '').replace('/','_')}_${object.state == 'draft' and 'draft' or ''}"
msgstr "Invoice_${(object.number or '').replace('/','_')}_${object.state == 'draft' and 'draft' or ''}"

#. module: account
#: view:account.invoice.report:account.view_account_invoice_report_search
#: view:res.partner:account.partner_view_buttons
msgid "Invoiced"
msgstr "Đã xuất hóa đơn"

#. module: account
#: view:account.invoice:account.view_account_invoice_filter
#: view:account.invoice:account.view_invoice_graph
#: view:account.invoice:account.view_invoice_line_calendar
#: field:account.statement.from.invoice.lines,line_ids:0
#: view:account.tax:account.view_tax_form
#: view:account.tax.template:account.view_account_tax_template_form
#: selection:account.vat.declaration,based_on:0
#: model:ir.actions.act_window,name:account.action_invoice_refund_out_tree
#: model:ir.actions.act_window,name:account.action_invoice_tree
#: model:ir.actions.report.xml,name:account.account_invoices
#: view:report.invoice.created:account.board_view_created_invoice
#: field:res.partner,invoice_ids:0
msgid "Invoices"
msgstr "Hóa đơn"

#. module: account
#: view:account.invoice.report:account.view_account_invoice_report_graph
#: view:account.invoice.report:account.view_account_invoice_report_search
#: model:ir.actions.act_window,name:account.action_account_invoice_report_all
#: model:ir.ui.menu,name:account.menu_action_account_invoice_report_all
msgid "Invoices Analysis"
msgstr "Phân tích hóa đơn"

#. module: account
#: model:ir.actions.act_window,name:account.action_view_created_invoice_dashboard
msgid "Invoices Created Within Past 15 Days"
msgstr "Hoá đơn được tạo trong 15 ngày qua"

#. module: account
#: model:ir.model,name:account.model_account_invoice_report
msgid "Invoices Statistics"
msgstr "Thống kê hóa đơn"

#. module: account
#: model:ir.ui.menu,name:account.periodical_processing_invoicing
msgid "Invoicing"
msgstr "Hóa đơn"

#. module: account
#: model:res.groups,name:account.group_account_invoice
msgid "Invoicing & Payments"
msgstr "Hóa đơn & Thanh toán"

#. module: account
#: field:account.bank.statement,message_is_follower:0
#: field:account.invoice,message_is_follower:0
msgid "Is a Follower"
msgstr "Là một Người dõi theo"

#. module: account
#: help:account.move.reconcile,opening_reconciliation:0
msgid "Is this reconciliation produced by the opening of a new fiscal year ?."
msgstr "Đối soát này được tạo bởi việc mở một năm tài chính mới ?."

#. module: account
#: help:account.journal,default_credit_account_id:0
msgid "It acts as a default account for credit amount"
msgstr "Nó hoạt động như là một tài khoản mặc định cho tổng có"

#. module: account
#: help:account.journal,default_debit_account_id:0
msgid "It acts as a default account for debit amount"
msgstr "Nó hoạt động như là một tài khoản mặc định cho tổng nợ"

#. module: account
#: help:account.partner.ledger,amount_currency:0
#: help:account.report.general.ledger,amount_currency:0
msgid "It adds the currency column on report if the currency differs from the company currency."
msgstr "Nó thêm cột tiền tệ vào báo cáo nếu tiền tệ này khác với tiền tệ của công ty"

#. module: account
#: help:account.invoice,reconciled:0
msgid "It indicates that the invoice has been paid and the journal entry of the invoice has been reconciled with one or several journal entries of payment."
msgstr "Nó chỉ ra rằng hóa đơn này đã được thanh toán hết và bút toán của hóa đơn này đã được đối soát với một hoặc một vài bút toán thanh toán."

#. module: account
#: help:account.invoice,sent:0
msgid "It indicates that the invoice has been sent."
msgstr "Nó chỉ ra rằng hóa đơn này đã được gửi."

#. module: account
#. openerp-web
#: code:addons/account/static/src/xml/account_bank_statement_reconciliation.xml:43
#, python-format
msgid "It took you"
msgstr "It took you"

#. module: account
#: selection:account.financial.report,style_overwrite:0
msgid "Italic Text (smaller)"
msgstr "Italic Text (smaller)"

#. module: account
#: view:website:account.report_analyticcostledger
msgid "J.C. /Move"
msgstr "J.C. /Move"

#. module: account
#: view:website:account.report_analyticcostledgerquantity
msgid "J.C./Move"
msgstr "J.C./Move"

#. module: account
#: view:website:account.report_generalledger
#: view:website:account.report_partnerledger
#: view:website:account.report_partnerledgerother
msgid "JRNL"
msgstr "JRNL"

#. module: account
#: selection:report.account.sales,month:0
#: selection:report.account_type.sales,month:0
msgid "January"
msgstr "Tháng Một"

#. module: account
#. openerp-web
#: view:account.analytic.line:account.view_account_analytic_line_filter
#: field:account.automatic.reconcile,journal_id:0
#: view:account.bank.statement:account.view_account_bank_statement_filter
#: view:account.bank.statement:account.view_bank_statement_search
#: field:account.bank.statement,journal_id:0
#: field:account.bank.statement.line,journal_id:0
#: view:account.entries.report:account.view_account_entries_report_search
#: field:account.entries.report,journal_id:0
#: field:account.invoice,journal_id:0
#: field:account.invoice.report,journal_id:0
#: view:account.journal:account.view_account_journal_search
#: field:account.journal.cashbox.line,journal_id:0
#: field:account.journal.period,journal_id:0
#: view:account.model:account.view_model_search
#: field:account.model,journal_id:0
#: view:account.move:account.view_account_move_filter
#: field:account.move,journal_id:0
#: field:account.move.bank.reconcile,journal_id:0
#: view:account.move.line:account.view_account_move_line_filter
#: field:account.move.line,journal_id:0
#: code:addons/account/static/src/xml/account_bank_statement_reconciliation.xml:163
#: view:analytic.entries.report:account.view_analytic_entries_report_search
#: field:analytic.entries.report,journal_id:0
#: model:ir.actions.report.xml,name:account.action_report_account_journal
#: model:ir.actions.report.xml,name:account.action_report_account_salepurchasejournal
#: model:ir.model,name:account.model_account_journal
#: field:validate.account.move,journal_ids:0
#: view:website:account.report_journal
#, python-format
msgid "Journal"
msgstr "Sổ nhật ký"

#. module: account
#: selection:account.report.general.ledger,sortby:0
msgid "Journal & Partner"
msgstr "Sổ nhật ký & Đối tác"

#. module: account
#. openerp-web
#: code:addons/account/static/src/xml/account_move_line_quickadd.xml:14
#, python-format
msgid "Journal :"
msgstr "Sổ nhật ký:"

#. module: account
#: field:account.analytic.journal,code:0
msgid "Journal Code"
msgstr "Mã sổ nhật ký"

#. module: account
#: view:account.bank.statement:account.view_bank_statement_form2
#: view:account.move:account.view_account_move_tree
#: view:account.move:account.view_move_tree
#: model:ir.actions.act_window,name:account.action_move_journal_line
#: model:ir.ui.menu,name:account.menu_action_move_journal_line_form
#: model:ir.ui.menu,name:account.menu_finance_entries
msgid "Journal Entries"
msgstr "Bút toán Sổ nhật ký"

#. module: account
#: view:account.move:account.view_account_move_filter
msgid "Journal Entries by Month"
msgstr "Bút toán theo tháng"

#. module: account
#: view:account.move:account.view_account_move_filter
msgid "Journal Entries to Review"
msgstr "Bút toán để xem trước"

#. module: account
#: view:account.entries.report:account.view_account_entries_report_search
msgid "Journal Entries with period in current period"
msgstr "Bút toán với khoảng thời gian trong kỳ kế toán hiện tại"

#. module: account
#: view:account.entries.report:account.view_account_entries_report_search
msgid "Journal Entries with period in current year"
msgstr "Bút toán với khoảng thời gian trong năm hiện tại"

#. module: account
#: field:account.bank.statement.line,journal_entry_id:0
#: field:account.invoice,move_id:0
#: field:account.invoice,move_name:0
#: field:account.move.line,move_id:0
msgid "Journal Entry"
msgstr "Bút toán sổ nhật ký"

#. module: account
#: view:account.model:account.view_model_form
#: view:account.model:account.view_model_search
#: view:account.model:account.view_model_tree
msgid "Journal Entry Model"
msgstr "Journal Entry Model"

#. module: account
#: view:account.model.line:account.view_model_line_form
#: view:account.model.line:account.view_model_line_tree
msgid "Journal Entry Model Line"
msgstr "Journal Entry Model Line"

#. module: account
#: selection:account.print.journal,sort_selection:0
#: view:website:account.report_journal
#: view:website:account.report_salepurchasejournal
msgid "Journal Entry Number"
msgstr "Số bút toán"

#. module: account
#: view:account.move.reconcile:account.view_move_reconcile_form
msgid "Journal Entry Reconcile"
msgstr "Đối soát Bút toán sổ nhật ký"

#. module: account
#: view:account.move:account.view_move_form
#: view:account.move.line:account.view_move_line_form
#: view:account.move.line:account.view_move_line_form2
msgid "Journal Item"
msgstr "Phát sinh KT"

#. module: account
#: code:addons/account/account_move_line.py:920
#, python-format
msgid "Journal Item '%s' (id: %s) cannot be used in a reconciliation as it is not balanced!"
msgstr "Phát sinh '%s' (id: %s) không thể được sử dụng trong một đối soát không cân đối!"

#. module: account
#: code:addons/account/account_move_line.py:916
#, python-format
msgid "Journal Item '%s' (id: %s), Move '%s' is already reconciled!"
msgstr "Phát sinh '%s' (id: %s), bút toán '%s' đã được đối soát!"

#. module: account
#: view:account.bank.statement:account.view_bank_statement_form
#: view:account.move:account.view_move_form
#: view:account.move.line:account.view_move_line_tree
#: code:addons/account/account_bank_statement.py:405
#: model:ir.actions.act_window,name:account.act_account_journal_2_account_move_line
#: model:ir.actions.act_window,name:account.act_account_move_to_account_move_line_open
#: model:ir.actions.act_window,name:account.action_account_items
#: model:ir.actions.act_window,name:account.action_account_moves_all_a
#: model:ir.actions.act_window,name:account.action_account_moves_all_tree
#: model:ir.actions.act_window,name:account.action_move_line_select
#: model:ir.actions.act_window,name:account.action_tax_code_items
#: model:ir.actions.act_window,name:account.action_tax_code_line_open
#: model:ir.model,name:account.model_account_move_line
#: model:ir.ui.menu,name:account.menu_action_account_moves_all
#: view:res.partner:account.partner_view_button_journal_item_count
#: field:res.partner,journal_item_count:0
#, python-format
msgid "Journal Items"
msgstr "Phát sinh KT"

#. module: account
#: model:ir.model,name:account.model_account_entries_report
msgid "Journal Items Analysis"
msgstr "Phát sinh quản trị"

#. module: account
#: view:account.move.line:account.view_move_line_tree_reconcile
#: model:ir.actions.act_window,name:account.action_account_manual_reconcile
msgid "Journal Items to Reconcile"
msgstr "Phát sinh để đối soát"

#. module: account
#: field:account.analytic.journal,name:0
#: field:account.journal,name:0
#: view:website:account.report_generaljournal
msgid "Journal Name"
msgstr "Tên sổ nhật ký"

#. module: account
#: model:ir.model,name:account.model_account_journal_period
msgid "Journal Period"
msgstr "Chu kỳ sổ nhật ký"

#. module: account
#: view:account.journal.select:account.open_journal_button_view
msgid "Journal Select"
msgstr "Journal Select"

#. module: account
#: help:account.journal,analytic_journal_id:0
msgid "Journal for analytic entries"
msgstr "Sổ nhật ký cho bút toán quản trị"

#. module: account
#: view:account.invoice.report:account.view_account_invoice_report_search
msgid "Journal invoices with period in current year"
msgstr "Journal invoices with period in current year"

#. module: account
#: field:account.journal.period,name:0
msgid "Journal-Period Name"
msgstr "Tên Chu kỳ của Sổ nhật ký"

#. module: account
#: view:website:account.report_journal
#: view:website:account.report_salepurchasejournal
msgid "Journal:"
msgstr "Sổ nhật ký:"

#. module: account
#: field:account.aged.trial.balance,journal_ids:0
#: field:account.analytic.cost.ledger.journal.report,journal:0
#: field:account.balance.report,journal_ids:0
#: field:account.central.journal,journal_ids:0
#: field:account.common.account.report,journal_ids:0
#: field:account.common.journal.report,journal_ids:0
#: field:account.common.partner.report,journal_ids:0
#: view:account.common.report:account.account_common_report_view
#: field:account.common.report,journal_ids:0
#: field:account.general.journal,journal_ids:0
#: view:account.journal.period:account.view_journal_period_tree
#: field:account.partner.balance,journal_ids:0
#: field:account.partner.ledger,journal_ids:0
#: view:account.print.journal:account.account_report_print_journal
#: field:account.print.journal,journal_ids:0
#: field:account.report.general.ledger,journal_ids:0
#: field:account.vat.declaration,journal_ids:0
#: field:accounting.report,journal_ids:0
#: model:ir.actions.act_window,name:account.action_account_journal_form
#: model:ir.actions.act_window,name:account.action_account_journal_period_tree
#: model:ir.ui.menu,name:account.menu_account_print_journal
#: model:ir.ui.menu,name:account.menu_action_account_journal_form
#: model:ir.ui.menu,name:account.menu_journals
#: model:ir.ui.menu,name:account.menu_journals_report
msgid "Journals"
msgstr "Sổ nhật ký"

#. module: account
#: view:website:account.report_centraljournal
#: view:website:account.report_generaljournal
#: view:website:account.report_generalledger
#: view:website:account.report_partnerbalance
#: view:website:account.report_partnerledger
#: view:website:account.report_partnerledgerother
msgid "Journals:"
msgstr "Sổ nhật ký:"

#. module: account
#: selection:report.account.sales,month:0
#: selection:report.account_type.sales,month:0
msgid "July"
msgstr "Tháng Bảy"

#. module: account
#: selection:report.account.sales,month:0
#: selection:report.account_type.sales,month:0
msgid "June"
msgstr "Tháng Sáu"

#. module: account
#: help:account.aged.trial.balance,fiscalyear_id:0
#: help:account.balance.report,fiscalyear_id:0
#: help:account.central.journal,fiscalyear_id:0
#: help:account.common.account.report,fiscalyear_id:0
#: help:account.common.journal.report,fiscalyear_id:0
#: help:account.common.partner.report,fiscalyear_id:0
#: help:account.common.report,fiscalyear_id:0
#: help:account.general.journal,fiscalyear_id:0
#: help:account.partner.balance,fiscalyear_id:0
#: help:account.partner.ledger,fiscalyear_id:0
#: help:account.print.journal,fiscalyear_id:0
#: help:account.report.general.ledger,fiscalyear_id:0
#: help:account.vat.declaration,fiscalyear_id:0
#: help:accounting.report,fiscalyear_id:0
#: help:accounting.report,fiscalyear_id_cmp:0
msgid "Keep empty for all open fiscal year"
msgstr "Keep empty for all open fiscal year"

#. module: account
#: help:account.chart,fiscalyear:0
msgid "Keep empty for all open fiscal years"
msgstr "Keep empty for all open fiscal years"

#. module: account
#: help:account.invoice,date_invoice:0
msgid "Keep empty to use the current date"
msgstr "Để trống để sử dụng ngày hiện tại"

#. module: account
#: view:account.tax.template:account.view_account_tax_template_form
msgid "Keep empty to use the expense account"
msgstr "Để trống để sử dụng tài khoản chi phí"

#. module: account
#: view:account.tax.template:account.view_account_tax_template_form
msgid "Keep empty to use the income account"
msgstr "Để trống để sử dụng tài khoản doanh thu"

#. module: account
#: help:account.invoice,period_id:0
msgid "Keep empty to use the period of the validation(invoice) date."
msgstr "Để trống để sử dụng kỳ kế toán theo ngày xác nhận hóa đơn."

#. module: account
#. openerp-web
#: code:addons/account/static/src/js/account_widgets.js:1299
#, python-format
msgid "Keep open"
msgstr "Keep open"

#. module: account
#. openerp-web
#: field:account.statement.operation.template,label:0
#: code:addons/account/static/src/js/account_widgets.js:74
#: code:addons/account/static/src/js/account_widgets.js:79
#: view:website:account.report_journal
#: view:website:account.report_salepurchasejournal
#, python-format
msgid "Label"
msgstr "Nhãn"

#. module: account
#: field:account.report.general.ledger,landscape:0
msgid "Landscape Mode"
msgstr "Chế độ xoay ngang giấy"

#. module: account
#: field:account.bank.statement,last_closing_balance:0
msgid "Last Closing Balance"
msgstr "Số dư cuối kỳ gần nhất"

#. module: account
#: field:account.bank.statement,message_last_post:0
#: field:account.invoice,message_last_post:0
msgid "Last Message Date"
msgstr "Ngày thông điệp gần nhất"

#. module: account
#: field:account.account,write_uid:0
#: field:account.account.template,write_uid:0
#: field:account.account.type,write_uid:0
#: field:account.addtmpl.wizard,write_uid:0
#: field:account.aged.trial.balance,write_uid:0
#: field:account.analytic.balance,write_uid:0
#: field:account.analytic.chart,write_uid:0
#: field:account.analytic.cost.ledger,write_uid:0
#: field:account.analytic.cost.ledger.journal.report,write_uid:0
#: field:account.analytic.inverted.balance,write_uid:0
#: field:account.analytic.journal,write_uid:0
#: field:account.analytic.journal.report,write_uid:0
#: field:account.automatic.reconcile,write_uid:0
#: field:account.balance.report,write_uid:0
#: field:account.bank.accounts.wizard,write_uid:0
#: field:account.bank.statement,write_uid:0
#: field:account.bank.statement.line,write_uid:0
#: field:account.cashbox.line,write_uid:0
#: field:account.central.journal,write_uid:0
#: field:account.change.currency,write_uid:0
#: field:account.chart,write_uid:0
#: field:account.chart.template,write_uid:0
#: field:account.common.account.report,write_uid:0
#: field:account.common.journal.report,write_uid:0
#: field:account.common.partner.report,write_uid:0
#: field:account.common.report,write_uid:0
#: field:account.config.settings,write_uid:0
#: field:account.financial.report,write_uid:0
#: field:account.fiscal.position,write_uid:0
#: field:account.fiscal.position.account,write_uid:0
#: field:account.fiscal.position.account.template,write_uid:0
#: field:account.fiscal.position.tax,write_uid:0
#: field:account.fiscal.position.tax.template,write_uid:0
#: field:account.fiscal.position.template,write_uid:0
#: field:account.fiscalyear,write_uid:0
#: field:account.fiscalyear.close,write_uid:0
#: field:account.fiscalyear.close.state,write_uid:0
#: field:account.general.journal,write_uid:0
#: field:account.installer,write_uid:0
#: field:account.invoice,write_uid:0
#: field:account.invoice.cancel,write_uid:0
#: field:account.invoice.confirm,write_uid:0
#: field:account.invoice.line,write_uid:0
#: field:account.invoice.refund,write_uid:0
#: field:account.invoice.tax,write_uid:0
#: field:account.journal,write_uid:0
#: field:account.journal.cashbox.line,write_uid:0
#: field:account.journal.period,write_uid:0
#: field:account.journal.select,write_uid:0
#: field:account.model,write_uid:0
#: field:account.model.line,write_uid:0
#: field:account.move,write_uid:0
#: field:account.move.bank.reconcile,write_uid:0
#: field:account.move.line,write_uid:0
#: field:account.move.line.reconcile,write_uid:0
#: field:account.move.line.reconcile.select,write_uid:0
#: field:account.move.line.reconcile.writeoff,write_uid:0
#: field:account.move.line.unreconcile.select,write_uid:0
#: field:account.move.reconcile,write_uid:0
#: field:account.open.closed.fiscalyear,write_uid:0
#: field:account.partner.balance,write_uid:0
#: field:account.partner.ledger,write_uid:0
#: field:account.partner.reconcile.process,write_uid:0
#: field:account.payment.term,write_uid:0
#: field:account.payment.term.line,write_uid:0
#: field:account.period,write_uid:0
#: field:account.period.close,write_uid:0
#: field:account.print.journal,write_uid:0
#: field:account.report.general.ledger,write_uid:0
#: field:account.sequence.fiscalyear,write_uid:0
#: field:account.state.open,write_uid:0
#: field:account.statement.from.invoice.lines,write_uid:0
#: field:account.statement.operation.template,write_uid:0
#: field:account.subscription,write_uid:0
#: field:account.subscription.generate,write_uid:0
#: field:account.subscription.line,write_uid:0
#: field:account.tax,write_uid:0
#: field:account.tax.chart,write_uid:0
#: field:account.tax.code,write_uid:0
#: field:account.tax.code.template,write_uid:0
#: field:account.tax.template,write_uid:0
#: field:account.unreconcile,write_uid:0
#: field:account.unreconcile.reconcile,write_uid:0
#: field:account.use.model,write_uid:0
#: field:account.vat.declaration,write_uid:0
#: field:accounting.report,write_uid:0
#: field:cash.box.in,write_uid:0
#: field:cash.box.out,write_uid:0
#: field:project.account.analytic.line,write_uid:0
#: field:temp.range,write_uid:0
#: field:validate.account.move,write_uid:0
#: field:validate.account.move.lines,write_uid:0
#: field:wizard.multi.charts.accounts,write_uid:0
msgid "Last Updated by"
msgstr "Last Updated by"

#. module: account
#: field:account.account,write_date:0
#: field:account.account.template,write_date:0
#: field:account.account.type,write_date:0
#: field:account.addtmpl.wizard,write_date:0
#: field:account.aged.trial.balance,write_date:0
#: field:account.analytic.balance,write_date:0
#: field:account.analytic.chart,write_date:0
#: field:account.analytic.cost.ledger,write_date:0
#: field:account.analytic.cost.ledger.journal.report,write_date:0
#: field:account.analytic.inverted.balance,write_date:0
#: field:account.analytic.journal,write_date:0
#: field:account.analytic.journal.report,write_date:0
#: field:account.automatic.reconcile,write_date:0
#: field:account.balance.report,write_date:0
#: field:account.bank.accounts.wizard,write_date:0
#: field:account.bank.statement,write_date:0
#: field:account.bank.statement.line,write_date:0
#: field:account.cashbox.line,write_date:0
#: field:account.central.journal,write_date:0
#: field:account.change.currency,write_date:0
#: field:account.chart,write_date:0
#: field:account.chart.template,write_date:0
#: field:account.common.account.report,write_date:0
#: field:account.common.journal.report,write_date:0
#: field:account.common.partner.report,write_date:0
#: field:account.common.report,write_date:0
#: field:account.config.settings,write_date:0
#: field:account.financial.report,write_date:0
#: field:account.fiscal.position,write_date:0
#: field:account.fiscal.position.account,write_date:0
#: field:account.fiscal.position.account.template,write_date:0
#: field:account.fiscal.position.tax,write_date:0
#: field:account.fiscal.position.tax.template,write_date:0
#: field:account.fiscal.position.template,write_date:0
#: field:account.fiscalyear,write_date:0
#: field:account.fiscalyear.close,write_date:0
#: field:account.fiscalyear.close.state,write_date:0
#: field:account.general.journal,write_date:0
#: field:account.installer,write_date:0
#: field:account.invoice,write_date:0
#: field:account.invoice.cancel,write_date:0
#: field:account.invoice.confirm,write_date:0
#: field:account.invoice.line,write_date:0
#: field:account.invoice.refund,write_date:0
#: field:account.invoice.tax,write_date:0
#: field:account.journal,write_date:0
#: field:account.journal.cashbox.line,write_date:0
#: field:account.journal.period,write_date:0
#: field:account.journal.select,write_date:0
#: field:account.model,write_date:0
#: field:account.model.line,write_date:0
#: field:account.move,write_date:0
#: field:account.move.bank.reconcile,write_date:0
#: field:account.move.line,write_date:0
#: field:account.move.line.reconcile,write_date:0
#: field:account.move.line.reconcile.select,write_date:0
#: field:account.move.line.reconcile.writeoff,write_date:0
#: field:account.move.line.unreconcile.select,write_date:0
#: field:account.move.reconcile,write_date:0
#: field:account.open.closed.fiscalyear,write_date:0
#: field:account.partner.balance,write_date:0
#: field:account.partner.ledger,write_date:0
#: field:account.partner.reconcile.process,write_date:0
#: field:account.payment.term,write_date:0
#: field:account.payment.term.line,write_date:0
#: field:account.period,write_date:0
#: field:account.period.close,write_date:0
#: field:account.print.journal,write_date:0
#: field:account.report.general.ledger,write_date:0
#: field:account.sequence.fiscalyear,write_date:0
#: field:account.state.open,write_date:0
#: field:account.statement.from.invoice.lines,write_date:0
#: field:account.statement.operation.template,write_date:0
#: field:account.subscription,write_date:0
#: field:account.subscription.generate,write_date:0
#: field:account.subscription.line,write_date:0
#: field:account.tax,write_date:0
#: field:account.tax.chart,write_date:0
#: field:account.tax.code,write_date:0
#: field:account.tax.code.template,write_date:0
#: field:account.tax.template,write_date:0
#: field:account.unreconcile,write_date:0
#: field:account.unreconcile.reconcile,write_date:0
#: field:account.use.model,write_date:0
#: field:account.vat.declaration,write_date:0
#: field:accounting.report,write_date:0
#: field:cash.box.in,write_date:0
#: field:cash.box.out,write_date:0
#: field:project.account.analytic.line,write_date:0
#: field:temp.range,write_date:0
#: field:validate.account.move,write_date:0
#: field:validate.account.move.lines,write_date:0
#: field:wizard.multi.charts.accounts,write_date:0
msgid "Last Updated on"
msgstr "Last Updated on"

#. module: account
#: field:res.partner,last_reconciliation_date:0
msgid "Latest Full Reconciliation Date"
msgstr "Ngày đối soát gần nhất"

#. module: account
#. openerp-web
#: code:addons/account/static/src/xml/account_move_reconciliation.xml:24
#, python-format
msgid "Latest Manual Reconciliation Processed:"
msgstr "Đối soát thủ công được xử lý gần nhất:"

#. module: account
#: model:ir.ui.menu,name:account.menu_finance_legal_statement
msgid "Legal Reports"
msgstr "Báo cáo luật định"

#. module: account
#: view:account.model:account.view_model_form
#: field:account.model,legend:0
msgid "Legend"
msgstr "Legend"

#. module: account
#: field:account.account,level:0
#: field:account.financial.report,level:0
msgid "Level"
msgstr "Mức độ"

#. module: account
#: view:website:account.report_overdue_document
msgid "Li."
msgstr "Li."

#. module: account
#: model:account.account.type,name:account.data_account_type_liability
#: model:account.financial.report,name:account.account_financial_report_liability0
#: model:account.financial.report,name:account.account_financial_report_liabilitysum0
msgid "Liability"
msgstr "Nợ"

#. module: account
#: model:account.account.type,name:account.account_type_liability_view1
msgid "Liability View"
msgstr "Liability View"

#. module: account
#: field:account.analytic.journal,line_ids:0
#: field:account.tax.code,line_ids:0
msgid "Lines"
msgstr "Lines"

#. module: account
#: help:account.invoice,move_id:0
msgid "Link to the automatically generated Journal Items."
msgstr "Liên kết tới phát sinh được tạo ra tự động."

#. module: account
#: selection:account.account,type:0
#: selection:account.account.template,type:0
#: view:account.journal:account.view_account_journal_search
msgid "Liquidity"
msgstr "Thanh khoản"

#. module: account
#: help:account.chart.template,tax_template_ids:0
msgid "List of all the taxes that have to be installed by the wizard"
msgstr "Liệt kê tất cả thuế mà đã cài đặt"

#. module: account
#: code:addons/account/account_cash_statement.py:306
#: code:addons/account/account_cash_statement.py:313
#, python-format
msgid "Loss"
msgstr "Lỗ"

#. module: account
#: field:account.journal,loss_account_id:0
msgid "Loss Account"
msgstr "Tài khoản lỗ"

#. module: account
#: field:account.config.settings,expense_currency_exchange_account_id:0
#: field:res.company,expense_currency_exchange_account_id:0
msgid "Loss Exchange Rate Account"
msgstr "Tài khoản lỗ tỷ giá ngoại tệ"

#. module: account
#: code:addons/account/account.py:3218
#, python-format
msgid "MISC"
msgstr "MISC"

#. module: account
#: field:account.sequence.fiscalyear,sequence_main_id:0
msgid "Main Sequence"
msgstr "Main Sequence"

#. module: account
#: sql_constraint:account.sequence.fiscalyear:0
msgid "Main Sequence must be different from current !"
msgstr "Trình tự chính phải khác với trình tự hiện tại !"

#. module: account
#: selection:account.financial.report,style_overwrite:0
msgid "Main Title 1 (bold, underlined)"
msgstr "Main Title 1 (bold, underlined)"

#. module: account
#: help:account.config.settings,currency_id:0
msgid "Main currency of the company."
msgstr "Tiền tệ chính của công ty."

#. module: account
#: field:account.config.settings,module_account_followup:0
msgid "Manage customer payment follow-ups"
msgstr "Quản lý theo dõi các khoản thanh toán của khách hàng"

#. module: account
#: field:account.config.settings,module_account_voucher:0
msgid "Manage customer payments"
msgstr "Quản lý thanh toán của khách hàng"

#. module: account
#: field:account.config.settings,module_account_payment:0
msgid "Manage payment orders"
msgstr "Quản lý Lệnh thanh toán (Ủy nhiệm chi)"

#. module: account
#: field:account.invoice.tax,manual:0
msgid "Manual"
msgstr "Thủ công"

#. module: account
#: view:account.invoice.tax:account.view_invoice_tax_form
#: view:account.invoice.tax:account.view_invoice_tax_tree
msgid "Manual Invoice Taxes"
msgstr "Manual Invoice Taxes"

#. module: account
#: model:ir.ui.menu,name:account.menu_manual_reconcile
msgid "Manual Reconciliation"
msgstr "Đối soát thủ công"

#. module: account
#: model:ir.actions.act_window,name:account.action_account_use_model_create_entry
msgid "Manual Recurring"
msgstr "Định kỳ thủ công"

#. module: account
#: selection:report.account.sales,month:0
#: selection:report.account_type.sales,month:0
msgid "March"
msgstr "Tháng Ba"

#. module: account
#: view:website:account.report_overdue_document
msgid "Maturity"
msgstr "Đáo hạn"

#. module: account
#: field:account.model.line,date_maturity:0
#: view:website:account.report_overdue_document
msgid "Maturity Date"
msgstr "Ngày đáo hạn"

#. module: account
#: code:addons/account/wizard/account_use_model.py:44
#, python-format
msgid "Maturity date of entry line generated by model line '%s' is based on partner payment term!\n"
"Please define partner on it!"
msgstr "Ngày đáo hạn của các phát sinh được tạo ra bởi '% s' mô hình dựa trên điều khoản thanh toán của đối tác!\n"
"Hãy xác định đối tác trên nó!"

#. module: account
#: code:addons/account/account.py:2348
#, python-format
msgid "Maturity date of entry line generated by model line '%s' of model '%s' is based on partner payment term!\n"
"Please define partner on it!"
msgstr "Maturity date of entry line generated by model line '%s' of model '%s' is based on partner payment term!\n"
"Please define partner on it!"

#. module: account
#: view:website:account.report_analyticcostledgerquantity
msgid "Max quantity :"
msgstr "Số lượng tối đa:"

#. module: account
#: field:account.automatic.reconcile,max_amount:0
msgid "Maximum write-off amount"
msgstr "Giá trị xóa bỏ tối đa"

#. module: account
#: selection:report.account.sales,month:0
#: selection:report.account_type.sales,month:0
msgid "May"
msgstr "Tháng Năm"

#. module: account
#: field:account.bank.statement,message_ids:0
#: field:account.invoice,message_ids:0
msgid "Messages"
msgstr "Thông điệp"

#. module: account
#: help:account.bank.statement,message_ids:0
#: help:account.invoice,message_ids:0
msgid "Messages and communication history"
msgstr "Lịch sử trao đổi"

#. module: account
#: view:account.tax:account.view_tax_form
msgid "Misc"
msgstr "Misc"

#. module: account
#: view:account.journal:account.view_account_journal_form
#: model:ir.ui.menu,name:account.menu_configuration_misc
msgid "Miscellaneous"
msgstr "Khác"

#. module: account
#: code:addons/account/account.py:3210
#, python-format
msgid "Miscellaneous Journal"
msgstr "Sổ nhật ký khác"

#. module: account
#: field:account.model.line,model_id:0
#: view:account.subscription:account.view_subscription_search
#: field:account.subscription,model_id:0
msgid "Model"
msgstr "Model"

#. module: account
#: field:account.model,lines_id:0
msgid "Model Entries"
msgstr "Model Entries"

#. module: account
#: field:account.model,name:0
msgid "Model Name"
msgstr "Tên Mô hình"

#. module: account
#: model:ir.ui.menu,name:account.menu_action_model_form
msgid "Models"
msgstr "Models"

#. module: account
#: selection:account.invoice.refund,filter_refund:0
msgid "Modify: create refund, reconcile and create a new draft invoice"
msgstr "Chỉnh sửa: tạo hoàn tiền, đối soát và tạo hóa đơn dự thảo"

#. module: account
#: view:account.treasury.report:account.view_account_treasury_report_search
#: view:analytic.entries.report:account.view_analytic_entries_report_search
#: field:report.account.sales,month:0
#: field:report.account_type.sales,month:0
msgid "Month"
msgstr "Tháng"

#. module: account
#: field:report.aged.receivable,name:0
msgid "Month Range"
msgstr "Month Range"

#. module: account
#: selection:account.config.settings,period:0
#: selection:account.installer,period:0
msgid "Monthly"
msgstr "Hàng tháng"

#. module: account
#: model:ir.actions.act_window,name:account.act_account_invoice_partner_relation
msgid "Monthly Turnover"
msgstr "Doanh số hàng tháng"

#. module: account
#: view:account.move:account.view_account_move_filter
#: view:account.move.line:account.view_account_move_line_filter
#: field:analytic.entries.report,move_id:0
#: view:website:account.report_generalledger
#: view:website:account.report_journal
#: view:website:account.report_salepurchasejournal
msgid "Move"
msgstr "Move"

#. module: account
#: field:account.analytic.line,move_id:0
msgid "Move Line"
msgstr "Phát sinh KT"

#. module: account
#: view:website:account.report_analyticjournal
msgid "Move Name"
msgstr "Move Name"

#. module: account
#: model:ir.model,name:account.model_account_move_bank_reconcile
msgid "Move bank reconcile"
msgstr "Move bank reconcile"

#. module: account
#: code:addons/account/account.py:1429
#, python-format
msgid "Move cannot be deleted if linked to an invoice. (Invoice: %s - Move ID:%s)"
msgstr "Move cannot be deleted if linked to an invoice. (Invoice: %s - Move ID:%s)"

#. module: account
#: model:ir.model,name:account.model_account_move_line_reconcile_select
msgid "Move line reconcile select"
msgstr "Move line reconcile select"

#. module: account
#: code:addons/account/account_move_line.py:1264
#, python-format
msgid "Move name (id): %s (%s)"
msgstr "Move name (id): %s (%s)"

#. module: account
#: model:ir.ui.menu,name:account.menu_multi_currency
msgid "Multi-Currencies"
msgstr "Đa tiền tệ"

#. module: account
#: view:account.analytic.line:account.view_account_analytic_line_filter
#: view:analytic.entries.report:account.view_analytic_entries_report_search
msgid "My Entries"
msgstr "Bút toán của tôi"

#. module: account
#: view:account.invoice:account.view_account_invoice_filter
msgid "My Invoices"
msgstr "Hóa đơn của tôi"

#. module: account
#: field:account.account,name:0
#: field:account.account.template,name:0
#: field:account.chart.template,name:0
#: field:account.model.line,name:0
#: field:account.move.line,name:0
#: field:account.move.reconcile,name:0
#: field:account.subscription,name:0
#: view:website:account.report_analyticcostledger
#: view:website:account.report_analyticcostledgerquantity
#: view:website:account.report_financial
msgid "Name"
msgstr "Tên"

#. module: account
#: field:account.fiscalyear.close,report_name:0
msgid "Name of new entries"
msgstr "Tên bút toán"

#. module: account
#. openerp-web
#: code:addons/account/static/src/js/account_widgets.js:1781
#: code:addons/account/static/src/js/account_widgets.js:1787
#, python-format
msgid "Never"
msgstr "Không bao giờ"

#. module: account
#. openerp-web
#: selection:account.bank.statement,state:0
#: code:addons/account/static/src/xml/account_bank_statement_reconciliation.xml:113
#, python-format
msgid "New"
msgstr "Mới"

#. module: account
#: field:account.fiscalyear.close,fy2_id:0
msgid "New Fiscal Year"
msgstr "Năm tài chính mới"

#. module: account
#: model:ir.actions.act_window,name:account.action_subscription_form_new
msgid "New Subscription"
msgstr "Thuê bao mới"

#. module: account
#: code:addons/account/wizard/account_change_currency.py:59
#, python-format
msgid "New currency is not configured properly."
msgstr "Tiền tệ mới cấu hình không đúng"

#. module: account
#: view:account.move.line:account.view_account_move_line_filter
msgid "Next Partner Entries to reconcile"
msgstr "Bút toán đối tác tiếp theo để đối soát"

#. module: account
#: view:account.move.line:account.view_account_move_line_filter
#: field:account.partner.reconcile.process,next_partner_id:0
msgid "Next Partner to Reconcile"
msgstr "Đối tác tiếp theo để đối soát"

#. module: account
#: field:account.config.settings,sale_refund_sequence_next:0
msgid "Next credit note number"
msgstr "Số báo cáo tiếp theo"

#. module: account
#: field:account.config.settings,sale_sequence_next:0
msgid "Next invoice number"
msgstr "Số hóa đơn tiếp theo"

#. module: account
#: field:account.config.settings,purchase_refund_sequence_next:0
msgid "Next supplier credit note number"
msgstr "Số báo có nhà cung cấp tiếp theo"

#. module: account
#: field:account.config.settings,purchase_sequence_next:0
msgid "Next supplier invoice number"
msgstr "Số hóa đơn nhà cung cấp tiếp theo"

#. module: account
#: code:addons/account/account.py:2336
#: code:addons/account/account_invoice.py:94
#: code:addons/account/account_invoice.py:673
#: code:addons/account/account_move_line.py:203
#, python-format
msgid "No Analytic Journal!"
msgstr "Không có sổ nhật ký quản trị!"

#. module: account
#: selection:account.aged.trial.balance,filter:0
#: selection:account.balance.report,filter:0
#: selection:account.central.journal,filter:0
#: selection:account.common.account.report,filter:0
#: selection:account.common.journal.report,filter:0
#: selection:account.common.partner.report,filter:0
#: selection:account.common.report,filter:0
#: selection:account.general.journal,filter:0
#: selection:account.partner.balance,filter:0
#: selection:account.partner.ledger,filter:0
#: selection:account.print.journal,filter:0
#: selection:account.report.general.ledger,filter:0
#: selection:account.vat.declaration,filter:0
#: selection:accounting.report,filter:0
#: selection:accounting.report,filter_cmp:0
msgid "No Filters"
msgstr "Không có bộ lọc"

#. module: account
#: view:account.config.settings:account.view_account_config_settings
msgid "No Fiscal Year Defined for This Company"
msgstr "Không có năng tài chính được xác định cho công ty này"

#. module: account
#: field:account.move.line,blocked:0
msgid "No Follow-up"
msgstr "Không theo dõi"

#. module: account
#: code:addons/account/account_invoice.py:800
#, python-format
msgid "No Invoice Lines!"
msgstr "Không có hạng mục trên hóa đơn!"

#. module: account
#: code:addons/account/account_invoice.py:1316
#, python-format
msgid "No Partner Defined!"
msgstr "Không có đối tác!"

#. module: account
#: code:addons/account/account_move_line.py:1331
#, python-format
msgid "No Piece Number!"
msgstr "No Piece Number!"

#. module: account
#: code:addons/account/installer.py:114
#, python-format
msgid "No Unconfigured Company!"
msgstr "No Unconfigured Company!"

#. module: account
#: selection:account.financial.report,display_detail:0
msgid "No detail"
msgstr "No detail"

#. module: account
#: code:addons/account/wizard/account_invoice_refund.py:155
#, python-format
msgid "No period found on the invoice."
msgstr "Không có kỳ kế toán được tìm thấy trên hóa đơn này."

#. module: account
#: code:addons/account/account_move_line.py:1302
#, python-format
msgid "No period found or more than one period found for the given date."
msgstr "Không có kỳ kế toán hoặc có nhiều hơn một kỳ kế toán được tìm thấy trên ngày này."

#. module: account
#. openerp-web
#: code:addons/account/static/src/xml/account_bank_statement_reconciliation.xml:122
#, python-format
msgid "No result matching '"
msgstr "Không có kết quả hợp lệ '"

#. module: account
#: help:account.chart.template,code_digits:0
#: help:wizard.multi.charts.accounts,code_digits:0
msgid "No. of Digits to use for account code"
msgstr "Số chữ số dùng cho mã tài khoản"

#. module: account
#: help:account.config.settings,code_digits:0
msgid "No. of digits to use for account code"
msgstr "Số chữ số dùng cho mã tài khoản"

#. module: account
#: selection:account.account.type,close_method:0
#: selection:account.tax,type:0
#: selection:account.tax.template,type:0
msgid "None"
msgstr "Không"

#. module: account
#: selection:account.move.line,centralisation:0
msgid "Normal"
msgstr "Thông thường"

#. module: account
#: selection:account.financial.report,style_overwrite:0
msgid "Normal Text"
msgstr "Normal Text"

#. module: account
#: field:account.tax.code,notprintable:0
#: field:account.tax.code.template,notprintable:0
msgid "Not Printable in Invoice"
msgstr "Hóa đơn không thể in"

#. module: account
#: view:website:account.report_agedpartnerbalance
msgid "Not due"
msgstr "Not due"

#. module: account
#: view:website:account.report_centraljournal
#: view:website:account.report_financial
#: view:website:account.report_generaljournal
#: view:website:account.report_generalledger
#: view:website:account.report_partnerbalance
#: view:website:account.report_partnerledger
#: view:website:account.report_partnerledgerother
#: view:website:account.report_trialbalance
msgid "Not filtered"
msgstr "Không được lọc"

#. module: account
#: code:addons/account/report/common_report_header.py:92
#: code:addons/account/wizard/account_report_common.py:169
#, python-format
msgid "Not implemented."
msgstr "Không được thực hiện."

#. module: account
#: field:account.automatic.reconcile,unreconciled:0
msgid "Not reconciled transactions"
msgstr "Giao dịch chưa đối soát"

#. module: account
#. openerp-web
#: field:account.account.template,note:0
#: code:addons/account/static/src/xml/account_bank_statement_reconciliation.xml:140
#, python-format
msgid "Note"
msgstr "Ghi chú"

#. module: account
#: view:account.account.template:account.view_account_template_form
#: view:account.bank.statement:account.view_bank_statement_form2
#: field:account.bank.statement.line,note:0
#: view:account.fiscal.position:account.view_account_position_form
#: field:account.fiscal.position,note:0
#: field:account.fiscal.position.template,note:0
msgid "Notes"
msgstr "Ghi chú"

#. module: account
#. openerp-web
#: code:addons/account/static/src/xml/account_move_reconciliation.xml:31
#, python-format
msgid "Nothing more to reconcile"
msgstr "Không có gì để đối soát"

#. module: account
#: selection:report.account.sales,month:0
#: selection:report.account_type.sales,month:0
msgid "November"
msgstr "Tháng Mười một"

#. module: account
#: field:account.invoice,number:0
#: field:account.move,name:0
msgid "Number"
msgstr "Số"

#. module: account
#: view:account.move.line:account.view_account_move_line_filter
msgid "Number (Move)"
msgstr "Số (Bút toán)"

#. module: account
#: field:account.payment.term.line,days:0
msgid "Number of Days"
msgstr "Số ngày"

#. module: account
#: field:account.subscription,period_total:0
msgid "Number of Periods"
msgstr "Số lượng chu kỳ"

#. module: account
#: field:account.cashbox.line,number_closing:0
#: field:account.cashbox.line,number_opening:0
msgid "Number of Units"
msgstr "Number of Units"

#. module: account
#: help:account.payment.term.line,days:0
msgid "Number of days to add before computation of the day of month.If Date=15/01, Number of Days=22, Day of Month=-1, then the due date is 28/02."
msgstr "Số ngày để thêm trước ngày tính toán trong tháng.Nếu = Ngày 15/01, Số Ngày = 22, Ngày trong Tháng =- 1, thì hạn thanh toán là 28/02"

#. module: account
#: help:account.automatic.reconcile,power:0
msgid "Number of partial amounts that can be combined to find a balance point can be chosen as the power of the automatic reconciliation"
msgstr "Number of partial amounts that can be combined to find a balance point can be chosen as the power of the automatic reconciliation"

#. module: account
#. openerp-web
#: code:addons/account/static/src/js/account_widgets.js:1282
#: code:addons/account/static/src/xml/account_bank_statement_reconciliation.xml:21
#, python-format
msgid "OK"
msgstr "OK"

#. module: account
#: code:addons/account/account.py:3219
#, python-format
msgid "OPEJ"
msgstr "OPEJ"

#. module: account
#: selection:report.account.sales,month:0
#: selection:report.account_type.sales,month:0
msgid "October"
msgstr "Tháng Mười"

#. module: account
#: view:account.invoice.confirm:account.account_invoice_confirm_view
msgid "Once draft invoices are confirmed, you will not be able\n"
"                        to modify them. The invoices will receive a unique\n"
"                        number and journal items will be created in your chart\n"
"                        of accounts."
msgstr "Một hóa đơn dự thảo được xác nhận, bạn sẽ không thể\n"
"                        chỉnh sửa chúng. Hóa đơn này sẽ nhận được một số duy nhất\n"
"                        và các phát sinh sẽ được tạo trong hệ thống tài khoản."

#. module: account
#: field:account.partner.ledger,page_split:0
msgid "One Partner Per Page"
msgstr "Một Đối tác trên một trang"

#. module: account
#: field:wizard.multi.charts.accounts,only_one_chart_template:0
msgid "Only One Chart Template Available"
msgstr "Only One Chart Template Available"

#. module: account
#: code:addons/account/account.py:3412
#: code:addons/account/res_config.py:322
#, python-format
msgid "Only administrators can change the settings"
msgstr "Chỉ quản trị viên mới có thể thay đổi thiết lập"

#. module: account
#. openerp-web
#: code:addons/account/static/src/js/account_widgets.js:530
#, python-format
msgid "Only use the ctrl-enter shortcut to validate reconciliations."
msgstr "Only use the ctrl-enter shortcut to validate reconciliations."

#. module: account
#: view:account.analytic.account:account.view_account_analytic_account_search
#: view:account.bank.statement:account.view_account_bank_statement_filter
#: selection:account.bank.statement,state:0
#: view:account.fiscalyear:account.view_account_fiscalyear_search
#: selection:account.fiscalyear,state:0
#: selection:account.invoice,state:0
#: selection:account.invoice.report,state:0
#: selection:account.period,state:0
#: selection:report.invoice.created,state:0
msgid "Open"
msgstr "Mở"

#. module: account
#: view:account.bank.statement:account.view_bank_statement_form2
msgid "Open CashBox"
msgstr "Mở Két tiền mặt"

#. module: account
#: view:account.analytic.chart:account.account_analytic_chart_view
#: view:account.chart:account.view_account_chart
#: view:account.tax.chart:account.view_account_tax_chart
msgid "Open Charts"
msgstr "Open Charts"

#. module: account
#: view:account.journal.select:account.open_journal_button_view
#: view:project.account.analytic.line:account.view_project_account_analytic_line_form
msgid "Open Entries"
msgstr "Mở bút toán"

#. module: account
#: view:account.state.open:account.view_account_state_open
msgid "Open Invoice"
msgstr "Mở hóa đơn"

#. module: account
#: model:ir.actions.act_window,name:account.action_open_journal_button
msgid "Open Journal"
msgstr "Mở sổ nhật ký"

#. module: account
#. openerp-web
#: code:addons/account/static/src/js/account_widgets.js:1300
#: code:addons/account/static/src/js/account_widgets.js:1661
#: code:addons/account/static/src/xml/account_bank_statement_reconciliation.xml:196
#, python-format
msgid "Open balance"
msgstr "Open balance"

#. module: account
#: view:account.move.bank.reconcile:account.view_account_move_bank_reconcile
msgid "Open for Bank Reconciliation"
msgstr "Mở việc đối soát với ngân hàng"

#. module: account
#: view:account.move.line.reconcile.select:account.view_account_move_line_reconcile_select
msgid "Open for Reconciliation"
msgstr "Open for Reconciliation"

#. module: account
#: view:account.move.line.unreconcile.select:account.view_account_move_line_unreconcile_select
msgid "Open for Unreconciliation"
msgstr "Open for Unreconciliation"

#. module: account
#: view:account.bank.statement:account.view_bank_statement_form2
#: code:addons/account/account.py:443
#: code:addons/account/account.py:455
#, python-format
msgid "Opening Balance"
msgstr "Số dư đầu kỳ"

#. module: account
#: view:account.bank.statement:account.view_bank_statement_form2
msgid "Opening Cash Control"
msgstr "Opening Cash Control"

#. module: account
#: view:account.bank.statement:account.view_bank_statement_form2
#: field:account.bank.statement,opening_details_ids:0
msgid "Opening Cashbox Lines"
msgstr "Opening Cashbox Lines"

#. module: account
#: field:account.chart.template,property_account_expense_opening:0
msgid "Opening Entries Expense Account"
msgstr "Opening Entries Expense Account"

#. module: account
#: field:account.chart.template,property_account_income_opening:0
msgid "Opening Entries Income Account"
msgstr "Opening Entries Income Account"

#. module: account
#: field:account.fiscalyear.close,journal_id:0
#: code:addons/account/account.py:3211
#, python-format
msgid "Opening Entries Journal"
msgstr "Sổ nhật ký đầu kỳ"

#. module: account
#: field:account.fiscalyear.close,period_id:0
msgid "Opening Entries Period"
msgstr "Opening Entries Period"

#. module: account
#: field:account.move.reconcile,opening_reconciliation:0
msgid "Opening Entries Reconciliation"
msgstr "Opening Entries Reconciliation"

#. module: account
#: code:addons/account/account_move_line.py:1166
#, python-format
msgid "Opening Entries have already been generated.  Please run \"Cancel Closing Entries\" wizard to cancel those entries and then run this wizard."
msgstr "Bút toán đầu kỳ đã được tạo.  Xin hãy chạy \"Hủy bút toán cuối kỳ\" để hủy các bút toán này và thực hiện lại."

#. module: account
#: code:addons/account/account.py:915
#, python-format
msgid "Opening Period"
msgstr "Opening Period"

#. module: account
#: view:account.bank.statement:account.view_bank_statement_form2
#: field:account.cashbox.line,subtotal_opening:0
msgid "Opening Subtotal"
msgstr "Opening Subtotal"

#. module: account
#: help:account.cashbox.line,number_opening:0
msgid "Opening Unit Numbers"
msgstr "Opening Unit Numbers"

#. module: account
#: field:account.journal,with_last_closing_balance:0
msgid "Opening With Last Closing Balance"
msgstr "Opening With Last Closing Balance"

#. module: account
#: field:account.period,special:0
msgid "Opening/Closing Period"
msgstr "Opening/Closing Period"

#. module: account
#: selection:account.journal,type:0
msgid "Opening/Closing Situation"
msgstr "Tình trạng Đầu kỳ/Cuối kỳ"

#. module: account
#: view:account.move.line:account.view_move_line_form2
msgid "Optional Information"
msgstr "Thông tin tùy chọn"

#. module: account
#: field:account.account.template,nocreate:0
msgid "Optional create"
msgstr "Optional create"

#. module: account
#: view:account.config.settings:account.view_account_config_settings
msgid "Options"
msgstr "Tùy chọn"

#. module: account
#: view:account.invoice:account.invoice_form
#: view:account.invoice:account.invoice_supplier_form
msgid "Other Info"
msgstr "Thông tin khác"

#. module: account
#: view:account.analytic.line:account.view_account_analytic_line_filter
#: view:account.journal:account.view_account_journal_search
msgid "Others"
msgstr "Khác"

#. module: account
#: field:account.account,currency_mode:0
msgid "Outgoing Currencies Rate"
msgstr "Outgoing Currencies Rate"

#. module: account
#: view:res.company:account.view_company_inherit_form
msgid "Overdue Payments"
msgstr "Thanh toán quá hạn"

#. module: account
#: view:res.company:account.view_company_inherit_form
#: field:res.company,overdue_msg:0
msgid "Overdue Payments Message"
msgstr "Thông điệp thanh toán quá hạn"

#. module: account
#: field:account.account.type,report_type:0
msgid "P&L / BS Category"
msgstr "Nhóm Lỗ/Lãi"

#. module: account
#: view:account.invoice:account.invoice_form
#: view:website:account.report_invoice_document
msgid "PRO-FORMA"
msgstr "PRO-FORMA"

#. module: account
#: selection:account.invoice,state:0
#: model:mail.message.subtype,name:account.mt_invoice_paid
#: view:website:account.report_overdue_document
msgid "Paid"
msgstr "Đã thanh toán"

#. module: account
#: field:account.invoice,reconciled:0
msgid "Paid/Reconciled"
msgstr "Đã thanh toán / Đã đối soát"

#. module: account
#: field:account.account,parent_id:0
#: field:account.financial.report,parent_id:0
msgid "Parent"
msgstr "Tài khoản cha"

#. module: account
#: view:account.account:account.view_account_search
#: view:account.analytic.account:account.view_account_analytic_account_search
msgid "Parent Account"
msgstr "Tài khoản Cha"

#. module: account
#: field:account.account.template,parent_id:0
msgid "Parent Account Template"
msgstr "Mẫu tài khoản cha"

#. module: account
#: field:account.chart.template,parent_id:0
msgid "Parent Chart Template"
msgstr "Mẫu tài khoản cha"

#. module: account
#: field:account.tax.code,parent_id:0
#: view:account.tax.code.template:account.view_tax_code_template_search
#: field:account.tax.code.template,parent_id:0
msgid "Parent Code"
msgstr "Mã tài khoản cha"

#. module: account
#: field:account.account,parent_left:0
msgid "Parent Left"
msgstr "Parent Left"

#. module: account
#: view:account.financial.report:account.view_account_financial_report_search
msgid "Parent Report"
msgstr "Parent Report"

#. module: account
#: field:account.account,parent_right:0
msgid "Parent Right"
msgstr "Parent Right"

#. module: account
#: field:account.tax,parent_id:0
#: field:account.tax.template,parent_id:0
msgid "Parent Tax Account"
msgstr "Parent Tax Account"

#. module: account
#: field:account.addtmpl.wizard,cparent_id:0
msgid "Parent target"
msgstr "Parent target"

#. module: account
#: field:account.move.reconcile,line_partial_ids:0
msgid "Partial Entry lines"
msgstr "Partial Entry lines"

#. module: account
#: field:account.move.line,reconcile_partial_id:0
#: view:account.move.line.reconcile:account.view_account_move_line_reconcile_full
msgid "Partial Reconcile"
msgstr "Đối soát một phần"

#. module: account
#: view:account.move.reconcile:account.view_move_reconcile_form
msgid "Partial Reconcile Entries"
msgstr "Bút toán đối soát một phần"

#. module: account
#. openerp-web
#: field:account.bank.statement.line,partner_id:0
#: view:account.entries.report:account.view_account_entries_report_search
#: field:account.entries.report,partner_id:0
#: view:account.invoice:account.view_account_invoice_filter
#: field:account.invoice,partner_id:0
#: field:account.invoice.line,partner_id:0
#: view:account.invoice.report:account.view_account_invoice_report_search
#: field:account.invoice.report,partner_id:0
#: field:account.model.line,partner_id:0
#: view:account.move:account.view_account_move_filter
#: field:account.move,partner_id:0
#: view:account.move.line:account.view_account_move_line_filter
#: field:account.move.line,partner_id:0
#: code:addons/account/static/src/js/account_widgets.js:903
#: code:addons/account/static/src/xml/account_bank_statement_reconciliation.xml:135
#: view:analytic.entries.report:account.view_analytic_entries_report_search
#: field:analytic.entries.report,partner_id:0
#: model:ir.model,name:account.model_res_partner
#: field:report.invoice.created,partner_id:0
#: view:website:account.report_generalledger
#: view:website:account.report_journal
#: view:website:account.report_salepurchasejournal
#, python-format
msgid "Partner"
msgstr "Đối tác"

#. module: account
#: model:ir.actions.act_window,name:account.action_account_partner_balance
#: model:ir.actions.report.xml,name:account.action_account_3rdparty_account_balance
#: model:ir.ui.menu,name:account.menu_account_partner_balance_report
#: view:website:account.report_partnerbalance
msgid "Partner Balance"
msgstr "Số dư của đối tác"

#. module: account
#: field:account.invoice.report,commercial_partner_id:0
msgid "Partner Company"
msgstr "Công ty mẹ"

#. module: account
#: xsl:account.transfer:0
msgid "Partner ID"
msgstr "Partner ID"

#. module: account
#: model:ir.actions.act_window,name:account.action_account_partner_ledger
#: model:ir.actions.report.xml,name:account.action_report_partner_ledger
#: model:ir.actions.report.xml,name:account.action_report_partner_ledger_other
#: model:ir.ui.menu,name:account.menu_account_partner_ledger
#: view:website:account.report_partnerledger
#: view:website:account.report_partnerledgerother
msgid "Partner Ledger"
msgstr "Sổ cái Đối tác"

#. module: account
#: field:account.bank.statement.line,partner_name:0
msgid "Partner Name"
msgstr "Partner Name"

#. module: account
#: selection:account.model.line,date_maturity:0
msgid "Partner Payment Term"
msgstr "Điều khoản thanh toán của đối tác"

#. module: account
#: view:account.partner.reconcile.process:account.account_partner_reconcile_view
msgid "Partner Reconciliation"
msgstr "Đối soát với đối tác"

#. module: account
#: field:account.aged.trial.balance,result_selection:0
#: field:account.common.partner.report,result_selection:0
#: field:account.partner.balance,result_selection:0
#: field:account.partner.ledger,result_selection:0
#: view:website:account.report_partnerbalance
#: view:website:account.report_partnerledger
#: view:website:account.report_partnerledgerother
msgid "Partner's"
msgstr "Của Đối tác"

#. module: account
#: view:website:account.report_agedpartnerbalance
msgid "Partner's:"
msgstr "Của Đối tác:"

#. module: account
#: model:ir.ui.menu,name:account.next_id_22
#: view:website:account.report_agedpartnerbalance
msgid "Partners"
msgstr "Đối tác"

#. module: account
#: field:account.partner.reconcile.process,today_reconciled:0
msgid "Partners Reconciled Today"
msgstr "Đối tác được đối soát ngày hôm nay"

#. module: account
#: selection:account.aged.trial.balance,direction_selection:0
msgid "Past"
msgstr "Quá khứ"

#. module: account
#: field:account.config.settings,module_account_check_writing:0
msgid "Pay your suppliers by check"
msgstr "Trả tiền cho NCC bằng séc"

#. module: account
#: selection:account.account,type:0
#: selection:account.account.template,type:0
#: model:account.account.type,name:account.data_account_type_payable
#: selection:account.entries.report,type:0
msgid "Payable"
msgstr "Phải trả"

#. module: account
#: view:account.chart.template:account.view_account_chart_template_seacrh
#: field:account.chart.template,property_account_payable:0
msgid "Payable Account"
msgstr "Tài khoản phải trả"

#. module: account
#: view:account.account:account.view_account_search
#: view:account.account.template:account.view_account_template_search
#: selection:account.aged.trial.balance,result_selection:0
#: selection:account.common.partner.report,result_selection:0
#: selection:account.partner.balance,result_selection:0
#: selection:account.partner.ledger,result_selection:0
#: code:addons/account/report/account_partner_balance.py:253
#: code:addons/account/report/account_partner_ledger.py:282
#: view:website:account.report_agedpartnerbalance
#, python-format
msgid "Payable Accounts"
msgstr "Tài khoản phải trả"

#. module: account
#: field:res.partner,debit_limit:0
msgid "Payable Limit"
msgstr "Hạn mức phải trả"

#. module: account
#: view:account.statement.from.invoice.lines:account.view_account_statement_from_invoice_lines
msgid "Payable and Receivables"
msgstr "Khoản phải trả và phải thu"

#. module: account
#: view:account.invoice:account.invoice_supplier_form
msgid "Payment Date"
msgstr "Ngày thanh toán"

#. module: account
#: field:account.invoice,reference_type:0
msgid "Payment Reference"
msgstr "Tham chiếu thanh toán"

#. module: account
#: field:account.invoice.report,payment_term:0
#: view:account.payment.term:account.view_payment_term_form
#: view:account.payment.term:account.view_payment_term_search
#: field:account.payment.term,name:0
#: view:account.payment.term.line:account.view_payment_term_line_form
#: view:account.payment.term.line:account.view_payment_term_line_tree
#: field:account.payment.term.line,payment_id:0
#: model:ir.model,name:account.model_account_payment_term
msgid "Payment Term"
msgstr "Điều khoản thanh toán"

#. module: account
#: model:ir.model,name:account.model_account_payment_term_line
msgid "Payment Term Line"
msgstr "Payment Term Line"

#. module: account
#: view:website:account.report_invoice_document
msgid "Payment Term:"
msgstr "Điều khoản thanh toán:"

#. module: account
#: field:account.invoice,payment_term:0
#: model:ir.actions.act_window,name:account.action_payment_term_form
#: model:ir.ui.menu,name:account.menu_action_payment_term_form
msgid "Payment Terms"
msgstr "Điều khoản thanh toán"

#. module: account
#: view:account.payment.term:account.view_payment_term_form
msgid "Payment term explanation for the customer..."
msgstr "Payment term explanation for the customer..."

#. module: account
#: view:account.invoice:account.invoice_form
#: view:account.invoice:account.invoice_supplier_form
#: selection:account.vat.declaration,based_on:0
msgid "Payments"
msgstr "Thanh toán"

#. module: account
#: field:res.company,paypal_account:0
msgid "Paypal Account"
msgstr "Tài khoản Paypal"

#. module: account
#: field:account.invoice,paypal_url:0
msgid "Paypal Url"
msgstr "Paypal Url"

#. module: account
#: field:account.config.settings,paypal_account:0
msgid "Paypal account"
msgstr "Tài khoản Paypal"

#. module: account
#: help:account.config.settings,paypal_account:0
msgid "Paypal account (email) for receiving online payments (credit card, etc.) If you set a paypal account, the customer  will be able to pay your invoices or quotations with a button \"Pay with  Paypal\" in automated emails or through the Odoo portal."
msgstr "Paypal account (email) for receiving online payments (credit card, etc.) If you set a paypal account, the customer  will be able to pay your invoices or quotations with a button \"Pay with  Paypal\" in automated emails or through the Odoo portal."

#. module: account
#: help:res.company,paypal_account:0
msgid "Paypal username (usually email) for receiving online payments."
msgstr "Tên đăng nhập tài khoản Paypal (thường là email) cho việc nhận thanh toán trực tuyến."

#. module: account
#: view:account.analytic.account:account.view_account_analytic_account_search
msgid "Pending"
msgstr "Đang chờ"

#. module: account
#: view:account.analytic.account:account.view_account_analytic_account_search
msgid "Pending Accounts"
msgstr "Pending Accounts"

#. module: account
#: model:ir.actions.act_window,name:account.action_invoice_tree_pending_invoice
msgid "Pending Invoice"
msgstr "Hóa đơn đang treo"

#. module: account
#: selection:account.payment.term.line,value:0
#: selection:account.tax.template,type:0
msgid "Percent"
msgstr "Phần trăm"

#. module: account
#: selection:account.tax,type:0
msgid "Percentage"
msgstr "Phần trăm"

#. module: account
#: selection:account.statement.operation.template,amount_type:0
msgid "Percentage of open balance"
msgstr "Phần trăm trên số dư đầu kỳ"

#. module: account
#: selection:account.statement.operation.template,amount_type:0
msgid "Percentage of total amount"
msgstr "Phần trăm trên tổng tiền"

#. module: account
#: constraint:account.payment.term.line:0
msgid "Percentages for Payment Term Line must be between 0 and 1, Example: 0.02 for 2%."
msgstr "Percentages for Payment Term Line must be between 0 and 1, Example: 0.02 for 2%."

#. module: account
#. openerp-web
#: field:account.automatic.reconcile,period_id:0
#: view:account.bank.statement:account.view_account_bank_statement_filter
#: view:account.bank.statement:account.view_bank_statement_search
#: field:account.bank.statement,period_id:0
#: field:account.entries.report,period_id:0
#: view:account.fiscalyear:account.view_account_fiscalyear_form
#: view:account.invoice:account.view_account_invoice_filter
#: view:account.invoice.report:account.view_account_invoice_report_search
#: field:account.journal.period,period_id:0
#: view:account.move:account.view_account_move_filter
#: field:account.move,period_id:0
#: view:account.move.line:account.view_account_move_line_filter
#: field:account.move.line,period_id:0
#: view:account.period:account.view_account_period_search
#: view:account.period:account.view_account_period_tree
#: field:account.subscription,period_nbr:0
#: field:account.tax.chart,period_id:0
#: field:account.treasury.report,period_id:0
#: code:addons/account/static/src/xml/account_bank_statement_reconciliation.xml:164
#: field:validate.account.move,period_ids:0
#, python-format
msgid "Period"
msgstr "Chu kỳ"

#. module: account
#. openerp-web
#: code:addons/account/static/src/xml/account_move_line_quickadd.xml:8
#, python-format
msgid "Period :"
msgstr "Chu kỳ :"

#. module: account
#: view:website:account.report_analyticcostledger
#: view:website:account.report_analyticcostledgerquantity
#: view:website:account.report_analyticjournal
msgid "Period From:"
msgstr "Chu kỳ từ:"

#. module: account
#: field:account.aged.trial.balance,period_length:0
#: view:website:account.report_agedpartnerbalance
msgid "Period Length (days)"
msgstr "Khoảng thời gian (tính theo ngày)"

#. module: account
#: field:account.period,name:0
msgid "Period Name"
msgstr "Tên chu kỳ"

#. module: account
#: field:account.tax.code,sum_period:0
msgid "Period Sum"
msgstr "Tổng cho chu kỳ"

#. module: account
#: view:website:account.report_analyticcostledger
#: view:website:account.report_analyticcostledgerquantity
#: view:website:account.report_analyticjournal
msgid "Period To:"
msgstr "Chu kỳ kết thúc:"

#. module: account
#: field:account.subscription,period_type:0
msgid "Period Type"
msgstr "Loại chu kỳ"

#. module: account
#: view:website:account.report_journal
#: view:website:account.report_salepurchasejournal
msgid "Period:"
msgstr "Chu kỳ:"

#. module: account
#: model:ir.ui.menu,name:account.menu_finance_periodical_processing
msgid "Periodic Processing"
msgstr "Xử lý định kỳ"

#. module: account
#: selection:account.aged.trial.balance,filter:0
#: selection:account.balance.report,filter:0
#: selection:account.central.journal,filter:0
#: view:account.chart:account.view_account_chart
#: selection:account.common.account.report,filter:0
#: selection:account.common.journal.report,filter:0
#: selection:account.common.partner.report,filter:0
#: view:account.common.report:account.account_common_report_view
#: selection:account.common.report,filter:0
#: field:account.config.settings,period:0
#: field:account.fiscalyear,period_ids:0
#: selection:account.general.journal,filter:0
#: field:account.installer,period:0
#: selection:account.partner.balance,filter:0
#: selection:account.partner.ledger,filter:0
#: view:account.print.journal:account.account_report_print_journal
#: selection:account.print.journal,filter:0
#: selection:account.report.general.ledger,filter:0
#: view:account.vat.declaration:account.view_account_vat_declaration
#: selection:account.vat.declaration,filter:0
#: view:accounting.report:account.accounting_report_view
#: selection:accounting.report,filter:0
#: selection:accounting.report,filter_cmp:0
#: model:ir.actions.act_window,name:account.action_account_period
#: model:ir.ui.menu,name:account.menu_action_account_period
#: model:ir.ui.menu,name:account.next_id_23
msgid "Periods"
msgstr "Chu kỳ"

#. module: account
#: view:website:account.report_vat
msgid "Periods:"
msgstr "Chu kỳ:"

#. module: account
#: code:addons/account/wizard/pos_box.py:36
#, python-format
msgid "Please check that the field 'Internal Transfers Account' is set on the payment method '%s'."
msgstr "Vui lòng kiểm tra trường 'Chuyển khoản nội bộ' được thiết lập trên phương thức thanh toán '%s'."

#. module: account
#: code:addons/account/wizard/pos_box.py:32
#, python-format
msgid "Please check that the field 'Journal' is set on the Bank Statement"
msgstr "Vui lòng kiểm tra trường 'Sổ nhật ký' được thiết lập trên Sổ phụ ngân hàng"

#. module: account
#: code:addons/account/account_invoice.py:800
#, python-format
msgid "Please create some invoice lines."
msgstr "Vui lòng tạo một vài hạng mục trên hóa đơn."

#. module: account
#: code:addons/account/account.py:1333
#, python-format
msgid "Please define a sequence on the journal."
msgstr "Vui lòng định nghĩa trình tự trên sổ nhật ký này."

#. module: account
#: code:addons/account/account_invoice.py:798
#, python-format
msgid "Please define sequence on the journal related to this invoice."
msgstr "Vui lòng định nghĩa trình tự trên sổ nhật ký liên quan tới hóa đơn này."

#. module: account
#: code:addons/account/account_bank_statement.py:331
#, python-format
msgid "Please verify that an account is defined in the journal."
msgstr "Vui lòng xác nhận rằng một tài khoản được định nghĩa trên sổ nhật ký này."

#. module: account
#: code:addons/account/account_invoice.py:820
#, python-format
msgid "Please verify the price of the invoice!\n"
"The encoded total does not match the computed total."
msgstr "Vui lòng xác nhận giá của hóa đơn này!\n"
"Tổng tiền được mã hóa không khớp với tổng tiền được tính toán."

#. module: account
#: view:account.move:account.view_move_form
msgid "Post"
msgstr "Vào sổ"

#. module: account
#: model:ir.actions.act_window,name:account.action_validate_account_move
#: model:ir.actions.act_window,name:account.action_validate_account_move_line
#: model:ir.ui.menu,name:account.menu_validate_account_moves
#: view:validate.account.move:account.validate_account_move_view
#: view:validate.account.move.lines:account.validate_account_move_line_view
msgid "Post Journal Entries"
msgstr "Vào sổ bút toán"

#. module: account
#: view:account.entries.report:account.view_account_entries_report_search
#: selection:account.entries.report,move_state:0
#: view:account.move:account.view_account_move_filter
#: selection:account.move,state:0
#: view:account.move.line:account.view_account_move_line_filter
msgid "Posted"
msgstr "Đã vào sổ"

#. module: account
#: view:account.move:account.view_account_move_filter
msgid "Posted Journal Entries"
msgstr "Bút toán đã vào sổ"

#. module: account
#: view:account.move.line:account.view_account_move_line_filter
msgid "Posted Journal Items"
msgstr "Phát sinh đã vào sổ"

#. module: account
#: view:account.entries.report:account.view_account_entries_report_search
msgid "Posted entries"
msgstr "Bút toán đã vào sổ"

#. module: account
#: field:account.automatic.reconcile,power:0
msgid "Power"
msgstr "Power"

#. module: account
#: selection:account.financial.report,sign:0
msgid "Preserve balance sign"
msgstr "Đảo dấu giá trị"

#. module: account
#: model:ir.model,name:account.model_account_statement_operation_template
msgid "Preset for the lines that can be created in a bank statement reconciliation"
msgstr "Preset for the lines that can be created in a bank statement reconciliation"

#. module: account
#: view:account.aged.trial.balance:account.account_aged_balance_view
#: view:account.analytic.balance:account.account_analytic_balance_view
#: view:account.analytic.cost.ledger:account.account_analytic_cost_view
#: view:account.analytic.cost.ledger.journal.report:account.account_analytic_cost_ledger_journal_view
#: view:account.analytic.inverted.balance:account.account_analytic_invert_balance_view
#: view:account.analytic.journal.report:account.account_analytic_journal_view
#: view:account.common.report:account.account_common_report_view
#: view:account.invoice:account.invoice_form
msgid "Print"
msgstr "In"

#. module: account
#: model:ir.model,name:account.model_account_partner_balance
msgid "Print Account Partner Balance"
msgstr "In cân đối tài khoản đối tác"

#. module: account
#: view:account.invoice:account.invoice_form
msgid "Print Invoice"
msgstr "In hóa đơn"

#. module: account
#: help:account.central.journal,amount_currency:0
#: help:account.common.journal.report,amount_currency:0
#: help:account.general.journal,amount_currency:0
#: help:account.print.journal,amount_currency:0
msgid "Print Report with the currency column if the currency differs from the company currency."
msgstr "In báo cáo với cột tiền tệ nếu tiền tệ này khác với tiền tệ của công ty."

#. module: account
#: model:ir.actions.act_window,name:account.action_account_print_sale_purchase_journal
msgid "Print Sale/Purchase Journal"
msgstr "In sổ nhật ký Bán/Mua"

#. module: account
#: view:account.vat.declaration:account.view_account_vat_declaration
msgid "Print Tax Statement"
msgstr "In tờ khai thuế"

#. module: account
#: selection:account.journal.period,state:0
msgid "Printed"
msgstr "Đã in"

#. module: account
#: view:website:account.report_analyticcostledger
#: view:website:account.report_analyticcostledgerquantity
msgid "Printing Date:"
msgstr "Ngày in:"

#. module: account
#: view:account.invoice:account.invoice_form
msgid "Pro Forma Invoice"
msgstr "Pro Forma Invoice"

#. module: account
#: selection:account.invoice,state:0
#: view:account.invoice.report:account.view_account_invoice_report_search
#: selection:account.invoice.report,state:0
#: selection:report.invoice.created,state:0
msgid "Pro-forma"
msgstr "Pro-forma"

#. module: account
#: model:res.groups,name:account.group_proforma_invoices
msgid "Pro-forma Invoices"
msgstr "Hóa đơn Pro-forma"

#. module: account
#: view:account.analytic.line:account.view_account_analytic_line_filter
#: field:account.analytic.line,product_id:0
#: field:account.entries.report,product_id:0
#: field:account.invoice.line,product_id:0
#: field:account.invoice.report,product_id:0
#: field:account.move.line,product_id:0
#: field:analytic.entries.report,product_id:0
#: field:report.account.sales,product_id:0
#: field:report.account_type.sales,product_id:0
msgid "Product"
msgstr "Sản phẩm"

#. module: account
#: model:ir.model,name:account.model_product_category
msgid "Product Category"
msgstr "Nhóm sản phẩm"

#. module: account
#: view:account.analytic.line:account.account_analytic_line_extended_form
#: view:account.analytic.line:account.view_account_analytic_line_form
msgid "Product Information"
msgstr "Thông tin sản phẩm"

#. module: account
#: field:account.invoice.report,product_qty:0
msgid "Product Quantity"
msgstr "Product Quantity"

#. module: account
#: model:ir.model,name:account.model_product_template
msgid "Product Template"
msgstr "Mẫu Sản phẩm"

#. module: account
#: field:account.entries.report,product_uom_id:0
#: field:analytic.entries.report,product_uom_id:0
msgid "Product Unit of Measure"
msgstr "Đơn vị tính của sản phẩm"

#. module: account
#: field:account.entries.report,quantity:0
msgid "Products Quantity"
msgstr "Số lượng sản phẩm"

#. module: account
#: code:addons/account/account_cash_statement.py:306
#: code:addons/account/account_cash_statement.py:318
#, python-format
msgid "Profit"
msgstr "Lợi nhuận"

#. module: account
#: selection:account.account.type,report_type:0
#: code:addons/account/account.py:208
#, python-format
msgid "Profit & Loss (Expense account)"
msgstr "Lỗ & Lãi (tài khoản chi phí)"

#. module: account
#: selection:account.account.type,report_type:0
#: code:addons/account/account.py:207
#, python-format
msgid "Profit & Loss (Income account)"
msgstr "Lỗ & Lãi (tài khoản doanh thu)"

#. module: account
#: model:account.financial.report,name:account.account_financial_report_profitloss_toreport0
msgid "Profit (Loss) to report"
msgstr "Profit (Loss) to report"

#. module: account
#: field:account.journal,profit_account_id:0
msgid "Profit Account"
msgstr "Tài khoản lợi nhuận"

#. module: account
#: model:ir.ui.menu,name:account.menu_account_report_pl
msgid "Profit And Loss"
msgstr "Kết quả kinh doanh"

#. module: account
#: model:account.financial.report,name:account.account_financial_report_profitandloss0
#: model:ir.actions.act_window,name:account.action_account_report_pl
msgid "Profit and Loss"
msgstr "Lãi và lỗ"

#. module: account
#: view:account.invoice:account.view_account_invoice_filter
msgid "Proforma"
msgstr "Proforma"

#. module: account
#: view:account.invoice:account.view_account_invoice_filter
msgid "Proforma Invoices"
msgstr "Hóa đơn tạm"

#. module: account
#: view:account.invoice:account.view_account_invoice_filter
msgid "Proforma/Open/Paid Invoices"
msgstr "Hóa đơn Pro-forma/Mở/Đã thanh toán"

#. module: account
#: field:account.partner.reconcile.process,progress:0
msgid "Progress"
msgstr "Tiến độ"

#. module: account
#: view:account.analytic.line:account.account_analytic_line_extended_form
msgid "Project line"
msgstr "Project line"

#. module: account
#: view:account.chart.template:account.view_account_chart_template_form
msgid "Properties"
msgstr "Thuộc tính"

#. module: account
#: selection:account.analytic.journal,type:0
#: view:account.config.settings:account.view_account_config_settings
#: view:account.journal:account.view_account_journal_search
#: selection:account.journal,type:0
#: view:account.model:account.view_model_search
#: view:account.tax:account.view_account_tax_search
#: selection:account.tax,type_tax_use:0
#: view:account.tax.template:account.view_account_tax_template_search
#: selection:account.tax.template,type_tax_use:0
msgid "Purchase"
msgstr "Mua hàng"

#. module: account
#: code:addons/account/account.py:3207
#, python-format
msgid "Purchase Journal"
msgstr "Sổ nhật ký mua hàng"

#. module: account
#: selection:account.journal,type:0
msgid "Purchase Refund"
msgstr "Hoàn tiền Mua hàng"

#. module: account
#: code:addons/account/account.py:3209
#, python-format
msgid "Purchase Refund Journal"
msgstr "Sổ nhật ký Hoàn tiền Mua hàng"

#. module: account
#: view:wizard.multi.charts.accounts:account.view_wizard_multi_chart
msgid "Purchase Tax"
msgstr "Thuế mua hàng"

#. module: account
#: code:addons/account/account.py:3402
#, python-format
msgid "Purchase Tax %.2f%%"
msgstr "Thuế mua hàng %.2f%%"

#. module: account
#: field:wizard.multi.charts.accounts,purchase_tax_rate:0
msgid "Purchase Tax(%)"
msgstr "Thuế mua hàng(%)"

#. module: account
#: field:account.config.settings,purchase_journal_id:0
msgid "Purchase journal"
msgstr "Sổ nhật ký mua hàng"

#. module: account
#: field:account.config.settings,purchase_refund_journal_id:0
msgid "Purchase refund journal"
msgstr "Sổ nhật ký hoàn tiền mua hàng"

#. module: account
#: field:account.config.settings,purchase_tax_rate:0
msgid "Purchase tax (%)"
msgstr "Thuế mua hàng (%)"

#. module: account
#: view:account.analytic.line:account.view_account_analytic_line_filter
msgid "Purchases"
msgstr "Mua hàng"

#. module: account
#: view:cash.box.in:account.cash_box_in_form
#: model:ir.actions.act_window,name:account.action_cash_box_in
msgid "Put Money In"
msgstr "Nạp tiền"

#. module: account
#: field:account.tax,python_compute:0
#: selection:account.tax,type:0
#: selection:account.tax.template,applicable_type:0
#: field:account.tax.template,python_compute:0
#: selection:account.tax.template,type:0
msgid "Python Code"
msgstr "Mã Python"

#. module: account
#: field:account.tax,python_compute_inv:0
#: field:account.tax.template,python_compute_inv:0
msgid "Python Code (reverse)"
msgstr "Python Code (reverse)"

#. module: account
#: field:account.invoice.line,quantity:0
#: field:account.model.line,quantity:0
#: field:account.move.line,quantity:0
#: field:report.account.sales,quantity:0
#: field:report.account_type.sales,quantity:0
#: view:website:account.report_analyticbalance
#: view:website:account.report_analyticcostledgerquantity
#: view:website:account.report_invertedanalyticbalance
#: view:website:account.report_invoice_document
msgid "Quantity"
msgstr "Số lượng"

#. module: account
#: field:temp.range,name:0
msgid "Range"
msgstr "Range"

#. module: account
#: view:account.invoice:account.invoice_form
#: view:account.invoice:account.invoice_supplier_form
msgid "Re-Open"
msgstr "Mở lại"

#. module: account
#: view:account.period:account.view_account_period_form
msgid "Re-Open Period"
msgstr "Mở lại Chu kỳ"

#. module: account
#: view:account.bank.statement:account.view_bank_statement_form2
msgid "Real Closing Balance"
msgstr "Số dư cuối kỳ thực tế"

#. module: account
#: field:account.invoice.refund,description:0
#: field:cash.box.in,name:0
#: field:cash.box.out,name:0
msgid "Reason"
msgstr "Lý do"

#. module: account
#: selection:account.account,type:0
#: selection:account.account.template,type:0
#: model:account.account.type,name:account.data_account_type_receivable
#: selection:account.entries.report,type:0
msgid "Receivable"
msgstr "Khoản phải thu"

#. module: account
#: view:account.chart.template:account.view_account_chart_template_seacrh
#: field:account.chart.template,property_account_receivable:0
msgid "Receivable Account"
msgstr "Tài khoản Phải thu"

#. module: account
#: view:account.account:account.view_account_search
#: view:account.account.template:account.view_account_template_search
#: selection:account.aged.trial.balance,result_selection:0
#: selection:account.common.partner.report,result_selection:0
#: selection:account.partner.balance,result_selection:0
#: selection:account.partner.ledger,result_selection:0
#: code:addons/account/report/account_partner_balance.py:251
#: code:addons/account/report/account_partner_ledger.py:280
#: view:website:account.report_agedpartnerbalance
#, python-format
msgid "Receivable Accounts"
msgstr "Tài khoản phải thu"

#. module: account
#: model:ir.model,name:account.model_report_account_receivable
msgid "Receivable accounts"
msgstr "Tài khoản phải thu"

#. module: account
#: selection:account.aged.trial.balance,result_selection:0
#: selection:account.common.partner.report,result_selection:0
#: selection:account.partner.balance,result_selection:0
#: selection:account.partner.ledger,result_selection:0
#: code:addons/account/report/account_partner_balance.py:255
#: code:addons/account/report/account_partner_ledger.py:284
#: view:website:account.report_agedpartnerbalance
#, python-format
msgid "Receivable and Payable Accounts"
msgstr "Tài khoản Phải thu và Phải trả"

#. module: account
#: view:account.invoice:account.invoice_form
#: view:account.invoice:account.invoice_supplier_form
msgid "Recompute taxes and total"
msgstr "Tính toán lại thuế và tổng tiền"

#. module: account
#: model:ir.model,name:account.model_account_partner_reconcile_process
msgid "Reconcilation Process partner by partner"
msgstr "Tiến trình đối soát đối tác theo đối tác"

#. module: account
#. openerp-web
#: view:account.automatic.reconcile:account.account_automatic_reconcile_view
#: view:account.bank.statement:account.view_bank_statement_form
#: view:account.bank.statement:account.view_bank_statement_form2
#: field:account.move.line,reconcile_id:0
#: view:account.move.line.reconcile:account.view_account_move_line_reconcile_full
#: view:account.move.line.reconcile.writeoff:account.account_move_line_reconcile_writeoff
#: code:addons/account/static/src/xml/account_move_reconciliation.xml:30
#, python-format
msgid "Reconcile"
msgstr "Đối soát"

#. module: account
#: view:account.move.reconcile:account.view_move_reconcile_form
#: model:ir.actions.act_window,name:account.action_account_reconcile_select
#: model:ir.actions.act_window,name:account.action_view_account_move_line_reconcile
msgid "Reconcile Entries"
msgstr "Đối soát các bút toán"

#. module: account
#: field:account.move.line,reconcile_ref:0
msgid "Reconcile Ref"
msgstr "Tham chiếu đối soát"

#. module: account
#: view:account.move.line.reconcile:account.view_account_move_line_reconcile_full
msgid "Reconcile With Write-Off"
msgstr "Đối soát với Xử lý nợ xấu"

#. module: account
#: code:addons/account/wizard/account_reconcile.py:125
#, python-format
msgid "Reconcile Writeoff"
msgstr "Đối soát Xử lý nợ xấu"

#. module: account
#. openerp-web
#: code:addons/account/static/src/js/account_tour_bank_statement_reconciliation.js:8
#, python-format
msgid "Reconcile the demo bank statement"
msgstr "Reconcile the demo bank statement"

#. module: account
#: view:account.entries.report:account.view_account_entries_report_search
msgid "Reconciled"
msgstr "Đã đối soát"

#. module: account
#: view:account.entries.report:account.view_account_entries_report_search
#: model:ir.actions.act_window,name:account.act_account_acount_move_line_reconcile_open
msgid "Reconciled entries"
msgstr "Bút toán đã đối soát"

#. module: account
#: field:account.automatic.reconcile,reconciled:0
msgid "Reconciled transactions"
msgstr "Giao dịch đã đối soát"

#. module: account
#. openerp-web
#: view:account.automatic.reconcile:account.account_automatic_reconcile_view
#: view:account.move:account.view_move_form
#: view:account.move.line:account.view_move_line_form
#: view:account.move.line.reconcile:account.view_account_move_line_reconcile_full
#: view:account.move.line.reconcile.select:account.view_account_move_line_reconcile_select
#: code:addons/account/static/src/js/account_widgets.js:28
#: code:addons/account/wizard/account_move_line_reconcile_select.py:45
#: model:ir.ui.menu,name:account.periodical_processing_reconciliation
#, python-format
msgid "Reconciliation"
msgstr "Đối soát"

#. module: account
#: view:account.automatic.reconcile:account.account_automatic_reconcile_view1
msgid "Reconciliation Result"
msgstr "Kết quả đối soát"

#. module: account
#: view:account.move.line.reconcile:account.view_account_move_line_reconcile_full
msgid "Reconciliation Transactions"
msgstr "Giao dịch đối soát"

#. module: account
#: field:account.entries.report,reconcile_id:0
msgid "Reconciliation number"
msgstr "Reconciliation number"

#. module: account
#: model:ir.actions.client,name:account.action_bank_reconcile
#: model:ir.actions.client,name:account.action_bank_reconcile_bank_statements
#: model:ir.ui.menu,name:account.menu_bank_reconcile_bank_statements
msgid "Reconciliation on Bank Statements"
msgstr "Đối soát trên Sổ phụ ngân hàng"

#. module: account
#: model:ir.actions.act_window,name:account.action_account_partner_reconcile
msgid "Reconciliation: Go to Next Partner"
msgstr "Đối soát: Chuyển tới Đối tác kế tiếp"

#. module: account
#: view:account.subscription:account.view_subscription_form
msgid "Recurring"
msgstr "Định kỳ"

#. module: account
#: model:ir.ui.menu,name:account.menu_finance_recurrent_entries
msgid "Recurring Entries"
msgstr "Bút toán định kỳ"

#. module: account
#: model:ir.actions.act_window,name:account.action_subscription_form
msgid "Recurring Lines"
msgstr "Recurring Lines"

#. module: account
#: model:ir.actions.act_window,name:account.action_model_form
msgid "Recurring Models"
msgstr "Recurring Models"

#. module: account
#: view:website:account.report_generalledger
#: view:website:account.report_overdue_document
#: view:website:account.report_partnerledger
#: view:website:account.report_partnerledgerother
msgid "Ref"
msgstr "Tham chiếu"

#. module: account
#: field:account.analytic.line,ref:0
msgid "Ref."
msgstr "Tham chiếu"

#. module: account
#: field:account.bank.statement,name:0
#: field:account.bank.statement.line,ref:0
#: field:account.entries.report,ref:0
#: field:account.move,ref:0
#: field:account.move.line,ref:0
#: field:account.subscription,ref:0
#: xsl:account.transfer:0
#: field:cash.box.in,ref:0
msgid "Reference"
msgstr "Tham chiếu"

#. module: account
#: field:account.invoice.report,uom_name:0
msgid "Reference Unit of Measure"
msgstr "Tham chiếu đơn vị tính"

#. module: account
#: help:report.invoice.created,origin:0
msgid "Reference of the document that generated this invoice report."
msgstr "Tham chiếu của tài liệu tạo ra báo cáo hóa đơn này"

#. module: account
#: help:account.invoice,origin:0
#: help:account.invoice.line,origin:0
msgid "Reference of the document that produced this invoice."
msgstr "Tham chiếu của tài liệu tạo ra hóa đơn này."

#. module: account
#: field:account.invoice,name:0
msgid "Reference/Description"
msgstr "Tham chiếu/Miêu tả"

#. module: account
#: view:website:account.report_invoice_document
msgid "Reference:"
msgstr "Reference:"

#. module: account
#: view:account.invoice:account.invoice_form
#: view:account.invoice:account.invoice_supplier_form
#: view:account.invoice.report:account.view_account_invoice_report_search
#: code:addons/account/account_invoice.py:1026
#: view:website:account.report_invoice_document
#, python-format
msgid "Refund"
msgstr "Hoàn tiền"

#. module: account
#: field:account.tax,ref_base_code_id:0
#: field:account.tax.template,ref_base_code_id:0
msgid "Refund Base Code"
msgstr "Mã hoàn tiền"

#. module: account
#: field:account.tax,ref_base_sign:0
#: field:account.tax.template,ref_base_sign:0
msgid "Refund Base Code Sign"
msgstr "Refund Base Code Sign"

#. module: account
#: view:account.invoice:account.invoice_form
#: model:ir.actions.act_window,name:account.action_account_invoice_refund
msgid "Refund Invoice"
msgstr "Hóa đơn hoàn tiền"

#. module: account
#: field:account.invoice.refund,journal_id:0
msgid "Refund Journal"
msgstr "Sổ nhật ký Hoàn tiền"

#. module: account
#: field:account.invoice.refund,filter_refund:0
msgid "Refund Method"
msgstr "Phương thức hoàn tiền"

#. module: account
#: field:account.tax,account_paid_id:0
#: field:account.tax.template,account_paid_id:0
msgid "Refund Tax Account"
msgstr "Tài khoản hoàn thuế"

#. module: account
#: field:account.tax,account_analytic_paid_id:0
msgid "Refund Tax Analytic Account"
msgstr "Tài khoản quản trị hoàn thuế"

#. module: account
#: field:account.tax,ref_tax_code_id:0
#: field:account.tax.template,ref_tax_code_id:0
msgid "Refund Tax Code"
msgstr "Mã hoàn thuế"

#. module: account
#: field:account.tax,ref_tax_sign:0
#: field:account.tax.template,ref_tax_sign:0
msgid "Refund Tax Code Sign"
msgstr "Dấu Mã Thuế Hoàn tiền"

#. module: account
#: help:account.invoice.refund,filter_refund:0
msgid "Refund base on this type. You can not Modify and Cancel if the invoice is already reconciled"
msgstr "Hoàn tiền dựa trên loại này. Bạn không thể Chỉnh sửa và Hủy bỏ nếu hóa đơn này đã được đối soát"

#. module: account
#: view:account.tax:account.view_tax_form
msgid "Refunds"
msgstr "Hoàn tiền"

#. module: account
#: selection:account.account,type:0
#: selection:account.account.template,type:0
#: selection:account.entries.report,type:0
msgid "Regular"
msgstr "Thông thường"

#. module: account
#: field:account.partner.reconcile.process,to_reconcile:0
msgid "Remaining Partners"
msgstr "Đối tác còn lại"

#. module: account
#: help:account.invoice,residual:0
msgid "Remaining amount due."
msgstr "Tổng tiền phải trả còn lại."

#. module: account
#: view:account.subscription:account.view_subscription_form
msgid "Remove Lines"
msgstr "Xóa Dòng"

#. module: account
#: field:account.fiscal.position.tax,tax_dest_id:0
#: field:account.fiscal.position.tax.template,tax_dest_id:0
msgid "Replacement Tax"
msgstr "Thuế thay thế"

#. module: account
#: view:account.financial.report:account.view_account_financial_report_form
msgid "Report"
msgstr "Báo cáo"

#. module: account
#: field:account.financial.report,name:0
msgid "Report Name"
msgstr "Tên báo cáo"

#. module: account
#: view:account.aged.trial.balance:account.account_aged_balance_view
#: view:account.common.report:account.account_common_report_view
msgid "Report Options"
msgstr "Tùy chọn cho báo cáo"

#. module: account
#: view:account.financial.report:account.view_account_financial_report_search
msgid "Report Type"
msgstr "Kiểu báo cáo"

#. module: account
#: field:account.financial.report,account_report_id:0
#: selection:account.financial.report,type:0
msgid "Report Value"
msgstr "Giá trị báo cáo"

#. module: account
#: model:ir.model,name:account.model_report_invoice_created
msgid "Report of Invoices Created within Last 15 days"
msgstr "Báo cáo của hóa đơn đã được tạo trong 15 ngày qua"

#. module: account
#: model:ir.model,name:account.model_report_account_sales
msgid "Report of the Sales by Account"
msgstr "Báo cáo bán hàng theo tài khoản"

#. module: account
#: model:ir.model,name:account.model_report_account_type_sales
msgid "Report of the Sales by Account Type"
msgstr "Báo cáo Bán hàng theo Loại Tài khoản"

#. module: account
#: model:ir.ui.menu,name:account.menu_finance_reports
msgid "Reporting"
msgstr "Báo cáo"

#. module: account
#: view:account.tax.code:account.view_tax_code_form
msgid "Reporting Configuration"
msgstr "Cấu hình Báo cáo"

#. module: account
#: view:account.invoice:account.invoice_form
msgid "Reset to Draft"
msgstr "Đặt về Dự thảo"

#. module: account
#. openerp-web
#: code:addons/account/static/src/xml/account_bank_statement_reconciliation.xml:172
#: field:report.invoice.created,residual:0
#, python-format
msgid "Residual"
msgstr "Còn lại"

#. module: account
#: view:account.invoice:account.invoice_tree
#: field:account.move.line,amount_residual:0
msgid "Residual Amount"
msgstr "Tổng tiền còn lại"

#. module: account
#: field:account.move.line,amount_residual_currency:0
msgid "Residual Amount in Currency"
msgstr "Residual Amount in Currency"

#. module: account
#: view:account.bank.statement:account.view_bank_statement_form2
#: view:account.invoice:account.invoice_supplier_form
#: view:account.invoice:account.invoice_tree
msgid "Responsible"
msgstr "Chịu trách nhiệm"

#. module: account
#: selection:account.financial.report,sign:0
msgid "Reverse balance sign"
msgstr "Giữ nguyên dấu giá trị"

#. module: account
#: view:account.chart.template:account.view_account_chart_template_seacrh
#: field:account.chart.template,account_root_id:0
msgid "Root Account"
msgstr "Tài khoản gốc"

#. module: account
#: field:account.chart.template,tax_code_root_id:0
msgid "Root Tax Code"
msgstr "Mã thuế gốc"

#. module: account
#: model:account.account.type,name:account.data_account_type_view
msgid "Root/View"
msgstr "Root/View"

#. module: account
#: selection:res.company,tax_calculation_rounding_method:0
msgid "Round Globally"
msgstr "Làm tròn toàn cục"

#. module: account
#: selection:account.config.settings,tax_calculation_rounding_method:0
msgid "Round globally"
msgstr "Làm tròn toàn cục"

#. module: account
#: selection:res.company,tax_calculation_rounding_method:0
msgid "Round per Line"
msgstr "Làm tròn từng dòng"

#. module: account
#: selection:account.config.settings,tax_calculation_rounding_method:0
msgid "Round per line"
msgstr "Làm tròn từng dòng"

#. module: account
#: code:addons/account/account_bank_statement.py:899
#, python-format
msgid "Rounding error from currency conversion"
msgstr "Rounding error from currency conversion"

#. module: account
#: view:account.subscription:account.view_subscription_search
#: selection:account.subscription,state:0
msgid "Running"
msgstr "Đang chạy"

#. module: account
#: view:account.subscription:account.view_subscription_search
msgid "Running Subscription"
msgstr "Thuê bao đang hiệu lực"

#. module: account
#: model:ir.actions.act_window,name:account.action_subscription_form_running
msgid "Running Subscriptions"
msgstr "Thuê bao đang hiệu lực"

#. module: account
#: code:addons/account/account.py:3214
#, python-format
msgid "SAJ"
msgstr "SAJ"

#. module: account
#: code:addons/account/account.py:3216
#, python-format
msgid "SCNJ"
msgstr "SCNJ"

#. module: account
#: selection:account.analytic.journal,type:0
#: view:account.config.settings:account.view_account_config_settings
#: view:account.journal:account.view_account_journal_search
#: selection:account.journal,type:0
#: view:account.model:account.view_model_search
#: view:account.tax:account.view_account_tax_search
#: selection:account.tax,type_tax_use:0
#: view:account.tax.template:account.view_account_tax_template_search
#: selection:account.tax.template,type_tax_use:0
msgid "Sale"
msgstr "Bán hàng"

#. module: account
#: selection:account.journal,type:0
msgid "Sale Refund"
msgstr "Hoàn tiền Bán hàng"

#. module: account
#: view:wizard.multi.charts.accounts:account.view_wizard_multi_chart
msgid "Sale Tax"
msgstr "Thuế bán hàng"

#. module: account
#: field:account.config.settings,sale_journal_id:0
msgid "Sale journal"
msgstr "Sổ nhật ký bán hàng"

#. module: account
#: field:account.config.settings,sale_refund_journal_id:0
msgid "Sale refund journal"
msgstr "Sổ nhật ký hoàn tiền bán hàng"

#. module: account
#: view:website:account.report_salepurchasejournal
msgid "Sale/Purchase Journal"
msgstr "Sổ nhật ký Bán/Mua"

#. module: account
#: model:ir.ui.menu,name:account.menu_account_print_sale_purchase_journal
msgid "Sale/Purchase Journals"
msgstr "Sổ nhật ký Bán/Mua"

#. module: account
#: view:account.analytic.line:account.view_account_analytic_line_filter
#: view:product.template:account.product_template_form_view
msgid "Sales"
msgstr "Bán hàng"

#. module: account
#: code:addons/account/account.py:3206
#, python-format
msgid "Sales Journal"
msgstr "Sổ nhật ký Bán hàng"

#. module: account
#: code:addons/account/account.py:3208
#, python-format
msgid "Sales Refund Journal"
msgstr "Sổ nhật ký hoàn tiền bán hàng"

#. module: account
#: field:wizard.multi.charts.accounts,sale_tax_rate:0
msgid "Sales Tax(%)"
msgstr "Thuế bán hàng(%)"

#. module: account
#: model:ir.actions.act_window,name:account.action_report_account_sales_tree_all
#: view:report.account.sales:account.view_report_account_sales_graph
#: view:report.account.sales:account.view_report_account_sales_search
#: view:report.account.sales:account.view_report_account_sales_tree
#: view:report.account_type.sales:account.view_report_account_type_sales_graph
#: view:report.account_type.sales:account.view_report_account_type_sales_search
msgid "Sales by Account"
msgstr "Doanh thu theo tài khoản"

#. module: account
#: model:ir.actions.act_window,name:account.action_report_account_type_sales_tree_all
#: view:report.account_type.sales:account.view_report_account_type_sales_form
#: view:report.account_type.sales:account.view_report_account_type_sales_tree
msgid "Sales by Account Type"
msgstr "Doanh thu theo loại tài khoản"

#. module: account
#: field:account.config.settings,sale_tax_rate:0
msgid "Sales tax (%)"
msgstr "Thuế bán hàng (%)"

#. module: account
#: view:account.invoice:account.view_account_invoice_filter
#: field:account.invoice,user_id:0
#: view:account.invoice.report:account.view_account_invoice_report_search
#: field:account.invoice.report,user_id:0
msgid "Salesperson"
msgstr "Nhân viên bán hàng"

#. module: account
#: view:account.journal:account.view_account_journal_search
msgid "Search Account Journal"
msgstr "Tìm kiếm Sổ nhật ký Tài khoản"

#. module: account
#: view:account.account.template:account.view_account_template_search
msgid "Search Account Templates"
msgstr "Tìm kiếm mẫu tài khoản"

#. module: account
#: view:account.analytic.line:account.view_account_analytic_line_filter
msgid "Search Analytic Lines"
msgstr "Search Analytic Lines"

#. module: account
#: view:account.bank.statement:account.view_account_bank_statement_filter
#: view:account.bank.statement:account.view_bank_statement_search
msgid "Search Bank Statements"
msgstr "Tìm kiếm Sổ phụ ngân hàng"

#. module: account
#: view:account.chart.template:account.view_account_chart_template_seacrh
msgid "Search Chart of Account Templates"
msgstr "Tìm kiếm mẫu hệ thống tài khoản"

#. module: account
#: view:account.fiscalyear:account.view_account_fiscalyear_search
msgid "Search Fiscalyear"
msgstr "Tìm năm tài chính"

#. module: account
#: view:account.invoice:account.view_account_invoice_filter
msgid "Search Invoice"
msgstr "Tìm kiếm hóa đơn"

#. module: account
#: view:account.move.line:account.view_account_move_line_filter
msgid "Search Journal Items"
msgstr "Tìm kiếm phát sinh"

#. module: account
#: view:account.move:account.view_account_move_filter
msgid "Search Move"
msgstr "Tìm kiếm bút toán"

#. module: account
#: view:account.period:account.view_account_period_search
msgid "Search Period"
msgstr "Tìm kiếm chu kỳ"

#. module: account
#: view:account.tax.template:account.view_account_tax_template_search
msgid "Search Tax Templates"
msgstr "Tìm kiếm mẫu thuế"

#. module: account
#: view:account.tax:account.view_account_tax_search
msgid "Search Taxes"
msgstr "Tìm kiếm Thuế"

#. module: account
#: view:account.tax.code.template:account.view_tax_code_template_search
msgid "Search tax template"
msgstr "Tìm kiếm mẫu thuế"

#. module: account
#: field:account.account,currency_id:0
#: field:account.account.template,currency_id:0
#: field:account.bank.accounts.wizard,currency_id:0
msgid "Secondary Currency"
msgstr "Tiền tệ thứ hai"

#. module: account
#: help:account.journal,type:0
msgid "Select 'Sale' for customer invoices journals. Select 'Purchase' for supplier invoices journals. Select 'Cash' or 'Bank' for journals that are used in customer or supplier payments. Select 'General' for miscellaneous operations journals. Select 'Opening/Closing Situation' for entries generated for new fiscal years."
msgstr "Chọn 'Bán hàng' cho sổ nhật ký hóa đơn khách hàng, Chọn 'Mua hàng' cho sổ nhật ký hóa đơn nhà cung cấp. Chọn 'Tiền mặt' hoặc 'Ngân hàng' cho sổ nhật ký được sử dụng để ghi nhận các khoản thanh toán của khách hàng hoặc nhà cung cấp. Chọn 'Tổng quát' cho các hoạt động khác. Chọn 'Tình trạng Đầu kỳ/Cuối kỳ' cho các bút toán được tạo ra cho năm tài chính mới."

#. module: account
#: help:account.aged.trial.balance,chart_account_id:0
#: help:account.balance.report,chart_account_id:0
#: help:account.central.journal,chart_account_id:0
#: help:account.common.account.report,chart_account_id:0
#: help:account.common.journal.report,chart_account_id:0
#: help:account.common.partner.report,chart_account_id:0
#: help:account.common.report,chart_account_id:0
#: help:account.general.journal,chart_account_id:0
#: help:account.partner.balance,chart_account_id:0
#: help:account.partner.ledger,chart_account_id:0
#: help:account.print.journal,chart_account_id:0
#: help:account.report.general.ledger,chart_account_id:0
#: help:account.vat.declaration,chart_account_id:0
#: help:accounting.report,chart_account_id:0
msgid "Select Charts of Accounts"
msgstr "Chọn Hệ thống tài khoản kế toán"

#. module: account
#: help:account.vat.declaration,chart_tax_id:0
msgid "Select Charts of Taxes"
msgstr "Chọn Hệ thống thuế"

#. module: account
#: view:account.config.settings:account.view_account_config_settings
msgid "Select Company"
msgstr "Chọn Công ty"

#. module: account
#: help:account.open.closed.fiscalyear,fyear_id:0
msgid "Select Fiscal Year which you want to remove entries for its End of year entries journal"
msgstr "Chọn năm tài chính mà bạn muốn gỡ bỏ bút toán cho sổ nhật ký kết thúc năm tài chính"

#. module: account
#. openerp-web
#: code:addons/account/static/src/js/account_widgets.js:965
#, python-format
msgid "Select Partner"
msgstr "Chọn đối tác"

#. module: account
#: view:account.analytic.balance:account.account_analytic_balance_view
#: view:account.analytic.cost.ledger:account.account_analytic_cost_view
#: view:account.analytic.inverted.balance:account.account_analytic_invert_balance_view
#: view:account.analytic.journal.report:account.account_analytic_journal_view
msgid "Select Period"
msgstr "Chọn chu kỳ"

#. module: account
#: help:account.fiscalyear.close,fy_id:0
msgid "Select a Fiscal year to close"
msgstr "Chọn năm tài chính để đóng lại"

#. module: account
#: view:account.installer:account.view_account_configuration_installer
msgid "Select a configuration package to setup automatically your\n"
"                        taxes and chart of accounts."
msgstr "Chọn gói cấu hình để thiết lập hệ thống tài khoản và hệ thống thuế\n"
"                        một cách tự động."

#. module: account
#: help:account.change.currency,currency_id:0
msgid "Select a currency to apply on the invoice"
msgstr "Chọn một loại tiền để áp dụng cho hóa đơn"

#. module: account
#: help:account.fiscalyear.close.state,fy_id:0
msgid "Select a fiscal year to close"
msgstr "Chọn một năm tài chính để đóng"

#. module: account
#: code:addons/account/wizard/account_financial_report.py:72
#, python-format
msgid "Select a starting and an ending period"
msgstr "Chọn một chu kỳ bắt đầu và một chu kỳ kết thúc"

#. module: account
#: code:addons/account/wizard/account_report_common.py:163
#, python-format
msgid "Select a starting and an ending period."
msgstr "Chọn một chu kỳ bắt đầu và một chu kỳ kết thúc."

#. module: account
#: help:account.payment.term.line,value:0
msgid "Select here the kind of valuation related to this payment term line. Note that you should have your last line with the type 'Balance' to ensure that the whole amount will be treated."
msgstr "Select here the kind of valuation related to this payment term line. Note that you should have your last line with the type 'Balance' to ensure that the whole amount will be treated."

#. module: account
#: view:account.analytic.cost.ledger.journal.report:account.account_analytic_cost_ledger_journal_view
msgid "Select period"
msgstr "Chọn chu kỳ"

#. module: account
#: view:account.analytic.chart:account.account_analytic_chart_view
msgid "Select the Period for Analysis"
msgstr "Chọn chu kỳ phân tích"

#. module: account
#: code:addons/account/wizard/account_validate_account_move.py:60
#, python-format
msgid "Selected Entry Lines does not have any account move entries in draft state."
msgstr "Phát sinh được chọn không có bất kỳ tài khoản nào trong trạng thái dự thảo."

#. module: account
#: code:addons/account/wizard/account_invoice_state.py:64
#, python-format
msgid "Selected invoice(s) cannot be cancelled as they are already in 'Cancelled' or 'Done' state."
msgstr "Hóa đơn được chọn không thể hủy bỏ bởi vì chúng đang trong trạng thái 'Hủy bỏ' hoặc 'Hoàn thành'."

#. module: account
#: code:addons/account/wizard/account_invoice_state.py:41
#, python-format
msgid "Selected invoice(s) cannot be confirmed as they are not in 'Draft' or 'Pro-Forma' state."
msgstr "Hóa đơn được chọn không thể được xác nhận bởi vì chúng không trong trạng thái 'Dự thảo' hoặc 'Tạm'."

#. module: account
#: view:account.invoice:account.invoice_form
msgid "Send by Email"
msgstr "Gửi Email"

#. module: account
#: field:account.config.settings,module_product_email_template:0
msgid "Send products tools and information at the invoice confirmation"
msgstr "Gửi thông tin và tính năng sản phẩm tại thời điểm xác nhận hóa đơn"

#. module: account
#: field:account.invoice,sent:0
msgid "Sent"
msgstr "Đã gửi"

#. module: account
#: selection:report.account.sales,month:0
#: selection:report.account_type.sales,month:0
msgid "September"
msgstr "Tháng Chín"

#. module: account
#: field:account.bank.statement.line,sequence:0
#: field:account.financial.report,sequence:0
#: field:account.fiscal.position,sequence:0
#: field:account.invoice.line,sequence:0
#: field:account.invoice.tax,sequence:0
#: field:account.model.line,sequence:0
#: field:account.sequence.fiscalyear,sequence_id:0
#: field:account.tax,sequence:0
#: field:account.tax.code,sequence:0
#: field:account.tax.code.template,sequence:0
#: field:account.tax.template,sequence:0
msgid "Sequence"
msgstr "Trình tự"

#. module: account
#: field:ir.sequence,fiscal_ids:0
msgid "Sequences"
msgstr "Trình tự"

#. module: account
#: model:ir.actions.act_window,name:account.action_wizard_multi_chart
msgid "Set Your Accounting Options"
msgstr "Thiết lập tùy chọn Kế toán"

#. module: account
#: help:account.account.type,close_method:0
msgid "Set here the method that will be used to generate the end of year journal entries for all the accounts of this type.\n"
"\n"
" 'None' means that nothing will be done.\n"
" 'Balance' will generally be used for cash accounts.\n"
" 'Detail' will copy each existing journal item of the previous year, even the reconciled ones.\n"
" 'Unreconciled' will copy only the journal items that were unreconciled on the first day of the new fiscal year."
msgstr "Thiết lập phương thức mà sẽ được sử dụng để tạo ra bút toán sổ nhật ký kết thúc năm cho tất cả các loại tài khoản này.\n"
"\n"
" 'Không làm gì' có nghĩa là không có gì để thực hiện.\n"
" 'Cân đối' thường được sử dụng cho tài khoản tiền mặt.\n"
" 'Chi tiết' sao chép từng phát sinh đã tồn tại của năm trước, thậm chí cả những phát sinh đã đối soát.\n"
" 'Không đối soát' chỉ sao chép phát sinh chưa được đối soát trên sang ngày đầu tiên của một năm tài chính mới."

#. module: account
#: help:account.tax.template,include_base_amount:0
msgid "Set if the amount of tax must be included in the base amount before computing the next taxes."
msgstr "Thiết lập nếu số tiền thuế phải được bao gồm trong tổng tiền trước khi tính toán các khoản thuế tiếp theo"

#. module: account
#: help:account.tax,child_depend:0
#: help:account.tax.template,child_depend:0
msgid "Set if the tax computation is based on the computation of child taxes rather than on the total amount."
msgstr "Set if the tax computation is based on the computation of child taxes rather than on the total amount."

#. module: account
#: help:account.tax,account_collected_id:0
msgid "Set the account that will be set by default on invoice tax lines for invoices. Leave empty to use the expense account."
msgstr "Thiết lập tài khoản thuế mặc định trên từng hạng mục của hóa đơn. Để trống để sử dụng tài khoản chi phí."

#. module: account
#: help:account.tax,account_paid_id:0
msgid "Set the account that will be set by default on invoice tax lines for refunds. Leave empty to use the expense account."
msgstr "Thiết lập tài khoản thuế mặc định trên từng hạng mục của hóa đơn hoàn tiền. Để trống để sử dụng tài khoản chi phí."

#. module: account
#: help:account.tax,account_analytic_collected_id:0
msgid "Set the analytic account that will be used by default on the invoice tax lines for invoices. Leave empty if you don't want to use an analytic account on the invoice tax lines by default."
msgstr "Thiết lập tài khoản thuế quản trị mặc định trên từng hạng mục của hóa đơn. Để trống nếu bạn không muốn sử dụng một tài khoản thuế quản trị mặc định."

#. module: account
#: help:account.tax,account_analytic_paid_id:0
msgid "Set the analytic account that will be used by default on the invoice tax lines for refunds. Leave empty if you don't want to use an analytic account on the invoice tax lines by default."
msgstr "Thiết lập tài khoản thuế quản trị mặc định trên từng hạng mục của hóa đơn hoàn tiền. Để trống nếu bạn không muốn sử dụng một tài khoản thuế quản trị mặc định."

#. module: account
#: help:account.chart.template,visible:0
msgid "Set this to False if you don't want this template to be used actively in the wizard that generate Chart of Accounts from templates, this is useful when you want to generate accounts of this template only when loading its child template."
msgstr "Bỏ đánh dầu nếu bạn không muốn mẫu này được sử dụng trong việc tạo ra Hệ thống tài khoản từ các bản mẫu, việc này rất có hữu ích khi bạn muốn tạo tài khoản của mẫu này chỉ khi nập mẫu con của nó."

#. module: account
#: view:account.invoice:account.invoice_supplier_form
#: view:account.subscription:account.view_subscription_form
msgid "Set to Draft"
msgstr "Thiết lập về dự thảo"

#. module: account
#: model:ir.actions.act_window,name:account.action_bank_tree
#: model:ir.ui.menu,name:account.menu_action_bank_tree
msgid "Setup your Bank Accounts"
msgstr "Thiết lập Tài khoản ngân hàng"

#. module: account
#: field:account.account,shortcut:0
#: field:account.account.template,shortcut:0
msgid "Shortcut"
msgstr "Phím tắt"

#. module: account
#. openerp-web
#: code:addons/account/static/src/xml/account_bank_statement_reconciliation.xml:35
#, python-format
msgid "Show more... ("
msgstr "Show more... ("

#. module: account
#: help:account.partner.reconcile.process,progress:0
msgid "Shows you the progress made today on the reconciliation process. Given by \n"
"Partners Reconciled Today \\ (Remaining Partners + Partners Reconciled Today)"
msgstr "Cho bạn thấy tiến độ đặt được trong ngày hôm này trên quá trình đối soát. Được đưa ra bởi \n"
"Đối tác đối soát hôm này \\ (Đối tác còn lại + Đối tác đối soát hôm nay)"

#. module: account
#: field:account.tax.code.template,sign:0
msgid "Sign For Parent"
msgstr "Sign For Parent"

#. module: account
#: field:account.financial.report,sign:0
msgid "Sign on Reports"
msgstr "Dấu trên báo cáo"

#. module: account
#: selection:account.analytic.journal,type:0
msgid "Situation"
msgstr "Tình trạng"

#. module: account
#: selection:account.financial.report,style_overwrite:0
msgid "Smallest Text"
msgstr "Smallest Text"

#. module: account
#: code:addons/account/account_move_line.py:999
#, python-format
msgid "Some entries are already reconciled."
msgstr "Một vài bút toán đã được đối soát."

#. module: account
#: field:account.report.general.ledger,sortby:0
msgid "Sort by"
msgstr "Sắp xếp theo"

#. module: account
#: view:website:account.report_generalledger
msgid "Sorted By:"
msgstr "Được xếp theo:"

#. module: account
#: field:account.invoice,origin:0
#: field:account.invoice.line,origin:0
#: field:report.invoice.created,origin:0
msgid "Source Document"
msgstr "Tài liệu nguồn"

#. module: account
#: view:website:account.report_invoice_document
msgid "Source:"
msgstr "Nguồn:"

#. module: account
#: view:account.tax:account.view_tax_form
#: view:account.tax.template:account.view_account_tax_template_form
msgid "Special Computation"
msgstr "Tính toán đặc biệt"

#. module: account
#: code:addons/account/wizard/account_validate_account_move.py:39
#, python-format
msgid "Specified journals do not have any account move entries in draft state for the specified periods."
msgstr "Sổ nhật ký được chỉ ra không có bất kỳ phát sinh nào trong trạng thái dự thảo cho kỳ chỉ định."

#. module: account
#: code:addons/account/wizard/account_move_bank_reconcile.py:53
#, python-format
msgid "Standard Encoding"
msgstr "Mã hóa tiêu chuẩn"

#. module: account
#: field:account.aged.trial.balance,date_from:0
#: field:account.balance.report,date_from:0
#: field:account.central.journal,date_from:0
#: field:account.common.account.report,date_from:0
#: field:account.common.journal.report,date_from:0
#: field:account.common.partner.report,date_from:0
#: field:account.common.report,date_from:0
#: field:account.fiscalyear,date_start:0
#: field:account.general.journal,date_from:0
#: field:account.installer,date_start:0
#: field:account.partner.balance,date_from:0
#: field:account.partner.ledger,date_from:0
#: field:account.print.journal,date_from:0
#: field:account.report.general.ledger,date_from:0
#: field:account.subscription,date_start:0
#: field:account.vat.declaration,date_from:0
#: field:accounting.report,date_from:0
#: field:accounting.report,date_from_cmp:0
msgid "Start Date"
msgstr "Ngày bắt đầu"

#. module: account
#: view:website:account.report_agedpartnerbalance
msgid "Start Date:"
msgstr "Ngày bắt đầu:"

#. module: account
#: field:account.aged.trial.balance,period_from:0
#: field:account.balance.report,period_from:0
#: field:account.central.journal,period_from:0
#: field:account.common.account.report,period_from:0
#: field:account.common.journal.report,period_from:0
#: field:account.common.partner.report,period_from:0
#: field:account.common.report,period_from:0
#: field:account.general.journal,period_from:0
#: field:account.partner.balance,period_from:0
#: field:account.partner.ledger,period_from:0
#: field:account.print.journal,period_from:0
#: field:account.report.general.ledger,period_from:0
#: field:account.vat.declaration,period_from:0
#: field:accounting.report,period_from:0
#: field:accounting.report,period_from_cmp:0
msgid "Start Period"
msgstr "Chu kỳ bắt đầu"

#. module: account
#: view:website:account.report_centraljournal
#: view:website:account.report_financial
#: view:website:account.report_generaljournal
#: view:website:account.report_generalledger
#: view:website:account.report_partnerbalance
#: view:website:account.report_partnerledger
#: view:website:account.report_partnerledgerother
#: view:website:account.report_trialbalance
#: view:website:account.report_vat
msgid "Start Period:"
msgstr "Chu kỳ bắt đầu:"

#. module: account
#: field:account.config.settings,date_start:0
msgid "Start date"
msgstr "Ngày bắt đầu"

#. module: account
#: field:account.period,date_start:0
msgid "Start of Period"
msgstr "Đầu kỳ"

#. module: account
#: field:account.analytic.balance,date1:0
#: field:account.analytic.cost.ledger,date1:0
#: field:account.analytic.cost.ledger.journal.report,date1:0
#: field:account.analytic.inverted.balance,date1:0
#: field:account.analytic.journal.report,date1:0
msgid "Start of period"
msgstr "Đầu kỳ"

#. module: account
#: field:account.chart,period_from:0
msgid "Start period"
msgstr "Kỳ bắt đầu"

#. module: account
#: code:addons/account/account.py:1092
#, python-format
msgid "Start period should precede then end period."
msgstr "Kỳ bắt đầu phải trước kỳ kết thúc."

#. module: account
#: field:account.bank.statement,balance_start:0
#: field:account.treasury.report,starting_balance:0
msgid "Starting Balance"
msgstr "Số dư ban đầu"

#. module: account
#: field:account.entries.report,move_line_state:0
msgid "State of Move Line"
msgstr "State of Move Line"

#. module: account
#: view:account.bank.statement:account.view_bank_statement_form2
#: view:account.bank.statement:account.view_bank_statement_tree
#: view:account.bank.statement:account.view_cash_statement_tree
#: field:account.bank.statement.line,statement_id:0
#: field:account.move.line,statement_id:0
msgid "Statement"
msgstr "Sao kê"

#. module: account
#: code:addons/account/account_bank_statement.py:353
#, python-format
msgid "Statement %s confirmed, journal items were created."
msgstr "Sao kê %s được xác nhận, phát sinh đã được tạo."

#. module: account
#: view:account.statement.operation.template:account.view_account_statement_operation_template_form
#: model:ir.actions.act_window,name:account.action_account_statement_operation_template
#: model:ir.ui.menu,name:account.menu_action_account_statement_operation_template
msgid "Statement Operation Templates"
msgstr "Statement Operation Templates"

#. module: account
#: view:account.bank.statement:account.view_bank_statement_form
#: view:account.bank.statement:account.view_bank_statement_form2
#: field:account.bank.statement,line_ids:0
msgid "Statement lines"
msgstr "Giao dịch"

#. module: account
#: model:ir.ui.menu,name:account.menu_account_pp_statements
msgid "Statements"
msgstr "Sao kê"

#. module: account
#: view:account.move:account.view_account_move_filter
#: view:account.move:account.view_move_form
#: view:account.move.line:account.view_move_line_form
msgid "States"
msgstr "Trạng thái"

#. module: account
#: view:account.tax.code:account.view_tax_code_form
msgid "Statistics"
msgstr "Thống kê"

#. module: account
#: view:account.analytic.account:account.view_account_analytic_account_search
#: view:account.bank.statement:account.view_account_bank_statement_filter
#: view:account.bank.statement:account.view_bank_statement_search
#: field:account.bank.statement,state:0
#: field:account.entries.report,move_state:0
#: view:account.fiscalyear:account.view_account_fiscalyear_search
#: field:account.fiscalyear,state:0
#: view:account.invoice:account.view_account_invoice_filter
#: field:account.invoice,state:0
#: view:account.invoice.report:account.view_account_invoice_report_search
#: field:account.journal.period,state:0
#: field:account.move,state:0
#: view:account.move.line:account.view_move_line_form2
#: field:account.move.line,state:0
#: field:account.period,state:0
#: view:account.subscription:account.view_subscription_search
#: field:account.subscription,state:0
#: field:report.invoice.created,state:0
msgid "Status"
msgstr "Trạng thái"

#. module: account
#: view:website:account.report_overdue_document
msgid "Sub-Total :"
msgstr "Tổng phụ :"

#. module: account
#: field:account.subscription.line,subscription_id:0
msgid "Subscription"
msgstr "Thuê bao"

#. module: account
#: view:account.subscription.generate:account.view_account_subscription_generate
#: model:ir.model,name:account.model_account_subscription_generate
msgid "Subscription Compute"
msgstr "Subscription Compute"

#. module: account
#: view:account.subscription:account.view_subscription_form
#: field:account.subscription,lines_id:0
msgid "Subscription Lines"
msgstr "Subscription Lines"

#. module: account
#: view:account.subscription.line:account.view_subscription_line_form
#: view:account.subscription.line:account.view_subscription_line_form_complete
#: view:account.subscription.line:account.view_subscription_line_tree
msgid "Subscription lines"
msgstr "Subscription lines"

#. module: account
#: field:account.invoice,amount_untaxed:0
msgid "Subtotal"
msgstr "Tổng phụ"

#. module: account
#: view:account.bank.statement:account.view_bank_statement_form2
msgid "Sum of opening balance and transactions."
msgstr "Tổng số dư đầu kỳ và giao dịch."

#. module: account
#: field:account.bank.statement,message_summary:0
#: field:account.invoice,message_summary:0
msgid "Summary"
msgstr "Tóm tắt"

#. module: account
#: view:account.config.settings:account.view_account_config_settings
#: view:account.invoice:account.invoice_supplier_form
#: view:account.invoice.report:account.view_account_invoice_report_search
#: code:addons/account/account_invoice.py:367
#, python-format
msgid "Supplier"
msgstr "Nhà cung cấp"

#. module: account
#: view:account.invoice:account.invoice_supplier_form
#: selection:account.invoice,type:0
#: selection:account.invoice.report,type:0
#: code:addons/account/account_invoice.py:1025
#: selection:report.invoice.created,type:0
#: view:website:account.report_invoice_document
#, python-format
msgid "Supplier Invoice"
msgstr "Hóa đơn nhà cung cấp"

#. module: account
#: field:account.invoice,supplier_invoice_number:0
msgid "Supplier Invoice Number"
msgstr "Số hóa đơn nhà cung cấp"

#. module: account
#: model:ir.actions.act_window,name:account.action_invoice_tree2
#: model:ir.ui.menu,name:account.menu_action_invoice_tree2
msgid "Supplier Invoices"
msgstr "Hóa đơn nhà cung cấp"

#. module: account
#: field:res.partner,property_supplier_payment_term:0
msgid "Supplier Payment Term"
msgstr "Điều khoản thanh toán nhà cung cấp"

#. module: account
#: selection:account.invoice,type:0
#: selection:account.invoice.report,type:0
#: code:addons/account/account_invoice.py:1027
#: selection:report.invoice.created,type:0
#: view:website:account.report_invoice_document
#, python-format
msgid "Supplier Refund"
msgstr "Hoàn tiền cho Nhà cung cấp"

#. module: account
#: model:ir.actions.act_window,name:account.action_invoice_tree4
#: model:ir.ui.menu,name:account.menu_action_invoice_tree4
msgid "Supplier Refunds"
msgstr "Hoàn tiền cho nhà cung cấp"

#. module: account
#: field:product.template,supplier_taxes_id:0
msgid "Supplier Taxes"
msgstr "Thuế đầu vào"

#. module: account
#: field:account.config.settings,purchase_refund_sequence_prefix:0
msgid "Supplier credit note sequence"
msgstr "Supplier credit note sequence"

#. module: account
#: field:account.config.settings,purchase_sequence_prefix:0
msgid "Supplier invoice sequence"
msgstr "Supplier invoice sequence"

#. module: account
#: model:ir.ui.menu,name:account.menu_account_supplier
#: model:ir.ui.menu,name:account.menu_finance_payables
msgid "Suppliers"
msgstr "Nhà cung cấp"

#. module: account
#: view:website:account.report_invoice_document
msgid "TIN:"
msgstr "TIN:"

#. module: account
#: view:cash.box.out:account.cash_box_out_form
#: model:ir.actions.act_window,name:account.action_cash_box_out
msgid "Take Money Out"
msgstr "Rút tiền"

#. module: account
#. openerp-web
#: code:addons/account/static/src/js/account_widgets.js:537
#, python-format
msgid "Take on average less than 5 seconds to reconcile a transaction."
msgstr "Trung bình chưa đến 5 giây để đối soát một giao dịch."

#. module: account
#: field:account.aged.trial.balance,target_move:0
#: field:account.balance.report,target_move:0
#: field:account.central.journal,target_move:0
#: field:account.chart,target_move:0
#: field:account.common.account.report,target_move:0
#: field:account.common.journal.report,target_move:0
#: field:account.common.partner.report,target_move:0
#: field:account.common.report,target_move:0
#: field:account.general.journal,target_move:0
#: field:account.partner.balance,target_move:0
#: field:account.partner.ledger,target_move:0
#: field:account.print.journal,target_move:0
#: field:account.report.general.ledger,target_move:0
#: field:account.tax.chart,target_move:0
#: field:account.vat.declaration,target_move:0
#: field:accounting.report,target_move:0
msgid "Target Moves"
msgstr "Đối tượng"

#. module: account
#: view:website:account.report_agedpartnerbalance
#: view:website:account.report_centraljournal
#: view:website:account.report_financial
#: view:website:account.report_generaljournal
#: view:website:account.report_generalledger
#: view:website:account.report_journal
#: view:website:account.report_partnerbalance
#: view:website:account.report_partnerledger
#: view:website:account.report_partnerledgerother
#: view:website:account.report_salepurchasejournal
#: view:website:account.report_trialbalance
msgid "Target Moves:"
msgstr "Các Đối tượng:"

#. module: account
#: view:account.analytic.line:account.view_account_analytic_line_filter
msgid "Tasks Month"
msgstr "Tháng của nhiệm vụ"

#. module: account
#. openerp-web
#: model:account.account.type,name:account.conf_account_type_tax
#: field:account.invoice,amount_tax:0
#: field:account.move.line,account_tax_id:0
#: field:account.statement.operation.template,tax_id:0
#: view:account.tax:account.view_account_tax_search
#: code:addons/account/static/src/js/account_widgets.js:87
#: code:addons/account/static/src/js/account_widgets.js:93
#: model:ir.model,name:account.model_account_tax
#: view:website:account.report_invoice_document
#: view:website:account.report_salepurchasejournal
#, python-format
msgid "Tax"
msgstr "Thuế"

#. module: account
#: code:addons/account/account.py:3399
#, python-format
msgid "Tax %.2f%%"
msgstr "Thuế %.2f%%"

#. module: account
#: field:account.invoice.tax,account_id:0
#: field:account.move.line,tax_code_id:0
msgid "Tax Account"
msgstr "Tài khoản Thuế"

#. module: account
#: view:website:account.report_vat
msgid "Tax Amount"
msgstr "Tổng thuế"

#. module: account
#: view:account.tax:account.view_account_tax_search
#: field:account.tax,type_tax_use:0
msgid "Tax Application"
msgstr "Ứng dụng vào"

#. module: account
#: field:res.company,tax_calculation_rounding_method:0
msgid "Tax Calculation Rounding Method"
msgstr "Phương pháp làm tròn thuế"

#. module: account
#: field:account.tax.code,name:0
#: field:account.tax.code.template,name:0
msgid "Tax Case Name"
msgstr "Tax Case Name"

#. module: account
#: field:account.invoice.tax,tax_code_id:0
#: field:account.tax,description:0
#: view:account.tax.code:account.view_tax_code_search
#: field:account.tax.template,tax_code_id:0
#: model:ir.model,name:account.model_account_tax_code
msgid "Tax Code"
msgstr "Mã Thuế"

#. module: account
#: field:account.invoice.tax,tax_amount:0
msgid "Tax Code Amount"
msgstr "Giá trị thuế theo mã"

#. module: account
#: field:account.tax,tax_sign:0
#: field:account.tax.template,tax_sign:0
msgid "Tax Code Sign"
msgstr "Dấu Mã Thuế"

#. module: account
#: model:ir.model,name:account.model_account_tax_code_template
msgid "Tax Code Template"
msgstr "Tax Code Template"

#. module: account
#: model:ir.actions.act_window,name:account.action_account_tax_code_template_form
#: model:ir.ui.menu,name:account.menu_action_account_tax_code_template_form
msgid "Tax Code Templates"
msgstr "Mã thuế quy định"

#. module: account
#: view:account.invoice.tax:account.view_invoice_tax_form
msgid "Tax Codes"
msgstr "Mã thuế"

#. module: account
#: view:account.tax:account.view_tax_form
msgid "Tax Computation"
msgstr "Tính thuế"

#. module: account
#: view:account.tax.template:account.view_account_tax_template_form
#: view:website:account.report_salepurchasejournal
msgid "Tax Declaration"
msgstr "Khai báo Thuế"

#. module: account
#: view:account.tax:account.view_tax_form
#: view:account.tax.template:account.view_account_tax_template_form
msgid "Tax Definition"
msgstr "Định nghĩa thuế"

#. module: account
#: field:account.invoice.tax,name:0
msgid "Tax Description"
msgstr "Mô tả thuế"

#. module: account
#: field:account.tax,price_include:0
#: field:account.tax.template,price_include:0
msgid "Tax Included in Price"
msgstr "Thuế bao gồm trong Giá"

#. module: account
#: field:account.invoice,tax_line:0
msgid "Tax Lines"
msgstr "Tax Lines"

#. module: account
#: view:account.fiscal.position:account.view_account_position_form
#: field:account.fiscal.position,tax_ids:0
#: field:account.fiscal.position.template,tax_ids:0
msgid "Tax Mapping"
msgstr "Tax Mapping"

#. module: account
#: field:account.tax,name:0
#: field:account.tax.template,name:0
#: view:website:account.report_vat
msgid "Tax Name"
msgstr "Tên Thuế"

#. module: account
#: sql_constraint:account.tax:0
msgid "Tax Name must be unique per company!"
msgstr "Tên thuế phải là duy nhất đối với mỗi công ty!"

#. module: account
#: field:account.fiscal.position.tax,tax_src_id:0
#: field:account.fiscal.position.tax.template,tax_src_id:0
msgid "Tax Source"
msgstr "Nguồn thuế"

#. module: account
#: view:website:account.report_vat
msgid "Tax Statement"
msgstr "Tờ khai thuế"

#. module: account
#: view:account.tax.code.template:account.view_tax_code_template_search
#: view:account.tax.template:account.view_account_tax_template_search
msgid "Tax Template"
msgstr "Tax Template"

#. module: account
#: field:account.chart.template,tax_template_ids:0
msgid "Tax Template List"
msgstr "Tax Template List"

#. module: account
#: model:ir.actions.act_window,name:account.action_account_tax_template_form
#: model:ir.ui.menu,name:account.menu_action_account_tax_template_form
msgid "Tax Templates"
msgstr "Mẫu thuế"

#. module: account
#: field:account.tax,type:0
#: field:account.tax.template,type:0
msgid "Tax Type"
msgstr "Loại Thuế"

#. module: account
#: field:account.tax.template,type_tax_use:0
msgid "Tax Use In"
msgstr "Thuế sử dụng trong"

#. module: account
#: code:addons/account/account_invoice.py:729
#, python-format
msgid "Tax base different!\n"
"Click on compute to update the tax base."
msgstr "Tax base different!\n"
"Click on compute to update the tax base."

#. module: account
#: field:account.config.settings,tax_calculation_rounding_method:0
msgid "Tax calculation rounding method"
msgstr "Phương pháp làm tròn thuế"

#. module: account
#: model:ir.actions.act_window,name:account.action_tax_code_list
#: model:ir.ui.menu,name:account.menu_action_tax_code_list
msgid "Tax codes"
msgstr "Mã thuế"

#. module: account
#: field:account.tax,child_depend:0
#: field:account.tax.template,child_depend:0
msgid "Tax on Children"
msgstr "thuế của các chi nhánh"

#. module: account
#: field:account.move.line,tax_amount:0
msgid "Tax/Base Amount"
msgstr "Tax/Base Amount"

#. module: account
#: view:account.invoice:account.invoice_form
#: view:account.invoice:account.invoice_supplier_form
#: field:account.invoice.line,invoice_line_tax_id:0
#: view:account.move:account.view_move_form
#: view:account.move.line:account.view_move_line_form
#: model:ir.actions.act_window,name:account.action_tax_form
#: model:ir.ui.menu,name:account.account_template_taxes
#: model:ir.ui.menu,name:account.menu_action_tax_form
#: model:ir.ui.menu,name:account.menu_tax_report
#: model:ir.ui.menu,name:account.next_id_27
#: view:website:account.report_invoice_document
msgid "Taxes"
msgstr "Các loại Thuế"

#. module: account
#: model:ir.model,name:account.model_account_fiscal_position_tax
msgid "Taxes Fiscal Position"
msgstr "Vị thế tài chính thuế"

#. module: account
#: view:account.fiscal.position:account.view_account_position_form
#: view:account.fiscal.position.template:account.view_account_position_template_form
msgid "Taxes Mapping"
msgstr "Taxes Mapping"

#. module: account
#: view:account.vat.declaration:account.view_account_vat_declaration
#: model:ir.ui.menu,name:account.menu_account_vat_declaration
msgid "Taxes Report"
msgstr "Báo cáo thuế"

#. module: account
#: code:addons/account/account_invoice.py:732
#, python-format
msgid "Taxes are missing!\n"
"Click on compute button."
msgstr "Thiếu thuế!\n"
"Bấm vào nút tính toán."

#. module: account
#: view:account.tax.template:account.view_account_tax_template_search
msgid "Taxes used in Purchases"
msgstr "Thuế được sử dụng trong mua hàng"

#. module: account
#: view:account.tax.template:account.view_account_tax_template_search
msgid "Taxes used in Sales"
msgstr "Thuế được sử dụng trong bán hàng"

#. module: account
#: view:account.analytic.account:account.view_account_analytic_account_search
#: field:account.config.settings,chart_template_id:0
msgid "Template"
msgstr "Mẫu"

#. module: account
#: model:ir.model,name:account.model_account_fiscal_position_account_template
msgid "Template Account Fiscal Mapping"
msgstr "Template Account Fiscal Mapping"

#. module: account
#: model:ir.model,name:account.model_account_fiscal_position_tax_template
msgid "Template Tax Fiscal Position"
msgstr "Template Tax Fiscal Position"

#. module: account
#: model:ir.model,name:account.model_account_fiscal_position_template
msgid "Template for Fiscal Position"
msgstr "Template for Fiscal Position"

#. module: account
#: model:ir.ui.menu,name:account.account_template_folder
msgid "Templates"
msgstr "Các mẫu"

#. module: account
#: model:ir.model,name:account.model_account_chart_template
msgid "Templates for Account Chart"
msgstr "Mẫu hệ thống tài khoản"

#. module: account
#: model:ir.model,name:account.model_account_account_template
msgid "Templates for Accounts"
msgstr "Mẫu tài khoản"

#. module: account
#: model:ir.model,name:account.model_account_tax_template
msgid "Templates for Taxes"
msgstr "Templates for Taxes"

#. module: account
#: field:account.payment.term,line_ids:0
msgid "Terms"
msgstr "Điều khoản"

#. module: account
#. openerp-web
#: code:addons/account/static/src/xml/account_bank_statement_reconciliation.xml:43
#, python-format
msgid "That's on average"
msgstr "That's on average"

#. module: account
#: help:account.account,type:0
msgid "The 'Internal Type' is used for features available on different types of accounts: view can not have journal items, consolidation are accounts that can have children accounts for multi-company consolidations, payable/receivable are for partners accounts (for debit/credit computations), closed for depreciated accounts."
msgstr "'Kiểu nội bộ' được sử dụng cho các tính năng có sẵn trên các kiểu tài khoản khác nhau: view không thể có phát sinh, consolidation là tài khoản mà có thể có tài khoản con, phải thu/phải trả là các tài khoản dành cho đối tác, closed là tài khoản không dùng nữa (lỗi thời)."

#. module: account
#: help:account.move.line,tax_code_id:0
msgid "The Account can either be a base tax code or a tax code account."
msgstr "The Account can either be a base tax code or a tax code account."

#. module: account
#: help:account.invoice.tax,base_code_id:0
msgid "The account basis of the tax declaration."
msgstr "Tài khoản làm cơ sở để khai thuế."

#. module: account
#: code:addons/account/account_bank_statement.py:334
#, python-format
msgid "The account entries lines are not in valid state."
msgstr "Phát sinh không thuộc trạng thái hợp lệ."

#. module: account
#: code:addons/account/account_move_line.py:997
#, python-format
msgid "The account is not defined to be reconciled !"
msgstr "Tài khoản này không được định nghĩa để đối soát !"

#. module: account
#: code:addons/account/account_move_line.py:1143
#, python-format
msgid "The account move (%s) for centralisation has been confirmed."
msgstr "The account move (%s) for centralisation has been confirmed."

#. module: account
#: help:account.bank.statement.line,amount_currency:0
#: help:account.move.line,amount_currency:0
msgid "The amount expressed in an optional other currency if it is a multi-currency entry."
msgstr "The amount expressed in an optional other currency if it is a multi-currency entry."

#. module: account
#: help:account.model.line,amount_currency:0
msgid "The amount expressed in an optional other currency."
msgstr "The amount expressed in an optional other currency."

#. module: account
#: help:account.analytic.line,amount_currency:0
msgid "The amount expressed in the related account currency if not equal to the company one."
msgstr "The amount expressed in the related account currency if not equal to the company one."

#. module: account
#: constraint:account.move.line:0
msgid "The amount expressed in the secondary currency must be positive when account is debited and negative when account is credited."
msgstr "The amount expressed in the secondary currency must be positive when account is debited and negative when account is credited."

#. module: account
#: help:account.statement.operation.template,amount:0
msgid "The amount will count as a debit if it is negative, as a credit if it is positive (except if amount type is 'Percentage of open balance')."
msgstr "The amount will count as a debit if it is negative, as a credit if it is positive (except if amount type is 'Percentage of open balance')."

#. module: account
#: code:addons/account/account_bank_statement.py:795
#, python-format
msgid "The bank statement line was already reconciled."
msgstr "Giao dịch ngân hàng đã được đối soát."

#. module: account
#: help:account.move.line,statement_id:0
msgid "The bank statement used for bank reconciliation"
msgstr "Sổ phụ ngân hàng này được sử dụng cho việc đối soát ngân hàng"

#. module: account
#: help:account.fiscalyear.close,journal_id:0
msgid "The best practice here is to use a journal dedicated to contain the opening entries of all fiscal years. Note that you should define it with default debit/credit accounts, of type 'situation' and with a centralized counterpart."
msgstr "Cách sử dụng tốt nhất ở đây là sử dụng một sổ nhật ký riêng cho các bút toán đầu kỳ của tất cả năm tài chính. Lưu ý rằng bạn nên xác định nó với tài khoản ghi nợ/có mặc định, của loại 'situation'."

#. module: account
#: sql_constraint:account.account:0
msgid "The code of the account must be unique per company !"
msgstr "Mã tài khoản phải là duy nhất đỗi với một công ty !"

#. module: account
#: sql_constraint:account.journal:0
msgid "The code of the journal must be unique per company !"
msgstr "Mã của sổ nhật ký phải duy nhất cho mỗi công ty !"

#. module: account
#: help:account.journal,code:0
msgid "The code will be displayed on reports."
msgstr "Mã này sẽ được hiển thị trên báo cáo."

#. module: account
#: help:account.invoice,commercial_partner_id:0
msgid "The commercial entity that will be used on Journal Entries for this invoice"
msgstr "Bút toán thương mại này sẽ được sử dụng trên bút toán sổ nhật ký cho hóa đơn này"

#. module: account
#: constraint:account.config.settings:0
msgid "The company of the gain exchange rate account must be the same than the company selected."
msgstr "The company of the gain exchange rate account must be the same than the company selected."

#. module: account
#: constraint:account.config.settings:0
msgid "The company of the loss exchange rate account must be the same than the company selected."
msgstr "The company of the loss exchange rate account must be the same than the company selected."

#. module: account
#: help:account.tax,type:0
msgid "The computation method for the tax amount."
msgstr "Phương pháp tính tổng tiền thuế."

#. module: account
#: help:account.journal,currency:0
msgid "The currency used to enter statement"
msgstr "Tiền tệ được dùng cho sao kê"

#. module: account
#: constraint:account.move.line:0
msgid "The date of your Journal Entry is not in the defined period! You should change the date or remove this constraint from the journal."
msgstr "Ngày của bút toán không có trong kỳ kế toán đã được định nghĩa! Bạn phải thay đổi ngày hoặc xóa ràng buộc này từ sổ nhật ký này."

#. module: account
#: code:addons/account/wizard/account_fiscalyear_close.py:62
#, python-format
msgid "The entries to reconcile should belong to the same company."
msgstr "Các bút toán để đối soát phải thuộc cùng một công ty."

#. module: account
#: help:res.partner,property_account_position:0
msgid "The fiscal position will determine taxes and accounts used for the partner."
msgstr "Vị thế tài chính sẽ xác nhận thuế và tài khoản được sử dụng cho đối tác này."

#. module: account
#: view:account.config.settings:account.view_account_config_settings
msgid "The fiscal year is created when installing a Chart of Account."
msgstr "The fiscal year is created when installing a Chart of Account."

#. module: account
#: constraint:account.aged.trial.balance:0
#: constraint:account.balance.report:0
#: constraint:account.central.journal:0
#: constraint:account.common.account.report:0
#: constraint:account.common.journal.report:0
#: constraint:account.common.partner.report:0
#: constraint:account.common.report:0
#: constraint:account.general.journal:0
#: constraint:account.partner.balance:0
#: constraint:account.partner.ledger:0
#: constraint:account.print.journal:0
#: constraint:account.report.general.ledger:0
#: constraint:account.vat.declaration:0
#: constraint:accounting.report:0
msgid "The fiscalyear, periods or chart of account chosen have to belong to the same company."
msgstr "Chu kỳ, năm tài chính, hoặc hệ thống tài khoản được chọn phải thuộc cùng công ty."

#. module: account
#: help:account.invoice.line,account_id:0
msgid "The income or expense account related to the selected product."
msgstr "Tài khoản doanh thu hoặc chi phí liên quan tới sản phẩm đã chọn."

#. module: account
#: constraint:account.bank.statement:0
msgid "The journal and period chosen have to belong to the same company."
msgstr "Chu kỳ và sổ nhật ký đã chọn phải thuộc cùng công ty."

#. module: account
#: code:addons/account/wizard/account_fiscalyear_close.py:106
#, python-format
msgid "The journal must have centralized counterpart without the Skipping draft state option checked."
msgstr "Sổ nhật ký phải có đối ứng tập trung (centralized counterpart) without the Skipping draft state option checked."

#. module: account
#: code:addons/account/wizard/account_fiscalyear_close.py:103
#, python-format
msgid "The journal must have default credit and debit account."
msgstr "Sổ nhật ký này phải có tài khoản ghi nợ và có mặc định."

#. module: account
#: help:account.model.line,date_maturity:0
msgid "The maturity date of the generated entries for this model. You can choose between the creation date or the creation date of the entries plus the partner payment terms."
msgstr "Ngày đến hạn của bút toán được tạo ra cho đối tượng này. Bạn có thể chọn ngày tạo hoặc ngày tạo của bút toán cộng với điều khoản thanh toán của đối tác."

#. module: account
#: help:account.move.line,move_id:0
msgid "The move of this entry line."
msgstr "The move of this entry line."

#. module: account
#: sql_constraint:account.journal:0
msgid "The name of the journal must be unique per company !"
msgstr "Tên của sổ nhật ký phải duy nhất cho mỗi công ty !"

#. module: account
#: sql_constraint:account.period:0
msgid "The name of the period must be unique per company!"
msgstr "Tên của kỳ kế toán phải là duy nhất đối với một công ty !"

#. module: account
#: help:account.bank.statement.line,currency_id:0
#: help:account.move.line,currency_id:0
msgid "The optional other currency if it is a multi-currency entry."
msgstr "Tùy chọn tiền tệ khác nếu sử dụng đa tiền tệ."

#. module: account
#: help:account.move.line,quantity:0
msgid "The optional quantity expressed by this line, eg: number of product sold. The quantity is not a legal requirement but is very useful for some reports."
msgstr "The optional quantity expressed by this line, eg: number of product sold. The quantity is not a legal requirement but is very useful for some reports."

#. module: account
#: help:account.model.line,quantity:0
msgid "The optional quantity on entries."
msgstr "Tùy chọn số lượng trên các bút toán."

#. module: account
#: help:account.invoice,account_id:0
msgid "The partner account used for this invoice."
msgstr "Tài khoản đối tác được sử dụng cho hóa đơn này."

#. module: account
#: help:account.invoice,reference:0
msgid "The partner reference of this invoice."
msgstr "Tham chiếu đối tác của hóa đơn này"

#. module: account
#: code:addons/account/account_invoice.py:513
#, python-format
msgid "The payment term of supplier does not have a payment term line."
msgstr "Điều khoản thanh toán cho nhà cung cấp không có một hạng mục nào."

#. module: account
#: code:addons/account/wizard/account_fiscalyear_close.py:91
#, python-format
msgid "The periods to generate opening entries cannot be found."
msgstr "Kỳ kế toán để tạo bút toán đầu kỳ không được tìm thấy."

#. module: account
#: help:account.invoice,supplier_invoice_number:0
msgid "The reference of this invoice as provided by the supplier."
msgstr "Tham chiếu hóa đơn được cung cấp bởi nhà cung cấp."

#. module: account
#: help:account.analytic.line,currency_id:0
msgid "The related account currency if not equal to the company one."
msgstr "The related account currency if not equal to the company one."

#. module: account
#: help:account.move.line,amount_residual_currency:0
msgid "The residual amount on a receivable or payable of a journal entry expressed in its currency (maybe different of the company currency)."
msgstr "Số tiền còn dư trên phải thu hoặc phải trả của một mục tạp chí thể hiện bằng đồng tiền của mình (có thể khác nhau của các loại tiền tệ của công ty)."

#. module: account
#: help:account.move.line,amount_residual:0
msgid "The residual amount on a receivable or payable of a journal entry expressed in the company currency."
msgstr "Số tiền còn dư trên phải thu hoặc phải trả của một mục tạp chí thể hiện bằng tiền của công ty"

#. module: account
#: constraint:account.move.line:0
msgid "The selected account of your Journal Entry forces to provide a secondary currency. You should remove the secondary currency on the account or select a multi-currency view on the journal."
msgstr "Tài khoản được chọn cho bút toán sổ nhật ký để cung cấp một tiền tệ thứ hai. Bạn phải xóa tiền tệ thứ hai trên tài khoản này hoặc lựa chọn một cái nhìn đa tiền tệ trên sổ nhật ký này."

#. module: account
#: code:addons/account/account_invoice.py:1401
#, python-format
msgid "The selected unit of measure is not compatible with the unit of measure of the product."
msgstr "Đơn vị tính được chọn không tương thích với đơn vị tính của sản phẩm."

#. module: account
#: help:account.model.line,sequence:0
msgid "The sequence field is used to order the resources from lower sequences to higher ones."
msgstr "Trường trình tự được sử dụng để sắp xếp tài nguyên từ thấp đến cao."

#. module: account
#: help:account.tax,sequence:0
msgid "The sequence field is used to order the tax lines from the lowest sequences to the higher ones. The order is important if you have a tax with several tax children. In this case, the evaluation order is important."
msgstr "The sequence field is used to order the tax lines from the lowest sequences to the higher ones. The order is important if you have a tax with several tax children. In this case, the evaluation order is important."

#. module: account
#: help:account.tax.template,sequence:0
msgid "The sequence field is used to order the taxes lines from lower sequences to higher ones. The order is important if you have a tax that has several tax children. In this case, the evaluation order is important."
msgstr "The sequence field is used to order the taxes lines from lower sequences to higher ones. The order is important if you have a tax that has several tax children. In this case, the evaluation order is important."

#. module: account
#: code:addons/account/account_bank_statement.py:310
#, python-format
msgid "The statement balance is incorrect !\n"
"The expected balance (%.2f) is different than the computed one. (%.2f)"
msgstr "Cân đối không hợp lệ !\n"
"Cân đối dự kiến (%.2f) khác với cân đối tính toán. (%.2f)"

#. module: account
#: help:account.invoice.tax,tax_code_id:0
msgid "The tax basis of the tax declaration."
msgstr "The tax basis of the tax declaration."

#. module: account
#: help:account.journal,user_id:0
msgid "The user responsible for this journal"
msgstr "Người dùng phụ trách sổ nhật ký này"

#. module: account
#: model:ir.actions.act_window,help:account.action_validate_account_move
msgid "The validation of journal entries process is also called 'ledger posting' and is the process of transferring debit and credit amounts from a journal of original entry to a ledger book."
msgstr "The validation of journal entries process is also called 'ledger posting' and is the process of transferring debit and credit amounts from a journal of original entry to a ledger book."

#. module: account
#: code:addons/account/installer.py:114
#, python-format
msgid "There is currently no company without chart of account. The wizard will therefore not be executed."
msgstr "Hiện không có công ty nào mà không có hệ thống tài khoản. Tiến trình cài đặt trước đó không được chạy."

#. module: account
#: code:addons/account/account_cash_statement.py:315
#, python-format
msgid "There is no Loss Account on the journal %s."
msgstr "There is no Loss Account on the journal %s."

#. module: account
#: code:addons/account/account_cash_statement.py:320
#, python-format
msgid "There is no Profit Account on the journal %s."
msgstr "There is no Profit Account on the journal %s."

#. module: account
#: code:addons/account/account.py:1465
#, python-format
msgid "There is no default credit account defined \n"
"on journal \"%s\"."
msgstr "Không có tài khoản khi có mặc định \n"
"trên sổ nhật ký \"%s\"."

#. module: account
#: code:addons/account/account.py:1458
#, python-format
msgid "There is no default debit account defined \n"
"on journal \"%s\"."
msgstr "Không có tài khoản ghi nợ mặc định \n"
"trên sổ nhật ký \"%s\"."

#. module: account
#: code:addons/account/account_analytic_line.py:96
#, python-format
msgid "There is no expense account defined for this product: \"%s\" (id:%d)."
msgstr "Không có tài khoản chi phí được xác định cho sản phẩm này: \"%s\" (id:%d)."

#. module: account
#: code:addons/account/account_analytic_line.py:105
#, python-format
msgid "There is no income account defined for this product: \"%s\" (id:%d)."
msgstr "Không có tài khoản doanh thu được xác định trên sản phẩm này: \"%s\" (id:%d)."

#. module: account
#: code:addons/account/account.py:435
#, python-format
msgid "There is no opening/closing period defined, please create one to set the initial balance."
msgstr "Không có kỳ bắt đầu/kết thúc được xác định, xin hãy tạo nó để thiết lập số dư đầu kỳ."

#. module: account
#: code:addons/account/account.py:2662
#, python-format
msgid "There is no parent code for the template account."
msgstr "There is no parent code for the template account."

#. module: account
#: code:addons/account/account.py:956
#, python-format
msgid "There is no period defined for this date: %s.\n"
"Please go to Configuration/Periods and configure a fiscal year."
msgstr "There is no period defined for this date: %s.\n"
"Please go to Configuration/Periods and configure a fiscal year."

#. module: account
#: code:addons/account/account.py:1049
#, python-format
msgid "There is no period defined for this date: %s.\n"
"Please go to Configuration/Periods."
msgstr "There is no period defined for this date: %s.\n"
"Please go to Configuration/Periods."

#. module: account
#: view:website:account.report_overdue_document
msgid "There is nothing due with this customer."
msgstr "There is nothing due with this customer."

#. module: account
#. openerp-web
#: code:addons/account/static/src/xml/account_move_reconciliation.xml:10
#, python-format
msgid "There is nothing to reconcile. All invoices and payments\n"
"                    have been reconciled, your partner balance is clean."
msgstr "Không có gì để đối soát. Tất cả hóa đơn và thanh toán\n"
"                    đã được đối soát, số dư đối tác đã được cân đối."

#. module: account
#: help:account.period,special:0
msgid "These periods can overlap."
msgstr "Các chu kỳ này có thể gối lên nhau"

#. module: account
#: help:account.account.template,user_type:0
msgid "These types are defined according to your country. The type contains more information about the account and its specificities."
msgstr "These types are defined according to your country. The type contains more information about the account and its specificities."

#. module: account
#: view:account.entries.report:account.view_account_entries_report_search
msgid "This F.Year"
msgstr "Năm tài chính này"

#. module: account
#: view:account.entries.report:account.view_account_entries_report_search
msgid "This Period"
msgstr "Kỳ kế toán này"

#. module: account
#: view:account.invoice.report:account.view_account_invoice_report_search
msgid "This Year"
msgstr "This Year"

#. module: account
#: help:product.template,property_account_expense:0
msgid "This account will be used for invoices instead of the default one to value expenses for the current product."
msgstr "Tài khoản sẽ được sử dụng cho hóa đơn mua hàng.\nCụ thể: khi xác nhận hóa đơn mua hàng, tự động ghi giá trị hóa đơn vào bên NỢ của tài khoản được thiết lập ở đây."

#. module: account
#: help:product.template,property_account_income:0
msgid "This account will be used for invoices instead of the default one to value sales for the current product."
msgstr "Tài khoản sẽ được sử dụng cho hóa đơn bán hàng.\nCụ thể: khi xác nhận hóa đơn bán hàng, tự động ghi giá trị hóa đơn vào bên CÓ của tài khoản được thiết lập ở đây."

#. module: account
#: help:product.category,property_account_expense_categ:0
msgid "This account will be used for invoices to value expenses."
msgstr "Tài khoản sẽ được sử dụng cho hóa đơn mua hàng.\nCụ thể: khi xác nhận hóa đơn mua hàng, tự động ghi giá trị hóa đơn vào bên NỢ của tài khoản được thiết lập ở đây."

#. module: account
#: help:product.category,property_account_income_categ:0
msgid "This account will be used for invoices to value sales."
msgstr "Tài khoản sẽ được sử dụng cho hóa đơn bán hàng.\nCụ thể: khi xác nhận hóa đơn bán hàng, tự động ghi giá trị hóa đơn vào bên CÓ của tài khoản được thiết lập ở đây."

#. module: account
#: help:res.partner,property_account_payable:0
msgid "This account will be used instead of the default one as the payable account for the current partner"
msgstr "Tài khoản được sử dụng mặc định như là tài khoản phải trả của đối tác"

#. module: account
#: help:res.partner,property_account_receivable:0
msgid "This account will be used instead of the default one as the receivable account for the current partner"
msgstr "Tài khoản được sử dụng mặc định như là tài khoản phải thu của đối tác"

#. module: account
#: help:account.config.settings,module_account_budget:0
msgid "This allows accountants to manage analytic and crossovered budgets. Once the master budgets and the budgets are defined, the project managers can set the planned amount on each analytic account.\n"
"-This installs the module account_budget."
msgstr "This allows accountants to manage analytic and crossovered budgets. Once the master budgets and the budgets are defined, the project managers can set the planned amount on each analytic account.\n"
"-This installs the module account_budget."

#. module: account
#: help:account.config.settings,module_account_followup:0
msgid "This allows to automate letters for unpaid invoices, with multi-level recalls.\n"
"-This installs the module account_followup."
msgstr "This allows to automate letters for unpaid invoices, with multi-level recalls.\n"
"-This installs the module account_followup."

#. module: account
#: help:account.config.settings,module_account_check_writing:0
msgid "This allows you to check writing and printing.\n"
"-This installs the module account_check_writing."
msgstr "This allows you to check writing and printing.\n"
"-This installs the module account_check_writing."

#. module: account
#: help:account.config.settings,module_account_payment:0
msgid "This allows you to create and manage your payment orders, with purposes to \n"
"* serve as base for an easy plug-in of various automated payment mechanisms, and \n"
"* provide a more efficient way to manage invoice payments.\n"
"-This installs the module account_payment."
msgstr "Cho phép bạn tạo và quản lý đơn thanh toán, với mục đích \n"
"* thanh toán tự động và \n"
"* cung cấp một cách hiệu quả hơn để quản lý thanh toán trên hóa đơn.\n"
"-Nó sẽ cài đặt phân hệ account_payment."

#. module: account
#: help:account.config.settings,module_account_asset:0
msgid "This allows you to manage the assets owned by a company or a person.\n"
"It keeps track of the depreciation occurred on those assets, and creates account move for those depreciation lines.\n"
"-This installs the module account_asset. If you do not check this box, you will be able to do invoicing & payments, but not accounting (Journal Items, Chart of Accounts, ...)"
msgstr "Cho phép quản lý tài sản được sử hữu bởi công ty hoặc cá nhân.\n"
"Theo dõi khấu hao và tao bút toán cho từng lần khấu hao.\n"
"-Nó sẽ cài đặt phân hệ account_asset. Nếu bỏ đánh dấu, bạn sẽ vẫn có thể thực hiện các nghiệp vụ hóa đơn & thanh toán mà không cần các nghiệp vụ kế toán khác (Phát sinh, hệ thống tài khoản,...)"

#. module: account
#: help:account.chart.template,complete_tax_set:0
msgid "This boolean helps you to choose if you want to propose to the user to encode the sale and purchase rates or choose from list of taxes. This last choice assumes that the set of tax defined on this template is complete"
msgstr "This boolean helps you to choose if you want to propose to the user to encode the sale and purchase rates or choose from list of taxes. This last choice assumes that the set of tax defined on this template is complete"

#. module: account
#: help:account.config.settings,complete_tax_set:0
#: help:wizard.multi.charts.accounts,complete_tax_set:0
msgid "This boolean helps you to choose if you want to propose to the user to encode the sales and purchase rates or use the usual m2o fields. This last choice assumes that the set of tax defined for the chosen template is complete"
msgstr "This boolean helps you to choose if you want to propose to the user to encode the sales and purchase rates or use the usual m2o fields. This last choice assumes that the set of tax defined for the chosen template is complete"

#. module: account
#: view:account.invoice:account.invoice_form
#: view:account.invoice:account.invoice_supplier_form
msgid "This button only appears when the state of the invoice is 'paid' (showing that it has been fully reconciled) and auto-computed boolean 'reconciled' is False (depicting that it's not the case anymore). In other words, the invoice has been dereconciled and it does not fit anymore the 'paid' state. You should press this button to re-open it and let it continue its normal process after having resolved the eventual exceptions it may have created."
msgstr "Nút này chỉ xuất hiện khi trạng thái cúa hóa đơn là 'đã thanh toán hết' (hiển thị những hóa đơn đã được đối soát) và tự động bỏ đánh dấu 'đã đối soát'. "

#. module: account
#: field:account.config.settings,expects_chart_of_accounts:0
msgid "This company has its own chart of accounts"
msgstr "Công ty này đã có hệ thống tài khoản"

#. module: account
#: help:account.invoice.refund,date:0
msgid "This date will be used as the invoice date for credit note and period will be chosen accordingly!"
msgstr "Ngày này sẽ được sử dụng như là ngày hóa đơn cho báo có và kỳ kế toán sẽ được chọn tương ứng!"

#. module: account
#: help:account.journal,sequence_id:0
msgid "This field contains the information related to the numbering of the journal entries of this journal."
msgstr "Trường này bao gồm thông tin liên quan tới việc đánh số các bút toán của sổ nhật ký này."

#. module: account
#: help:account.tax,domain:0
#: help:account.tax.template,domain:0
msgid "This field is only used if you develop your own module allowing developers to create specific taxes in a custom domain."
msgstr "Trường này chỉ được sử dụng nếu bạn phát triển phân hệ của mình cho phép lập trình viên tạo thuế chỉ định trong một miền tùy chỉnh."

#. module: account
#: help:account.move.line,date_maturity:0
msgid "This field is used for payable and receivable journal entries. You can put the limit date for the payment of this line."
msgstr "Trường này được sử dụng cho các bút toán phải thủ và phải trả. Bạn có thể điền ngày đến hạn thanh toán."

#. module: account
#: help:account.account.type,report_type:0
msgid "This field is used to generate legal reports: profit and loss, balance sheet."
msgstr "Trường này được sử dụng để tạo ra các báo cáo luật định: kết quả hoạt động kinh doanh, bảng cân đối kế toán."

#. module: account
#: help:account.bank.statement.line,partner_name:0
msgid "This field is used to record the third party name when importing bank statement in electronic format, when the partner doesn't exist yet in the database (or cannot be found)."
msgstr "This field is used to record the third party name when importing bank statement in electronic format, when the partner doesn't exist yet in the database (or cannot be found)."

#. module: account
#: help:account.partner.reconcile.process,next_partner_id:0
msgid "This field shows you the next partner that will be automatically chosen by the system to go through the reconciliation process, based on the latest day it have been reconciled."
msgstr "Trường này hiển thị cho bạn đối tác tiếp theo mà sẽ được chọn tự động bởi hệ thống thông qua quá trình đối soát, dựa trên ngày cuối cùng mà nó được đối soát."

#. module: account
#: help:account.partner.reconcile.process,today_reconciled:0
msgid "This figure depicts the total number of partners that have gone throught the reconciliation process today. The current partner is counted as already processed."
msgstr "Con số này mô tả tổng số đối tác đã được xử lý đối soát hôm nay."

#. module: account
#: help:account.config.settings,module_account_voucher:0
msgid "This includes all the basic requirements of voucher entries for bank, cash, sales, purchase, expense, contra, etc.\n"
"-This installs the module account_voucher."
msgstr "Bao gồm tất cả các yêu cầu cơ bản của các bút toán thu chi tiền mặt, tiền gửi ngân hàng, bán hàng, mua hàng, chi phí,....\n"
"-Nó sẽ cài đặt phân hệ account_voucher."

#. module: account
#: help:account.move,balance:0
msgid "This is a field only used for internal purpose and shouldn't be displayed"
msgstr "Trường này chỉ được sử dụng cho mục đích nội bộ và không được hiển thị"

#. module: account
#: help:account.model,name:0
msgid "This is a model for recurring accounting entries"
msgstr "Đối tượng này dành cho các bút toán định kỳ"

#. module: account
#: help:account.partner.reconcile.process,to_reconcile:0
msgid "This is the remaining partners for who you should check if there is something to reconcile or not. This figure already count the current partner as reconciled."
msgstr "Đây là các đối tác còn lại những người mà bạn nên kiểm tra nếu còn phải đối soát hoặc không."

#. module: account
#: code:addons/account/account.py:1077
#, python-format
msgid "This journal already contains items for this period, therefore you cannot modify its company field."
msgstr "Sổ nhật ký này đã bao gồm các phát sinh cho kỳ kế toán này, do đó bạn không thể chỉnh sửa trường công ty của nó."

#. module: account
#: code:addons/account/account.py:809
#, python-format
msgid "This journal already contains items, therefore you cannot modify its company field."
msgstr "Sổ nhật ký này đã bao gồm các phát sinh cho kỳ kế toán này, do đó bạn không thể chỉnh sửa trường công ty của nó."

#. module: account
#: help:res.partner.bank,journal_id:0
msgid "This journal will be created automatically for this bank account when you save the record"
msgstr "Sổ nhật ký này sẽ tự động được tạo cho tài khoản ngân hàng này khi bạn lưu bản ghi này"

#. module: account
#: help:accounting.report,label_filter:0
msgid "This label will be displayed on report to show the balance computed for the given comparison filter."
msgstr "Nhãn này sẽ được hiển thị trên báo cáo để hiện số dư đã tính toán cho bộ lọc được chỉ định."

#. module: account
#: view:account.vat.declaration:account.view_account_vat_declaration
msgid "This menu prints a tax declaration based on invoices or payments. Select one or several periods of the fiscal year. The information required for a tax declaration is automatically generated by Odoo from invoices (or payments, in some countries). This data is updated in real time. That’s very useful because it enables you to preview at any time the tax that you owe at the start and end of the month or quarter."
msgstr "This menu prints a tax declaration based on invoices or payments. Select one or several periods of the fiscal year. The information required for a tax declaration is automatically generated by Odoo from invoices (or payments, in some countries). This data is updated in real time. That’s very useful because it enables you to preview at any time the tax that you owe at the start and end of the month or quarter."

#. module: account
#: help:account.tax,name:0
msgid "This name will be displayed on reports"
msgstr "Tên sẽ được hiển thị trên báo cáo"

#. module: account
#: help:accounting.report,debit_credit:0
msgid "This option allows you to get more details about the way your balances are computed. Because it is space consuming, we do not allow to use it while doing a comparison."
msgstr "Tùy chọn này cho phép bạn biết thêm chi tiết về cách mà số dư được tính toán."

#. module: account
#: help:account.account.template,chart_template_id:0
msgid "This optional field allow you to link an account template to a specific chart template that may differ from the one its root parent belongs to. This allow you to define chart templates that extend another and complete it with few new accounts (You don't need to define the whole structure that is common to both several times)."
msgstr "Trường tùy chọn cho phép bạn liên kết một mẫu tài khoản tới một mẫu hệ thống tài khoản được chỉ định. Nó cho phép bạn định nghĩa mẫu hệ thống tài khoản mở rộng từ một cái khác và hoàn thành nó với một vài tài khoản mới."

#. module: account
#. openerp-web
#: code:addons/account/static/src/xml/account_bank_statement_reconciliation.xml:9
#, python-format
msgid "This page displays all the bank transactions that are to be reconciled and provides with a neat interface to do so."
msgstr "Trang này hiển thị tất cả giao dịch ngân hàng mà được đối soát và cung cấp một giao diện thân thiên, dễ sử dụng."

#. module: account
#: help:res.partner,property_supplier_payment_term:0
msgid "This payment term will be used instead of the default one for purchase orders and supplier invoices"
msgstr "Điều khoản thanh toán này sẽ được sử dụng thay cho điều khoản mặc định trên hợp đồng mua hàng và hóa đơn nhà cung cấp"

#. module: account
#: help:res.partner,property_payment_term:0
msgid "This payment term will be used instead of the default one for sale orders and customer invoices"
msgstr "Điều khoản thanh toán này sẽ được sử dụng thay cho điều khoản mặc định trên hợp đồng bán hàng và hóa đơn khách hàng"

#. module: account
#: help:account.config.settings,default_purchase_tax:0
msgid "This purchase tax will be assigned by default on new products."
msgstr "Thuế mua hàng này sẽ được gán mặc định trên sản phẩm mới."

#. module: account
#: help:account.config.settings,default_sale_tax:0
msgid "This sale tax will be assigned by default on new products."
msgstr "Thuế bán hàng này sẽ được gán mặc định trên sản phẩm mới."

#. module: account
#: help:account.bank.statement.line,account_id:0
msgid "This technical field can be used at the statement line creation/import time in order to avoid the reconciliation process on it later on. The statement line will simply create a counterpart on this account"
msgstr "This technical field can be used at the statement line creation/import time in order to avoid the reconciliation process on it later on. The statement line will simply create a counterpart on this account"

#. module: account
#: help:account.account.template,type:0
#: help:account.entries.report,type:0
msgid "This type is used to differentiate types with special effects in Odoo: view can not have entries, consolidation are accounts that can have children accounts for multi-company consolidations, payable/receivable are for partners accounts (for debit/credit computations), closed for depreciated accounts."
msgstr "This type is used to differentiate types with special effects in Odoo: view can not have entries, consolidation are accounts that can have children accounts for multi-company consolidations, payable/receivable are for partners accounts (for debit/credit computations), closed for depreciated accounts."

#. module: account
#: help:account.account,currency_mode:0
msgid "This will select how the current currency rate for outgoing transactions is computed. In most countries the legal method is \"average\" but only a few software systems are able to manage this. So if you import from another software system you may have to use the rate at date. Incoming transactions always use the rate at date."
msgstr "This will select how the current currency rate for outgoing transactions is computed. In most countries the legal method is \"average\" but only a few software systems are able to manage this. So if you import from another software system you may have to use the rate at date. Incoming transactions always use the rate at date."

#. module: account
#: view:account.change.currency:account.view_account_change_currency
msgid "This wizard will change the currency of the invoice"
msgstr "Cài đặt này sẽ thay đổi tiền tệ của hóa đơn"

#. module: account
#: view:account.fiscalyear.close:account.view_account_fiscalyear_close
msgid "This wizard will generate the end of year journal entries of selected fiscal year. Note that you can run this wizard many times for the same fiscal year: it will simply replace the old opening entries with the new ones."
msgstr "Cài đặt này sẽ tạo ra bút toán cuối năm của năm tài chính được chọn. Lưu ý rằng bạn có thể chạy cài đặt này nhiều lần cho một năm tài chính: nó sẽ thay thế bút toán đầu kỳ cũ thành bút toán mới."

#. module: account
#: view:account.open.closed.fiscalyear:account.view_account_open_closed_fiscalyear
msgid "This wizard will remove the end of year journal entries of selected fiscal year. Note that you can run this wizard many times for the same fiscal year."
msgstr "Cài đặt này sẽ xóa bỏ bút toán cuối năm của năm tài chính được chọn. Lưu ý rằng bạn có thể chạy cài đặt này nhiều lần cho một năm tài chính."

#. module: account
#: model:ir.actions.act_window,help:account.action_validate_account_move_line
msgid "This wizard will validate all journal entries of a particular journal and period. Once journal entries are validated, you can not update them anymore."
msgstr "Cài đặt này sẽ thẩm định tất cả bút toán của một sổ nhật ký và kỳ kế toán đặc thù. Khi các bút toán này được thẩm định, bạn không thể cập nhật chúng."

#. module: account
#. openerp-web
#: code:addons/account/static/src/xml/account_bank_statement_reconciliation.xml:36
#, python-format
msgid "Tip : Hit ctrl-enter to reconcile all balanced items."
msgstr "Tip : Hit ctrl-enter to reconcile all balanced items."

#. module: account
#: selection:account.financial.report,style_overwrite:0
msgid "Title 2 (bold)"
msgstr "Title 2 (bold)"

#. module: account
#: selection:account.financial.report,style_overwrite:0
msgid "Title 3 (bold, smaller)"
msgstr "Title 3 (bold, smaller)"

#. module: account
#: field:account.analytic.chart,to_date:0
#: field:project.account.analytic.line,to_date:0
msgid "To"
msgstr "Đến"

#. module: account
#: view:account.period:account.view_account_period_search
msgid "To Close"
msgstr "Để đóng"

#. module: account
#: view:account.invoice.report:account.view_account_invoice_report_search
msgid "To Invoice"
msgstr "To Invoice"

#. module: account
#: view:account.move:account.view_account_move_filter
#: field:account.move,to_check:0
msgid "To Review"
msgstr "Để xem xét"

#. module: account
#: code:addons/account/account_move_line.py:907
#: code:addons/account/account_move_line.py:965
#, python-format
msgid "To reconcile the entries company should be the same for all entries."
msgstr "To reconcile the entries company should be the same for all entries."

#. module: account
#. openerp-web
#: view:account.analytic.line:account.view_account_analytic_line_tree
#: view:account.bank.statement:account.view_bank_statement_form2
#: field:account.invoice,amount_total:0
#: code:addons/account/static/src/xml/account_bank_statement_reconciliation.xml:168
#: field:report.account.sales,amount_total:0
#: field:report.account_type.sales,amount_total:0
#: field:report.invoice.created,amount_total:0
#: view:website:account.report_agedpartnerbalance
#: view:website:account.report_analyticbalance
#: view:website:account.report_analyticcostledgerquantity
#: view:website:account.report_invertedanalyticbalance
#: view:website:account.report_invoice_document
#: view:website:account.report_journal
#: view:website:account.report_salepurchasejournal
#, python-format
msgid "Total"
msgstr "Tổng"

#. module: account
#: view:account.invoice:account.invoice_tree
#: view:account.move:account.view_account_move_tree
#: view:account.move:account.view_move_tree
#: view:report.invoice.created:account.board_view_created_invoice
msgid "Total Amount"
msgstr "Tổng số tiền"

#. module: account
#: view:account.move:account.view_move_form
#: view:account.move.line:account.view_move_line_tree
msgid "Total Credit"
msgstr "Tổng có"

#. module: account
#: view:account.move:account.view_move_form
#: view:account.move.line:account.view_move_line_tree
msgid "Total Debit"
msgstr "Tổng nợ"

#. module: account
#: field:res.partner,total_invoiced:0
msgid "Total Invoiced"
msgstr "Tổng tiền hóa đơn đã xuất"

#. module: account
#: field:res.partner,debit:0
msgid "Total Payable"
msgstr "Tổng phải trả"

#. module: account
#: view:account.analytic.line:account.view_account_analytic_line_tree
msgid "Total Quantity"
msgstr "Tổng số lượng"

#. module: account
#: field:res.partner,credit:0
msgid "Total Receivable"
msgstr "Tổng phải thu"

#. module: account
#: field:account.invoice.report,residual:0
#: field:account.invoice.report,user_currency_residual:0
msgid "Total Residual"
msgstr "Tổng còn lại"

#. module: account
#: field:account.bank.statement,total_entry_encoding:0
msgid "Total Transactions"
msgstr "Tổng tiền giao dịch"

#. module: account
#: field:account.invoice.report,price_total:0
#: field:account.invoice.report,user_currency_price_total:0
msgid "Total Without Tax"
msgstr "Tổng tiền trước thuế"

#. module: account
#: view:website:account.report_invoice_document
msgid "Total Without Taxes"
msgstr "Tổng tiền trước thuế"

#. module: account
#: help:account.account,adjusted_balance:0
msgid "Total amount (in Company currency) for transactions held in secondary currency for this account."
msgstr "Tổng tiền (theo tiền tệ của công ty) trên giao dịch được tính bằng tiền tệ thứ hai cho tài khoản này."

#. module: account
#: help:account.account,foreign_balance:0
msgid "Total amount (in Secondary currency) for transactions held in secondary currency for this account."
msgstr "Tổng tiền (theo tiền tệ của công ty) trên giao dịch được tính bằng tiền tệ thứ hai cho tài khoản này."

#. module: account
#: view:website:account.report_overdue_document
msgid "Total amount due:"
msgstr "Tổng giá trị đến hạn:"

#. module: account
#: help:res.partner,credit:0
msgid "Total amount this customer owes you."
msgstr "Tổng số tiền khách hàng này nợ bạn."

#. module: account
#: help:res.partner,debit:0
msgid "Total amount you have to pay to this supplier."
msgstr "Tổng tiền bạn phải trả cho nhà cung cấp này."

#. module: account
#: view:account.move.line:account.view_move_line_tree_reconcile
msgid "Total credit"
msgstr "Tổng có"

#. module: account
#: view:account.move.line:account.view_move_line_tree_reconcile
msgid "Total debit"
msgstr "Tổng nợ"

#. module: account
#: help:account.bank.statement,total_entry_encoding:0
msgid "Total of cash transaction lines."
msgstr "Tổng giao dịch tiền mặt."

#. module: account
#: view:account.bank.statement:account.view_bank_statement_form2
msgid "Total of closing cash control lines."
msgstr "Tổng cuối kỳ tiền mặt."

#. module: account
#: view:account.bank.statement:account.view_bank_statement_form2
msgid "Total of opening cash control lines"
msgstr "Tổng đầu kỳ tiền mặt"

#. module: account
#: view:website:account.report_analyticcostledger
#: view:website:account.report_analyticcostledgerquantity
#: view:website:account.report_centraljournal
#: view:website:account.report_generaljournal
#: view:website:account.report_partnerbalance
msgid "Total:"
msgstr "Tổng:"

#. module: account
#. openerp-web
#: code:addons/account/static/src/xml/account_bank_statement_reconciliation.xml:136
#, python-format
msgid "Transaction"
msgstr "Giao dịch"

#. module: account
#: view:account.bank.statement:account.view_bank_statement_form
msgid "Transactions"
msgstr "Giao dịch"

#. module: account
#: model:ir.actions.report.xml,name:account.account_transfers
msgid "Transfers"
msgstr "Chuyển khoản"

#. module: account
#: view:account.treasury.report:account.view_account_treasury_report_graph
#: view:account.treasury.report:account.view_account_treasury_report_search
#: view:account.treasury.report:account.view_account_treasury_report_tree
#: model:ir.actions.act_window,name:account.action_account_treasury_report_all
#: model:ir.model,name:account.model_account_treasury_report
#: model:ir.ui.menu,name:account.menu_action_account_treasury_report_all
msgid "Treasury Analysis"
msgstr "Phân tích tài chính"

#. module: account
#: model:ir.actions.act_window,name:account.action_account_balance_menu
#: model:ir.actions.report.xml,name:account.action_report_trial_balance
#: model:ir.ui.menu,name:account.menu_general_Balance_report
msgid "Trial Balance"
msgstr "Cân đối thử"

#. module: account
#: model:ir.model,name:account.model_account_balance_report
msgid "Trial Balance Report"
msgstr "Báo cáo cần đối thử"

#. module: account
#: selection:account.tax.template,applicable_type:0
msgid "True"
msgstr "Đúng"

#. module: account
#: view:account.analytic.account:account.view_account_analytic_account_search
#: view:account.analytic.journal:account.view_analytic_journal_search
#: field:account.analytic.journal,type:0
#: field:account.financial.report,type:0
#: field:account.invoice,type:0
#: field:account.invoice.report,type:0
#: view:account.journal:account.view_account_journal_search
#: field:account.journal,type:0
#: field:account.move.reconcile,type:0
#: xsl:account.transfer:0
#: field:report.invoice.created,type:0
msgid "Type"
msgstr "Kiểu"

#. module: account
#: field:account.journal,type_control_ids:0
msgid "Type Controls"
msgstr "Kiểm soát kiểu"

#. module: account
#: code:addons/account/account.py:452
#, python-format
msgid "Unable to adapt the initial balance (negative value)."
msgstr "Không thể tương thích số dư đầu kỳ (giá trị âm)."

#. module: account
#: code:addons/account/account_move_line.py:1200
#, python-format
msgid "Unable to change tax!"
msgstr "Không thể thay đổi thuế!"

#. module: account
#: selection:account.entries.report,move_line_state:0
#: view:account.move.line:account.view_account_move_line_filter
#: selection:account.move.line,state:0
msgid "Unbalanced"
msgstr "Không cân đối"

#. module: account
#: view:account.move.line:account.view_account_move_line_filter
msgid "Unbalanced Journal Items"
msgstr "Phát sinh không cân đối"

#. module: account
#: help:account.invoice,internal_number:0
msgid "Unique number of the invoice, computed automatically when the invoice is created."
msgstr "Số duy nhất của hóa đơn, được tính toán tự động khi hóa đơn được tạo."

#. module: account
#: field:analytic.entries.report,unit_amount:0
msgid "Unit Amount"
msgstr "Unit Amount"

#. module: account
#: view:account.journal:account.view_account_journal_form
msgid "Unit Of Currency Definition"
msgstr "Định nghĩa đơn vị tiền tệ"

#. module: account
#: field:account.invoice.line,price_unit:0
#: view:website:account.report_invoice_document
msgid "Unit Price"
msgstr "Đơn giá"

#. module: account
#: field:account.cashbox.line,pieces:0
msgid "Unit of Currency"
msgstr "Đơn vị tiền tệ"

#. module: account
#: field:account.analytic.line,product_uom_id:0
#: field:account.invoice.line,uos_id:0
#: field:account.move.line,product_uom_id:0
msgid "Unit of Measure"
msgstr "Đơn vị đo"

#. module: account
#: code:addons/account/report/account_partner_balance.py:125
#, python-format
msgid "Unknown Partner"
msgstr "Đối tác không xác định"

#. module: account
#: view:account.invoice:account.view_account_invoice_filter
msgid "Unpaid"
msgstr "Chưa được thanh toán toán"

#. module: account
#: view:account.invoice:account.view_account_invoice_filter
#: model:ir.actions.act_window,name:account.act_account_journal_2_account_invoice_opened
msgid "Unpaid Invoices"
msgstr "Hóa đơn chưa thanh toán hết"

#. module: account
#: view:account.entries.report:account.view_account_entries_report_search
#: selection:account.entries.report,move_state:0
#: view:account.move:account.view_account_move_filter
#: selection:account.move,state:0
#: view:account.move.line:account.view_account_move_line_filter
msgid "Unposted"
msgstr "Chưa vào sổ"

#. module: account
#: view:account.move:account.view_account_move_filter
msgid "Unposted Journal Entries"
msgstr "Bút toán chưa vào sổ"

#. module: account
#: view:account.move.line:account.view_account_move_line_filter
msgid "Unposted Journal Items"
msgstr "Phát sinh chưa vào sổ"

#. module: account
#: field:account.bank.statement,message_unread:0
#: field:account.invoice,message_unread:0
msgid "Unread Messages"
msgstr "Thông điệp chưa đọc"

#. module: account
#: field:account.account,unrealized_gain_loss:0
#: model:ir.actions.act_window,name:account.action_account_gain_loss
#: model:ir.ui.menu,name:account.menu_unrealized_gains_losses
msgid "Unrealized Gain or Loss"
msgstr "Lãi hoặc lỗ chưa thực hiện"

#. module: account
#: view:account.account:account.view_account_gain_loss_tree
msgid "Unrealized Gains and losses"
msgstr "Lãi hoặc lỗ chưa thực hiện"

#. module: account
#: view:account.unreconcile:account.account_unreconcile_view
#: view:account.unreconcile.reconcile:account.account_unreconcile_reconcile_view
msgid "Unreconcile"
msgstr "Chưa đối soát"

#. module: account
#: model:ir.actions.act_window,name:account.action_account_unreconcile
#: model:ir.actions.act_window,name:account.action_account_unreconcile_reconcile
#: model:ir.actions.act_window,name:account.action_account_unreconcile_select
msgid "Unreconcile Entries"
msgstr "Bỏ đối soát các bút toán"

#. module: account
#: view:account.unreconcile:account.account_unreconcile_view
#: view:account.unreconcile.reconcile:account.account_unreconcile_reconcile_view
msgid "Unreconcile Transactions"
msgstr "Bỏ đối soát các giao dịch"

#. module: account
#: selection:account.account.type,close_method:0
#: view:account.entries.report:account.view_account_entries_report_search
#: view:account.move.line:account.view_account_move_line_filter
msgid "Unreconciled"
msgstr "Chưa đối soát"

#. module: account
#: selection:account.partner.ledger,filter:0
#: code:addons/account/report/account_partner_ledger.py:59
#: model:ir.actions.act_window,name:account.act_account_acount_move_line_open_unreconciled
#, python-format
msgid "Unreconciled Entries"
msgstr "Bút toán chưa đối soát"

#. module: account
#: view:account.move.line:account.view_account_move_line_filter
msgid "Unreconciled Journal Items"
msgstr "Phát sinh chưa đối soát"

#. module: account
#: view:account.entries.report:account.view_account_entries_report_search
msgid "Unreconciled entries"
msgstr "Bút toán chưa đối soát"

#. module: account
#: view:account.move.line.unreconcile.select:account.view_account_move_line_unreconcile_select
#: view:account.unreconcile.reconcile:account.account_unreconcile_reconcile_view
#: model:ir.model,name:account.model_account_move_line_unreconcile_select
msgid "Unreconciliation"
msgstr "Chưa đối soát"

#. module: account
#: field:report.invoice.created,amount_untaxed:0
msgid "Untaxed"
msgstr "Trước thuế"

#. module: account
#: view:account.invoice:account.invoice_tree
#: view:report.invoice.created:account.board_view_created_invoice
msgid "Untaxed Amount"
msgstr "Giá trị trước thuế"

#. module: account
#: view:account.use.model:account.view_account_use_model_create_entry
msgid "Use Model"
msgstr "Sử dụng mô hình"

#. module: account
#: model:ir.model,name:account.model_account_use_model
msgid "Use model"
msgstr "Sử dụng mô hình"

#. module: account
#: help:account.tax,base_code_id:0
#: help:account.tax,ref_base_code_id:0
#: help:account.tax,ref_tax_code_id:0
#: help:account.tax,tax_code_id:0
#: help:account.tax.template,base_code_id:0
#: help:account.tax.template,ref_base_code_id:0
#: help:account.tax.template,ref_tax_code_id:0
#: help:account.tax.template,tax_code_id:0
msgid "Use this code for the tax declaration."
msgstr "Sử dụng mã này cho việc khai thuế."

#. module: account
#: view:account.invoice.refund:account.view_account_invoice_refund
msgid "Use this option if you want to cancel an invoice and create a new\n"
"                                    one. The credit note will be created, validated and reconciled\n"
"                                    with the current invoice. A new, draft, invoice will be created \n"
"                                    so that you can edit it."
msgstr "Sử dụng tùy chọn này nếu bạn muốn hủy một hóa đơn và tạo một hóa đơn mới.\n"
"                                    Báo có sẽ được tạo, xác nhận và đối soát với hóa đơn hiện tại.\n"
"                                    Một hóa đơn dự thảo sẽ được tạo để bạn có thể sửa lại nó"

#. module: account
#: view:account.invoice.refund:account.view_account_invoice_refund
msgid "Use this option if you want to cancel an invoice you should not\n"
"                                    have issued. The credit note will be created, validated and reconciled\n"
"                                    with the invoice. You will not be able to modify the credit note."
msgstr "Sử dụng tùy chọn này nếu bạn muốn hủy một hóa đơn mà bạn không muốn xuất.\n"
"                                    Báo có sẽ được tạo, thẩm định và đối soát với hóa đơn này.\n"
"                                    Bạn sẽ không thể chỉnh sửa báo có này."

#. module: account
#: view:account.analytic.line:account.view_account_analytic_line_filter
#: field:account.bank.statement,user_id:0
#: view:account.journal:account.view_account_journal_search
#: field:account.journal,user_id:0
#: field:analytic.entries.report,user_id:0
msgid "User"
msgstr "Người dùng"

#. module: account
#: code:addons/account/account.py:1423
#: code:addons/account/account.py:1428
#: code:addons/account/account.py:1457
#: code:addons/account/account.py:1464
#: code:addons/account/account_invoice.py:894
#: code:addons/account/account_move_line.py:1142
#: code:addons/account/wizard/account_automatic_reconcile.py:154
#: code:addons/account/wizard/account_fiscalyear_close.py:91
#: code:addons/account/wizard/account_fiscalyear_close.py:102
#: code:addons/account/wizard/account_fiscalyear_close.py:105
#: code:addons/account/wizard/account_report_aged_partner_balance.py:57
#: code:addons/account/wizard/account_report_aged_partner_balance.py:59
#, python-format
msgid "User Error!"
msgstr "Lỗi người dùng!"

#. module: account
#: help:account.tax,base_sign:0
#: help:account.tax,ref_base_sign:0
#: help:account.tax,ref_tax_sign:0
#: help:account.tax,tax_sign:0
#: help:account.tax.template,base_sign:0
#: help:account.tax.template,ref_base_sign:0
#: help:account.tax.template,ref_tax_sign:0
#: help:account.tax.template,tax_sign:0
msgid "Usually 1 or -1."
msgstr "Thường là 1 hoặc -1."

#. module: account
#: field:res.partner,vat_subjected:0
msgid "VAT Legal Statement"
msgstr "VAT Legal Statement"

#. module: account
#: field:account.fiscal.position,vat_required:0
msgid "VAT required"
msgstr "VAT required"

#. module: account
#: selection:account.entries.report,move_line_state:0
msgid "Valid"
msgstr "Hợp lệ"

#. module: account
#: view:account.invoice:account.invoice_form
#: view:account.invoice:account.invoice_supplier_form
msgid "Validate"
msgstr "Xác nhận"

#. module: account
#: model:ir.model,name:account.model_validate_account_move
msgid "Validate Account Move"
msgstr "Xác nhận phát sinh"

#. module: account
#: model:ir.model,name:account.model_validate_account_move_lines
msgid "Validate Account Move Lines"
msgstr "Validate Account Move Lines"

#. module: account
#: model:mail.message.subtype,name:account.mt_invoice_validated
msgid "Validated"
msgstr "Đã xác nhận"

#. module: account
#: help:account.account,unrealized_gain_loss:0
msgid "Value of Loss or Gain due to changes in exchange rate when doing multi-currency transactions."
msgstr "Giá trị lãi hoặc lỗ do sự thay đổi tỷ giá khi thực hiện giao dịch đa tiền tệ."

#. module: account
#: field:account.journal.cashbox.line,pieces:0
msgid "Values"
msgstr "Giá trị"

#. module: account
#: field:account.invoice,check_total:0
msgid "Verification Total"
msgstr "Verification Total"

#. module: account
#: selection:account.account,type:0
#: selection:account.account.template,type:0
#: selection:account.entries.report,type:0
#: selection:account.financial.report,type:0
msgid "View"
msgstr "Chỉ xem"

#. module: account
#: view:project.account.analytic.line:account.view_project_account_analytic_line_form
msgid "View Account Analytic Lines"
msgstr "View Account Analytic Lines"

#. module: account
#. openerp-web
#: code:addons/account/account_move_line.py:916
#: code:addons/account/account_move_line.py:920
#: code:addons/account/static/src/js/account_widgets.js:1048
#: code:addons/account/static/src/js/account_widgets.js:1797
#, python-format
msgid "Warning"
msgstr "Cảnh báo"

#. module: account
#: code:addons/account/account.py:701
#, python-format
msgid "Warning !"
msgstr "Cảnh báo!"

#. module: account
#: code:addons/account/account.py:674
#: code:addons/account/account.py:686
#: code:addons/account/account.py:689
#: code:addons/account/account.py:719
#: code:addons/account/account.py:809
#: code:addons/account/account.py:1057
#: code:addons/account/account.py:1077
#: code:addons/account/account_invoice.py:726
#: code:addons/account/account_invoice.py:729
#: code:addons/account/account_invoice.py:732
#: code:addons/account/account_invoice.py:1400
#: code:addons/account/account_move_line.py:103
#: code:addons/account/account_move_line.py:907
#: code:addons/account/account_move_line.py:965
#: code:addons/account/account_move_line.py:1004
#: code:addons/account/account_move_line.py:1165
#: code:addons/account/wizard/account_fiscalyear_close.py:62
#: code:addons/account/wizard/account_invoice_state.py:41
#: code:addons/account/wizard/account_invoice_state.py:64
#: code:addons/account/wizard/account_state_open.py:38
#: code:addons/account/wizard/account_validate_account_move.py:39
#: code:addons/account/wizard/account_validate_account_move.py:60
#, python-format
msgid "Warning!"
msgstr "Cảnh báo!"

#. module: account
#: field:report.account.receivable,name:0
msgid "Week of Year"
msgstr "Tuần trong Năm"

#. module: account
#: help:account.journal.period,state:0
msgid "When journal period is created. The status is 'Draft'. If a report is printed it comes to 'Printed' status. When all transactions are done, it comes in 'Done' status."
msgstr "Khi chu kỳ sổ nhật ký được tạo. Trạng thái của nó là 'Dự thảo' Nếu một báo cáo được in nó sẽ chuyển thành trạng thái 'Đã in' Khi tất cả giao dịch hoàn thành, nó sẽ chuyển thành trạng thái 'Hoàn thành'."

#. module: account
#: help:account.period,state:0
msgid "When monthly periods are created. The status is 'Draft'. At the end of monthly period it is in 'Done' status."
msgstr "Khi chu kỳ hàng tháng được tạo Trạng thái là 'Dự thảo'. Đến kỳ tháng cuối cùng, nó sẽ chuyển thành trạng thái 'Hoàn thành'."

#. module: account
#: help:account.bank.statement,state:0
msgid "When new statement is created the status will be 'Draft'.\n"
"And after getting confirmation from the bank it will be in 'Confirmed' status."
msgstr "Khi sao kê mới được tạo, trạng thái của nó sẽ là 'Dự thảo'.\n"
"Và sau khi nhận được sự xác nhận từ ngân hàng nó sẽ chuyển thành trạng thái 'Xác nhận'."

#. module: account
#. openerp-web
#: code:addons/account/static/src/js/account_widgets.js:524
#, python-format
msgid "Whew, that was fast !"
msgstr "Whew, that was fast !"

#. module: account
#: field:account.central.journal,amount_currency:0
#: field:account.common.journal.report,amount_currency:0
#: field:account.general.journal,amount_currency:0
#: field:account.partner.ledger,amount_currency:0
#: field:account.print.journal,amount_currency:0
#: field:account.report.general.ledger,amount_currency:0
msgid "With Currency"
msgstr "Với tiền tệ"

#. module: account
#: selection:account.balance.report,display_account:0
#: selection:account.common.account.report,display_account:0
#: selection:account.partner.balance,display_partner:0
#: selection:account.report.general.ledger,display_account:0
msgid "With balance is not equal to 0"
msgstr "Với số dư khác 0"

#. module: account
#: view:website:account.report_generalledger
#: view:website:account.report_trialbalance
msgid "With balance not equal to zero"
msgstr "Với số dư khác 0"

#. module: account
#: selection:account.balance.report,display_account:0
#: selection:account.common.account.report,display_account:0
#: selection:account.report.general.ledger,display_account:0
#: view:website:account.report_generalledger
#: view:website:account.report_trialbalance
msgid "With movements"
msgstr "Có phát sinh"

#. module: account
#: view:account.statement.operation.template:account.view_account_statement_operation_template_search
msgid "With tax"
msgstr "Có thuế"

#. module: account
#: help:account.config.settings,module_product_email_template:0
msgid "With this module, link your products to a template to send complete information and tools to your customer.\n"
"For instance when invoicing a training, the training agenda and materials will automatically be send to your customers."
msgstr "Với phân hệ này, bạn có thể liên kết sản phẩm tới một mẫu để gửi thông tin và tính năng đầy đủ cho khác hàng.\n"
"Ví dụ, khi bạn xuất hóa đơn cho một khóa đào taọ thì chương trình đào tạo, thiết bị sẽ được tự động gửi cho khách hàng."

#. module: account
#: view:account.move.line.reconcile:account.view_account_move_line_reconcile_full
#: code:addons/account/account_move_line.py:1019
#, python-format
msgid "Write-Off"
msgstr "Bỏ qua nợ xấu"

#. module: account
#: field:account.move.line.reconcile.writeoff,journal_id:0
msgid "Write-Off Journal"
msgstr "Sổ nhật ký xử lý nợ xấu"

#. module: account
#: view:account.automatic.reconcile:account.account_automatic_reconcile_view
#: view:account.move.line.reconcile.writeoff:account.account_move_line_reconcile_writeoff
msgid "Write-Off Move"
msgstr "Write-Off Move"

#. module: account
#: field:account.move.line.reconcile.writeoff,writeoff_acc_id:0
msgid "Write-Off account"
msgstr "Tài khoản xử lý nợ xấu"

#. module: account
#: field:account.move.line.reconcile,writeoff:0
msgid "Write-Off amount"
msgstr "Giá trị bỏ qua nợ xấu"

#. module: account
#: code:addons/account/wizard/account_reconcile.py:115
#, python-format
msgid "Write-off"
msgstr "Write-off"

#. module: account
#: code:addons/account/account.py:2324
#, python-format
msgid "Wrong Model!"
msgstr "Wrong Model!"

#. module: account
#: sql_constraint:account.move.line:0
msgid "Wrong credit or debit value in accounting entry !"
msgstr "Giá trị nợ hoặc có không hợp lệ trong bút toán."

#. module: account
#: sql_constraint:account.model.line:0
msgid "Wrong credit or debit value in model, they must be positive!"
msgstr "Giá trị nợ hoặc có không hợp lệ trong đối tượng, chúng phải là số dương!"

#. module: account
#: view:report.account.sales:account.view_report_account_sales_search
#: field:report.account.sales,name:0
#: view:report.account_type.sales:account.view_report_account_type_sales_search
#: field:report.account_type.sales,name:0
msgid "Year"
msgstr "Năm"

#. module: account
#: field:account.tax.code,sum:0
msgid "Year Sum"
msgstr "Tổng của năm"

#. module: account
#: view:account.state.open:account.view_account_state_open
msgid "Yes"
msgstr "Có"

#. module: account
#. openerp-web
#: code:addons/account/static/src/js/account_widgets.js:1050
#, python-format
msgid "You are selecting transactions from both a payable and a receivable account.\n"
"\n"
"In order to proceed, you first need to deselect the %s transactions."
msgstr "Bạn đang chọn giao dịch từ cả tài khoản phải thu và phải trả.\n"
"\n"
"Theo trình tự sử lý, trước tiên bạn cần bỏ chọn giao dịch %s."

#. module: account
#: help:account.move.line,blocked:0
msgid "You can check this box to mark this journal item as a litigation with the associated partner"
msgstr "Bạn có thể đánh dấu vào ô này để đánh dấu phát sinh này như là một tranh chấp với đối tác liên quan"

#. module: account
#: code:addons/account/account_move_line.py:1252
#, python-format
msgid "You can not add/modify entries in a closed period %s of journal %s."
msgstr "Bạn không thể thêm hoặc sửa trong một kỳ kế toán đã đóng %s của sổ nhật ký %s."

#. module: account
#: code:addons/account/wizard/account_open_closed_fiscalyear.py:42
#, python-format
msgid "You can not cancel closing entries if the 'End of Year Entries Journal' period is closed."
msgstr "You can not cancel closing entries if the 'End of Year Entries Journal' period is closed."

#. module: account
#: code:addons/account/account.py:1057
#, python-format
msgid "You can not re-open a period which belongs to closed fiscal year"
msgstr "Bạn không thể mở lại một kỳ kế toán thuộc năm tài chính đã đóng"

#. module: account
#: constraint:account.fiscal.position:0
msgid "You can not select a country and a group of countries"
msgstr "You can not select a country and a group of countries"

#. module: account
#: code:addons/account/wizard/account_change_currency.py:38
#, python-format
msgid "You can only change currency for Draft Invoice."
msgstr "Bạn chỉ có thể thay đổi tiền tệ cho hóa đơn dự thảo"

#. module: account
#: constraint:account.move.reconcile:0
msgid "You can only reconcile journal items with the same partner."
msgstr "Bạn chỉ có thể đối soát phát sinh với cùng một đối tác."

#. module: account
#: help:account.invoice.refund,journal_id:0
msgid "You can select here the journal to use for the credit note that will be created. If you leave that field empty, it will use the same journal as the current invoice."
msgstr "Bạn có thể lựa chọn sổ nhật ký tại đây để sử dụng cho báo cáo sẽ được tạo. Nếu bạn để trống trường này, nó sẽ sử dụng cùng sổ nhật ký với hóa đơn hiện tại."

#. module: account
#: help:account.financial.report,style_overwrite:0
msgid "You can set up here the format you want this record to be displayed. If you leave the automatic formatting, it will be computed based on the financial reports hierarchy (auto-computed field 'level')."
msgstr "Bạn có thể thiết lập định dạng mà bạn muốn cho bản ghi này để hiển thị. Nếu bạn để trông định dạng tự đông, nó sẽ tính toán dựa trên cấu trúc báo cáo tài chính."

#. module: account
#: help:account.tax.code,sign:0
msgid "You can specify here the coefficient that will be used when consolidating the amount of this case into its parent. For example, set 1/-1 if you want to add/substract it."
msgstr "You can specify here the coefficient that will be used when consolidating the amount of this case into its parent. For example, set 1/-1 if you want to add/substract it."

#. module: account
#: code:addons/account/account.py:2293
#, python-format
msgid "You can specify year, month and date in the name of the model using the following labels:\n"
"\n"
"%(year)s: To Specify Year \n"
"%(month)s: To Specify Month \n"
"%(date)s: Current Date\n"
"\n"
"e.g. My model on %(date)s"
msgstr "You can specify year, month and date in the name of the model using the following labels:\n"
"\n"
"%(year)s: To Specify Year \n"
"%(month)s: To Specify Month \n"
"%(date)s: Current Date\n"
"\n"
"e.g. My model on %(date)s"

#. module: account
#: code:addons/account/account_invoice.py:1000
#, python-format
msgid "You cannot cancel an invoice which is partially paid. You need to unreconcile related payment entries first."
msgstr "Bạn không thể hủy một hóa đơn đã được thanh toán một phần. Trước tiên bạn cần hủy đối soát các bút toán thanh toán liên quan."

#. module: account
#: code:addons/account/account.py:701
#, python-format
msgid "You cannot change the code of account which contains journal items!"
msgstr "Bạn không thể thay đổi mã của tài khoản mà bao gồm phát sinh!"

#. module: account
#: code:addons/account/account.py:719
#, python-format
msgid "You cannot change the owner company of an account that already contains journal items."
msgstr "Bạn không thể thay đổi chủ sở hữu công ty của một tài khoản mà đã bao gồm phát sinh."

#. module: account
#: code:addons/account/account_move_line.py:1200
#, python-format
msgid "You cannot change the tax, you should remove and recreate lines."
msgstr "Bạn không thể thay đổi thuế, bạn phải xóa bỏ và tạo lại."

#. module: account
#: code:addons/account/account.py:686
#, python-format
msgid "You cannot change the type of account from 'Closed' to any other type as it contains journal items!"
msgstr "Bạn không thể thay đổi loại tài khoản từ loại 'Đã đóng' sang bất kỳ loại này khi nó đã bao gồm phát sinh!"

#. module: account
#: code:addons/account/account.py:689
#, python-format
msgid "You cannot change the type of account to '%s' type as it contains journal items!"
msgstr "Bạn không thể thay đổi loại tài khoản tới loại '%s' khi nó đã bao gồm phát sinh!"

#. module: account
#: code:addons/account/account_invoice.py:895
#, python-format
msgid "You cannot create an invoice on a centralized journal. Uncheck the centralized counterpart box in the related journal from the configuration menu."
msgstr ""

#. module: account
#: code:addons/account/account_move_line.py:616
#, python-format
msgid "You cannot create journal items on a closed account %s %s."
msgstr "Bạn không thể tạo phát sinh trên một tài khoản đã đóng %s %s."

#. module: account
#: constraint:account.move.line:0
msgid "You cannot create journal items on an account of type view or consolidation."
msgstr "Bạn không thể tạo phát sinh trên một tài khoản có kiểu 'view'."

#. module: account
#: constraint:account.move.line:0
msgid "You cannot create journal items on closed account."
msgstr "Bạn không thể tạo phát sinh trên tài khoản đã đóng."

#. module: account
#: constraint:account.move.line:0
msgid "You cannot create journal items with a secondary currency without recording both 'currency' and 'amount currency' field."
msgstr "Bạn không thể tạo phát sinh với một tiền tệ thứ hai mà không ghi nhận lại cả 'tiền tệ' và 'giá trị'."

#. module: account
#: constraint:account.move:0
msgid "You cannot create more than one move per period on a centralized journal."
msgstr ""

#. module: account
#: code:addons/account/account.py:667
#, python-format
msgid "You cannot deactivate an account that contains journal items."
msgstr "Bạn không thể kích hoạt lại một tài khoản mà đã bao gồm phát sinh."

#. module: account
#: code:addons/account/account.py:1424
#, python-format
msgid "You cannot delete a posted journal entry \"%s\"."
msgstr "Bạn không thể xóa một bút toán đã vào sổ \"%s\"."

#. module: account
#: code:addons/account/account_invoice.py:423
#, python-format
msgid "You cannot delete an invoice after it has been validated (and received a number).  You can set it back to \"Draft\" state and modify its content, then re-confirm it."
msgstr "Bạn không thể xóa một hóa đơn sau khi nó đã được xác nhận (và đã có số hóa đơn).  Bạn có thể thiết lập nó thành \"Dự thảo\" và chỉnh sửa nội dung của nó, sao đó xác nhận lại."

#. module: account
#: code:addons/account/account_invoice.py:421
#, python-format
msgid "You cannot delete an invoice which is not draft or cancelled. You should refund it instead."
msgstr "Bạn không thể xóa một hóa đơn mà không thuộc trạng thái dự thảo hoặc hủy bỏ. Thay vì thế, bạn nên hoàn tiền cho nó."

#. module: account
#: code:addons/account/account_move_line.py:1266
#, python-format
msgid "You cannot do this modification on a confirmed entry. You can just change some non legal fields or you must unconfirm the journal entry first.\n"
"%s."
msgstr "Bạn không thể thực hiện việc chỉnh sửa này trên một bút toán đã được xác nhận. Bạn chỉ có thể thay đổi một vài trường không quan trọng hoặc bạn phải bỏ xác nhận bút toán.\n"
"%s."

#. module: account
#: code:addons/account/account_move_line.py:1268
#, python-format
msgid "You cannot do this modification on a reconciled entry. You can just change some non legal fields or you must unreconcile first.\n"
"%s."
msgstr "Bạn không thể thực hiện việc chỉnh sửa trên bút toán đã được đối soát. Bạn chỉ có thể thay đổi một vài trường không quan trọng hoặc bạn phải bỏ đối soát nó.\n"
"%s."

#. module: account
#: code:addons/account/account.py:1364
#, python-format
msgid "You cannot modify a posted entry of this journal.\n"
"First you should set the journal to allow cancelling entries."
msgstr "Bạn không thể chỉnh sửa một bút toán đã vào sổ của sổ nhật ký này.\n"
"Trước tiên bạn nên thiết lập sổ nhật ký để cho phép hủy bút toán."

#. module: account
#: code:addons/account/account.py:1134
#, python-format
msgid "You cannot modify/delete a journal with entries for this period."
msgstr "Bạn không thể chỉnh sửa hoặc xóa một sổ nhật ký với các bút toán cho kỳ kế toán này."

#. module: account
#: constraint:account.move.line:0
msgid "You cannot provide a secondary currency if it is the same than the company one."
msgstr "Bạn không thể cung cấp một tiền tệ thứ hai nếu nó giống nhau trên cùng một công ty."

#. module: account
#: code:addons/account/wizard/pos_box.py:45
#, python-format
msgid "You cannot put/take money in/out for a bank statement which is closed."
msgstr ""

#. module: account
#: code:addons/account/account.py:669
#, python-format
msgid "You cannot remove an account that contains journal items."
msgstr "Bạn không thể xóa bỏ một tài khoản mà đã bao gồm phát sinh."

#. module: account
#: code:addons/account/account.py:674
#, python-format
msgid "You cannot remove/deactivate an account which is set on a customer or supplier."
msgstr "Bạn không thể xóa bỏ/kích hoạt lại một tài khoản mà đã thiết lập một khách hàng hoặc nhà cung cấp trên đó."

#. module: account
#: code:addons/account/account.py:1654
#, python-format
msgid "You cannot unreconcile journal items if they has been generated by the                                                         opening/closing fiscal year process."
msgstr "Bạn không thể hủy đối soát phát sinh nếu chung được tạo ra bởi quá trình tạo/đóng năm tài chính."

#. module: account
#: code:addons/account/account_move_line.py:1202
#: code:addons/account/account_move_line.py:1289
#, python-format
msgid "You cannot use an inactive account."
msgstr "Bạn không thể sử dụng một tài khoản hóa đơn."

#. module: account
#: code:addons/account/account_move_line.py:1356
#, python-format
msgid "You cannot use this general account in this journal, check the tab 'Entry Controls' on the related journal."
msgstr "Bạn không thể sử dụng tài khoản tổng quát này cho sổ nhật ký này, kiểm tra tab 'Kiểm soát bút toán' trên sổ nhật ký tương ứng."

#. module: account
#: code:addons/account/account.py:1319
#, python-format
msgid "You cannot validate a non-balanced entry.\n"
"Make sure you have configured payment terms properly.\n"
"The latest payment term line should be of the \"Balance\" type."
msgstr "Bạn không thể xác nhận một bút toán không cân.\n"
"Hãy chắc chắn rằng bạn đã cấu hình đúng các điều khoản thanh toán.\n"
"Hạng mục cuối cùng trong điều khoản thanh toán phải là lại \"Cân đối\"."

#. module: account
#: code:addons/account/account.py:1358
#, python-format
msgid "You cannot validate this journal entry because account \"%s\" does not belong to chart of accounts \"%s\"."
msgstr "Bạn không thể xác nhận bút toán này bởi vì tài khoản \"%s\" không thuộc hệ thống tài khoản \"%s\"."

#. module: account
#: code:addons/account/account_cash_statement.py:271
#, python-format
msgid "You do not have rights to open this %s journal!"
msgstr "Bạn không có quyền để mở sổ nhật ký %s này!"

#. module: account
#: code:addons/account/account.py:2324
#, python-format
msgid "You have a wrong expression \"%(...)s\" in your model!"
msgstr "Bạn có một biểu thức sai trong model \"%(...)s\"!"

#. module: account
#: code:addons/account/account_move_line.py:103
#, python-format
msgid "You have not supplied enough arguments to compute the initial balance, please select a period and a journal in the context."
msgstr "Bạn không cung cấp đủ tham số để tính số dư đầu kỳ, vui lòng chọn một kỳ kế toán và một sổ nhật ký"

#. module: account
#: code:addons/account/account.py:2336
#: code:addons/account/account_invoice.py:674
#: code:addons/account/account_move_line.py:203
#, python-format
msgid "You have to define an analytic journal on the '%s' journal!"
msgstr "Bạn phải định nghĩa một tài khoản quản trị trên sổ nhật ký '%s'!"

#. module: account
#: code:addons/account/wizard/account_move_bank_reconcile.py:49
#, python-format
msgid "You have to define the bank account\n"
"in the journal definition for reconciliation."
msgstr "Bạn phải xác định tài khoản ngân hàng\n"
"trong việc định nghĩa sổ nhật ký cho việc đối soát."

#. module: account
#: code:addons/account/account_move_line.py:1004
#, python-format
msgid "You have to provide an account for the write off/exchange difference entry."
msgstr "Bạn phải cung cấp một tài khoản cho bút toán xử lý nợ xấu/ngoại tệ khác."

#. module: account
#: code:addons/account/account.py:3551
#, python-format
msgid "You have to set a code for the bank account defined on the selected chart of accounts."
msgstr "Bạn phải thiết lập một mã cho tài khoản ngân hàng trên hệ thống tài khoản đã chọn."

#. module: account
#: code:addons/account/wizard/account_open_closed_fiscalyear.py:39
#, python-format
msgid "You have to set the 'End  of Year Entries Journal' for this Fiscal Year which is set after generating opening entries from 'Generate Opening Entries'."
msgstr "Bạn phải thiết lập 'Sổ nhật ký kết thúc năm' cho năm tài chính này cái mà sẽ được thiết lập sau khi tạo bút toán đầu kỳ từ 'Tạo bút toán đầu kỳ'."

#. module: account
#. openerp-web
#: code:addons/account/static/src/xml/account_bank_statement_reconciliation.xml:68
#, python-format
msgid "You must balance the reconciliation"
msgstr "Bạn phải cân đối (ballance) việc đối soát (reconciliation)"

#. module: account
#. openerp-web
#: code:addons/account/static/src/js/account_widgets.js:1799
#, python-format
msgid "You must choose at least one record."
msgstr "Bạn phải chọn ít nhất một bản ghi."

#. module: account
#: code:addons/account/account_invoice.py:95
#, python-format
msgid "You must define an analytic journal of type '%s'!"
msgstr "Bạn phải xác định một sổ nhật ký quản trị của loại '%s'!"

#. module: account
#: code:addons/account/account_invoice.py:1316
#, python-format
msgid "You must first select a partner!"
msgstr "Trước tiên bạn phải chọn một đối tác!"

#. module: account
#: code:addons/account/wizard/account_automatic_reconcile.py:154
#, python-format
msgid "You must select accounts to reconcile."
msgstr "Bạn phải chọn tài khoản để đối soát"

#. module: account
#: code:addons/account/wizard/account_report_aged_partner_balance.py:57
#, python-format
msgid "You must set a period length greater than 0."
msgstr "Bạn phải thiết lập một kỳ kế toán có khoảng thời gian lớn hơn 0."

#. module: account
#: code:addons/account/wizard/account_report_aged_partner_balance.py:59
#, python-format
msgid "You must set a start date."
msgstr "Bạn phải chọn ngày bắt đầu."

#. module: account
#: code:addons/account/account.py:430
#, python-format
msgid "You need an Opening journal with centralisation checked to set the initial balance."
msgstr "You need an Opening journal with centralisation checked to set the initial balance."

#. module: account
#: code:addons/account/account.py:1090
#, python-format
msgid "You should choose the periods that belong to the same company."
msgstr "Bạn phải chọn kỳ kết toán thuộc cùng công ty."

#. module: account
#: code:addons/account/account_bank_statement.py:703
#, python-format
msgid "You should configure the 'Gain Exchange Rate Account' in the accounting settings, to manage automatically the booking of accounting entries related to differences between exchange rates."
msgstr ""

#. module: account
#: code:addons/account/account_bank_statement.py:699
#, python-format
msgid "You should configure the 'Loss Exchange Rate Account' in the accounting settings, to manage automatically the booking of accounting entries related to differences between exchange rates."
msgstr ""

#. module: account
#: code:addons/account/wizard/pos_box.py:60
#: code:addons/account/wizard/pos_box.py:79
#, python-format
msgid "You should have defined an 'Internal Transfer Account' in your cash register's journal!"
msgstr ""

#. module: account
#. openerp-web
#: code:addons/account/static/src/xml/account_bank_statement_reconciliation.xml:45
#, python-format
msgid "You validated"
msgstr "Bạn đã xác nhận"

#. module: account
#: view:account.invoice.refund:account.view_account_invoice_refund
msgid "You will be able to edit and validate this\n"
"                                    credit note directly or keep it draft,\n"
"                                    waiting for the document to be issued by\n"
"                                    your supplier/customer."
msgstr "Bạn sẽ có thể sửa và xác nhận báo có này một cách trưc tiếp hoặc \n"
"                                    giữ nó ở trạng thái dự thảo, chờ tài liệu được gửi từ khách hàng/nhà cung cấp."

#. module: account
#: model:ir.actions.act_window,name:account.action_account_analytic_account_line_extended_form
msgid "account.analytic.line.extended"
msgstr ""

#. module: account
#: model:ir.ui.menu,name:account.final_accounting_reports
msgid "account.final_accounting_reports"
msgstr ""

#. module: account
#: field:account.move,balance:0
msgid "balance"
msgstr "cân đối"

#. module: account
#: code:addons/account/account_bank_statement.py:706
#: code:addons/account/account_bank_statement.py:745
#: code:addons/account/account_bank_statement.py:760
#, python-format
msgid "change"
msgstr "thay đổi"

#. module: account
#: selection:account.subscription,period_type:0
msgid "days"
msgstr "ngày"

#. module: account
#: view:account.config.settings:account.view_account_config_settings
msgid "e.g. sales@odoo.com"
msgstr "vd: sales@ma.tvtmarine.com"

#. module: account
#: view:account.config.settings:account.view_account_config_settings
msgid "eInvoicing & Payments"
msgstr "Hóa đơn điện tử & Thanh toán"

#. module: account
#: view:account.entries.report:account.view_account_entries_report_search
msgid "entries"
msgstr "bút toán"

#. module: account
#: view:account.invoice:account.invoice_form
msgid "force period"
msgstr "cưỡng bức chu kỳ"

#. module: account
#: help:account.bank.statement,name:0
msgid "if you give the Name other then /, its created Accounting Entries Move will be with same name as statement name. This allows the statement entries to have the same references than the statement itself"
msgstr ""

#. module: account
#: selection:account.subscription,period_type:0
msgid "month"
msgstr "tháng"

#. module: account
#: view:account.aged.trial.balance:account.account_aged_balance_view
#: view:account.analytic.balance:account.account_analytic_balance_view
#: view:account.analytic.chart:account.account_analytic_chart_view
#: view:account.analytic.cost.ledger:account.account_analytic_cost_view
#: view:account.analytic.cost.ledger.journal.report:account.account_analytic_cost_ledger_journal_view
#: view:account.analytic.inverted.balance:account.account_analytic_invert_balance_view
#: view:account.analytic.journal.report:account.account_analytic_journal_view
#: view:account.automatic.reconcile:account.account_automatic_reconcile_view
#: view:account.change.currency:account.view_account_change_currency
#: view:account.chart:account.view_account_chart
#: view:account.common.report:account.account_common_report_view
#: view:account.config.settings:account.view_account_config_settings
#: view:account.fiscalyear.close:account.view_account_fiscalyear_close
#: view:account.fiscalyear.close.state:account.view_account_fiscalyear_close_state
#: view:account.invoice.cancel:account.account_invoice_cancel_view
#: view:account.invoice.confirm:account.account_invoice_confirm_view
#: view:account.invoice.refund:account.view_account_invoice_refund
#: view:account.journal.select:account.open_journal_button_view
#: view:account.move.bank.reconcile:account.view_account_move_bank_reconcile
#: view:account.move.line.reconcile:account.view_account_move_line_reconcile_full
#: view:account.move.line.reconcile.select:account.view_account_move_line_reconcile_select
#: view:account.move.line.reconcile.writeoff:account.account_move_line_reconcile_writeoff
#: view:account.move.line.unreconcile.select:account.view_account_move_line_unreconcile_select
#: view:account.open.closed.fiscalyear:account.view_account_open_closed_fiscalyear
#: view:account.period.close:account.view_account_period_close
#: view:account.state.open:account.view_account_state_open
#: view:account.statement.from.invoice.lines:account.view_account_statement_from_invoice_lines
#: view:account.subscription.generate:account.view_account_subscription_generate
#: view:account.tax.chart:account.view_account_tax_chart
#: view:account.unreconcile:account.account_unreconcile_view
#: view:account.use.model:account.view_account_use_model
#: view:account.use.model:account.view_account_use_model_create_entry
#: view:account.vat.declaration:account.view_account_vat_declaration
#: view:cash.box.in:account.cash_box_in_form
#: view:cash.box.out:account.cash_box_out_form
#: view:project.account.analytic.line:account.view_project_account_analytic_line_form
#: view:validate.account.move:account.validate_account_move_view
#: view:validate.account.move.lines:account.validate_account_move_line_view
msgid "or"
msgstr "hoặc"

#. module: account
#: model:ir.model,name:account.model_account_period_close
msgid "period close"
msgstr "chu kỳ đóng"

#. module: account
#. openerp-web
#: code:addons/account/static/src/xml/account_bank_statement_reconciliation.xml:45
#, python-format
msgid "reconciliations with the ctrl-enter shortcut."
msgstr "đối soát sử dụng phím tắt Ctrl + Enter."

#. module: account
#. openerp-web
#: code:addons/account/static/src/xml/account_bank_statement_reconciliation.xml:35
#, python-format
msgid "remaining)"
msgstr "còn lại)"

#. module: account
#: view:wizard.multi.charts.accounts:account.view_wizard_multi_chart
msgid "res_config_contents"
msgstr ""

#. module: account
#. openerp-web
#: code:addons/account/static/src/xml/account_bank_statement_reconciliation.xml:43
#, python-format
msgid "seconds per transaction."
msgstr ""

#. module: account
#: view:res.partner:account.view_partner_property_form
msgid "the parent company"
msgstr "công ty mẹ"

#. module: account
#: view:account.installer:account.view_account_configuration_installer
msgid "title"
msgstr "tiêu đề"

#. module: account
#. openerp-web
#: code:addons/account/static/src/xml/account_bank_statement_reconciliation.xml:43
#, python-format
msgid "to reconcile"
msgstr "để đối soát"

#. module: account
#. openerp-web
#: code:addons/account/static/src/xml/account_bank_statement_reconciliation.xml:43
#, python-format
msgid "transactions."
msgstr "giao dịch."

#. module: account
#: field:account.cashbox.line,bank_statement_id:0
#: field:account.financial.report,balance:0
#: field:account.financial.report,credit:0
#: field:account.financial.report,debit:0
msgid "unknown"
msgstr "không xác định"

#. module: account
#: help:account.bank.statement,account_id:0
msgid "used in statement reconciliation domain, but shouldn't be used elswhere."
msgstr ""

#. module: account
#: selection:account.subscription,period_type:0
msgid "year"
msgstr "năm"

#. module: account
#: model:res.company,overdue_msg:stock.res_company_1
msgid "Dear Sir/Madam,\n"
"\n"
"Our records indicate that some payments on your account are still due. Please find details below.\n"
"If the amount has already been paid, please disregard this notice. Otherwise, please forward us the total amount stated below.\n"
"If you have any queries regarding your account, Please contact us.\n"
"\n"
"Thank you in advance for your cooperation.\n"
"Best Regards,"
msgstr "Xin chào,\n"
"\n"
"Hệ thống ERP của chúng tôi cho thấy một (số) khoản thanh toán liên quan đến quý khách vẫn đang bị treo. Vui lòng xem chi tiết như dưới đây.\n"
"Nếu bạn đã thực hiện việc thanh toán rồi, vui lòng bỏ qua thông điệp này. Nếu chưa, vui lòng thực hiện việc thanh toán cho các khoản dưới đây.\n"
"Nếu bạn có bất cứ câu hỏi hay yêu cầu gì, đừng ngần ngại liên hệ với chúng tôi.\n"
"\n"
"Cám ơn bạn vì sự hợp tác.\n"
"Trân trọng & Kính chào hợp tác,"<|MERGE_RESOLUTION|>--- conflicted
+++ resolved
@@ -1,31 +1,15 @@
 # Translation of Odoo Server.
 # This file contains the translation of the following modules:
-<<<<<<< HEAD
 #	* account
 #
-=======
-# * account
-# 
-# Translators:
-# fanha99 <fanha99@hotmail.com>, 2015
-# fanha99 <fanha99@hotmail.com>, 2015-2016
-# FIRST AUTHOR <EMAIL@ADDRESS>, 2014
->>>>>>> 4309bd31
 msgid ""
 msgstr ""
 "Project-Id-Version: Odoo Server 8.0\n"
 "Report-Msgid-Bugs-To: \n"
-<<<<<<< HEAD
 "POT-Creation-Date: 2015-12-07 10:25+0000\n"
 "PO-Revision-Date: 2015-12-07 10:25+0000\n"
 "Last-Translator: <>\n"
 "Language-Team: \n"
-=======
-"POT-Creation-Date: 2015-10-15 06:40+0000\n"
-"PO-Revision-Date: 2016-03-02 06:10+0000\n"
-"Last-Translator: fanha99 <fanha99@hotmail.com>\n"
-"Language-Team: Vietnamese (http://www.transifex.com/odoo/odoo-8/language/vi/)\n"
->>>>>>> 4309bd31
 "MIME-Version: 1.0\n"
 "Content-Type: text/plain; charset=UTF-8\n"
 "Content-Transfer-Encoding: \n"
@@ -2300,12 +2284,13 @@
 #, python-format
 msgid "Cannot find a chart of accounts for this company, You should configure it. \n"
 "Please go to Account Configuration."
-msgstr ""
-
-#. module: account
-#: code:addons/account/account_move_line.py:567
-#, python-format
-msgid "Cannot find any account journal of \"%s\" type for this company, You should create one.\n"
+msgstr "Không thể tìm thấy một hệ thống tài khoản cho công ty này, bạn nên tạo nó."
+
+#. module: account
+#: code:addons/account/account_move_line.py:551
+#, python-format
+msgid ""
+"Cannot find any account journal of \"%s\" type for this company, You should create one.\n"
 " Please go to Journal Configuration"
 msgstr ""
 
@@ -2424,7 +2409,7 @@
 #: model:ir.actions.act_window,name:account.action_account_change_currency
 #: model:ir.model,name:account.model_account_change_currency
 msgid "Change Currency"
-msgstr "Thay đổi tiền tệ"
+msgstr "Đổi tiền tệ"
 
 #. module: account
 #: field:account.change.currency,currency_id:0
@@ -3381,7 +3366,7 @@
 #: view:website:account.report_trialbalance
 #: view:website:account.report_vat
 msgid "Credit"
-msgstr "Có"
+msgstr "Số dư có"
 
 #. module: account
 #: selection:account.move.line,centralisation:0
@@ -11425,11 +11410,13 @@
 #. module: account
 #: code:addons/account/account.py:430
 #, python-format
-msgid "You need an Opening journal with centralisation checked to set the initial balance."
-msgstr "You need an Opening journal with centralisation checked to set the initial balance."
-
-#. module: account
-#: code:addons/account/account.py:1090
+msgid ""
+"You need an Opening journal with centralisation checked to set the initial "
+"balance."
+msgstr ""
+
+#. module: account
+#: code:addons/account/account.py:1080
 #, python-format
 msgid "You should choose the periods that belong to the same company."
 msgstr "Bạn phải chọn kỳ kết toán thuộc cùng công ty."
@@ -11441,16 +11428,21 @@
 msgstr ""
 
 #. module: account
-#: code:addons/account/account_bank_statement.py:699
-#, python-format
-msgid "You should configure the 'Loss Exchange Rate Account' in the accounting settings, to manage automatically the booking of accounting entries related to differences between exchange rates."
+#: code:addons/account/account_bank_statement.py:686
+#, python-format
+msgid ""
+"You should configure the 'Loss Exchange Rate Account' in the accounting "
+"settings, to manage automatically the booking of accounting entries related "
+"to differences between exchange rates."
 msgstr ""
 
 #. module: account
-#: code:addons/account/wizard/pos_box.py:60
-#: code:addons/account/wizard/pos_box.py:79
-#, python-format
-msgid "You should have defined an 'Internal Transfer Account' in your cash register's journal!"
+#: code:addons/account/wizard/pos_box.py:57
+#: code:addons/account/wizard/pos_box.py:75
+#, python-format
+msgid ""
+"You should have defined an 'Internal Transfer Account' in your cash "
+"register's journal!"
 msgstr ""
 
 #. module: account
@@ -11475,19 +11467,12 @@
 msgstr ""
 
 #. module: account
-#: model:ir.ui.menu,name:account.final_accounting_reports
-msgid "account.final_accounting_reports"
-msgstr ""
-
-#. module: account
 #: field:account.move,balance:0
 msgid "balance"
 msgstr "cân đối"
 
 #. module: account
-#: code:addons/account/account_bank_statement.py:706
-#: code:addons/account/account_bank_statement.py:745
-#: code:addons/account/account_bank_statement.py:760
+#: code:addons/account/account_bank_statement.py:693
 #, python-format
 msgid "change"
 msgstr "thay đổi"
@@ -11519,7 +11504,10 @@
 
 #. module: account
 #: help:account.bank.statement,name:0
-msgid "if you give the Name other then /, its created Accounting Entries Move will be with same name as statement name. This allows the statement entries to have the same references than the statement itself"
+msgid ""
+"if you give the Name other then /, its created Accounting Entries Move will "
+"be with same name as statement name. This allows the statement entries to "
+"have the same references than the statement itself"
 msgstr ""
 
 #. module: account
@@ -11634,8 +11622,9 @@
 
 #. module: account
 #: help:account.bank.statement,account_id:0
-msgid "used in statement reconciliation domain, but shouldn't be used elswhere."
-msgstr ""
+msgid ""
+"used in statement reconciliation domain, but shouldn't be used elswhere."
+msgstr "được sử dụng trong phạm vi đối soát, nhưng không được sử dụng ở nơi khác."
 
 #. module: account
 #: selection:account.subscription,period_type:0
@@ -11644,7 +11633,8 @@
 
 #. module: account
 #: model:res.company,overdue_msg:stock.res_company_1
-msgid "Dear Sir/Madam,\n"
+msgid ""
+"Dear Sir/Madam,\n"
 "\n"
 "Our records indicate that some payments on your account are still due. Please find details below.\n"
 "If the amount has already been paid, please disregard this notice. Otherwise, please forward us the total amount stated below.\n"
