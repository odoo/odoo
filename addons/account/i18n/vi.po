--- conflicted
+++ resolved
@@ -22,6 +22,7 @@
 # Duc Dao <blakice12@gmail.com>, 2017
 # ThuND <thu.nd@komit-consulting.com>, 2017
 # Binh Lam <ltb0374@gmail.com>, 2017
+# Thư Lê <thu.ltv@komit-consulting.com>, 2018
 msgid ""
 msgstr ""
 "Project-Id-Version: Odoo Server 11.0\n"
@@ -2063,11 +2064,7 @@
 #: model:ir.model.fields,field_description:account.field_account_invoice_line_analytic_tag_ids
 #: model:ir.ui.menu,name:account.account_analytic_tag_menu
 msgid "Analytic Tags"
-<<<<<<< HEAD
 msgstr "Thẻ TK Quản trị"
-=======
-msgstr "Từ khóa phân tích"
->>>>>>> 6941de18
 
 #. module: account
 #: model:ir.model.fields,field_description:account.field_account_invoice_tax_account_analytic_id
@@ -2539,11 +2536,7 @@
 #. module: account
 #: selection:res.partner,invoice_warn:0
 msgid "Blocking Message"
-<<<<<<< HEAD
 msgstr "Thông điệp Khoá/Phong toả"
-=======
-msgstr "Tin báo khóa lại"
->>>>>>> 6941de18
 
 #. module: account
 #: model:ir.model.fields,field_description:account.field_account_account_type_include_initial_balance
@@ -5623,11 +5616,7 @@
 #: model:mail.message.subtype,description:account.mt_invoice_created
 #: model:mail.message.subtype,name:account.mt_invoice_created
 msgid "Invoice Created"
-<<<<<<< HEAD
 msgstr "Hoá đơn được tạo"
-=======
-msgstr "Hóa đơn được tạo"
->>>>>>> 6941de18
 
 #. module: account
 #: code:addons/account/controllers/portal.py:70
@@ -6232,14 +6221,14 @@
 #. module: account
 #: model:ir.ui.view,arch_db:account.view_account_invoice_report_search
 msgid "Last Month"
-msgstr ""
+msgstr "Tháng Trước"
 
 #. module: account
 #. openerp-web
 #: code:addons/account/static/src/xml/account_reconciliation.xml:119
 #, python-format
 msgid "Last Reconciliation:"
-msgstr ""
+msgstr "Đối soát Lần cuối:"
 
 #. module: account
 #: model:ir.model.fields,field_description:account.field_account_account_tag_write_uid
@@ -6409,7 +6398,7 @@
 #. module: account
 #: model:ir.ui.view,arch_db:account.view_account_invoice_filter
 msgid "Late Activities"
-msgstr ""
+msgstr "Hoạt động Muộn"
 
 #. module: account
 #: model:ir.model.fields,field_description:account.field_account_account_last_time_entries_checked
@@ -6421,7 +6410,7 @@
 #. module: account
 #: model:ir.model.fields,field_description:account.field_account_group_parent_left
 msgid "Left Parent"
-msgstr "Left Parent"
+msgstr ""
 
 #. module: account
 #: model:ir.ui.view,arch_db:account.account_planner
@@ -6481,7 +6470,7 @@
 #. module: account
 #: model:ir.model.fields,help:account.field_account_chart_template_tax_template_ids
 msgid "List of all the taxes that have to be installed by the wizard"
-msgstr "Liệt kê tất cả thuế mà đã cài đặt"
+msgstr "Liệt kê tất cả thuế mà đã cài đặt bởi đồ thuật"
 
 #. module: account
 #: model:ir.ui.view,arch_db:account.report_overdue_document
@@ -6493,7 +6482,7 @@
 #: code:addons/account/static/src/xml/account_reconciliation.xml:29
 #, python-format
 msgid "Load more"
-msgstr ""
+msgstr "Nạp thêm"
 
 #. module: account
 #: model:ir.model.fields,field_description:account.field_res_company_fiscalyear_lock_date
@@ -6964,11 +6953,7 @@
 #. module: account
 #: selection:res.partner,invoice_warn:0
 msgid "No Message"
-<<<<<<< HEAD
 msgstr "Không có Thông điệp"
-=======
-msgstr "Không tin nhắn"
->>>>>>> 6941de18
 
 #. module: account
 #: code:addons/account/models/account_invoice.py:1384
@@ -8894,9 +8879,6 @@
 "Selecting \"Blocking Message\" will throw an exception with the message and "
 "block the flow. The Message has to be written in the next field."
 msgstr ""
-"Chọn tùy chọn \"Cảnh báo\" sẽ hiển thị thông điệp cho người dùng, Chọn "
-"\"Cảnh báo đóng\" sẽ thoát ra ngoài kèm cảnh báo và chặn luồng. Cảnh báo sẽ "
-"được điền ở phần thông tin dưới đây."
 
 #. module: account
 #: model:ir.actions.act_window,name:account.product_product_action_sellable
@@ -11120,11 +11102,7 @@
 #: code:addons/account/models/account_invoice.py:656
 #, python-format
 msgid "Warning for %s"
-<<<<<<< HEAD
 msgstr "Cảnh báo đối với %s"
-=======
-msgstr "Cảnh báo cho %s"
->>>>>>> 6941de18
 
 #. module: account
 #: model:ir.ui.view,arch_db:account.partner_view_buttons
