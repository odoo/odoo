--- conflicted
+++ resolved
@@ -1116,11 +1116,8 @@
 #. module: account
 #: field:res.partner,property_account_payable:0
 msgid "Account Payable"
-<<<<<<< HEAD
 msgstr "Khoản phải trả"
-=======
 msgstr "Tài khoản phải trả"
->>>>>>> 6716b4b1
 
 #. module: account
 #: view:account.period:0
@@ -5299,7 +5296,7 @@
 #. module: account
 #: view:account.entries.report:0
 msgid "Int.Type"
-msgstr "Kiểu nội bộ"
+msgstr "Int.Type"
 
 #. module: account
 #: view:product.template:0
