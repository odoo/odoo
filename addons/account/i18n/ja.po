# Japanese translation for openobject-addons
# Copyright (c) 2012 Rosetta Contributors and Canonical Ltd 2012
# This file is distributed under the same license as the openobject-addons package.
# FIRST AUTHOR <EMAIL@ADDRESS>, 2012.
#
msgid ""
msgstr ""
"Project-Id-Version: openobject-addons\n"
"Report-Msgid-Bugs-To: FULL NAME <EMAIL@ADDRESS>\n"
"POT-Creation-Date: 2012-02-08 00:35+0000\n"
<<<<<<< HEAD
"PO-Revision-Date: 2012-04-24 03:35+0000\n"
=======
"PO-Revision-Date: 2012-04-28 01:14+0000\n"
>>>>>>> 41a69ec9
"Last-Translator: Akira Hiyama <Unknown>\n"
"Language-Team: Japanese <ja@li.org>\n"
"MIME-Version: 1.0\n"
"Content-Type: text/plain; charset=UTF-8\n"
"Content-Transfer-Encoding: 8bit\n"
<<<<<<< HEAD
"X-Launchpad-Export-Date: 2012-04-24 04:53+0000\n"
"X-Generator: Launchpad (build 15135)\n"
=======
"X-Launchpad-Export-Date: 2012-04-29 04:45+0000\n"
"X-Generator: Launchpad (build 15149)\n"
>>>>>>> 41a69ec9

#. module: account
#: view:account.invoice.report:0
#: view:analytic.entries.report:0
msgid "last month"
msgstr "先月"

#. module: account
#: model:process.transition,name:account.process_transition_supplierreconcilepaid0
msgid "System payment"
msgstr "システム支払い"

#. module: account
#: view:account.journal:0
msgid "Other Configuration"
msgstr "その他の設定"

#. module: account
#: help:account.tax.code,sequence:0
msgid ""
"Determine the display order in the report 'Accounting \\ Reporting \\ "
"Generic Reporting \\ Taxes \\ Taxes Report'"
msgstr "会計 \\ レポート \\ 一般的なレポート \\ 税金 \\ 税金レポート にあるレポートの表示順を決定して下さい。"

#. module: account
#: view:account.move.reconcile:0
msgid "Journal Entry Reconcile"
msgstr "仕訳帳エントリーの調整"

#. module: account
#: view:account.account:0
#: view:account.bank.statement:0
#: view:account.move:0
#: view:account.move.line:0
msgid "Account Statistics"
msgstr "アカウントの統計情報"

#. module: account
#: view:account.invoice:0
msgid "Proforma/Open/Paid Invoices"
msgstr "請求書のプロフォーマ / オープン / 支払い済"

#. module: account
#: field:report.invoice.created,residual:0
msgid "Residual"
msgstr "残余"

#. module: account
#: constraint:account.period:0
msgid "Error ! The duration of the Period(s) is/are invalid. "
msgstr "エラー。期間の長さが無効です。 "

#. module: account
#: field:account.analytic.line,currency_id:0
msgid "Account currency"
msgstr "アカウントの通貨"

#. module: account
#: view:account.tax:0
msgid "Children Definition"
msgstr "子の定義"

#. module: account
#: code:addons/account/account_bank_statement.py:302
#, python-format
msgid "Journal item \"%s\" is not valid."
msgstr "仕訳項目 %s は有効ではありません。"

#. module: account
#: model:ir.model,name:account.model_report_aged_receivable
msgid "Aged Receivable Till Today"
msgstr "今日までの売掛金年齢表"

#. module: account
#: model:process.transition,name:account.process_transition_invoiceimport0
msgid "Import from invoice or payment"
msgstr "請求書や支払いからインポート"

#. module: account
#: model:ir.model,name:account.model_wizard_multi_charts_accounts
msgid "wizard.multi.charts.accounts"
msgstr ""

#. module: account
#: view:account.move:0
msgid "Total Debit"
msgstr "借方合計"

#. module: account
#: view:account.unreconcile:0
msgid ""
"If you unreconciliate transactions, you must also verify all the actions "
"that are linked to those transactions because they will not be disabled"
msgstr "取引を調整しない場合、それらが無効にされないためには、それら取引にリンクされた全てのアクションを検証しなければなりません。"

#. module: account
#: constraint:account.journal:0
msgid ""
"Configuration error! The currency chosen should be shared by the default "
"accounts too."
msgstr "設定エラー。選択された通貨はデフォルトアカウントによっても共有されなければなりません。"

#. module: account
#: report:account.invoice:0
#: field:account.invoice.line,origin:0
msgid "Origin"
msgstr "起点"

#. module: account
#: view:account.account:0
#: view:account.automatic.reconcile:0
#: field:account.move.line,reconcile_id:0
#: view:account.move.line.reconcile:0
#: view:account.move.line.reconcile.writeoff:0
msgid "Reconcile"
msgstr "調整"

#. module: account
#: field:account.bank.statement.line,ref:0
#: field:account.entries.report,ref:0
#: view:account.invoice:0
#: field:account.move,ref:0
#: field:account.move.line,ref:0
#: field:account.subscription,ref:0
msgid "Reference"
msgstr "参照"

#. module: account
#: view:account.open.closed.fiscalyear:0
msgid "Choose Fiscal Year "
msgstr "会計年度の選択 "

#. module: account
#: help:account.payment.term,active:0
msgid ""
"If the active field is set to False, it will allow you to hide the payment "
"term without removing it."
msgstr "アクティブ項目がFalseに設定されている場合、支払条件を削除することなく非表示にできます。"

#. module: account
#: code:addons/account/account_invoice.py:1428
#, python-format
msgid "Warning!"
msgstr "警告"

#. module: account
#: code:addons/account/account.py:3112
#, python-format
msgid "Miscellaneous Journal"
msgstr "その他の仕訳帳"

#. module: account
#: field:account.fiscal.position.account,account_src_id:0
#: field:account.fiscal.position.account.template,account_src_id:0
msgid "Account Source"
msgstr "元アカウント"

#. module: account
#: model:ir.actions.act_window,name:account.act_acc_analytic_acc_5_report_hr_timesheet_invoice_journal
msgid "All Analytic Entries"
msgstr "全ての分析エントリー"

#. module: account
#: model:ir.actions.act_window,name:account.action_view_created_invoice_dashboard
msgid "Invoices Created Within Past 15 Days"
msgstr "過去15日以内に作成済の請求書"

#. module: account
#: field:accounting.report,label_filter:0
msgid "Column Label"
msgstr "列ラベル"

#. module: account
#: code:addons/account/wizard/account_move_journal.py:95
#, python-format
msgid "Journal: %s"
msgstr "仕訳帳：%s"

#. module: account
#: help:account.analytic.journal,type:0
msgid ""
"Gives the type of the analytic journal. When it needs for a document (eg: an "
"invoice) to create analytic entries, OpenERP will look for a matching "
"journal of the same type."
msgstr ""
"分析仕訳帳のタイプを与えて下さい。分析エントリーを作成するためのドキュメント（例えば請求書）のために必要な場合、OpenERPは同じタイプの一致する仕訳帳"
"を探します。"

#. module: account
#: model:ir.actions.act_window,name:account.action_account_tax_template_form
#: model:ir.ui.menu,name:account.menu_action_account_tax_template_form
msgid "Tax Templates"
msgstr "税金テンプレート"

#. module: account
#: model:ir.model,name:account.model_account_tax
msgid "account.tax"
msgstr ""

#. module: account
#: model:ir.model,name:account.model_account_move_line_reconcile_select
msgid "Move line reconcile select"
msgstr "調整選択行の移動"

#. module: account
#: help:account.tax.code,notprintable:0
#: help:account.tax.code.template,notprintable:0
msgid ""
"Check this box if you don't want any VAT related to this Tax Code to appear "
"on invoices"
msgstr "この税金コードに関連するどんな消費税項目も請求書上に表示されることを望まない場合は、このボックスをチェックして下さい。"

#. module: account
#: code:addons/account/account_invoice.py:1241
#, python-format
msgid "Invoice '%s' is paid partially: %s%s of %s%s (%s%s remaining)"
msgstr "請求書 %s は部分的に支払われます：%s%s / %s%s（%s%s 残り）"

#. module: account
#: model:process.transition,note:account.process_transition_supplierentriesreconcile0
msgid "Accounting entries are an input of the reconciliation."
msgstr "会計エントリーは調整の入力です。"

#. module: account
#: model:ir.ui.menu,name:account.menu_finance_management_belgian_reports
msgid "Belgian Reports"
msgstr "ベルギーのレポート"

#. module: account
#: code:addons/account/account_move_line.py:1200
#, python-format
msgid "You can not add/modify entries in a closed journal."
msgstr "閉鎖仕訳帳のエントリーを追加 / 削除することはできません。"

#. module: account
#: help:account.account,user_type:0
msgid ""
"Account Type is used for information purpose, to generate country-specific "
"legal reports, and set the rules to close a fiscal year and generate opening "
"entries."
msgstr ""
"アカウントタイプは、各国固有の法律上のレポートを作成し、そして会計年度を終了させて開始エントリーを生成するためのルールを設定するための情報目的で使用されま"
"す。"

#. module: account
#: report:account.overdue:0
msgid "Sub-Total :"
msgstr "小計："

#. module: account
#: model:ir.actions.act_window,name:account.action_account_use_model_create_entry
#: model:ir.actions.act_window,name:account.action_view_account_use_model
#: model:ir.ui.menu,name:account.menu_action_manual_recurring
msgid "Manual Recurring"
msgstr "手動の自動継続"

#. module: account
#: view:account.fiscalyear.close.state:0
msgid "Close Fiscalyear"
msgstr "年度を閉じる"

#. module: account
#: field:account.automatic.reconcile,allow_write_off:0
msgid "Allow write off"
msgstr "帳消しの許可"

#. module: account
#: view:account.analytic.chart:0
msgid "Select the Period for Analysis"
msgstr "分析期間の選択"

#. module: account
#: view:account.move.line:0
msgid "St."
msgstr ""

#. module: account
#: code:addons/account/account_invoice.py:551
#, python-format
msgid "Invoice line account company does not match with invoice company."
msgstr "請求書行のアカウントの会社が請求書の会社と一致しません。"

#. module: account
#: field:account.journal.column,field:0
msgid "Field Name"
msgstr "項目名"

#. module: account
#: help:account.installer,charts:0
msgid ""
"Installs localized accounting charts to match as closely as possible the "
"accounting needs of your company based on your country."
msgstr "あなたの国に基づき、あなたの会社の会計ニーズに可能な限り近くマッチする、ローカル化会計表をインストールします。"

#. module: account
#: code:addons/account/wizard/account_move_journal.py:63
#, python-format
msgid ""
"Can't find any account journal of %s type for this company.\n"
"\n"
"You can create one in the menu: \n"
"Configuration/Financial Accounting/Accounts/Journals."
msgstr ""
"この会社のために %s タイプのどんな会計仕訳帳も見つけることができません。\n"
"\n"
"メニューからそれを作成することができます： \n"
"設定 / 金融会計 / アカウント / 仕訳帳"

#. module: account
#: model:ir.model,name:account.model_account_unreconcile
msgid "Account Unreconcile"
msgstr "調整なしアカウント"

#. module: account
#: view:product.product:0
#: view:product.template:0
msgid "Purchase Properties"
msgstr "仕入属性"

#. module: account
#: help:account.financial.report,style_overwrite:0
msgid ""
"You can set up here the format you want this record to be displayed. If you "
"leave the automatic formatting, it will be computed based on the financial "
"reports hierarchy (auto-computed field 'level')."
msgstr ""
"このレコードを表示させるための好みのフォーマットをここで設定できます。自動フォーマッティングを残す場合は、それは財務レポートの階層（自動計算項目\"レベル"
"\"）に基づき計算されます。"

#. module: account
#: view:account.installer:0
msgid "Configure"
msgstr "設定"

#. module: account
#: selection:account.entries.report,month:0
#: selection:account.invoice.report,month:0
#: selection:analytic.entries.report,month:0
#: selection:report.account.sales,month:0
#: selection:report.account_type.sales,month:0
msgid "June"
msgstr "6月"

#. module: account
#: model:ir.actions.act_window,help:account.action_account_moves_bank
msgid ""
"This view is used by accountants in order to record entries massively in "
"OpenERP. Journal items are created by OpenERP if you use Bank Statements, "
"Cash Registers, or Customer/Supplier payments."
msgstr ""
"このビューはOpenERPの大量のエントリーを記録するために会計士によって利用されます。銀行取引明細書、キャッシュレジスター、または顧客 / "
"仕入先支払いを利用する場合、仕訳帳項目はOpenERPによって作成されます。"

#. module: account
#: constraint:account.move.line:0
msgid "You can not create journal items on an account of type view."
msgstr "ビュータイプのアカウントでは仕訳項目を作ることはできません。"

#. module: account
#: model:ir.model,name:account.model_account_tax_template
msgid "account.tax.template"
msgstr ""

#. module: account
#: model:ir.model,name:account.model_account_bank_accounts_wizard
msgid "account.bank.accounts.wizard"
msgstr ""

#. module: account
#: field:account.move.line,date_created:0
#: field:account.move.reconcile,create_date:0
msgid "Creation date"
msgstr "作成日"

#. module: account
#: selection:account.journal,type:0
msgid "Purchase Refund"
msgstr "仕入返金"

#. module: account
#: selection:account.journal,type:0
msgid "Opening/Closing Situation"
msgstr "状態の開設 / 閉鎖"

#. module: account
#: help:account.journal,currency:0
msgid "The currency used to enter statement"
msgstr "明細入力に使用される通貨"

#. module: account
#: field:account.open.closed.fiscalyear,fyear_id:0
msgid "Fiscal Year to Open"
msgstr "会計年度を開く"

#. module: account
#: help:account.journal,sequence_id:0
msgid ""
"This field contains the informatin related to the numbering of the journal "
"entries of this journal."
msgstr "この項目にはこの仕訳帳の仕訳エントリーのナンバリングに冠する情報が含まれています。"

#. module: account
#: field:account.journal,default_debit_account_id:0
msgid "Default Debit Account"
msgstr "デフォルト借方アカウント"

#. module: account
#: view:account.move:0
msgid "Total Credit"
msgstr "貸方合計"

#. module: account
#: view:account.move.line.unreconcile.select:0
msgid "Open For Unreconciliation"
msgstr "不一致を開く"

#. module: account
#: field:account.account.template,chart_template_id:0
#: field:account.fiscal.position.template,chart_template_id:0
#: field:account.tax.template,chart_template_id:0
#: field:wizard.multi.charts.accounts,chart_template_id:0
msgid "Chart Template"
msgstr "チャートテンプレート"

#. module: account
#: help:account.model.line,amount_currency:0
msgid "The amount expressed in an optional other currency."
msgstr "オプションの他の通貨で表現された金額"

#. module: account
#: field:accounting.report,enable_filter:0
msgid "Enable Comparison"
msgstr "比較を可能化"

#. module: account
#: help:account.journal.period,state:0
msgid ""
"When journal period is created. The state is 'Draft'. If a report is printed "
"it comes to 'Printed' state. When all transactions are done, it comes in "
"'Done' state."
msgstr ""
"仕訳帳期間が作成される場合、その状態はドラフトです。レポートが印刷された場合は、印刷済状態になります。全ての取引が終了すると終了状態となります。"

#. module: account
#: model:ir.actions.act_window,help:account.action_account_tax_chart
msgid ""
"Chart of Taxes is a tree view reflecting the structure of the Tax Cases (or "
"tax codes) and shows the current tax situation. The tax chart represents the "
"amount of each area of the tax declaration for your country. It’s presented "
"in a hierarchical structure, which can be modified to fit your needs."
msgstr ""
"税金のチャートは税金の事実（または税金コード）の構造を反映したツリービューで、現在の税金の状況を示します。税金チャートはあなたの国の税金申告の各領域の金額"
"を表します。それはあなたのニーズに合わせて変更できる階層的な構造で表示されます。"

#. module: account
#: view:account.analytic.line:0
#: field:account.automatic.reconcile,journal_id:0
#: view:account.bank.statement:0
#: field:account.bank.statement,journal_id:0
#: report:account.central.journal:0
#: view:account.entries.report:0
#: field:account.entries.report,journal_id:0
#: view:account.invoice:0
#: field:account.invoice,journal_id:0
#: view:account.invoice.report:0
#: field:account.invoice.report,journal_id:0
#: field:account.journal.period,journal_id:0
#: report:account.journal.period.print:0
#: report:account.journal.period.print.sale.purchase:0
#: view:account.model:0
#: field:account.model,journal_id:0
#: view:account.move:0
#: field:account.move,journal_id:0
#: field:account.move.bank.reconcile,journal_id:0
#: view:account.move.line:0
#: field:account.move.line,journal_id:0
#: view:analytic.entries.report:0
#: field:analytic.entries.report,journal_id:0
#: model:ir.actions.report.xml,name:account.account_journal
#: model:ir.model,name:account.model_account_journal
#: field:validate.account.move,journal_id:0
msgid "Journal"
msgstr "仕訳帳"

#. module: account
#: model:ir.model,name:account.model_account_invoice_confirm
msgid "Confirm the selected invoices"
msgstr "選択した請求集書を確認"

#. module: account
#: field:account.addtmpl.wizard,cparent_id:0
msgid "Parent target"
msgstr "親ターゲット"

#. module: account
#: field:account.bank.statement,account_id:0
msgid "Account used in this journal"
msgstr "この仕訳帳で使用されるアカウント"

#. module: account
#: help:account.aged.trial.balance,chart_account_id:0
#: help:account.balance.report,chart_account_id:0
#: help:account.central.journal,chart_account_id:0
#: help:account.common.account.report,chart_account_id:0
#: help:account.common.journal.report,chart_account_id:0
#: help:account.common.partner.report,chart_account_id:0
#: help:account.common.report,chart_account_id:0
#: help:account.general.journal,chart_account_id:0
#: help:account.partner.balance,chart_account_id:0
#: help:account.partner.ledger,chart_account_id:0
#: help:account.print.journal,chart_account_id:0
#: help:account.report.general.ledger,chart_account_id:0
#: help:account.vat.declaration,chart_account_id:0
#: help:accounting.report,chart_account_id:0
msgid "Select Charts of Accounts"
msgstr "勘定科目表の選択"

#. module: account
#: sql_constraint:res.company:0
msgid "The company name must be unique !"
msgstr "会社名は固有でなければいけません。"

#. module: account
#: model:ir.model,name:account.model_account_invoice_refund
msgid "Invoice Refund"
msgstr "請求書返金"

#. module: account
#: report:account.overdue:0
msgid "Li."
msgstr ""

#. module: account
#: field:account.automatic.reconcile,unreconciled:0
msgid "Not reconciled transactions"
msgstr "調整なし取引"

#. module: account
#: report:account.general.ledger:0
#: report:account.general.ledger_landscape:0
msgid "Counterpart"
msgstr "相手方"

#. module: account
#: view:account.fiscal.position:0
#: field:account.fiscal.position,tax_ids:0
#: field:account.fiscal.position.template,tax_ids:0
msgid "Tax Mapping"
msgstr "税金のマッピング"

#. module: account
#: model:ir.actions.act_window,name:account.action_account_fiscalyear_close_state
#: model:ir.ui.menu,name:account.menu_wizard_fy_close_state
msgid "Close a Fiscal Year"
msgstr "会計年度を閉じる"

#. module: account
#: model:process.transition,note:account.process_transition_confirmstatementfromdraft0
msgid "The accountant confirms the statement."
msgstr "会計士は取引明細書を確認します。"

#. module: account
#: selection:account.balance.report,display_account:0
#: selection:account.common.account.report,display_account:0
#: selection:account.report.general.ledger,display_account:0
#: selection:account.tax,type_tax_use:0
#: selection:account.tax.template,type_tax_use:0
msgid "All"
msgstr "全て"

#. module: account
#: field:account.invoice.report,address_invoice_id:0
msgid "Invoice Address Name"
msgstr "請求書住所の名前"

#. module: account
#: selection:account.installer,period:0
msgid "3 Monthly"
msgstr "３ヶ月毎"

#. module: account
#: view:account.unreconcile.reconcile:0
msgid ""
"If you unreconciliate transactions, you must also verify all the actions "
"that are linked to those transactions because they will not be disable"
msgstr "取引を調整しない場合、それらが無効にされないためにそれらの取引にリンクされる全てのアクションを検査しなければなりません。"

#. module: account
#: view:analytic.entries.report:0
msgid "   30 Days   "
msgstr "   30日   "

#. module: account
#: field:ir.sequence,fiscal_ids:0
msgid "Sequences"
msgstr "順序"

#. module: account
#: field:account.financial.report,account_report_id:0
#: selection:account.financial.report,type:0
msgid "Report Value"
msgstr "レポート値"

#. module: account
#: view:account.fiscal.position.template:0
msgid "Taxes Mapping"
msgstr "税金マッピング"

#. module: account
#: report:account.central.journal:0
msgid "Centralized Journal"
msgstr ""

#. module: account
#: sql_constraint:account.sequence.fiscalyear:0
msgid "Main Sequence must be different from current !"
msgstr "主となる順序は現在と異なる必要があります。"

#. module: account
#: code:addons/account/account_move_line.py:1251
#, python-format
msgid "No period found or more than one period found for the given date."
msgstr "所定の日付のために期間が見つからないか、複数の期間が見つかりました。"

#. module: account
#: field:account.invoice.tax,tax_amount:0
msgid "Tax Code Amount"
msgstr "税金コード金額"

#. module: account
#: code:addons/account/account.py:3116
#, python-format
msgid "SAJ"
msgstr ""

#. module: account
#: view:account.period:0
#: view:account.period.close:0
msgid "Close Period"
msgstr "期間を閉じる"

#. module: account
#: model:ir.model,name:account.model_account_common_partner_report
msgid "Account Common Partner Report"
msgstr "アカウント共有パートナレポート"

#. module: account
#: field:account.fiscalyear.close,period_id:0
msgid "Opening Entries Period"
msgstr "開始エントリーの期間"

#. module: account
#: model:ir.model,name:account.model_account_journal_period
msgid "Journal Period"
msgstr "仕訳帳期間"

#. module: account
#: code:addons/account/account_move_line.py:750
#: code:addons/account/account_move_line.py:803
#, python-format
msgid "To reconcile the entries company should be the same for all entries"
msgstr "エントリーを調整するために、会社は全てのエントリーに対して同じであるべきです。"

#. module: account
#: view:account.account:0
#: selection:account.aged.trial.balance,result_selection:0
#: selection:account.common.partner.report,result_selection:0
#: selection:account.partner.balance,result_selection:0
#: selection:account.partner.ledger,result_selection:0
#: code:addons/account/report/account_partner_balance.py:297
#: model:ir.actions.act_window,name:account.action_aged_receivable
#, python-format
msgid "Receivable Accounts"
msgstr "売掛金"

#. module: account
#: constraint:account.move.line:0
msgid ""
"The date of your Journal Entry is not in the defined period! You should "
"change the date or remove this constraint from the journal."
msgstr "仕訳帳エントリーの日付が定義された期間ではありません。日付を変更するか仕訳帳からこの制約を削除する必要があります。"

#. module: account
#: model:ir.model,name:account.model_account_report_general_ledger
msgid "General Ledger Report"
msgstr "総勘定元帳レポート"

#. module: account
#: view:account.invoice:0
msgid "Re-Open"
msgstr "再度開く"

#. module: account
#: view:account.use.model:0
msgid "Are you sure you want to create entries?"
msgstr "本当にエントリーを作成しますか？"

#. module: account
#: view:account.invoice:0
msgid "Print Invoice"
msgstr "請求書印刷"

#. module: account
#: field:account.partner.reconcile.process,today_reconciled:0
msgid "Partners Reconciled Today"
msgstr ""

#. module: account
#: view:report.hr.timesheet.invoice.journal:0
msgid "Sale journal in this year"
msgstr "今年の売上仕訳帳"

#. module: account
#: selection:account.financial.report,display_detail:0
msgid "Display children with hierarchy"
msgstr "階層とともに子を表示"

#. module: account
#: selection:account.payment.term.line,value:0
#: selection:account.tax.template,type:0
msgid "Percent"
msgstr "パーセント"

#. module: account
#: model:ir.ui.menu,name:account.menu_finance_charts
msgid "Charts"
msgstr "チャート"

#. module: account
#: code:addons/account/project/wizard/project_account_analytic_line.py:47
#: model:ir.model,name:account.model_project_account_analytic_line
#, python-format
msgid "Analytic Entries by line"
msgstr "行ごとの分析エントリー"

#. module: account
#: field:account.invoice.refund,filter_refund:0
msgid "Refund Method"
msgstr "返金方法"

#. module: account
#: code:addons/account/wizard/account_change_currency.py:38
#, python-format
msgid "You can only change currency for Draft Invoice !"
msgstr "ドラフト請求書に対しては通貨のみ変更できます。"

#. module: account
#: model:ir.ui.menu,name:account.menu_account_report
msgid "Financial Report"
msgstr "財務レポート"

#. module: account
#: view:account.analytic.journal:0
#: field:account.analytic.journal,type:0
#: field:account.bank.statement.line,type:0
#: field:account.financial.report,type:0
#: field:account.invoice,type:0
#: view:account.invoice.report:0
#: field:account.invoice.report,type:0
#: view:account.journal:0
#: field:account.journal,type:0
#: field:account.move.reconcile,type:0
#: field:report.invoice.created,type:0
msgid "Type"
msgstr "タイプ"

#. module: account
#: code:addons/account/account_invoice.py:738
#, python-format
msgid ""
"Taxes are missing!\n"
"Click on compute button."
msgstr ""
"税金が見つかりません。\n"
"計算ボタンをクリックして下さい。"

#. module: account
#: model:ir.model,name:account.model_account_subscription_line
msgid "Account Subscription Line"
msgstr "アカウントサブスクリプション行"

#. module: account
#: help:account.invoice,reference:0
msgid "The partner reference of this invoice."
msgstr "請求書のパートナ参照"

#. module: account
#: view:account.invoice.report:0
msgid "Supplier Invoices And Refunds"
msgstr "仕入先請求書と返金"

#. module: account
#: view:account.move.line.unreconcile.select:0
#: view:account.unreconcile:0
#: view:account.unreconcile.reconcile:0
#: model:ir.model,name:account.model_account_move_line_unreconcile_select
msgid "Unreconciliation"
msgstr "不一致"

#. module: account
#: view:account.payment.term.line:0
msgid "At 14 net days 2 percent, remaining amount at 30 days end of month."
msgstr "14日間で２パーセント、月末の30日間で残量"

#. module: account
#: model:ir.model,name:account.model_account_analytic_journal_report
msgid "Account Analytic Journal"
msgstr "アカウント分析仕訳帳"

#. module: account
#: model:ir.model,name:account.model_account_automatic_reconcile
msgid "Automatic Reconcile"
msgstr "自動調整"

#. module: account
#: report:account.analytic.account.quantity_cost_ledger:0
msgid "J.C./Move name"
msgstr ""

#. module: account
#: model:ir.actions.act_window,help:account.action_account_gain_loss
msgid ""
"When doing multi-currency transactions, you may loose or gain some amount "
"due to changes of exchange rate. This menu gives you a forecast of the Gain "
"or Loss you'd realized if those transactions were ended today. Only for "
"accounts having a secondary currency set."
msgstr ""
"多通貨取引を行う場合は、為替レートによっていくらかの損失や利益が生じることがあります。それらの取引が本日終了する場合、このメニューは実際に得るであろうその"
"利益や損失の予測を提供します。ただし、第２通貨の設定を持つアカウントのみです。"

#. module: account
#: selection:account.entries.report,month:0
#: selection:account.invoice.report,month:0
#: selection:analytic.entries.report,month:0
#: selection:report.account.sales,month:0
#: selection:report.account_type.sales,month:0
msgid "September"
msgstr "9月"

#. module: account
#: selection:account.subscription,period_type:0
msgid "days"
msgstr "日数"

#. module: account
#: help:account.account.template,nocreate:0
msgid ""
"If checked, the new chart of accounts will not contain this by default."
msgstr "これをチェックした場合、アカウントの新しいチャートはデフォルトではこれを含みません。"

#. module: account
#: code:addons/account/wizard/account_invoice_refund.py:110
#, python-format
msgid ""
"Can not %s invoice which is already reconciled, invoice should be "
"unreconciled first. You can only Refund this invoice"
msgstr "請求書 %s は既に調整済のため変更できません。請求書は最初に未調整であるべきです。この請求書の返金のみができます。"

#. module: account
#: model:ir.actions.act_window,name:account.action_subscription_form_new
msgid "New Subscription"
msgstr "新しいサブスクリプション"

#. module: account
#: view:account.payment.term:0
msgid "Computation"
msgstr "計算"

#. module: account
#: selection:account.invoice.refund,filter_refund:0
msgid "Cancel: refund invoice and reconcile"
msgstr "キャンセル：請求書と調整の返金"

#. module: account
#: field:account.cashbox.line,pieces:0
msgid "Values"
msgstr "値"

#. module: account
#: view:account.invoice.report:0
#: field:account.invoice.report,delay_to_pay:0
msgid "Avg. Delay To Pay"
msgstr "平均支払遅延"

#. module: account
#: model:ir.actions.act_window,name:account.action_account_tax_chart
#: model:ir.actions.act_window,name:account.action_tax_code_tree
#: model:ir.ui.menu,name:account.menu_action_tax_code_tree
msgid "Chart of Taxes"
msgstr "税金チャート"

#. module: account
#: view:account.fiscalyear:0
msgid "Create 3 Months Periods"
msgstr "3ヶ月期間の作成"

#. module: account
#: report:account.overdue:0
msgid "Due"
msgstr "期日"

#. module: account
#: code:addons/account/account.py:1345
#, python-format
msgid ""
"You cannot validate this journal entry because account \"%s\" does not "
"belong to chart of accounts \"%s\"!"
msgstr "アカウント %s は勘定科目表 %s に属していないため、この仕訳帳エントリーを検証することはできません。"

#. module: account
#: code:addons/account/account_move_line.py:835
#, python-format
msgid ""
"This account does not allow reconciliation! You should update the account "
"definition to change this."
msgstr "このアカウントは調整を許されていません。これを変更するにはアカウントの定義を更新する必要があります。"

#. module: account
#: view:account.invoice:0
#: view:account.move:0
#: view:validate.account.move:0
#: view:validate.account.move.lines:0
msgid "Approve"
msgstr "承認"

#. module: account
#: view:account.invoice:0
#: view:account.move:0
#: view:report.invoice.created:0
msgid "Total Amount"
msgstr "合計金額"

#. module: account
#: selection:account.account,type:0
#: selection:account.account.template,type:0
#: selection:account.entries.report,type:0
msgid "Consolidation"
msgstr "統合"

#. module: account
#: model:account.account.type,name:account.data_account_type_liability
#: model:account.financial.report,name:account.account_financial_report_liability0
#: model:account.financial.report,name:account.account_financial_report_liabilitysum0
msgid "Liability"
msgstr "負債"

#. module: account
#: view:account.entries.report:0
msgid "Extended Filters..."
msgstr "拡張フィルタ…"

#. module: account
#: model:ir.ui.menu,name:account.menu_account_central_journal
msgid "Centralizing Journal"
msgstr "仕訳帳の一元化"

#. module: account
#: selection:account.journal,type:0
msgid "Sale Refund"
msgstr "売上返金"

#. module: account
#: model:process.node,note:account.process_node_accountingstatemententries0
msgid "Bank statement"
msgstr "銀行取引明細書"

#. module: account
#: field:account.analytic.line,move_id:0
msgid "Move Line"
msgstr "移動行"

#. module: account
#: help:account.move.line,tax_amount:0
msgid ""
"If the Tax account is a tax code account, this field will contain the taxed "
"amount.If the tax account is base tax code, this field will contain the "
"basic amount(without tax)."
msgstr ""
"税金アカウントが税金コードアカウントであるなら、この項目は税込みの金額です。税金アカウントが税金コードを基にしたものであるなら、この項目は税抜きの金額です"
"。"

#. module: account
#: code:addons/account/account.py:2596
#, python-format
msgid "I can not locate a parent code for the template account!"
msgstr "テンプレートアカウントのための親コードが見つかりません。"

#. module: account
#: view:account.analytic.line:0
msgid "Purchases"
msgstr "仕入"

#. module: account
#: field:account.model,lines_id:0
msgid "Model Entries"
msgstr "モデルエントリー"

#. module: account
#: field:account.account,code:0
#: report:account.account.balance:0
#: field:account.account.template,code:0
#: field:account.account.type,code:0
#: report:account.analytic.account.balance:0
#: report:account.analytic.account.inverted.balance:0
#: report:account.analytic.account.journal:0
#: field:account.analytic.line,code:0
#: field:account.fiscalyear,code:0
#: report:account.general.journal:0
#: field:account.journal,code:0
#: report:account.partner.balance:0
#: field:account.period,code:0
msgid "Code"
msgstr "コード"

#. module: account
#: code:addons/account/account.py:2268
#: code:addons/account/account_bank_statement.py:357
#: code:addons/account/account_invoice.py:73
#: code:addons/account/account_invoice.py:688
#: code:addons/account/account_move_line.py:173
#, python-format
msgid "No Analytic Journal !"
msgstr "分析仕訳帳がありません。"

#. module: account
#: report:account.partner.balance:0
#: view:account.partner.balance:0
#: model:ir.actions.act_window,name:account.action_account_partner_balance
#: model:ir.actions.report.xml,name:account.account_3rdparty_account_balance
#: model:ir.ui.menu,name:account.menu_account_partner_balance_report
msgid "Partner Balance"
msgstr "パートナ残高"

#. module: account
#: field:account.bank.accounts.wizard,acc_name:0
msgid "Account Name."
msgstr "アカウント名"

#. module: account
#: field:account.chart.template,property_reserve_and_surplus_account:0
#: field:res.company,property_reserve_and_surplus_account:0
msgid "Reserve and Profit/Loss Account"
msgstr "引当金と利益 / 損失アカウント"

#. module: account
#: field:report.account.receivable,name:0
msgid "Week of Year"
msgstr "年の通算週"

#. module: account
#: field:account.report.general.ledger,landscape:0
msgid "Landscape Mode"
msgstr "横向きモード"

#. module: account
#: code:addons/account/account.py:645
#, python-format
msgid ""
"You cannot change the type of account from '%s' to '%s' type as it contains "
"journal items!"
msgstr "それは仕訳帳項目を含むため、アカウントタイプを %s から %s へ変更することはできません。"

#. module: account
#: field:account.report.general.ledger,sortby:0
msgid "Sort by"
msgstr "並べ替え順"

#. module: account
#: help:account.fiscalyear.close,fy_id:0
msgid "Select a Fiscal year to close"
msgstr "閉じる会計年度を選択して下さい。"

#. module: account
#: help:account.account.template,user_type:0
msgid ""
"These types are defined according to your country. The type contains more "
"information about the account and its specificities."
msgstr "これらのタイプはあなたの国に従って定義されています。タイプはアカウントとその特殊性についての多くの情報を含んでいます。"

#. module: account
#: code:addons/account/account_move_line.py:842
#, python-format
msgid ""
"You have to provide an account for the write off/exchange difference entry !"
msgstr "償却 / 為替差エントリーのためのアカウントを提供しなければなりません。"

#. module: account
#: view:account.tax:0
msgid "Applicability Options"
msgstr "適用オプション"

#. module: account
#: report:account.partner.balance:0
msgid "In dispute"
msgstr "係争中"

#. module: account
#: model:ir.actions.act_window,name:account.action_view_bank_statement_tree
#: model:ir.ui.menu,name:account.journal_cash_move_lines
msgid "Cash Registers"
msgstr "キャッシュレジスタ"

#. module: account
#: report:account.analytic.account.journal:0
#: report:account.third_party_ledger:0
#: report:account.third_party_ledger_other:0
msgid "-"
msgstr ""

#. module: account
#: view:account.analytic.account:0
#: model:res.groups,name:account.group_account_manager
msgid "Manager"
msgstr "マネジャ"

#. module: account
#: view:account.subscription.generate:0
msgid "Generate Entries before:"
msgstr "前にエントリーを生成："

#. module: account
#: view:account.move.line:0
msgid "Unbalanced Journal Items"
msgstr "不均衡状態の仕訳帳項目"

#. module: account
#: model:account.account.type,name:account.data_account_type_bank
#: selection:account.bank.accounts.wizard,account_type:0
#: code:addons/account/account.py:3003
#, python-format
msgid "Bank"
msgstr "銀行"

#. module: account
#: field:account.period,date_start:0
msgid "Start of Period"
msgstr "期首日"

#. module: account
#: model:process.transition,name:account.process_transition_confirmstatementfromdraft0
msgid "Confirm statement"
msgstr "取引明細書の確認"

#. module: account
#: help:account.account,foreign_balance:0
msgid ""
"Total amount (in Secondary currency) for transactions held in secondary "
"currency for this account."
msgstr "このアカウントに対する第２の通貨で行われた取引の総額（第２の通貨）。"

#. module: account
#: field:account.fiscal.position.tax,tax_dest_id:0
#: field:account.fiscal.position.tax.template,tax_dest_id:0
msgid "Replacement Tax"
msgstr "税金の置き換え"

#. module: account
#: selection:account.move.line,centralisation:0
msgid "Credit Centralisation"
msgstr "貸方の一元化"

#. module: account
#: view:report.account_type.sales:0
msgid "All Months Sales by type"
msgstr "タイプ別全月の売上"

#. module: account
#: model:ir.actions.act_window,help:account.action_invoice_tree2
msgid ""
"With Supplier Invoices you can enter and manage invoices issued by your "
"suppliers. OpenERP can also generate draft invoices automatically from "
"purchase orders or receipts. This way, you can control the invoice from your "
"supplier according to what you purchased or received."
msgstr ""
"仕入先の請求書で、仕入先によって発行された請求書の入力と管理ができます。OpenERPは発注オーダーや領収書から自動的にドラフト請求書の作成もできます。こ"
"の方法は、仕入先に発注したあるいは受け取ったものに応じて請求書の管理ができます。"

#. module: account
#: model:ir.actions.act_window,name:account.action_account_tax_code_template_form
#: model:ir.ui.menu,name:account.menu_action_account_tax_code_template_form
msgid "Tax Code Templates"
msgstr "税金コードテンプレート"

#. module: account
#: view:account.invoice.cancel:0
msgid "Cancel Invoices"
msgstr "請求書のキャンセル"

#. module: account
#: help:account.journal,code:0
msgid "The code will be displayed on reports."
msgstr "コードはレポート上に表示されます。"

#. module: account
#: view:account.tax.template:0
msgid "Taxes used in Purchases"
msgstr "仕入時にかかる税金"

#. module: account
#: field:account.invoice.tax,tax_code_id:0
#: field:account.tax,description:0
#: field:account.tax.template,tax_code_id:0
#: model:ir.model,name:account.model_account_tax_code
msgid "Tax Code"
msgstr "税金コード"

#. module: account
#: field:account.account,currency_mode:0
msgid "Outgoing Currencies Rate"
msgstr "仕向為替レート"

#. module: account
#: selection:account.analytic.journal,type:0
msgid "Situation"
msgstr "状況"

#. module: account
#: help:account.move.line,move_id:0
msgid "The move of this entry line."
msgstr "このエントリー行を移動します。"

#. module: account
#: code:addons/account/account_move_line.py:1302
#, python-format
msgid ""
"You can not use this general account in this journal, check the tab 'Entry "
"Controls' on the related journal !"
msgstr "この仕訳帳にはこの一般的なアカウントを使うことができません。関連する仕訳帳上の入力コントロールタブをチェックして下さい。"

#. module: account
#: field:account.move.line.reconcile,trans_nbr:0
msgid "# of Transaction"
msgstr "取引番号"

#. module: account
#: report:account.general.ledger:0
#: report:account.general.ledger_landscape:0
#: report:account.third_party_ledger:0
#: report:account.third_party_ledger_other:0
msgid "Entry Label"
msgstr "エントリーラベル"

#. module: account
#: code:addons/account/account.py:1129
#, python-format
msgid "You can not modify/delete a journal with entries for this period !"
msgstr "この期間の仕訳帳エントリーの変更や削除はできません。"

#. module: account
#: help:account.invoice,origin:0
#: help:account.invoice.line,origin:0
msgid "Reference of the document that produced this invoice."
msgstr "この請求書が生成されたドキュメントへの参照"

#. module: account
#: view:account.analytic.line:0
#: view:account.journal:0
msgid "Others"
msgstr "その他"

#. module: account
#: view:account.subscription:0
msgid "Draft Subscription"
msgstr "ドラフトサブスクリプション"

#. module: account
#: view:account.account:0
#: report:account.account.balance:0
#: view:account.analytic.line:0
#: field:account.automatic.reconcile,writeoff_acc_id:0
#: field:account.bank.statement.line,account_id:0
#: view:account.entries.report:0
#: field:account.entries.report,account_id:0
#: field:account.invoice,account_id:0
#: field:account.invoice.line,account_id:0
#: view:account.invoice.report:0
#: field:account.invoice.report,account_id:0
#: field:account.journal,account_control_ids:0
#: report:account.journal.period.print:0
#: report:account.journal.period.print.sale.purchase:0
#: field:account.model.line,account_id:0
#: view:account.move.line:0
#: field:account.move.line,account_id:0
#: field:account.move.line.reconcile.select,account_id:0
#: field:account.move.line.unreconcile.select,account_id:0
#: report:account.third_party_ledger:0
#: report:account.third_party_ledger_other:0
#: view:analytic.entries.report:0
#: field:analytic.entries.report,account_id:0
#: model:ir.model,name:account.model_account_account
#: field:report.account.sales,account_id:0
msgid "Account"
msgstr "アカウント"

#. module: account
#: field:account.tax,include_base_amount:0
msgid "Included in base amount"
msgstr "基本金額に含む"

#. module: account
#: view:account.entries.report:0
#: model:ir.actions.act_window,name:account.action_account_entries_report_all
#: model:ir.ui.menu,name:account.menu_action_account_entries_report_all
msgid "Entries Analysis"
msgstr "エントリー分析"

#. module: account
#: field:account.account,level:0
#: field:account.financial.report,level:0
msgid "Level"
msgstr "レベル"

#. module: account
#: report:account.invoice:0
#: view:account.invoice:0
#: view:account.invoice.line:0
#: field:account.invoice.line,invoice_line_tax_id:0
#: view:account.move:0
#: view:account.move.line:0
#: model:ir.actions.act_window,name:account.action_tax_form
#: model:ir.ui.menu,name:account.account_template_taxes
#: model:ir.ui.menu,name:account.menu_action_tax_form
#: model:ir.ui.menu,name:account.menu_tax_report
#: model:ir.ui.menu,name:account.next_id_27
msgid "Taxes"
msgstr "税金"

#. module: account
#: code:addons/account/wizard/account_financial_report.py:69
#: code:addons/account/wizard/account_report_common.py:144
#, python-format
msgid "Select a starting and an ending period"
msgstr "開始、終了期間を選択"

#. module: account
#: model:account.financial.report,name:account.account_financial_report_profitandloss0
msgid "Profit and Loss"
msgstr "損益"

#. module: account
#: model:ir.model,name:account.model_account_account_template
msgid "Templates for Accounts"
msgstr "アカウントのテンプレート"

#. module: account
#: view:account.tax.code.template:0
msgid "Search tax template"
msgstr "税金テンプレート検索"

#. module: account
#: view:account.move.reconcile:0
#: model:ir.actions.act_window,name:account.action_account_reconcile_select
#: model:ir.actions.act_window,name:account.action_view_account_move_line_reconcile
msgid "Reconcile Entries"
msgstr "エントリーの調整"

#. module: account
#: model:ir.actions.report.xml,name:account.account_overdue
#: view:res.company:0
msgid "Overdue Payments"
msgstr "期限超過の支払い"

#. module: account
#: report:account.third_party_ledger:0
#: report:account.third_party_ledger_other:0
msgid "Initial Balance"
msgstr "期首残高"

#. module: account
#: view:account.invoice:0
msgid "Reset to Draft"
msgstr "ドラフトにリセット"

#. module: account
#: view:wizard.multi.charts.accounts:0
msgid "Bank Information"
msgstr "銀行情報"

#. module: account
#: view:account.aged.trial.balance:0
#: view:account.common.report:0
msgid "Report Options"
msgstr "レポートオプション"

#. module: account
#: model:ir.model,name:account.model_account_entries_report
msgid "Journal Items Analysis"
msgstr "仕訳帳項目分析"

#. module: account
#: model:ir.ui.menu,name:account.next_id_22
msgid "Partners"
msgstr "パートナ"

#. module: account
#: view:account.bank.statement:0
#: model:ir.model,name:account.model_account_bank_statement
#: model:process.node,name:account.process_node_accountingstatemententries0
#: model:process.node,name:account.process_node_bankstatement0
#: model:process.node,name:account.process_node_supplierbankstatement0
msgid "Bank Statement"
msgstr "銀行明細"

#. module: account
#: field:res.partner,property_account_receivable:0
msgid "Account Receivable"
msgstr "売掛金"

#. module: account
#: model:ir.actions.report.xml,name:account.account_central_journal
msgid "Central Journal"
msgstr "中央仕訳帳"

#. module: account
#: selection:account.balance.report,display_account:0
#: selection:account.common.account.report,display_account:0
#: selection:account.partner.balance,display_partner:0
#: selection:account.report.general.ledger,display_account:0
msgid "With balance is not equal to 0"
msgstr "残高が0ではありません。"

#. module: account
#: view:account.tax:0
msgid "Search Taxes"
msgstr "税金検索"

#. module: account
#: model:ir.model,name:account.model_account_analytic_cost_ledger
msgid "Account Analytic Cost Ledger"
msgstr "アカウント分析原価元帳"

#. module: account
#: view:account.model:0
msgid "Create entries"
msgstr "エントリー作成"

#. module: account
#: field:account.entries.report,nbr:0
msgid "# of Items"
msgstr "項目番号"

#. module: account
#: field:account.automatic.reconcile,max_amount:0
msgid "Maximum write-off amount"
msgstr "最大償却額"

#. module: account
#: view:account.invoice:0
msgid "Compute Taxes"
msgstr "税金計算"

#. module: account
#: field:account.chart.template,code_digits:0
#: field:wizard.multi.charts.accounts,code_digits:0
msgid "# of Digits"
msgstr "桁数"

#. module: account
#: field:account.journal,entry_posted:0
msgid "Skip 'Draft' State for Manual Entries"
msgstr "手動入力のため、ドラフト状態をスキップして下さい。"

#. module: account
#: view:account.invoice.report:0
#: field:account.invoice.report,price_total:0
msgid "Total Without Tax"
msgstr "税抜き合計"

#. module: account
#: model:ir.actions.act_window,help:account.action_move_journal_line
msgid ""
"A journal entry consists of several journal items, each of which is either a "
"debit or a credit transaction. OpenERP automatically creates one journal "
"entry per accounting document: invoice, refund, supplier payment, bank "
"statements, etc."
msgstr ""
"仕訳帳エントリーは幾つかの仕訳帳項目を含んでいます。それぞれは借方あるいは貸方取引の何れかです。OpenERPは会計ドキュメントごとにひとつの仕訳帳エント"
"リーを自動的に作成します：請求書、返金、仕入先支払い、銀行明細など"

#. module: account
#: view:account.entries.report:0
msgid "# of Entries "
msgstr "エントリー番号 "

#. module: account
#: help:account.fiscal.position,active:0
msgid ""
"By unchecking the active field, you may hide a fiscal position without "
"deleting it."
msgstr "アクティブ項目のチェックを外すことで、それを消すことなく会計ポジションを隠すことができます。"

#. module: account
#: model:ir.model,name:account.model_temp_range
msgid "A Temporary table used for Dashboard view"
msgstr "ダッシュボードビューのために使われる一時的なテーブル"

#. module: account
#: model:ir.actions.act_window,name:account.action_invoice_tree4
#: model:ir.ui.menu,name:account.menu_action_invoice_tree4
msgid "Supplier Refunds"
msgstr "仕入先返金"

#. module: account
#: selection:account.account,type:0
#: selection:account.account.template,type:0
#: selection:account.bank.statement,state:0
#: selection:account.entries.report,type:0
#: view:account.fiscalyear:0
#: selection:account.fiscalyear,state:0
#: selection:account.period,state:0
msgid "Closed"
msgstr "閉鎖"

#. module: account
#: model:ir.ui.menu,name:account.menu_finance_recurrent_entries
msgid "Recurring Entries"
<<<<<<< HEAD
msgstr ""
=======
msgstr "定期エントリー"
>>>>>>> 41a69ec9

#. module: account
#: model:ir.model,name:account.model_account_fiscal_position_template
msgid "Template for Fiscal Position"
msgstr "会計ポジションテンプレート"

#. module: account
#: field:account.automatic.reconcile,reconciled:0
msgid "Reconciled transactions"
msgstr "調整済取引"

#. module: account
#: field:account.journal.view,columns_id:0
msgid "Columns"
msgstr "カラム"

#. module: account
#: report:account.overdue:0
msgid "."
msgstr ""

#. module: account
#: view:account.analytic.cost.ledger.journal.report:0
msgid "and Journals"
msgstr "と仕訳帳"

#. module: account
#: field:account.journal,groups_id:0
msgid "Groups"
msgstr "グループ"

#. module: account
#: field:account.invoice,amount_untaxed:0
#: field:report.invoice.created,amount_untaxed:0
msgid "Untaxed"
msgstr "非課税"

#. module: account
#: view:account.partner.reconcile.process:0
msgid "Go to next partner"
msgstr "次のパートナへ"

#. module: account
#: view:account.bank.statement:0
msgid "Search Bank Statements"
msgstr "銀行明細の検索"

#. module: account
#: view:account.move.line:0
msgid "Unposted Journal Items"
msgstr "未転記仕訳帳項目"

#. module: account
#: view:account.chart.template:0
#: field:account.chart.template,property_account_payable:0
msgid "Payable Account"
msgstr "買掛金"

#. module: account
#: field:account.tax,account_paid_id:0
#: field:account.tax.template,account_paid_id:0
msgid "Refund Tax Account"
msgstr "返金税金アカウント"

#. module: account
#: view:account.bank.statement:0
#: field:account.bank.statement,line_ids:0
msgid "Statement lines"
msgstr "取引明細書行"

#. module: account
#: model:ir.actions.act_window,help:account.action_bank_statement_tree
msgid ""
"A bank statement is a summary of all financial transactions occurring over a "
"given period of time on a deposit account, a credit card or any other type "
"of financial account. The starting balance will be proposed automatically "
"and the closing balance is to be found on your statement. When you are in "
"the Payment column of a line, you can press F1 to open the reconciliation "
"form."
msgstr ""
"銀行取引明細書は預金口座、クレジットカードまたは金融口座の任意の口座タイプ上で、所定の期間に発生した全ての金融取引を要約したものです。期首残高は自動的に繰"
"り越され、期末残高は取引明細書に示されています。行の支払カラムで F1 を押すと照合フォームが開きます。"

#. module: account
#: report:account.analytic.account.cost_ledger:0
msgid "Date/Code"
msgstr "日付 / コード"

#. module: account
#: field:account.analytic.line,general_account_id:0
#: view:analytic.entries.report:0
#: field:analytic.entries.report,general_account_id:0
msgid "General Account"
msgstr "一般アカウント"

#. module: account
#: field:res.partner,debit_limit:0
msgid "Payable Limit"
msgstr "買掛金上限"

#. module: account
#: report:account.invoice:0
#: view:account.invoice:0
#: view:account.invoice.report:0
#: field:account.move.line,invoice:0
#: model:ir.model,name:account.model_account_invoice
#: model:res.request.link,name:account.req_link_invoice
msgid "Invoice"
msgstr "請求書"

#. module: account
#: model:process.node,note:account.process_node_analytic0
#: model:process.node,note:account.process_node_analyticcost0
msgid "Analytic costs to invoice"
msgstr "請求書のための分析コスト"

#. module: account
#: view:ir.sequence:0
msgid "Fiscal Year Sequence"
msgstr "会計年度の順序"

#. module: account
#: field:wizard.multi.charts.accounts,seq_journal:0
msgid "Separated Journal Sequences"
msgstr "切り離された仕訳帳順序"

#. module: account
#: view:account.invoice:0
msgid "Responsible"
msgstr "責任担当"

#. module: account
#: model:ir.actions.act_window,name:account.action_report_account_type_sales_tree_all
msgid "Sales by Account Type"
msgstr "アカウントタイプ別売上"

#. module: account
#: view:account.invoice.refund:0
msgid ""
"Cancel Invoice: Creates the refund invoice, validate and reconcile it to "
"cancel the current invoice."
msgstr "請求書のキャンセル：現在の請求書をキャンセルするために返金請求書を作成し、検証し、調整して下さい。"

#. module: account
#: model:ir.ui.menu,name:account.periodical_processing_invoicing
msgid "Invoicing"
msgstr "請求"

#. module: account
#: code:addons/account/report/account_partner_balance.py:115
#, python-format
msgid "Unknown Partner"
msgstr "未知のパートナ"

#. module: account
#: field:account.tax.code,sum:0
msgid "Year Sum"
msgstr "年間合計"

#. module: account
#: code:addons/account/account_invoice.py:1429
#, python-format
msgid ""
"You selected an Unit of Measure which is not compatible with the product."
msgstr "あなたが選択した単位は製品との互換性がありません。"

#. module: account
#: view:account.change.currency:0
msgid "This wizard will change the currency of the invoice"
msgstr "このウィザードは請求書の通貨を変更します。"

#. module: account
#: model:ir.actions.act_window,help:account.action_account_chart
msgid ""
"Display your company chart of accounts per fiscal year and filter by period. "
"Have a complete tree view of all journal items per account code by clicking "
"on an account."
msgstr ""
"会計年度ごとの会社の勘定科目表を表示し、期間によりフィルタを行います。アカウントをクリックすることによって、アカウントコードごとの全ての仕訳帳項目の完全な"
"ツリービューを持ちます。"

#. module: account
#: view:account.analytic.account:0
msgid "Pending Accounts"
msgstr "保留中のアカウント"

#. module: account
#: view:account.tax.template:0
msgid "Tax Declaration"
msgstr ""

#. module: account
#: help:account.journal.period,active:0
msgid ""
"If the active field is set to False, it will allow you to hide the journal "
"period without removing it."
msgstr "アクティブ項目をFalseにセットした場合、それを削除することなく仕訳帳期間を非表示にすることができます。"

#. module: account
#: view:res.partner:0
msgid "Supplier Debit"
msgstr "仕入先債務"

#. module: account
#: model:ir.actions.act_window,name:account.act_account_partner_account_move_all
msgid "Receivables & Payables"
msgstr "売掛金と買掛金"

#. module: account
#: model:ir.model,name:account.model_account_common_journal_report
msgid "Account Common Journal Report"
msgstr "アカウント共通の仕訳帳レポート"

#. module: account
#: selection:account.partner.balance,display_partner:0
msgid "All Partners"
msgstr "全パートナ"

#. module: account
#: view:account.analytic.chart:0
msgid "Analytic Account Charts"
msgstr "分析会計表"

#. module: account
#: view:account.analytic.line:0
#: view:analytic.entries.report:0
msgid "My Entries"
msgstr "私のエントリー"

#. module: account
#: report:account.overdue:0
msgid "Customer Ref:"
msgstr "顧客の参照："

#. module: account
#: code:addons/account/account_cash_statement.py:292
#, python-format
msgid "User %s does not have rights to access %s journal !"
msgstr "ユーザ %s は仕訳帳 %s にアクセスする権限を持っていません。"

#. module: account
#: help:account.period,special:0
msgid "These periods can overlap."
msgstr "これらの期間は重なることができます。"

#. module: account
#: model:process.node,name:account.process_node_draftstatement0
msgid "Draft statement"
msgstr "ドラフト取引明細書"

#. module: account
#: view:account.tax:0
msgid "Tax Declaration: Credit Notes"
msgstr "税金申告：クレジットノート"

#. module: account
#: field:account.move.line.reconcile,credit:0
msgid "Credit amount"
msgstr "貸方金額"

#. module: account
#: code:addons/account/account.py:407
#: code:addons/account/account.py:412
#: code:addons/account/account.py:429
#, python-format
msgid "Error!"
msgstr "エラー"

#. module: account
#: sql_constraint:account.move.line:0
msgid "Wrong credit or debit value in accounting entry !"
msgstr "会計エントリーにおいて貸方または借方の値が誤っています。"

#. module: account
#: view:account.invoice.report:0
#: model:ir.actions.act_window,name:account.action_account_invoice_report_all
#: model:ir.ui.menu,name:account.menu_action_account_invoice_report_all
msgid "Invoices Analysis"
msgstr "請求書分析"

#. module: account
#: model:ir.model,name:account.model_account_period_close
msgid "period close"
msgstr "期間終了"

#. module: account
#: view:account.installer:0
msgid "Configure Fiscal Year"
msgstr "会計年度の設定"

#. module: account
#: model:ir.actions.act_window,name:account.action_project_account_analytic_line_form
msgid "Entries By Line"
msgstr "行によるエントリー"

#. module: account
#: field:account.vat.declaration,based_on:0
msgid "Based on"
msgstr "基準"

#. module: account
#: field:account.invoice,move_id:0
#: field:account.invoice,move_name:0
msgid "Journal Entry"
msgstr "仕訳帳入力"

#. module: account
#: view:account.tax:0
msgid "Tax Declaration: Invoices"
msgstr "税金申請：請求書"

#. module: account
#: field:account.cashbox.line,subtotal:0
msgid "Sub Total"
msgstr "小計"

#. module: account
#: view:account.account:0
#: view:account.treasury.report:0
#: model:ir.actions.act_window,name:account.action_account_treasury_report_all
#: model:ir.model,name:account.model_account_treasury_report
#: model:ir.ui.menu,name:account.menu_action_account_treasury_report_all
msgid "Treasury Analysis"
msgstr "財務分析"

#. module: account
#: constraint:res.company:0
msgid "Error! You can not create recursive companies."
msgstr "エラー。再帰的な関係となる会社を作ることはできません。"

#. module: account
#: model:ir.actions.report.xml,name:account.account_journal_sale_purchase
msgid "Sale/Purchase Journal"
msgstr "売上 / 仕入仕訳帳"

#. module: account
#: view:account.analytic.account:0
msgid "Analytic account"
msgstr "分析アカウント"

#. module: account
#: code:addons/account/account_bank_statement.py:339
#, python-format
msgid "Please verify that an account is defined in the journal."
msgstr "アカウントが仕訳帳に定義されていることを確認して下さい。"

#. module: account
#: selection:account.entries.report,move_line_state:0
#: selection:account.move.line,state:0
msgid "Valid"
msgstr "有効"

#. module: account
#: model:ir.actions.act_window,name:account.action_account_print_journal
#: model:ir.model,name:account.model_account_print_journal
msgid "Account Print Journal"
msgstr "アカウント印刷ジャーナル"

#. module: account
#: model:ir.model,name:account.model_product_category
msgid "Product Category"
msgstr "製品分類"

#. module: account
#: selection:account.account.type,report_type:0
msgid "/"
msgstr ""

#. module: account
#: help:res.company,property_reserve_and_surplus_account:0
msgid ""
"This account is used for transferring Profit/Loss (If It is Profit: Amount "
"will be added, Loss : Amount will be deducted.), as calculated in Profit & "
"Loss Report"
msgstr "このアカウントは損益計算書で計算されたように、損益（利益の場合金額は加えされ、損失の場合金額は減じられます）を移すために使われます。"

#. module: account
#: model:process.node,note:account.process_node_reconciliation0
#: model:process.node,note:account.process_node_supplierreconciliation0
msgid "Comparison between accounting and payment entries"
msgstr "会計と支払いエントリー間の比較"

#. module: account
#: view:account.tax:0
#: view:account.tax.template:0
msgid "Tax Definition"
msgstr "税金の定義"

#. module: account
#: help:wizard.multi.charts.accounts,seq_journal:0
msgid ""
"Check this box if you want to use a different sequence for each created "
"journal. Otherwise, all will use the same sequence."
msgstr ""
"それぞれに作成された仕訳帳のために異なった順序を使いたい場合はこのボックスをチェックして下さい。それ以外の場合は全て同じ順序を使用します。"

#. module: account
#: help:account.partner.ledger,amount_currency:0
#: help:account.report.general.ledger,amount_currency:0
msgid ""
"It adds the currency column if the currency is different then the company "
"currency"
msgstr "会社の通貨と異なる通貨の場合は、通貨カラムを追加します。"

#. module: account
#: help:account.journal,allow_date:0
msgid ""
"If set to True then do not accept the entry if the entry date is not into "
"the period dates"
msgstr "Trueにセットした場合、エントリー日付が期間内にない場合には、エントリーは受付られません。"

#. module: account
#: code:addons/account/account_invoice.py:73
#, python-format
msgid "You must define an analytic journal of type '%s'!"
msgstr "分析仕訳帳のタイプ %s を定義しなければなりません。"

#. module: account
#: field:account.installer,config_logo:0
#: field:wizard.multi.charts.accounts,config_logo:0
msgid "Image"
msgstr "画像"

#. module: account
#: constraint:account.move.line:0
msgid ""
"The selected account of your Journal Entry forces to provide a secondary "
"currency. You should remove the secondary currency on the account or select "
"a multi-currency view on the journal."
msgstr "選択した仕訳のアカウントは第２の通貨の入力を要求しています。アカウントの第２通貨を削除するか、仕訳で多通貨ビューを選択して下さい。"

#. module: account
#: model:ir.actions.act_window,help:account.action_account_financial_report_tree
msgid "Makes a generic system to draw financial reports easily."
msgstr "財務レポートを簡単に作成するために一般的なシステムを作ります。"

#. module: account
#: view:account.invoice:0
#: view:report.invoice.created:0
msgid "Untaxed Amount"
msgstr "非課税金額"

#. module: account
#: help:account.tax,active:0
msgid ""
"If the active field is set to False, it will allow you to hide the tax "
"without removing it."
msgstr "アクティブ項目にFalseが設定されている場合、それを削除することなく税金を非表示にすることができます。"

#. module: account
#: view:account.analytic.line:0
msgid "Analytic Journal Items related to a sale journal."
msgstr "売上仕訳帳に関連した分析仕訳帳項目"

#. module: account
#: selection:account.financial.report,style_overwrite:0
msgid "Italic Text (smaller)"
msgstr "斜体テキスト（小）"

#. module: account
#: view:account.bank.statement:0
#: view:account.invoice:0
#: selection:account.invoice,state:0
#: view:account.invoice.report:0
#: selection:account.invoice.report,state:0
#: selection:account.journal.period,state:0
#: view:account.subscription:0
#: selection:account.subscription,state:0
#: selection:report.invoice.created,state:0
msgid "Draft"
msgstr "ドラフト"

#. module: account
#: report:account.journal.period.print.sale.purchase:0
msgid "VAT Declaration"
msgstr "消費税申告"

#. module: account
#: field:account.move.reconcile,line_partial_ids:0
msgid "Partial Entry lines"
msgstr "部分エントリー行"

#. module: account
#: view:account.fiscalyear:0
#: field:account.treasury.report,fiscalyear_id:0
msgid "Fiscalyear"
msgstr "会計年度"

#. module: account
#: view:account.journal.select:0
#: view:project.account.analytic.line:0
msgid "Open Entries"
msgstr "エントリーを開く"

#. module: account
#: field:account.automatic.reconcile,account_ids:0
msgid "Accounts to Reconcile"
msgstr "調整用のアカウント"

#. module: account
#: model:process.transition,note:account.process_transition_filestatement0
msgid "Import of the statement in the system from an electronic file"
msgstr "電子ファイルからシステムの中に取引明細書のインポート"

#. module: account
#: model:process.node,name:account.process_node_importinvoice0
msgid "Import from invoice"
msgstr "請求書からインポート"

#. module: account
#: selection:account.entries.report,month:0
#: selection:account.invoice.report,month:0
#: selection:analytic.entries.report,month:0
#: selection:report.account.sales,month:0
#: selection:report.account_type.sales,month:0
msgid "January"
msgstr "1月"

#. module: account
#: view:account.journal:0
msgid "Validations"
msgstr "検証"

#. module: account
#: view:account.entries.report:0
msgid "This F.Year"
msgstr "今会計年度"

#. module: account
#: view:account.tax.chart:0
msgid "Account tax charts"
msgstr "アカウント税金チャート"

#. module: account
#: constraint:account.period:0
msgid ""
"Invalid period ! Some periods overlap or the date period is not in the scope "
"of the fiscal year. "
msgstr "期間が無効です。幾つかの期間が重なっているか、会計年度の範囲の中にない期間です。 "

#. module: account
#: code:addons/account/account_bank_statement.py:357
#, python-format
msgid "You have to assign an analytic journal on the '%s' journal!"
msgstr "%s 仕訳帳に分析仕訳帳を割り当てる必要があります。"

#. module: account
#: selection:account.invoice,state:0
#: view:account.invoice.report:0
#: selection:account.invoice.report,state:0
#: selection:report.invoice.created,state:0
msgid "Pro-forma"
msgstr "プロフォーマ"

#. module: account
#: code:addons/account/account.py:1461
#, python-format
msgid ""
"There is no default default debit account defined \n"
"on journal \"%s\""
msgstr "仕訳帳 %s にはデフォルト売掛金が定義されていません。"

#. module: account
#: help:account.account.template,type:0
#: help:account.entries.report,type:0
msgid ""
"This type is used to differentiate types with special effects in OpenERP: "
"view can not have entries, consolidation are accounts that can have children "
"accounts for multi-company consolidations, payable/receivable are for "
"partners accounts (for debit/credit computations), closed for depreciated "
"accounts."
msgstr ""
"このタイプはOpenERPの特殊効果とタイプを区別するために使われます：ビューはエントリーを持つことはできません。合併は複数会社の合併のために子アカウント"
"を持つことができるアカウントです。売掛金 / 買掛金はパートナのためのアカウント（借方 / "
"貸方計算のため）です。閉鎖は減価償却アカウントのためのものです。"

#. module: account
#: view:account.chart.template:0
msgid "Search Chart of Account Templates"
msgstr "勘定科目表テンプレートの検索"

#. module: account
#: code:addons/account/account_move_line.py:1277
#, python-format
msgid ""
"Can not create an automatic sequence for this piece!\n"
"Put a sequence in the journal definition for automatic numbering or create a "
"sequence manually for this piece."
msgstr ""
"この部分には自動的な順序を作成することはできません。\n"
"自動ナンバリングで仕訳帳を定義して順序を得るか、あるいは手動で順序を作成して下さい。"

#. module: account
#: code:addons/account/account.py:787
#, python-format
msgid ""
"You can not modify the company of this journal as its related record exist "
"in journal items"
msgstr "仕訳帳項目に存在する関連したレコードであるため、その仕訳帳項目の会社を変更できません。"

#. module: account
#: report:account.invoice:0
msgid "Customer Code"
msgstr "顧客コード"

#. module: account
#: view:account.installer:0
msgid ""
"The default Chart of Accounts is matching your country selection. If no "
"certified Chart of Accounts exists for your specified country, a generic one "
"can be installed and will be selected by default."
msgstr ""
"このデフォルト勘定科目表はあなたの国の選択と一致しています。あなたが指定した国に公認の勘定科目表が存在しない場合、一般的なものをインストールすることができ"
"、デフォルトでそれが選択されます。"

#. module: account
#: view:account.account.type:0
#: field:account.account.type,note:0
#: view:account.analytic.account:0
#: report:account.invoice:0
#: field:account.invoice,name:0
#: field:account.invoice.line,name:0
#: field:account.invoice.refund,description:0
#: report:account.overdue:0
#: field:account.payment.term,note:0
#: view:account.tax.code:0
#: field:account.tax.code,info:0
#: view:account.tax.code.template:0
#: field:account.tax.code.template,info:0
#: field:analytic.entries.report,name:0
#: field:report.invoice.created,name:0
msgid "Description"
msgstr "説明"

#. module: account
#: code:addons/account/account.py:3119
#, python-format
msgid "ECNJ"
msgstr ""

#. module: account
#: view:account.subscription:0
#: selection:account.subscription,state:0
msgid "Running"
msgstr "動作中"

#. module: account
#: view:account.chart.template:0
#: field:product.category,property_account_income_categ:0
#: field:product.template,property_account_income:0
msgid "Income Account"
msgstr "損益勘定"

#. module: account
#: code:addons/account/account_invoice.py:370
#, python-format
msgid "There is no Accounting Journal of type Sale/Purchase defined!"
msgstr "会計仕訳帳売上 / 仕入タイプの定義がないことはありません。"

#. module: account
#: constraint:res.partner.bank:0
msgid "The RIB and/or IBAN is not valid"
msgstr "銀行情報のRIBまたはIBANが正しくありません。"

#. module: account
#: view:product.category:0
msgid "Accounting Properties"
msgstr "会計属性"

#. module: account
#: report:account.general.ledger_landscape:0
#: report:account.journal.period.print:0
#: report:account.journal.period.print.sale.purchase:0
msgid "Entries Sorted By"
msgstr "エントリーのソート順"

#. module: account
#: field:account.change.currency,currency_id:0
msgid "Change to"
msgstr "変更"

#. module: account
#: view:account.entries.report:0
msgid "# of Products Qty "
msgstr "製品数量 "

#. module: account
#: model:ir.model,name:account.model_product_template
msgid "Product Template"
msgstr "製品テンプレート"

#. module: account
#: report:account.account.balance:0
#: field:account.aged.trial.balance,fiscalyear_id:0
#: field:account.balance.report,fiscalyear_id:0
#: report:account.central.journal:0
#: field:account.central.journal,fiscalyear_id:0
#: field:account.common.account.report,fiscalyear_id:0
#: field:account.common.journal.report,fiscalyear_id:0
#: field:account.common.partner.report,fiscalyear_id:0
#: field:account.common.report,fiscalyear_id:0
#: view:account.entries.report:0
#: field:account.entries.report,fiscalyear_id:0
#: field:account.fiscalyear,name:0
#: report:account.general.journal:0
#: field:account.general.journal,fiscalyear_id:0
#: report:account.general.ledger:0
#: report:account.general.ledger_landscape:0
#: field:account.journal.period,fiscalyear_id:0
#: report:account.journal.period.print:0
#: report:account.journal.period.print.sale.purchase:0
#: report:account.partner.balance:0
#: field:account.partner.balance,fiscalyear_id:0
#: field:account.partner.ledger,fiscalyear_id:0
#: field:account.period,fiscalyear_id:0
#: field:account.print.journal,fiscalyear_id:0
#: field:account.report.general.ledger,fiscalyear_id:0
#: field:account.sequence.fiscalyear,fiscalyear_id:0
#: report:account.third_party_ledger:0
#: report:account.third_party_ledger_other:0
#: report:account.vat.declaration:0
#: field:account.vat.declaration,fiscalyear_id:0
#: field:accounting.report,fiscalyear_id:0
#: field:accounting.report,fiscalyear_id_cmp:0
#: model:ir.model,name:account.model_account_fiscalyear
msgid "Fiscal Year"
msgstr "会計年度"

#. module: account
#: help:account.aged.trial.balance,fiscalyear_id:0
#: help:account.balance.report,fiscalyear_id:0
#: help:account.central.journal,fiscalyear_id:0
#: help:account.common.account.report,fiscalyear_id:0
#: help:account.common.journal.report,fiscalyear_id:0
#: help:account.common.partner.report,fiscalyear_id:0
#: help:account.common.report,fiscalyear_id:0
#: help:account.general.journal,fiscalyear_id:0
#: help:account.partner.balance,fiscalyear_id:0
#: help:account.partner.ledger,fiscalyear_id:0
#: help:account.print.journal,fiscalyear_id:0
#: help:account.report.general.ledger,fiscalyear_id:0
#: help:account.vat.declaration,fiscalyear_id:0
#: help:accounting.report,fiscalyear_id:0
#: help:accounting.report,fiscalyear_id_cmp:0
msgid "Keep empty for all open fiscal year"
msgstr "全ての開いている会計年度を空に保ちます。"

#. module: account
#: field:account.invoice.report,account_line_id:0
msgid "Account Line"
msgstr "アカウント行"

#. module: account
#: code:addons/account/account.py:1468
#, python-format
msgid ""
"There is no default default credit account defined \n"
"on journal \"%s\""
msgstr "仕訳帳 %s にはデフォルト買掛金が定義されていません。"

#. module: account
#: model:ir.actions.act_window,help:account.action_review_financial_journals_installer
msgid ""
"Setup your accounting journals. For bank accounts, it's better to use the "
"'Setup Your Bank Accounts' tool that will automatically create the accounts "
"and journals for you."
msgstr ""
"会計仕訳帳を設定します。銀行口座のためには\"銀行口座のセットアップ\"ツールを使うことをお勧めします。これはアカウントと仕訳帳を自動的に作成します。"

#. module: account
#: model:ir.model,name:account.model_account_move
msgid "Account Entry"
msgstr "アカウントエントリー"

#. module: account
#: constraint:res.partner:0
msgid "Error ! You cannot create recursive associated members."
msgstr "エラー：重複した会員を作ることはできません。"

#. module: account
#: field:account.sequence.fiscalyear,sequence_main_id:0
msgid "Main Sequence"
msgstr "主順序"

#. module: account
#: code:addons/account/account_bank_statement.py:402
#, python-format
msgid ""
"In order to delete a bank statement, you must first cancel it to delete "
"related journal items."
msgstr "銀行口座明細書を削除するには、関連する仕訳帳項目を削除するために最初にそれをキャンセルする必要があります。"

#. module: account
#: field:account.invoice,payment_term:0
#: field:account.invoice.report,payment_term:0
#: view:account.payment.term:0
#: field:account.payment.term,name:0
#: view:account.payment.term.line:0
#: field:account.payment.term.line,payment_id:0
#: model:ir.model,name:account.model_account_payment_term
#: field:res.partner,property_payment_term:0
msgid "Payment Term"
msgstr "支払条件"

#. module: account
#: model:ir.actions.act_window,name:account.action_account_fiscal_position_form
#: model:ir.ui.menu,name:account.menu_action_account_fiscal_position_form
msgid "Fiscal Positions"
msgstr "会計ポジション"

#. module: account
#: constraint:account.account:0
#: constraint:account.tax.code:0
msgid "Error ! You can not create recursive accounts."
msgstr "エラー。再帰的な関係となるアカウントの作成はできません。"

#. module: account
#: field:account.period.close,sure:0
msgid "Check this box"
msgstr "このボックスをチェック"

#. module: account
#: view:account.common.report:0
msgid "Filters"
msgstr "フィルタ"

#. module: account
#: view:account.bank.statement:0
#: selection:account.bank.statement,state:0
#: view:account.fiscalyear:0
#: selection:account.fiscalyear,state:0
#: selection:account.invoice,state:0
#: selection:account.invoice.report,state:0
#: view:account.open.closed.fiscalyear:0
#: selection:account.period,state:0
#: code:addons/account/wizard/account_move_journal.py:106
#: selection:report.invoice.created,state:0
#, python-format
msgid "Open"
msgstr "開く"

#. module: account
#: model:process.node,note:account.process_node_draftinvoices0
#: model:process.node,note:account.process_node_supplierdraftinvoices0
msgid "Draft state of an invoice"
msgstr "請求書のドラフト状態"

#. module: account
#: view:account.partner.reconcile.process:0
msgid "Partner Reconciliation"
msgstr "パートナ照合"

#. module: account
#: field:account.tax,tax_code_id:0
#: view:account.tax.code:0
msgid "Account Tax Code"
msgstr "税金コードアカウント"

#. module: account
#: code:addons/account/account_invoice.py:572
#, python-format
msgid ""
"Can't find any account journal of %s type for this company.\n"
"\n"
"You can create one in the menu: \n"
"Configuration\\Financial Accounting\\Accounts\\Journals."
msgstr ""
"会社のための %s タイプの仕訳帳アカウントを見つけることができません。\n"
"\n"
"メニューの中にそれを作成することができます： \n"
"設定 \\ 財務会計 \\ アカウント \\ 仕訳帳"

#. module: account
#: model:account.payment.term,name:account.account_payment_term_advance
#: model:account.payment.term,note:account.account_payment_term_advance
msgid "30% Advance End 30 Days"
msgstr "30%の前払い30日期限"

#. module: account
#: view:account.entries.report:0
msgid "Unreconciled entries"
msgstr "未照合のエントリー"

#. module: account
#: field:account.invoice.tax,base_code_id:0
#: field:account.tax.template,base_code_id:0
msgid "Base Code"
msgstr "基本コード"

#. module: account
#: help:account.invoice.tax,sequence:0
msgid "Gives the sequence order when displaying a list of invoice tax."
msgstr "請求書の税金のリストを表示する時に、並べ順を指定して下さい。"

#. module: account
#: field:account.tax,base_sign:0
#: field:account.tax,ref_base_sign:0
#: field:account.tax.template,base_sign:0
#: field:account.tax.template,ref_base_sign:0
msgid "Base Code Sign"
msgstr ""

#. module: account
#: view:account.vat.declaration:0
msgid ""
"This menu prints a VAT declaration based on invoices or payments. Select one "
"or several periods of the fiscal year. The information required for a tax "
"declaration is automatically generated by OpenERP from invoices (or "
"payments, in some countries). This data is updated in real time. That’s very "
"useful because it enables you to preview at any time the tax that you owe at "
"the start and end of the month or quarter."
msgstr ""
"このメニューは請求書または支払いに基づく消費税申告を印刷します。ひとつあるいは複数の会計年度を選択して下さい。税金申請のために要求される情報は請求書（また"
"は支払い、幾つかの国の）からOpenERPによって自動的に生成されます。このデータはリアルタイムで更新されます。月あるいは四半期の開始と終了において、支払"
"うべき税金をいつでもレビューできるため非常に便利です。"

#. module: account
#: selection:account.move.line,centralisation:0
msgid "Debit Centralisation"
msgstr "借方の一元化"

#. module: account
#: view:account.invoice.confirm:0
#: model:ir.actions.act_window,name:account.action_account_invoice_confirm
msgid "Confirm Draft Invoices"
msgstr "ドラフト請求書確認"

#. module: account
#: field:account.entries.report,day:0
#: view:account.invoice.report:0
#: field:account.invoice.report,day:0
#: view:analytic.entries.report:0
#: field:analytic.entries.report,day:0
msgid "Day"
msgstr "日"

#. module: account
#: model:ir.actions.act_window,name:account.act_account_renew_view
msgid "Accounts to Renew"
msgstr "アカウント更新"

#. module: account
#: model:ir.model,name:account.model_account_model_line
msgid "Account Model Entries"
msgstr "アカウントモデルエントリー"

#. module: account
#: code:addons/account/account.py:3117
#, python-format
msgid "EXJ"
msgstr ""

#. module: account
#: field:product.template,supplier_taxes_id:0
msgid "Supplier Taxes"
msgstr "仕入先税金"

#. module: account
#: view:account.entries.report:0
msgid "entries"
msgstr "エントリー"

#. module: account
#: help:account.invoice,date_due:0
#: help:account.invoice,payment_term:0
msgid ""
"If you use payment terms, the due date will be computed automatically at the "
"generation of accounting entries. If you keep the payment term and the due "
"date empty, it means direct payment. The payment term may compute several "
"due dates, for example 50% now, 50% in one month."
msgstr ""
"支払条件を使用する場合、その期日は会計エントリーの世代において自動的に計算されます。支払条件を維持し、かつ期日が空であれば、それは直接支払いを意味します。"
"支払条件は幾つかの期日が計算されるかもしれません。例えば、50％を現在、50％を1ヶ月以内といったように。"

#. module: account
#: view:account.analytic.cost.ledger.journal.report:0
msgid "Select period"
msgstr "期間選択"

#. module: account
#: model:ir.ui.menu,name:account.menu_account_pp_statements
msgid "Statements"
msgstr "取引明細書"

#. module: account
#: report:account.analytic.account.journal:0
msgid "Move Name"
msgstr "名前の移動"

#. module: account
#: help:res.partner,property_account_position:0
msgid ""
"The fiscal position will determine taxes and the accounts used for the "
"partner."
msgstr "会計ポジションは税金やパートナのために使われるアカウントを決定します。"

#. module: account
#: view:account.print.journal:0
msgid ""
"This report gives you an overview of the situation of a specific journal"
msgstr "このレポートは特定の仕訳帳の状況の概要を示しています。"

#. module: account
#: model:ir.model,name:account.model_account_move_line_reconcile_writeoff
msgid "Account move line reconcile (writeoff)"
msgstr "アカウント移動行の調整（償却）"

#. module: account
#: model:account.account.type,name:account.account_type_tax
#: report:account.invoice:0
#: field:account.invoice,amount_tax:0
#: field:account.move.line,account_tax_id:0
msgid "Tax"
msgstr "税金"

#. module: account
#: view:account.analytic.account:0
#: field:account.bank.statement.line,analytic_account_id:0
#: field:account.entries.report,analytic_account_id:0
#: field:account.invoice.line,account_analytic_id:0
#: field:account.model.line,analytic_account_id:0
#: field:account.move.line,analytic_account_id:0
#: field:account.move.line.reconcile.writeoff,analytic_id:0
msgid "Analytic Account"
msgstr "分析アカウント"

#. module: account
#: view:account.account:0
#: field:account.financial.report,account_ids:0
#: selection:account.financial.report,type:0
#: view:account.journal:0
#: model:ir.actions.act_window,name:account.action_account_form
#: model:ir.ui.menu,name:account.account_account_menu
#: model:ir.ui.menu,name:account.account_template_accounts
#: model:ir.ui.menu,name:account.menu_action_account_form
#: model:ir.ui.menu,name:account.menu_analytic
msgid "Accounts"
msgstr "アカウント"

#. module: account
#: code:addons/account/account_invoice.py:369
#, python-format
msgid "Configuration Error!"
msgstr "設定エラー"

#. module: account
#: field:account.invoice.report,price_average:0
msgid "Average Price"
msgstr "平均価格"

#. module: account
#: report:account.overdue:0
msgid "Date:"
msgstr "日付:"

#. module: account
#: report:account.journal.period.print:0
#: report:account.journal.period.print.sale.purchase:0
msgid "Label"
msgstr "ラベル"

#. module: account
#: view:account.tax:0
#: view:res.partner.bank:0
msgid "Accounting Information"
msgstr "会計情報"

#. module: account
#: view:account.tax:0
#: view:account.tax.template:0
msgid "Special Computation"
msgstr "特殊な計算"

#. module: account
#: view:account.move.bank.reconcile:0
#: model:ir.actions.act_window,name:account.action_account_bank_reconcile_tree
msgid "Bank reconciliation"
msgstr "銀行照合"

#. module: account
#: report:account.invoice:0
msgid "Disc.(%)"
msgstr "ディスク（%）"

#. module: account
#: report:account.general.ledger:0
#: report:account.general.ledger_landscape:0
#: report:account.overdue:0
#: report:account.third_party_ledger:0
#: report:account.third_party_ledger_other:0
msgid "Ref"
msgstr "参照"

#. module: account
#: help:account.move.line,tax_code_id:0
msgid "The Account can either be a base tax code or a tax code account."
msgstr "アカウントは基本税金コードまたは税金コードアカウントの何れかにすることができます。"

#. module: account
#: sql_constraint:account.model.line:0
msgid "Wrong credit or debit value in model, they must be positive!"
msgstr "モデルの中で誤った借方または貸方の値があります。それらは正値であるべきです。"

#. module: account
#: model:ir.ui.menu,name:account.menu_automatic_reconcile
msgid "Automatic Reconciliation"
msgstr "自動調整"

#. module: account
#: field:account.invoice,reconciled:0
msgid "Paid/Reconciled"
msgstr "支払済 / 調整後"

#. module: account
#: field:account.tax,ref_base_code_id:0
#: field:account.tax.template,ref_base_code_id:0
msgid "Refund Base Code"
msgstr "基本コードの返金"

#. module: account
#: selection:account.tax.template,applicable_type:0
msgid "True"
msgstr ""

#. module: account
#: view:account.bank.statement:0
#: view:account.common.report:0
#: view:account.move:0
#: view:account.move.line:0
#: view:accounting.report:0
msgid "Dates"
msgstr "日付"

#. module: account
#: field:account.chart.template,parent_id:0
msgid "Parent Chart Template"
msgstr "親チャートテンプレート"

#. module: account
#: field:account.tax,parent_id:0
#: field:account.tax.template,parent_id:0
msgid "Parent Tax Account"
msgstr "親税金アカウント"

#. module: account
#: code:addons/account/wizard/account_change_currency.py:59
#, python-format
msgid "New currency is not configured properly !"
msgstr "新しい通貨が適切に設定されていません。"

#. module: account
#: view:account.subscription.generate:0
msgid ""
"Automatically generate entries based on what has been entered in the  system "
"before a specific date."
msgstr "所定の日付より前にシステムに入力された内容に基づき、エントリーを自動的に生成します。"

#. module: account
#: view:account.aged.trial.balance:0
#: model:ir.actions.act_window,name:account.action_account_aged_balance_view
#: model:ir.ui.menu,name:account.menu_aged_trial_balance
msgid "Aged Partner Balance"
msgstr "パートナ残高年齢表"

#. module: account
#: model:process.transition,name:account.process_transition_entriesreconcile0
#: model:process.transition,name:account.process_transition_supplierentriesreconcile0
msgid "Accounting entries"
msgstr "会計エントリー"

#. module: account
#: field:account.invoice,reference_type:0
msgid "Communication Type"
msgstr "通信タイプ"

#. module: account
#: field:account.invoice.line,discount:0
msgid "Discount (%)"
msgstr "割引（%）"

#. module: account
#: help:account.journal,entry_posted:0
msgid ""
"Check this box if you don't want new journal entries to pass through the "
"'draft' state and instead goes directly to the 'posted state' without any "
"manual validation. \n"
"Note that journal entries that are automatically created by the system are "
"always skipping that state."
msgstr ""
"新しい仕訳帳エントリーがドラフト状態を通り抜けて、代わりに手動での検証を行わず直接記帳状態に行くことを望まない場合は、このボックスをチェックして下さい。"
"\n"
"システムにより自動的に作成された仕訳帳エントリーはいつもこの状態をスキップすることに注意して下さい。"

#. module: account
#: model:ir.actions.server,name:account.ir_actions_server_action_wizard_multi_chart
#: model:ir.ui.menu,name:account.menu_act_ir_actions_bleble
msgid "New Company Financial Setting"
msgstr "新会社の財務の設定"

#. module: account
#: view:account.installer:0
msgid "Configure Your Chart of Accounts"
msgstr "勘定科目表の設定"

#. module: account
#: model:ir.actions.act_window,name:account.action_report_account_sales_tree_all
#: view:report.account.sales:0
#: view:report.account_type.sales:0
msgid "Sales by Account"
msgstr "アカウント別売上"

#. module: account
#: view:account.use.model:0
msgid "This wizard will create recurring accounting entries"
msgstr "このウィザードは定期会計エントリーを作成します。"

#. module: account
#: code:addons/account/account.py:1321
#, python-format
msgid "No sequence defined on the journal !"
msgstr "この仕訳帳には順序が定義されていません。"

#. module: account
#: code:addons/account/account.py:2268
#: code:addons/account/account_invoice.py:688
#: code:addons/account/account_move_line.py:173
#, python-format
msgid "You have to define an analytic journal on the '%s' journal!"
msgstr "%s 仕訳帳に分析仕訳を定義しなければなりません。"

#. module: account
#: code:addons/account/account.py:407
#, python-format
msgid ""
"You need an Opening journal with centralisation checked to set the initial "
"balance!"
msgstr "期首残高を設定するために一元的にチェック済の開始仕訳帳が必要です。"

#. module: account
#: view:account.invoice.tax:0
#: model:ir.actions.act_window,name:account.action_tax_code_list
#: model:ir.ui.menu,name:account.menu_action_tax_code_list
msgid "Tax codes"
msgstr "税金コード"

#. module: account
#: view:account.account:0
msgid "Unrealized Gains and losses"
msgstr "評価損益"

#. module: account
#: model:ir.ui.menu,name:account.menu_account_customer
#: model:ir.ui.menu,name:account.menu_finance_receivables
msgid "Customers"
msgstr "顧客"

#. module: account
#: report:account.analytic.account.cost_ledger:0
#: report:account.analytic.account.journal:0
#: report:account.analytic.account.quantity_cost_ledger:0
msgid "Period to"
msgstr "期間の終了日"

#. module: account
#: selection:account.entries.report,month:0
#: selection:account.invoice.report,month:0
#: selection:analytic.entries.report,month:0
#: selection:report.account.sales,month:0
#: selection:report.account_type.sales,month:0
msgid "August"
msgstr "8月"

#. module: account
#: model:process.transition,note:account.process_transition_paymentreconcile0
msgid "Payment entries are the second input of the reconciliation."
msgstr "支払いエントリーは調整の第２の入力です。"

#. module: account
#: selection:account.entries.report,month:0
#: selection:account.invoice.report,month:0
#: selection:analytic.entries.report,month:0
#: selection:report.account.sales,month:0
#: selection:report.account_type.sales,month:0
msgid "October"
msgstr "10月"

#. module: account
#: help:account.move.line,quantity:0
msgid ""
"The optional quantity expressed by this line, eg: number of product sold. "
"The quantity is not a legal requirement but is very useful for some reports."
msgstr ""
"オプションの数量はこの行で、例えば、販売された製品の数を表します。数量は法的には要求されませんが、幾つかのレポートのためにはとても役立ちます。"

#. module: account
#: view:account.payment.term.line:0
msgid "Line 2:"
msgstr "行２："

#. module: account
#: field:account.journal.column,required:0
msgid "Required"
msgstr "必須"

#. module: account
#: view:account.chart.template:0
#: field:product.category,property_account_expense_categ:0
#: field:product.template,property_account_expense:0
msgid "Expense Account"
msgstr "費用勘定"

#. module: account
#: help:account.invoice,period_id:0
msgid "Keep empty to use the period of the validation(invoice) date."
msgstr "検証（請求書）日の期間を使うために空のままにして下さい。"

#. module: account
#: help:account.bank.statement,account_id:0
msgid ""
"used in statement reconciliation domain, but shouldn't be used elswhere."
msgstr "取引明細書の照合領域で使用されます。その他の場所では使うべきではありません。"

#. module: account
#: field:account.invoice.tax,base_amount:0
msgid "Base Code Amount"
msgstr "基本コードの金額"

#. module: account
#: code:addons/account/account_invoice.py:392
#, python-format
msgid ""
"You can not delete an invoice which is open or paid. We suggest you to "
"refund it instead."
msgstr "開いている、または支払済請求書は削除できません。その代わりに返金をすることをお勧めします。"

#. module: account
#: field:wizard.multi.charts.accounts,sale_tax:0
msgid "Default Sale Tax"
msgstr "デフォルト消費税（売上）"

#. module: account
#: code:addons/account/account_invoice.py:1013
#, python-format
msgid "Invoice  '%s' is validated."
msgstr "請求書 %s は検証されます。"

#. module: account
#: help:account.model.line,date_maturity:0
msgid ""
"The maturity date of the generated entries for this model. You can choose "
"between the creation date or the creation date of the entries plus the "
"partner payment terms."
msgstr "このモデルが生成されたエントリーの満期日。作成日、またはエントリーの作成日にパートナの支払条件を加えた日の何れかを選択できます。"

#. module: account
#: model:ir.ui.menu,name:account.menu_finance_accounting
msgid "Financial Accounting"
msgstr "財務会計"

#. module: account
#: model:ir.ui.menu,name:account.menu_account_report_pl
msgid "Profit And Loss"
msgstr "損益"

#. module: account
#: view:account.fiscal.position:0
#: field:account.fiscal.position,name:0
#: field:account.fiscal.position.account,position_id:0
#: field:account.fiscal.position.tax,position_id:0
#: field:account.fiscal.position.tax.template,position_id:0
#: view:account.fiscal.position.template:0
#: field:account.invoice,fiscal_position:0
#: field:account.invoice.report,fiscal_position:0
#: model:ir.model,name:account.model_account_fiscal_position
#: field:res.partner,property_account_position:0
msgid "Fiscal Position"
msgstr "会計ポジション"

#. module: account
#: code:addons/account/account_invoice.py:735
#, python-format
msgid ""
"Tax base different!\n"
"Click on compute to update the tax base."
msgstr ""
"課税基準が異なります。\n"
"課税基準を更新するために計算をクリックして下さい。"

#. module: account
#: field:account.partner.ledger,page_split:0
msgid "One Partner Per Page"
msgstr "ページ毎に１パートナ"

#. module: account
#: field:account.account,child_parent_ids:0
#: field:account.account.template,child_parent_ids:0
msgid "Children"
msgstr "子"

#. module: account
#: selection:account.invoice,type:0
#: selection:account.invoice.report,type:0
#: model:process.process,name:account.process_process_invoiceprocess0
#: selection:report.invoice.created,type:0
msgid "Customer Invoice"
msgstr "顧客請求書"

#. module: account
#: help:account.tax.template,include_base_amount:0
msgid ""
"Set if the amount of tax must be included in the base amount before "
"computing the next taxes."
msgstr "次の税金を計算する前に、税金額が基準額に含まれていなければならない時に設定します。"

#. module: account
#: help:account.journal,user_id:0
msgid "The user responsible for this journal"
msgstr "この仕訳帳を担当するユーザ"

#. module: account
#: view:account.period:0
msgid "Search Period"
msgstr "期間検索"

#. module: account
#: view:account.change.currency:0
msgid "Invoice Currency"
msgstr "請求書通貨"

#. module: account
#: field:accounting.report,account_report_id:0
#: model:ir.ui.menu,name:account.menu_account_financial_reports_tree
msgid "Account Reports"
msgstr "アカウントレポート"

#. module: account
#: field:account.payment.term,line_ids:0
msgid "Terms"
msgstr "条件"

#. module: account
#: field:account.bank.statement,total_entry_encoding:0
msgid "Cash Transaction"
msgstr "現金取引"

#. module: account
#: view:res.partner:0
msgid "Bank account"
msgstr "銀行口座"

#. module: account
#: field:account.chart.template,tax_template_ids:0
msgid "Tax Template List"
msgstr "税金テンプレートリスト"

#. module: account
#: model:ir.ui.menu,name:account.menu_account_print_sale_purchase_journal
msgid "Sale/Purchase Journals"
msgstr "売上 / 仕入仕訳帳"

#. module: account
#: help:account.account,currency_mode:0
msgid ""
"This will select how the current currency rate for outgoing transactions is "
"computed. In most countries the legal method is \"average\" but only a few "
"software systems are able to manage this. So if you import from another "
"software system you may have to use the rate at date. Incoming transactions "
"always use the rate at date."
msgstr ""
"これは仕向取引が現在の通貨レートをどのように計算するかを選択します。殆どの国の正式な方法は平均ですが、少数のソフトウェアシステムはこの管理が可能です。他の"
"ソフトウェアシステムからインポートした場合は、日付レートを使用しなければならないかも知れません。被仕向取引は常に日付レートを使用します。"

#. module: account
#: help:account.chart.template,code_digits:0
#: help:wizard.multi.charts.accounts,code_digits:0
msgid "No. of Digits to use for account code"
msgstr "アカウントコードのために使用される数字の桁数"

#. module: account
#: field:account.payment.term.line,name:0
msgid "Line Name"
msgstr "行名称"

#. module: account
#: view:account.fiscalyear:0
msgid "Search Fiscalyear"
msgstr "会計年度検索"

#. module: account
#: selection:account.tax,applicable_type:0
msgid "Always"
msgstr "常に"

#. module: account
#: view:account.invoice.report:0
#: view:analytic.entries.report:0
msgid "Month-1"
msgstr "月-1"

#. module: account
#: view:account.analytic.line:0
msgid "Total Quantity"
msgstr "合計数量"

#. module: account
#: field:account.move.line.reconcile.writeoff,writeoff_acc_id:0
msgid "Write-Off account"
msgstr "償却アカウント"

#. module: account
#: field:account.model.line,model_id:0
#: view:account.subscription:0
#: field:account.subscription,model_id:0
msgid "Model"
msgstr "モデル"

#. module: account
#: help:account.invoice.tax,base_code_id:0
msgid "The account basis of the tax declaration."
msgstr "税金申告の会計基準"

#. module: account
#: selection:account.account,type:0
#: selection:account.account.template,type:0
#: selection:account.entries.report,type:0
#: selection:account.financial.report,type:0
msgid "View"
msgstr "ビュー"

#. module: account
#: code:addons/account/account.py:3363
#: code:addons/account/account_bank.py:90
#, python-format
msgid "BNK"
msgstr "銀行"

#. module: account
#: field:account.move.line,analytic_lines:0
msgid "Analytic lines"
msgstr "分析行"

#. module: account
#: view:account.invoice:0
msgid "Proforma Invoices"
msgstr "プロフォーマ請求書"

#. module: account
#: model:process.node,name:account.process_node_electronicfile0
msgid "Electronic File"
msgstr "電子ファイル"

#. module: account
#: view:res.partner:0
msgid "Customer Credit"
msgstr "顧客クレジット"

#. module: account
#: view:account.payment.term.line:0
msgid "  Day of the Month: 0"
msgstr "  月における通算日：0"

#. module: account
#: view:account.subscription:0
msgid "Starts on"
msgstr "開始"

#. module: account
#: model:ir.model,name:account.model_account_partner_ledger
msgid "Account Partner Ledger"
msgstr "アカウントパートナ元帳"

#. module: account
#: help:account.journal.column,sequence:0
msgid "Gives the sequence order to journal column."
msgstr "仕訳帳カラムに並び順を与えます。"

#. module: account
#: help:account.account,currency_id:0
#: help:account.account.template,currency_id:0
#: help:account.bank.accounts.wizard,currency_id:0
msgid "Forces all moves for this account to have this secondary currency."
msgstr "この第２通貨を持つこのアカウントのため全ての移動は制限されます。"

#. module: account
#: model:ir.actions.act_window,help:account.action_validate_account_move_line
msgid ""
"This wizard will validate all journal entries of a particular journal and "
"period. Once journal entries are validated, you can not update them anymore."
msgstr "このウィザードは特定の仕訳帳と期間の全ての仕訳帳エントリーを検証します。ひとたび仕訳帳エントリーが検証された以降は、変更はできません。"

#. module: account
#: model:ir.actions.act_window,name:account.action_account_chart_template_form
#: model:ir.ui.menu,name:account.menu_action_account_chart_template_form
msgid "Chart of Accounts Templates"
msgstr "勘定科目表テンプレート"

#. module: account
#: model:ir.actions.act_window,name:account.action_wizard_multi_chart
msgid "Generate Chart of Accounts from a Chart Template"
msgstr "チャートテンプレートから勘定科目表を生成"

#. module: account
#: view:report.account.sales:0
msgid "This months' Sales by type"
msgstr "タイプ別今月の売上"

#. module: account
#: model:ir.model,name:account.model_account_unreconcile_reconcile
msgid "Account Unreconcile Reconcile"
msgstr "調整 / 未調整アカウント"

#. module: account
#: sql_constraint:account.tax:0
msgid "The description must be unique per company!"
msgstr "説明は会社ごとに固有でなければなりません。"

#. module: account
#: help:account.account.type,close_method:0
msgid ""
"Set here the method that will be used to generate the end of year journal "
"entries for all the accounts of this type.\n"
"\n"
" 'None' means that nothing will be done.\n"
" 'Balance' will generally be used for cash accounts.\n"
" 'Detail' will copy each existing journal item of the previous year, even "
"the reconciled ones.\n"
" 'Unreconciled' will copy only the journal items that were unreconciled on "
"the first day of the new fiscal year."
msgstr ""
"このタイプの全てのアカウントの年間の仕訳帳エントリーの終わりを生成するのに使用する方法を、ここで設定して下さい。\n"
"\n"
"　\"なし\" は何も行われないことを意味します。\n"
"　\"残高\"は一般的には現金のアカウントのために使用されます。\n"
"　\"詳細\"は調整されたものも含む前年のそれぞれの既存仕訳帳項目をコピーします。\n"
"　\"未調整\"は未調整だった仕訳帳項目のみを新会計年度の初日としてコピーします。"

#. module: account
#: code:addons/account/wizard/account_open_closed_fiscalyear.py:39
#, python-format
msgid "No End of year journal defined for the fiscal year"
msgstr "その会計年度の終わりの仕訳帳が定義されていません。"

#. module: account
#: view:account.tax:0
#: view:account.tax.template:0
msgid "Keep empty to use the expense account"
msgstr "費用勘定を使うためには空のままとして下さい。"

#. module: account
#: field:account.aged.trial.balance,journal_ids:0
#: field:account.analytic.cost.ledger.journal.report,journal:0
#: field:account.balance.report,journal_ids:0
#: field:account.central.journal,journal_ids:0
#: field:account.common.account.report,journal_ids:0
#: field:account.common.journal.report,journal_ids:0
#: field:account.common.partner.report,journal_ids:0
#: view:account.common.report:0
#: field:account.common.report,journal_ids:0
#: report:account.general.journal:0
#: field:account.general.journal,journal_ids:0
#: report:account.general.ledger:0
#: report:account.general.ledger_landscape:0
#: view:account.journal.period:0
#: report:account.partner.balance:0
#: field:account.partner.balance,journal_ids:0
#: field:account.partner.ledger,journal_ids:0
#: view:account.print.journal:0
#: field:account.print.journal,journal_ids:0
#: field:account.report.general.ledger,journal_ids:0
#: report:account.third_party_ledger:0
#: report:account.third_party_ledger_other:0
#: field:account.vat.declaration,journal_ids:0
#: field:accounting.report,journal_ids:0
#: model:ir.actions.act_window,name:account.action_account_journal_form
#: model:ir.actions.act_window,name:account.action_account_journal_period_tree
#: model:ir.ui.menu,name:account.menu_account_print_journal
#: model:ir.ui.menu,name:account.menu_action_account_journal_form
#: model:ir.ui.menu,name:account.menu_journals
#: model:ir.ui.menu,name:account.menu_journals_report
msgid "Journals"
msgstr "仕訳帳"

#. module: account
#: field:account.partner.reconcile.process,to_reconcile:0
msgid "Remaining Partners"
msgstr "存続パートナ"

#. module: account
#: view:account.subscription:0
#: field:account.subscription,lines_id:0
msgid "Subscription Lines"
msgstr "サブスクリプション行"

#. module: account
#: selection:account.analytic.journal,type:0
#: view:account.journal:0
#: selection:account.journal,type:0
#: view:account.model:0
#: selection:account.tax,type_tax_use:0
#: view:account.tax.template:0
#: selection:account.tax.template,type_tax_use:0
msgid "Purchase"
msgstr "仕入"

#. module: account
#: view:account.installer:0
#: view:wizard.multi.charts.accounts:0
msgid "Accounting Application Configuration"
msgstr "会計アプリケーションの設定"

#. module: account
#: view:account.payment.term.line:0
msgid "  Value amount: 0.02"
msgstr "  値の量：0.02"

#. module: account
#: model:ir.actions.act_window,name:account.open_board_account
#: model:ir.ui.menu,name:account.menu_board_account
msgid "Accounting Dashboard"
msgstr "会計ダッシュボード"

#. module: account
#: field:account.bank.statement,balance_start:0
#: field:account.treasury.report,starting_balance:0
msgid "Starting Balance"
msgstr "期首残高"

#. module: account
#: code:addons/account/account_invoice.py:1332
#, python-format
msgid "No Partner Defined !"
msgstr "パートナが定義されていません。"

#. module: account
#: model:ir.actions.act_window,name:account.action_account_period_close
#: model:ir.actions.act_window,name:account.action_account_period_tree
#: model:ir.ui.menu,name:account.menu_action_account_period_close_tree
msgid "Close a Period"
msgstr "期間を閉じる"

#. module: account
#: field:account.financial.report,display_detail:0
msgid "Display details"
msgstr "詳細を表示"

#. module: account
#: report:account.overdue:0
msgid "VAT:"
msgstr "消費税："

#. module: account
#: constraint:account.invoice:0
msgid "Invalid BBA Structured Communication !"
msgstr "無効なBBA構造のコミュニケーション"

#. module: account
#: help:account.analytic.line,amount_currency:0
msgid ""
"The amount expressed in the related account currency if not equal to the "
"company one."
msgstr "会社の通貨と異なっている場合は、金額は関係するアカウント通貨で表されます。"

#. module: account
#: model:ir.actions.act_window,name:account.action_account_unreconcile
#: model:ir.actions.act_window,name:account.action_account_unreconcile_reconcile
#: model:ir.actions.act_window,name:account.action_account_unreconcile_select
msgid "Unreconcile Entries"
msgstr "未調整エントリー"

#. module: account
#: field:account.tax.code,notprintable:0
#: field:account.tax.code.template,notprintable:0
msgid "Not Printable in Invoice"
msgstr "印刷不可の請求書"

#. module: account
#: report:account.vat.declaration:0
#: field:account.vat.declaration,chart_tax_id:0
msgid "Chart of Tax"
msgstr "税金チャート"

#. module: account
#: code:addons/account/account_cash_statement.py:314
#, python-format
msgid "The closing balance should be the same than the computed balance!"
msgstr "決算残高は計算された残高と等しくなければなりません。"

#. module: account
#: view:account.journal:0
msgid "Search Account Journal"
msgstr "アカウント仕訳帳検索"

#. module: account
#: model:ir.actions.act_window,name:account.action_invoice_tree_pending_invoice
msgid "Pending Invoice"
msgstr "保留中請求書"

#. module: account
#: view:account.invoice.report:0
#: selection:account.subscription,period_type:0
#: view:analytic.entries.report:0
msgid "year"
msgstr "年"

#. module: account
#: view:product.product:0
msgid "Purchase Taxes"
msgstr "消費税（仕入）"

#. module: account
#: view:validate.account.move.lines:0
msgid ""
"All selected journal entries will be validated and posted. It means you "
"won't be able to modify their accounting fields anymore."
msgstr "全ての選択した仕訳帳エントリーは検証され、元帳に記帳されます。このことは、それらの会計範囲はもう変更ができなくなることを意味します。"

#. module: account
#: model:ir.actions.report.xml,name:account.account_transfers
msgid "Transfers"
msgstr "転送"

#. module: account
#: view:account.chart:0
msgid "Account charts"
msgstr "会計表"

#. module: account
#: report:account.vat.declaration:0
msgid "Tax Amount"
msgstr "税額"

#. module: account
#: view:account.move:0
msgid "Search Move"
msgstr "移動の検索"

#. module: account
#: field:account.tax.code,name:0
#: field:account.tax.code.template,name:0
msgid "Tax Case Name"
msgstr "税金名称"

#. module: account
#: report:account.invoice:0
#: model:process.node,name:account.process_node_draftinvoices0
msgid "Draft Invoice"
msgstr "ドラフト請求書"

#. module: account
#: code:addons/account/wizard/account_invoice_state.py:68
#, python-format
msgid ""
"Selected Invoice(s) cannot be cancelled as they are already in 'Cancelled' "
"or 'Done' state!"
msgstr "選択した請求書は既にキャンセルあるいは終了状態であるためキャンセルできません。"

#. module: account
#: view:account.invoice.line:0
msgid "Quantity :"
msgstr "数量"

#. module: account
#: field:account.aged.trial.balance,period_length:0
msgid "Period Length (days)"
msgstr "期間の長さ（日数）"

#. module: account
#: model:ir.actions.act_window,name:account.action_account_print_sale_purchase_journal
msgid "Print Sale/Purchase Journal"
msgstr "売上 / 仕入仕訳帳印刷"

#. module: account
#: field:account.invoice.report,state:0
msgid "Invoice State"
msgstr "請求書の状態"

#. module: account
#: view:account.invoice.report:0
#: field:account.invoice.report,categ_id:0
msgid "Category of Product"
msgstr "製品分類"

#. module: account
#: view:account.addtmpl.wizard:0
#: model:ir.actions.act_window,name:account.action_account_addtmpl_wizard_form
msgid "Create Account"
msgstr "アカウント作成"

#. module: account
#: model:ir.model,name:account.model_report_account_type_sales
msgid "Report of the Sales by Account Type"
msgstr "アカウントタイプ別売上レポート"

#. module: account
#: view:account.move.line:0
msgid "Unreconciled Journal Items"
msgstr "未調整仕訳帳項目"

#. module: account
#: sql_constraint:res.currency:0
msgid "The currency code must be unique per company!"
msgstr "通貨コードは会社ごとに固有でなければいけません。"

#. module: account
#: selection:account.account.type,close_method:0
msgid "Detail"
msgstr "詳細"

#. module: account
#: code:addons/account/account_invoice.py:839
#, python-format
msgid ""
"Can not create the invoice !\n"
"The related payment term is probably misconfigured as it gives a computed "
"amount greater than the total invoiced amount. The latest line of your "
"payment term must be of type 'balance' to avoid rounding issues."
msgstr ""
"請求書が作成できません。\n"
"合計請求額よりも計算された金額が大きくなっています。おそらく関連する支払条件が誤った設定となっています。支払条件の最後の行は丸め問題を避けるためにバランス"
"タイプでなければなりません。"

#. module: account
#: report:account.invoice:0
msgid "VAT :"
msgstr "消費税："

#. module: account
#: report:account.central.journal:0
#: report:account.general.ledger:0
#: field:account.installer,charts:0
#: report:account.partner.balance:0
#: report:account.third_party_ledger:0
#: report:account.third_party_ledger_other:0
#: model:ir.actions.act_window,name:account.action_account_chart
#: model:ir.actions.act_window,name:account.action_account_tree
#: model:ir.ui.menu,name:account.menu_action_account_tree2
msgid "Chart of Accounts"
msgstr "勘定科目表"

#. module: account
#: view:account.tax.chart:0
msgid "(If you do not select period it will take all open periods)"
msgstr "（期間を選択しない場合は、全ての開いている期間となります）"

#. module: account
#: field:account.journal,centralisation:0
msgid "Centralised counterpart"
msgstr "相手方の一元化"

#. module: account
#: code:addons/account/account_move_line.py:584
#, python-format
msgid "You can not create journal items on a \"view\" account %s %s"
msgstr "ビューアカウントでは仕訳帳項目を作ることはできません %s %s"

#. module: account
#: model:ir.model,name:account.model_account_partner_reconcile_process
msgid "Reconcilation Process partner by partner"
msgstr "パートナ毎のパートナ調整プロセス"

#. module: account
#: selection:account.automatic.reconcile,power:0
msgid "2"
msgstr ""

#. module: account
#: view:account.chart:0
msgid "(If you do not select Fiscal year it will take all open fiscal years)"
msgstr "（会計年度を選択しない場合は、全ての開いている会計年度となります）"

#. module: account
#: selection:account.aged.trial.balance,filter:0
#: report:account.analytic.account.journal:0
#: selection:account.balance.report,filter:0
#: field:account.bank.statement,date:0
#: selection:account.central.journal,filter:0
#: selection:account.common.account.report,filter:0
#: selection:account.common.journal.report,filter:0
#: selection:account.common.partner.report,filter:0
#: selection:account.common.report,filter:0
#: view:account.entries.report:0
#: field:account.entries.report,date:0
#: selection:account.general.journal,filter:0
#: report:account.general.ledger:0
#: report:account.general.ledger_landscape:0
#: field:account.invoice.report,date:0
#: report:account.journal.period.print:0
#: report:account.journal.period.print.sale.purchase:0
#: view:account.move:0
#: field:account.move,date:0
#: field:account.move.line.reconcile.writeoff,date_p:0
#: report:account.overdue:0
#: selection:account.partner.balance,filter:0
#: selection:account.partner.ledger,filter:0
#: selection:account.print.journal,filter:0
#: selection:account.print.journal,sort_selection:0
#: selection:account.report.general.ledger,filter:0
#: selection:account.report.general.ledger,sortby:0
#: field:account.subscription.generate,date:0
#: field:account.subscription.line,date:0
#: report:account.third_party_ledger:0
#: report:account.third_party_ledger_other:0
#: selection:account.vat.declaration,filter:0
#: selection:accounting.report,filter:0
#: selection:accounting.report,filter_cmp:0
#: field:analytic.entries.report,date:0
msgid "Date"
msgstr "日付"

#. module: account
#: view:account.move:0
msgid "Post"
msgstr "記帳"

#. module: account
#: view:account.unreconcile:0
#: view:account.unreconcile.reconcile:0
msgid "Unreconcile"
msgstr "未調整"

#. module: account
#: view:account.analytic.line:0
#: field:account.bank.statement,user_id:0
#: view:account.journal:0
#: field:account.journal,user_id:0
#: view:analytic.entries.report:0
#: field:analytic.entries.report,user_id:0
msgid "User"
msgstr "ユーザ"

#. module: account
#: view:account.chart.template:0
msgid "Chart of Accounts Template"
msgstr "勘定科目表テンプレート"

#. module: account
#: code:addons/account/account.py:2280
#, python-format
msgid ""
"Maturity date of entry line generated by model line '%s' of model '%s' is "
"based on partner payment term!\n"
"Please define partner on it!"
msgstr ""
"エントリー行の満期日はパートナの支払条件を基にしたモデル行 %s（モデル %s の）によって作成されました。\n"
"その上にパートナを定義して下さい。"

#. module: account
#: code:addons/account/account_move_line.py:837
#, python-format
msgid "Some entries are already reconciled !"
msgstr "幾つかのエントリーは既に調整済です。"

#. module: account
#: view:account.tax:0
msgid "Account Tax"
msgstr "税金アカウント"

#. module: account
#: model:ir.ui.menu,name:account.menu_finance_reporting_budgets
msgid "Budgets"
msgstr "予算"

#. module: account
#: selection:account.aged.trial.balance,filter:0
#: selection:account.balance.report,filter:0
#: selection:account.central.journal,filter:0
#: selection:account.common.account.report,filter:0
#: selection:account.common.journal.report,filter:0
#: selection:account.common.partner.report,filter:0
#: selection:account.common.report,filter:0
#: selection:account.general.journal,filter:0
#: selection:account.partner.balance,filter:0
#: selection:account.partner.ledger,filter:0
#: selection:account.print.journal,filter:0
#: selection:account.report.general.ledger,filter:0
#: selection:account.vat.declaration,filter:0
#: selection:accounting.report,filter:0
#: selection:accounting.report,filter_cmp:0
msgid "No Filters"
msgstr "フィルタなし"

#. module: account
#: view:account.invoice.report:0
msgid "Pro-forma Invoices"
msgstr "プロフォーマ請求書"

#. module: account
#: view:res.partner:0
msgid "History"
msgstr "履歴"

#. module: account
#: help:account.tax,applicable_type:0
#: help:account.tax.template,applicable_type:0
msgid ""
"If not applicable (computed through a Python code), the tax won't appear on "
"the invoice."
msgstr "適用可能（Pythonコードによって計算）でない場合は、税金は請求書に表示されません。"

#. module: account
#: view:account.tax:0
#: view:account.tax.template:0
msgid "Applicable Code (if type=code)"
msgstr "適用可能コード（タイプがコードの時）"

#. module: account
#: view:account.invoice.report:0
#: field:account.invoice.report,product_qty:0
msgid "Qty"
msgstr "数量"

#. module: account
#: field:account.invoice.report,address_contact_id:0
msgid "Contact Address Name"
msgstr "連絡先アドレス名"

#. module: account
#: field:account.move.line,blocked:0
msgid "Litigation"
msgstr "訴訟"

#. module: account
#: view:account.analytic.line:0
msgid "Search Analytic Lines"
msgstr "分析行検索"

#. module: account
#: field:res.partner,property_account_payable:0
msgid "Account Payable"
msgstr "買掛金"

#. module: account
#: model:process.node,name:account.process_node_supplierpaymentorder0
msgid "Payment Order"
msgstr "支払オーダー"

#. module: account
#: help:account.account.template,reconcile:0
msgid ""
"Check this option if you want the user to reconcile entries in this account."
msgstr "ユーザがこのアカウントのエントリーを調整したい場合はこのオプションをチェックして下さい。"

#. module: account
#: model:ir.actions.report.xml,name:account.account_account_balance_landscape
msgid "Account balance"
msgstr "アカウント残高"

#. module: account
#: report:account.invoice:0
#: field:account.invoice.line,price_unit:0
msgid "Unit Price"
msgstr "単価"

#. module: account
#: model:ir.actions.act_window,name:account.action_account_tree1
msgid "Analytic Items"
msgstr "分析項目"

#. module: account
#: code:addons/account/account_move_line.py:1153
#, python-format
msgid "Unable to change tax !"
msgstr "税金を変更することはできません。"

#. module: account
#: field:analytic.entries.report,nbr:0
msgid "#Entries"
msgstr "エントリー番号"

#. module: account
#: selection:account.invoice.refund,filter_refund:0
msgid "Create a draft Refund"
msgstr "返金のドラフトを作成"

#. module: account
#: view:account.state.open:0
msgid "Open Invoice"
msgstr "請求書を開く"

#. module: account
#: field:account.invoice.tax,factor_tax:0
msgid "Multipication factor Tax code"
msgstr "税金コードの倍率"

#. module: account
#: view:account.fiscal.position:0
msgid "Mapping"
msgstr "マッピング"

#. module: account
#: code:addons/account/account_invoice.py:921
#, python-format
msgid ""
"You cannot create an invoice on a centralised journal. Uncheck the "
"centralised counterpart box in the related journal from the configuration "
"menu."
msgstr "一元化された仕訳帳上で請求書の作成はできません。設定メニューから関連した仕訳帳の中の、相手方の一元化ボックスのチェックを外して下さい。"

#. module: account
#: field:account.account,name:0
#: field:account.account.template,name:0
#: report:account.analytic.account.inverted.balance:0
#: field:account.bank.statement,name:0
#: field:account.chart.template,name:0
#: field:account.model.line,name:0
#: field:account.move.line,name:0
#: field:account.move.reconcile,name:0
#: field:account.subscription,name:0
msgid "Name"
msgstr "名前"

#. module: account
#: model:ir.model,name:account.model_account_aged_trial_balance
msgid "Account Aged Trial balance Report"
msgstr "アカウント年齢試算表レポート"

#. module: account
#: code:addons/account/account_move_line.py:591
#, python-format
msgid "You can not create journal items on a closed account %s %s"
msgstr "閉鎖アカウントで仕訳帳項目の作成はできません %s %s"

#. module: account
#: field:account.move.line,date:0
msgid "Effective date"
msgstr "有効日"

#. module: account
#: model:ir.actions.act_window,name:account.action_bank_tree
#: model:ir.ui.menu,name:account.menu_action_bank_tree
msgid "Setup your Bank Accounts"
msgstr "銀行口座の設定"

#. module: account
#: code:addons/account/wizard/account_move_bank_reconcile.py:53
#, python-format
msgid "Standard Encoding"
msgstr "標準エンコーディング"

#. module: account
#: help:account.journal,analytic_journal_id:0
msgid "Journal for analytic entries"
msgstr "分析エントリーの仕訳帳"

#. module: account
#: constraint:account.aged.trial.balance:0
#: constraint:account.balance.report:0
#: constraint:account.central.journal:0
#: constraint:account.common.account.report:0
#: constraint:account.common.journal.report:0
#: constraint:account.common.partner.report:0
#: constraint:account.common.report:0
#: constraint:account.general.journal:0
#: constraint:account.partner.balance:0
#: constraint:account.partner.ledger:0
#: constraint:account.print.journal:0
#: constraint:account.report.general.ledger:0
#: constraint:account.vat.declaration:0
#: constraint:accounting.report:0
msgid ""
"The fiscalyear, periods or chart of account chosen have to belong to the "
"same company."
msgstr "選択された会計年度、期間、または勘定科目表は同じ会社に属している必要があります。"

#. module: account
#: model:ir.actions.todo.category,name:account.category_accounting_configuration
#: model:ir.ui.menu,name:account.menu_finance
#: model:process.node,name:account.process_node_accountingentries0
#: model:process.node,name:account.process_node_supplieraccountingentries0
#: view:product.product:0
#: view:product.template:0
#: view:res.partner:0
msgid "Accounting"
msgstr "会計"

#. module: account
#: view:account.entries.report:0
msgid "Journal Entries with period in current year"
msgstr "現在年度の期間の仕訳帳エントリー"

#. module: account
#: help:account.central.journal,amount_currency:0
#: help:account.common.journal.report,amount_currency:0
#: help:account.general.journal,amount_currency:0
#: help:account.print.journal,amount_currency:0
msgid ""
"Print Report with the currency column if the currency is different then the "
"company currency"
msgstr "通貨が会社の通貨と異なる場合、通貨カラムを使用したレポートを印刷します。"

#. module: account
#: help:account.account,unrealized_gain_loss:0
msgid ""
"Value of Loss or Gain due to changes in exchange rate when doing multi-"
"currency transactions."
msgstr "他通貨取引を行う際の為替レート変動に伴う損益の値"

#. module: account
#: view:account.analytic.line:0
msgid "General Accounting"
msgstr "一般会計"

#. module: account
#: report:account.overdue:0
msgid "Balance :"
msgstr "残高："

#. module: account
#: help:account.fiscalyear.close,journal_id:0
msgid ""
"The best practice here is to use a journal dedicated to contain the opening "
"entries of all fiscal years. Note that you should define it with default "
"debit/credit accounts, of type 'situation' and with a centralized "
"counterpart."
msgstr ""
"ここでのベストプラクティスは全ての会計年度の開始エントリーを含むための専用の仕訳帳を使うことです。あなたはその定義とともにデフォルトの借方 / "
"貸方アカウント、タイプは状態、そして相手方の一元化としなければならないことに注意して下さい。"

#. module: account
#: view:account.installer:0
#: view:wizard.multi.charts.accounts:0
msgid "title"
msgstr "タイトル"

#. module: account
#: view:account.invoice:0
#: view:account.period:0
#: view:account.subscription:0
msgid "Set to Draft"
msgstr "ドラフトに設定"

#. module: account
#: model:ir.actions.act_window,name:account.action_subscription_form
msgid "Recurring Lines"
msgstr "定期的行"

#. module: account
#: field:account.partner.balance,display_partner:0
msgid "Display Partners"
msgstr "パートナの表示"

#. module: account
#: view:account.invoice:0
msgid "Validate"
msgstr "検証"

#. module: account
#: report:account.analytic.account.cost_ledger:0
#: report:account.analytic.account.quantity_cost_ledger:0
#: model:ir.actions.act_window,name:account.action_account_analytic_cost
#: model:ir.actions.report.xml,name:account.account_analytic_account_cost_ledger
msgid "Cost Ledger"
msgstr "経費元帳"

#. module: account
#: model:account.financial.report,name:account.account_financial_report_assets0
msgid "Assets"
msgstr "資産"

#. module: account
#: view:account.invoice.confirm:0
msgid "Confirm Invoices"
msgstr "請求書確認"

#. module: account
#: selection:account.account,currency_mode:0
msgid "Average Rate"
msgstr "平均レート"

#. module: account
#: field:account.balance.report,display_account:0
#: field:account.common.account.report,display_account:0
#: field:account.report.general.ledger,display_account:0
msgid "Display Accounts"
msgstr "アカウントの表示"

#. module: account
#: view:account.state.open:0
msgid "(Invoice should be unreconciled if you want to open it)"
msgstr "（請求書を開く場合は、それは未調整でなければなりません）"

#. module: account
#: field:account.chart,period_from:0
msgid "Start period"
msgstr "期首日"

#. module: account
#: field:account.tax,name:0
#: field:account.tax.template,name:0
#: report:account.vat.declaration:0
msgid "Tax Name"
msgstr "税金名称"

#. module: account
#: model:account.payment.term,name:account.account_payment_term
#: model:account.payment.term,note:account.account_payment_term
msgid "30 Days End of Month"
msgstr "30日月末"

#. module: account
#: model:ir.actions.act_window,name:account.action_account_analytic_balance
#: model:ir.actions.report.xml,name:account.account_analytic_account_balance
msgid "Analytic Balance"
msgstr "分析的な残高"

#. module: account
#: help:account.account,active:0
msgid ""
"If the active field is set to False, it will allow you to hide the account "
"without removing it."
msgstr "アクティブ項目がFalseに設定されている場合、それを削除することなくアカウントを非表示にできます。"

#. module: account
#: view:account.move.line:0
msgid "Posted Journal Items"
msgstr "記帳済仕訳帳項目"

#. module: account
#: view:account.tax.template:0
msgid "Search Tax Templates"
msgstr "税金テンプレート検索"

#. module: account
#: model:ir.ui.menu,name:account.periodical_processing_journal_entries_validation
msgid "Draft Entries"
msgstr "ドラフトエントリー"

#. module: account
#: view:account.payment.term.line:0
msgid "  Day of the Month= -1"
msgstr "  月の通算日＝-1"

#. module: account
#: view:account.payment.term.line:0
msgid "  Number of Days: 30"
msgstr "  日数：30"

#. module: account
#: field:account.account,shortcut:0
#: field:account.account.template,shortcut:0
msgid "Shortcut"
msgstr "ショートカット"

#. module: account
#: constraint:account.fiscalyear:0
msgid "Error! The start date of the fiscal year must be before his end date."
msgstr "エラー。会計年度の開始日はその終了日より前でなければなりません。"

#. module: account
#: view:account.account:0
#: field:account.account,user_type:0
#: view:account.account.template:0
#: field:account.account.template,user_type:0
#: view:account.account.type:0
#: field:account.account.type,name:0
#: field:account.bank.accounts.wizard,account_type:0
#: field:account.entries.report,user_type:0
#: selection:account.financial.report,type:0
#: model:ir.model,name:account.model_account_account_type
#: field:report.account.receivable,type:0
#: field:report.account_type.sales,user_type:0
msgid "Account Type"
msgstr "アカウントタイプ"

#. module: account
#: view:res.partner:0
msgid "Bank Account Owner"
msgstr "銀行口座所有者"

#. module: account
#: report:account.account.balance:0
#: view:account.balance.report:0
#: model:ir.actions.act_window,name:account.action_account_balance_menu
#: model:ir.actions.report.xml,name:account.account_account_balance
#: model:ir.ui.menu,name:account.menu_general_Balance_report
msgid "Trial Balance"
msgstr "試算表"

#. module: account
#: model:ir.model,name:account.model_account_invoice_cancel
msgid "Cancel the Selected Invoices"
msgstr "選択した請求書のキャンセル"

#. module: account
#: help:product.category,property_account_income_categ:0
#: help:product.template,property_account_income:0
msgid ""
"This account will be used to value outgoing stock for the current product "
"category using sale price"
msgstr "このアカウントは現在の製品分類において販売価格を使って出荷される在庫の価値のために使われます。"

#. module: account
#: selection:account.automatic.reconcile,power:0
msgid "3"
msgstr ""

#. module: account
#: code:addons/account/account_move_line.py:97
#, python-format
msgid ""
"You haven't supplied enough argument to compute the initial balance, please "
"select a period and journal in the context."
msgstr "期首残高を計算するための十分な引数が提供されていません。適切な期間と仕訳帳を選択して下さい。"

#. module: account
#: model:process.transition,note:account.process_transition_supplieranalyticcost0
msgid ""
"Analytic costs (timesheets, some purchased products, ...) come from analytic "
"accounts. These generate draft supplier invoices."
msgstr "分析コスト（勤務表、幾つかの仕入済製品など）は分析アカウントから来ています。これらはドラフトの仕入先請求書を生成します。"

#. module: account
#: view:account.bank.statement:0
msgid "Close CashBox"
msgstr "現金箱を閉じる"

#. module: account
#: view:account.invoice.report:0
#: field:account.invoice.report,due_delay:0
msgid "Avg. Due Delay"
msgstr "平均遅延"

#. module: account
#: view:account.entries.report:0
msgid "Acc.Type"
msgstr "アカウントタイプ"

#. module: account
#: field:account.entries.report,month:0
#: view:account.invoice.report:0
#: field:account.invoice.report,month:0
#: view:analytic.entries.report:0
#: field:analytic.entries.report,month:0
#: field:report.account.sales,month:0
#: field:report.account_type.sales,month:0
msgid "Month"
msgstr "月"

#. module: account
#: code:addons/account/account_move_line.py:1216
#, python-format
msgid ""
"You can not do this modification on a confirmed entry! You can just change "
"some non legal fields or you must unconfirm the journal entry first! \n"
"%s"
msgstr ""
"確認済エントリーにはこの変更はできません。変更できるのは法的な項目以外のみです。または、最初にその仕訳帳エントリーを未確認にする必要があります。 \n"
"%s"

#. module: account
#: field:res.company,paypal_account:0
msgid "Paypal Account"
msgstr "PayPalアカウント"

#. module: account
#: field:account.invoice.report,uom_name:0
msgid "Reference UoM"
msgstr "単位の参照"

#. module: account
#: field:account.account,note:0
#: field:account.account.template,note:0
msgid "Note"
msgstr "注記"

#. module: account
#: selection:account.financial.report,sign:0
msgid "Reverse balance sign"
msgstr "残高符号の反転"

#. module: account
#: view:account.analytic.account:0
msgid "Overdue Account"
msgstr "期限切れアカウント"

#. module: account
#: selection:account.account.type,report_type:0
#: code:addons/account/account.py:184
#, python-format
msgid "Balance Sheet (Liability account)"
msgstr "貸借対照表（負債勘定）"

#. module: account
#: help:account.invoice,date_invoice:0
msgid "Keep empty to use the current date"
msgstr "現在日付を利用するには空のままとして下さい。"

#. module: account
#: field:account.invoice,tax_line:0
msgid "Tax Lines"
msgstr "税金行"

#. module: account
#: field:account.tax,base_code_id:0
msgid "Account Base Code"
msgstr "アカウント基本コード"

#. module: account
#: code:addons/account/account_analytic_line.py:93
#, python-format
msgid "There is no expense account defined for this product: \"%s\" (id:%d)"
msgstr "この製品のために定義された費用勘定がありません：%s（ID：%d）"

#. module: account
#: view:res.partner:0
msgid "Customer Accounting Properties"
msgstr "顧客会計属性"

#. module: account
#: help:res.company,paypal_account:0
msgid "Paypal username (usually email) for receiving online payments."
msgstr "オンライン支払を受けるためのPayPalユーザ名（通常はEメール）"

#. module: account
#: selection:account.aged.trial.balance,target_move:0
#: selection:account.balance.report,target_move:0
#: selection:account.central.journal,target_move:0
#: selection:account.chart,target_move:0
#: selection:account.common.account.report,target_move:0
#: selection:account.common.journal.report,target_move:0
#: selection:account.common.partner.report,target_move:0
#: selection:account.common.report,target_move:0
#: selection:account.general.journal,target_move:0
#: selection:account.move.journal,target_move:0
#: selection:account.partner.balance,target_move:0
#: selection:account.partner.ledger,target_move:0
#: selection:account.print.journal,target_move:0
#: selection:account.report.general.ledger,target_move:0
#: selection:account.tax.chart,target_move:0
#: selection:account.vat.declaration,target_move:0
#: selection:accounting.report,target_move:0
#: code:addons/account/report/common_report_header.py:68
#, python-format
msgid "All Posted Entries"
msgstr "全ての記帳済エントリー"

#. module: account
#: code:addons/account/account_bank_statement.py:367
#, python-format
msgid "Statement %s is confirmed, journal items are created."
msgstr "取引明細書 %s は確認され、仕訳帳項目が作成されました。"

#. module: account
#: field:report.aged.receivable,name:0
msgid "Month Range"
msgstr "月の範囲"

#. module: account
#: help:account.analytic.balance,empty_acc:0
msgid "Check if you want to display Accounts with 0 balance too."
msgstr "ゼロバランスアカウントも表示する場合はチェックして下さい。"

#. module: account
#: view:account.tax:0
msgid "Compute Code"
msgstr "計算コード"

#. module: account
#: view:account.account.template:0
msgid "Default taxes"
msgstr "デフォルトの税金"

#. module: account
#: code:addons/account/wizard/account_fiscalyear_close.py:41
#, python-format
msgid "End of Fiscal Year Entry"
msgstr "会計年度エントリーの最後"

#. module: account
#: model:ir.ui.menu,name:account.menu_finance_periodical_processing
msgid "Periodical Processing"
msgstr "定期的処理"

#. module: account
#: constraint:account.analytic.line:0
msgid "You can not create analytic line on view account."
msgstr "ビューアカウントでは分析行を作ることはできません。"

#. module: account
#: help:account.move.line,state:0
msgid ""
"When new move line is created the state will be 'Draft'.\n"
"* When all the payments are done it will be in 'Valid' state."
msgstr ""
"新しい移動行が作成された時はドラフト状態になります。\n"
"・ 全ての支払いが終了した時に、有効状態になります。"

#. module: account
#: field:account.journal,view_id:0
msgid "Display Mode"
msgstr "表示モード"

#. module: account
#: model:process.node,note:account.process_node_importinvoice0
msgid "Statement from invoice or payment"
msgstr "請求書または支払いからの取引明細書"

#. module: account
#: model:ir.model,name:account.model_account_chart
msgid "Account chart"
msgstr "会計表"

#. module: account
#: selection:account.financial.report,style_overwrite:0
msgid "Main Title 1 (bold, underlined)"
msgstr "メインタイトル1（太字、アンダーライン）"

#. module: account
#: report:account.analytic.account.balance:0
#: report:account.central.journal:0
msgid "Account Name"
msgstr "アカウント名"

#. module: account
#: help:account.fiscalyear.close,report_name:0
msgid "Give name of the new entries"
msgstr "新しいエントリーの名前を与えて下さい。"

#. module: account
#: model:ir.model,name:account.model_account_invoice_report
msgid "Invoices Statistics"
msgstr "請求書の統計情報"

#. module: account
#: field:account.account,exchange_rate:0
msgid "Exchange Rate"
msgstr "為替レート"

#. module: account
#: model:process.transition,note:account.process_transition_paymentorderreconcilation0
msgid "Bank statements are entered in the system."
msgstr "銀行取引明細書はシステムに入力されます。"

#. module: account
#: code:addons/account/wizard/account_reconcile.py:133
#, python-format
msgid "Reconcile Writeoff"
msgstr "償却の調整"

#. module: account
#: view:report.account.receivable:0
msgid "Accounts by type"
msgstr "タイプ毎のアカウント"

#. module: account
#: view:account.bank.statement:0
#: field:account.bank.statement,balance_end_cash:0
msgid "Closing Balance"
msgstr "期末残高"

#. module: account
#: code:addons/account/report/common_report_header.py:92
#, python-format
msgid "Not implemented"
msgstr "未実装"

#. module: account
#: field:account.chart.template,visible:0
msgid "Can be Visible?"
msgstr "可視可能？"

#. module: account
#: model:ir.model,name:account.model_account_journal_select
msgid "Account Journal Select"
msgstr "アカウント仕訳帳の選択"

#. module: account
#: view:account.tax.template:0
msgid "Credit Notes"
msgstr "クレジットノート"

#. module: account
#: sql_constraint:account.period:0
msgid "The name of the period must be unique per company!"
msgstr "期間の名前は会社ごとに固有である必要があります。"

#. module: account
#: view:wizard.multi.charts.accounts:0
msgid "res_config_contents"
msgstr ""

#. module: account
#: view:account.unreconcile:0
msgid "Unreconciliate transactions"
msgstr "未調整取引"

#. module: account
#: help:account.chart.template,visible:0
msgid ""
"Set this to False if you don't want this template to be used actively in the "
"wizard that generate Chart of Accounts from templates, this is useful when "
"you want to generate accounts of this template only when loading its child "
"template."
msgstr ""
"テンプレートから勘定科目表を生成するウィザードの中でこのテンプレートを積極的に使わないのであれば、Falseを設定して下さい。これは子のテンプレートをロー"
"ドするときだけ、このテンプレートのアカウントを生成するときに役立ちます。"

#. module: account
#: view:account.use.model:0
msgid "Create Entries From Models"
msgstr "モデルからエントリーを作成"

#. module: account
#: field:account.account,reconcile:0
#: field:account.account.template,reconcile:0
msgid "Allow Reconciliation"
msgstr "調整の許可"

#. module: account
#: code:addons/account/account.py:1077
#, python-format
msgid ""
"You can not modify company of this period as some journal items exists."
msgstr "幾つかの仕訳帳項目が存在するため、この期間の会社を更新することはできません。"

#. module: account
#: view:account.analytic.account:0
msgid "Analytic Account Statistics"
msgstr "分析アカウントの統計情報"

#. module: account
#: report:account.vat.declaration:0
msgid "Based On"
msgstr "基準"

#. module: account
#: field:account.tax,price_include:0
#: field:account.tax.template,price_include:0
msgid "Tax Included in Price"
msgstr "税込価格"

#. module: account
#: model:ir.model,name:account.model_account_analytic_cost_ledger_journal_report
msgid "Account Analytic Cost Ledger For Journal Report"
msgstr "仕訳帳レポートのアカウント分析原価元帳"

#. module: account
#: model:ir.actions.act_window,name:account.action_model_form
#: model:ir.ui.menu,name:account.menu_action_model_form
msgid "Recurring Models"
msgstr "循環モデル"

#. module: account
#: code:addons/account/account_move_line.py:1251
#, python-format
msgid "Encoding error"
msgstr "エンコーディングエラー"

#. module: account
#: selection:account.automatic.reconcile,power:0
msgid "4"
msgstr ""

#. module: account
#: view:account.invoice:0
msgid "Change"
msgstr "変更"

#. module: account
#: selection:account.journal,type:0
msgid "Bank and Cheques"
msgstr "銀行と小切手"

#. module: account
#: field:account.journal,type_control_ids:0
msgid "Type Controls"
msgstr "タイプコントロール"

#. module: account
#: help:account.journal,default_credit_account_id:0
msgid "It acts as a default account for credit amount"
msgstr "それは貸方金額のデフォルトアカウントとして動作します。"

#. module: account
#: model:ir.actions.act_window,name:account.action_validate_account_move_line
#: model:ir.ui.menu,name:account.menu_validate_account_moves
#: view:validate.account.move:0
#: view:validate.account.move.lines:0
msgid "Post Journal Entries"
msgstr "仕訳帳エントリーの記帳"

#. module: account
#: selection:account.invoice,state:0
#: selection:account.invoice.report,state:0
#: selection:report.invoice.created,state:0
msgid "Cancelled"
msgstr "キャンセル済"

#. module: account
#: help:account.bank.statement,balance_end_cash:0
msgid "Closing balance based on cashBox"
msgstr "現金箱に基づく期末残高"

#. module: account
#: view:account.payment.term.line:0
msgid "Example"
msgstr "例"

#. module: account
#: code:addons/account/account_invoice.py:828
#, python-format
msgid ""
"Please verify the price of the invoice !\n"
"The real total does not match the computed total."
msgstr ""
"請求書の価格を検証して下さい。\n"
"実際の合計が計算された合計と一致しません。"

#. module: account
#: view:account.tax:0
#: view:account.tax.template:0
msgid "Keep empty to use the income account"
msgstr "損益勘定を使うためは空のままとして下さい。"

#. module: account
#: code:addons/account/account.py:3299
#, python-format
msgid "Purchase Tax %.2f%%"
msgstr "消費税（仕入） %.2f%%"

#. module: account
#: view:account.subscription.generate:0
#: model:ir.actions.act_window,name:account.action_account_subscription_generate
#: model:ir.ui.menu,name:account.menu_generate_subscription
msgid "Generate Entries"
msgstr "エントリーの生成"

#. module: account
#: help:account.vat.declaration,chart_tax_id:0
msgid "Select Charts of Taxes"
msgstr "税金チャートの選択"

#. module: account
#: view:account.fiscal.position:0
#: field:account.fiscal.position,account_ids:0
#: field:account.fiscal.position.template,account_ids:0
msgid "Account Mapping"
msgstr "アカウントマッピング"

#. module: account
#: selection:account.bank.statement.line,type:0
#: view:account.invoice:0
#: view:account.invoice.report:0
#: code:addons/account/account_invoice.py:337
#, python-format
msgid "Customer"
msgstr "顧客"

#. module: account
#: view:account.bank.statement:0
msgid "Confirmed"
msgstr "確認済"

#. module: account
#: report:account.invoice:0
msgid "Cancelled Invoice"
msgstr "キャンセル済請求書"

#. module: account
#: code:addons/account/account.py:1567
#, python-format
msgid ""
"Couldn't create move with currency different from the secondary currency of "
"the account \"%s - %s\". Clear the secondary currency field of the account "
"definition if you want to accept all currencies."
msgstr ""
"アカウントの第２通貨と異なる通貨による移動は作成できませんでした（%s - "
"%s）。全ての通貨を許可したい場合は、アカウント定義の第２通貨項目をクリアして下さい。"

#. module: account
#: selection:account.bank.statement,state:0
msgid "New"
msgstr "新規"

#. module: account
#: field:account.invoice.refund,date:0
msgid "Operation date"
msgstr "実施日"

#. module: account
#: view:account.unreconcile.reconcile:0
msgid "Unreconciliation transactions"
msgstr "不一致取引"

#. module: account
#: field:account.tax,ref_tax_code_id:0
#: field:account.tax.template,ref_tax_code_id:0
msgid "Refund Tax Code"
msgstr "税金コードの返金"

#. module: account
#: view:validate.account.move:0
msgid ""
"All draft account entries in this journal and period will be validated. It "
"means you won't be able to modify their accounting fields anymore."
msgstr "この仕訳帳と期間の全てのドラフトアカウントエントリーは検証されます。もはやそれらのアカウントの項目は変更できないことを意味します。"

#. module: account
#: model:ir.ui.menu,name:account.menu_finance_configuration
msgid "Configuration"
msgstr "設定"

#. module: account
#: field:account.automatic.reconcile,date1:0
msgid "Starting Date"
msgstr "開始日"

#. module: account
#: field:account.chart.template,property_account_income:0
msgid "Income Account on Product Template"
msgstr "製品テンプレート上の損益勘定"

#. module: account
#: code:addons/account/account.py:3120
#, python-format
msgid "MISC"
msgstr "その他"

#. module: account
#: model:email.template,subject:account.email_template_edi_invoice
msgid "${object.company_id.name} Invoice (Ref ${object.number or 'n/a' })"
msgstr "${object.company_id.name} 請求書（参照 ${object.number or 'n/a' }）"

#. module: account
#: help:res.partner,last_reconciliation_date:0
msgid ""
"Date on which the partner accounting entries were reconciled last time"
msgstr "最後にパートナー会計エントリーが調整された日付"

#. module: account
#: field:account.fiscalyear.close,fy2_id:0
msgid "New Fiscal Year"
msgstr "新会計年度"

#. module: account
#: view:account.invoice:0
#: view:account.tax.template:0
#: selection:account.vat.declaration,based_on:0
#: model:ir.actions.act_window,name:account.act_res_partner_2_account_invoice_opened
#: model:ir.actions.act_window,name:account.action_invoice_tree
#: model:ir.actions.report.xml,name:account.account_invoices
#: view:report.invoice.created:0
#: field:res.partner,invoice_ids:0
msgid "Invoices"
msgstr "請求書"

#. module: account
#: view:account.invoice:0
msgid "My invoices"
msgstr "私の請求書"

#. module: account
#: selection:account.bank.accounts.wizard,account_type:0
msgid "Check"
msgstr "確認"

#. module: account
#: view:account.invoice:0
#: field:account.invoice,user_id:0
#: view:account.invoice.report:0
#: field:account.invoice.report,user_id:0
msgid "Salesman"
msgstr "販売員"

#. module: account
#: view:account.invoice.report:0
msgid "Invoiced"
msgstr "請求済"

#. module: account
#: view:account.move:0
msgid "Posted Journal Entries"
msgstr "記帳済仕訳帳エントリー"

#. module: account
#: view:account.use.model:0
msgid "Use Model"
msgstr "利用モデル"

#. module: account
#: help:account.invoice,partner_bank_id:0
msgid ""
"Bank Account Number to which the invoice will be paid. A Company bank "
"account if this is a Customer Invoice or Supplier Refund, otherwise a "
"Partner bank account number."
msgstr "請求書が支払われる先の銀行口座番号。顧客請求書や仕入先返金であれば会社の銀行口座、さもなくばパートナーの銀行口座番号です。"

#. module: account
#: view:account.state.open:0
msgid "No"
msgstr ""

#. module: account
#: help:account.invoice.tax,tax_code_id:0
msgid "The tax basis of the tax declaration."
msgstr "税金申告の税金基準"

#. module: account
#: view:account.addtmpl.wizard:0
msgid "Add"
msgstr "追加"

#. module: account
#: selection:account.invoice,state:0
#: report:account.overdue:0
msgid "Paid"
msgstr "支払済"

#. module: account
#: view:account.period.close:0
msgid "Are you sure ?"
msgstr "確かでしょうか？"

#. module: account
#: help:account.move.line,statement_id:0
msgid "The bank statement used for bank reconciliation"
msgstr "銀行照合のために使用される銀行取引明細書"

#. module: account
#: model:process.transition,note:account.process_transition_suppliercustomerinvoice0
msgid "Draft invoices are validated. "
msgstr "ドラフト請求書は検証されます。 "

#. module: account
#: constraint:account.account.template:0
msgid ""
"Configuration Error!\n"
"You can not define children to an account with internal type different of "
"\"View\"! "
msgstr ""
"設定エラー。\n"
"ビューと異なる内部タイプのアカウントに子を定義することはできません。 "

#. module: account
#: code:addons/account/account.py:923
#, python-format
msgid "Opening Period"
msgstr "期首日"

#. module: account
#: view:account.move:0
msgid "Journal Entries to Review"
msgstr "レビューすべき仕訳帳エントリー"

#. module: account
#: view:account.bank.statement:0
#: view:account.subscription:0
msgid "Compute"
msgstr "計算"

#. module: account
#: field:account.tax,type_tax_use:0
msgid "Tax Application"
msgstr "税金アプリケーション"

#. module: account
#: view:account.move:0
#: view:account.move.line:0
#: code:addons/account/wizard/account_move_journal.py:153
#: model:ir.actions.act_window,name:account.act_account_journal_2_account_move_line
#: model:ir.actions.act_window,name:account.act_account_move_to_account_move_line_open
#: model:ir.actions.act_window,name:account.act_account_partner_account_move
#: model:ir.actions.act_window,name:account.action_account_manual_reconcile
#: model:ir.actions.act_window,name:account.action_account_moves_all_a
#: model:ir.actions.act_window,name:account.action_account_moves_bank
#: model:ir.actions.act_window,name:account.action_account_moves_purchase
#: model:ir.actions.act_window,name:account.action_account_moves_sale
#: model:ir.actions.act_window,name:account.action_move_line_search
#: model:ir.actions.act_window,name:account.action_move_line_select
#: model:ir.actions.act_window,name:account.action_move_line_tree1
#: model:ir.actions.act_window,name:account.action_tax_code_line_open
#: model:ir.model,name:account.model_account_move_line
#: model:ir.ui.menu,name:account.menu_action_account_moves_all
#: model:ir.ui.menu,name:account.menu_action_account_moves_bank
#: model:ir.ui.menu,name:account.menu_eaction_account_moves_purchase
#: model:ir.ui.menu,name:account.menu_eaction_account_moves_sale
#, python-format
msgid "Journal Items"
msgstr "仕訳帳項目"

#. module: account
#: code:addons/account/account.py:1088
#: code:addons/account/account.py:1090
#: code:addons/account/account.py:1321
#: code:addons/account/account.py:1563
#: code:addons/account/account.py:1567
#: code:addons/account/account.py:3368
#: code:addons/account/account_move_line.py:807
#: code:addons/account/account_move_line.py:830
#: code:addons/account/account_move_line.py:832
#: code:addons/account/account_move_line.py:835
#: code:addons/account/account_move_line.py:837
#: code:addons/account/report/common_report_header.py:92
#: code:addons/account/wizard/account_change_currency.py:38
#: code:addons/account/wizard/account_change_currency.py:59
#: code:addons/account/wizard/account_change_currency.py:64
#: code:addons/account/wizard/account_change_currency.py:70
#: code:addons/account/wizard/account_financial_report.py:69
#: code:addons/account/wizard/account_move_bank_reconcile.py:49
#: code:addons/account/wizard/account_report_common.py:144
#: code:addons/account/wizard/account_report_common.py:150
#, python-format
msgid "Error"
msgstr "エラー"

#. module: account
#: field:account.analytic.balance,date2:0
#: field:account.analytic.cost.ledger,date2:0
#: field:account.analytic.cost.ledger.journal.report,date2:0
#: field:account.analytic.inverted.balance,date2:0
#: field:account.analytic.journal.report,date2:0
msgid "End of period"
msgstr "期末日"

#. module: account
#: view:res.partner:0
msgid "Bank Details"
msgstr "銀行詳細"

#. module: account
#: model:ir.actions.act_window,help:account.action_account_partner_balance
msgid ""
"This report is analysis by partner. It is a PDF report containing one line "
"per partner representing the cumulative credit balance."
msgstr ""

#. module: account
#: model:ir.actions.act_window,help:account.action_account_analytic_journal_tree
msgid ""
"To print an analytics (or costs) journal for a given period. The report give "
"code, move name, account number, general amount and analytic amount."
msgstr ""
"所定の期間の分析（またはコスト）仕訳帳を印刷します。レポートはコードを与え、名前、アカウント番号、一般的な金額と分析的な金額を移動します。"

#. module: account
#: sql_constraint:account.invoice:0
msgid "Invoice Number must be unique per Company!"
msgstr "請求書番号は会社ごとに固有である必要があります。"

#. module: account
#: model:ir.actions.act_window,name:account.action_account_receivable_graph
msgid "Balance by Type of Account"
msgstr "アカウントのタイプ別残高"

#. module: account
#: view:account.fiscalyear.close:0
msgid "Generate Fiscal Year Opening Entries"
msgstr "会計年度開始エントリーの生成"

#. module: account
#: model:res.groups,name:account.group_account_user
msgid "Accountant"
msgstr "会計士"

#. module: account
#: model:ir.actions.act_window,help:account.action_account_treasury_report_all
msgid ""
"From this view, have an analysis of your treasury. It sums the balance of "
"every accounting entries made on liquidity accounts per period."
msgstr "このビューから財務分析を行って下さい。これは期間毎に流動資産アカウント上に作られた全ての会計エントリーの残高を合計します。"

#. module: account
#: field:account.journal,group_invoice_lines:0
msgid "Group Invoice Lines"
msgstr "グループ請求書行"

#. module: account
#: view:account.invoice.cancel:0
#: view:account.invoice.confirm:0
msgid "Close"
msgstr "閉じる"

#. module: account
#: field:account.bank.statement.line,move_ids:0
msgid "Moves"
msgstr "移動"

#. module: account
#: view:report.hr.timesheet.invoice.journal:0
msgid "Sale journal in this month"
msgstr "今月の売上仕訳帳"

#. module: account
#: model:ir.actions.act_window,name:account.action_account_vat_declaration
#: model:ir.model,name:account.model_account_vat_declaration
msgid "Account Vat Declaration"
msgstr "消費税申告アカウント"

#. module: account
#: report:account.invoice:0
msgid "Price"
msgstr "価格"

#. module: account
#: view:account.period:0
msgid "To Close"
msgstr "閉じる"

#. module: account
#: field:account.treasury.report,date:0
msgid "Beginning of Period Date"
msgstr "期首日"

#. module: account
#: code:addons/account/account.py:1351
#, python-format
msgid ""
"You can not modify a posted entry of this journal !\n"
"You should set the journal to allow cancelling entries if you want to do "
"that."
msgstr ""
"この仕訳帳の記帳済エントリーは更新できません。\n"
"変更を望む場合は、エントリーのキャンセルを許すように仕訳帳を設定する必要があります。"

#. module: account
#: model:ir.ui.menu,name:account.account_template_folder
msgid "Templates"
msgstr "テンプレート"

#. module: account
#: field:account.invoice.tax,name:0
msgid "Tax Description"
msgstr "税金説明"

#. module: account
#: field:account.tax,child_ids:0
msgid "Child Tax Accounts"
msgstr "子税金アカウント"

#. module: account
#: code:addons/account/account.py:1090
#, python-format
msgid "Start period should be smaller then End period"
msgstr "期首日は期末日より小さくなければなりません。"

#. module: account
#: help:account.tax,price_include:0
#: help:account.tax.template,price_include:0
msgid ""
"Check this if the price you use on the product and invoices includes this "
"tax."
msgstr "製品や請求書と使用する価格に税金が含まれている場合は、これをチェックして下さい。"

#. module: account
#: report:account.analytic.account.balance:0
msgid "Analytic Balance -"
msgstr "分析残高 -"

#. module: account
#: report:account.account.balance:0
#: field:account.aged.trial.balance,target_move:0
#: field:account.balance.report,target_move:0
#: report:account.central.journal:0
#: field:account.central.journal,target_move:0
#: field:account.chart,target_move:0
#: field:account.common.account.report,target_move:0
#: field:account.common.journal.report,target_move:0
#: field:account.common.partner.report,target_move:0
#: field:account.common.report,target_move:0
#: report:account.general.journal:0
#: field:account.general.journal,target_move:0
#: report:account.general.ledger:0
#: report:account.general.ledger_landscape:0
#: report:account.journal.period.print:0
#: report:account.journal.period.print.sale.purchase:0
#: field:account.move.journal,target_move:0
#: report:account.partner.balance:0
#: field:account.partner.balance,target_move:0
#: field:account.partner.ledger,target_move:0
#: field:account.print.journal,target_move:0
#: field:account.report.general.ledger,target_move:0
#: field:account.tax.chart,target_move:0
#: report:account.third_party_ledger:0
#: report:account.third_party_ledger_other:0
#: field:account.vat.declaration,target_move:0
#: field:accounting.report,target_move:0
msgid "Target Moves"
msgstr "ターゲットの移動"

#. module: account
#: model:account.payment.term,name:account.account_payment_term_net
#: model:account.payment.term,note:account.account_payment_term_net
msgid "30 Net Days"
msgstr "正味30日"

#. module: account
#: field:account.subscription,period_type:0
msgid "Period Type"
msgstr "期間のタイプ"

#. module: account
#: view:account.invoice:0
#: field:account.invoice,payment_ids:0
#: selection:account.vat.declaration,based_on:0
msgid "Payments"
msgstr "支払"

#. module: account
#: view:account.tax:0
msgid "Reverse Compute Code"
msgstr "計算コードの反転"

#. module: account
#: field:account.subscription.line,move_id:0
msgid "Entry"
msgstr "エントリー"

#. module: account
#: field:account.tax,python_compute_inv:0
#: field:account.tax.template,python_compute_inv:0
msgid "Python Code (reverse)"
msgstr "Pythonコード（リバース）"

#. module: account
#: model:ir.actions.act_window,name:account.action_payment_term_form
#: model:ir.ui.menu,name:account.menu_action_payment_term_form
msgid "Payment Terms"
msgstr "支払条件"

#. module: account
#: help:account.chart.template,complete_tax_set:0
msgid ""
"This boolean helps you to choose if you want to propose to the user to "
"encode the sale and purchase rates or choose from list of taxes. This last "
"choice assumes that the set of tax defined on this template is complete"
msgstr ""
"このブール値はユーザに売上と仕入レートのコード化を提案する、あるいは税金のリストから選択するかのどちらを望むかの選択を助けます。この最終選択はこのテンプレ"
"ート上に定義された税金のセットが完全であると想定しています。"

#. module: account
#: view:account.financial.report:0
#: field:account.financial.report,children_ids:0
#: model:ir.model,name:account.model_account_financial_report
msgid "Account Report"
msgstr "会計表"

#. module: account
#: field:account.journal.column,name:0
msgid "Column Name"
msgstr "カラム名"

#. module: account
#: view:account.general.journal:0
msgid ""
"This report gives you an overview of the situation of your general journals"
msgstr "このレポートはあなたの一般的な仕訳帳の状況の全体像を示しています。"

#. module: account
#: field:account.entries.report,year:0
#: view:account.invoice.report:0
#: field:account.invoice.report,year:0
#: view:analytic.entries.report:0
#: field:analytic.entries.report,year:0
#: field:report.account.sales,name:0
#: field:report.account_type.sales,name:0
msgid "Year"
msgstr "年"

#. module: account
#: field:account.bank.statement,starting_details_ids:0
msgid "Opening Cashbox"
msgstr "現金箱開設"

#. module: account
#: view:account.payment.term.line:0
msgid "Line 1:"
msgstr "行１："

#. module: account
#: code:addons/account/account.py:1307
#, python-format
msgid "Integrity Error !"
msgstr "整合性エラー。"

#. module: account
#: field:account.tax.template,description:0
msgid "Internal Name"
msgstr "内部名称"

#. module: account
#: selection:account.subscription,period_type:0
msgid "month"
msgstr "月"

#. module: account
#: field:account.partner.reconcile.process,next_partner_id:0
msgid "Next Partner to Reconcile"
msgstr "調整の次のパートナー"

#. module: account
#: field:account.invoice.tax,account_id:0
#: field:account.move.line,tax_code_id:0
msgid "Tax Account"
msgstr "税金アカウント"

#. module: account
#: view:account.automatic.reconcile:0
msgid "Reconciliation result"
msgstr "調整結果"

#. module: account
#: model:account.financial.report,name:account.account_financial_report_balancesheet0
#: model:ir.ui.menu,name:account.menu_account_report_bs
msgid "Balance Sheet"
msgstr "貸借対照表"

#. module: account
#: view:account.general.journal:0
#: model:ir.ui.menu,name:account.menu_account_general_journal
msgid "General Journals"
msgstr "一般仕訳帳"

#. module: account
#: field:account.journal,allow_date:0
msgid "Check Date in Period"
msgstr "日付期間内チェック"

#. module: account
#: model:ir.ui.menu,name:account.final_accounting_reports
msgid "Accounting Reports"
msgstr "会計表"

#. module: account
#: field:account.move,line_id:0
#: view:analytic.entries.report:0
#: model:ir.actions.act_window,name:account.act_account_acount_move_line_open
#: model:ir.actions.act_window,name:account.action_move_line_form
msgid "Entries"
msgstr "エントリー"

#. module: account
#: view:account.entries.report:0
msgid "This Period"
msgstr "今期"

#. module: account
#: field:account.analytic.line,product_uom_id:0
#: field:account.move.line,product_uom_id:0
msgid "UoM"
msgstr "単位"

#. module: account
#: code:addons/account/wizard/account_invoice_refund.py:146
#, python-format
msgid "No Period found on Invoice!"
msgstr "請求書に期間が見つかりません。"

#. module: account
#: view:account.tax.template:0
msgid "Compute Code (if type=code)"
msgstr "計算コード（タイプがコードの場合）"

#. module: account
#: selection:account.analytic.journal,type:0
#: view:account.journal:0
#: selection:account.journal,type:0
#: view:account.model:0
#: selection:account.tax,type_tax_use:0
#: view:account.tax.template:0
#: selection:account.tax.template,type_tax_use:0
msgid "Sale"
msgstr "売上"

#. module: account
#: view:account.financial.report:0
msgid "Report"
msgstr "レポート"

#. module: account
#: view:account.analytic.line:0
#: field:account.bank.statement.line,amount:0
#: report:account.invoice:0
#: field:account.invoice.tax,amount:0
#: view:account.move:0
#: field:account.move,amount:0
#: view:account.move.line:0
#: field:account.tax,amount:0
#: field:account.tax.template,amount:0
#: view:analytic.entries.report:0
#: field:analytic.entries.report,amount:0
msgid "Amount"
msgstr "金額"

#. module: account
#: model:process.transition,name:account.process_transition_customerinvoice0
#: model:process.transition,name:account.process_transition_paymentorderreconcilation0
#: model:process.transition,name:account.process_transition_statemententries0
#: model:process.transition,name:account.process_transition_suppliercustomerinvoice0
#: model:process.transition,name:account.process_transition_suppliervalidentries0
#: model:process.transition,name:account.process_transition_validentries0
msgid "Validation"
msgstr "検証"

#. module: account
#: field:account.tax,child_depend:0
#: field:account.tax.template,child_depend:0
msgid "Tax on Children"
msgstr "子の税金"

#. module: account
#: model:ir.model,name:account.model_account_fiscal_position_tax_template
msgid "Template Tax Fiscal Position"
msgstr "税金会計ポジションテンプレート"

#. module: account
#: field:account.journal,update_posted:0
msgid "Allow Cancelling Entries"
msgstr "エントリーのキャンセル許可"

#. module: account
#: field:account.tax.code,sign:0
msgid "Coefficent for parent"
msgstr "親の係数"

#. module: account
#: view:account.analytic.account:0
msgid "Analytic Accounts with a past deadline."
msgstr "過去期限の分析アカウント"

#. module: account
#: report:account.partner.balance:0
msgid "(Account/Partner) Name"
msgstr "アカウント / パートナ名"

#. module: account
#: view:account.bank.statement:0
msgid "Transaction"
msgstr "取引"

#. module: account
#: help:account.tax,base_code_id:0
#: help:account.tax,ref_base_code_id:0
#: help:account.tax,ref_tax_code_id:0
#: help:account.tax,tax_code_id:0
#: help:account.tax.template,base_code_id:0
#: help:account.tax.template,ref_base_code_id:0
#: help:account.tax.template,ref_tax_code_id:0
#: help:account.tax.template,tax_code_id:0
msgid "Use this code for the VAT declaration."
msgstr "消費税申請にこのコードを使って下さい。"

#. module: account
#: field:account.partner.reconcile.process,progress:0
msgid "Progress"
msgstr "進捗状況"

#. module: account
#: view:report.hr.timesheet.invoice.journal:0
msgid "Analytic Entries Stats"
msgstr "分析エントリーの統計値"

#. module: account
#: field:wizard.multi.charts.accounts,bank_accounts_id:0
msgid "Cash and Banks"
msgstr ""

#. module: account
#: model:ir.model,name:account.model_account_installer
msgid "account.installer"
msgstr ""

#. module: account
#: field:account.tax.template,include_base_amount:0
msgid "Include in Base Amount"
msgstr ""

#. module: account
#: help:account.payment.term.line,days:0
msgid ""
"Number of days to add before computation of the day of month.If Date=15/01, "
"Number of Days=22, Day of Month=-1, then the due date is 28/02."
<<<<<<< HEAD
msgstr ""
=======
msgstr "月の日の計算前に日数を加算します。日付が1月15日、日数が22日、月の日が -1（月末日を意味する）の時、期日は2月28日です。"
>>>>>>> 41a69ec9

#. module: account
#: view:account.payment.term.line:0
msgid "Amount Computation"
msgstr ""

#. module: account
#: view:account.journal:0
msgid "Entry Controls"
msgstr ""

#. module: account
#: view:account.analytic.chart:0
#: view:project.account.analytic.line:0
msgid "(Keep empty to open the current situation)"
msgstr ""

#. module: account
#: field:account.analytic.balance,date1:0
#: field:account.analytic.cost.ledger,date1:0
#: field:account.analytic.cost.ledger.journal.report,date1:0
#: field:account.analytic.inverted.balance,date1:0
#: field:account.analytic.journal.report,date1:0
msgid "Start of period"
<<<<<<< HEAD
msgstr ""
=======
msgstr "期首日"
>>>>>>> 41a69ec9

#. module: account
#: model:ir.model,name:account.model_account_common_account_report
msgid "Account Common Account Report"
msgstr ""

#. module: account
#: field:account.bank.statement.line,name:0
#: field:account.invoice,reference:0
msgid "Communication"
msgstr ""

#. module: account
#: model:ir.ui.menu,name:account.menu_analytic_accounting
msgid "Analytic Accounting"
msgstr ""

#. module: account
#: field:account.partner.ledger,initial_balance:0
#: field:account.report.general.ledger,initial_balance:0
msgid "Include Initial Balances"
<<<<<<< HEAD
msgstr ""
=======
msgstr "期首残高を含む"
>>>>>>> 41a69ec9

#. module: account
#: selection:account.invoice,type:0
#: selection:account.invoice.report,type:0
#: selection:report.invoice.created,type:0
msgid "Customer Refund"
msgstr "顧客返金"

#. module: account
#: constraint:account.move:0
msgid ""
"You can not create more than one move per period on centralized journal"
msgstr ""

#. module: account
#: field:account.tax,ref_tax_sign:0
#: field:account.tax,tax_sign:0
#: field:account.tax.template,ref_tax_sign:0
#: field:account.tax.template,tax_sign:0
msgid "Tax Code Sign"
msgstr ""

#. module: account
#: model:ir.model,name:account.model_report_invoice_created
msgid "Report of Invoices Created within Last 15 days"
msgstr ""

#. module: account
#: view:account.payment.term.line:0
msgid "  Number of Days: 14"
msgstr ""

#. module: account
#: field:account.fiscalyear,end_journal_period_id:0
msgid "End of Year Entries Journal"
msgstr ""

#. module: account
#: code:addons/account/account.py:3446
#: code:addons/account/account_bank_statement.py:338
#: code:addons/account/account_invoice.py:427
#: code:addons/account/account_invoice.py:527
#: code:addons/account/account_invoice.py:542
#: code:addons/account/account_invoice.py:550
#: code:addons/account/account_invoice.py:572
#: code:addons/account/wizard/account_move_journal.py:63
#, python-format
msgid "Configuration Error !"
msgstr ""

#. module: account
#: field:account.payment.term.line,value_amount:0
msgid "Amount To Pay"
msgstr ""

#. module: account
#: help:account.partner.reconcile.process,to_reconcile:0
msgid ""
"This is the remaining partners for who you should check if there is "
"something to reconcile or not. This figure already count the current partner "
"as reconciled."
msgstr ""

#. module: account
#: view:account.subscription.line:0
msgid "Subscription lines"
msgstr ""

#. module: account
#: field:account.entries.report,quantity:0
msgid "Products Quantity"
msgstr ""

#. module: account
#: view:account.entries.report:0
#: selection:account.entries.report,move_state:0
#: view:account.move:0
#: selection:account.move,state:0
#: view:account.move.line:0
msgid "Unposted"
msgstr ""

#. module: account
#: view:account.change.currency:0
#: model:ir.actions.act_window,name:account.action_account_change_currency
#: model:ir.model,name:account.model_account_change_currency
msgid "Change Currency"
msgstr ""

#. module: account
#: view:account.invoice:0
msgid "This action will erase taxes"
msgstr ""

#. module: account
#: model:process.node,note:account.process_node_accountingentries0
#: model:process.node,note:account.process_node_supplieraccountingentries0
msgid "Accounting entries."
msgstr ""

#. module: account
#: view:account.invoice:0
msgid "Payment Date"
msgstr ""

#. module: account
#: view:account.analytic.account:0
#: model:ir.actions.act_window,name:account.action_account_analytic_account_form
#: model:ir.ui.menu,name:account.account_analytic_def_account
msgid "Analytic Accounts"
msgstr ""

#. module: account
#: view:account.invoice.report:0
msgid "Customer Invoices And Refunds"
msgstr "顧客請求書と返金"

#. module: account
#: field:account.analytic.line,amount_currency:0
#: field:account.entries.report,amount_currency:0
#: field:account.model.line,amount_currency:0
#: field:account.move.line,amount_currency:0
msgid "Amount Currency"
msgstr ""

#. module: account
#: code:addons/account/wizard/account_validate_account_move.py:39
#, python-format
msgid ""
"Specified Journal does not have any account move entries in draft state for "
"this period"
msgstr ""

#. module: account
#: model:ir.actions.act_window,name:account.action_view_move_line
msgid "Lines to reconcile"
msgstr ""

#. module: account
#: report:account.analytic.account.balance:0
#: report:account.analytic.account.inverted.balance:0
#: report:account.analytic.account.quantity_cost_ledger:0
#: report:account.invoice:0
#: field:account.invoice.line,quantity:0
#: field:account.model.line,quantity:0
#: field:account.move.line,quantity:0
#: view:analytic.entries.report:0
#: field:analytic.entries.report,unit_amount:0
#: field:report.account.sales,quantity:0
#: field:report.account_type.sales,quantity:0
msgid "Quantity"
msgstr ""

#. module: account
#: view:account.move.line:0
msgid "Number (Move)"
msgstr ""

#. module: account
#: view:analytic.entries.report:0
msgid "Analytic Entries during last 7 days"
msgstr ""

#. module: account
#: selection:account.financial.report,style_overwrite:0
msgid "Normal Text"
msgstr ""

#. module: account
#: view:account.invoice.refund:0
msgid "Refund Invoice Options"
msgstr "返金請求書オプション"

#. module: account
#: help:account.automatic.reconcile,power:0
msgid ""
"Number of partial amounts that can be combined to find a balance point can "
"be chosen as the power of the automatic reconciliation"
<<<<<<< HEAD
msgstr ""
=======
msgstr "バランスポイントを見つけるために組み合わせることのできる部分的な量の数は、自動調整の能力として選択されます。"
>>>>>>> 41a69ec9

#. module: account
#: help:account.payment.term.line,sequence:0
msgid ""
"The sequence field is used to order the payment term lines from the lowest "
"sequences to the higher ones"
<<<<<<< HEAD
msgstr ""
=======
msgstr "順序項目は低い順序から高いものへ支払条件行を並べるために使われます。"
>>>>>>> 41a69ec9

#. module: account
#: view:account.fiscal.position.template:0
#: field:account.fiscal.position.template,name:0
msgid "Fiscal Position Template"
msgstr "会計ポジションテンプレート"

#. module: account
#: view:account.analytic.chart:0
#: view:account.chart:0
#: view:account.tax.chart:0
msgid "Open Charts"
msgstr ""

#. module: account
#: view:account.fiscalyear.close.state:0
msgid ""
"If no additional entries should be recorded on a fiscal year, you can close "
"it from here. It will close all opened periods in this year that will make "
"impossible any new entry record. Close a fiscal year when you need to "
"finalize your end of year results definitive "
msgstr ""

#. module: account
#: field:account.central.journal,amount_currency:0
#: field:account.common.journal.report,amount_currency:0
#: field:account.general.journal,amount_currency:0
#: field:account.partner.ledger,amount_currency:0
#: field:account.print.journal,amount_currency:0
#: field:account.report.general.ledger,amount_currency:0
msgid "With Currency"
msgstr ""

#. module: account
#: view:account.bank.statement:0
msgid "Open CashBox"
<<<<<<< HEAD
msgstr ""
=======
msgstr "現金箱を開く"
>>>>>>> 41a69ec9

#. module: account
#: selection:account.financial.report,style_overwrite:0
msgid "Automatic formatting"
msgstr ""

#. module: account
#: code:addons/account/account.py:963
#, python-format
msgid ""
"No fiscal year defined for this date !\n"
"Please create one from the configuration of the accounting menu."
msgstr ""

#. module: account
#: view:account.move.line.reconcile:0
msgid "Reconcile With Write-Off"
msgstr ""

#. module: account
#: selection:account.payment.term.line,value:0
#: selection:account.tax,type:0
msgid "Fixed Amount"
msgstr ""

#. module: account
#: view:account.subscription:0
msgid "Valid Up to"
msgstr ""

#. module: account
#: view:account.journal:0
msgid "Invoicing Data"
msgstr ""

#. module: account
#: model:ir.actions.act_window,name:account.action_account_automatic_reconcile
msgid "Account Automatic Reconcile"
msgstr ""

#. module: account
#: view:account.move:0
#: view:account.move.line:0
msgid "Journal Item"
msgstr ""

#. module: account
#: model:ir.model,name:account.model_account_move_journal
msgid "Move journal"
msgstr ""

#. module: account
#: model:ir.actions.act_window,name:account.action_account_fiscalyear_close
#: model:ir.ui.menu,name:account.menu_wizard_fy_close
msgid "Generate Opening Entries"
msgstr ""

#. module: account
#: code:addons/account/account_move_line.py:759
#, python-format
msgid "Already Reconciled!"
<<<<<<< HEAD
msgstr ""
=======
msgstr "既に調整済です。"
>>>>>>> 41a69ec9

#. module: account
#: help:account.tax,type:0
msgid "The computation method for the tax amount."
msgstr "税額のための計算方法"

#. module: account
#: view:account.payment.term.line:0
msgid "Due Date Computation"
msgstr ""

#. module: account
#: field:report.invoice.created,create_date:0
msgid "Create Date"
msgstr ""

#. module: account
#: view:account.analytic.journal:0
#: model:ir.actions.act_window,name:account.action_account_analytic_journal_form
#: model:ir.ui.menu,name:account.account_def_analytic_journal
msgid "Analytic Journals"
msgstr ""

#. module: account
#: field:account.account,child_id:0
msgid "Child Accounts"
msgstr ""

#. module: account
#: code:addons/account/account_move_line.py:1214
#, python-format
msgid "Move name (id): %s (%s)"
msgstr ""

#. module: account
#: view:account.move.line.reconcile:0
#: code:addons/account/account_move_line.py:857
#, python-format
msgid "Write-Off"
msgstr ""

#. module: account
#: field:res.partner,debit:0
msgid "Total Payable"
msgstr ""

#. module: account
#: model:account.account.type,name:account.data_account_type_income
#: model:account.financial.report,name:account.account_financial_report_income0
msgid "Income"
msgstr ""

#. module: account
#: selection:account.bank.statement.line,type:0
#: view:account.invoice:0
#: view:account.invoice.report:0
#: code:addons/account/account_invoice.py:339
#, python-format
msgid "Supplier"
msgstr ""

#. module: account
#: selection:account.entries.report,month:0
#: selection:account.invoice.report,month:0
#: selection:analytic.entries.report,month:0
#: selection:report.account.sales,month:0
#: selection:report.account_type.sales,month:0
msgid "March"
msgstr ""

#. module: account
#: view:account.account.template:0
msgid "Account Template"
msgstr ""

#. module: account
#: report:account.journal.period.print.sale.purchase:0
msgid "VAT"
msgstr "消費税"

#. module: account
#: report:account.analytic.account.journal:0
msgid "Account n°"
msgstr ""

#. module: account
#: code:addons/account/account_invoice.py:88
#, python-format
msgid "Free Reference"
msgstr ""

#. module: account
#: field:account.payment.term.line,value:0
msgid "Valuation"
msgstr ""

#. module: account
#: selection:account.aged.trial.balance,result_selection:0
#: selection:account.common.partner.report,result_selection:0
#: selection:account.partner.balance,result_selection:0
#: selection:account.partner.ledger,result_selection:0
#: code:addons/account/report/account_partner_balance.py:301
#, python-format
msgid "Receivable and Payable Accounts"
msgstr ""

#. module: account
#: field:account.fiscal.position.account.template,position_id:0
msgid "Fiscal Mapping"
msgstr ""

#. module: account
#: model:ir.actions.act_window,name:account.action_account_state_open
#: model:ir.model,name:account.model_account_state_open
msgid "Account State Open"
msgstr ""

#. module: account
#: report:account.analytic.account.quantity_cost_ledger:0
msgid "Max Qty:"
msgstr ""

#. module: account
#: view:account.invoice.refund:0
msgid "Refund Invoice"
msgstr "返金請求書"

#. module: account
#: field:account.invoice,address_invoice_id:0
msgid "Invoice Address"
msgstr ""

#. module: account
#: model:ir.actions.act_window,help:account.action_account_entries_report_all
msgid ""
"From this view, have an analysis of your different financial accounts. The "
"document shows your debit and credit taking in consideration some criteria "
"you can choose by using the search tool."
msgstr ""

#. module: account
#: model:ir.actions.act_window,help:account.action_tax_code_list
msgid ""
"The tax code definition depends on the tax declaration of your country. "
"OpenERP allows you to define the tax structure and manage it from this menu. "
"You can define both numeric and alphanumeric tax codes."
msgstr ""

#. module: account
#: help:account.partner.reconcile.process,progress:0
msgid ""
"Shows you the progress made today on the reconciliation process. Given by \n"
"Partners Reconciled Today \\ (Remaining Partners + Partners Reconciled Today)"
msgstr ""

#. module: account
#: help:account.payment.term.line,value:0
msgid ""
"Select here the kind of valuation related to this payment term line. Note "
"that you should have your last line with the type 'Balance' to ensure that "
"the whole amount will be threated."
msgstr ""
<<<<<<< HEAD
=======
"ここではこの支払条件行に関連する評価の種類を選択して下さい。全体の金額が扱われることを保証するために、最終行がバランスタイプを持つべきであることに注意して"
"下さい。"
>>>>>>> 41a69ec9

#. module: account
#: field:account.invoice,period_id:0
#: field:account.invoice.report,period_id:0
#: field:report.account.sales,period_id:0
#: field:report.account_type.sales,period_id:0
msgid "Force Period"
msgstr ""

#. module: account
#: view:account.invoice.report:0
#: field:account.invoice.report,nbr:0
msgid "# of Lines"
msgstr ""

#. module: account
#: field:account.aged.trial.balance,filter:0
#: field:account.balance.report,filter:0
#: field:account.central.journal,filter:0
#: field:account.common.account.report,filter:0
#: field:account.common.journal.report,filter:0
#: field:account.common.partner.report,filter:0
#: field:account.common.report,filter:0
#: field:account.general.journal,filter:0
#: field:account.partner.balance,filter:0
#: field:account.partner.ledger,filter:0
#: field:account.print.journal,filter:0
#: field:account.report.general.ledger,filter:0
#: field:account.vat.declaration,filter:0
#: field:accounting.report,filter:0
#: field:accounting.report,filter_cmp:0
msgid "Filter by"
msgstr ""

#. module: account
#: code:addons/account/account.py:2256
#, python-format
msgid "You have a wrong expression \"%(...)s\" in your model !"
msgstr ""

#. module: account
#: field:account.bank.statement.line,date:0
msgid "Entry Date"
msgstr ""

#. module: account
#: code:addons/account/account_move_line.py:1155
#: code:addons/account/account_move_line.py:1238
#, python-format
msgid "You can not use an inactive account!"
msgstr ""

#. module: account
#: code:addons/account/account_move_line.py:830
#, python-format
msgid "Entries are not of the same account or already reconciled ! "
msgstr ""

#. module: account
#: help:account.bank.statement,balance_end:0
msgid "Balance as calculated based on Starting Balance and transaction lines"
<<<<<<< HEAD
msgstr ""
=======
msgstr "期首残高と取引行を基本に計算された残高"
>>>>>>> 41a69ec9

#. module: account
#: code:addons/account/wizard/account_change_currency.py:64
#: code:addons/account/wizard/account_change_currency.py:70
#, python-format
msgid "Current currency is not configured properly !"
msgstr ""

#. module: account
#: field:account.tax,account_collected_id:0
#: field:account.tax.template,account_collected_id:0
msgid "Invoice Tax Account"
msgstr ""

#. module: account
#: model:ir.actions.act_window,name:account.action_account_general_journal
#: model:ir.model,name:account.model_account_general_journal
msgid "Account General Journal"
msgstr ""

#. module: account
#: field:account.payment.term.line,days:0
msgid "Number of Days"
msgstr ""

#. module: account
#: code:addons/account/account_bank_statement.py:402
#: code:addons/account/account_invoice.py:392
#: code:addons/account/wizard/account_period_close.py:51
#, python-format
msgid "Invalid action !"
msgstr ""

#. module: account
#: code:addons/account/wizard/account_move_journal.py:102
#, python-format
msgid "Period: %s"
msgstr ""

#. module: account
#: model:ir.actions.act_window,name:account.action_review_financial_journals_installer
msgid "Review your Financial Journals"
msgstr ""

#. module: account
#: help:account.tax,name:0
msgid "This name will be displayed on reports"
msgstr ""

#. module: account
#: report:account.analytic.account.cost_ledger:0
#: report:account.analytic.account.quantity_cost_ledger:0
msgid "Printing date"
msgstr ""

#. module: account
#: selection:account.account.type,close_method:0
#: selection:account.tax,type:0
#: selection:account.tax.template,type:0
msgid "None"
msgstr ""

#. module: account
#: view:analytic.entries.report:0
msgid "  365 Days  "
msgstr ""

#. module: account
#: model:ir.actions.act_window,name:account.action_invoice_tree3
#: model:ir.ui.menu,name:account.menu_action_invoice_tree3
msgid "Customer Refunds"
msgstr "顧客返金"

#. module: account
#: field:account.account,foreign_balance:0
msgid "Foreign Balance"
msgstr ""

#. module: account
#: field:account.journal.period,name:0
msgid "Journal-Period Name"
msgstr "仕訳帳期間名"

#. module: account
#: field:account.invoice.tax,factor_base:0
msgid "Multipication factor for Base code"
msgstr "基本コードの倍率"

#. module: account
#: code:addons/account/wizard/account_report_common.py:150
#, python-format
msgid "not implemented"
msgstr "未実装"

#. module: account
#: help:account.journal,company_id:0
msgid "Company related to this journal"
msgstr "この仕訳帳と関係する会社"

#. module: account
#: code:addons/account/wizard/account_invoice_state.py:44
#, python-format
msgid ""
"Selected Invoice(s) cannot be confirmed as they are not in 'Draft' or 'Pro-"
"Forma' state!"
msgstr "選択された請求書はドラフトでもプロフォーマ状態でもないため確認できません。"

#. module: account
#: view:account.subscription:0
msgid "Running Subscription"
msgstr "サブスクリプション期間中"

#. module: account
#: report:account.invoice:0
msgid "Fiscal Position Remark :"
msgstr "会計ポジション注釈："

#. module: account
#: view:analytic.entries.report:0
#: model:ir.actions.act_window,name:account.action_analytic_entries_report
#: model:ir.ui.menu,name:account.menu_action_analytic_entries_report
msgid "Analytic Entries Analysis"
msgstr "分析エントリーの分析"

#. module: account
#: selection:account.aged.trial.balance,direction_selection:0
msgid "Past"
msgstr "過去"

#. module: account
#: constraint:account.account:0
msgid ""
"Configuration Error! \n"
"You can not define children to an account with internal type different of "
"\"View\"! "
msgstr ""
"設定エラー。 \n"
"ビューと異なる内部タイプのアカウントには子を定義することはできません。 "

#. module: account
#: help:res.partner.bank,journal_id:0
msgid ""
"This journal will be created automatically for this bank account when you "
"save the record"
msgstr "このレコードを保存する時に、この銀行口座のための仕訳帳が自動的に作成されます。"

#. module: account
#: view:account.analytic.line:0
msgid "Analytic Entry"
msgstr "分析エントリー"

#. module: account
#: view:res.company:0
#: field:res.company,overdue_msg:0
msgid "Overdue Payments Message"
msgstr "支払延滞のメッセージ"

#. module: account
#: model:ir.actions.act_window,help:account.action_account_moves_all_a
msgid ""
"This view can be used by accountants in order to quickly record entries in "
"OpenERP. If you want to record a supplier invoice, start by recording the "
"line of the expense account. OpenERP will propose to you automatically the "
"Tax related to this account and the counterpart \"Account Payable\"."
msgstr ""
"このビューはOpenERPにすばやくエントリーを記録するために会計士によって使われます。仕入先請求書を記録する場合、費用勘定の行を記録することにより開始し"
"ます。OpenERPはこのアカウントと関連する税金と相手方の買掛金を提案します。"

#. module: account
#: field:account.entries.report,date_created:0
msgid "Date Created"
msgstr "作成日"

#. module: account
#: model:ir.actions.act_window,name:account.action_account_analytic_account_line_extended_form
msgid "account.analytic.line.extended"
msgstr ""

#. module: account
#: view:account.invoice:0
msgid "(keep empty to use the current period)"
msgstr "（今期を使う場合は空のままとして下さい）"

#. module: account
#: model:process.transition,note:account.process_transition_supplierreconcilepaid0
msgid ""
"As soon as the reconciliation is done, the invoice's state turns to “done” "
"(i.e. paid) in the system."
msgstr "調整を終了するや否や、請求書の状態はシステム内で終了（すなわち支払済）となります。"

#. module: account
#: view:account.chart.template:0
#: field:account.chart.template,account_root_id:0
msgid "Root Account"
msgstr "ルートアカウント"

#. module: account
#: field:res.partner,last_reconciliation_date:0
msgid "Latest Reconciliation Date"
msgstr "最終調整日"

#. module: account
#: model:ir.model,name:account.model_account_analytic_line
msgid "Analytic Line"
msgstr "分析行"

#. module: account
#: field:product.template,taxes_id:0
msgid "Customer Taxes"
msgstr "顧客の税金"

#. module: account
#: help:account.model,name:0
msgid "This is a model for recurring accounting entries"
msgstr "これは定期会計エントリーのモデルです。"

#. module: account
#: field:wizard.multi.charts.accounts,sale_tax_rate:0
msgid "Sales Tax(%)"
msgstr "消費税（売上）（%）"

#. module: account
#: view:account.addtmpl.wizard:0
msgid "Create an Account based on this template"
msgstr "このテンプレートに基づくアカウントの作成"

#. module: account
#: view:account.account.type:0
#: view:account.tax.code:0
msgid "Reporting Configuration"
msgstr "レポート設定"

#. module: account
#: field:account.tax,type:0
#: field:account.tax.template,type:0
msgid "Tax Type"
msgstr "税金タイプ"

#. module: account
#: model:ir.actions.act_window,name:account.action_account_template_form
#: model:ir.ui.menu,name:account.menu_action_account_template_form
msgid "Account Templates"
msgstr "アカウントテンプレート"

#. module: account
#: help:wizard.multi.charts.accounts,complete_tax_set:0
msgid ""
"This boolean helps you to choose if you want to propose to the user to "
"encode the sales and purchase rates or use the usual m2o fields. This last "
"choice assumes that the set of tax defined for the chosen template is "
"complete"
msgstr ""
"このブール値はユーザに売上と仕入レートのコード化を提案する、あるいは通常のオーダーメイド項目を使うのどちらを望むかの選択を助けます。この最終選択は選択した"
"テンプレート上に定義された税金のセットが完全であると想定しています。"

#. module: account
#: report:account.vat.declaration:0
msgid "Tax Statement"
msgstr "税金明細書"

#. module: account
#: model:ir.model,name:account.model_res_company
msgid "Companies"
msgstr "会社"

#. module: account
#: view:account.invoice.report:0
msgid "Open and Paid Invoices"
msgstr "開いていて支払済の請求書"

#. module: account
#: selection:account.financial.report,display_detail:0
msgid "Display children flat"
msgstr "子を平坦に表示"

#. module: account
#: code:addons/account/account.py:629
#, python-format
msgid ""
"You can not remove/desactivate an account which is set on a customer or "
"supplier."
msgstr "顧客や仕入先に設定されたアカウントを削除したり無効にすることはできません。"

#. module: account
#: help:account.fiscalyear.close.state,fy_id:0
msgid "Select a fiscal year to close"
msgstr "閉じる会計年度の選択"

#. module: account
#: help:account.chart.template,tax_template_ids:0
msgid "List of all the taxes that have to be installed by the wizard"
msgstr "ウィザードによりインストールされるべき全ての税金のリスト"

#. module: account
#: model:ir.actions.report.xml,name:account.account_intracom
msgid "IntraCom"
msgstr ""

#. module: account
#: view:account.move.line.reconcile.writeoff:0
msgid "Information addendum"
msgstr "情報の追加"

#. module: account
#: field:account.chart,fiscalyear:0
msgid "Fiscal year"
msgstr "会計年度"

#. module: account
#: view:account.move.reconcile:0
msgid "Partial Reconcile Entries"
msgstr "部分調整エントリー"

#. module: account
#: view:account.addtmpl.wizard:0
#: view:account.aged.trial.balance:0
#: view:account.analytic.balance:0
#: view:account.analytic.chart:0
#: view:account.analytic.cost.ledger:0
#: view:account.analytic.cost.ledger.journal.report:0
#: view:account.analytic.inverted.balance:0
#: view:account.analytic.journal.report:0
#: view:account.automatic.reconcile:0
#: view:account.bank.statement:0
#: view:account.change.currency:0
#: view:account.chart:0
#: view:account.common.report:0
#: view:account.fiscalyear.close:0
#: view:account.fiscalyear.close.state:0
#: view:account.invoice:0
#: view:account.invoice.refund:0
#: view:account.journal.select:0
#: view:account.move:0
#: view:account.move.bank.reconcile:0
#: view:account.move.line.reconcile:0
#: view:account.move.line.reconcile.select:0
#: view:account.move.line.reconcile.writeoff:0
#: view:account.move.line.unreconcile.select:0
#: view:account.open.closed.fiscalyear:0
#: view:account.partner.reconcile.process:0
#: view:account.period.close:0
#: view:account.subscription.generate:0
#: view:account.tax.chart:0
#: view:account.unreconcile:0
#: view:account.unreconcile.reconcile:0
#: view:account.use.model:0
#: view:account.vat.declaration:0
#: code:addons/account/wizard/account_move_journal.py:105
#: view:project.account.analytic.line:0
#: view:validate.account.move:0
#: view:validate.account.move.lines:0
#, python-format
msgid "Cancel"
msgstr "キャンセル"

#. module: account
#: selection:account.account,type:0
#: selection:account.account.template,type:0
#: model:account.account.type,name:account.data_account_type_receivable
#: selection:account.entries.report,type:0
msgid "Receivable"
msgstr "売掛金"

#. module: account
#: constraint:account.move.line:0
msgid "Company must be the same for its related account and period."
msgstr "会社は関連するアカウントと期間は同じでなければなりません。"

#. module: account
#: view:account.invoice:0
msgid "Other Info"
msgstr "他の情報"

#. module: account
#: field:account.journal,default_credit_account_id:0
msgid "Default Credit Account"
msgstr "デフォルト貸方勘定"

#. module: account
#: help:account.analytic.line,currency_id:0
msgid "The related account currency if not equal to the company one."
msgstr "会社の通貨と等しくない場合は関連するアカウントの通貨"

#. module: account
#: view:account.analytic.account:0
msgid "Current"
msgstr "現在"

#. module: account
#: view:account.bank.statement:0
msgid "CashBox"
msgstr "現金箱"

#. module: account
#: model:account.account.type,name:account.account_type_cash_equity
msgid "Equity"
msgstr "株式"

#. module: account
#: selection:account.tax,type:0
msgid "Percentage"
msgstr "パーセンテージ"

#. module: account
#: selection:account.report.general.ledger,sortby:0
msgid "Journal & Partner"
msgstr "仕訳帳とパートナ"

#. module: account
#: field:account.automatic.reconcile,power:0
msgid "Power"
msgstr "電力"

#. module: account
#: code:addons/account/account.py:3368
#, python-format
msgid "Cannot generate an unused journal code."
msgstr ""

#. module: account
#: view:project.account.analytic.line:0
msgid "View Account Analytic Lines"
msgstr "アカウント分析行の表示"

#. module: account
#: field:account.invoice,internal_number:0
#: field:report.invoice.created,number:0
msgid "Invoice Number"
msgstr "請求書番号"

#. module: account
#: help:account.tax,include_base_amount:0
msgid ""
"Indicates if the amount of tax must be included in the base amount for the "
"computation of the next taxes"
msgstr "次回税金の計算のために基本金額に税額が含まれるべきかを示して下さい。"

#. module: account
#: model:ir.actions.act_window,name:account.action_account_partner_reconcile
msgid "Reconciliation: Go to Next Partner"
msgstr "調整：次のパートナへ"

#. module: account
#: model:ir.actions.act_window,name:account.action_account_analytic_invert_balance
#: model:ir.actions.report.xml,name:account.account_analytic_account_inverted_balance
msgid "Inverted Analytic Balance"
msgstr "反転分析残高"

#. module: account
#: field:account.tax.template,applicable_type:0
msgid "Applicable Type"
msgstr "適切なタイプ"

#. module: account
#: field:account.invoice.line,invoice_id:0
msgid "Invoice Reference"
msgstr "請求書参照"

#. module: account
#: help:account.tax.template,sequence:0
msgid ""
"The sequence field is used to order the taxes lines from lower sequences to "
"higher ones. The order is important if you have a tax that has several tax "
"children. In this case, the evaluation order is important."
msgstr ""
"この順序項目は低い順序から高い順序に税金行を並べるのに使用されます。幾つかの子の税金を持つ税金がある場合、この順序は重要です。このケースには評価順序が重要"
"となります。"

#. module: account
#: selection:account.account,type:0
#: selection:account.account.template,type:0
#: view:account.journal:0
msgid "Liquidity"
msgstr "流動性"

#. module: account
#: model:ir.actions.act_window,name:account.action_account_analytic_journal_open_form
#: model:ir.ui.menu,name:account.account_analytic_journal_entries
msgid "Analytic Journal Items"
msgstr "分析仕訳帳項目"

#. module: account
#: view:account.fiscalyear.close:0
msgid ""
"This wizard will generate the end of year journal entries of selected fiscal "
"year. Note that you can run this wizard many times for the same fiscal year: "
"it will simply replace the old opening entries with the new ones."
msgstr ""
"このウィザードは選択した会計年度の年度仕訳帳項目の終わりを生成します。このウィザードは同じ会計年度で何度も実行できることに注意して下さい：これは単純に古い"
"開始エントリーを新しいもので置き換えます。"

#. module: account
#: model:ir.ui.menu,name:account.menu_finance_bank_and_cash
msgid "Bank and Cash"
msgstr "銀行と現金"

#. module: account
#: model:ir.actions.act_window,help:account.action_analytic_entries_report
msgid ""
"From this view, have an analysis of your different analytic entries "
"following the analytic account you defined matching your business need. Use "
"the tool search to analyse information about analytic entries generated in "
"the system."
msgstr ""
"このビューから、あなたのビジネスニーズへの適合を定義した分析アカウントに従った異なった分析エントリーの分析を行って下さい。システム内に生成された分析アカウ"
"ントについての情報を分析するためにツール検索を使用して下さい。"

#. module: account
#: sql_constraint:account.journal:0
msgid "The name of the journal must be unique per company !"
msgstr "仕訳帳の名前は会社ごとに固有でなければなりません、"

#. module: account
#: field:account.account.template,nocreate:0
msgid "Optional create"
msgstr "作成オプション"

#. module: account
#: code:addons/account/account.py:664
#, python-format
msgid ""
"You cannot change the owner company of an account that already contains "
"journal items."
msgstr "既に仕訳帳項目に含めれるアカウントの所有会社を変更することはできません。"

#. module: account
#: code:addons/account/wizard/account_report_aged_partner_balance.py:58
#, python-format
msgid "Enter a Start date !"
msgstr "開始日を入力して下さい。"

#. module: account
#: report:account.invoice:0
#: selection:account.invoice,type:0
#: selection:account.invoice.report,type:0
#: selection:report.invoice.created,type:0
msgid "Supplier Refund"
msgstr "仕入先返金"

#. module: account
#: model:ir.ui.menu,name:account.menu_dashboard_acc
msgid "Dashboard"
msgstr "ダッシュボード"

#. module: account
#: field:account.bank.statement,move_line_ids:0
msgid "Entry lines"
msgstr "エントリー行"

#. module: account
#: field:account.move.line,centralisation:0
msgid "Centralisation"
msgstr "一元化"

#. module: account
#: view:account.account:0
#: view:account.account.template:0
#: view:account.analytic.account:0
#: view:account.analytic.journal:0
#: view:account.analytic.line:0
#: view:account.bank.statement:0
#: view:account.chart.template:0
#: view:account.entries.report:0
#: view:account.financial.report:0
#: view:account.fiscalyear:0
#: view:account.invoice:0
#: view:account.invoice.report:0
#: view:account.journal:0
#: view:account.model:0
#: view:account.move:0
#: view:account.move.line:0
#: view:account.subscription:0
#: view:account.tax.code.template:0
#: view:analytic.entries.report:0
msgid "Group By..."
msgstr "グループ化…"

#. module: account
#: field:account.journal.column,readonly:0
msgid "Readonly"
msgstr "リードオンリー"

#. module: account
#: view:account.payment.term.line:0
msgid "  Valuation: Balance"
msgstr "  評価：バランス"

#. module: account
#: field:account.invoice.line,uos_id:0
msgid "Unit of Measure"
msgstr "単位"

#. module: account
#: constraint:account.payment.term.line:0
msgid ""
"Percentages for Payment Term Line must be between 0 and 1, Example: 0.02 for "
"2% "
msgstr "支払条件行のパーセンテージは0から1まででなければなりません。例：0％の場合は、0.02 "

#. module: account
#: field:account.installer,has_default_company:0
msgid "Has Default Company"
msgstr "デフォルト会社を持つ"

#. module: account
#: model:ir.model,name:account.model_account_sequence_fiscalyear
msgid "account.sequence.fiscalyear"
msgstr ""

#. module: account
#: report:account.analytic.account.journal:0
#: view:account.analytic.journal:0
#: field:account.analytic.line,journal_id:0
#: field:account.journal,analytic_journal_id:0
#: model:ir.actions.act_window,name:account.action_account_analytic_journal
#: model:ir.actions.report.xml,name:account.analytic_journal_print
#: model:ir.model,name:account.model_account_analytic_journal
msgid "Analytic Journal"
msgstr "分析仕訳帳"

#. module: account
#: code:addons/account/account.py:622
#, python-format
msgid "You can not desactivate an account that contains some journal items."
msgstr "幾つかの仕訳帳項目を含むアカウントを無効にすることはできません。"

#. module: account
#: view:account.entries.report:0
msgid "Reconciled"
msgstr "調整済"

#. module: account
#: report:account.invoice:0
#: field:account.invoice.tax,base:0
msgid "Base"
msgstr "基本"

#. module: account
#: field:account.model,name:0
msgid "Model Name"
msgstr "モデル名"

#. module: account
#: field:account.chart.template,property_account_expense_categ:0
msgid "Expense Category Account"
msgstr "経費分類のアカウント"

#. module: account
#: view:account.bank.statement:0
msgid "Cash Transactions"
msgstr "現金取引"

#. module: account
#: code:addons/account/wizard/account_state_open.py:37
#, python-format
msgid "Invoice is already reconciled"
msgstr "請求書は既に調整済です。"

#. module: account
#: view:account.account:0
#: view:account.account.template:0
#: view:account.bank.statement:0
#: field:account.bank.statement.line,note:0
#: view:account.fiscal.position:0
#: field:account.fiscal.position,note:0
#: field:account.fiscal.position.template,note:0
#: view:account.invoice.line:0
#: field:account.invoice.line,note:0
msgid "Notes"
msgstr "注記"

#. module: account
#: model:ir.model,name:account.model_analytic_entries_report
msgid "Analytic Entries Statistics"
msgstr "分析エントリーの統計情報"

#. module: account
#: code:addons/account/account.py:624
#, python-format
msgid "You can not remove an account containing journal items."
msgstr "仕訳帳項目を含むアカウントは削除できません。"

#. module: account
#: code:addons/account/account_analytic_line.py:145
#: code:addons/account/account_move_line.py:933
#, python-format
msgid "Entries: "
msgstr "エントリー： "

#. module: account
#: view:account.use.model:0
msgid "Create manual recurring entries in a chosen journal."
msgstr "選択された仕訳帳の中に手動で定期エントリーを作成して下さい。"

#. module: account
#: help:res.partner.bank,currency_id:0
msgid "Currency of the related account journal."
msgstr "関連するアカウント仕訳帳の通貨です。"

#. module: account
#: code:addons/account/account.py:1563
#, python-format
msgid "Couldn't create move between different companies"
msgstr "異なる会社の間に移動の作成はできませんでした。"

#. module: account
#: model:ir.actions.act_window,help:account.action_account_type_form
msgid ""
"An account type is used to determine how an account is used in each journal. "
"The deferral method of an account type determines the process for the annual "
"closing. Reports such as the Balance Sheet and the Profit and Loss report "
"use the category (profit/loss or balance sheet). For example, the account "
"type could be linked to an asset account, expense account or payable "
"account. From this view, you can create and manage the account types you "
"need for your company."
msgstr ""
"アカウントタイプはそれぞれの仕訳帳においてどのようにアカウントが使われるかを決定するために使われます。アカウントタイプの繰越方法は年次決算のプロセスを決定"
"します。貸借対照表や損益計算書のようなレポートは分類（利益 / "
"損失または貸借対照表）を使用します。例えば、アカウントタイプ資産勘定や費用勘定または買掛金にリンクすることができます。このビューから会社に必要とするアカウ"
"ントタイプの作成と管理ができます。"

#. module: account
#: selection:account.account.type,report_type:0
#: code:addons/account/account.py:183
#, python-format
msgid "Balance Sheet (Asset account)"
msgstr "貸借対照表（資産勘定）"

#. module: account
#: model:ir.actions.act_window,help:account.action_account_bank_reconcile_tree
msgid ""
"Bank Reconciliation consists of verifying that your bank statement "
"corresponds with the entries (or records) of that account in your accounting "
"system."
msgstr "銀行照合は、銀行取引明細書が会計システムのそのアカウントのエントリー（またはレコード）と対応することを検証することから構成されます。"

#. module: account
#: model:process.node,note:account.process_node_draftstatement0
msgid "State is draft"
msgstr "ドラフト状態"

#. module: account
#: view:account.move.line:0
#: code:addons/account/account_move_line.py:1043
#, python-format
msgid "Total debit"
msgstr "借方合計"

#. module: account
#: code:addons/account/account_move_line.py:808
#, python-format
msgid "Entry \"%s\" is not valid !"
msgstr "エントリー %s は有効ではありません。"

#. module: account
#: report:account.invoice:0
msgid "Fax :"
msgstr "FAX："

#. module: account
#: view:wizard.multi.charts.accounts:0
msgid ""
"This will automatically configure your chart of accounts, bank accounts, "
"taxes and journals according to the selected template"
msgstr "これは自動的に選択したテンプレートにしたがって、勘定科目表、銀行口座、税金、仕訳帳を設定します。"

#. module: account
#: help:res.partner,property_account_receivable:0
msgid ""
"This account will be used instead of the default one as the receivable "
"account for the current partner"
msgstr "このアカウントは現在のパートナのためにデフォルトアカウントの代わりに売掛金として使用されます。"

#. module: account
#: field:account.tax,python_applicable:0
#: field:account.tax,python_compute:0
#: selection:account.tax,type:0
#: selection:account.tax.template,applicable_type:0
#: field:account.tax.template,python_applicable:0
#: field:account.tax.template,python_compute:0
#: selection:account.tax.template,type:0
msgid "Python Code"
msgstr "Pythonコード"

#. module: account
#: view:account.entries.report:0
msgid "Journal Entries with period in current period"
msgstr "当期の仕訳帳エントリー"

#. module: account
#: help:account.journal,update_posted:0
msgid ""
"Check this box if you want to allow the cancellation the entries related to "
"this journal or of the invoice related to this journal"
msgstr "この仕訳帳に関連するエントリー、またはこの仕訳帳に関連する請求書のキャンセルを許す場合は、このボックスをチェックして下さい。"

#. module: account
#: view:account.fiscalyear.close:0
msgid "Create"
msgstr "作成"

#. module: account
#: model:process.transition.action,name:account.process_transition_action_createentries0
msgid "Create entry"
msgstr "エントリー作成"

#. module: account
#: selection:account.account.type,report_type:0
#: code:addons/account/account.py:182
#, python-format
msgid "Profit & Loss (Expense account)"
msgstr "損益計算書（費用勘定）"

#. module: account
#: code:addons/account/account.py:622
#: code:addons/account/account.py:624
#: code:addons/account/account.py:963
#: code:addons/account/account.py:1052
#: code:addons/account/account.py:1129
#: code:addons/account/account.py:1344
#: code:addons/account/account.py:1351
#: code:addons/account/account.py:2280
#: code:addons/account/account.py:2596
#: code:addons/account/account_analytic_line.py:92
#: code:addons/account/account_analytic_line.py:101
#: code:addons/account/account_bank_statement.py:301
#: code:addons/account/account_bank_statement.py:314
#: code:addons/account/account_bank_statement.py:352
#: code:addons/account/account_cash_statement.py:292
#: code:addons/account/account_cash_statement.py:314
#: code:addons/account/account_invoice.py:808
#: code:addons/account/account_invoice.py:839
#: code:addons/account/account_invoice.py:1030
#: code:addons/account/account_move_line.py:1200
#: code:addons/account/account_move_line.py:1216
#: code:addons/account/account_move_line.py:1218
#: code:addons/account/wizard/account_invoice_refund.py:108
#: code:addons/account/wizard/account_invoice_refund.py:110
#: code:addons/account/wizard/account_open_closed_fiscalyear.py:39
#: code:addons/account/wizard/account_use_model.py:44
#, python-format
msgid "Error !"
msgstr "エラー"

#. module: account
#: field:account.financial.report,style_overwrite:0
msgid "Financial Report Style"
msgstr "財務レポートのスタイル"

#. module: account
#: selection:account.financial.report,sign:0
msgid "Preserve balance sign"
msgstr "残高符号の維持"

#. module: account
#: view:account.vat.declaration:0
#: model:ir.actions.report.xml,name:account.account_vat_declaration
#: model:ir.ui.menu,name:account.menu_account_vat_declaration
msgid "Taxes Report"
msgstr "税金レポート"

#. module: account
#: selection:account.journal.period,state:0
msgid "Printed"
msgstr "印刷済"

#. module: account
#: code:addons/account/account_move_line.py:584
#: code:addons/account/account_move_line.py:591
#, python-format
msgid "Error :"
msgstr "エラー："

#. module: account
#: view:account.analytic.line:0
msgid "Project line"
msgstr "プロジェクト行"

#. module: account
#: field:account.invoice.tax,manual:0
msgid "Manual"
msgstr "手動"

#. module: account
#: view:account.automatic.reconcile:0
msgid ""
"For an invoice to be considered as paid, the invoice entries must be "
"reconciled with counterparts, usually payments. With the automatic "
"reconciliation functionality, OpenERP makes its own search for entries to "
"reconcile in a series of accounts. It finds entries for each partner where "
"the amounts correspond."
msgstr ""
"支払いとみなされる請求書のため、請求書エントリーは通常の支払いでは相手方とともに調整されなければなりません。自動調整機能では、OpenERPは調整のため一"
"連のアカウントの中を独自の検索を行います。それは金額が対応する各パートナのエントリーを見つけます。"

#. module: account
#: view:account.move:0
#: field:account.move,to_check:0
msgid "To Review"
msgstr "レビュー"

#. module: account
#: help:account.partner.ledger,initial_balance:0
#: help:account.report.general.ledger,initial_balance:0
msgid ""
"If you selected to filter by date or period, this field allow you to add a "
"row to display the amount of debit/credit/balance that precedes the filter "
"you've set."
msgstr ""

#. module: account
#: view:account.bank.statement:0
#: view:account.move:0
#: model:ir.actions.act_window,name:account.action_move_journal_line
#: model:ir.ui.menu,name:account.menu_action_move_journal_line_form
#: model:ir.ui.menu,name:account.menu_finance_entries
msgid "Journal Entries"
msgstr "仕訳帳エントリー"

#. module: account
#: help:account.partner.ledger,page_split:0
msgid "Display Ledger Report with One partner per page"
msgstr ""

#. module: account
#: code:addons/account/account_move_line.py:1218
#, python-format
msgid ""
"You can not do this modification on a reconciled entry! You can just change "
"some non legal fields or you must unreconcile first!\n"
"%s"
msgstr ""
"調整済エントリーにはこの変更はできません。変更できるのは幾つかの非法定項目のみです。または最初に未調整にしなければなりません。\n"
"%s"

#. module: account
#: report:account.general.ledger:0
#: report:account.general.ledger_landscape:0
#: report:account.third_party_ledger:0
#: report:account.third_party_ledger_other:0
msgid "JRNL"
msgstr "仕訳帳"

#. module: account
#: view:account.partner.balance:0
#: view:account.partner.ledger:0
msgid ""
"This report is an analysis done by a partner. It is a PDF report containing "
"one line per partner representing the cumulative credit balance"
msgstr "このレポートはパートナによって行われた分析です。それは累積する貸方残高を表すパートナ毎に１行のPDFレポートです。"

#. module: account
#: code:addons/account/wizard/account_validate_account_move.py:61
#, python-format
msgid ""
"Selected Entry Lines does not have any account move enties in draft state"
msgstr "選択エントリー行はドラフト状態でありどんなアカウント移動エントリーも持っていません。"

#. module: account
#: selection:account.aged.trial.balance,target_move:0
#: selection:account.balance.report,target_move:0
#: selection:account.central.journal,target_move:0
#: selection:account.chart,target_move:0
#: selection:account.common.account.report,target_move:0
#: selection:account.common.journal.report,target_move:0
#: selection:account.common.partner.report,target_move:0
#: selection:account.common.report,target_move:0
#: selection:account.general.journal,target_move:0
#: selection:account.move.journal,target_move:0
#: selection:account.partner.balance,target_move:0
#: selection:account.partner.ledger,target_move:0
#: selection:account.print.journal,target_move:0
#: selection:account.report.general.ledger,target_move:0
#: selection:account.tax.chart,target_move:0
#: selection:account.vat.declaration,target_move:0
#: selection:accounting.report,target_move:0
#: code:addons/account/report/common_report_header.py:67
#, python-format
msgid "All Entries"
msgstr "全エントリー"

#. module: account
#: constraint:product.template:0
msgid ""
"Error: The default UOM and the purchase UOM must be in the same category."
msgstr "エラー：デフォルトの単位と仕入単位は同じ分類でなければいけません。"

#. module: account
#: view:account.journal.select:0
msgid "Journal Select"
msgstr "仕訳帳選択"

#. module: account
#: view:account.bank.statement:0
#: code:addons/account/account.py:420
#: code:addons/account/account.py:432
#, python-format
msgid "Opening Balance"
msgstr "期首残高"

#. module: account
#: model:ir.model,name:account.model_account_move_reconcile
msgid "Account Reconciliation"
msgstr "調整アカウント"

#. module: account
#: model:ir.model,name:account.model_account_fiscal_position_tax
msgid "Taxes Fiscal Position"
msgstr "税金会計ポジション"

#. module: account
#: report:account.general.ledger:0
#: report:account.general.ledger_landscape:0
#: view:account.report.general.ledger:0
#: model:ir.actions.act_window,name:account.action_account_general_ledger_menu
#: model:ir.actions.report.xml,name:account.account_general_ledger
#: model:ir.actions.report.xml,name:account.account_general_ledger_landscape
#: model:ir.ui.menu,name:account.menu_general_ledger
msgid "General Ledger"
msgstr "総勘定元帳"

#. module: account
#: model:process.transition,note:account.process_transition_paymentorderbank0
msgid "The payment order is sent to the bank."
msgstr "支払オーダーは銀行に送信されます。"

#. module: account
#: view:account.balance.report:0
msgid ""
"This report allows you to print or generate a pdf of your trial balance "
"allowing you to quickly check the balance of each of your accounts in a "
"single report"
msgstr "このレポートは１枚のレポートでアカウントのそれぞれの残高をすばやくチェックできる試算表であり、印刷、あるいはPDFの作成ができます。"

#. module: account
#: help:account.move,to_check:0
msgid ""
"Check this box if you are unsure of that journal entry and if you want to "
"note it as 'to be reviewed' by an accounting expert."
msgstr "その仕訳帳エントリーに確信がなく、会計専門家によるレビューされることを付記したい場合はこのボックスをチェックして下さい。"

#. module: account
#: field:account.chart.template,complete_tax_set:0
#: field:wizard.multi.charts.accounts,complete_tax_set:0
msgid "Complete Set of Taxes"
msgstr "税金の完全なセット"

#. module: account
#: view:account.chart.template:0
msgid "Properties"
msgstr "属性"

#. module: account
#: model:ir.model,name:account.model_account_tax_chart
msgid "Account tax chart"
msgstr "会計税金表"

#. module: account
#: constraint:res.partner.bank:0
msgid ""
"\n"
"Please define BIC/Swift code on bank for bank type IBAN Account to make "
"valid payments"
msgstr ""
"\n"
"正当な支払いを行うために銀行タイプIBAN口座のための銀行にBIC / SWIFTコードを定義して下さい。"

#. module: account
#: report:account.analytic.account.cost_ledger:0
#: report:account.analytic.account.quantity_cost_ledger:0
#: report:account.central.journal:0
#: report:account.general.journal:0
#: report:account.invoice:0
#: report:account.journal.period.print:0
#: report:account.journal.period.print.sale.purchase:0
#: report:account.partner.balance:0
msgid "Total:"
msgstr "合計:"

#. module: account
#: code:addons/account/account.py:2229
#, python-format
msgid ""
"You can specify year, month and date in the name of the model using the "
"following labels:\n"
"\n"
"%(year)s: To Specify Year \n"
"%(month)s: To Specify Month \n"
"%(date)s: Current Date\n"
"\n"
"e.g. My model on %(date)s"
msgstr ""
"次のラベルを利用してモデルの名前により年、月、日付を指定できます：You can specify year, month and date in the "
"name of the model using the following labels:\n"
"\n"
"%(year)s：年の指定\n"
"%(month)s：月の指定\n"
"%(date)s：現在の日付\n"
"\n"
"例えば、%(date)s の私のモデル"

#. module: account
#: model:ir.actions.act_window,name:account.action_aged_income
msgid "Income Accounts"
msgstr "損益勘定"

#. module: account
#: help:report.invoice.created,origin:0
msgid "Reference of the document that generated this invoice report."
msgstr "この請求書レポートを生成したドキュメントの参照"

#. module: account
#: field:account.tax.code,child_ids:0
#: field:account.tax.code.template,child_ids:0
msgid "Child Codes"
msgstr "子コード"

#. module: account
#: view:account.tax.template:0
msgid "Taxes used in Sales"
msgstr "売上で使われる税金"

#. module: account
#: code:addons/account/account_invoice.py:495
#: code:addons/account/wizard/account_invoice_refund.py:145
#, python-format
msgid "Data Insufficient !"
msgstr "データが不足しています。"

#. module: account
#: model:ir.actions.act_window,name:account.action_invoice_tree1
#: model:ir.ui.menu,name:account.menu_action_invoice_tree1
msgid "Customer Invoices"
msgstr "顧客請求書"

#. module: account
#: field:account.move.line.reconcile,writeoff:0
msgid "Write-Off amount"
msgstr "償却勘定"

#. module: account
#: view:account.analytic.line:0
msgid "Sales"
msgstr "売上"

#. module: account
#: view:account.journal.column:0
#: model:ir.model,name:account.model_account_journal_column
msgid "Journal Column"
msgstr "仕訳帳カラム"

#. module: account
#: selection:account.invoice.report,state:0
#: selection:account.journal.period,state:0
#: selection:account.subscription,state:0
#: selection:report.invoice.created,state:0
msgid "Done"
msgstr "終了"

#. module: account
#: model:ir.actions.act_window,help:account.action_bank_tree
msgid ""
"Configure your company's bank account and select those that must appear on "
"the report footer. You can reorder banks in the list view. If you use the "
"accounting application of OpenERP, journals and accounts will be created "
"automatically based on these data."
msgstr ""
"会社の銀行口座を設定して、そしてレポートフッターに現れるべきそれを選択して下さい。リストビューの中の銀行を並べ替えることが出来ます。OpenERPの会計ア"
"プリケーションを使用する場合は、仕訳帳とアカウントはそれらのデータを基に自動的に作成されます。"

#. module: account
#: model:process.transition,note:account.process_transition_invoicemanually0
msgid "A statement with manual entries becomes a draft statement."
msgstr "手動入力の取引明細書はドラフト取引明細書になります。"

#. module: account
#: view:account.aged.trial.balance:0
msgid ""
"Aged Partner Balance is a more detailed report of your receivables by "
"intervals. When opening that report, OpenERP asks for the name of the "
"company, the fiscal period and the size of the interval to be analyzed (in "
"days). OpenERP then calculates a table of credit balance by period. So if "
"you request an interval of 30 days OpenERP generates an analysis of "
"creditors for the past month, past two months, and so on. "
msgstr ""
"パートナ残高年齢表は間隔毎の売掛金のより詳細なレポートです。このレポートを開く時に、OpenERPは会社の名前、会計年度、そして分析のための間隔のサイズ（"
"日数）を尋ねます。OpenERPは次に期間毎の貸方のテーブルを計算します。仮に、30日間の間隔を要求した場合、OpenERPはこれまでの１ヶ月間、過去の２"
"ヶ月などの貸方の分析を生成します。 "

#. module: account
#: field:account.invoice,origin:0
#: field:report.invoice.created,origin:0
msgid "Source Document"
msgstr "基となるドキュメント"

#. module: account
#: code:addons/account/account.py:1432
#, python-format
msgid "You can not delete a posted journal entry \"%s\"!"
msgstr "記帳された仕訳帳エントリー %s を削除することはできません。"

#. module: account
#: selection:account.partner.ledger,filter:0
#: code:addons/account/report/account_partner_ledger.py:59
#: model:ir.actions.act_window,name:account.act_account_acount_move_line_open_unreconciled
#, python-format
msgid "Unreconciled Entries"
msgstr "未調整エントリー"

#. module: account
#: model:ir.ui.menu,name:account.menu_menu_Bank_process
msgid "Statements Reconciliation"
msgstr "取引明細書調整"

#. module: account
#: model:ir.model,name:account.model_accounting_report
msgid "Accounting Report"
msgstr "会計レポート"

#. module: account
#: report:account.invoice:0
msgid "Taxes:"
msgstr "税金："

#. module: account
#: help:account.tax,amount:0
msgid "For taxes of type percentage, enter % ratio between 0-1."
msgstr "税金はパーセンテージタイプのため、0から1の間の%比率を入力して下さい。"

#. module: account
#: model:ir.actions.act_window,help:account.action_subscription_form
msgid ""
"A recurring entry is a miscellaneous entry that occurs on a recurrent basis "
"from a specific date, i.e. corresponding to the signature of a contract or "
"an agreement with a customer or a supplier. With Define Recurring Entries, "
"you can create such entries to automate the postings in the system."
msgstr ""
"定期エントリーは特定の日付に基づき定期的に発生する、すなわち、顧客や仕入先との契約や合意の署名に対応する雑多なエントリーです。定期エントリーを定義すると、"
"システム内で自動的に記帳するエントリーを作成することができます。"

#. module: account
#: model:ir.actions.act_window,name:account.action_account_report_tree_hierarchy
msgid "Financial Reports Hierarchy"
msgstr "財務レポートの階層"

#. module: account
#: field:account.entries.report,product_uom_id:0
#: view:analytic.entries.report:0
#: field:analytic.entries.report,product_uom_id:0
msgid "Product UOM"
msgstr "製品単位"

#. module: account
#: model:ir.actions.act_window,help:account.action_view_bank_statement_tree
msgid ""
"A Cash Register allows you to manage cash entries in your cash journals. "
"This feature provides an easy way to follow up cash payments on a daily "
"basis. You can enter the coins that are in your cash box, and then post "
"entries when money comes in or goes out of the cash box."
msgstr ""
"キャッシュレジスタは現金仕訳帳の現金エントリーを管理することができます。この機能は日々の現金支払を追跡する簡単な方法を提供します。現金箱の中にはコインを入"
"れることができ、そして、現金箱へのお金の出入りがある時に、エントリーを記帳することができます。"

#. module: account
#: help:account.invoice.refund,date:0
msgid ""
"This date will be used as the invoice date for Refund Invoice and Period "
"will be chosen accordingly!"
msgstr "返金請求書と期間のための請求日として使用される日付は適宜選択されます。"

#. module: account
#: model:ir.actions.act_window,name:account.act_account_invoice_partner_relation
msgid "Monthly Turnover"
msgstr "月次売上高"

#. module: account
#: view:account.move:0
#: view:account.move.line:0
msgid "Analytic Lines"
msgstr "分析行"

#. module: account
#: field:account.analytic.journal,line_ids:0
#: field:account.tax.code,line_ids:0
msgid "Lines"
msgstr "行"

#. module: account
#: view:account.tax.template:0
msgid "Account Tax Template"
msgstr "アカウント税金テンプレート"

#. module: account
#: view:account.journal.select:0
msgid "Are you sure you want to open Journal Entries?"
msgstr "仕訳帳エントリーを本当に開きますか？"

#. module: account
#: view:account.state.open:0
msgid "Are you sure you want to open this invoice ?"
msgstr "この請求書を本当に開きますか？"

#. module: account
#: code:addons/account/account_invoice.py:528
#: code:addons/account/account_invoice.py:543
#, python-format
msgid ""
"Can not find a chart of account, you should create one from the "
"configuration of the accounting menu."
msgstr "勘定科目表を見つけることができません。会計メニューの設定からそれを作成する必要があります。"

#. module: account
#: field:account.chart.template,property_account_expense_opening:0
msgid "Opening Entries Expense Account"
msgstr "費用勘定の開始エントリー"

#. module: account
#: code:addons/account/account_move_line.py:999
#, python-format
msgid "Accounting Entries"
msgstr "会計エントリー"

#. module: account
#: field:account.account.template,parent_id:0
msgid "Parent Account Template"
msgstr "親アカウントテンプレート"

#. module: account
#: model:ir.actions.act_window,name:account.action_account_configuration_installer
msgid "Install your Chart of Accounts"
msgstr "会計表のインストール"

#. module: account
#: view:account.bank.statement:0
#: field:account.bank.statement.line,statement_id:0
#: field:account.move.line,statement_id:0
#: model:process.process,name:account.process_process_statementprocess0
msgid "Statement"
msgstr "取引明細書"

#. module: account
#: help:account.journal,default_debit_account_id:0
msgid "It acts as a default account for debit amount"
msgstr "これは借方金額のデフォルトアカウントとして動作します。"

#. module: account
#: model:ir.actions.act_window,help:account.action_account_journal_period_tree
msgid ""
"You can search for individual account entries through useful information. To "
"search for account entries, open a journal, then select a record line."
msgstr ""
"有益な情報を介して個別のアカウントエントリーのための検索ができます。アカウントエントリーの検索のためには仕訳帳を開き、そしてレコード行を選択して下さい。"

#. module: account
#: view:account.entries.report:0
msgid "Posted entries"
msgstr "記帳済エントリー"

#. module: account
#: help:account.payment.term.line,value_amount:0
msgid "For percent enter a ratio between 0-1."
msgstr "パーセントは0から1までの比率を入力して下さい。"

#. module: account
#: report:account.invoice:0
#: view:account.invoice:0
#: field:account.invoice,date_invoice:0
#: field:report.invoice.created,date_invoice:0
msgid "Invoice Date"
msgstr "請求日"

#. module: account
#: view:account.invoice.report:0
msgid "Group by year of Invoice Date"
msgstr "請求日の年毎のグループ"

#. module: account
#: help:res.partner,credit:0
msgid "Total amount this customer owes you."
msgstr "この顧客はあなたに合計金額の支払義務があります。"

#. module: account
#: model:ir.model,name:account.model_ir_sequence
msgid "ir.sequence"
msgstr ""

#. module: account
#: field:account.journal.period,icon:0
msgid "Icon"
msgstr "アイコン"

#. module: account
#: view:account.automatic.reconcile:0
#: view:account.use.model:0
msgid "Ok"
msgstr "OK"

#. module: account
#: field:account.chart.template,tax_code_root_id:0
msgid "Root Tax Code"
msgstr "ルート税金コード"

#. module: account
#: help:account.journal,centralisation:0
msgid ""
"Check this box to determine that each entry of this journal won't create a "
"new counterpart but will share the same counterpart. This is used in fiscal "
"year closing."
msgstr ""
"この仕訳帳の各エントリーは新しい相手方を作成しないが、同じ相手方を共有することを決定するために、このボックスをチェックして下さい。これは会計年度決算時に使"
"われます。"

#. module: account
#: field:account.bank.statement,closing_date:0
msgid "Closed On"
msgstr "閉鎖済"

#. module: account
#: model:ir.model,name:account.model_account_bank_statement_line
msgid "Bank Statement Line"
msgstr "銀行取引明細書行"

#. module: account
#: field:account.automatic.reconcile,date2:0
msgid "Ending Date"
msgstr "終了日"

#. module: account
#: field:wizard.multi.charts.accounts,purchase_tax:0
msgid "Default Purchase Tax"
msgstr "デフォルト消費税（仕入）"

#. module: account
#: field:account.chart.template,property_account_income_opening:0
msgid "Opening Entries Income Account"
msgstr "損益勘定の開始エントリー"

#. module: account
#: view:account.bank.statement:0
msgid "Confirm"
msgstr "確認"

#. module: account
#: help:account.tax,domain:0
#: help:account.tax.template,domain:0
msgid ""
"This field is only used if you develop your own module allowing developers "
"to create specific taxes in a custom domain."
msgstr "この項目は、カスタムドメイン内に特別な税金を作成することを許された開発者によって、あなた自身のモジュールを開発する場合にのみ使われます"

#. module: account
#: code:addons/account/account.py:1088
#, python-format
msgid "You should have chosen periods that belongs to the same company"
msgstr "同じ会社に属する期間を選択すべきです。"

#. module: account
#: model:ir.actions.act_window,name:account.action_review_payment_terms_installer
msgid "Review your Payment Terms"
msgstr "支払条件をレビュー"

#. module: account
#: field:account.fiscalyear.close,report_name:0
msgid "Name of new entries"
msgstr "新エントリーの名前"

#. module: account
#: view:account.use.model:0
msgid "Create Entries"
msgstr "エントリーの作成"

#. module: account
#: view:res.partner:0
msgid "Information About the Bank"
msgstr "銀行に関する情報"

#. module: account
#: model:ir.ui.menu,name:account.menu_finance_reporting
msgid "Reporting"
msgstr "レポート"

#. module: account
#: code:addons/account/account_move_line.py:759
#: code:addons/account/account_move_line.py:842
#: code:addons/account/wizard/account_invoice_state.py:44
#: code:addons/account/wizard/account_invoice_state.py:68
#: code:addons/account/wizard/account_state_open.py:37
#: code:addons/account/wizard/account_validate_account_move.py:39
#: code:addons/account/wizard/account_validate_account_move.py:61
#, python-format
msgid "Warning"
msgstr "警告"

#. module: account
#: model:ir.actions.act_window,name:account.action_analytic_open
msgid "Contracts/Analytic Accounts"
msgstr ""

#. module: account
#: field:account.bank.statement,ending_details_ids:0
msgid "Closing Cashbox"
msgstr "現金箱の閉鎖"

#. module: account
#: view:account.journal:0
#: field:res.partner.bank,journal_id:0
msgid "Account Journal"
msgstr "アカウント仕訳帳"

#. module: account
#: model:process.node,name:account.process_node_paidinvoice0
#: model:process.node,name:account.process_node_supplierpaidinvoice0
msgid "Paid invoice"
msgstr "支払済請求書"

#. module: account
#: help:account.partner.reconcile.process,next_partner_id:0
msgid ""
"This field shows you the next partner that will be automatically chosen by "
"the system to go through the reconciliation process, based on the latest day "
"it have been reconciled."
msgstr "この項目は調整済の最終日を基準に調整処理を通過することでシステムによって自動的に選択された次のパートナを示します。"

#. module: account
#: field:account.move.line.reconcile.writeoff,comment:0
msgid "Comment"
msgstr "コメント"

#. module: account
#: field:account.tax,domain:0
#: field:account.tax.template,domain:0
msgid "Domain"
msgstr "ドメイン"

#. module: account
#: model:ir.model,name:account.model_account_use_model
msgid "Use model"
msgstr "モデルの使用"

#. module: account
#: code:addons/account/account.py:429
#, python-format
msgid "Unable to adapt the initial balance (negative value)!"
msgstr "期首残高（負値）に適応できません。"

#. module: account
#: model:ir.actions.act_window,help:account.action_account_moves_purchase
msgid ""
"This view is used by accountants in order to record entries massively in "
"OpenERP. If you want to record a supplier invoice, start by recording the "
"line of the expense account, OpenERP will propose to you automatically the "
"Tax related to this account and the counter-part \"Account Payable\"."
msgstr ""
"このビューはOpenERPで大量のエントリーを記録するために会計士によって使用されます。仕入先請求書を記録することを望む場合、費用勘定の行を記録することに"
"より開始して下さい。OpenERPは自動的にこのアカウントと相手方の買掛金に関連した税金を提案します"

#. module: account
#: view:account.invoice.line:0
#: field:account.invoice.tax,invoice_id:0
#: model:ir.model,name:account.model_account_invoice_line
msgid "Invoice Line"
msgstr "請求行"

#. module: account
#: view:account.invoice.report:0
msgid "Customer And Supplier Refunds"
msgstr "顧客返金と仕入先返金"

#. module: account
#: field:account.financial.report,sign:0
msgid "Sign on Reports"
msgstr "レポートに署名"

#. module: account
#: code:addons/account/wizard/account_fiscalyear_close.py:73
#, python-format
msgid "The periods to generate opening entries were not found"
msgstr "開始エントリーを生成するための期間が見つかりませんでした。"

#. module: account
#: model:account.account.type,name:account.data_account_type_view
msgid "Root/View"
msgstr "ルート / ビュー"

#. module: account
#: code:addons/account/account.py:3121
#, python-format
msgid "OPEJ"
msgstr ""

#. module: account
#: report:account.invoice:0
#: view:account.invoice:0
msgid "PRO-FORMA"
msgstr "プロフォーマ"

#. module: account
#: selection:account.entries.report,move_line_state:0
#: view:account.move.line:0
#: selection:account.move.line,state:0
msgid "Unbalanced"
msgstr "アンバランス"

#. module: account
#: selection:account.move.line,centralisation:0
msgid "Normal"
msgstr "通常"

#. module: account
#: model:ir.actions.act_window,name:account.action_email_templates
#: model:ir.ui.menu,name:account.menu_email_templates
msgid "Email Templates"
msgstr "Eメールテンプレート"

#. module: account
#: view:account.move.line:0
msgid "Optional Information"
msgstr "オプション情報"

#. module: account
#: code:addons/account/wizard/account_fiscalyear_close.py:84
#, python-format
msgid "The journal must have default credit and debit account"
msgstr "仕訳帳はデフォルトの貸方、借方アカウントを持つ必要があります。"

#. module: account
#: report:account.general.journal:0
msgid ":"
msgstr ""

#. module: account
#: selection:account.account,currency_mode:0
msgid "At Date"
msgstr "日付"

#. module: account
#: help:account.move.line,date_maturity:0
msgid ""
"This field is used for payable and receivable journal entries. You can put "
"the limit date for the payment of this line."
msgstr "この項目は買掛金と売掛金仕訳帳エントリーのために使用されます。この行の支払のための期限の日付を設定することができます。"

#. module: account
#: model:ir.ui.menu,name:account.menu_multi_currency
msgid "Multi-Currencies"
msgstr "多通貨"

#. module: account
#: field:account.model.line,date_maturity:0
msgid "Maturity Date"
msgstr "満期日"

#. module: account
#: code:addons/account/account_move_line.py:1302
#, python-format
msgid "Bad account !"
msgstr "良質でないアカウント"

#. module: account
#: code:addons/account/account.py:3108
#, python-format
msgid "Sales Journal"
msgstr "売上仕訳帳"

#. module: account
#: code:addons/account/wizard/account_move_journal.py:104
#, python-format
msgid "Open Journal Items !"
msgstr "仕訳帳項目を開く"

#. module: account
#: model:ir.model,name:account.model_account_invoice_tax
msgid "Invoice Tax"
msgstr "請求書税金"

#. module: account
#: code:addons/account/account_move_line.py:1277
#, python-format
msgid "No piece number !"
msgstr "ピース番号がありません。"

#. module: account
#: view:account.financial.report:0
#: model:ir.ui.menu,name:account.menu_account_report_tree_hierarchy
msgid "Account Reports Hierarchy"
msgstr "アカウントレポート階層"

#. module: account
#: help:account.account.template,chart_template_id:0
msgid ""
"This optional field allow you to link an account template to a specific "
"chart template that may differ from the one its root parent belongs to. This "
"allow you to define chart templates that extend another and complete it with "
"few new accounts (You don't need to define the whole structure that is "
"common to both several times)."
msgstr ""
"このオプション項目は、アカウントテンプレートがそのルート親に属さないかもしれない特定のチャートテンプレートとリンクすることができます。これは別のものを拡張"
"してチャートテンプレートを定義し、そして幾つかの新しいアカウントとともに完成させることができます（何回かの双方に共通である全体の構造を定義する必要はありま"
"せん）。"

#. module: account
#: view:account.move:0
msgid "Unposted Journal Entries"
msgstr "未記帳の仕訳帳エントリー"

#. module: account
#: view:product.product:0
#: view:product.template:0
msgid "Sales Properties"
msgstr "売上属性"

#. module: account
#: model:ir.ui.menu,name:account.menu_manual_reconcile
msgid "Manual Reconciliation"
msgstr "手動調整"

#. module: account
#: report:account.overdue:0
msgid "Total amount due:"
msgstr "合計満期金額："

#. module: account
#: field:account.analytic.chart,to_date:0
#: field:project.account.analytic.line,to_date:0
msgid "To"
msgstr "まで"

#. module: account
#: selection:account.move.line,centralisation:0
#: code:addons/account/account.py:1518
#, python-format
msgid "Currency Adjustment"
msgstr "通貨調整"

#. module: account
#: field:account.fiscalyear.close,fy_id:0
#: field:account.fiscalyear.close.state,fy_id:0
msgid "Fiscal Year to close"
msgstr "閉じる会計年度"

#. module: account
#: view:account.invoice.cancel:0
#: model:ir.actions.act_window,name:account.action_account_invoice_cancel
msgid "Cancel Selected Invoices"
msgstr "選択請求書のキャンセル"

#. module: account
#: help:account.account.type,report_type:0
msgid ""
"This field is used to generate legal reports: profit and loss, balance sheet."
msgstr "この項目は一般的な法定レポートに使用されます：損益計算書、貸借対照表"

#. module: account
#: model:ir.actions.act_window,help:account.action_review_payment_terms_installer
msgid ""
"Payment terms define the conditions to pay a customer or supplier invoice in "
"one or several payments. Customers periodic reminders will use the payment "
"terms for each letter. Each customer or supplier can be assigned to one of "
"these payment terms."
msgstr ""
"支払条件は１回または複数回支払における顧客または仕入先請求書の支払に関する条件を定義します。顧客への定期通知はそれぞれの通知のための支払条件を使います。各"
"顧客または仕入先にはそれぞれの支払条件の１つを割り当てることができます。"

#. module: account
#: selection:account.entries.report,month:0
#: selection:account.invoice.report,month:0
#: selection:analytic.entries.report,month:0
#: selection:report.account.sales,month:0
#: selection:report.account_type.sales,month:0
msgid "May"
msgstr "5月"

#. module: account
#: view:account.account:0
#: view:account.account.template:0
#: selection:account.aged.trial.balance,result_selection:0
#: selection:account.common.partner.report,result_selection:0
#: selection:account.partner.balance,result_selection:0
#: selection:account.partner.ledger,result_selection:0
#: code:addons/account/report/account_partner_balance.py:299
#, python-format
msgid "Payable Accounts"
msgstr "買掛金"

#. module: account
#: code:addons/account/account_invoice.py:732
#, python-format
msgid "Global taxes defined, but they are not in invoice lines !"
msgstr "全体的な税金は定義されていますが、請求書行にそれらが存在しません。"

#. module: account
#: model:ir.model,name:account.model_account_chart_template
msgid "Templates for Account Chart"
msgstr ""

#. module: account
#: help:account.model.line,sequence:0
msgid ""
"The sequence field is used to order the resources from lower sequences to "
"higher ones."
msgstr "重所項目は低い順序から高い順序にリソースを並べるのに使われます。"

#. module: account
#: field:account.tax.code,code:0
#: field:account.tax.code.template,code:0
msgid "Case Code"
msgstr "事例コード"

#. module: account
#: view:validate.account.move:0
msgid "Post Journal Entries of a Journal"
msgstr "仕訳帳の仕訳帳エントリー記帳"

#. module: account
#: view:product.product:0
msgid "Sale Taxes"
msgstr "消費税（売上）"

#. module: account
#: field:account.financial.report,name:0
msgid "Report Name"
msgstr "レポート名"

#. module: account
#: model:account.account.type,name:account.data_account_type_cash
#: selection:account.analytic.journal,type:0
#: selection:account.bank.accounts.wizard,account_type:0
#: selection:account.entries.report,type:0
#: selection:account.journal,type:0
#: code:addons/account/account.py:3003
#, python-format
msgid "Cash"
msgstr "現金"

#. module: account
#: field:account.fiscal.position.account,account_dest_id:0
#: field:account.fiscal.position.account.template,account_dest_id:0
msgid "Account Destination"
msgstr "アカウントの宛先"

#. module: account
#: code:addons/account/account.py:1431
#: code:addons/account/account.py:1460
#: code:addons/account/account.py:1467
#: code:addons/account/account_invoice.py:920
#: code:addons/account/account_move_line.py:1104
#: code:addons/account/wizard/account_automatic_reconcile.py:152
#: code:addons/account/wizard/account_fiscalyear_close.py:73
#: code:addons/account/wizard/account_fiscalyear_close.py:83
#: code:addons/account/wizard/account_fiscalyear_close.py:86
#: code:addons/account/wizard/account_move_journal.py:165
#: code:addons/account/wizard/account_report_aged_partner_balance.py:56
#: code:addons/account/wizard/account_report_aged_partner_balance.py:58
#, python-format
msgid "UserError"
msgstr "ユーザエラー"

#. module: account
#: model:process.node,note:account.process_node_supplierpaymentorder0
msgid "Payment of invoices"
msgstr "請求書の支払"

#. module: account
#: field:account.bank.statement.line,sequence:0
#: field:account.financial.report,sequence:0
#: field:account.invoice.tax,sequence:0
#: view:account.journal:0
#: field:account.journal.column,sequence:0
#: field:account.model.line,sequence:0
#: field:account.payment.term.line,sequence:0
#: field:account.sequence.fiscalyear,sequence_id:0
#: field:account.tax,sequence:0
#: field:account.tax.code,sequence:0
#: field:account.tax.template,sequence:0
msgid "Sequence"
msgstr "順序"

#. module: account
#: constraint:product.category:0
msgid "Error ! You cannot create recursive categories."
msgstr "エラー：再帰カテゴリーを作成することはできません。"

#. module: account
#: help:account.model.line,quantity:0
msgid "The optional quantity on entries."
msgstr "エントリーの任意数量"

#. module: account
#: view:account.financial.report:0
msgid "Parent Report"
msgstr "親レポート"

#. module: account
#: view:account.state.open:0
msgid "Yes"
msgstr ""

#. module: account
#: view:report.account_type.sales:0
msgid "Sales by Account type"
msgstr "アカウントタイプ別売上"

#. module: account
#: help:account.invoice,move_id:0
msgid "Link to the automatically generated Journal Items."
msgstr "自動生成仕訳帳項目へのリンク"

#. module: account
#: selection:account.installer,period:0
msgid "Monthly"
msgstr "月次"

#. module: account
#: model:ir.actions.act_window,help:account.action_account_journal_view
msgid ""
"Here you can customize an existing journal view or create a new view. "
"Journal views determine the way you can record entries in your journal. "
"Select the fields you want to appear in a journal and determine the sequence "
"in which they will appear. Then you can create a new journal and link your "
"view to it."
msgstr ""
"ここから既存の仕訳帳ビューのカスタマイズ、または新しいビューの作成ができます。仕訳帳ビューは仕訳帳のエントリーの記録方法を決定します。仕訳帳に表示される好"
"みの項目を選択し、それらの項目が表示される順序を決定して下さい。それから、新しい仕訳帳を作成してビューをそれとリンクすることができます。"

#. module: account
#: model:account.account.type,name:account.data_account_type_asset
msgid "Asset"
msgstr "資産"

#. module: account
#: view:analytic.entries.report:0
msgid "    7 Days    "
msgstr "    7日    "

#. module: account
#: field:account.bank.statement,balance_end:0
msgid "Computed Balance"
msgstr "計算残高"

#. module: account
#: field:account.account,parent_id:0
#: field:account.financial.report,parent_id:0
msgid "Parent"
msgstr "親"

#. module: account
#: help:account.payment.term.line,days2:0
msgid ""
"Day of the month, set -1 for the last day of the current month. If it's "
"positive, it gives the day of the next month. Set 0 for net days (otherwise "
"it's based on the beginning of the month)."
msgstr ""
"月の日は、今月の最後の日とするには-"
"1を設定して下さい。もし正の値なら翌月のその日になります。正味日数の場合には0を設定して下さい（それ以外は月初日を基準とします）。"

#. module: account
#: model:ir.ui.menu,name:account.menu_finance_legal_statement
msgid "Legal Reports"
msgstr "法定レポート"

#. module: account
#: field:account.tax.code,sum_period:0
msgid "Period Sum"
msgstr "期間合計"

#. module: account
#: help:account.tax,sequence:0
msgid ""
"The sequence field is used to order the tax lines from the lowest sequences "
"to the higher ones. The order is important if you have a tax with several "
"tax children. In this case, the evaluation order is important."
msgstr ""
"順序項目は低い順序から高い順序に税金行を並べるのに使用されます。幾つかの子の税金をを持つ場合、その並びは重要です。そのケースには評価順序が重要です。"

#. module: account
#: model:ir.model,name:account.model_account_cashbox_line
msgid "CashBox Line"
msgstr "現金箱行"

#. module: account
#: view:account.partner.ledger:0
#: report:account.third_party_ledger:0
#: report:account.third_party_ledger_other:0
#: model:ir.actions.report.xml,name:account.account_3rdparty_ledger
#: model:ir.actions.report.xml,name:account.account_3rdparty_ledger_other
#: model:ir.ui.menu,name:account.menu_account_partner_ledger
msgid "Partner Ledger"
msgstr "パートナ元帳"

#. module: account
#: selection:account.tax.template,type:0
msgid "Fixed"
msgstr "固定"

#. module: account
#: code:addons/account/account.py:629
#: code:addons/account/account.py:642
#: code:addons/account/account.py:645
#: code:addons/account/account.py:664
#: code:addons/account/account.py:787
#: code:addons/account/account.py:1077
#: code:addons/account/account_invoice.py:732
#: code:addons/account/account_invoice.py:735
#: code:addons/account/account_invoice.py:738
#: code:addons/account/account_move_line.py:97
#: code:addons/account/account_move_line.py:750
#: code:addons/account/account_move_line.py:803
#, python-format
msgid "Warning !"
msgstr "警告"

#. module: account
#: field:account.entries.report,move_line_state:0
msgid "State of Move Line"
msgstr "移動行の状態"

#. module: account
#: model:ir.model,name:account.model_account_move_line_reconcile
msgid "Account move line reconcile"
msgstr "アカウント移動行調整"

#. module: account
#: view:account.subscription.generate:0
#: model:ir.model,name:account.model_account_subscription_generate
msgid "Subscription Compute"
msgstr "サブスクリプション計算"

#. module: account
#: field:account.bank.statement.line,partner_id:0
#: view:account.entries.report:0
#: field:account.entries.report,partner_id:0
#: report:account.general.ledger:0
#: report:account.general.ledger_landscape:0
#: view:account.invoice:0
#: field:account.invoice,partner_id:0
#: field:account.invoice.line,partner_id:0
#: view:account.invoice.report:0
#: field:account.invoice.report,partner_id:0
#: report:account.journal.period.print:0
#: report:account.journal.period.print.sale.purchase:0
#: field:account.model.line,partner_id:0
#: view:account.move:0
#: field:account.move,partner_id:0
#: view:account.move.line:0
#: field:account.move.line,partner_id:0
#: view:analytic.entries.report:0
#: field:analytic.entries.report,partner_id:0
#: model:ir.model,name:account.model_res_partner
#: field:report.invoice.created,partner_id:0
msgid "Partner"
msgstr "パートナ"

#. module: account
#: help:account.change.currency,currency_id:0
msgid "Select a currency to apply on the invoice"
msgstr "請求書に適用する通貨の選択"

#. module: account
#: code:addons/account/account.py:3446
#, python-format
msgid ""
"The bank account defined on the selected chart of accounts hasn't a code."
msgstr "選択した勘定科目表に定義された銀行口座はコードを持っていません。"

#. module: account
#: code:addons/account/wizard/account_invoice_refund.py:108
#, python-format
msgid "Can not %s draft/proforma/cancel invoice."
msgstr "請求書 %s はドラフト / プロフォーマ / キャンセルできません。"

#. module: account
#: code:addons/account/account_invoice.py:810
#, python-format
msgid "No Invoice Lines !"
msgstr "請求書行がありません。"

#. module: account
#: view:account.financial.report:0
msgid "Report Type"
msgstr "レポートタイプ"

#. module: account
#: view:account.analytic.account:0
#: view:account.bank.statement:0
#: field:account.bank.statement,state:0
#: field:account.entries.report,move_state:0
#: view:account.fiscalyear:0
#: field:account.fiscalyear,state:0
#: view:account.invoice:0
#: field:account.invoice,state:0
#: view:account.invoice.report:0
#: field:account.journal.period,state:0
#: field:account.move,state:0
#: view:account.move.line:0
#: field:account.move.line,state:0
#: field:account.period,state:0
#: view:account.subscription:0
#: field:account.subscription,state:0
#: field:report.invoice.created,state:0
msgid "State"
msgstr "状態"

#. module: account
#: help:account.open.closed.fiscalyear,fyear_id:0
msgid ""
"Select Fiscal Year which you want to remove entries for its End of year "
"entries journal"
msgstr "年度末エントリー仕訳帳のために削除したいエントリーの会計年度を選択して下さい。"

#. module: account
#: field:account.tax.template,type_tax_use:0
msgid "Tax Use In"
msgstr "税金の使用"

#. module: account
#: code:addons/account/account_bank_statement.py:315
#, python-format
msgid ""
"The statement balance is incorrect !\n"
"The expected balance (%.2f) is different than the computed one. (%.2f)"
msgstr ""
"取引明細書の残高が正しくありません。\n"
"予想される残高（%.2f）は計算されたもの（%.2f）と異なっています。"

#. module: account
#: code:addons/account/account_bank_statement.py:353
#, python-format
msgid "The account entries lines are not in valid state."
msgstr "アカウントエントリー行は有効な状態ではありません。"

#. module: account
#: model:ir.actions.act_window,help:account.action_account_analytic_account_tree2
msgid ""
"The normal chart of accounts has a structure defined by the legal "
"requirement of the country. The analytic chart of accounts structure should "
"reflect your own business needs in term of costs/revenues reporting. They "
"are usually structured by contracts, projects, products or departements. "
"Most of the OpenERP operations (invoices, timesheets, expenses, etc) "
"generate analytic entries on the related account."
msgstr ""
"通常の勘定科目表は国の法的要件で定義された構造を持ちます。分析勘定科目表は費用 / "
"収益レポートの期間で独自のビジネスニーズを反映しているはずです。それらは通常は、契約、プロジェクト、製品あるいは部門により構成されます。OpenERPの操"
"作（請求書、タイムシート、費用など）の殆どは関連するアカウントの上に分析エントリーを生成します。"

#. module: account
#: field:account.account.type,close_method:0
msgid "Deferral Method"
msgstr "繰延法"

#. module: account
#: code:addons/account/account_invoice.py:379
#, python-format
msgid "Invoice '%s' is paid."
msgstr "請求書 %s は支払済です。"

#. module: account
#: model:process.node,note:account.process_node_electronicfile0
msgid "Automatic entry"
msgstr "自動エントリー"

#. module: account
#: constraint:account.tax.code.template:0
msgid "Error ! You can not create recursive Tax Codes."
msgstr "エラー。再帰的な関係となる税金コードは作成できません。"

#. module: account
#: help:account.journal,group_invoice_lines:0
msgid ""
"If this box is checked, the system will try to group the accounting lines "
"when generating them from invoices."
msgstr "このボックスがチェックされると、システムは請求書から会計行の生成を行う時に会計行のグループ化を行います。"

#. module: account
#: help:account.account,reconcile:0
msgid ""
"Check this box if this account allows reconciliation of journal items."
msgstr "このアカウントが仕訳帳項目の調整を許す場合は、このボックスをチェックして下さい。"

#. module: account
#: help:account.period,state:0
msgid ""
"When monthly periods are created. The state is 'Draft'. At the end of "
"monthly period it is in 'Done' state."
msgstr "月次の期間が作成される時はその状態はドラフトです。月次の期間の終わりには状態は終了になります。"

#. module: account
#: report:account.analytic.account.inverted.balance:0
msgid "Inverted Analytic Balance -"
msgstr "反転分析残高 -"

#. module: account
#: view:account.move.bank.reconcile:0
msgid "Open for bank reconciliation"
msgstr "銀行調整を開く"

#. module: account
#: view:account.analytic.line:0
#: model:ir.actions.act_window,name:account.action_account_analytic_line_form
msgid "Analytic Entries"
msgstr "分析エントリー"

#. module: account
#: view:report.account_type.sales:0
msgid "This Months Sales by type"
msgstr "タイプ別今月の売上"

#. module: account
#: view:account.analytic.account:0
msgid "Associated Partner"
msgstr "関連パートナ"

#. module: account
#: code:addons/account/account_invoice.py:1332
#, python-format
msgid "You must first select a partner !"
msgstr "最初にパートナを選択して下さい。"

#. module: account
#: view:account.invoice:0
#: field:account.invoice,comment:0
msgid "Additional Information"
msgstr "追加情報"

#. module: account
#: help:account.invoice,state:0
msgid ""
" * The 'Draft' state is used when a user is encoding a new and unconfirmed "
"Invoice.             \n"
"* The 'Pro-forma' when invoice is in Pro-forma state,invoice does not have "
"an invoice number.             \n"
"* The 'Open' state is used when user create invoice,a invoice number is "
"generated.Its in open state till user does not pay invoice.             \n"
"* The 'Paid' state is set automatically when the invoice is paid. Its "
"related journal entries may or may not be reconciled.             \n"
"* The 'Cancelled' state is used when user cancel invoice."
msgstr ""
" ・ ドラフト：ユーザが新しく確認未済の請求書をエンコードした時に使用されます。\n"
"・ プロフォーマ：請求書がプロフォーマ状態である時は、請求書は請求書番号を持っていません。\n"
"・ 開く：請求書が作成され、請求書番号が生成された時に使用されます。開く状態はユーザが支払を終えるまで続きます。  \n"
"・ 支払済：請求書が支払われると自動的にセットされます。関係する仕訳帳エントリーは調整されるかもしれません。\n"
"・ キャンセル済：ユーザが請求書をキャンセルする時に使われます。"

#. module: account
#: view:account.invoice.report:0
#: field:account.invoice.report,residual:0
msgid "Total Residual"
msgstr "残差合計"

#. module: account
#: model:process.node,note:account.process_node_invoiceinvoice0
#: model:process.node,note:account.process_node_supplierinvoiceinvoice0
msgid "Invoice's state is Open"
msgstr "請求書の状態は開いています。"

#. module: account
#: model:ir.actions.act_window,help:account.action_tax_code_tree
msgid ""
"The chart of taxes is used to generate your periodical tax statement. You "
"will see the taxes with codes related to your legal statement according to "
"your country."
msgstr "税金のチャートは定期税金計算書を生成するために使用されます。国に応じた法律上の計算書に関連したコードとともに税金が表示されます。"

#. module: account
#: code:addons/account/account_invoice.py:428
#, python-format
msgid ""
"Can not find a chart of accounts for this company, you should create one."
msgstr "この会社のための勘定科目表が見つかりません。それを作成して下さい。"

#. module: account
#: view:account.invoice:0
msgid "Proforma"
msgstr "プロフォーマ"

#. module: account
#: report:account.analytic.account.cost_ledger:0
msgid "J.C. /Move name"
msgstr "個別原価 / 移動 名称"

#. module: account
#: model:ir.model,name:account.model_account_open_closed_fiscalyear
msgid "Choose Fiscal Year"
msgstr "会計年度の選択"

#. module: account
#: code:addons/account/account.py:3111
#, python-format
msgid "Purchase Refund Journal"
msgstr "仕入返金仕訳帳"

#. module: account
#: help:account.tax.template,amount:0
msgid "For Tax Type percent enter % ratio between 0-1."
msgstr "税金はパーセンテージタイプのため、0から1の間の%比率を入力して下さい。"

#. module: account
#: view:account.analytic.account:0
msgid "Current Accounts"
msgstr "現在のアカウント"

#. module: account
#: view:account.invoice.report:0
msgid "Group by Invoice Date"
msgstr "請求日でグループ化"

#. module: account
#: view:account.invoice.refund:0
msgid ""
"Modify Invoice: Cancels the current invoice and creates a new copy of it "
"ready for editing."
msgstr "請求書の変更：現在の請求書のキャンセルし、編集準備ができた新しいコピーを作成"

#. module: account
#: field:account.automatic.reconcile,period_id:0
#: view:account.bank.statement:0
#: field:account.bank.statement,period_id:0
#: view:account.entries.report:0
#: field:account.entries.report,period_id:0
#: view:account.fiscalyear:0
#: report:account.general.ledger_landscape:0
#: view:account.invoice:0
#: view:account.invoice.report:0
#: field:account.journal.period,period_id:0
#: report:account.journal.period.print:0
#: report:account.journal.period.print.sale.purchase:0
#: view:account.move:0
#: field:account.move,period_id:0
#: view:account.move.line:0
#: field:account.move.line,period_id:0
#: view:account.period:0
#: field:account.subscription,period_nbr:0
#: field:account.tax.chart,period_id:0
#: field:account.treasury.report,period_id:0
#: field:validate.account.move,period_id:0
msgid "Period"
msgstr "期間"

#. module: account
#: help:account.account,adjusted_balance:0
msgid ""
"Total amount (in Company currency) for transactions held in secondary "
"currency for this account."
msgstr "このアカウントで第２通貨で取引された合計金額（会社の通貨）"

#. module: account
#: report:account.invoice:0
msgid "Net Total:"
msgstr "正味合計："

#. module: account
#: model:ir.ui.menu,name:account.menu_finance_generic_reporting
msgid "Generic Reporting"
msgstr "一般的なレポート"

#. module: account
#: field:account.move.line.reconcile.writeoff,journal_id:0
msgid "Write-Off Journal"
msgstr "償却仕訳帳"

#. module: account
#: help:res.partner,property_payment_term:0
msgid ""
"This payment term will be used instead of the default one for the current "
"partner"
msgstr "この支払条件は現在のパートナのためにデフォルト条件の代わりに使用されます。"

#. module: account
#: view:account.tax.template:0
msgid "Compute Code for Taxes included prices"
msgstr "税込価格の計算コード"

#. module: account
#: code:addons/account/account_invoice.py:1030
#, python-format
msgid ""
"You can not cancel an invoice which is partially paid! You need to "
"unreconcile related payment entries first!"
msgstr "一部が支払済の請求書のキャンセルはできません。まず、関連する支払エントリーを未調整にする必要があります。"

#. module: account
#: field:account.chart.template,property_account_income_categ:0
msgid "Income Category Account"
msgstr "収益分類のアカウント"

#. module: account
#: field:account.account,adjusted_balance:0
msgid "Adjusted Balance"
msgstr "残高調整"

#. module: account
#: model:ir.actions.act_window,name:account.action_account_fiscal_position_template_form
#: model:ir.ui.menu,name:account.menu_action_account_fiscal_position_form_template
msgid "Fiscal Position Templates"
msgstr "会計ポジションテンプレート"

#. module: account
#: view:account.entries.report:0
msgid "Int.Type"
msgstr ""

#. module: account
#: field:account.move.line,tax_amount:0
msgid "Tax/Base Amount"
msgstr "課税基準金額"

#. module: account
#: view:account.payment.term.line:0
msgid "  Valuation: Percent"
msgstr "  評価：パーセント"

#. module: account
#: model:ir.actions.act_window,help:account.action_invoice_tree3
msgid ""
"With Customer Refunds you can manage the credit notes for your customers. A "
"refund is a document that credits an invoice completely or partially. You "
"can easily generate refunds and reconcile them directly from the invoice "
"form."
msgstr ""
"顧客返金とともに顧客のためのクレジットノートを管理することができます。返金は全部あるいは部分的な請求書のクレジットのドキュメントです。請求書フォームから簡"
"単に返金を生成したり、それを直接調整することができます。"

#. module: account
#: model:ir.actions.act_window,help:account.action_account_vat_declaration
msgid ""
"This menu print a VAT declaration based on invoices or payments. You can "
"select one or several periods of the fiscal year. Information required for a "
"tax declaration is automatically generated by OpenERP from invoices (or "
"payments, in some countries). This data is updated in real time. That’s very "
"useful because it enables you to preview at any time the tax that you owe at "
"the start and end of the month or quarter."
msgstr ""
"このメニューは請求書または支払いに基づく消費税申告を印刷します。ひとつあるいは複数の会計年度を選択することができます。税金申請のために要求される情報は請求"
"書（または支払い、幾つかの国の）からOpenERPによって自動的に生成されます。このデータはリアルタイムで更新されます。月あるいは四半期の開始と終了におい"
"て、支払うべき税金をいつでもレビューできるため非常に便利です。"

#. module: account
#: report:account.invoice:0
msgid "Tel. :"
msgstr "TEL："

#. module: account
#: field:account.account,company_currency_id:0
msgid "Company Currency"
msgstr "会社の通貨"

#. module: account
#: field:account.aged.trial.balance,chart_account_id:0
#: field:account.balance.report,chart_account_id:0
#: field:account.central.journal,chart_account_id:0
#: field:account.common.account.report,chart_account_id:0
#: field:account.common.journal.report,chart_account_id:0
#: field:account.common.partner.report,chart_account_id:0
#: field:account.common.report,chart_account_id:0
#: field:account.general.journal,chart_account_id:0
#: field:account.partner.balance,chart_account_id:0
#: field:account.partner.ledger,chart_account_id:0
#: field:account.print.journal,chart_account_id:0
#: field:account.report.general.ledger,chart_account_id:0
#: field:account.vat.declaration,chart_account_id:0
#: field:accounting.report,chart_account_id:0
msgid "Chart of Account"
msgstr "勘定科目表"

#. module: account
#: model:process.node,name:account.process_node_paymententries0
#: model:process.transition,name:account.process_transition_reconcilepaid0
msgid "Payment"
msgstr "支払い"

#. module: account
#: field:account.bank.statement,balance_end_real:0
#: field:account.treasury.report,ending_balance:0
msgid "Ending Balance"
msgstr "期末残高"

#. module: account
#: help:account.move.line,blocked:0
msgid ""
"You can check this box to mark this journal item as a litigation with the "
"associated partner"
msgstr "関連するパートナとの訴訟としてこの仕訳帳項目をマークするためには、このボックスをチェックします。"

#. module: account
#: field:account.move.line,reconcile_partial_id:0
#: view:account.move.line.reconcile:0
msgid "Partial Reconcile"
msgstr "部分調整"

#. module: account
#: model:ir.model,name:account.model_account_analytic_inverted_balance
msgid "Account Analytic Inverted Balance"
msgstr "アカウント分析反転残高"

#. module: account
#: model:ir.model,name:account.model_account_common_report
msgid "Account Common Report"
msgstr "アカウント共通レポート"

#. module: account
#: view:account.invoice.report:0
#: view:analytic.entries.report:0
msgid "current month"
msgstr "今月"

#. module: account
#: code:addons/account/account.py:1052
#, python-format
msgid ""
"No period defined for this date: %s !\n"
"Please create one."
msgstr ""
"この日付のための期間が定義されていません：%s\n"
"期間を作成して下さい。"

#. module: account
#: model:process.transition,name:account.process_transition_filestatement0
msgid "Automatic import of the bank sta"
msgstr "銀行取引明細書の自動インポート"

#. module: account
#: model:ir.actions.act_window,name:account.action_account_journal_view
#: model:ir.ui.menu,name:account.menu_action_account_journal_view
msgid "Journal Views"
msgstr "仕訳帳ビュー"

#. module: account
#: model:ir.model,name:account.model_account_move_bank_reconcile
msgid "Move bank reconcile"
msgstr "銀行調整の移動"

#. module: account
#: field:account.financial.report,account_type_ids:0
#: model:ir.actions.act_window,name:account.action_account_type_form
#: model:ir.ui.menu,name:account.menu_action_account_type_form
msgid "Account Types"
msgstr "アカウントタイプ"

#. module: account
#: view:account.payment.term.line:0
msgid "  Value amount: n.a"
msgstr "  値の金額：取引なし"

#. module: account
#: view:account.automatic.reconcile:0
#: view:account.move:0
#: view:account.move.line:0
#: view:account.move.line.reconcile:0
#: view:account.move.line.reconcile.select:0
#: code:addons/account/wizard/account_move_line_reconcile_select.py:45
#: model:ir.ui.menu,name:account.periodical_processing_reconciliation
#: model:process.node,name:account.process_node_reconciliation0
#: model:process.node,name:account.process_node_supplierreconciliation0
#, python-format
msgid "Reconciliation"
msgstr "調整"

#. module: account
#: view:account.chart.template:0
#: field:account.chart.template,property_account_receivable:0
msgid "Receivable Account"
msgstr "売掛金"

#. module: account
#: view:account.invoice:0
msgid ""
"This button only appears when the state of the invoice is 'paid' (showing "
"that it has been fully reconciled) and auto-computed boolean 'reconciled' is "
"False (depicting that it's not the case anymore). In other words, the "
"invoice has been dereconciled and it does not fit anymore the 'paid' state. "
"You should press this button to re-open it and let it continue its normal "
"process after having resolved the eventual exceptions it may have created."
msgstr ""
"このボタンは請求書の状態が支払済（全てが調整済であることを示す）で、自動計算されたブール値の調整済がFalse（もはやそのケースではないことを示す）の時に"
"のみ表示されます。言い換えれば、請求書の調整は除去されもはや支払済状態と適合していません。結果的に作成されたかもしれない例外を解決した後に、それを再度開い"
"て通常処理を継続させるためにこのボタンを押すべきです。"

#. module: account
#: model:ir.model,name:account.model_account_fiscalyear_close_state
msgid "Fiscalyear Close state"
msgstr "会計年度が閉じた状態"

#. module: account
#: field:account.invoice.refund,journal_id:0
msgid "Refund Journal"
msgstr "仕訳帳の返金"

#. module: account
#: report:account.account.balance:0
#: report:account.central.journal:0
#: report:account.general.journal:0
#: report:account.general.ledger:0
#: report:account.general.ledger_landscape:0
#: report:account.partner.balance:0
msgid "Filter By"
msgstr ""

#. module: account
#: model:ir.actions.act_window,help:account.action_invoice_tree1
msgid ""
"With Customer Invoices you can create and manage sales invoices issued to "
"your customers. OpenERP can also generate draft invoices automatically from "
"sales orders or deliveries. You should only confirm them before sending them "
"to your customers."
msgstr ""
"顧客請求書とともに顧客に発行した売上請求書の作成と管理ができます。OpenERPは受注オーダーや配達から自動的にドラフト請求書の生成することもできます。顧"
"客にそれを送る前に確認をするだけです。"

#. module: account
#: code:addons/account/wizard/account_period_close.py:51
#, python-format
msgid ""
"In order to close a period, you must first post related journal entries."
msgstr "期間を閉じるためには、まず、関連する仕訳帳エントリーを記帳する必要があります。"

#. module: account
#: view:account.entries.report:0
#: view:board.board:0
#: model:ir.actions.act_window,name:account.action_company_analysis_tree
msgid "Company Analysis"
msgstr "会社分析"

#. module: account
#: help:account.invoice,account_id:0
msgid "The partner account used for this invoice."
msgstr "パートナアカウントはこの請求書に使用されています。"

#. module: account
#: code:addons/account/account.py:3296
#, python-format
msgid "Tax %.2f%%"
msgstr "税金 %.2f%%"

#. module: account
#: view:account.analytic.account:0
msgid "Contacts"
msgstr "コンタクト"

#. module: account
#: field:account.tax.code,parent_id:0
#: view:account.tax.code.template:0
#: field:account.tax.code.template,parent_id:0
msgid "Parent Code"
msgstr "親コード"

#. module: account
#: model:ir.model,name:account.model_account_payment_term_line
msgid "Payment Term Line"
msgstr "支払条件行"

#. module: account
#: code:addons/account/account.py:3109
#, python-format
msgid "Purchase Journal"
msgstr "仕入仕訳帳"

#. module: account
#: view:account.invoice.refund:0
msgid "Refund Invoice: Creates the refund invoice, ready for editing."
msgstr "請求書の返金：編集のために準備した請求書の返金を作成します。"

#. module: account
#: field:account.invoice.line,price_subtotal:0
msgid "Subtotal"
msgstr "小計"

#. module: account
#: view:account.vat.declaration:0
msgid "Print Tax Statement"
msgstr "税金明細書の印刷"

#. module: account
#: view:account.model.line:0
msgid "Journal Entry Model Line"
msgstr ""

#. module: account
#: view:account.invoice:0
#: field:account.invoice,date_due:0
#: view:account.invoice.report:0
#: field:account.invoice.report,date_due:0
#: field:report.invoice.created,date_due:0
msgid "Due Date"
msgstr "期日"

#. module: account
#: model:ir.ui.menu,name:account.menu_account_supplier
#: model:ir.ui.menu,name:account.menu_finance_payables
msgid "Suppliers"
msgstr "仕入先"

#. module: account
#: view:account.journal:0
msgid "Accounts Type Allowed (empty for no control)"
msgstr "許可アカウントタイプ（制御なしは空）"

#. module: account
#: view:res.partner:0
msgid "Supplier Accounting Properties"
msgstr "仕入先会計属性"

#. module: account
#: help:account.move.line,amount_residual:0
msgid ""
"The residual amount on a receivable or payable of a journal entry expressed "
"in the company currency."
msgstr "仕訳帳エントリーの売掛金または買掛金の残差金額は会社の通貨で表現されています。"

#. module: account
#: view:account.tax.code:0
msgid "Statistics"
msgstr "統計情報"

#. module: account
#: field:account.analytic.chart,from_date:0
#: field:project.account.analytic.line,from_date:0
msgid "From"
msgstr "から"

#. module: account
#: model:ir.model,name:account.model_account_fiscalyear_close
msgid "Fiscalyear Close"
msgstr "会計年度を閉じる"

#. module: account
#: sql_constraint:account.account:0
msgid "The code of the account must be unique per company !"
msgstr "アカウントのコードは会社毎に固有である必要があります。"

#. module: account
#: view:account.invoice:0
#: model:ir.actions.act_window,name:account.act_account_journal_2_account_invoice_opened
msgid "Unpaid Invoices"
msgstr "未払請求書"

#. module: account
#: code:addons/account/account_invoice.py:495
#, python-format
msgid "The payment term of supplier does not have a payment term line!"
msgstr "仕入先の支払条件は支払条件行を持っていません。"

#. module: account
#: field:account.move.line.reconcile,debit:0
msgid "Debit amount"
msgstr "借方金額"

#. module: account
#: view:board.board:0
#: model:ir.actions.act_window,name:account.action_treasory_graph
msgid "Treasury"
msgstr "金庫"

#. module: account
#: view:account.aged.trial.balance:0
#: view:account.analytic.balance:0
#: view:account.analytic.cost.ledger:0
#: view:account.analytic.cost.ledger.journal.report:0
#: view:account.analytic.inverted.balance:0
#: view:account.analytic.journal.report:0
#: view:account.common.report:0
msgid "Print"
msgstr "印刷"

#. module: account
#: view:account.journal:0
msgid "Accounts Allowed (empty for no control)"
msgstr "許可アカウント（制御なしは空）"

#. module: account
#: model:ir.model,name:account.model_account_fiscal_position_account_template
msgid "Template Account Fiscal Mapping"
msgstr "テンプレートアカウントの会計マッピング"

#. module: account
#: view:board.board:0
msgid "Draft Customer Invoices"
msgstr "ドラフト顧客請求書"

#. module: account
#: model:ir.ui.menu,name:account.menu_configuration_misc
msgid "Miscellaneous"
msgstr "その他"

#. module: account
#: help:res.partner,debit:0
msgid "Total amount you have to pay to this supplier."
msgstr "仕入先に支払うべき合計金額"

#. module: account
#: model:process.node,name:account.process_node_analytic0
#: model:process.node,name:account.process_node_analyticcost0
msgid "Analytic Costs"
msgstr "原価分析"

#. module: account
#: field:account.analytic.journal,name:0
#: report:account.general.journal:0
#: field:account.journal,name:0
msgid "Journal Name"
msgstr "仕訳帳名"

#. module: account
#: view:account.move.line:0
msgid "Next Partner Entries to reconcile"
msgstr "調整する次のパートナエントリー"

#. module: account
#: selection:account.financial.report,style_overwrite:0
msgid "Smallest Text"
msgstr "最小のテキスト"

#. module: account
#: model:res.groups,name:account.group_account_invoice
msgid "Invoicing & Payments"
msgstr "請求と支払"

#. module: account
#: help:account.invoice,internal_number:0
msgid ""
"Unique number of the invoice, computed automatically when the invoice is "
"created."
msgstr "請求書固有番号。請求書が作成される時に自動的に計算されます。"

#. module: account
#: constraint:account.bank.statement.line:0
msgid ""
"The amount of the voucher must be the same amount as the one on the "
"statement line"
msgstr "バウチャーの金額は明細行のひとつの金額と同じでなければなりません。"

#. module: account
#: model:account.account.type,name:account.data_account_type_expense
#: model:account.financial.report,name:account.account_financial_report_expense0
msgid "Expense"
msgstr "経費"

#. module: account
#: help:account.chart,fiscalyear:0
msgid "Keep empty for all open fiscal years"
msgstr "全ての開いている会計年度は空に保つ"

#. module: account
#: code:addons/account/account_move_line.py:1105
#, python-format
msgid "The account move (%s) for centralisation has been confirmed!"
msgstr "一元化のためのアカウントの移動（%s）が確認されました。"

#. module: account
#: help:account.move.line,amount_currency:0
msgid ""
"The amount expressed in an optional other currency if it is a multi-currency "
"entry."
msgstr "多通貨エントリーの場合は金額はオプションである他の通貨により表わされます。"

#. module: account
#: code:addons/account/account.py:1307
#, python-format
msgid ""
"You can not validate a non-balanced entry !\n"
"Make sure you have configured payment terms properly !\n"
"The latest payment term line should be of the type \"Balance\" !"
msgstr ""
"バランスしないエントリーを検証することはできません。\n"
"適切に支払条件が設定されていることを確認して下さい。\n"
"最後の支払条件行はバランスタイプにすべきです。"

#. module: account
#: view:account.account:0
#: report:account.analytic.account.journal:0
#: field:account.bank.statement,currency:0
#: report:account.central.journal:0
#: view:account.entries.report:0
#: field:account.entries.report,currency_id:0
#: report:account.general.journal:0
#: report:account.general.ledger:0
#: report:account.general.ledger_landscape:0
#: field:account.invoice,currency_id:0
#: field:account.invoice.report,currency_id:0
#: field:account.journal,currency:0
#: report:account.journal.period.print:0
#: report:account.journal.period.print.sale.purchase:0
#: field:account.model.line,currency_id:0
#: view:account.move:0
#: view:account.move.line:0
#: field:account.move.line,currency_id:0
#: report:account.third_party_ledger:0
#: report:account.third_party_ledger_other:0
#: field:analytic.entries.report,currency_id:0
#: model:ir.model,name:account.model_res_currency
#: field:report.account.sales,currency_id:0
#: field:report.account_type.sales,currency_id:0
#: field:report.invoice.created,currency_id:0
#: field:res.partner.bank,currency_id:0
msgid "Currency"
msgstr "通貨"

#. module: account
#: help:account.bank.statement.line,sequence:0
msgid ""
"Gives the sequence order when displaying a list of bank statement lines."
msgstr "銀行取引明細書のリストを表示する時には、並び順を与えて下さい。"

#. module: account
#: model:process.transition,note:account.process_transition_validentries0
msgid "Accountant validates the accounting entries coming from the invoice."
msgstr "会計士は請求書から来る会計エントリーを検証します。"

#. module: account
#: model:ir.actions.act_window,help:account.action_account_fiscalyear_form
msgid ""
"Define your company's financial year according to your needs. A financial "
"year is a period at the end of which a company's accounts are made up "
"(usually 12 months). The financial year is usually referred to by the date "
"in which it ends. For example, if a company's financial year ends November "
"30, 2011, then everything between December 1, 2010 and November 30, 2011  "
"would be referred to as FY 2011. You are not obliged to follow the actual "
"calendar year."
msgstr ""
"ニーズに応じて会社の会計年度を定義して下さい。会計年度は会社のアカウントを構成する（通常12ヶ月）終わりまでの期間です。会計年度は通常その終わりの日付まで"
"が当てはまります。例えば、会社の会計年度の終わりが2011年11月30日である場合、2010年12月1日から2011年11月30日の全てが2011年の会計"
"年度に当てはまります。実際の暦年に従う必要はありません。"

#. module: account
#: view:account.entries.report:0
#: model:ir.actions.act_window,name:account.act_account_acount_move_line_reconcile_open
msgid "Reconciled entries"
msgstr "調整済エントリー"

#. module: account
#: field:account.invoice,address_contact_id:0
msgid "Contact Address"
msgstr "コンタクト先住所"

#. module: account
#: code:addons/account/account.py:2256
#, python-format
msgid "Wrong model !"
msgstr "誤ったモデルです。"

#. module: account
#: field:account.invoice.refund,period:0
msgid "Force period"
msgstr "強制期間"

#. module: account
#: model:ir.model,name:account.model_account_partner_balance
msgid "Print Account Partner Balance"
msgstr "パートナ残高アカウントの印刷"

#. module: account
#: help:account.financial.report,sign:0
msgid ""
"For accounts that are typically more debited than credited and that you "
"would like to print as negative amounts in your reports, you should reverse "
"the sign of the balance; e.g.: Expense account. The same applies for "
"accounts that are typically more credited than debited and that you would "
"like to print as positive amounts in your reports; e.g.: Income account."
msgstr ""
"一般的には貸方よりも借方のアカウントで、そしてレポートにおいて負の金額で印刷することが望まれる、例えば費用勘定のように残高の符号を逆にすべきアカウントです"
"。同じような適用で、一般的には借方よりは貸方のアカウントで、そしてレポートにおいては正の金額で印刷することが望まれる例えば損益勘定のようなアカウントです。"

#. module: account
#: field:res.partner,contract_ids:0
msgid "Contracts"
msgstr "契約"

#. module: account
#: field:account.cashbox.line,ending_id:0
#: field:account.cashbox.line,starting_id:0
#: field:account.entries.report,reconcile_id:0
#: field:account.financial.report,balance:0
msgid "unknown"
msgstr "不明"

#. module: account
#: field:account.fiscalyear.close,journal_id:0
#: code:addons/account/account.py:3113
#, python-format
msgid "Opening Entries Journal"
msgstr "仕訳帳の開始エントリー"

#. module: account
#: model:process.transition,note:account.process_transition_customerinvoice0
msgid "Draft invoices are checked, validated and printed."
msgstr "ドラフト請求書は確認され、検証され、そして印刷されます。"

#. module: account
#: help:account.chart.template,property_reserve_and_surplus_account:0
msgid ""
"This Account is used for transferring Profit/Loss(If It is Profit: Amount "
"will be added, Loss: Amount will be deducted.), Which is calculated from "
"Profilt & Loss Report"
msgstr ""
"このアカウントは損益計算書から計算された利益 / 損失を転送（利益の場合は金額は加算され、損失であれば減算されます）するために使われます。"

#. module: account
#: code:addons/account/account_invoice.py:808
#, python-format
msgid "Please define sequence on the journal related to this invoice."
msgstr "この請求書と関連する仕訳帳上に順序を定義して下さい。"

#. module: account
#: view:account.move:0
#: field:account.move,narration:0
#: view:account.move.line:0
#: field:account.move.line,narration:0
msgid "Internal Note"
msgstr "内部注釈"

#. module: account
#: view:report.account.sales:0
msgid "This year's Sales by type"
msgstr "タイプ別今年の売上"

#. module: account
#: view:account.analytic.cost.ledger.journal.report:0
msgid "Cost Ledger for period"
msgstr "期間原価元帳"

#. module: account
#: help:account.tax,child_depend:0
#: help:account.tax.template,child_depend:0
msgid ""
"Set if the tax computation is based on the computation of child taxes rather "
"than on the total amount."
msgstr "税金計算が合計金額よりむしろ子の税金の計算に基づく場合は設定して下さい。"

#. module: account
#: selection:account.tax,applicable_type:0
msgid "Given by Python Code"
msgstr "Pythonコードによる指定"

#. module: account
#: field:account.analytic.journal,code:0
msgid "Journal Code"
msgstr "仕訳帳コード"

#. module: account
#: help:account.tax.code,sign:0
msgid ""
"You can specify here the coefficient that will be used when consolidating "
"the amount of this case into its parent. For example, set 1/-1 if you want "
"to add/substract it."
msgstr ""
"この事例の金額を親に統合する時に使用される係数をここで定義できます。例えば、それを加算 / 減算したい場合は、1 / -1 を設定します。"

#. module: account
#: view:account.invoice:0
#: field:account.move.line,amount_residual:0
#: field:account.move.line,amount_residual_currency:0
msgid "Residual Amount"
msgstr "残差金額"

#. module: account
#: field:account.invoice,move_lines:0
#: field:account.move.reconcile,line_id:0
msgid "Entry Lines"
msgstr "エントリー行"

#. module: account
#: model:ir.actions.act_window,name:account.action_view_financial_accounts_installer
msgid "Review your Financial Accounts"
msgstr "財務アカウントのレビュー"

#. module: account
#: model:ir.actions.act_window,name:account.action_open_journal_button
#: model:ir.actions.act_window,name:account.action_validate_account_move
msgid "Open Journal"
msgstr "仕訳帳を開く"

#. module: account
#: report:account.analytic.account.journal:0
msgid "KI"
msgstr ""

#. module: account
#: report:account.analytic.account.cost_ledger:0
#: report:account.analytic.account.journal:0
#: report:account.analytic.account.quantity_cost_ledger:0
msgid "Period from"
msgstr "期間の開始日"

#. module: account
#: code:addons/account/account.py:3110
#, python-format
msgid "Sales Refund Journal"
msgstr "売上返金仕訳帳"

#. module: account
#: view:account.move:0
#: view:account.move.line:0
#: view:account.payment.term:0
msgid "Information"
msgstr "情報"

#. module: account
#: model:process.node,note:account.process_node_bankstatement0
msgid "Registered payment"
msgstr "登録済支払"

#. module: account
#: view:account.fiscalyear.close.state:0
msgid "Close states of Fiscal year and periods"
msgstr "会計年度と期間を閉じる"

#. module: account
#: view:account.analytic.line:0
msgid "Product Information"
msgstr "製品情報"

#. module: account
#: report:account.analytic.account.journal:0
#: view:account.move:0
#: view:account.move.line:0
#: model:ir.ui.menu,name:account.next_id_40
msgid "Analytic"
msgstr "分析"

#. module: account
#: model:process.node,name:account.process_node_invoiceinvoice0
#: model:process.node,name:account.process_node_supplierinvoiceinvoice0
msgid "Create Invoice"
msgstr "請求書作成"

#. module: account
#: field:wizard.multi.charts.accounts,purchase_tax_rate:0
msgid "Purchase Tax(%)"
msgstr "消費税（仕入）（%）"

#. module: account
#: code:addons/account/account_invoice.py:810
#, python-format
msgid "Please create some invoice lines."
msgstr "いくらかの請求書行を作成して下さい。"

#. module: account
#: report:account.overdue:0
msgid "Dear Sir/Madam,"
msgstr "平素は格別のお引き立てを賜り厚く御礼申し上げます。"

#. module: account
#: field:account.vat.declaration,display_detail:0
msgid "Display Detail"
msgstr "詳細情報の表示"

#. module: account
#: code:addons/account/account.py:3118
#, python-format
msgid "SCNJ"
msgstr ""

#. module: account
#: model:process.transition,note:account.process_transition_analyticinvoice0
msgid ""
"Analytic costs (timesheets, some purchased products, ...) come from analytic "
"accounts. These generate draft invoices."
<<<<<<< HEAD
msgstr ""
=======
msgstr "分析コスト（勤務表、幾つかの仕入済製品など）は分析アカウントから来ています。これらはドラフトの請求書を生成します。"
>>>>>>> 41a69ec9

#. module: account
#: help:account.journal,view_id:0
msgid ""
"Gives the view used when writing or browsing entries in this journal. The "
"view tells OpenERP which fields should be visible, required or readonly and "
"in which order. You can create your own view for a faster encoding in each "
"journal."
msgstr ""
"この仕訳帳でエントリーを書き込むまたは閲覧する時に使用するビューを提供します。ビューはどの項目が表示されるべきか、必須なのか、リードオンリーなのか、そして"
"どの順番なのかをOpenERPに指示します。各仕訳帳の中に素早くエンコードするために独自のビューの作成ができます。"

#. module: account
#: field:account.period,date_stop:0
#: model:ir.ui.menu,name:account.menu_account_end_year_treatments
msgid "End of Period"
msgstr "期末日"

#. module: account
#: field:account.account,financial_report_ids:0
#: field:account.account.template,financial_report_ids:0
#: model:ir.actions.act_window,name:account.action_account_financial_report_tree
#: model:ir.actions.act_window,name:account.action_account_report
#: model:ir.actions.act_window,name:account.action_account_report_bs
#: model:ir.actions.act_window,name:account.action_account_report_pl
#: model:ir.ui.menu,name:account.menu_account_reports
msgid "Financial Reports"
msgstr "財務レポート"

#. module: account
#: report:account.account.balance:0
#: field:account.aged.trial.balance,period_from:0
#: field:account.balance.report,period_from:0
#: report:account.central.journal:0
#: field:account.central.journal,period_from:0
#: field:account.common.account.report,period_from:0
#: field:account.common.journal.report,period_from:0
#: field:account.common.partner.report,period_from:0
#: field:account.common.report,period_from:0
#: report:account.general.journal:0
#: field:account.general.journal,period_from:0
#: report:account.general.ledger:0
#: report:account.general.ledger_landscape:0
#: report:account.partner.balance:0
#: field:account.partner.balance,period_from:0
#: field:account.partner.ledger,period_from:0
#: field:account.print.journal,period_from:0
#: field:account.report.general.ledger,period_from:0
#: report:account.third_party_ledger:0
#: report:account.third_party_ledger_other:0
#: report:account.vat.declaration:0
#: field:account.vat.declaration,period_from:0
#: field:accounting.report,period_from:0
#: field:accounting.report,period_from_cmp:0
msgid "Start Period"
msgstr "期首日"

#. module: account
#: field:account.aged.trial.balance,direction_selection:0
msgid "Analysis Direction"
msgstr "分析指示"

#. module: account
#: field:res.partner,ref_companies:0
msgid "Companies that refers to partner"
msgstr "パートナに当てはまる会社"

#. module: account
#: view:account.journal:0
#: field:account.journal.column,view_id:0
#: view:account.journal.view:0
#: field:account.journal.view,name:0
#: model:ir.model,name:account.model_account_journal_view
msgid "Journal View"
msgstr "仕訳帳ビュー"

#. module: account
#: view:account.move.line:0
#: code:addons/account/account_move_line.py:1046
#, python-format
msgid "Total credit"
msgstr "合計貸方"

#. module: account
#: model:process.transition,note:account.process_transition_suppliervalidentries0
msgid "Accountant validates the accounting entries coming from the invoice. "
msgstr "会計士は請求書から来る会計エントリーを検証します。 "

#. module: account
#: report:account.overdue:0
msgid "Best regards."
msgstr "それでは、よろしくお願いいたします。"

#. module: account
#: view:account.invoice:0
msgid "Unpaid"
msgstr "未払"

#. module: account
#: model:ir.model,name:account.model_account_tax_code_template
msgid "Tax Code Template"
msgstr "税金コードテンプレート"

#. module: account
#: report:account.overdue:0
msgid "Document: Customer account statement"
msgstr "ドキュメント：顧客アカウント取引明細書"

#. module: account
#: field:account.account.type,report_type:0
msgid "P&L / BS Category"
msgstr "損益計算書 / 貸借対照表分類"

#. module: account
#: model:ir.actions.act_window,help:account.action_invoice_tree4
msgid ""
"With Supplier Refunds you can manage the credit notes you receive from your "
"suppliers. A refund is a document that credits an invoice completely or "
"partially. You can easily generate refunds and reconcile them directly from "
"the invoice form."
msgstr ""
"仕入先返金とともに仕入先から受け取ったクレジットノートを管理することができます。返金は全部あるいは部分的な請求書のクレジットのドキュメントです。請求書フォ"
"ームから簡単に返金を生成したり、それを直接調整することができます。"

#. module: account
#: view:account.account.template:0
msgid "Receivale Accounts"
msgstr "売掛金"

#. module: account
#: model:ir.actions.act_window,name:account.action_bank_statement_periodic_tree
#: model:ir.actions.act_window,name:account.action_bank_statement_tree
#: model:ir.ui.menu,name:account.menu_bank_statement_tree
msgid "Bank Statements"
msgstr "銀行取引明細書"

#. module: account
#: field:account.account,balance:0
#: report:account.account.balance:0
#: selection:account.account.type,close_method:0
#: report:account.analytic.account.balance:0
#: report:account.analytic.account.cost_ledger:0
#: report:account.analytic.account.inverted.balance:0
#: report:account.central.journal:0
#: field:account.entries.report,balance:0
#: report:account.general.journal:0
#: report:account.general.ledger:0
#: report:account.general.ledger_landscape:0
#: field:account.invoice,residual:0
#: field:account.move.line,balance:0
#: report:account.partner.balance:0
#: selection:account.payment.term.line,value:0
#: selection:account.tax,type:0
#: selection:account.tax.template,type:0
#: report:account.third_party_ledger:0
#: report:account.third_party_ledger_other:0
#: field:account.treasury.report,balance:0
#: field:report.account.receivable,balance:0
#: field:report.aged.receivable,balance:0
msgid "Balance"
msgstr "残高"

#. module: account
#: model:process.node,note:account.process_node_supplierbankstatement0
msgid "Manually or automatically entered in the system"
msgstr "システムに手動または自動で入力されました。"

#. module: account
#: report:account.account.balance:0
#: report:account.general.ledger_landscape:0
msgid "Display Account"
msgstr "表示アカウント"

#. module: account
#: view:account.account.type:0
msgid "Closing Method"
msgstr "閉鎖方法"

#. module: account
#: selection:account.account,type:0
#: selection:account.account.template,type:0
#: model:account.account.type,name:account.data_account_type_payable
#: selection:account.entries.report,type:0
msgid "Payable"
msgstr "買掛金"

#. module: account
#: view:report.account.sales:0
#: view:report.account_type.sales:0
#: view:report.hr.timesheet.invoice.journal:0
msgid "This Year"
msgstr "今年度"

#. module: account
#: view:board.board:0
msgid "Account Board"
msgstr "アカウント委員会"

#. module: account
#: view:account.model:0
#: field:account.model,legend:0
msgid "Legend"
msgstr "凡例"

#. module: account
#: view:account.analytic.account:0
msgid "Contract Data"
msgstr "契約データ"

#. module: account
#: model:ir.actions.act_window,help:account.action_account_moves_sale
msgid ""
"This view is used by accountants in order to record entries massively in "
"OpenERP. If you want to record a customer invoice, select the journal and "
"the period in the search toolbar. Then, start by recording the entry line of "
"the income account. OpenERP will propose to you automatically the Tax "
"related to this account and the counter-part \"Account receivable\"."
msgstr ""
"このビューはOpenERPに大量のエントリーを記録するために会計士によって使われます。顧客請求書を記録することを望む場合、検索ツールバーの仕訳帳と期間を選"
"択して下さい。それから、損益勘定のエントリー行を開始します。OpenERPはこのアカウントに関係する税金と相手方の売掛金を自動的に提案します。"

#. module: account
#: code:addons/account/wizard/account_automatic_reconcile.py:152
#, python-format
msgid "You must select accounts to reconcile"
msgstr "調整のためにアカウントを選択する必要があります。"

#. module: account
#: model:process.transition,note:account.process_transition_entriesreconcile0
msgid "Accounting entries are the first input of the reconciliation."
msgstr "会計エントリーは調整の最初の入力です。"

#. module: account
#: model:ir.actions.act_window,help:account.action_account_period_form
msgid ""
"Here you can define a financial period, an interval of time in your "
"company's financial year. An accounting period typically is a month or a "
"quarter. It usually corresponds to the periods of the tax declaration. "
"Create and manage periods from here and decide whether a period should be "
"closed or left open depending on your company's activities over a specific "
"period."
msgstr ""
"会社の会計年度の時間間隔である会計期間をここで定義して下さい。会計期間は通常は１ヶ月あるいは３ヶ月です。これは、通常は税金申告の期間た対応します。ここから"
"期間を作成して管理して下さい。そして、期間は閉じられるべきなのか、特定の期間にわたる会社の活動に応じて開いたままにしておくのかを決めます。"

#. module: account
#: report:account.third_party_ledger:0
#: report:account.third_party_ledger_other:0
msgid "Filters By"
msgstr "フィルタ"

#. module: account
#: model:process.node,note:account.process_node_manually0
#: model:process.transition,name:account.process_transition_invoicemanually0
msgid "Manual entry"
msgstr "手動入力"

#. module: account
#: report:account.general.ledger:0
#: report:account.general.ledger_landscape:0
#: report:account.journal.period.print:0
#: report:account.journal.period.print.sale.purchase:0
#: field:account.move.line,move_id:0
#: field:analytic.entries.report,move_id:0
msgid "Move"
msgstr "移動"

#. module: account
#: code:addons/account/account_move_line.py:1153
#, python-format
msgid "You can not change the tax, you should remove and recreate lines !"
msgstr "税金を変更することはできません。行を削除して再作成する必要があります。"

#. module: account
#: view:analytic.entries.report:0
msgid "Analytic Entries of last 365 days"
msgstr "過去365日の分析エントリー"

#. module: account
#: report:account.central.journal:0
msgid "A/C No."
msgstr "アカウント番号"

#. module: account
#: model:ir.actions.act_window,name:account.act_account_journal_2_account_bank_statement
msgid "Bank statements"
msgstr "銀行取引明細書"

#. module: account
#: help:account.addtmpl.wizard,cparent_id:0
msgid ""
"Creates an account with the selected template under this existing parent."
msgstr "この既存の親の元に選択したテンプレートを使ってアカウントを作成します。"

#. module: account
#: selection:account.model.line,date_maturity:0
msgid "Date of the day"
msgstr "曜日"

#. module: account
#: code:addons/account/wizard/account_move_bank_reconcile.py:49
#, python-format
msgid ""
"You have to define the bank account\n"
"in the journal definition for reconciliation."
msgstr ""
"調整のために仕訳帳定義の中に\n"
"銀行口座を定義する必要があります。"

#. module: account
#: view:account.move.line.reconcile:0
msgid "Reconciliation transactions"
msgstr "調整取引"

#. module: account
#: model:ir.actions.act_window,name:account.action_account_common_menu
msgid "Common Report"
msgstr "一般的なレポート"

#. module: account
#: view:account.account:0
#: field:account.account,child_consol_ids:0
msgid "Consolidated Children"
msgstr "統合された子"

#. module: account
#: code:addons/account/wizard/account_fiscalyear_close.py:87
#, python-format
msgid ""
"The journal must have centralised counterpart without the Skipping draft "
"state option checked!"
msgstr "仕訳帳はドラフト状態オプションの設定をスキップすることなしに、相手方の一元化を持つ必要があります。"

#. module: account
#: view:account.invoice.report:0
msgid "Customer And Supplier Invoices"
msgstr "顧客 / 仕入先請求書"

#. module: account
#: model:process.node,note:account.process_node_paymententries0
#: model:process.transition,name:account.process_transition_paymentorderbank0
#: model:process.transition,name:account.process_transition_paymentreconcile0
msgid "Payment entries"
msgstr "支払エントリー"

#. module: account
#: selection:account.entries.report,month:0
#: selection:account.invoice.report,month:0
#: selection:analytic.entries.report,month:0
#: selection:report.account.sales,month:0
#: selection:report.account_type.sales,month:0
msgid "July"
msgstr "7月"

#. module: account
#: view:account.account:0
msgid "Chart of accounts"
msgstr "勘定科目表"

#. module: account
#: field:account.subscription.line,subscription_id:0
msgid "Subscription"
msgstr "サブスクリプション"

#. module: account
#: model:ir.model,name:account.model_account_analytic_balance
msgid "Account Analytic Balance"
msgstr "アカウント分析残高"

#. module: account
#: code:addons/account/account.py:412
#, python-format
msgid ""
"No opening/closing period defined, please create one to set the initial "
"balance!"
msgstr "期首日 / 期末日が定義されていません。それらを作成して期首残高を設定して下さい。"

#. module: account
#: report:account.account.balance:0
#: field:account.aged.trial.balance,period_to:0
#: field:account.balance.report,period_to:0
#: report:account.central.journal:0
#: field:account.central.journal,period_to:0
#: field:account.common.account.report,period_to:0
#: field:account.common.journal.report,period_to:0
#: field:account.common.partner.report,period_to:0
#: field:account.common.report,period_to:0
#: report:account.general.journal:0
#: field:account.general.journal,period_to:0
#: report:account.general.ledger:0
#: report:account.general.ledger_landscape:0
#: report:account.partner.balance:0
#: field:account.partner.balance,period_to:0
#: field:account.partner.ledger,period_to:0
#: field:account.print.journal,period_to:0
#: field:account.report.general.ledger,period_to:0
#: report:account.third_party_ledger:0
#: report:account.third_party_ledger_other:0
#: report:account.vat.declaration:0
#: field:account.vat.declaration,period_to:0
#: field:accounting.report,period_to:0
#: field:accounting.report,period_to_cmp:0
msgid "End Period"
msgstr "期末日"

#. module: account
#: field:account.move.line,date_maturity:0
msgid "Due date"
msgstr "期日"

#. module: account
#: view:account.move.journal:0
msgid "Standard entries"
msgstr "標準エントリー"

#. module: account
#: help:account.journal,type:0
msgid ""
"Select 'Sale' for customer invoices journals. Select 'Purchase' for supplier "
"invoices journals. Select 'Cash' or 'Bank' for journals that are used in "
"customer or supplier payments. Select 'General' for miscellaneous operations "
"journals. Select 'Opening/Closing Situation' for entries generated for new "
"fiscal years."
msgstr ""
"顧客請求書仕訳帳のためには、売上を選択して下さい。仕入先請求書仕訳帳のためには、仕入を選択して下さい。顧客や仕入先の支払で使われる仕訳帳のためには、現金ま"
"たは銀行を選択して下さい。その他の操作の仕訳帳のためには、一般を選択して下さい。新しい会計年度用に生成されたエントリーには、状態の開設 / "
"閉鎖を選択して下さい。"

#. module: account
#: model:ir.model,name:account.model_account_subscription
msgid "Account Subscription"
msgstr "アカウントサブスクリプション"

#. module: account
#: report:account.overdue:0
msgid "Maturity date"
msgstr "満期日"

#. module: account
#: view:account.subscription:0
msgid "Entry Subscription"
msgstr "サブスクリプションエントリー"

#. module: account
#: report:account.account.balance:0
#: field:account.aged.trial.balance,date_from:0
#: field:account.balance.report,date_from:0
#: report:account.central.journal:0
#: field:account.central.journal,date_from:0
#: field:account.common.account.report,date_from:0
#: field:account.common.journal.report,date_from:0
#: field:account.common.partner.report,date_from:0
#: field:account.common.report,date_from:0
#: field:account.fiscalyear,date_start:0
#: report:account.general.journal:0
#: field:account.general.journal,date_from:0
#: report:account.general.ledger:0
#: report:account.general.ledger_landscape:0
#: field:account.installer,date_start:0
#: report:account.partner.balance:0
#: field:account.partner.balance,date_from:0
#: field:account.partner.ledger,date_from:0
#: field:account.print.journal,date_from:0
#: field:account.report.general.ledger,date_from:0
#: field:account.subscription,date_start:0
#: report:account.third_party_ledger:0
#: report:account.third_party_ledger_other:0
#: field:account.vat.declaration,date_from:0
#: field:accounting.report,date_from:0
#: field:accounting.report,date_from_cmp:0
msgid "Start Date"
msgstr "開始日"

#. module: account
#: help:account.invoice,reconciled:0
msgid ""
"It indicates that the invoice has been paid and the journal entry of the "
"invoice has been reconciled with one or several journal entries of payment."
msgstr "この請求書は既に支払済で、１つあるいは幾つかの支払の仕訳帳エントリーを持ち、請求書が調整済みの仕訳帳エントリーであることを示しています。"

#. module: account
#: view:account.invoice:0
#: view:account.invoice.report:0
#: model:process.node,name:account.process_node_supplierdraftinvoices0
msgid "Draft Invoices"
msgstr "ドラフト請求書"

#. module: account
#: selection:account.account.type,close_method:0
#: view:account.entries.report:0
#: view:account.move.line:0
msgid "Unreconciled"
msgstr "未調整"

#. module: account
#: code:addons/account/account_invoice.py:828
#, python-format
msgid "Bad total !"
msgstr "合計が誤っています。"

#. module: account
#: field:account.journal,sequence_id:0
msgid "Entry Sequence"
msgstr "エントリーの順序"

#. module: account
#: model:ir.actions.act_window,help:account.action_account_period_tree
msgid ""
"A period is a fiscal period of time during which accounting entries should "
"be recorded for accounting related activities. Monthly period is the norm "
"but depending on your countries or company needs, you could also have "
"quarterly periods. Closing a period will make it impossible to record new "
"accounting entries, all new entries should then be made on the following "
"open period. Close a period when you do not want to record new entries and "
"want to lock this period for tax related calculation."
msgstr ""
"期間は会計に関連する活動を記録すべき会計エントリーが含まれる会計期間のことです。月次期間が標準ですが、あなたの国あるいは会社のニーズに依存します。また、四"
"半期期間を持つこともできます。期間の閉鎖は新しい会計エントリーの記録を不可能にし、全ての新しいエントリーは次の開設期間でなされる必要があります。新しいエン"
"トリーを記録したくない場合、あるいは税金に関連する計算のためにこの期間をロックしたい場合は期間を閉じてください。"

#. module: account
#: view:account.analytic.account:0
msgid "Pending"
msgstr "保留"

#. module: account
#: model:process.transition,name:account.process_transition_analyticinvoice0
#: model:process.transition,name:account.process_transition_supplieranalyticcost0
msgid "From analytic accounts"
msgstr ""

#. module: account
#: field:account.period,name:0
msgid "Period Name"
msgstr "期間名"

#. module: account
#: report:account.analytic.account.quantity_cost_ledger:0
msgid "Code/Date"
msgstr "コード / 日付"

#. module: account
#: field:account.account,active:0
#: field:account.analytic.journal,active:0
#: field:account.fiscal.position,active:0
#: field:account.journal.period,active:0
#: field:account.payment.term,active:0
#: field:account.tax,active:0
msgid "Active"
msgstr "活動中"

#. module: account
#: view:accounting.report:0
msgid "Comparison"
msgstr "比較"

#. module: account
#: code:addons/account/account_invoice.py:372
#, python-format
msgid "Unknown Error"
msgstr "不明なエラー"

#. module: account
#: help:res.partner,property_account_payable:0
msgid ""
"This account will be used instead of the default one as the payable account "
"for the current partner"
msgstr "このアカウントは現在のパートナのためにデフォルトアカウントの代わりに買掛金として使用されます。"

#. module: account
#: field:account.period,special:0
msgid "Opening/Closing Period"
msgstr "期首日 / 期末日"

#. module: account
#: field:account.account,currency_id:0
#: field:account.account.template,currency_id:0
#: field:account.bank.accounts.wizard,currency_id:0
msgid "Secondary Currency"
msgstr "第２通貨"

#. module: account
#: model:ir.model,name:account.model_validate_account_move
msgid "Validate Account Move"
msgstr "アカウント移動の検証"

#. module: account
#: field:account.account,credit:0
#: report:account.account.balance:0
#: report:account.analytic.account.balance:0
#: report:account.analytic.account.cost_ledger:0
#: report:account.analytic.account.inverted.balance:0
#: report:account.central.journal:0
#: field:account.entries.report,credit:0
#: report:account.general.journal:0
#: report:account.general.ledger:0
#: report:account.general.ledger_landscape:0
#: report:account.journal.period.print:0
#: report:account.journal.period.print.sale.purchase:0
#: field:account.model.line,credit:0
#: field:account.move.line,credit:0
#: report:account.partner.balance:0
#: report:account.third_party_ledger:0
#: report:account.third_party_ledger_other:0
#: field:account.treasury.report,credit:0
#: report:account.vat.declaration:0
#: field:report.account.receivable,credit:0
msgid "Credit"
msgstr "貸方"

#. module: account
#: help:account.invoice.refund,journal_id:0
msgid ""
"You can select here the journal to use for the refund invoice that will be "
"created. If you leave that field empty, it will use the same journal as the "
"current invoice."
msgstr "あなたは作成される返金請求書のために使う仕訳帳をここで選択できます。もしその項目が空であれば、現在の請求書と同じ仕訳帳が使われます。"

#. module: account
#: selection:account.account.type,report_type:0
#: code:addons/account/account.py:181
#, python-format
msgid "Profit & Loss (Income account)"
msgstr "損益（損益勘定）"

#. module: account
#: constraint:account.account:0
msgid ""
"Configuration Error! \n"
"You can not select an account type with a deferral method different of "
"\"Unreconciled\" for accounts with internal type \"Payable/Receivable\"! "
msgstr ""
"設定エラー\n"
"内部タイプが売掛金 / 買掛金のアカウントに対して未調整と異なる繰延方法を持つアカウントタイプを選択できません。 "

#. module: account
#: view:account.model:0
msgid "Journal Entry Model"
msgstr "仕訳帳エントリーのモデル"

#. module: account
#: code:addons/account/wizard/account_use_model.py:44
#, python-format
msgid ""
"Maturity date of entry line generated by model line '%s' is based on partner "
"payment term!\n"
"Please define partner on it!"
msgstr ""
"エントリー行の満期日はパートナの支払条件を基準としたモデル行 %s によって生成されます。\n"
"その上でパートナを定義して下さい。"

#. module: account
#: field:account.cashbox.line,number:0
#: field:account.invoice,number:0
#: field:account.move,name:0
msgid "Number"
msgstr "番号"

#. module: account
#: report:account.analytic.account.journal:0
#: selection:account.analytic.journal,type:0
#: selection:account.bank.statement.line,type:0
#: selection:account.journal,type:0
msgid "General"
msgstr "一般"

#. module: account
#: view:analytic.entries.report:0
msgid "Analytic Entries of last 30 days"
msgstr "過去30日間の分析エントリー"

#. module: account
#: selection:account.aged.trial.balance,filter:0
#: selection:account.balance.report,filter:0
#: selection:account.central.journal,filter:0
#: view:account.chart:0
#: selection:account.common.account.report,filter:0
#: selection:account.common.journal.report,filter:0
#: selection:account.common.partner.report,filter:0
#: view:account.common.report:0
#: selection:account.common.report,filter:0
#: view:account.fiscalyear:0
#: field:account.fiscalyear,period_ids:0
#: selection:account.general.journal,filter:0
#: field:account.installer,period:0
#: selection:account.partner.balance,filter:0
#: selection:account.partner.ledger,filter:0
#: view:account.print.journal:0
#: selection:account.print.journal,filter:0
#: selection:account.report.general.ledger,filter:0
#: report:account.vat.declaration:0
#: view:account.vat.declaration:0
#: selection:account.vat.declaration,filter:0
#: view:accounting.report:0
#: selection:accounting.report,filter:0
#: selection:accounting.report,filter_cmp:0
#: model:ir.actions.act_window,name:account.action_account_period_form
#: model:ir.ui.menu,name:account.menu_action_account_period_form
#: model:ir.ui.menu,name:account.next_id_23
msgid "Periods"
msgstr "期間"

#. module: account
#: field:account.invoice.report,currency_rate:0
msgid "Currency Rate"
msgstr "為替レート"

#. module: account
#: view:account.account:0
#: field:account.account,tax_ids:0
#: field:account.account.template,tax_ids:0
msgid "Default Taxes"
msgstr "デフォルト税金"

#. module: account
#: selection:account.entries.report,month:0
#: selection:account.invoice.report,month:0
#: selection:analytic.entries.report,month:0
#: selection:report.account.sales,month:0
#: selection:report.account_type.sales,month:0
msgid "April"
msgstr "4月"

#. module: account
#: model:account.financial.report,name:account.account_financial_report_profitloss_toreport0
msgid "Profit (Loss) to report"
msgstr "損益計算書"

#. module: account
#: view:account.move.line.reconcile.select:0
msgid "Open for Reconciliation"
msgstr "調整のために開く"

#. module: account
#: field:account.account,parent_left:0
msgid "Parent Left"
msgstr "親の左"

#. module: account
#: help:account.invoice.refund,filter_refund:0
msgid ""
"Refund invoice base on this type. You can not Modify and Cancel if the "
"invoice is already reconciled"
msgstr "このタイプを基にした返金請求書。既に調整された請求書は変更やキャンセルができません。"

#. module: account
#: selection:account.financial.report,style_overwrite:0
msgid "Title 2 (bold)"
msgstr "タイトル２（太字）"

#. module: account
#: model:ir.actions.act_window,name:account.action_invoice_tree2
#: model:ir.ui.menu,name:account.menu_action_invoice_tree2
msgid "Supplier Invoices"
msgstr "仕入先請求書"

#. module: account
#: view:account.analytic.line:0
#: field:account.analytic.line,product_id:0
#: view:account.entries.report:0
#: field:account.entries.report,product_id:0
#: field:account.invoice.line,product_id:0
#: view:account.invoice.report:0
#: field:account.invoice.report,product_id:0
#: field:account.move.line,product_id:0
#: view:analytic.entries.report:0
#: field:analytic.entries.report,product_id:0
#: field:report.account.sales,product_id:0
#: field:report.account_type.sales,product_id:0
msgid "Product"
msgstr "製品"

#. module: account
#: model:ir.actions.act_window,help:account.action_validate_account_move
msgid ""
"The validation of journal entries process is also called 'ledger posting' "
"and is the process of transferring debit and credit amounts from a journal "
"of original entry to a ledger book."
msgstr "仕訳帳エントリー過程の検証は、元帳への記帳とも呼ばれ、初期入力した仕訳帳から元帳へ借方と貸方の金額を転記する工程のことです。"

#. module: account
#: help:account.bank.statement,state:0
msgid ""
"When new statement is created the state will be 'Draft'.\n"
"And after getting confirmation from the bank it will be in 'Confirmed' state."
msgstr ""
"新しい取引明細書が作成された時には、状態はドラフトとなります。\n"
"銀行から確認を受け取った後に、その状態は確認済となります。"

#. module: account
#: model:ir.model,name:account.model_account_period
msgid "Account period"
msgstr "会計期間"

#. module: account
#: view:account.subscription:0
msgid "Remove Lines"
msgstr "行の削除"

#. module: account
#: view:account.report.general.ledger:0
msgid ""
"This report allows you to print or generate a pdf of your general ledger "
"with details of all your account journals"
msgstr "このレポートによりあなたの全てのアカウント仕訳帳の詳細とともに総勘定元帳のPDFの印刷またはPDFの作成ができます。"

#. module: account
#: selection:account.account,type:0
#: selection:account.account.template,type:0
#: selection:account.entries.report,type:0
msgid "Regular"
msgstr "標準"

#. module: account
#: view:account.account:0
#: field:account.account,type:0
#: view:account.account.template:0
#: field:account.account.template,type:0
#: field:account.entries.report,type:0
msgid "Internal Type"
msgstr "内部タイプ"

#. module: account
#: model:ir.actions.act_window,name:account.action_subscription_form_running
msgid "Running Subscriptions"
msgstr "有効なサブスクリプション"

#. module: account
#: view:report.account.sales:0
#: view:report.account_type.sales:0
#: view:report.hr.timesheet.invoice.journal:0
msgid "This Month"
msgstr "今月"

#. module: account
#: view:account.analytic.balance:0
#: view:account.analytic.cost.ledger:0
#: view:account.analytic.inverted.balance:0
#: view:account.analytic.journal.report:0
#: model:ir.actions.act_window,name:account.action_account_partner_ledger
msgid "Select Period"
msgstr "指定した期間"

#. module: account
#: view:account.entries.report:0
#: selection:account.entries.report,move_state:0
#: view:account.move:0
#: selection:account.move,state:0
#: view:account.move.line:0
msgid "Posted"
msgstr "記帳済"

#. module: account
#: report:account.account.balance:0
#: field:account.aged.trial.balance,date_to:0
#: field:account.balance.report,date_to:0
#: report:account.central.journal:0
#: field:account.central.journal,date_to:0
#: field:account.common.account.report,date_to:0
#: field:account.common.journal.report,date_to:0
#: field:account.common.partner.report,date_to:0
#: field:account.common.report,date_to:0
#: field:account.fiscalyear,date_stop:0
#: report:account.general.journal:0
#: field:account.general.journal,date_to:0
#: report:account.general.ledger:0
#: report:account.general.ledger_landscape:0
#: field:account.installer,date_stop:0
#: report:account.partner.balance:0
#: field:account.partner.balance,date_to:0
#: field:account.partner.ledger,date_to:0
#: field:account.print.journal,date_to:0
#: field:account.report.general.ledger,date_to:0
#: report:account.third_party_ledger:0
#: report:account.third_party_ledger_other:0
#: field:account.vat.declaration,date_to:0
#: field:accounting.report,date_to:0
#: field:accounting.report,date_to_cmp:0
msgid "End Date"
msgstr "終了日"

#. module: account
#: model:ir.actions.act_window,name:account.action_account_open_closed_fiscalyear
#: model:ir.ui.menu,name:account.menu_wizard_account_open_closed_fiscalyear
msgid "Cancel Opening Entries"
msgstr "開始エントリーのキャンセル"

#. module: account
#: field:account.payment.term.line,days2:0
msgid "Day of the Month"
msgstr "月の日"

#. module: account
#: field:account.fiscal.position.tax,tax_src_id:0
#: field:account.fiscal.position.tax.template,tax_src_id:0
msgid "Tax Source"
msgstr "税金元"

#. module: account
#: view:ir.sequence:0
msgid "Fiscal Year Sequences"
msgstr "会計年度順序"

#. module: account
#: selection:account.financial.report,display_detail:0
msgid "No detail"
msgstr "詳細なし"

#. module: account
#: code:addons/account/account_analytic_line.py:102
#, python-format
msgid "There is no income account defined for this product: \"%s\" (id:%d)"
msgstr "この製品のために定義された損益勘定がありません：%s（ID：%d）"

#. module: account
#: constraint:account.move.line:0
msgid "You can not create journal items on closed account."
msgstr "閉鎖アカウントには仕訳項目を作ることはできません。"

#. module: account
#: field:account.account,unrealized_gain_loss:0
#: model:ir.actions.act_window,name:account.action_account_gain_loss
#: model:ir.ui.menu,name:account.menu_unrealized_gains_losses
msgid "Unrealized Gain or Loss"
msgstr "評価損益"

#. module: account
#: view:account.fiscalyear:0
#: view:account.move:0
#: view:account.move.line:0
#: view:account.period:0
msgid "States"
msgstr "状態"

#. module: account
#: model:ir.actions.server,name:account.ir_actions_server_edi_invoice
msgid "Auto-email confirmed invoices"
msgstr "自動Eメール確認請求書"

#. module: account
#: field:account.invoice,check_total:0
msgid "Verification Total"
msgstr "検証合計"

#. module: account
#: report:account.analytic.account.balance:0
#: report:account.analytic.account.inverted.balance:0
#: report:account.analytic.account.quantity_cost_ledger:0
#: view:account.analytic.line:0
#: view:account.bank.statement:0
#: field:account.invoice,amount_total:0
#: field:report.account.sales,amount_total:0
#: field:report.account_type.sales,amount_total:0
#: field:report.invoice.created,amount_total:0
msgid "Total"
msgstr "合計"

#. module: account
#: code:addons/account/wizard/account_move_journal.py:97
#, python-format
msgid "Journal: All"
msgstr "仕訳帳：全て"

#. module: account
#: field:account.account,company_id:0
#: field:account.aged.trial.balance,company_id:0
#: field:account.analytic.journal,company_id:0
#: field:account.balance.report,company_id:0
#: field:account.bank.statement,company_id:0
#: field:account.bank.statement.line,company_id:0
#: field:account.central.journal,company_id:0
#: field:account.common.account.report,company_id:0
#: field:account.common.journal.report,company_id:0
#: field:account.common.partner.report,company_id:0
#: field:account.common.report,company_id:0
#: view:account.entries.report:0
#: field:account.entries.report,company_id:0
#: field:account.fiscal.position,company_id:0
#: field:account.fiscalyear,company_id:0
#: field:account.general.journal,company_id:0
#: field:account.installer,company_id:0
#: field:account.invoice,company_id:0
#: field:account.invoice.line,company_id:0
#: view:account.invoice.report:0
#: field:account.invoice.report,company_id:0
#: field:account.invoice.tax,company_id:0
#: view:account.journal:0
#: field:account.journal,company_id:0
#: field:account.journal.period,company_id:0
#: field:account.model,company_id:0
#: field:account.move,company_id:0
#: field:account.move.line,company_id:0
#: field:account.partner.balance,company_id:0
#: field:account.partner.ledger,company_id:0
#: field:account.period,company_id:0
#: field:account.print.journal,company_id:0
#: field:account.report.general.ledger,company_id:0
#: field:account.tax,company_id:0
#: field:account.tax.code,company_id:0
#: field:account.treasury.report,company_id:0
#: field:account.vat.declaration,company_id:0
#: field:accounting.report,company_id:0
#: view:analytic.entries.report:0
#: field:analytic.entries.report,company_id:0
#: field:wizard.multi.charts.accounts,company_id:0
msgid "Company"
msgstr "会社"

#. module: account
#: model:ir.ui.menu,name:account.menu_action_subscription_form
msgid "Define Recurring Entries"
msgstr "定期エントリーの定義"

#. module: account
#: field:account.entries.report,date_maturity:0
msgid "Date Maturity"
msgstr "満期日"

#. module: account
#: help:account.bank.statement,total_entry_encoding:0
msgid "Total cash transactions"
msgstr "現金取引合計"

#. module: account
#: help:account.partner.reconcile.process,today_reconciled:0
msgid ""
"This figure depicts the total number of partners that have gone throught the "
"reconciliation process today. The current partner is counted as already "
"processed."
msgstr "この図は本日調整処理を通過したパートナの合計数を描画したものです。現在のパートナは既に処理されたとして数えられています。"

#. module: account
#: view:account.fiscalyear:0
msgid "Create Monthly Periods"
msgstr "月次期間の作成"

#. module: account
#: field:account.tax.code.template,sign:0
msgid "Sign For Parent"
msgstr "親の記号"

#. module: account
#: model:ir.model,name:account.model_account_balance_report
msgid "Trial Balance Report"
msgstr "試算表レポート"

#. module: account
#: model:ir.actions.act_window,name:account.action_bank_statement_draft_tree
msgid "Draft statements"
msgstr ""

#. module: account
#: model:process.transition,note:account.process_transition_statemententries0
msgid ""
"Manual or automatic creation of payment entries according to the statements"
msgstr "取引明細書による支払エントリーの手動または自動作成"

#. module: account
#: field:account.analytic.balance,empty_acc:0
msgid "Empty Accounts ? "
msgstr "空のアカウントですか？ "

#. module: account
#: constraint:account.bank.statement:0
msgid "The journal and period chosen have to belong to the same company."
msgstr "選択された仕訳帳と期間は同じ会社に属していなければなりません。"

#. module: account
#: view:account.invoice:0
msgid "Invoice lines"
msgstr "請求書行"

#. module: account
#: field:account.chart,period_to:0
msgid "End period"
msgstr "期末日"

#. module: account
#: sql_constraint:account.journal:0
msgid "The code of the journal must be unique per company !"
msgstr "仕訳帳のコードは会社ごとに固有でなければなりません。"

#. module: account
#: help:product.category,property_account_expense_categ:0
#: help:product.template,property_account_expense:0
msgid ""
"This account will be used to value outgoing stock for the current product "
"category using cost price"
msgstr "このアカウントは現在の製品分類において原価価格を使って出荷される在庫の価値のために使われます。"

#. module: account
#: view:wizard.multi.charts.accounts:0
msgid "Generate Your Chart of Accounts from a Chart Template"
msgstr "チャートテンプレートから勘定科目表を生成"

#. module: account
#: model:ir.actions.act_window,help:account.action_account_invoice_report_all
msgid ""
"From this report, you can have an overview of the amount invoiced to your "
"customer as well as payment delays. The tool search can also be used to "
"personalise your Invoices reports and so, match this analysis to your needs."
msgstr ""
"このレポートから支払遅延と同様に、顧客の請求済金額の全体像を把握することができます。ツール検索は請求書レポートをパーソナライズして、ニーズに分析を一致させ"
"るべく使用することができます。"

#. module: account
#: view:account.automatic.reconcile:0
#: view:account.move.line.reconcile.writeoff:0
msgid "Write-Off Move"
msgstr "償却の移動"

#. module: account
#: model:process.node,note:account.process_node_paidinvoice0
msgid "Invoice's state is Done"
msgstr "請求書は終了状態です。"

#. module: account
#: model:ir.model,name:account.model_report_account_sales
msgid "Report of the Sales by Account"
msgstr "アカウント別売上レポート"

#. module: account
#: model:ir.model,name:account.model_account_fiscal_position_account
msgid "Accounts Fiscal Position"
msgstr "アカウント会計ポジション"

#. module: account
#: report:account.invoice:0
#: view:account.invoice:0
#: selection:account.invoice,type:0
#: selection:account.invoice.report,type:0
#: model:process.process,name:account.process_process_supplierinvoiceprocess0
#: selection:report.invoice.created,type:0
msgid "Supplier Invoice"
msgstr "仕入先請求書"

#. module: account
#: field:account.account,debit:0
#: report:account.account.balance:0
#: report:account.analytic.account.balance:0
#: report:account.analytic.account.cost_ledger:0
#: report:account.analytic.account.inverted.balance:0
#: report:account.central.journal:0
#: field:account.entries.report,debit:0
#: report:account.general.journal:0
#: report:account.general.ledger:0
#: report:account.general.ledger_landscape:0
#: report:account.journal.period.print:0
#: report:account.journal.period.print.sale.purchase:0
#: field:account.model.line,debit:0
#: field:account.move.line,debit:0
#: report:account.partner.balance:0
#: report:account.third_party_ledger:0
#: report:account.third_party_ledger_other:0
#: field:account.treasury.report,debit:0
#: report:account.vat.declaration:0
#: field:report.account.receivable,debit:0
msgid "Debit"
msgstr "借方"

#. module: account
#: selection:account.financial.report,style_overwrite:0
msgid "Title 3 (bold, smaller)"
msgstr "タイトル３（太字、小さい）"

#. module: account
#: field:account.invoice,invoice_line:0
msgid "Invoice Lines"
msgstr "請求書行"

#. module: account
#: constraint:account.account.template:0
msgid "Error ! You can not create recursive account templates."
msgstr "エラー。再帰的なアカウントテンプレートの作成はできません。"

#. module: account
#: selection:account.print.journal,sort_selection:0
msgid "Journal Entry Number"
msgstr "仕訳帳エントリー番号"

#. module: account
#: view:account.subscription:0
msgid "Recurring"
msgstr "定期"

#. module: account
#: code:addons/account/account.py:642
#, python-format
msgid ""
"You cannot change the type of account from 'Closed' to any other type which "
"contains journal items!"
msgstr "アカウントタイプは閉鎖のものから他のタイプには変更できません。それは仕訳帳項目を含んでいます。"

#. module: account
#: code:addons/account/account_move_line.py:832
#, python-format
msgid "Entry is already reconciled"
msgstr "エントリーは既に調整済です。"

#. module: account
#: model:ir.model,name:account.model_report_account_receivable
msgid "Receivable accounts"
msgstr "売掛金"

#. module: account
#: selection:account.model.line,date_maturity:0
msgid "Partner Payment Term"
msgstr "パートナ支払条件"

#. module: account
#: field:temp.range,name:0
msgid "Range"
msgstr "範囲"

#. module: account
#: view:account.analytic.line:0
msgid "Analytic Journal Items related to a purchase journal."
msgstr "仕入仕訳帳に関連した分析仕訳帳項目"

#. module: account
#: help:account.account,type:0
msgid ""
"The 'Internal Type' is used for features available on different types of "
"accounts: view can not have journal items, consolidation are accounts that "
"can have children accounts for multi-company consolidations, "
"payable/receivable are for partners accounts (for debit/credit "
"computations), closed for depreciated accounts."
msgstr ""
"内部タイプはアカウントの異なるタイプとして利用可能な機能のために使用されます：ビューは仕訳帳項目を持つことはできません。統合は複数会社の統合のための子のア"
"カウントを持つことができるアカウントです。売掛金 / 買掛金はパートナのためのアカウント（借方 / "
"貸方計算のため）です。閉鎖は原価償却のためのアカウントです。"

#. module: account
#: selection:account.balance.report,display_account:0
#: selection:account.common.account.report,display_account:0
#: selection:account.report.general.ledger,display_account:0
msgid "With movements"
msgstr "変動"

#. module: account
#: view:account.analytic.account:0
msgid "Account Data"
msgstr "アカウントデータ"

#. module: account
#: view:account.tax.code.template:0
msgid "Account Tax Code Template"
msgstr "アカウント税金コードテンプレート"

#. module: account
#: model:process.node,name:account.process_node_manually0
msgid "Manually"
msgstr "手動"

#. module: account
#: selection:account.entries.report,month:0
#: selection:account.invoice.report,month:0
#: selection:analytic.entries.report,month:0
#: selection:report.account.sales,month:0
#: selection:report.account_type.sales,month:0
msgid "December"
msgstr "12月"

#. module: account
#: model:ir.actions.act_window,name:account.action_account_analytic_journal_tree
#: model:ir.ui.menu,name:account.account_analytic_journal_print
msgid "Print Analytic Journals"
msgstr "分析仕訳帳の印刷"

#. module: account
#: view:account.invoice.report:0
msgid "Group by month of Invoice Date"
msgstr "請求日の月によるグループ化"

#. module: account
#: view:account.analytic.line:0
msgid "Fin.Account"
msgstr ""

#. module: account
#: model:ir.actions.act_window,name:account.action_aged_receivable_graph
#: view:report.aged.receivable:0
msgid "Aged Receivable"
msgstr "売掛金年齢表"

#. module: account
#: field:account.tax,applicable_type:0
msgid "Applicability"
msgstr "適用性"

#. module: account
#: code:addons/account/wizard/account_move_journal.py:165
#, python-format
msgid "This period is already closed !"
msgstr "この期間は既に閉鎖されました。"

#. module: account
#: help:account.move.line,currency_id:0
msgid "The optional other currency if it is a multi-currency entry."
msgstr "多通貨エントリーの場合、オプションの他の通貨"

#. module: account
#: model:process.transition,note:account.process_transition_invoiceimport0
msgid ""
"Import of the statement in the system from a supplier or customer invoice"
msgstr "仕入先や顧客の請求書からシステム内に取引明細書のインポート"

#. module: account
#: model:ir.ui.menu,name:account.menu_finance_periodical_processing_billing
msgid "Billing"
msgstr "請求"

#. module: account
#: view:account.account:0
#: view:account.analytic.account:0
msgid "Parent Account"
msgstr "親アカウント"

#. module: account
#: model:ir.actions.act_window,help:account.action_account_journal_form
msgid ""
"Create and manage your company's journals from this menu. A journal is used "
"to record transactions of all accounting data related to the day-to-day "
"business of your company using double-entry bookkeeping system. Depending on "
"the nature of its activities and the number of daily transactions, a company "
"may keep several types of specialized journals such as a cash journal, "
"purchase journal, sales journal..."
msgstr ""
"このメニューから会社の仕訳帳を作成し管理して下さい。仕訳帳は複式簿記システムを使って、会社の日々のビジネスに関連した全ての会計データの取引を記録するために"
"使用されます。その活動の性質と日常の取引の数に応じて、会社は現金仕訳帳、仕入仕訳帳、売上仕訳帳といった専門的な仕訳帳の幾つかのタイプを持ちます。"

#. module: account
#: view:account.payment.term:0
msgid "Description On Invoices"
msgstr "請求書説明"

#. module: account
#: model:ir.model,name:account.model_account_analytic_chart
msgid "Account Analytic Chart"
msgstr "アカウント分析チャート"

#. module: account
#: help:account.invoice,residual:0
msgid "Remaining amount due."
msgstr "期限切れ残金額"

#. module: account
#: model:ir.ui.menu,name:account.menu_finance_statistic_report_statement
msgid "Statistic Reports"
msgstr "統計情報レポート"

#. module: account
#: code:addons/account/account_move_line.py:1155
#: code:addons/account/account_move_line.py:1238
#, python-format
msgid "Bad account!"
msgstr "誤ったアカウントです。"

#. module: account
#: field:account.print.journal,sort_selection:0
msgid "Entries Sorted by"
msgstr "エントリー並び順"

#. module: account
#: help:account.move,state:0
msgid ""
"All manually created new journal entries are usually in the state "
"'Unposted', but you can set the option to skip that state on the related "
"journal. In that case, they will be behave as journal entries automatically "
"created by the system on document validation (invoices, bank statements...) "
"and will be created in 'Posted' state."
msgstr ""
"手動で作成された新しい仕訳帳エントリーの全ては通常は未記帳状態です。しかし、関連する仕訳帳上にその状態をスキップするオプションを設定できます。このケースに"
"は、それらはドキュメント検証の上で（請求書、銀行取引明細書など）、システムにより自動的に作成された仕訳帳エントリーとして振る舞うように、記帳済状態で作成さ"
"れます。"

#. module: account
#: view:account.fiscal.position.template:0
msgid "Accounts Mapping"
msgstr "アカウントマッピング"

#. module: account
#: code:addons/account/account_invoice.py:364
#, python-format
msgid "Invoice '%s' is waiting for validation."
msgstr "請求書 %s は検証待ちです。"

#. module: account
#: selection:account.entries.report,month:0
#: selection:account.invoice.report,month:0
#: selection:analytic.entries.report,month:0
#: selection:report.account.sales,month:0
#: selection:report.account_type.sales,month:0
msgid "November"
msgstr "11月"

#. module: account
#: selection:account.invoice.refund,filter_refund:0
msgid "Modify: refund invoice, reconcile and create a new draft invoice"
msgstr "変更：返金請求書、調整、新しいドラフト請求書の作成"

#. module: account
#: help:account.invoice.line,account_id:0
msgid "The income or expense account related to the selected product."
msgstr "選択した製品に関連する収益勘定あるいは費用勘定です。"

#. module: account
#: field:account.subscription,period_total:0
msgid "Number of Periods"
msgstr "期間数"

#. module: account
#: report:account.general.journal:0
#: model:ir.actions.report.xml,name:account.account_general_journal
msgid "General Journal"
msgstr "一般仕訳帳"

#. module: account
#: view:account.invoice:0
msgid "Search Invoice"
msgstr "請求書検索"

#. module: account
#: report:account.invoice:0
#: view:account.invoice:0
#: view:account.invoice.refund:0
#: view:account.invoice.report:0
#: model:ir.actions.act_window,name:account.action_account_invoice_refund
msgid "Refund"
msgstr "返金"

#. module: account
#: model:email.template,body_text:account.email_template_edi_invoice
msgid ""
"\n"
"Hello${object.address_invoice_id.name and ' ' or "
"''}${object.address_invoice_id.name or ''},\n"
"\n"
"A new invoice is available for ${object.partner_id.name}:\n"
"       | Invoice number: *${object.number}*\n"
"       | Invoice total: *${object.amount_total} ${object.currency_id.name}*\n"
"       | Invoice date: ${object.date_invoice}\n"
"       % if object.origin:\n"
"       | Order reference: ${object.origin}\n"
"       % endif\n"
"       | Your contact: ${object.user_id.name} ${object.user_id.user_email "
"and '<%s>'%(object.user_id.user_email) or ''}\n"
"\n"
"You can view the invoice document, download it and pay online using the "
"following link:\n"
"    ${ctx.get('edi_web_url_view') or 'n/a'}\n"
"\n"
"% if object.company_id.paypal_account and object.type in ('out_invoice', "
"'in_refund'):\n"
"<% \n"
"comp_name = quote(object.company_id.name)\n"
"inv_number = quote(object.number)\n"
"paypal_account = quote(object.company_id.paypal_account)\n"
"inv_amount = quote(str(object.amount_total))\n"
"cur_name = quote(object.currency_id.name)\n"
"paypal_url = \"https://www.paypal.com/cgi-"
"bin/webscr?cmd=_xclick&business=%s&item_name=%s%%20Invoice%%20%s\"\\\n"
"             "
"\"&invoice=%s&amount=%s&currency_code=%s&button_subtype=services&no_note=1&bn"
"=OpenERP_Invoice_PayNow_%s\" % \\\n"
"             "
"(paypal_account,comp_name,inv_number,inv_number,inv_amount,cur_name,cur_name)"
"\n"
"%>\n"
"It is also possible to directly pay with Paypal:\n"
"    ${paypal_url}\n"
"% endif\n"
"\n"
"If you have any question, do not hesitate to contact us.\n"
"\n"
"\n"
"Thank you for choosing ${object.company_id.name}!\n"
"\n"
"\n"
"--\n"
"${object.user_id.name} ${object.user_id.user_email and "
"'<%s>'%(object.user_id.user_email) or ''}\n"
"${object.company_id.name}\n"
"% if object.company_id.street:\n"
"${object.company_id.street or ''}\n"
"% endif\n"
"% if object.company_id.street2:\n"
"${object.company_id.street2}\n"
"% endif\n"
"% if object.company_id.city or object.company_id.zip:\n"
"${object.company_id.zip or ''} ${object.company_id.city or ''}\n"
"% endif\n"
"% if object.company_id.country_id:\n"
"${object.company_id.state_id and ('%s, ' % object.company_id.state_id.name) "
"or ''} ${object.company_id.country_id.name or ''}\n"
"% endif\n"
"% if object.company_id.phone:\n"
"Phone: ${object.company_id.phone}\n"
"% endif\n"
"% if object.company_id.website:\n"
"${object.company_id.website or ''}\n"
"% endif\n"
"            "
msgstr ""
"\n"
"${object.address_invoice_id.name and ' ' or "
"''}${object.address_invoice_id.name or ''}様,\n"
"\n"
"新しい請求書をお届けします。どうぞご確認ください。発行者： ${object.partner_id.name}:\n"
"       | 請求書番号： *${object.number}*\n"
"       | 請求金額合計： *${object.amount_total} ${object.currency_id.name}*\n"
"       | 請求日： ${object.date_invoice}\n"
"       % if object.origin:\n"
"       | 注文の明細： ${object.origin}\n"
"       % endif\n"
"       | お客様の連絡先： ${object.user_id.name} ${object.user_id.user_email and "
"'<%s>'%(object.user_id.user_email) or ''}\n"
"\n"
"次のリンクから、請求書のご参照、ダウンロード、オンラインでのお支払いが可能です：\n"
"    ${ctx.get('edi_web_url_view') or 'n/a'}\n"
"\n"
"% if object.company_id.paypal_account and object.type in ('out_invoice', "
"'in_refund'):\n"
"<% \n"
"comp_name = quote(object.company_id.name)\n"
"inv_number = quote(object.number)\n"
"paypal_account = quote(object.company_id.paypal_account)\n"
"inv_amount = quote(str(object.amount_total))\n"
"cur_name = quote(object.currency_id.name)\n"
"paypal_url = \"https://www.paypal.com/cgi-"
"bin/webscr?cmd=_xclick&business=%s&item_name=%s%%20Invoice%%20%s\"\\\n"
"             "
"\"&invoice=%s&amount=%s&currency_code=%s&button_subtype=services&no_note=1&bn"
"=OpenERP_Invoice_PayNow_%s\" % \\\n"
"             "
"(paypal_account,comp_name,inv_number,inv_number,inv_amount,cur_name,cur_name)"
"\n"
"%>\n"
"直接 PayPalt によるお支払いも可能です：\n"
"    ${paypal_url}\n"
"% endif\n"
"\n"
"何かご質問等ございましたら、ご遠慮なく弊社までお問い合わせください。\n"
"\n"
"\n"
"弊社をご利用いただきありがとうございました。 ${object.company_id.name}\n"
"\n"
"\n"
"--\n"
"${object.user_id.name} ${object.user_id.user_email and "
"'<%s>'%(object.user_id.user_email) or ''}\n"
"${object.company_id.name}\n"
"% if object.company_id.street:\n"
"${object.company_id.street or ''}\n"
"% endif\n"
"% if object.company_id.street2:\n"
"${object.company_id.street2}\n"
"% endif\n"
"% if object.company_id.city or object.company_id.zip:\n"
"${object.company_id.zip or ''} ${object.company_id.city or ''}\n"
"% endif\n"
"% if object.company_id.country_id:\n"
"${object.company_id.state_id and ('%s, ' % object.company_id.state_id.name) "
"or ''} ${object.company_id.country_id.name or ''}\n"
"% endif\n"
"% if object.company_id.phone:\n"
"Phone: ${object.company_id.phone}\n"
"% endif\n"
"% if object.company_id.website:\n"
"${object.company_id.website or ''}\n"
"% endif\n"
"            "

#. module: account
#: model:ir.model,name:account.model_res_partner_bank
msgid "Bank Accounts"
msgstr "銀行口座"

#. module: account
#: field:res.partner,credit:0
msgid "Total Receivable"
msgstr "売掛金合計"

#. module: account
#: view:account.account:0
#: view:account.account.template:0
#: view:account.journal:0
#: view:account.move.line:0
msgid "General Information"
msgstr "一般情報"

#. module: account
#: view:account.move:0
#: view:account.move.line:0
msgid "Accounting Documents"
msgstr "会計ドキュメント"

#. module: account
#: model:ir.model,name:account.model_validate_account_move_lines
msgid "Validate Account Move Lines"
msgstr "アカウント移動行の検証"

#. module: account
#: model:ir.actions.act_window,name:account.action_account_analytic_cost_ledger_journal
#: model:ir.actions.report.xml,name:account.account_analytic_account_quantity_cost_ledger
msgid "Cost Ledger (Only quantities)"
msgstr "原価元帳（数量のみ）"

#. module: account
#: model:process.node,note:account.process_node_supplierpaidinvoice0
msgid "Invoice's state is Done."
msgstr "請求書は終了状態です。"

#. module: account
#: model:process.transition,note:account.process_transition_reconcilepaid0
msgid "As soon as the reconciliation is done, the invoice can be paid."
msgstr "できるだけ早く調整を終えるために請求書の支払が可能です。"

#. module: account
#: view:account.account.template:0
msgid "Search Account Templates"
msgstr "アカウントテンプレートの検索"

#. module: account
#: view:account.invoice.tax:0
msgid "Manual Invoice Taxes"
msgstr "手動請求書税金"

#. module: account
#: field:account.account,parent_right:0
msgid "Parent Right"
msgstr "親の右"

#. module: account
#: model:ir.model,name:account.model_account_addtmpl_wizard
msgid "account.addtmpl.wizard"
msgstr ""

#. module: account
#: field:account.aged.trial.balance,result_selection:0
#: field:account.common.partner.report,result_selection:0
#: report:account.partner.balance:0
#: field:account.partner.balance,result_selection:0
#: field:account.partner.ledger,result_selection:0
#: report:account.third_party_ledger:0
#: report:account.third_party_ledger_other:0
msgid "Partner's"
msgstr "パートナ"

#. module: account
#: model:ir.actions.act_window,name:account.action_account_fiscalyear_form
#: view:ir.sequence:0
#: model:ir.ui.menu,name:account.menu_action_account_fiscalyear_form
msgid "Fiscal Years"
msgstr "会計年度"

#. module: account
#: help:account.analytic.journal,active:0
msgid ""
"If the active field is set to False, it will allow you to hide the analytic "
"journal without removing it."
msgstr "アクティブな項目がFalseに設定されている場合、それを削除することなく、分析仕訳帳を非表示にすることができます。"

#. module: account
#: field:account.analytic.line,ref:0
msgid "Ref."
msgstr "参照"

#. module: account
#: field:account.use.model,model:0
#: model:ir.model,name:account.model_account_model
msgid "Account Model"
msgstr "アカウントモデル"

#. module: account
#: selection:account.entries.report,month:0
#: selection:account.invoice.report,month:0
#: selection:analytic.entries.report,month:0
#: selection:report.account.sales,month:0
#: selection:report.account_type.sales,month:0
msgid "February"
msgstr "2月"

#. module: account
#: help:account.bank.statement,name:0
msgid ""
"if you give the Name other then /, its created Accounting Entries Move will "
"be with same name as statement name. This allows the statement entries to "
"have the same references than the statement itself"
msgstr ""
"名前として / "
"以外を与えた場合は、作成された会計エントリーの移動は取引明細書の名前として同じ名前になります。これによって取引明細書のエントリーはそれ自身の取引明細書と同"
"じ参照を持つことができます。"

#. module: account
#: field:account.bank.accounts.wizard,bank_account_id:0
#: view:account.chart.template:0
#: field:account.chart.template,bank_account_view_id:0
#: field:account.invoice,partner_bank_id:0
#: field:account.invoice.report,partner_bank_id:0
msgid "Bank Account"
msgstr "銀行口座"

#. module: account
#: model:ir.actions.act_window,name:account.action_account_central_journal
#: model:ir.model,name:account.model_account_central_journal
msgid "Account Central Journal"
msgstr "アカウント中央仕訳帳"

#. module: account
#: report:account.overdue:0
msgid "Maturity"
msgstr "満期"

#. module: account
#: selection:account.aged.trial.balance,direction_selection:0
msgid "Future"
msgstr "将来"

#. module: account
#: view:account.move.line:0
msgid "Search Journal Items"
msgstr "仕訳帳項目検索"

#. module: account
#: help:account.tax,base_sign:0
#: help:account.tax,ref_base_sign:0
#: help:account.tax,ref_tax_sign:0
#: help:account.tax,tax_sign:0
#: help:account.tax.template,base_sign:0
#: help:account.tax.template,ref_base_sign:0
#: help:account.tax.template,ref_tax_sign:0
#: help:account.tax.template,tax_sign:0
msgid "Usually 1 or -1."
msgstr "通常は1、または-1です。"

#. module: account
#: model:ir.actions.act_window,name:account.action_account_analytic_account_tree2
#: model:ir.actions.act_window,name:account.action_account_analytic_chart
#: model:ir.ui.menu,name:account.menu_action_analytic_account_tree2
msgid "Chart of Analytic Accounts"
msgstr ""

#. module: account
#: field:account.chart.template,property_account_expense:0
msgid "Expense Account on Product Template"
msgstr "製品テンプレート上の経費勘定"

#. module: account
#: help:accounting.report,label_filter:0
msgid ""
"This label will be displayed on report to show the balance computed for the "
"given comparison filter."
msgstr "このラベルは所定の比較フィルタのために、計算された残高をレポート上に表示するために表示されます。"

#. module: account
#: code:addons/account/wizard/account_report_aged_partner_balance.py:56
#, python-format
msgid "You must enter a period length that cannot be 0 or below !"
msgstr "0でもそれ以下でもない期間の長さを入力する必要があります。"

#. module: account
#: model:ir.actions.act_window,help:account.action_account_form
msgid ""
"Create and manage the accounts you need to record journal entries. An "
"account is part of a ledger allowing your company to register all kinds of "
"debit and credit transactions. Companies present their annual accounts in "
"two main parts: the balance sheet and the income statement (profit and loss "
"account). The annual accounts of a company are required by law to disclose a "
"certain amount of information. They have to be certified by an external "
"auditor annually."
msgstr ""
"仕訳帳エントリーを記録する必要があるアカウントを作成し管理します。アカウントはあなたの会社が借方と貸方取引の全ての種類を登録するための総勘定元帳の一部です"
"。会社は２つの主な要素で年度会計を表します：貸借対照表と損益計算書。会社の年度会計は情報の一定量を開示することが法によって要求されます。それは毎年外部の監"
"査人によって証明されなければなりません。"

#. module: account
#: help:account.move.line,amount_residual_currency:0
msgid ""
"The residual amount on a receivable or payable of a journal entry expressed "
"in its currency (maybe different of the company currency)."
msgstr "仕訳帳エントリーの買掛金、または買掛金の残差金額は、その通貨により表されます（会社の通貨と異なることもあります）。"<|MERGE_RESOLUTION|>--- conflicted
+++ resolved
@@ -8,23 +8,14 @@
 "Project-Id-Version: openobject-addons\n"
 "Report-Msgid-Bugs-To: FULL NAME <EMAIL@ADDRESS>\n"
 "POT-Creation-Date: 2012-02-08 00:35+0000\n"
-<<<<<<< HEAD
-"PO-Revision-Date: 2012-04-24 03:35+0000\n"
-=======
 "PO-Revision-Date: 2012-04-28 01:14+0000\n"
->>>>>>> 41a69ec9
 "Last-Translator: Akira Hiyama <Unknown>\n"
 "Language-Team: Japanese <ja@li.org>\n"
 "MIME-Version: 1.0\n"
 "Content-Type: text/plain; charset=UTF-8\n"
 "Content-Transfer-Encoding: 8bit\n"
-<<<<<<< HEAD
-"X-Launchpad-Export-Date: 2012-04-24 04:53+0000\n"
-"X-Generator: Launchpad (build 15135)\n"
-=======
 "X-Launchpad-Export-Date: 2012-04-29 04:45+0000\n"
 "X-Generator: Launchpad (build 15149)\n"
->>>>>>> 41a69ec9
 
 #. module: account
 #: view:account.invoice.report:0
@@ -636,7 +627,7 @@
 #. module: account
 #: report:account.central.journal:0
 msgid "Centralized Journal"
-msgstr ""
+msgstr "一元化仕訳帳"
 
 #. module: account
 #: sql_constraint:account.sequence.fiscalyear:0
@@ -730,7 +721,7 @@
 #. module: account
 #: field:account.partner.reconcile.process,today_reconciled:0
 msgid "Partners Reconciled Today"
-msgstr ""
+msgstr "本日パートナ調整後"
 
 #. module: account
 #: view:report.hr.timesheet.invoice.journal:0
@@ -842,7 +833,7 @@
 #. module: account
 #: report:account.analytic.account.quantity_cost_ledger:0
 msgid "J.C./Move name"
-msgstr ""
+msgstr "J.C. / Move 名前"
 
 #. module: account
 #: model:ir.actions.act_window,help:account.action_account_gain_loss
@@ -1257,7 +1248,7 @@
 #. module: account
 #: field:account.move.line.reconcile,trans_nbr:0
 msgid "# of Transaction"
-msgstr "取引番号"
+msgstr "取引数"
 
 #. module: account
 #: report:account.general.ledger:0
@@ -1464,7 +1455,7 @@
 #. module: account
 #: field:account.entries.report,nbr:0
 msgid "# of Items"
-msgstr "項目番号"
+msgstr "項目数"
 
 #. module: account
 #: field:account.automatic.reconcile,max_amount:0
@@ -1507,7 +1498,7 @@
 #. module: account
 #: view:account.entries.report:0
 msgid "# of Entries "
-msgstr "エントリー番号 "
+msgstr "エントリー数 "
 
 #. module: account
 #: help:account.fiscal.position,active:0
@@ -1541,11 +1532,7 @@
 #. module: account
 #: model:ir.ui.menu,name:account.menu_finance_recurrent_entries
 msgid "Recurring Entries"
-<<<<<<< HEAD
-msgstr ""
-=======
 msgstr "定期エントリー"
->>>>>>> 41a69ec9
 
 #. module: account
 #: model:ir.model,name:account.model_account_fiscal_position_template
@@ -1735,7 +1722,7 @@
 #. module: account
 #: view:account.tax.template:0
 msgid "Tax Declaration"
-msgstr ""
+msgstr "税金申告"
 
 #. module: account
 #: help:account.journal.period,active:0
@@ -2446,7 +2433,7 @@
 #: field:account.tax.template,base_sign:0
 #: field:account.tax.template,ref_base_sign:0
 msgid "Base Code Sign"
-msgstr ""
+msgstr "基本コードの記号"
 
 #. module: account
 #: view:account.vat.declaration:0
@@ -3299,7 +3286,7 @@
 #. module: account
 #: constraint:account.invoice:0
 msgid "Invalid BBA Structured Communication !"
-msgstr "無効なBBA構造のコミュニケーション"
+msgstr "無効なBBA（ブロードバンドアクセス）構造の通信"
 
 #. module: account
 #: help:account.analytic.line,amount_currency:0
@@ -4770,7 +4757,7 @@
 msgid ""
 "This report is analysis by partner. It is a PDF report containing one line "
 "per partner representing the cumulative credit balance."
-msgstr ""
+msgstr "このレポートはパートナによる分析です。それは累積する貸方残高を表すパートナ毎に１行のPDFレポートです。"
 
 #. module: account
 #: model:ir.actions.act_window,help:account.action_account_analytic_journal_tree
@@ -5200,7 +5187,7 @@
 #. module: account
 #: field:wizard.multi.charts.accounts,bank_accounts_id:0
 msgid "Cash and Banks"
-msgstr ""
+msgstr "現金と銀行"
 
 #. module: account
 #: model:ir.model,name:account.model_account_installer
@@ -5210,34 +5197,30 @@
 #. module: account
 #: field:account.tax.template,include_base_amount:0
 msgid "Include in Base Amount"
-msgstr ""
+msgstr "基本金額に含む"
 
 #. module: account
 #: help:account.payment.term.line,days:0
 msgid ""
 "Number of days to add before computation of the day of month.If Date=15/01, "
 "Number of Days=22, Day of Month=-1, then the due date is 28/02."
-<<<<<<< HEAD
-msgstr ""
-=======
 msgstr "月の日の計算前に日数を加算します。日付が1月15日、日数が22日、月の日が -1（月末日を意味する）の時、期日は2月28日です。"
->>>>>>> 41a69ec9
 
 #. module: account
 #: view:account.payment.term.line:0
 msgid "Amount Computation"
-msgstr ""
+msgstr "金額計算"
 
 #. module: account
 #: view:account.journal:0
 msgid "Entry Controls"
-msgstr ""
+msgstr "エントリー制御"
 
 #. module: account
 #: view:account.analytic.chart:0
 #: view:project.account.analytic.line:0
 msgid "(Keep empty to open the current situation)"
-msgstr ""
+msgstr "（現在の状態を開くために空のままとして下さい）"
 
 #. module: account
 #: field:account.analytic.balance,date1:0
@@ -5246,37 +5229,29 @@
 #: field:account.analytic.inverted.balance,date1:0
 #: field:account.analytic.journal.report,date1:0
 msgid "Start of period"
-<<<<<<< HEAD
-msgstr ""
-=======
 msgstr "期首日"
->>>>>>> 41a69ec9
 
 #. module: account
 #: model:ir.model,name:account.model_account_common_account_report
 msgid "Account Common Account Report"
-msgstr ""
+msgstr "アカウント共通アカウントレポート"
 
 #. module: account
 #: field:account.bank.statement.line,name:0
 #: field:account.invoice,reference:0
 msgid "Communication"
-msgstr ""
+msgstr "通信"
 
 #. module: account
 #: model:ir.ui.menu,name:account.menu_analytic_accounting
 msgid "Analytic Accounting"
-msgstr ""
+msgstr "分析会計"
 
 #. module: account
 #: field:account.partner.ledger,initial_balance:0
 #: field:account.report.general.ledger,initial_balance:0
 msgid "Include Initial Balances"
-<<<<<<< HEAD
-msgstr ""
-=======
 msgstr "期首残高を含む"
->>>>>>> 41a69ec9
 
 #. module: account
 #: selection:account.invoice,type:0
@@ -5289,7 +5264,7 @@
 #: constraint:account.move:0
 msgid ""
 "You can not create more than one move per period on centralized journal"
-msgstr ""
+msgstr "一元化仕訳帳上では期間毎に１回以上の移動を作成することは出来ません。"
 
 #. module: account
 #: field:account.tax,ref_tax_sign:0
@@ -5297,22 +5272,22 @@
 #: field:account.tax.template,ref_tax_sign:0
 #: field:account.tax.template,tax_sign:0
 msgid "Tax Code Sign"
-msgstr ""
+msgstr "税金コード記号"
 
 #. module: account
 #: model:ir.model,name:account.model_report_invoice_created
 msgid "Report of Invoices Created within Last 15 days"
-msgstr ""
+msgstr "過去15日以内に作成した請求書のレポート"
 
 #. module: account
 #: view:account.payment.term.line:0
 msgid "  Number of Days: 14"
-msgstr ""
+msgstr "  日数：14"
 
 #. module: account
 #: field:account.fiscalyear,end_journal_period_id:0
 msgid "End of Year Entries Journal"
-msgstr ""
+msgstr "年度エントリー仕訳帳の末尾"
 
 #. module: account
 #: code:addons/account/account.py:3446
@@ -5325,12 +5300,12 @@
 #: code:addons/account/wizard/account_move_journal.py:63
 #, python-format
 msgid "Configuration Error !"
-msgstr ""
+msgstr "設定エラー。"
 
 #. module: account
 #: field:account.payment.term.line,value_amount:0
 msgid "Amount To Pay"
-msgstr ""
+msgstr "支払金額"
 
 #. module: account
 #: help:account.partner.reconcile.process,to_reconcile:0
@@ -5338,17 +5313,17 @@
 "This is the remaining partners for who you should check if there is "
 "something to reconcile or not. This figure already count the current partner "
 "as reconciled."
-msgstr ""
+msgstr "これは調整有無によらず、何らかの確認しなければならない残りのパートナです。調整としてこの数値には既に現在のパートナが含まれています。"
 
 #. module: account
 #: view:account.subscription.line:0
 msgid "Subscription lines"
-msgstr ""
+msgstr "サブスクリプション行"
 
 #. module: account
 #: field:account.entries.report,quantity:0
 msgid "Products Quantity"
-msgstr ""
+msgstr "製品数量"
 
 #. module: account
 #: view:account.entries.report:0
@@ -5357,37 +5332,37 @@
 #: selection:account.move,state:0
 #: view:account.move.line:0
 msgid "Unposted"
-msgstr ""
+msgstr "未記帳"
 
 #. module: account
 #: view:account.change.currency:0
 #: model:ir.actions.act_window,name:account.action_account_change_currency
 #: model:ir.model,name:account.model_account_change_currency
 msgid "Change Currency"
-msgstr ""
+msgstr "通貨変更"
 
 #. module: account
 #: view:account.invoice:0
 msgid "This action will erase taxes"
-msgstr ""
+msgstr "このアクションは税金を消去します。"
 
 #. module: account
 #: model:process.node,note:account.process_node_accountingentries0
 #: model:process.node,note:account.process_node_supplieraccountingentries0
 msgid "Accounting entries."
-msgstr ""
+msgstr "会計エントリー"
 
 #. module: account
 #: view:account.invoice:0
 msgid "Payment Date"
-msgstr ""
+msgstr "支払日"
 
 #. module: account
 #: view:account.analytic.account:0
 #: model:ir.actions.act_window,name:account.action_account_analytic_account_form
 #: model:ir.ui.menu,name:account.account_analytic_def_account
 msgid "Analytic Accounts"
-msgstr ""
+msgstr "分析アカウント"
 
 #. module: account
 #: view:account.invoice.report:0
@@ -5400,7 +5375,7 @@
 #: field:account.model.line,amount_currency:0
 #: field:account.move.line,amount_currency:0
 msgid "Amount Currency"
-msgstr ""
+msgstr "通貨金額"
 
 #. module: account
 #: code:addons/account/wizard/account_validate_account_move.py:39
@@ -5408,12 +5383,12 @@
 msgid ""
 "Specified Journal does not have any account move entries in draft state for "
 "this period"
-msgstr ""
+msgstr "指定された仕訳帳はこの期間にひとつもドラフト状態のアカウント移動エントリーを持っていません。"
 
 #. module: account
 #: model:ir.actions.act_window,name:account.action_view_move_line
 msgid "Lines to reconcile"
-msgstr ""
+msgstr "調整行"
 
 #. module: account
 #: report:account.analytic.account.balance:0
@@ -5428,22 +5403,22 @@
 #: field:report.account.sales,quantity:0
 #: field:report.account_type.sales,quantity:0
 msgid "Quantity"
-msgstr ""
+msgstr "数量"
 
 #. module: account
 #: view:account.move.line:0
 msgid "Number (Move)"
-msgstr ""
+msgstr "番号（移動）"
 
 #. module: account
 #: view:analytic.entries.report:0
 msgid "Analytic Entries during last 7 days"
-msgstr ""
+msgstr "過去７日間の分析エントリー"
 
 #. module: account
 #: selection:account.financial.report,style_overwrite:0
 msgid "Normal Text"
-msgstr ""
+msgstr "通常のテキスト"
 
 #. module: account
 #: view:account.invoice.refund:0
@@ -5455,22 +5430,14 @@
 msgid ""
 "Number of partial amounts that can be combined to find a balance point can "
 "be chosen as the power of the automatic reconciliation"
-<<<<<<< HEAD
-msgstr ""
-=======
 msgstr "バランスポイントを見つけるために組み合わせることのできる部分的な量の数は、自動調整の能力として選択されます。"
->>>>>>> 41a69ec9
 
 #. module: account
 #: help:account.payment.term.line,sequence:0
 msgid ""
 "The sequence field is used to order the payment term lines from the lowest "
 "sequences to the higher ones"
-<<<<<<< HEAD
-msgstr ""
-=======
 msgstr "順序項目は低い順序から高いものへ支払条件行を並べるために使われます。"
->>>>>>> 41a69ec9
 
 #. module: account
 #: view:account.fiscal.position.template:0
@@ -5483,7 +5450,7 @@
 #: view:account.chart:0
 #: view:account.tax.chart:0
 msgid "Open Charts"
-msgstr ""
+msgstr "チャートを開く"
 
 #. module: account
 #: view:account.fiscalyear.close.state:0
@@ -5493,6 +5460,8 @@
 "impossible any new entry record. Close a fiscal year when you need to "
 "finalize your end of year results definitive "
 msgstr ""
+"会計年度上において追加エントリーを記録する必要がない時、ここから閉じることができます。それはどんな新しいレコードの入力も不可能にして、今年度の全ての開いて"
+"いる期間を閉じます。最終的な年度末の結果を確定する必要がある場合は会計年度を閉じて下さい。 "
 
 #. module: account
 #: field:account.central.journal,amount_currency:0
@@ -5502,21 +5471,17 @@
 #: field:account.print.journal,amount_currency:0
 #: field:account.report.general.ledger,amount_currency:0
 msgid "With Currency"
-msgstr ""
+msgstr "通貨で"
 
 #. module: account
 #: view:account.bank.statement:0
 msgid "Open CashBox"
-<<<<<<< HEAD
-msgstr ""
-=======
 msgstr "現金箱を開く"
->>>>>>> 41a69ec9
 
 #. module: account
 #: selection:account.financial.report,style_overwrite:0
 msgid "Automatic formatting"
-msgstr ""
+msgstr "自動フォーマット"
 
 #. module: account
 #: code:addons/account/account.py:963
@@ -5525,110 +5490,108 @@
 "No fiscal year defined for this date !\n"
 "Please create one from the configuration of the accounting menu."
 msgstr ""
+"この日付での会計年度が定義されていません。\n"
+"会計メニューの設定からそれを作成して下さい。"
 
 #. module: account
 #: view:account.move.line.reconcile:0
 msgid "Reconcile With Write-Off"
-msgstr ""
+msgstr "償却して調整"
 
 #. module: account
 #: selection:account.payment.term.line,value:0
 #: selection:account.tax,type:0
 msgid "Fixed Amount"
-msgstr ""
+msgstr "固定金額"
 
 #. module: account
 #: view:account.subscription:0
 msgid "Valid Up to"
-msgstr ""
+msgstr "有効な最大値"
 
 #. module: account
 #: view:account.journal:0
 msgid "Invoicing Data"
-msgstr ""
+msgstr "請求日"
 
 #. module: account
 #: model:ir.actions.act_window,name:account.action_account_automatic_reconcile
 msgid "Account Automatic Reconcile"
-msgstr ""
+msgstr "アカウント自動調整"
 
 #. module: account
 #: view:account.move:0
 #: view:account.move.line:0
 msgid "Journal Item"
-msgstr ""
+msgstr "仕訳帳項目"
 
 #. module: account
 #: model:ir.model,name:account.model_account_move_journal
 msgid "Move journal"
-msgstr ""
+msgstr "仕訳帳移動"
 
 #. module: account
 #: model:ir.actions.act_window,name:account.action_account_fiscalyear_close
 #: model:ir.ui.menu,name:account.menu_wizard_fy_close
 msgid "Generate Opening Entries"
-msgstr ""
+msgstr "開始エントリーの生成"
 
 #. module: account
 #: code:addons/account/account_move_line.py:759
 #, python-format
 msgid "Already Reconciled!"
-<<<<<<< HEAD
-msgstr ""
-=======
 msgstr "既に調整済です。"
->>>>>>> 41a69ec9
 
 #. module: account
 #: help:account.tax,type:0
 msgid "The computation method for the tax amount."
-msgstr "税額のための計算方法"
+msgstr "税額の計算方法"
 
 #. module: account
 #: view:account.payment.term.line:0
 msgid "Due Date Computation"
-msgstr ""
+msgstr "期日計算"
 
 #. module: account
 #: field:report.invoice.created,create_date:0
 msgid "Create Date"
-msgstr ""
+msgstr "作成日"
 
 #. module: account
 #: view:account.analytic.journal:0
 #: model:ir.actions.act_window,name:account.action_account_analytic_journal_form
 #: model:ir.ui.menu,name:account.account_def_analytic_journal
 msgid "Analytic Journals"
-msgstr ""
+msgstr "分析仕訳帳"
 
 #. module: account
 #: field:account.account,child_id:0
 msgid "Child Accounts"
-msgstr ""
+msgstr "子アカウント"
 
 #. module: account
 #: code:addons/account/account_move_line.py:1214
 #, python-format
 msgid "Move name (id): %s (%s)"
-msgstr ""
+msgstr "移動名（ID）：%s（%s）"
 
 #. module: account
 #: view:account.move.line.reconcile:0
 #: code:addons/account/account_move_line.py:857
 #, python-format
 msgid "Write-Off"
-msgstr ""
+msgstr "償却"
 
 #. module: account
 #: field:res.partner,debit:0
 msgid "Total Payable"
-msgstr ""
+msgstr "買掛金合計"
 
 #. module: account
 #: model:account.account.type,name:account.data_account_type_income
 #: model:account.financial.report,name:account.account_financial_report_income0
 msgid "Income"
-msgstr ""
+msgstr "収益"
 
 #. module: account
 #: selection:account.bank.statement.line,type:0
@@ -5637,7 +5600,7 @@
 #: code:addons/account/account_invoice.py:339
 #, python-format
 msgid "Supplier"
-msgstr ""
+msgstr "仕入先"
 
 #. module: account
 #: selection:account.entries.report,month:0
@@ -5646,12 +5609,12 @@
 #: selection:report.account.sales,month:0
 #: selection:report.account_type.sales,month:0
 msgid "March"
-msgstr ""
+msgstr "3月"
 
 #. module: account
 #: view:account.account.template:0
 msgid "Account Template"
-msgstr ""
+msgstr "アカウントテンプレート"
 
 #. module: account
 #: report:account.journal.period.print.sale.purchase:0
@@ -5661,18 +5624,18 @@
 #. module: account
 #: report:account.analytic.account.journal:0
 msgid "Account n°"
-msgstr ""
+msgstr "アカウント番号"
 
 #. module: account
 #: code:addons/account/account_invoice.py:88
 #, python-format
 msgid "Free Reference"
-msgstr ""
+msgstr "自由参照"
 
 #. module: account
 #: field:account.payment.term.line,value:0
 msgid "Valuation"
-msgstr ""
+msgstr "評価"
 
 #. module: account
 #: selection:account.aged.trial.balance,result_selection:0
@@ -5682,23 +5645,23 @@
 #: code:addons/account/report/account_partner_balance.py:301
 #, python-format
 msgid "Receivable and Payable Accounts"
-msgstr ""
+msgstr "売掛金と買掛金"
 
 #. module: account
 #: field:account.fiscal.position.account.template,position_id:0
 msgid "Fiscal Mapping"
-msgstr ""
+msgstr "会計マッピング"
 
 #. module: account
 #: model:ir.actions.act_window,name:account.action_account_state_open
 #: model:ir.model,name:account.model_account_state_open
 msgid "Account State Open"
-msgstr ""
+msgstr "アカウント状態を開く"
 
 #. module: account
 #: report:account.analytic.account.quantity_cost_ledger:0
 msgid "Max Qty:"
-msgstr ""
+msgstr "最大数量"
 
 #. module: account
 #: view:account.invoice.refund:0
@@ -5708,7 +5671,7 @@
 #. module: account
 #: field:account.invoice,address_invoice_id:0
 msgid "Invoice Address"
-msgstr ""
+msgstr "請求書住所"
 
 #. module: account
 #: model:ir.actions.act_window,help:account.action_account_entries_report_all
@@ -5717,6 +5680,7 @@
 "document shows your debit and credit taking in consideration some criteria "
 "you can choose by using the search tool."
 msgstr ""
+"このビューから異なる財務アカウントの分析を行います。このドキュメントは検索ツールを使って選択できる幾つかの基準で考察された借方と貸方を示します。"
 
 #. module: account
 #: model:ir.actions.act_window,help:account.action_tax_code_list
@@ -5725,6 +5689,8 @@
 "OpenERP allows you to define the tax structure and manage it from this menu. "
 "You can define both numeric and alphanumeric tax codes."
 msgstr ""
+"税金コードの定義はあなたの国の税金定義に依存します。OpenERPのこのメニューから税金構造と管理のための定義ができます。税金コードは数字と英数字の両方を"
+"定義できます。"
 
 #. module: account
 #: help:account.partner.reconcile.process,progress:0
@@ -5732,6 +5698,8 @@
 "Shows you the progress made today on the reconciliation process. Given by \n"
 "Partners Reconciled Today \\ (Remaining Partners + Partners Reconciled Today)"
 msgstr ""
+"本日の調整処理の進捗状況を示してます。それは次式で計算されます。\n"
+"本日のパートナ調整後 / （残りのパートナ + 本日のパートナ調整後 ）"
 
 #. module: account
 #: help:account.payment.term.line,value:0
@@ -5740,11 +5708,8 @@
 "that you should have your last line with the type 'Balance' to ensure that "
 "the whole amount will be threated."
 msgstr ""
-<<<<<<< HEAD
-=======
 "ここではこの支払条件行に関連する評価の種類を選択して下さい。全体の金額が扱われることを保証するために、最終行がバランスタイプを持つべきであることに注意して"
 "下さい。"
->>>>>>> 41a69ec9
 
 #. module: account
 #: field:account.invoice,period_id:0
@@ -5752,13 +5717,13 @@
 #: field:report.account.sales,period_id:0
 #: field:report.account_type.sales,period_id:0
 msgid "Force Period"
-msgstr ""
+msgstr "強制期間"
 
 #. module: account
 #: view:account.invoice.report:0
 #: field:account.invoice.report,nbr:0
 msgid "# of Lines"
-msgstr ""
+msgstr "行数"
 
 #. module: account
 #: field:account.aged.trial.balance,filter:0
@@ -5777,64 +5742,60 @@
 #: field:accounting.report,filter:0
 #: field:accounting.report,filter_cmp:0
 msgid "Filter by"
-msgstr ""
+msgstr "フィルタ"
 
 #. module: account
 #: code:addons/account/account.py:2256
 #, python-format
 msgid "You have a wrong expression \"%(...)s\" in your model !"
-msgstr ""
+msgstr "モデルの中に誤った式があります：%(...)s"
 
 #. module: account
 #: field:account.bank.statement.line,date:0
 msgid "Entry Date"
-msgstr ""
+msgstr "入力日"
 
 #. module: account
 #: code:addons/account/account_move_line.py:1155
 #: code:addons/account/account_move_line.py:1238
 #, python-format
 msgid "You can not use an inactive account!"
-msgstr ""
+msgstr "非アクティブなアカウントを使うことはできません。"
 
 #. module: account
 #: code:addons/account/account_move_line.py:830
 #, python-format
 msgid "Entries are not of the same account or already reconciled ! "
-msgstr ""
+msgstr "エントリーは同じアカウントのものでないか、または既に調整済です。 "
 
 #. module: account
 #: help:account.bank.statement,balance_end:0
 msgid "Balance as calculated based on Starting Balance and transaction lines"
-<<<<<<< HEAD
-msgstr ""
-=======
 msgstr "期首残高と取引行を基本に計算された残高"
->>>>>>> 41a69ec9
 
 #. module: account
 #: code:addons/account/wizard/account_change_currency.py:64
 #: code:addons/account/wizard/account_change_currency.py:70
 #, python-format
 msgid "Current currency is not configured properly !"
-msgstr ""
+msgstr "現在の通貨が正しく設定されていません。"
 
 #. module: account
 #: field:account.tax,account_collected_id:0
 #: field:account.tax.template,account_collected_id:0
 msgid "Invoice Tax Account"
-msgstr ""
+msgstr "請求書税金アカウント"
 
 #. module: account
 #: model:ir.actions.act_window,name:account.action_account_general_journal
 #: model:ir.model,name:account.model_account_general_journal
 msgid "Account General Journal"
-msgstr ""
+msgstr "アカウント一般仕訳帳"
 
 #. module: account
 #: field:account.payment.term.line,days:0
 msgid "Number of Days"
-msgstr ""
+msgstr "日数"
 
 #. module: account
 #: code:addons/account/account_bank_statement.py:402
@@ -5842,41 +5803,41 @@
 #: code:addons/account/wizard/account_period_close.py:51
 #, python-format
 msgid "Invalid action !"
-msgstr ""
+msgstr "無効なアクションです。"
 
 #. module: account
 #: code:addons/account/wizard/account_move_journal.py:102
 #, python-format
 msgid "Period: %s"
-msgstr ""
+msgstr "期間：%s"
 
 #. module: account
 #: model:ir.actions.act_window,name:account.action_review_financial_journals_installer
 msgid "Review your Financial Journals"
-msgstr ""
+msgstr "財務仕訳帳のレビュー"
 
 #. module: account
 #: help:account.tax,name:0
 msgid "This name will be displayed on reports"
-msgstr ""
+msgstr "この名前はレポートに表示されます。"
 
 #. module: account
 #: report:account.analytic.account.cost_ledger:0
 #: report:account.analytic.account.quantity_cost_ledger:0
 msgid "Printing date"
-msgstr ""
+msgstr "印刷日"
 
 #. module: account
 #: selection:account.account.type,close_method:0
 #: selection:account.tax,type:0
 #: selection:account.tax.template,type:0
 msgid "None"
-msgstr ""
+msgstr "なし"
 
 #. module: account
 #: view:analytic.entries.report:0
 msgid "  365 Days  "
-msgstr ""
+msgstr "  365日  "
 
 #. module: account
 #: model:ir.actions.act_window,name:account.action_invoice_tree3
@@ -5887,7 +5848,7 @@
 #. module: account
 #: field:account.account,foreign_balance:0
 msgid "Foreign Balance"
-msgstr ""
+msgstr "国外残高"
 
 #. module: account
 #: field:account.journal.period,name:0
@@ -6720,6 +6681,7 @@
 "row to display the amount of debit/credit/balance that precedes the filter "
 "you've set."
 msgstr ""
+"日付あるいは期間によるフィルタを選択した場合、この項目は、あなたが設定したフィルタに優先して借方 / 貸方 / 残高の金額を表示する列の追加ができます。"
 
 #. module: account
 #: view:account.bank.statement:0
@@ -7307,7 +7269,7 @@
 #. module: account
 #: model:ir.actions.act_window,name:account.action_analytic_open
 msgid "Contracts/Analytic Accounts"
-msgstr ""
+msgstr "契約 / 分析アカウント"
 
 #. module: account
 #: field:account.bank.statement,ending_details_ids:0
@@ -8405,7 +8367,7 @@
 #: report:account.general.ledger_landscape:0
 #: report:account.partner.balance:0
 msgid "Filter By"
-msgstr ""
+msgstr "フィルタ"
 
 #. module: account
 #: model:ir.actions.act_window,help:account.action_invoice_tree1
@@ -8966,11 +8928,7 @@
 msgid ""
 "Analytic costs (timesheets, some purchased products, ...) come from analytic "
 "accounts. These generate draft invoices."
-<<<<<<< HEAD
-msgstr ""
-=======
 msgstr "分析コスト（勤務表、幾つかの仕入済製品など）は分析アカウントから来ています。これらはドラフトの請求書を生成します。"
->>>>>>> 41a69ec9
 
 #. module: account
 #: help:account.journal,view_id:0
@@ -9500,7 +9458,7 @@
 #: model:process.transition,name:account.process_transition_analyticinvoice0
 #: model:process.transition,name:account.process_transition_supplieranalyticcost0
 msgid "From analytic accounts"
-msgstr ""
+msgstr "分析アカウントから"
 
 #. module: account
 #: field:account.period,name:0
@@ -10712,7 +10670,7 @@
 #: model:ir.actions.act_window,name:account.action_account_analytic_chart
 #: model:ir.ui.menu,name:account.menu_action_analytic_account_tree2
 msgid "Chart of Analytic Accounts"
-msgstr ""
+msgstr "分析アカウントチャート"
 
 #. module: account
 #: field:account.chart.template,property_account_expense:0
