# Translation of OpenERP Server.
# This file contains the translation of the following modules:
#	* account
#
msgid ""
msgstr ""
"Project-Id-Version: OpenERP Server 6.0dev\n"
"Report-Msgid-Bugs-To: support@openerp.com\n"
"POT-Creation-Date: 2012-12-21 17:04+0000\n"
"PO-Revision-Date: 2012-12-19 06:55+0000\n"
"Last-Translator: Wei \"oldrev\" Li <oldrev@gmail.com>\n"
"Language-Team: \n"
"MIME-Version: 1.0\n"
"Content-Type: text/plain; charset=UTF-8\n"
"Content-Transfer-Encoding: 8bit\n"
<<<<<<< HEAD
"X-Launchpad-Export-Date: 2012-12-22 05:37+0000\n"
"X-Generator: Launchpad (build 16378)\n"
=======
"X-Launchpad-Export-Date: 2013-01-31 04:38+0000\n"
"X-Generator: Launchpad (build 16455)\n"
>>>>>>> a7a6bb4a

#. module: account
#: model:process.transition,name:account.process_transition_supplierreconcilepaid0
msgid "System payment"
msgstr "系统支付"

#. module: account
#: sql_constraint:account.fiscal.position.account:0
msgid ""
"An account fiscal position could be defined only once time on same accounts."
msgstr "在一个科目上只能设置一个应税设定"

#. module: account
#: help:account.tax.code,sequence:0
msgid ""
"Determine the display order in the report 'Accounting \\ Reporting \\ "
"Generic Reporting \\ Taxes \\ Taxes Report'"
msgstr "确定以下报表的显示顺序：”会计-报表-通用报表-税务-税务报表“"

#. module: account
#: view:account.move.reconcile:0
msgid "Journal Entry Reconcile"
msgstr "凭证核销"

#. module: account
#: view:account.account:0
#: view:account.bank.statement:0
#: view:account.move.line:0
msgid "Account Statistics"
msgstr "科目统计"

#. module: account
#: view:account.invoice:0
msgid "Proforma/Open/Paid Invoices"
msgstr "形式/未结/已支付发票"

#. module: account
#: field:report.invoice.created,residual:0
msgid "Residual"
msgstr "余额"

#. module: account
#: code:addons/account/account_bank_statement.py:368
#, python-format
msgid "Journal item \"%s\" is not valid."
msgstr "凭证\"%s\"无效"

#. module: account
#: model:ir.model,name:account.model_report_aged_receivable
msgid "Aged Receivable Till Today"
msgstr "应收账款账龄"

#. module: account
#: model:process.transition,name:account.process_transition_invoiceimport0
msgid "Import from invoice or payment"
msgstr "从发票或付款单导入"

#. module: account
#: code:addons/account/account_move_line.py:1061
#: code:addons/account/account_move_line.py:1144
#: code:addons/account/account_move_line.py:1211
#, python-format
msgid "Bad Account!"
msgstr "坏账"

#. module: account
#: view:account.move:0
#: view:account.move.line:0
msgid "Total Debit"
msgstr "借方合计"

#. module: account
#: constraint:account.account.template:0
msgid ""
"Error!\n"
"You cannot create recursive account templates."
msgstr ""
"错误！\n"
"您不能创建重复的帐户模板。"

#. module: account
#. openerp-web
#: view:account.automatic.reconcile:0
#: field:account.move.line,reconcile_id:0
#: view:account.move.line.reconcile:0
#: view:account.move.line.reconcile.writeoff:0
#: code:addons/account/static/src/xml/account_move_reconciliation.xml:30
#, python-format
msgid "Reconcile"
msgstr "核销"

#. module: account
#: field:account.bank.statement,name:0
#: field:account.bank.statement.line,ref:0
#: field:account.entries.report,ref:0
#: field:account.move,ref:0
#: field:account.move.line,ref:0
#: field:account.subscription,ref:0
#: xsl:account.transfer:0
#: field:cash.box.in,ref:0
msgid "Reference"
msgstr "关联"

#. module: account
#: help:account.payment.term,active:0
msgid ""
"If the active field is set to False, it will allow you to hide the payment "
"term without removing it."
msgstr "如果设置为false，该付款条款将会被隐藏。"

#. module: account
#: code:addons/account/account.py:641
#: code:addons/account/account.py:686
#: code:addons/account/account.py:781
#: code:addons/account/account.py:1049
#: code:addons/account/account_invoice.py:792
#: code:addons/account/account_invoice.py:795
#: code:addons/account/account_invoice.py:798
#: code:addons/account/account_invoice.py:1509
#: code:addons/account/account_move_line.py:98
#: code:addons/account/account_move_line.py:774
#: code:addons/account/account_move_line.py:783
#: code:addons/account/account_move_line.py:827
#: code:addons/account/account_move_line.py:867
#: code:addons/account/wizard/account_fiscalyear_close.py:62
#: code:addons/account/wizard/account_invoice_state.py:44
#: code:addons/account/wizard/account_invoice_state.py:68
#: code:addons/account/wizard/account_state_open.py:37
#: code:addons/account/wizard/account_validate_account_move.py:39
#: code:addons/account/wizard/account_validate_account_move.py:61
#, python-format
msgid "Warning!"
msgstr "警告！"

#. module: account
#: code:addons/account/account.py:3149
#, python-format
msgid "Miscellaneous Journal"
msgstr "其它凭证簿"

#. module: account
#: code:addons/account/wizard/account_open_closed_fiscalyear.py:39
#, python-format
msgid ""
"You have to set the 'End  of Year Entries Journal' for this Fiscal Year "
"which is set after generating opening entries from 'Generate Opening "
"Entries'."
msgstr "在生成开账分录之后必须设置分类账的结束年度。"

#. module: account
#: field:account.fiscal.position.account,account_src_id:0
#: field:account.fiscal.position.account.template,account_src_id:0
msgid "Account Source"
msgstr "源科目"

#. module: account
#: model:ir.actions.act_window,help:account.action_account_period
msgid ""
"<p class=\"oe_view_nocontent_create\">\n"
"                Click to add a fiscal period.\n"
"              </p><p>\n"
"                An accounting period typically is a month or a quarter. It\n"
"                usually corresponds to the periods of the tax declaration.\n"
"              </p>\n"
"            "
msgstr ""
"<p class=\"oe_view_nocontent_create\">\n"
"点击添加一个会计期间.\n"
"</p><p>\n"
"会计期间通常是一个月或一个季度。它通常对应纳税申报的期间。\n"
"</p>\n"
"            "

#. module: account
#: model:ir.actions.act_window,name:account.action_view_created_invoice_dashboard
msgid "Invoices Created Within Past 15 Days"
msgstr "过去15天开的发票"

#. module: account
#: field:accounting.report,label_filter:0
msgid "Column Label"
msgstr "字段标签"

#. module: account
#: help:account.config.settings,code_digits:0
msgid "No. of digits to use for account code"
msgstr "科目代码的编码长度"

#. module: account
#: help:account.analytic.journal,type:0
msgid ""
"Gives the type of the analytic journal. When it needs for a document (eg: an "
"invoice) to create analytic entries, OpenERP will look for a matching "
"journal of the same type."
msgstr "定义辅助核算账簿的类型。当为同一类单据(如：发票) 创建辅助核算，OpenERP将看成一个相同类型。"

#. module: account
#: help:account.tax,account_analytic_collected_id:0
msgid ""
"Set the analytic account that will be used by default on the invoice tax "
"lines for invoices. Leave empty if you don't want to use an analytic account "
"on the invoice tax lines by default."
msgstr "设置辅助核算项，用于退款时发票上默认项目。如果默认不要在发票的税上 使用辅助核算项，留空。"

#. module: account
#: model:ir.actions.act_window,name:account.action_account_tax_template_form
#: model:ir.ui.menu,name:account.menu_action_account_tax_template_form
msgid "Tax Templates"
msgstr "税模板"

#. module: account
#: model:ir.model,name:account.model_account_move_line_reconcile_select
msgid "Move line reconcile select"
msgstr "选择凭证行核销"

#. module: account
#: model:process.transition,note:account.process_transition_supplierentriesreconcile0
msgid "Accounting entries are an input of the reconciliation."
msgstr "核销的第一个输入是会计分录"

#. module: account
#: model:ir.ui.menu,name:account.menu_finance_management_belgian_reports
msgid "Belgian Reports"
msgstr "比利时报表"

#. module: account
#: model:mail.message.subtype,name:account.mt_invoice_validated
msgid "Validated"
msgstr ""

#. module: account
#: model:account.account.type,name:account.account_type_income_view1
msgid "Income View"
msgstr "收入视图"

#. module: account
#: help:account.account,user_type:0
msgid ""
"Account Type is used for information purpose, to generate country-specific "
"legal reports, and set the rules to close a fiscal year and generate opening "
"entries."
msgstr "科目类别用于生成合乎各国财税规范的报表，设置财年结帐的规则以及生成未登帐凭证"

#. module: account
#: field:account.config.settings,sale_refund_sequence_next:0
msgid "Next credit note number"
msgstr "下一个信用证编码"

#. module: account
#: help:account.config.settings,module_account_voucher:0
msgid ""
"This includes all the basic requirements of voucher entries for bank, cash, "
"sales, purchase, expense, contra, etc.\n"
"                This installs the module account_voucher."
msgstr ""
"This includes all the basic requirements of voucher entries for bank, cash, "
"sales, purchase, expense, contra, etc.\n"
"                This installs the module account_voucher."

#. module: account
#: model:ir.actions.act_window,name:account.action_account_use_model_create_entry
msgid "Manual Recurring"
msgstr "手动定期"

#. module: account
#: field:account.automatic.reconcile,allow_write_off:0
msgid "Allow write off"
msgstr "允许勾销"

#. module: account
#: view:account.analytic.chart:0
msgid "Select the Period for Analysis"
msgstr "选择辅助核算的会计期间"

#. module: account
#: model:ir.actions.act_window,help:account.action_invoice_tree3
msgid ""
"<p class=\"oe_view_nocontent_create\">\n"
"                Click to create a customer refund. \n"
"              </p><p>\n"
"                A refund is a document that credits an invoice completely "
"or\n"
"                partially.\n"
"              </p><p>\n"
"                Instead of manually creating a customer refund, you\n"
"                can generate it directly from the related customer invoice.\n"
"              </p>\n"
"            "
msgstr ""
"<p class=\"oe_view_nocontent_create\">\n"
"                点击创建一个客户退款. \n"
"              </p><p>\n"
"                退款是全部或部分借记销售发票的证明。\n"
"              </p><p>\n"
"                可以直接从与客户相关联的发票直接生成退款，以代替手工创建客户退款。.\n"
"              </p>\n"
"            "

#. module: account
#: help:account.installer,charts:0
msgid ""
"Installs localized accounting charts to match as closely as possible the "
"accounting needs of your company based on your country."
msgstr "安装本地化财务系统以尽可能的适应本国的财务要求"

#. module: account
#: model:ir.model,name:account.model_account_unreconcile
msgid "Account Unreconcile"
msgstr "科目反核销"

#. module: account
#: field:account.config.settings,module_account_budget:0
msgid "Budget management"
msgstr "预算管理"

#. module: account
#: view:product.template:0
msgid "Purchase Properties"
msgstr "采购属性"

#. module: account
#: help:account.financial.report,style_overwrite:0
msgid ""
"You can set up here the format you want this record to be displayed. If you "
"leave the automatic formatting, it will be computed based on the financial "
"reports hierarchy (auto-computed field 'level')."
msgstr "这里可以设置你想要记录显示格式.如果保留自动,它将基于财务报告结构计算(自动计算字段\"level\")"

#. module: account
#: field:account.config.settings,group_multi_currency:0
msgid "Allow multi currencies"
msgstr "允许多种货币"

#. module: account
#: code:addons/account/account_invoice.py:73
#, python-format
msgid "You must define an analytic journal of type '%s'!"
msgstr "你必须定义一个类型为 '%s'的成本凭证簿！"

#. module: account
#: selection:account.entries.report,month:0
#: selection:account.invoice.report,month:0
#: selection:analytic.entries.report,month:0
#: selection:report.account.sales,month:0
#: selection:report.account_type.sales,month:0
msgid "June"
msgstr "6"

#. module: account
#: code:addons/account/wizard/account_automatic_reconcile.py:148
#, python-format
msgid "You must select accounts to reconcile."
msgstr "你必须选择要核销的账簿 。"

#. module: account
#: help:account.config.settings,group_analytic_accounting:0
msgid "Allows you to use the analytic accounting."
msgstr "允许使用辅助核算"

#. module: account
#: view:account.invoice:0
#: field:account.invoice,user_id:0
#: view:account.invoice.report:0
#: field:account.invoice.report,user_id:0
msgid "Salesperson"
msgstr "销售员"

#. module: account
#: view:account.bank.statement:0
#: view:account.invoice:0
msgid "Responsible"
msgstr "负责人"

#. module: account
#: model:ir.model,name:account.model_account_bank_accounts_wizard
msgid "account.bank.accounts.wizard"
msgstr "account.bank.accounts.wizard"

#. module: account
#: field:account.move.line,date_created:0
#: field:account.move.reconcile,create_date:0
msgid "Creation date"
msgstr "建立日期"

#. module: account
#: selection:account.journal,type:0
msgid "Purchase Refund"
msgstr "采购红字发票"

#. module: account
#: selection:account.journal,type:0
msgid "Opening/Closing Situation"
msgstr "开启/结束状态"

#. module: account
#: help:account.journal,currency:0
msgid "The currency used to enter statement"
msgstr "使用的货币"

#. module: account
#: field:account.journal,default_debit_account_id:0
msgid "Default Debit Account"
msgstr "默认借方科目"

#. module: account
#: view:account.move:0
#: view:account.move.line:0
msgid "Total Credit"
msgstr "贷方合计"

#. module: account
#: help:account.config.settings,module_account_asset:0
msgid ""
"This allows you to manage the assets owned by a company or a person.\n"
"                It keeps track of the depreciation occurred on those assets, "
"and creates account move for those depreciation lines.\n"
"                This installs the module account_asset. If you do not check "
"this box, you will be able to do invoicing & payments,\n"
"                but not accounting (Journal Items, Chart of Accounts, ...)"
msgstr ""
"此处可以管理属于公司或者个人的资产.\n"
"                跟踪资产折旧的发生，创建折旧明细账户。.\n"
"                要安装account_asset模块. 如果不检查box, 可以处理发票和付款,\n"
"                但不能处理账记(账簿明细, 会计报表, ...)"

#. module: account
#: help:account.bank.statement.line,name:0
msgid "Originator to Beneficiary Information"
msgstr ""

#. module: account
#. openerp-web
#: code:addons/account/static/src/xml/account_move_line_quickadd.xml:8
#, python-format
msgid "Period :"
msgstr "时间："

#. module: account
#: field:account.account.template,chart_template_id:0
#: field:account.fiscal.position.template,chart_template_id:0
#: field:account.tax.template,chart_template_id:0
#: field:wizard.multi.charts.accounts,chart_template_id:0
msgid "Chart Template"
msgstr "科目一览表模板"

#. module: account
#: selection:account.invoice.refund,filter_refund:0
msgid "Modify: create refund, reconcile and create a new draft invoice"
msgstr ""

#. module: account
#: help:account.config.settings,tax_calculation_rounding_method:0
msgid ""
"If you select 'Round per line' : for each tax, the tax amount will first be "
"computed and rounded for each PO/SO/invoice line and then these rounded "
"amounts will be summed, leading to the total amount for that tax. If you "
"select 'Round globally': for each tax, the tax amount will be computed for "
"each PO/SO/invoice line, then these amounts will be summed and eventually "
"this total tax amount will be rounded. If you sell with tax included, you "
"should choose 'Round per line' because you certainly want the sum of your "
"tax-included line subtotals to be equal to the total amount with taxes."
msgstr ""

#. module: account
#: model:ir.model,name:account.model_wizard_multi_charts_accounts
msgid "wizard.multi.charts.accounts"
msgstr "wizard.multi.charts.accounts"

#. module: account
#: help:account.model.line,amount_currency:0
msgid "The amount expressed in an optional other currency."
msgstr "备选币种所示金额"

#. module: account
#: view:account.journal:0
msgid "Available Coins"
msgstr "有效的硬币"

#. module: account
#: field:accounting.report,enable_filter:0
msgid "Enable Comparison"
msgstr "允许比较"

#. module: account
#: view:account.analytic.line:0
#: field:account.automatic.reconcile,journal_id:0
#: view:account.bank.statement:0
#: field:account.bank.statement,journal_id:0
#: field:account.bank.statement.line,journal_id:0
#: report:account.central.journal:0
#: view:account.entries.report:0
#: field:account.entries.report,journal_id:0
#: view:account.invoice:0
#: field:account.invoice,journal_id:0
#: view:account.invoice.report:0
#: field:account.invoice.report,journal_id:0
#: view:account.journal:0
#: field:account.journal.cashbox.line,journal_id:0
#: field:account.journal.period,journal_id:0
#: report:account.journal.period.print:0
#: report:account.journal.period.print.sale.purchase:0
#: view:account.model:0
#: field:account.model,journal_id:0
#: view:account.move:0
#: field:account.move,journal_id:0
#: field:account.move.bank.reconcile,journal_id:0
#: view:account.move.line:0
#: field:account.move.line,journal_id:0
#: view:analytic.entries.report:0
#: field:analytic.entries.report,journal_id:0
#: model:ir.actions.report.xml,name:account.account_journal
#: model:ir.model,name:account.model_account_journal
#: field:validate.account.move,journal_id:0
msgid "Journal"
msgstr "账簿"

#. module: account
#: model:ir.model,name:account.model_account_invoice_confirm
msgid "Confirm the selected invoices"
msgstr "确认选定的发票"

#. module: account
#: field:account.addtmpl.wizard,cparent_id:0
msgid "Parent target"
msgstr "上级目标"

#. module: account
#: help:account.invoice.line,sequence:0
msgid "Gives the sequence of this line when displaying the invoice."
msgstr "显示发票的时候给出明细编号。"

#. module: account
#: field:account.bank.statement,account_id:0
msgid "Account used in this journal"
msgstr "这账簿上的科目"

#. module: account
#: help:account.aged.trial.balance,chart_account_id:0
#: help:account.balance.report,chart_account_id:0
#: help:account.central.journal,chart_account_id:0
#: help:account.common.account.report,chart_account_id:0
#: help:account.common.journal.report,chart_account_id:0
#: help:account.common.partner.report,chart_account_id:0
#: help:account.common.report,chart_account_id:0
#: help:account.general.journal,chart_account_id:0
#: help:account.partner.balance,chart_account_id:0
#: help:account.partner.ledger,chart_account_id:0
#: help:account.print.journal,chart_account_id:0
#: help:account.report.general.ledger,chart_account_id:0
#: help:account.vat.declaration,chart_account_id:0
#: help:accounting.report,chart_account_id:0
msgid "Select Charts of Accounts"
msgstr "选择科目一览表"

#. module: account
#: model:ir.model,name:account.model_account_invoice_refund
msgid "Invoice Refund"
msgstr "红字发票"

#. module: account
#: report:account.overdue:0
msgid "Li."
msgstr "Li."

#. module: account
#: field:account.automatic.reconcile,unreconciled:0
msgid "Not reconciled transactions"
msgstr "没核销的交易"

#. module: account
#: report:account.general.ledger:0
#: report:account.general.ledger_landscape:0
msgid "Counterpart"
msgstr "对方"

#. module: account
#: view:account.fiscal.position:0
#: field:account.fiscal.position,tax_ids:0
#: field:account.fiscal.position.template,tax_ids:0
msgid "Tax Mapping"
msgstr "税一览表"

#. module: account
#: model:ir.actions.act_window,name:account.action_account_fiscalyear_close_state
#: model:ir.ui.menu,name:account.menu_wizard_fy_close_state
msgid "Close a Fiscal Year"
msgstr "关闭一个会计年度"

#. module: account
#: model:process.transition,note:account.process_transition_confirmstatementfromdraft0
msgid "The accountant confirms the statement."
msgstr "财务人员确认的报表"

#. module: account
#. openerp-web
#: code:addons/account/static/src/xml/account_move_reconciliation.xml:31
#, python-format
msgid "Nothing to reconcile"
msgstr "没有什么被核销"

#. module: account
#: field:account.config.settings,decimal_precision:0
msgid "Decimal precision on journal entries"
msgstr "日记帐分录小数精度"

#. module: account
#: selection:account.config.settings,period:0
#: selection:account.installer,period:0
msgid "3 Monthly"
msgstr "3个月"

#. module: account
#: field:ir.sequence,fiscal_ids:0
msgid "Sequences"
msgstr "序号"

#. module: account
#: field:account.financial.report,account_report_id:0
#: selection:account.financial.report,type:0
msgid "Report Value"
msgstr "报表数值"

#. module: account
#: code:addons/account/wizard/account_validate_account_move.py:39
#, python-format
msgid ""
"Specified journal does not have any account move entries in draft state for "
"this period."
msgstr "这个期间内，指定的分类账没有任何会计凭证分录在草稿状态。"

#. module: account
#: view:account.fiscal.position:0
#: view:account.fiscal.position.template:0
msgid "Taxes Mapping"
msgstr "税一览表"

#. module: account
#: report:account.central.journal:0
msgid "Centralized Journal"
msgstr "汇总账簿"

#. module: account
#: sql_constraint:account.sequence.fiscalyear:0
msgid "Main Sequence must be different from current !"
msgstr "序列号必须唯一"

#. module: account
#: code:addons/account/wizard/account_change_currency.py:64
#: code:addons/account/wizard/account_change_currency.py:70
#, python-format
msgid "Current currency is not configured properly."
msgstr "当前的币种配置不正确。"

#. module: account
#: field:account.journal,profit_account_id:0
msgid "Profit Account"
msgstr "利润科目"

#. module: account
#: code:addons/account/account_move_line.py:1157
#, python-format
msgid "No period found or more than one period found for the given date."
msgstr "根据输入的凭证日期没有找到期间或找到了多个期间"

#. module: account
#: model:ir.model,name:account.model_report_account_type_sales
msgid "Report of the Sales by Account Type"
msgstr "销售报表的科目类型"

#. module: account
#: code:addons/account/account.py:3153
#, python-format
msgid "SAJ"
msgstr "SAJ"

#. module: account
#: code:addons/account/account.py:1551
#, python-format
msgid "Cannot create move with currency different from .."
msgstr "不能不同币种的凭证"

#. module: account
#: model:email.template,report_name:account.email_template_edi_invoice
msgid ""
"Invoice_${(object.number or '').replace('/','_')}_${object.state == 'draft' "
"and 'draft' or ''}"
msgstr ""
"Invoice_${(object.number or '').replace('/','_')}_${object.state == 'draft' "
"and '草稿' or ''}"

#. module: account
#: view:account.period:0
#: view:account.period.close:0
msgid "Close Period"
msgstr "关闭会计期间"

#. module: account
#: model:ir.model,name:account.model_account_common_partner_report
msgid "Account Common Partner Report"
msgstr "业务伙伴普通报表"

#. module: account
#: field:account.fiscalyear.close,period_id:0
msgid "Opening Entries Period"
msgstr "会计期间的启用分录"

#. module: account
#: model:ir.model,name:account.model_account_journal_period
msgid "Journal Period"
msgstr "账簿的会计期间"

#. module: account
#: constraint:account.move:0
msgid ""
"You cannot create more than one move per period on a centralized journal."
msgstr "在每个会计期间，你不可以创建1个以上的总分类凭证"

#. module: account
#: help:account.tax,account_analytic_paid_id:0
msgid ""
"Set the analytic account that will be used by default on the invoice tax "
"lines for refunds. Leave empty if you don't want to use an analytic account "
"on the invoice tax lines by default."
msgstr "设置辅助核算项，用于退款时发票上默认税科目。如果默认不要在发票的税上 使用辅助核算项，留空。"

#. module: account
#: view:account.account:0
#: selection:account.aged.trial.balance,result_selection:0
#: selection:account.common.partner.report,result_selection:0
#: selection:account.partner.balance,result_selection:0
#: selection:account.partner.ledger,result_selection:0
#: code:addons/account/report/account_partner_balance.py:297
#, python-format
msgid "Receivable Accounts"
msgstr "应收款科目"

#. module: account
#: view:account.config.settings:0
msgid "Configure your company bank accounts"
msgstr "配置你公司银行账户"

#. module: account
#: view:account.invoice.refund:0
msgid "Create Refund"
msgstr ""

#. module: account
#: constraint:account.move.line:0
msgid ""
"The date of your Journal Entry is not in the defined period! You should "
"change the date or remove this constraint from the journal."
msgstr "凭证日期不在所选期间内！可以修改凭证日期或在凭证簿上去掉这个检查项。"

#. module: account
#: model:ir.model,name:account.model_account_report_general_ledger
msgid "General Ledger Report"
msgstr "总账报表"

#. module: account
#: view:account.invoice:0
msgid "Re-Open"
msgstr "重开"

#. module: account
#: view:account.use.model:0
msgid "Are you sure you want to create entries?"
msgstr "你确定创建分录?"

#. module: account
#: code:addons/account/account_invoice.py:1329
#, python-format
msgid "Invoice partially paid: %s%s of %s%s (%s%s remaining)."
msgstr ""

#. module: account
#: view:account.invoice:0
msgid "Print Invoice"
msgstr "打印发票"

#. module: account
#: code:addons/account/wizard/account_invoice_refund.py:111
#, python-format
msgid ""
"Cannot %s invoice which is already reconciled, invoice should be "
"unreconciled first. You can only refund this invoice."
msgstr "不能 %s 已经核销的发票, 发票必须被首先反核销.。只能退还这张发票。"

#. module: account
#: selection:account.financial.report,display_detail:0
msgid "Display children with hierarchy"
msgstr "以层级结构显示子项"

#. module: account
#: selection:account.payment.term.line,value:0
#: selection:account.tax.template,type:0
msgid "Percent"
msgstr "百分比"

#. module: account
#: model:ir.ui.menu,name:account.menu_finance_charts
msgid "Charts"
msgstr "表"

#. module: account
#: code:addons/account/project/wizard/project_account_analytic_line.py:47
#: model:ir.model,name:account.model_project_account_analytic_line
#, python-format
msgid "Analytic Entries by line"
msgstr "辅助核算明细"

#. module: account
#: field:account.invoice.refund,filter_refund:0
msgid "Refund Method"
msgstr "退款方式"

#. module: account
#: model:ir.ui.menu,name:account.menu_account_report
msgid "Financial Report"
msgstr "财务报表"

#. module: account
#: view:account.analytic.journal:0
#: field:account.analytic.journal,type:0
#: field:account.bank.statement.line,type:0
#: field:account.financial.report,type:0
#: field:account.invoice,type:0
#: view:account.invoice.report:0
#: field:account.invoice.report,type:0
#: view:account.journal:0
#: field:account.journal,type:0
#: field:account.move.reconcile,type:0
#: xsl:account.transfer:0
#: field:report.invoice.created,type:0
msgid "Type"
msgstr "类型"

#. module: account
#: code:addons/account/account_invoice.py:798
#, python-format
msgid ""
"Taxes are missing!\n"
"Click on compute button."
msgstr "没有选择税!"

#. module: account
#: model:ir.model,name:account.model_account_subscription_line
msgid "Account Subscription Line"
msgstr "科目的周期性分录明细"

#. module: account
#: help:account.invoice,reference:0
msgid "The partner reference of this invoice."
msgstr "该发票对应的业务伙伴单号"

#. module: account
#: view:account.invoice.report:0
msgid "Supplier Invoices And Refunds"
msgstr "供应商发票和退款"

#. module: account
#: code:addons/account/account_move_line.py:854
#, python-format
msgid "Entry is already reconciled."
msgstr "分录已经核销。"

#. module: account
#: view:account.move.line.unreconcile.select:0
#: view:account.unreconcile.reconcile:0
#: model:ir.model,name:account.model_account_move_line_unreconcile_select
msgid "Unreconciliation"
msgstr "反核销"

#. module: account
#: model:ir.model,name:account.model_account_analytic_journal_report
msgid "Account Analytic Journal"
msgstr "辅助核算账簿"

#. module: account
#: view:account.invoice:0
msgid "Send by Email"
msgstr "以邮件发送"

#. module: account
#: help:account.central.journal,amount_currency:0
#: help:account.common.journal.report,amount_currency:0
#: help:account.general.journal,amount_currency:0
#: help:account.print.journal,amount_currency:0
msgid ""
"Print Report with the currency column if the currency differs from the "
"company currency."
msgstr "如果币种跟公司本位币不同，带币种打印报表。"

#. module: account
#: report:account.analytic.account.quantity_cost_ledger:0
msgid "J.C./Move name"
msgstr "J.C.(成本)凭证名称"

#. module: account
#: view:account.account:0
msgid "Account Code and Name"
msgstr "科目代码和名称"

#. module: account
#: selection:account.entries.report,month:0
#: selection:account.invoice.report,month:0
#: selection:analytic.entries.report,month:0
#: selection:report.account.sales,month:0
#: selection:report.account_type.sales,month:0
msgid "September"
msgstr "九月"

#. module: account
#: selection:account.subscription,period_type:0
msgid "days"
msgstr "天"

#. module: account
#: help:account.account.template,nocreate:0
msgid ""
"If checked, the new chart of accounts will not contain this by default."
msgstr "如果选中，在新的科目表中默认将不包含此项。"

#. module: account
#: model:ir.actions.act_window,help:account.action_account_manual_reconcile
msgid ""
"<p>\n"
"                    No journal items found.\n"
"                </p>\n"
"            "
msgstr ""
"<p>\n"
"                    账簿明细未找到.\n"
"                </p>\n"
"            "

#. module: account
#: code:addons/account/account.py:1637
#, python-format
msgid ""
"You cannot unreconcile journal items if they has been generated by the       "
"                                                  opening/closing fiscal "
"year process."
msgstr ""

#. module: account
#: model:ir.actions.act_window,name:account.action_subscription_form_new
msgid "New Subscription"
msgstr "新周期性分录"

#. module: account
#: view:account.payment.term:0
#: field:account.payment.term.line,value:0
msgid "Computation"
msgstr "计算"

#. module: account
#: field:account.journal.cashbox.line,pieces:0
msgid "Values"
msgstr "值"

#. module: account
#: model:ir.actions.act_window,name:account.action_account_tax_chart
#: model:ir.actions.act_window,name:account.action_tax_code_tree
#: model:ir.ui.menu,name:account.menu_action_tax_code_tree
msgid "Chart of Taxes"
msgstr "税一览表"

#. module: account
#: view:account.fiscalyear:0
msgid "Create 3 Months Periods"
msgstr "创建季度"

#. module: account
#: report:account.overdue:0
msgid "Due"
msgstr "到期"

#. module: account
#: field:account.config.settings,purchase_journal_id:0
msgid "Purchase journal"
msgstr "采购分类账"

#. module: account
#: model:mail.message.subtype,description:account.mt_invoice_paid
msgid "Invoice paid"
msgstr ""

#. module: account
#: view:validate.account.move:0
#: view:validate.account.move.lines:0
msgid "Approve"
msgstr "核准"

#. module: account
#: view:account.invoice:0
#: view:account.move:0
#: view:report.invoice.created:0
msgid "Total Amount"
msgstr "总金额"

#. module: account
#: help:account.invoice,supplier_invoice_number:0
msgid "The reference of this invoice as provided by the supplier."
msgstr "这个发票的编号由供应商提供。"

#. module: account
#: selection:account.account,type:0
#: selection:account.account.template,type:0
#: selection:account.entries.report,type:0
msgid "Consolidation"
msgstr "合并"

#. module: account
#: model:account.account.type,name:account.data_account_type_liability
#: model:account.financial.report,name:account.account_financial_report_liability0
#: model:account.financial.report,name:account.account_financial_report_liabilitysum0
msgid "Liability"
msgstr "负债"

#. module: account
#: code:addons/account/account_invoice.py:871
#, python-format
msgid "Please define sequence on the journal related to this invoice."
msgstr "请为这张发票对应的凭证簿选择编号规则"

#. module: account
#: view:account.entries.report:0
msgid "Extended Filters..."
msgstr "增加筛选条件"

#. module: account
#: model:ir.ui.menu,name:account.menu_account_central_journal
msgid "Centralizing Journal"
msgstr "汇总账簿"

#. module: account
#: selection:account.journal,type:0
msgid "Sale Refund"
msgstr "销售红字发票"

#. module: account
#: model:process.node,note:account.process_node_accountingstatemententries0
msgid "Bank statement"
msgstr "银行对账单"

#. module: account
#: field:account.analytic.line,move_id:0
msgid "Move Line"
msgstr "凭证行"

#. module: account
#: help:account.move.line,tax_amount:0
msgid ""
"If the Tax account is a tax code account, this field will contain the taxed "
"amount.If the tax account is base tax code, this field will contain the "
"basic amount(without tax)."
msgstr "如果这税科目是一个税编码科目，这字段金额要征税。如果这税科目是一个税基编码，这字段的金额不用征税。"

#. module: account
#: view:account.analytic.line:0
msgid "Purchases"
msgstr "采购"

#. module: account
#: field:account.model,lines_id:0
msgid "Model Entries"
msgstr "模型项"

#. module: account
#: field:account.account,code:0
#: report:account.account.balance:0
#: field:account.account.template,code:0
#: field:account.account.type,code:0
#: report:account.analytic.account.balance:0
#: report:account.analytic.account.inverted.balance:0
#: report:account.analytic.account.journal:0
#: field:account.analytic.line,code:0
#: field:account.fiscalyear,code:0
#: report:account.general.journal:0
#: field:account.journal,code:0
#: report:account.partner.balance:0
#: field:account.period,code:0
msgid "Code"
msgstr "编码"

#. module: account
#: view:account.config.settings:0
msgid "Features"
msgstr "特性"

#. module: account
#: code:addons/account/account.py:2298
#: code:addons/account/account_bank_statement.py:423
#: code:addons/account/account_invoice.py:73
#: code:addons/account/account_invoice.py:748
#: code:addons/account/account_move_line.py:195
#, python-format
msgid "No Analytic Journal !"
msgstr "没辅助核算账簿！"

#. module: account
#: report:account.partner.balance:0
#: model:ir.actions.act_window,name:account.action_account_partner_balance
#: model:ir.actions.report.xml,name:account.account_3rdparty_account_balance
#: model:ir.ui.menu,name:account.menu_account_partner_balance_report
msgid "Partner Balance"
msgstr "业务伙伴余额"

#. module: account
#: model:ir.actions.act_window,help:account.action_account_gain_loss
msgid ""
"<p class=\"oe_view_nocontent_create\">\n"
"                Click to add an account.\n"
"              </p><p>\n"
"                When doing multi-currency transactions, you may loose or "
"gain\n"
"                some amount due to changes of exchange rate. This menu "
"gives\n"
"                you a forecast of the Gain or Loss you'd realized if those\n"
"                transactions were ended today. Only for accounts having a\n"
"                secondary currency set.\n"
"              </p>\n"
"            "
msgstr ""

#. module: account
#: field:account.bank.accounts.wizard,acc_name:0
msgid "Account Name."
msgstr "科目名称"

#. module: account
#: field:account.journal,with_last_closing_balance:0
msgid "Opening With Last Closing Balance"
msgstr "用上个期末余额作期初"

#. module: account
#: help:account.tax.code,notprintable:0
msgid ""
"Check this box if you don't want any tax related to this tax code to appear "
"on invoices"
msgstr ""

#. module: account
#: field:report.account.receivable,name:0
msgid "Week of Year"
msgstr "年内周数"

#. module: account
#: field:account.report.general.ledger,landscape:0
msgid "Landscape Mode"
msgstr "横向模式"

#. module: account
#: help:account.fiscalyear.close,fy_id:0
msgid "Select a Fiscal year to close"
msgstr "选择关闭一个会计年度"

#. module: account
#: help:account.account.template,user_type:0
msgid ""
"These types are defined according to your country. The type contains more "
"information about the account and its specificities."
msgstr "根据您国家定义这些类型,该类型包含有关科目及其具体的信息。"

#. module: account
#: view:account.invoice:0
msgid "Refund "
msgstr "退款 "

#. module: account
#: code:addons/account/account_analytic_line.py:90
#, python-format
msgid "There is no expense account defined for this product: \"%s\" (id:%d)."
msgstr ""

#. module: account
#: view:account.tax:0
msgid "Applicability Options"
msgstr "适用选项"

#. module: account
#: report:account.partner.balance:0
msgid "In dispute"
msgstr "有异议"

#. module: account
#: view:account.journal:0
#: model:ir.actions.act_window,name:account.action_view_bank_statement_tree
#: model:ir.ui.menu,name:account.journal_cash_move_lines
msgid "Cash Registers"
msgstr "现金记录"

#. module: account
#: field:account.config.settings,sale_refund_journal_id:0
msgid "Sale refund journal"
msgstr "销售退货分类账"

#. module: account
#: model:ir.actions.act_window,help:account.action_view_bank_statement_tree
msgid ""
"<p class=\"oe_view_nocontent_create\">\n"
"                Click to create a new cash log.\n"
"              </p><p>\n"
"                A Cash Register allows you to manage cash entries in your "
"cash\n"
"                journals. This feature provides an easy way to follow up "
"cash\n"
"                payments on a daily basis. You can enter the coins that are "
"in\n"
"                your cash box, and then post entries when money comes in or\n"
"                goes out of the cash box.\n"
"              </p>\n"
"            "
msgstr ""

#. module: account
#: model:account.account.type,name:account.data_account_type_bank
#: selection:account.bank.accounts.wizard,account_type:0
#: code:addons/account/account.py:3044
#, python-format
msgid "Bank"
msgstr "银行"

#. module: account
#: field:account.period,date_start:0
msgid "Start of Period"
msgstr "会计期间开始于"

#. module: account
#: view:account.tax:0
msgid "Refunds"
msgstr "退款"

#. module: account
#: model:process.transition,name:account.process_transition_confirmstatementfromdraft0
msgid "Confirm statement"
msgstr "确认报表"

#. module: account
#: view:account.tax:0
msgid "Account Tax"
msgstr "税"

#. module: account
#: help:account.account,foreign_balance:0
msgid ""
"Total amount (in Secondary currency) for transactions held in secondary "
"currency for this account."
msgstr "此科目上以第二币种发生交易的合计金额（第二币种）"

#. module: account
#: field:account.fiscal.position.tax,tax_dest_id:0
#: field:account.fiscal.position.tax.template,tax_dest_id:0
msgid "Replacement Tax"
msgstr "替代的税"

#. module: account
#: selection:account.move.line,centralisation:0
msgid "Credit Centralisation"
msgstr "贷方汇总"

#. module: account
#: model:ir.actions.act_window,name:account.action_account_tax_code_template_form
#: model:ir.ui.menu,name:account.menu_action_account_tax_code_template_form
msgid "Tax Code Templates"
msgstr "税编码模板"

#. module: account
#: constraint:account.move.line:0
msgid ""
"The amount expressed in the secondary currency must be positif when journal "
"item are debit and negatif when journal item are credit."
msgstr ""

#. module: account
#: view:account.invoice.cancel:0
msgid "Cancel Invoices"
msgstr "作废发票"

#. module: account
#: help:account.journal,code:0
msgid "The code will be displayed on reports."
msgstr "该代码会在报表中显示"

#. module: account
#: view:account.tax.template:0
msgid "Taxes used in Purchases"
msgstr "采购所适税种"

#. module: account
#: field:account.invoice.tax,tax_code_id:0
#: field:account.tax,description:0
#: view:account.tax.code:0
#: field:account.tax.template,tax_code_id:0
#: model:ir.model,name:account.model_account_tax_code
msgid "Tax Code"
msgstr "税编码"

#. module: account
#: field:account.account,currency_mode:0
msgid "Outgoing Currencies Rate"
msgstr "兑出汇率"

#. module: account
#: field:account.config.settings,chart_template_id:0
msgid "Template"
msgstr "模版"

#. module: account
#: selection:account.analytic.journal,type:0
msgid "Situation"
msgstr "状况"

#. module: account
#: help:account.move.line,move_id:0
msgid "The move of this entry line."
msgstr "分录明细的变动"

#. module: account
#: field:account.move.line.reconcile,trans_nbr:0
msgid "# of Transaction"
msgstr "# 处理"

#. module: account
#: report:account.general.ledger:0
#: report:account.general.ledger_landscape:0
#: report:account.third_party_ledger:0
#: report:account.third_party_ledger_other:0
msgid "Entry Label"
msgstr "分录标签"

#. module: account
#: help:account.invoice,origin:0
#: help:account.invoice.line,origin:0
msgid "Reference of the document that produced this invoice."
msgstr "发票上产品的关联单据"

#. module: account
#: view:account.analytic.line:0
#: view:account.journal:0
msgid "Others"
msgstr "其它"

#. module: account
#: view:account.subscription:0
msgid "Draft Subscription"
msgstr "循环凭证草稿"

#. module: account
#: view:account.account:0
#: report:account.account.balance:0
#: field:account.automatic.reconcile,writeoff_acc_id:0
#: field:account.bank.statement.line,account_id:0
#: view:account.entries.report:0
#: field:account.entries.report,account_id:0
#: field:account.invoice,account_id:0
#: field:account.invoice.line,account_id:0
#: view:account.invoice.report:0
#: field:account.invoice.report,account_id:0
#: field:account.journal,account_control_ids:0
#: report:account.journal.period.print:0
#: report:account.journal.period.print.sale.purchase:0
#: field:account.model.line,account_id:0
#: view:account.move.line:0
#: field:account.move.line,account_id:0
#: field:account.move.line.reconcile.select,account_id:0
#: field:account.move.line.unreconcile.select,account_id:0
#: report:account.third_party_ledger:0
#: report:account.third_party_ledger_other:0
#: view:analytic.entries.report:0
#: field:analytic.entries.report,account_id:0
#: model:ir.model,name:account.model_account_account
#: field:report.account.sales,account_id:0
msgid "Account"
msgstr "科目"

#. module: account
#: field:account.tax,include_base_amount:0
msgid "Included in base amount"
msgstr "含基数"

#. module: account
#: view:account.entries.report:0
#: model:ir.actions.act_window,name:account.action_account_entries_report_all
#: model:ir.ui.menu,name:account.menu_action_account_entries_report_all
msgid "Entries Analysis"
msgstr "分录分析"

#. module: account
#: field:account.account,level:0
#: field:account.financial.report,level:0
msgid "Level"
msgstr "级别"

#. module: account
#: code:addons/account/wizard/account_change_currency.py:38
#, python-format
msgid "You can only change currency for Draft Invoice."
msgstr "您只能修改发票草稿的货币。"

#. module: account
#: report:account.invoice:0
#: view:account.invoice:0
#: field:account.invoice.line,invoice_line_tax_id:0
#: view:account.move:0
#: view:account.move.line:0
#: model:ir.actions.act_window,name:account.action_tax_form
#: model:ir.ui.menu,name:account.account_template_taxes
#: model:ir.ui.menu,name:account.menu_action_tax_form
#: model:ir.ui.menu,name:account.menu_tax_report
#: model:ir.ui.menu,name:account.next_id_27
msgid "Taxes"
msgstr "税"

#. module: account
#: code:addons/account/wizard/account_financial_report.py:70
#, python-format
msgid "Select a starting and an ending period"
msgstr "选择会计期间的开始和结束时间"

#. module: account
#: model:account.financial.report,name:account.account_financial_report_profitandloss0
#: model:ir.actions.act_window,name:account.action_account_report_pl
msgid "Profit and Loss"
msgstr "损益类"

#. module: account
#: model:ir.model,name:account.model_account_account_template
msgid "Templates for Accounts"
msgstr "科目模板"

#. module: account
#: view:account.tax.code.template:0
msgid "Search tax template"
msgstr "搜索税模板"

#. module: account
#: view:account.move.reconcile:0
#: model:ir.actions.act_window,name:account.action_account_reconcile_select
#: model:ir.actions.act_window,name:account.action_view_account_move_line_reconcile
msgid "Reconcile Entries"
msgstr "核销"

#. module: account
#: model:ir.actions.report.xml,name:account.account_overdue
#: view:res.company:0
msgid "Overdue Payments"
msgstr "逾期付款"

#. module: account
#: report:account.third_party_ledger:0
#: report:account.third_party_ledger_other:0
msgid "Initial Balance"
msgstr "期初余额"

#. module: account
#: view:account.invoice:0
msgid "Reset to Draft"
msgstr "重置为草稿"

#. module: account
#: view:account.aged.trial.balance:0
#: view:account.common.report:0
msgid "Report Options"
msgstr "报表选项"

#. module: account
#: field:account.fiscalyear.close.state,fy_id:0
msgid "Fiscal Year to Close"
msgstr "财政年度结束"

#. module: account
#: field:account.config.settings,sale_sequence_prefix:0
msgid "Invoice sequence"
msgstr "发票序列"

#. module: account
#: model:ir.model,name:account.model_account_entries_report
msgid "Journal Items Analysis"
msgstr "账簿明细分析"

#. module: account
#: model:ir.ui.menu,name:account.next_id_22
msgid "Partners"
msgstr "业务伙伴"

#. module: account
#: help:account.bank.statement,state:0
msgid ""
"When new statement is created the status will be 'Draft'.\n"
"And after getting confirmation from the bank it will be in 'Confirmed' "
"status."
msgstr ""
"当新的对账单被创建，状态是“草稿”。\n"
"从银行确认后，是“已经确认状态”。"

#. module: account
#: field:account.invoice.report,state:0
msgid "Invoice Status"
msgstr "发票状态"

#. module: account
#: view:account.bank.statement:0
#: model:ir.model,name:account.model_account_bank_statement
#: model:process.node,name:account.process_node_accountingstatemententries0
#: model:process.node,name:account.process_node_bankstatement0
#: model:process.node,name:account.process_node_supplierbankstatement0
msgid "Bank Statement"
msgstr "银行对账单"

#. module: account
#: field:res.partner,property_account_receivable:0
msgid "Account Receivable"
msgstr "应收科目"

#. module: account
#: code:addons/account/account.py:612
#: code:addons/account/account.py:767
#: code:addons/account/account.py:768
#, python-format
msgid "%s (copy)"
msgstr "%s (副本)"

#. module: account
#: selection:account.balance.report,display_account:0
#: selection:account.common.account.report,display_account:0
#: selection:account.partner.balance,display_partner:0
#: selection:account.report.general.ledger,display_account:0
msgid "With balance is not equal to 0"
msgstr "余额不为0"

#. module: account
#: code:addons/account/account.py:1445
#, python-format
msgid ""
"There is no default debit account defined \n"
"on journal \"%s\"."
msgstr "在分类账 \"%s\" 没有默认借方科目定义。"

#. module: account
#: view:account.tax:0
msgid "Search Taxes"
msgstr "搜索税种"

#. module: account
#: model:ir.model,name:account.model_account_analytic_cost_ledger
msgid "Account Analytic Cost Ledger"
msgstr "成本科目明细分析"

#. module: account
#: view:account.model:0
msgid "Create entries"
msgstr "创建分录"

#. module: account
#: field:account.entries.report,nbr:0
msgid "# of Items"
msgstr "# 明细"

#. module: account
#: field:account.automatic.reconcile,max_amount:0
msgid "Maximum write-off amount"
msgstr "最大补差额金额"

#. module: account
#. openerp-web
#: code:addons/account/static/src/xml/account_move_reconciliation.xml:10
#, python-format
msgid ""
"There is nothing to reconcile. All invoices and payments\n"
"                    have been reconciled, your partner balance is clean."
msgstr ""
"没有需要核销的。\n"
"所有发票和付款已经被核销，合作伙伴余额已经结清。"

#. module: account
#: field:account.chart.template,code_digits:0
#: field:account.config.settings,code_digits:0
#: field:wizard.multi.charts.accounts,code_digits:0
msgid "# of Digits"
msgstr "# 数字"

#. module: account
#: field:account.journal,entry_posted:0
msgid "Skip 'Draft' State for Manual Entries"
msgstr "如果是手工分录的话就跳过“草稿”状态"

#. module: account
#: code:addons/account/report/common_report_header.py:92
#: code:addons/account/wizard/account_report_common.py:164
#, python-format
msgid "Not implemented."
msgstr "未执行。"

#. module: account
#: view:account.invoice.refund:0
msgid "Credit Note"
msgstr "冲销发票"

#. module: account
#: view:account.config.settings:0
msgid "eInvoicing & Payments"
msgstr "电子发票和支付"

#. module: account
#: view:account.analytic.cost.ledger.journal.report:0
msgid "Cost Ledger for Period"
msgstr "成本分类账的会计期间"

#. module: account
#: view:account.entries.report:0
msgid "# of Entries "
msgstr "# 分录 "

#. module: account
#: help:account.fiscal.position,active:0
msgid ""
"By unchecking the active field, you may hide a fiscal position without "
"deleting it."
msgstr "如不勾选该项，可以隐藏而不删除此应税条件"

#. module: account
#: model:ir.model,name:account.model_temp_range
msgid "A Temporary table used for Dashboard view"
msgstr "用于仪表盘视图的临时表"

#. module: account
#: model:ir.actions.act_window,name:account.action_invoice_tree4
#: model:ir.ui.menu,name:account.menu_action_invoice_tree4
msgid "Supplier Refunds"
msgstr "供应商红字发票"

#. module: account
#: field:account.tax.code,code:0
#: field:account.tax.code.template,code:0
msgid "Case Code"
msgstr "事务编码"

#. module: account
#: field:account.config.settings,company_footer:0
msgid "Bank accounts footer preview"
msgstr "银行帐号页脚预览"

#. module: account
#: selection:account.account,type:0
#: selection:account.account.template,type:0
#: selection:account.bank.statement,state:0
#: selection:account.entries.report,type:0
#: view:account.fiscalyear:0
#: selection:account.fiscalyear,state:0
#: selection:account.period,state:0
msgid "Closed"
msgstr "已关闭"

#. module: account
#: model:ir.ui.menu,name:account.menu_finance_recurrent_entries
msgid "Recurring Entries"
msgstr "定期分录"

#. module: account
#: model:ir.model,name:account.model_account_fiscal_position_template
msgid "Template for Fiscal Position"
msgstr "财务结构模板"

#. module: account
#: view:account.subscription:0
msgid "Recurring"
msgstr "定期"

#. module: account
#: field:account.journal,groups_id:0
msgid "Groups"
msgstr "组"

#. module: account
#: field:report.invoice.created,amount_untaxed:0
msgid "Untaxed"
msgstr "未完税"

#. module: account
#: view:account.journal:0
msgid "Advanced Settings"
msgstr "高级选项"

#. module: account
#: view:account.bank.statement:0
msgid "Search Bank Statements"
msgstr "搜索银行对账单"

#. module: account
#: view:account.move.line:0
msgid "Unposted Journal Items"
msgstr "未登帐凭证项"

#. module: account
#: view:account.chart.template:0
#: field:account.chart.template,property_account_payable:0
msgid "Payable Account"
msgstr "应付款科目"

#. module: account
#: field:account.tax,account_paid_id:0
#: field:account.tax.template,account_paid_id:0
msgid "Refund Tax Account"
msgstr "退税科目"

#. module: account
#: model:ir.model,name:account.model_ir_sequence
msgid "ir.sequence"
msgstr "ir.sequence"

#. module: account
#: view:account.bank.statement:0
#: field:account.bank.statement,line_ids:0
msgid "Statement lines"
msgstr "银行对账单明细"

#. module: account
#: report:account.analytic.account.cost_ledger:0
msgid "Date/Code"
msgstr "日期/代码"

#. module: account
#: field:account.analytic.line,general_account_id:0
#: view:analytic.entries.report:0
#: field:analytic.entries.report,general_account_id:0
msgid "General Account"
msgstr "一般科目"

#. module: account
#: field:res.partner,debit_limit:0
msgid "Payable Limit"
msgstr "应付款限额"

#. module: account
#: model:ir.actions.act_window,help:account.action_account_type_form
msgid ""
"<p class=\"oe_view_nocontent_create\">\n"
"                Click to define a new account type.\n"
"              </p><p>\n"
"                An account type is used to determine how an account is used "
"in\n"
"                each journal. The deferral method of an account type "
"determines\n"
"                the process for the annual closing. Reports such as the "
"Balance\n"
"                Sheet and the Profit and Loss report use the category\n"
"                (profit/loss or balance sheet).\n"
"              </p>\n"
"            "
msgstr ""

#. module: account
#: report:account.invoice:0
#: view:account.invoice:0
#: view:account.invoice.report:0
#: field:account.move.line,invoice:0
#: model:ir.model,name:account.model_account_invoice
#: model:res.request.link,name:account.req_link_invoice
msgid "Invoice"
msgstr "发票"

#. module: account
#: field:account.move,balance:0
msgid "balance"
msgstr "余额"

#. module: account
#: model:process.node,note:account.process_node_analytic0
#: model:process.node,note:account.process_node_analyticcost0
msgid "Analytic costs to invoice"
msgstr "开票成本分析"

#. module: account
#: view:ir.sequence:0
msgid "Fiscal Year Sequence"
msgstr "会计年度序列"

#. module: account
#: field:account.config.settings,group_analytic_accounting:0
msgid "Analytic accounting"
msgstr "辅助核算"

#. module: account
#: report:account.overdue:0
msgid "Sub-Total :"
msgstr "小计 :"

#. module: account
#: help:res.company,tax_calculation_rounding_method:0
msgid ""
"If you select 'Round per Line' : for each tax, the tax amount will first be "
"computed and rounded for each PO/SO/invoice line and then these rounded "
"amounts will be summed, leading to the total amount for that tax. If you "
"select 'Round Globally': for each tax, the tax amount will be computed for "
"each PO/SO/invoice line, then these amounts will be summed and eventually "
"this total tax amount will be rounded. If you sell with tax included, you "
"should choose 'Round per line' because you certainly want the sum of your "
"tax-included line subtotals to be equal to the total amount with taxes."
msgstr ""

#. module: account
#: model:ir.actions.act_window,name:account.action_report_account_type_sales_tree_all
#: view:report.account_type.sales:0
msgid "Sales by Account Type"
msgstr "销售科目类型"

#. module: account
#: model:account.payment.term,name:account.account_payment_term_15days
#: model:account.payment.term,note:account.account_payment_term_15days
msgid "15 Days"
msgstr ""

#. module: account
#: model:ir.ui.menu,name:account.periodical_processing_invoicing
msgid "Invoicing"
msgstr "开发票"

#. module: account
#: code:addons/account/report/account_partner_balance.py:115
#, python-format
msgid "Unknown Partner"
msgstr "未确定业务伙伴"

#. module: account
#: code:addons/account/wizard/account_fiscalyear_close.py:103
#, python-format
msgid ""
"The journal must have centralized counterpart without the Skipping draft "
"state option checked."
msgstr "这个分类账簿的“合并对方科目”必须被选中，“跳过草稿状态”不能选中。"

#. module: account
#: code:addons/account/account_move_line.py:857
#, python-format
msgid "Some entries are already reconciled."
msgstr "有些分录已经被核销。"

#. module: account
#: field:account.tax.code,sum:0
msgid "Year Sum"
msgstr "年合计"

#. module: account
#: view:account.change.currency:0
msgid "This wizard will change the currency of the invoice"
msgstr "该向导将改变发票的币种"

#. module: account
#: view:account.installer:0
msgid ""
"Select a configuration package to setup automatically your\n"
"                        taxes and chart of accounts."
msgstr "选择一个配置包来自动化安装你的税和科目表"

#. module: account
#: view:account.analytic.account:0
msgid "Pending Accounts"
msgstr "Pending Accounts"

#. module: account
#: view:account.open.closed.fiscalyear:0
msgid "Cancel Fiscal Year Opening Entries"
msgstr "取消财务年度未结案分录"

#. module: account
#: report:account.journal.period.print.sale.purchase:0
#: view:account.tax.template:0
msgid "Tax Declaration"
msgstr "税申报单"

#. module: account
#: help:account.journal.period,active:0
msgid ""
"If the active field is set to False, it will allow you to hide the journal "
"period without removing it."
msgstr "如果此字段设置为False，你可以让他隐藏而不删除它。"

#. module: account
#: field:account.report.general.ledger,sortby:0
msgid "Sort by"
msgstr "排序"

#. module: account
#: model:ir.actions.act_window,name:account.act_account_partner_account_move_all
msgid "Receivables & Payables"
msgstr "应收&应付"

#. module: account
#: field:account.config.settings,module_account_payment:0
msgid "Manage payment orders"
msgstr "管理付款单"

#. module: account
#: view:account.period:0
msgid "Duration"
msgstr "持续时间"

#. module: account
#: view:account.bank.statement:0
#: field:account.bank.statement,last_closing_balance:0
msgid "Last Closing Balance"
msgstr "期终余额"

#. module: account
#: model:ir.model,name:account.model_account_common_journal_report
msgid "Account Common Journal Report"
msgstr "科目常用报表"

#. module: account
#: selection:account.partner.balance,display_partner:0
msgid "All Partners"
msgstr "所有业务伙伴"

#. module: account
#: view:account.analytic.chart:0
msgid "Analytic Account Charts"
msgstr "辅助核算项一览表"

#. module: account
#: report:account.overdue:0
msgid "Customer Ref:"
msgstr "客户关联:"

#. module: account
#: help:account.tax,base_code_id:0
#: help:account.tax,ref_base_code_id:0
#: help:account.tax,ref_tax_code_id:0
#: help:account.tax,tax_code_id:0
#: help:account.tax.template,base_code_id:0
#: help:account.tax.template,ref_base_code_id:0
#: help:account.tax.template,ref_tax_code_id:0
#: help:account.tax.template,tax_code_id:0
msgid "Use this code for the tax declaration."
msgstr "用这个代码做纳税申报"

#. module: account
#: help:account.period,special:0
msgid "These periods can overlap."
msgstr "这会计期间可以重叠"

#. module: account
#: model:process.node,name:account.process_node_draftstatement0
msgid "Draft statement"
msgstr "银行单据草稿"

#. module: account
#: model:mail.message.subtype,description:account.mt_invoice_validated
msgid "Invoice validated"
msgstr ""

#. module: account
#: field:account.config.settings,module_account_check_writing:0
msgid "Pay your suppliers by check"
msgstr "用支票支付你的供应商"

#. module: account
#: field:account.move.line.reconcile,credit:0
msgid "Credit amount"
msgstr "贷方金额"

#. module: account
#: field:account.bank.statement,message_ids:0
#: field:account.invoice,message_ids:0
msgid "Messages"
msgstr "消息"

#. module: account
#: view:account.vat.declaration:0
msgid ""
"This menu prints a tax declaration based on invoices or payments. Select one "
"or several periods of the fiscal year. The information required for a tax "
"declaration is automatically generated by OpenERP from invoices (or "
"payments, in some countries). This data is updated in real time. That’s very "
"useful because it enables you to preview at any time the tax that you owe at "
"the start and end of the month or quarter."
msgstr ""
"这个菜单基于发票或者支付打印一个纳税申报。选择财务年度的一个或几个会计期间。\r\n"
"纳税申报需要的信息由Openerp自动从发票（或者在有些国家是付款单）生成。数据是实时更新的。\r\n"
"这非常有用，他使你任何时间可预览 在月份（或季度）的开始和结束欠了多少税。"

#. module: account
#: code:addons/account/account.py:409
#: code:addons/account/account.py:414
#: code:addons/account/account.py:431
#: code:addons/account/account.py:634
#: code:addons/account/account.py:636
#: code:addons/account/account.py:930
#: code:addons/account/account.py:1062
#: code:addons/account/account.py:1064
#: code:addons/account/account.py:1103
#: code:addons/account/account.py:1283
#: code:addons/account/account.py:1297
#: code:addons/account/account.py:1320
#: code:addons/account/account.py:1327
#: code:addons/account/account.py:1547
#: code:addons/account/account.py:1551
#: code:addons/account/account.py:1637
#: code:addons/account/account.py:2310
#: code:addons/account/account.py:2630
#: code:addons/account/account.py:3417
#: code:addons/account/account_analytic_line.py:89
#: code:addons/account/account_analytic_line.py:98
#: code:addons/account/account_bank_statement.py:367
#: code:addons/account/account_bank_statement.py:380
#: code:addons/account/account_bank_statement.py:418
#: code:addons/account/account_cash_statement.py:256
#: code:addons/account/account_cash_statement.py:300
#: code:addons/account/account_invoice.py:871
#: code:addons/account/account_invoice.py:905
#: code:addons/account/account_invoice.py:1095
#: code:addons/account/account_move_line.py:578
#: code:addons/account/account_move_line.py:831
#: code:addons/account/account_move_line.py:854
#: code:addons/account/account_move_line.py:857
#: code:addons/account/account_move_line.py:1122
#: code:addons/account/account_move_line.py:1124
#: code:addons/account/account_move_line.py:1157
#: code:addons/account/report/common_report_header.py:92
#: code:addons/account/wizard/account_change_currency.py:38
#: code:addons/account/wizard/account_change_currency.py:59
#: code:addons/account/wizard/account_change_currency.py:64
#: code:addons/account/wizard/account_change_currency.py:70
#: code:addons/account/wizard/account_financial_report.py:70
#: code:addons/account/wizard/account_invoice_refund.py:109
#: code:addons/account/wizard/account_invoice_refund.py:111
#: code:addons/account/wizard/account_move_bank_reconcile.py:49
#: code:addons/account/wizard/account_open_closed_fiscalyear.py:39
#: code:addons/account/wizard/account_report_common.py:158
#: code:addons/account/wizard/account_report_common.py:164
#: code:addons/account/wizard/account_use_model.py:44
#: code:addons/account/wizard/pos_box.py:32
#: code:addons/account/wizard/pos_box.py:36
#, python-format
msgid "Error!"
msgstr "错误！"

#. module: account
#: model:ir.actions.act_window,help:account.action_invoice_tree2
msgid ""
"<p class=\"oe_view_nocontent_create\">\n"
"                Click to record a new supplier invoice.\n"
"              </p><p>\n"
"                You can control the invoice from your supplier according to\n"
"                what you purchased or received. OpenERP can also generate\n"
"                draft invoices automatically from purchase orders or "
"receipts.\n"
"              </p>\n"
"            "
msgstr ""
"<p class=\"oe_view_nocontent_create\">\n"
"                单击以便一张新的供应商发票。\n"
"              </p><p>\n"
"               你可以根据从供应商处所采购或收到的货物来管理发票。OpenERP也可以根据采购订单或者收货自动生成一张草稿状态的发票。\n"
"              </p>\n"
"            "

#. module: account
#: sql_constraint:account.move.line:0
msgid "Wrong credit or debit value in accounting entry !"
msgstr "错误的出纳会计分录"

#. module: account
#: view:account.invoice.report:0
#: model:ir.actions.act_window,name:account.action_account_invoice_report_all
#: model:ir.ui.menu,name:account.menu_action_account_invoice_report_all
msgid "Invoices Analysis"
msgstr "发票分析"

#. module: account
#: model:ir.model,name:account.model_mail_compose_message
msgid "Email composition wizard"
msgstr "Email撰写向导"

#. module: account
#: model:ir.model,name:account.model_account_period_close
msgid "period close"
msgstr "关闭一个会计期间"

#. module: account
#: code:addons/account/account.py:1049
#, python-format
msgid ""
"This journal already contains items for this period, therefore you cannot "
"modify its company field."
msgstr ""

#. module: account
#: model:ir.actions.act_window,name:account.action_project_account_analytic_line_form
msgid "Entries By Line"
msgstr "按明细"

#. module: account
#: field:account.vat.declaration,based_on:0
msgid "Based on"
msgstr "基于"

#. module: account
#: model:ir.actions.act_window,help:account.action_bank_statement_tree
msgid ""
"<p class=\"oe_view_nocontent_create\">\n"
"                Click to register a bank statement.\n"
"              </p><p>\n"
"                A bank statement is a summary of all financial transactions\n"
"                occurring over a given period of time on a bank account. "
"You\n"
"                should receive this periodicaly from your bank.\n"
"              </p><p>\n"
"                OpenERP allows you to reconcile a statement line directly "
"with\n"
"                the related sale or puchase invoices.\n"
"              </p>\n"
"            "
msgstr ""

#. module: account
#: field:account.config.settings,currency_id:0
msgid "Default company currency"
msgstr "公司本位币"

#. module: account
#: field:account.invoice,move_id:0
#: field:account.invoice,move_name:0
#: field:account.move.line,move_id:0
msgid "Journal Entry"
msgstr "会计凭证"

#. module: account
#: view:account.invoice:0
msgid "Unpaid"
msgstr "未付"

#. module: account
#: view:account.treasury.report:0
#: model:ir.actions.act_window,name:account.action_account_treasury_report_all
#: model:ir.model,name:account.model_account_treasury_report
#: model:ir.ui.menu,name:account.menu_action_account_treasury_report_all
msgid "Treasury Analysis"
msgstr "出纳分析"

#. module: account
#: model:ir.actions.report.xml,name:account.account_journal_sale_purchase
msgid "Sale/Purchase Journal"
msgstr "销售/采购 日记帐"

#. module: account
#: view:account.analytic.account:0
#: field:account.invoice.tax,account_analytic_id:0
msgid "Analytic account"
msgstr "辅助核算项"

#. module: account
#: code:addons/account/account_bank_statement.py:405
#, python-format
msgid "Please verify that an account is defined in the journal."
msgstr "请检查在账簿中已定义科目。"

#. module: account
#: selection:account.entries.report,move_line_state:0
msgid "Valid"
msgstr "生效"

#. module: account
#: field:account.bank.statement,message_follower_ids:0
#: field:account.invoice,message_follower_ids:0
msgid "Followers"
msgstr "关注者"

#. module: account
#: model:ir.actions.act_window,name:account.action_account_print_journal
#: model:ir.model,name:account.model_account_print_journal
msgid "Account Print Journal"
msgstr "打印账簿"

#. module: account
#: model:ir.model,name:account.model_product_category
msgid "Product Category"
msgstr "产品类别"

#. module: account
#: code:addons/account/account.py:656
#, python-format
msgid ""
"You cannot change the type of account to '%s' type as it contains journal "
"items!"
msgstr ""

#. module: account
#: model:ir.model,name:account.model_account_aged_trial_balance
msgid "Account Aged Trial balance Report"
msgstr "过期的试算表"

#. module: account
#: view:account.fiscalyear.close.state:0
msgid "Close Fiscal Year"
msgstr "关闭财政年度"

#. module: account
#. openerp-web
#: code:addons/account/static/src/xml/account_move_line_quickadd.xml:14
#, python-format
msgid "Journal :"
msgstr "流水帐"

#. module: account
#: sql_constraint:account.fiscal.position.tax:0
msgid "A tax fiscal position could be defined only once time on same taxes."
msgstr "同样的税 上面一次只能定义一个财务结构。"

#. module: account
#: view:account.tax:0
#: view:account.tax.template:0
msgid "Tax Definition"
msgstr "税定义"

#. module: account
#: view:account.config.settings:0
#: model:ir.actions.act_window,name:account.action_account_config
msgid "Configure Accounting"
msgstr "设置会计模块"

#. module: account
#: field:account.invoice.report,uom_name:0
msgid "Reference Unit of Measure"
msgstr "参考计量单位"

#. module: account
#: help:account.journal,allow_date:0
msgid ""
"If set to True then do not accept the entry if the entry date is not into "
"the period dates"
msgstr "如果设为True当分录的日期不在会计周期内，将不接受这分录"

#. module: account
#. openerp-web
#: code:addons/account/static/src/xml/account_move_reconciliation.xml:8
#, python-format
msgid "Good job!"
msgstr "做得好！"

#. module: account
#: field:account.config.settings,module_account_asset:0
msgid "Assets management"
msgstr "固定资产管理"

#. module: account
#: view:account.account:0
#: view:account.account.template:0
#: selection:account.aged.trial.balance,result_selection:0
#: selection:account.common.partner.report,result_selection:0
#: selection:account.partner.balance,result_selection:0
#: selection:account.partner.ledger,result_selection:0
#: code:addons/account/report/account_partner_balance.py:299
#, python-format
msgid "Payable Accounts"
msgstr "应付款科目"

#. module: account
#: constraint:account.move.line:0
msgid ""
"The selected account of your Journal Entry forces to provide a secondary "
"currency. You should remove the secondary currency on the account or select "
"a multi-currency view on the journal."
msgstr "凭证上的科目要求输入一个外币。你可以在科目设置中去掉这个外币或在凭证簿设置上选择一个支持多币种的输入界面。"

#. module: account
#: view:account.invoice:0
#: view:report.invoice.created:0
msgid "Untaxed Amount"
msgstr "未完税金额"

#. module: account
#: help:account.tax,active:0
msgid ""
"If the active field is set to False, it will allow you to hide the tax "
"without removing it."
msgstr "如果此字段设为False，您可以隐藏而不删除这税。"

#. module: account
#: view:account.analytic.line:0
msgid "Analytic Journal Items related to a sale journal."
msgstr "与某销售凭证簿关联的分析凭证"

#. module: account
#: selection:account.financial.report,style_overwrite:0
msgid "Italic Text (smaller)"
msgstr "斜体（小一些）"

#. module: account
#: help:account.journal,cash_control:0
msgid ""
"If you want the journal should be control at opening/closing, check this "
"option"
msgstr "如果你要这个分类账在开启和结账时被控制，选中此项。"

#. module: account
#: view:account.bank.statement:0
#: view:account.invoice:0
#: selection:account.invoice,state:0
#: view:account.invoice.report:0
#: selection:account.invoice.report,state:0
#: selection:account.journal.period,state:0
#: view:account.subscription:0
#: selection:account.subscription,state:0
#: selection:report.invoice.created,state:0
msgid "Draft"
msgstr "草稿"

#. module: account
#: field:account.move.reconcile,line_partial_ids:0
msgid "Partial Entry lines"
msgstr "部分分录行"

#. module: account
#: view:account.fiscalyear:0
#: field:account.treasury.report,fiscalyear_id:0
msgid "Fiscalyear"
msgstr "会计年度"

#. module: account
#: code:addons/account/wizard/account_move_bank_reconcile.py:53
#, python-format
msgid "Standard Encoding"
msgstr "标准编码"

#. module: account
#: view:account.journal.select:0
#: view:project.account.analytic.line:0
msgid "Open Entries"
msgstr "打开分录"

#. module: account
#: field:account.config.settings,purchase_refund_sequence_next:0
msgid "Next supplier credit note number"
msgstr "下个供应商信用记录编号"

#. module: account
#: field:account.automatic.reconcile,account_ids:0
msgid "Accounts to Reconcile"
msgstr "科目核销"

#. module: account
#: model:process.transition,note:account.process_transition_filestatement0
msgid "Import of the statement in the system from an electronic file"
msgstr "从电子文件中导入"

#. module: account
#: model:process.node,name:account.process_node_importinvoice0
msgid "Import from invoice"
msgstr "导入发票"

#. module: account
#: selection:account.entries.report,month:0
#: selection:account.invoice.report,month:0
#: selection:analytic.entries.report,month:0
#: selection:report.account.sales,month:0
#: selection:report.account_type.sales,month:0
msgid "January"
msgstr "1"

#. module: account
#: view:account.entries.report:0
msgid "This F.Year"
msgstr "本会计年度"

#. module: account
#: view:account.tax.chart:0
msgid "Account tax charts"
msgstr "纳税明细表"

#. module: account
#: model:account.payment.term,name:account.account_payment_term_net
#: model:account.payment.term,note:account.account_payment_term_net
msgid "30 Net Days"
msgstr "30天"

#. module: account
#: code:addons/account/account_cash_statement.py:256
#, python-format
msgid "You do not have rights to open this %s journal !"
msgstr "你没有权限打开 %s 分类账。"

#. module: account
#: model:res.groups,name:account.group_supplier_inv_check_total
msgid "Check Total on supplier invoices"
msgstr "检查供应商发票合计"

#. module: account
#: selection:account.invoice,state:0
#: view:account.invoice.report:0
#: selection:account.invoice.report,state:0
#: selection:report.invoice.created,state:0
msgid "Pro-forma"
msgstr "形式发票"

#. module: account
#: help:account.account.template,type:0
#: help:account.entries.report,type:0
msgid ""
"This type is used to differentiate types with special effects in OpenERP: "
"view can not have entries, consolidation are accounts that can have children "
"accounts for multi-company consolidations, payable/receivable are for "
"partners accounts (for debit/credit computations), closed for depreciated "
"accounts."
msgstr "这类型用来区分特殊结果：视图不能有分录，多公司合并的科目可以有子科目，应收/应付是业务伙伴的科目(计算借方/贷方)。关闭折旧科目。"

#. module: account
#: view:account.chart.template:0
msgid "Search Chart of Account Templates"
msgstr "搜索科目一览表模板"

#. module: account
#: report:account.invoice:0
msgid "Customer Code"
msgstr "客户编码"

#. module: account
#: view:account.account.type:0
#: field:account.account.type,note:0
#: report:account.invoice:0
#: field:account.invoice,name:0
#: field:account.invoice.line,name:0
#: report:account.overdue:0
#: field:account.payment.term,note:0
#: view:account.tax.code:0
#: field:account.tax.code,info:0
#: view:account.tax.code.template:0
#: field:account.tax.code.template,info:0
#: field:analytic.entries.report,name:0
#: field:report.invoice.created,name:0
msgid "Description"
msgstr "说明"

#. module: account
#: field:account.tax,price_include:0
#: field:account.tax.template,price_include:0
msgid "Tax Included in Price"
msgstr "含税价"

#. module: account
#: view:account.subscription:0
#: selection:account.subscription,state:0
msgid "Running"
msgstr "正在处理"

#. module: account
#: view:account.chart.template:0
#: field:product.category,property_account_income_categ:0
#: field:product.template,property_account_income:0
msgid "Income Account"
msgstr "收益科目"

#. module: account
#: help:account.config.settings,default_sale_tax:0
msgid "This sale tax will be assigned by default on new products."
msgstr "在新产品上，销项税将被指定为默认值"

#. module: account
#: report:account.general.ledger_landscape:0
#: report:account.journal.period.print:0
#: report:account.journal.period.print.sale.purchase:0
msgid "Entries Sorted By"
msgstr "分录排序按"

#. module: account
#: field:account.change.currency,currency_id:0
msgid "Change to"
msgstr "更改为"

#. module: account
#: view:account.entries.report:0
msgid "# of Products Qty "
msgstr "# 产品数量 "

#. module: account
#: model:ir.model,name:account.model_product_template
msgid "Product Template"
msgstr "产品模板"

#. module: account
#: report:account.account.balance:0
#: field:account.aged.trial.balance,fiscalyear_id:0
#: field:account.balance.report,fiscalyear_id:0
#: report:account.central.journal:0
#: field:account.central.journal,fiscalyear_id:0
#: field:account.common.account.report,fiscalyear_id:0
#: field:account.common.journal.report,fiscalyear_id:0
#: field:account.common.partner.report,fiscalyear_id:0
#: field:account.common.report,fiscalyear_id:0
#: view:account.config.settings:0
#: view:account.entries.report:0
#: field:account.entries.report,fiscalyear_id:0
#: view:account.fiscalyear:0
#: field:account.fiscalyear,name:0
#: report:account.general.journal:0
#: field:account.general.journal,fiscalyear_id:0
#: report:account.general.ledger:0
#: report:account.general.ledger_landscape:0
#: field:account.journal.period,fiscalyear_id:0
#: report:account.journal.period.print:0
#: report:account.journal.period.print.sale.purchase:0
#: field:account.open.closed.fiscalyear,fyear_id:0
#: report:account.partner.balance:0
#: field:account.partner.balance,fiscalyear_id:0
#: field:account.partner.ledger,fiscalyear_id:0
#: field:account.period,fiscalyear_id:0
#: field:account.print.journal,fiscalyear_id:0
#: field:account.report.general.ledger,fiscalyear_id:0
#: field:account.sequence.fiscalyear,fiscalyear_id:0
#: report:account.third_party_ledger:0
#: report:account.third_party_ledger_other:0
#: report:account.vat.declaration:0
#: field:account.vat.declaration,fiscalyear_id:0
#: field:accounting.report,fiscalyear_id:0
#: field:accounting.report,fiscalyear_id_cmp:0
#: model:ir.model,name:account.model_account_fiscalyear
msgid "Fiscal Year"
msgstr "会计年度"

#. module: account
#: help:account.aged.trial.balance,fiscalyear_id:0
#: help:account.balance.report,fiscalyear_id:0
#: help:account.central.journal,fiscalyear_id:0
#: help:account.common.account.report,fiscalyear_id:0
#: help:account.common.journal.report,fiscalyear_id:0
#: help:account.common.partner.report,fiscalyear_id:0
#: help:account.common.report,fiscalyear_id:0
#: help:account.general.journal,fiscalyear_id:0
#: help:account.partner.balance,fiscalyear_id:0
#: help:account.partner.ledger,fiscalyear_id:0
#: help:account.print.journal,fiscalyear_id:0
#: help:account.report.general.ledger,fiscalyear_id:0
#: help:account.vat.declaration,fiscalyear_id:0
#: help:accounting.report,fiscalyear_id:0
#: help:accounting.report,fiscalyear_id_cmp:0
msgid "Keep empty for all open fiscal year"
msgstr "留空为所有开启的会计年度"

#. module: account
#: code:addons/account/account.py:653
#, python-format
msgid ""
"You cannot change the type of account from 'Closed' to any other type as it "
"contains journal items!"
msgstr ""

#. module: account
#: field:account.invoice.report,account_line_id:0
msgid "Account Line"
msgstr "发票明细"

#. module: account
#: view:account.addtmpl.wizard:0
msgid "Create an Account Based on this Template"
msgstr "基于此模板创建科目"

#. module: account
#: code:addons/account/account_invoice.py:905
#, python-format
msgid ""
"Cannot create the invoice.\n"
"The related payment term is probably misconfigured as it gives a computed "
"amount greater than the total invoiced amount. In order to avoid rounding "
"issues, the latest line of your payment term must be of type 'balance'."
msgstr ""

#. module: account
#: view:account.move:0
#: model:ir.model,name:account.model_account_move
msgid "Account Entry"
msgstr "凭证"

#. module: account
#: field:account.sequence.fiscalyear,sequence_main_id:0
msgid "Main Sequence"
msgstr "主序列"

#. module: account
#: code:addons/account/account_bank_statement.py:477
#, python-format
msgid ""
"In order to delete a bank statement, you must first cancel it to delete "
"related journal items."
msgstr "要删除银行对帐单，必须先取消并删除相关凭证项"

#. module: account
#: field:account.invoice.report,payment_term:0
#: view:account.payment.term:0
#: field:account.payment.term,name:0
#: view:account.payment.term.line:0
#: field:account.payment.term.line,payment_id:0
#: model:ir.model,name:account.model_account_payment_term
msgid "Payment Term"
msgstr "付款条款"

#. module: account
#: model:ir.actions.act_window,name:account.action_account_fiscal_position_form
#: model:ir.ui.menu,name:account.menu_action_account_fiscal_position_form
msgid "Fiscal Positions"
msgstr "财务结构"

#. module: account
#: code:addons/account/account_move_line.py:578
#, python-format
msgid "You cannot create journal items on a closed account %s %s."
msgstr "你不能在关闭的科目%s %s 上面创建分类账分录。"

#. module: account
#: field:account.period.close,sure:0
msgid "Check this box"
msgstr "勾选此项"

#. module: account
#: view:account.common.report:0
msgid "Filters"
msgstr "筛选"

#. module: account
#: model:process.node,note:account.process_node_draftinvoices0
#: model:process.node,note:account.process_node_supplierdraftinvoices0
msgid "Draft state of an invoice"
msgstr "草稿状态的发票"

#. module: account
#: view:product.category:0
msgid "Account Properties"
msgstr "科目属性"

#. module: account
#: selection:account.invoice.refund,filter_refund:0
msgid "Create a draft refund"
msgstr ""

#. module: account
#: view:account.partner.reconcile.process:0
msgid "Partner Reconciliation"
msgstr "往来业务核销"

#. module: account
#: view:account.analytic.line:0
msgid "Fin. Account"
msgstr ""

#. module: account
#: field:account.tax,tax_code_id:0
#: view:account.tax.code:0
msgid "Account Tax Code"
msgstr "税编码"

#. module: account
#: model:account.payment.term,name:account.account_payment_term_advance
#: model:account.payment.term,note:account.account_payment_term_advance
msgid "30% Advance End 30 Days"
msgstr "预付30%30天内支付余款"

#. module: account
#: view:account.entries.report:0
msgid "Unreconciled entries"
msgstr "凭证反核销"

#. module: account
#: field:account.invoice.tax,base_code_id:0
#: field:account.tax.template,base_code_id:0
msgid "Base Code"
msgstr "税基编码"

#. module: account
#: help:account.invoice.tax,sequence:0
msgid "Gives the sequence order when displaying a list of invoice tax."
msgstr "指定发票税列表的序列。"

#. module: account
#: field:account.tax,base_sign:0
#: field:account.tax,ref_base_sign:0
#: field:account.tax.template,base_sign:0
#: field:account.tax.template,ref_base_sign:0
msgid "Base Code Sign"
msgstr "税基符号"

#. module: account
#: selection:account.move.line,centralisation:0
msgid "Debit Centralisation"
msgstr "借方汇总"

#. module: account
#: view:account.invoice.confirm:0
#: model:ir.actions.act_window,name:account.action_account_invoice_confirm
msgid "Confirm Draft Invoices"
msgstr "确认发票草稿"

#. module: account
#: field:account.entries.report,day:0
#: view:account.invoice.report:0
#: field:account.invoice.report,day:0
#: view:analytic.entries.report:0
#: field:analytic.entries.report,day:0
msgid "Day"
msgstr "日"

#. module: account
#: model:ir.actions.act_window,name:account.act_account_renew_view
msgid "Accounts to Renew"
msgstr "延续科目有效期"

#. module: account
#: model:ir.model,name:account.model_account_model_line
msgid "Account Model Entries"
msgstr "凭证模板"

#. module: account
#: code:addons/account/account.py:3154
#, python-format
msgid "EXJ"
msgstr "EXJ"

#. module: account
#: field:product.template,supplier_taxes_id:0
msgid "Supplier Taxes"
msgstr "进项税"

#. module: account
#: view:res.partner:0
msgid "Bank Details"
msgstr "银行信息"

#. module: account
#: model:ir.actions.act_window,help:account.action_move_journal_line
msgid ""
"<p class=\"oe_view_nocontent_create\">\n"
"                Click to create a journal entry.\n"
"              </p><p>\n"
"                A journal entry consists of several journal items, each of\n"
"                which is either a debit or a credit transaction.\n"
"              </p><p>\n"
"                OpenERP automatically creates one journal entry per "
"accounting\n"
"                document: invoice, refund, supplier payment, bank "
"statements,\n"
"                etc. So, you should record journal entries manually "
"only/mainly\n"
"                for miscellaneous operations.\n"
"              </p>\n"
"            "
msgstr ""

#. module: account
#: help:account.invoice,payment_term:0
msgid ""
"If you use payment terms, the due date will be computed automatically at the "
"generation of accounting entries. If you keep the payment term and the due "
"date empty, it means direct payment. The payment term may compute several "
"due dates, for example 50% now, 50% in one month."
msgstr ""
"如果您使用付款条款, 到期将自动生成分录. 如果付款条款和到期日期为空, 则意味着直接付款. 付款条款可以计算出几个到期日, 例如现在先付50%, "
"然后在一个月内支付余下的50%."

#. module: account
#: field:account.config.settings,purchase_sequence_next:0
msgid "Next supplier invoice number"
msgstr ""

#. module: account
#: view:account.analytic.cost.ledger.journal.report:0
msgid "Select period"
msgstr "选择会计期间"

#. module: account
#: model:ir.ui.menu,name:account.menu_account_pp_statements
msgid "Statements"
msgstr "报表"

#. module: account
#: report:account.analytic.account.journal:0
msgid "Move Name"
msgstr "凭证名称"

#. module: account
#: model:ir.model,name:account.model_account_move_line_reconcile_writeoff
msgid "Account move line reconcile (writeoff)"
msgstr "凭证行核销（注销）"

#. module: account
#: model:account.account.type,name:account.conf_account_type_tax
#: report:account.invoice:0
#: field:account.invoice,amount_tax:0
#: report:account.journal.period.print.sale.purchase:0
#: field:account.move.line,account_tax_id:0
#: view:account.tax:0
#: model:ir.model,name:account.model_account_tax
msgid "Tax"
msgstr "税"

#. module: account
#: view:account.analytic.account:0
#: view:account.analytic.line:0
#: field:account.bank.statement.line,analytic_account_id:0
#: field:account.entries.report,analytic_account_id:0
#: field:account.invoice.line,account_analytic_id:0
#: field:account.model.line,analytic_account_id:0
#: field:account.move.line,analytic_account_id:0
#: field:account.move.line.reconcile.writeoff,analytic_id:0
msgid "Analytic Account"
msgstr "辅助核算项"

#. module: account
#: field:account.config.settings,default_purchase_tax:0
#: field:account.config.settings,purchase_tax:0
msgid "Default purchase tax"
msgstr "默认进项税"

#. module: account
#: view:account.account:0
#: field:account.financial.report,account_ids:0
#: selection:account.financial.report,type:0
#: view:account.journal:0
#: model:ir.actions.act_window,name:account.action_account_form
#: model:ir.ui.menu,name:account.account_account_menu
#: model:ir.ui.menu,name:account.account_template_accounts
#: model:ir.ui.menu,name:account.menu_action_account_form
#: model:ir.ui.menu,name:account.menu_analytic
msgid "Accounts"
msgstr "科目"

#. module: account
#: code:addons/account/account.py:3493
#: code:addons/account/account_bank_statement.py:404
#: code:addons/account/account_invoice.py:386
#: code:addons/account/account_invoice.py:488
#: code:addons/account/account_invoice.py:586
#: code:addons/account/account_invoice.py:601
#: code:addons/account/account_invoice.py:609
#: code:addons/account/account_invoice.py:631
#: code:addons/account/account_move_line.py:535
#, python-format
msgid "Configuration Error!"
msgstr "设置错误!"

#. module: account
#: code:addons/account/account_bank_statement.py:433
#, python-format
msgid "Statement %s confirmed, journal items were created."
msgstr ""

#. module: account
#: field:account.invoice.report,price_average:0
#: field:account.invoice.report,user_currency_price_average:0
msgid "Average Price"
msgstr "平均价格"

#. module: account
#: report:account.overdue:0
msgid "Date:"
msgstr "日期:"

#. module: account
#: report:account.journal.period.print:0
#: report:account.journal.period.print.sale.purchase:0
msgid "Label"
msgstr "标签"

#. module: account
#: view:res.partner.bank:0
msgid "Accounting Information"
msgstr "会计信息"

#. module: account
#: view:account.tax:0
#: view:account.tax.template:0
msgid "Special Computation"
msgstr "特殊算法"

#. module: account
#: view:account.move.bank.reconcile:0
#: model:ir.actions.act_window,name:account.action_account_bank_reconcile_tree
msgid "Bank reconciliation"
msgstr "银行对账单"

#. module: account
#: report:account.invoice:0
msgid "Disc.(%)"
msgstr "折扣(%)"

#. module: account
#: report:account.general.ledger:0
#: report:account.general.ledger_landscape:0
#: report:account.overdue:0
#: report:account.third_party_ledger:0
#: report:account.third_party_ledger_other:0
msgid "Ref"
msgstr "单号"

#. module: account
#: view:wizard.multi.charts.accounts:0
msgid "Purchase Tax"
msgstr "购置税"

#. module: account
#: help:account.move.line,tax_code_id:0
msgid "The Account can either be a base tax code or a tax code account."
msgstr "这科目可以是一个税基编码或税编码的科目。"

#. module: account
#: sql_constraint:account.model.line:0
msgid "Wrong credit or debit value in model, they must be positive!"
msgstr "借贷数值不正确，必须为正值"

#. module: account
#: model:process.node,note:account.process_node_reconciliation0
#: model:process.node,note:account.process_node_supplierreconciliation0
msgid "Comparison between accounting and payment entries"
msgstr "比较会计和支付项"

#. module: account
#: model:ir.ui.menu,name:account.menu_automatic_reconcile
msgid "Automatic Reconciliation"
msgstr "自动核销"

#. module: account
#: field:account.invoice,reconciled:0
msgid "Paid/Reconciled"
msgstr "已付/已核销"

#. module: account
#: field:account.tax,ref_base_code_id:0
#: field:account.tax.template,ref_base_code_id:0
msgid "Refund Base Code"
msgstr "退税基编码"

#. module: account
#: model:ir.actions.act_window,name:account.action_bank_statement_tree
#: model:ir.ui.menu,name:account.menu_bank_statement_tree
msgid "Bank Statements"
msgstr "银行对账单"

#. module: account
#: model:ir.actions.act_window,help:account.action_account_fiscalyear
msgid ""
"<p class=\"oe_view_nocontent_create\">\n"
"                Click to start a new fiscal year.\n"
"              </p><p>\n"
"                Define your company's financial year according to your "
"needs. A\n"
"                financial year is a period at the end of which a company's\n"
"                accounts are made up (usually 12 months). The financial year "
"is\n"
"                usually referred to by the date in which it ends. For "
"example,\n"
"                if a company's financial year ends November 30, 2011, then\n"
"                everything between December 1, 2010 and November 30, 2011\n"
"                would be referred to as FY 2011.\n"
"              </p>\n"
"            "
msgstr ""

#. module: account
#: view:account.common.report:0
#: view:account.move:0
#: view:account.move.line:0
#: view:accounting.report:0
msgid "Dates"
msgstr "日期"

#. module: account
#: field:account.chart.template,parent_id:0
msgid "Parent Chart Template"
msgstr "父科目表模板"

#. module: account
#: field:account.tax,parent_id:0
#: field:account.tax.template,parent_id:0
msgid "Parent Tax Account"
msgstr "父税科目"

#. module: account
#: view:account.aged.trial.balance:0
#: model:ir.actions.act_window,name:account.action_account_aged_balance_view
#: model:ir.ui.menu,name:account.menu_aged_trial_balance
msgid "Aged Partner Balance"
msgstr "业务伙伴以前的余额表"

#. module: account
#: model:process.transition,name:account.process_transition_entriesreconcile0
#: model:process.transition,name:account.process_transition_supplierentriesreconcile0
msgid "Accounting entries"
msgstr "会计分录"

#. module: account
#: constraint:account.move.line:0
msgid "Account and Period must belong to the same company."
msgstr "帐户和帐期必须属于同一家公司。"

#. module: account
#: field:account.invoice.line,discount:0
msgid "Discount (%)"
msgstr "折扣(%)"

#. module: account
#: help:account.journal,entry_posted:0
msgid ""
"Check this box if you don't want new journal entries to pass through the "
"'draft' state and instead goes directly to the 'posted state' without any "
"manual validation. \n"
"Note that journal entries that are automatically created by the system are "
"always skipping that state."
msgstr ""
"勾选，如果您不想新的分录跳过“草稿”状态直接到“已登账”状态，中间无需手动审核。\n"
"注意系统自动创建的分录总是跳过这状态。"

#. module: account
#: field:account.move.line.reconcile,writeoff:0
msgid "Write-Off amount"
msgstr "补差额金额"

#. module: account
#: field:account.bank.statement,message_unread:0
#: field:account.invoice,message_unread:0
msgid "Unread Messages"
msgstr "未读消息"

#. module: account
#: code:addons/account/wizard/account_invoice_state.py:44
#, python-format
msgid ""
"Selected invoice(s) cannot be confirmed as they are not in 'Draft' or 'Pro-"
"Forma' state."
msgstr "选择的发票不能被确认，因为它们不是“草稿”或者“形式发票”状态"

#. module: account
#: code:addons/account/account.py:1062
#, python-format
msgid "You should choose the periods that belong to the same company."
msgstr "你要选择属于同一个公司的会计区间"

#. module: account
#: model:ir.actions.act_window,name:account.action_report_account_sales_tree_all
#: view:report.account.sales:0
#: view:report.account_type.sales:0
msgid "Sales by Account"
msgstr "销售科目"

#. module: account
#: code:addons/account/account.py:1411
#, python-format
msgid "You cannot delete a posted journal entry \"%s\"."
msgstr "你不能删除已经登帐的分类账分录\"%s\"."

#. module: account
#: view:account.invoice:0
msgid "Accounting Period"
msgstr "会计期间"

#. module: account
#: field:account.config.settings,sale_journal_id:0
msgid "Sale journal"
msgstr "销售分类帐"

#. module: account
#: code:addons/account/account.py:2298
#: code:addons/account/account_invoice.py:748
#: code:addons/account/account_move_line.py:195
#, python-format
msgid "You have to define an analytic journal on the '%s' journal!"
msgstr "您必须定义这 '%s' 的辅助核算账簿！"

#. module: account
#: code:addons/account/account.py:781
#, python-format
msgid ""
"This journal already contains items, therefore you cannot modify its company "
"field."
msgstr "这个分类账已经包含了分录，因此不能修改他的公司字段"

#. module: account
#: code:addons/account/account.py:409
#, python-format
msgid ""
"You need an Opening journal with centralisation checked to set the initial "
"balance."
msgstr "你需要一个打开的分类账，集中设置初始余额。"

#. module: account
#: model:ir.actions.act_window,name:account.action_tax_code_list
#: model:ir.ui.menu,name:account.menu_action_tax_code_list
msgid "Tax codes"
msgstr "税编码"

#. module: account
#: view:account.account:0
msgid "Unrealized Gains and losses"
msgstr "未确认损益"

#. module: account
#: model:ir.ui.menu,name:account.menu_account_customer
#: model:ir.ui.menu,name:account.menu_finance_receivables
msgid "Customers"
msgstr "客户"

#. module: account
#: report:account.analytic.account.cost_ledger:0
#: report:account.analytic.account.journal:0
#: report:account.analytic.account.quantity_cost_ledger:0
msgid "Period to"
msgstr "会计期间到"

#. module: account
#: selection:account.entries.report,month:0
#: selection:account.invoice.report,month:0
#: selection:analytic.entries.report,month:0
#: selection:report.account.sales,month:0
#: selection:report.account_type.sales,month:0
msgid "August"
msgstr "8"

#. module: account
#: field:accounting.report,debit_credit:0
msgid "Display Debit/Credit Columns"
msgstr "显示借贷列"

#. module: account
#: selection:account.entries.report,month:0
#: selection:account.invoice.report,month:0
#: selection:analytic.entries.report,month:0
#: selection:report.account.sales,month:0
#: selection:report.account_type.sales,month:0
msgid "October"
msgstr "10"

#. module: account
#: help:account.move.line,quantity:0
msgid ""
"The optional quantity expressed by this line, eg: number of product sold. "
"The quantity is not a legal requirement but is very useful for some reports."
msgstr "行显示的非强制性数量，如：已销售产品。这数量不是一个强制要求，但对一些报表非常有用。"

#. module: account
#: view:account.unreconcile:0
#: view:account.unreconcile.reconcile:0
msgid "Unreconcile Transactions"
msgstr ""

#. module: account
#: field:wizard.multi.charts.accounts,only_one_chart_template:0
msgid "Only One Chart Template Available"
msgstr "只有一个图表模版可用。"

#. module: account
#: view:account.chart.template:0
#: field:product.category,property_account_expense_categ:0
#: field:product.template,property_account_expense:0
msgid "Expense Account"
msgstr "费用科目"

#. module: account
#: field:account.bank.statement,message_summary:0
#: field:account.invoice,message_summary:0
msgid "Summary"
msgstr "摘要"

#. module: account
#: help:account.invoice,period_id:0
msgid "Keep empty to use the period of the validation(invoice) date."
msgstr "留空使用复核(发票)日期的会计期间"

#. module: account
#: help:account.bank.statement,account_id:0
msgid ""
"used in statement reconciliation domain, but shouldn't be used elswhere."
msgstr "用于银行对账单，但不能使用到别处。"

#. module: account
#: field:account.config.settings,date_stop:0
msgid "End date"
msgstr "结束日期"

#. module: account
#: field:account.invoice.tax,base_amount:0
msgid "Base Code Amount"
msgstr "税基金额"

#. module: account
#: field:wizard.multi.charts.accounts,sale_tax:0
msgid "Default Sale Tax"
msgstr "默认销售税"

#. module: account
#: help:account.model.line,date_maturity:0
msgid ""
"The maturity date of the generated entries for this model. You can choose "
"between the creation date or the creation date of the entries plus the "
"partner payment terms."
msgstr "这模型生成的到期日期，您可以选择创建日期或创建日期加上业务伙伴付款条件。"

#. module: account
#: model:ir.ui.menu,name:account.menu_finance_accounting
msgid "Financial Accounting"
msgstr "财务会计"

#. module: account
#: model:ir.ui.menu,name:account.menu_account_report_pl
msgid "Profit And Loss"
msgstr "盈利或亏损"

#. module: account
#: view:account.fiscal.position:0
#: field:account.fiscal.position,name:0
#: field:account.fiscal.position.account,position_id:0
#: field:account.fiscal.position.tax,position_id:0
#: field:account.fiscal.position.tax.template,position_id:0
#: view:account.fiscal.position.template:0
#: field:account.invoice,fiscal_position:0
#: field:account.invoice.report,fiscal_position:0
#: model:ir.model,name:account.model_account_fiscal_position
#: field:res.partner,property_account_position:0
msgid "Fiscal Position"
msgstr "财务结构"

#. module: account
#: code:addons/account/account_invoice.py:795
#, python-format
msgid ""
"Tax base different!\n"
"Click on compute to update the tax base."
msgstr ""
"税基不同！\n"
"点击“计算”更新税基。"

#. module: account
#: field:account.partner.ledger,page_split:0
msgid "One Partner Per Page"
msgstr "每个业务伙伴一页"

#. module: account
#: field:account.account,child_parent_ids:0
#: field:account.account.template,child_parent_ids:0
msgid "Children"
msgstr "子科目"

#. module: account
#: report:account.account.balance:0
#: model:ir.actions.act_window,name:account.action_account_balance_menu
#: model:ir.actions.report.xml,name:account.account_account_balance
#: model:ir.ui.menu,name:account.menu_general_Balance_report
msgid "Trial Balance"
msgstr "试算平衡"

#. module: account
#: code:addons/account/account.py:431
#, python-format
msgid "Unable to adapt the initial balance (negative value)."
msgstr "不能适应初始余额（负数）"

#. module: account
#: selection:account.invoice,type:0
#: selection:account.invoice.report,type:0
#: model:process.process,name:account.process_process_invoiceprocess0
#: selection:report.invoice.created,type:0
msgid "Customer Invoice"
msgstr "客户发票"

#. module: account
#: model:ir.model,name:account.model_account_open_closed_fiscalyear
msgid "Choose Fiscal Year"
msgstr "选择会计年度"

#. module: account
#: view:account.config.settings:0
#: view:account.installer:0
msgid "Date Range"
msgstr "日期范围"

#. module: account
#: view:account.period:0
msgid "Search Period"
msgstr "搜寻会计周期"

#. module: account
#: view:account.change.currency:0
msgid "Invoice Currency"
msgstr "发票币别"

#. module: account
#: field:accounting.report,account_report_id:0
#: model:ir.ui.menu,name:account.menu_account_financial_reports_tree
msgid "Account Reports"
msgstr "财务报表"

#. module: account
#: field:account.payment.term,line_ids:0
msgid "Terms"
msgstr "条款"

#. module: account
#: field:account.chart.template,tax_template_ids:0
msgid "Tax Template List"
msgstr "税模板列表"

#. module: account
#: model:ir.ui.menu,name:account.menu_account_print_sale_purchase_journal
msgid "Sale/Purchase Journals"
msgstr "销售/采购 凭证簿"

#. module: account
#: help:account.account,currency_mode:0
msgid ""
"This will select how the current currency rate for outgoing transactions is "
"computed. In most countries the legal method is \"average\" but only a few "
"software systems are able to manage this. So if you import from another "
"software system you may have to use the rate at date. Incoming transactions "
"always use the rate at date."
msgstr ""
"将选择要兑换货币的当前汇率。在大多数国家法定为“平均”，但只有少数软件系统能够管理。 所以如果你要导入另一个软件系统，你可能需要使用当日汇率。"

#. module: account
#: code:addons/account/account.py:2630
#, python-format
msgid "There is no parent code for the template account."
msgstr "模版科目没有上级代码"

#. module: account
#: help:account.chart.template,code_digits:0
#: help:wizard.multi.charts.accounts,code_digits:0
msgid "No. of Digits to use for account code"
msgstr "科目代码使用数字"

#. module: account
#: field:res.partner,property_supplier_payment_term:0
msgid "Supplier Payment Term"
msgstr ""

#. module: account
#: view:account.fiscalyear:0
msgid "Search Fiscalyear"
msgstr "搜索会计年度"

#. module: account
#: selection:account.tax,applicable_type:0
msgid "Always"
msgstr "总是"

#. module: account
#: field:account.config.settings,module_account_accountant:0
msgid ""
"Full accounting features: journals, legal statements, chart of accounts, etc."
msgstr "全部会计特性：分类账，税务报表，会计科目表 等等"

#. module: account
#: view:account.analytic.line:0
msgid "Total Quantity"
msgstr "总数量"

#. module: account
#: field:account.move.line.reconcile.writeoff,writeoff_acc_id:0
msgid "Write-Off account"
msgstr "补差额科目"

#. module: account
#: field:account.model.line,model_id:0
#: view:account.subscription:0
#: field:account.subscription,model_id:0
msgid "Model"
msgstr "模型"

#. module: account
#: help:account.invoice.tax,base_code_id:0
msgid "The account basis of the tax declaration."
msgstr "纳税申报的计税基准科目"

#. module: account
#: selection:account.account,type:0
#: selection:account.account.template,type:0
#: selection:account.entries.report,type:0
#: selection:account.financial.report,type:0
msgid "View"
msgstr "视图"

#. module: account
#: code:addons/account/account.py:3412
#: code:addons/account/account_bank.py:95
#, python-format
msgid "BNK"
msgstr "BNK"

#. module: account
#: field:account.move.line,analytic_lines:0
msgid "Analytic lines"
msgstr "辅助核算明细"

#. module: account
#: view:account.invoice:0
msgid "Proforma Invoices"
msgstr "形式发票"

#. module: account
#: model:process.node,name:account.process_node_electronicfile0
msgid "Electronic File"
msgstr "电子文件"

#. module: account
#: field:account.move.line,reconcile:0
msgid "Reconcile Ref"
msgstr ""

#. module: account
#: field:account.config.settings,has_chart_of_accounts:0
msgid "Company has a chart of accounts"
msgstr "公司有一个会计科目表"

#. module: account
#: model:ir.model,name:account.model_account_tax_code_template
msgid "Tax Code Template"
msgstr "税编码模板"

#. module: account
#: model:ir.model,name:account.model_account_partner_ledger
msgid "Account Partner Ledger"
msgstr "业务伙伴会计帐本(往来帐)"

#. module: account
#: model:email.template,body_html:account.email_template_edi_invoice
msgid ""
"\n"
"<div style=\"font-family: 'Lucica Grande', Ubuntu, Arial, Verdana, sans-"
"serif; font-size: 12px; color: rgb(34, 34, 34); background-color: #FFF; \">\n"
"\n"
"    <p>Hello ${object.partner_id.name},</p>\n"
"\n"
"    <p>A new invoice is available for you: </p>\n"
"    \n"
"    <p style=\"border-left: 1px solid #8e0000; margin-left: 30px;\">\n"
"       &nbsp;&nbsp;<strong>REFERENCES</strong><br />\n"
"       &nbsp;&nbsp;Invoice number: <strong>${object.number}</strong><br />\n"
"       &nbsp;&nbsp;Invoice total: <strong>${object.amount_total} "
"${object.currency_id.name}</strong><br />\n"
"       &nbsp;&nbsp;Invoice date: ${object.date_invoice}<br />\n"
"       % if object.origin:\n"
"       &nbsp;&nbsp;Order reference: ${object.origin}<br />\n"
"       % endif\n"
"       % if object.user_id:\n"
"       &nbsp;&nbsp;Your contact: <a href=\"mailto:${object.user_id.email or "
"''}?subject=Invoice%20${object.number}\">${object.user_id.name}</a>\n"
"       % endif\n"
"    </p>  \n"
"    \n"
"    % if object.paypal_url:\n"
"    <br/>\n"
"    <p>It is also possible to directly pay with Paypal:</p>\n"
"        <a style=\"margin-left: 120px;\" href=\"${object.paypal_url}\">\n"
"            <img class=\"oe_edi_paypal_button\" "
"src=\"https://www.paypal.com/en_US/i/btn/btn_paynowCC_LG.gif\"/>\n"
"        </a>\n"
"    % endif\n"
"    \n"
"    <br/>\n"
"    <p>If you have any question, do not hesitate to contact us.</p>\n"
"    <p>Thank you for choosing ${object.company_id.name or 'us'}!</p>\n"
"    <br/>\n"
"    <br/>\n"
"    <div style=\"width: 375px; margin: 0px; padding: 0px; background-color: "
"#8E0000; border-top-left-radius: 5px 5px; border-top-right-radius: 5px 5px; "
"background-repeat: repeat no-repeat;\">\n"
"        <h3 style=\"margin: 0px; padding: 2px 14px; font-size: 12px; color: "
"#DDD;\">\n"
"            <strong style=\"text-"
"transform:uppercase;\">${object.company_id.name}</strong></h3>\n"
"    </div>\n"
"    <div style=\"width: 347px; margin: 0px; padding: 5px 14px; line-height: "
"16px; background-color: #F2F2F2;\">\n"
"        <span style=\"color: #222; margin-bottom: 5px; display: block; \">\n"
"        % if object.company_id.street:\n"
"            ${object.company_id.street}<br/>\n"
"        % endif\n"
"        % if object.company_id.street2:\n"
"            ${object.company_id.street2}<br/>\n"
"        % endif\n"
"        % if object.company_id.city or object.company_id.zip:\n"
"            ${object.company_id.zip} ${object.company_id.city}<br/>\n"
"        % endif\n"
"        % if object.company_id.country_id:\n"
"            ${object.company_id.state_id and ('%s, ' % "
"object.company_id.state_id.name) or ''} ${object.company_id.country_id.name "
"or ''}<br/>\n"
"        % endif\n"
"        </span>\n"
"        % if object.company_id.phone:\n"
"            <div style=\"margin-top: 0px; margin-right: 0px; margin-bottom: "
"0px; margin-left: 0px; padding-top: 0px; padding-right: 0px; padding-bottom: "
"0px; padding-left: 0px; \">\n"
"                Phone:&nbsp; ${object.company_id.phone}\n"
"            </div>\n"
"        % endif\n"
"        % if object.company_id.website:\n"
"            <div>\n"
"                Web :&nbsp;<a "
"href=\"${object.company_id.website}\">${object.company_id.website}</a>\n"
"            </div>\n"
"        %endif\n"
"        <p></p>\n"
"    </div>\n"
"</div>\n"
"            "
msgstr ""

#. module: account
#: view:account.period:0
msgid "Account Period"
msgstr "会计期间"

#. module: account
#: help:account.account,currency_id:0
#: help:account.account.template,currency_id:0
#: help:account.bank.accounts.wizard,currency_id:0
msgid "Forces all moves for this account to have this secondary currency."
msgstr "强制将这科目的所有凭证转为第二币别。"

#. module: account
#: model:ir.actions.act_window,help:account.action_validate_account_move_line
msgid ""
"This wizard will validate all journal entries of a particular journal and "
"period. Once journal entries are validated, you can not update them anymore."
msgstr "这向导将使指定的会计期间和账簿的所有分录生效。一旦生效您不能再修改它们。"

#. module: account
#: model:ir.actions.act_window,name:account.action_account_chart_template_form
#: model:ir.ui.menu,name:account.menu_action_account_chart_template_form
msgid "Chart of Accounts Templates"
msgstr "科目一览表模板"

#. module: account
#: view:account.bank.statement:0
msgid "Transactions"
msgstr "交易"

#. module: account
#: model:ir.model,name:account.model_account_unreconcile_reconcile
msgid "Account Unreconcile Reconcile"
msgstr "科目核销反核销"

#. module: account
#: help:account.account.type,close_method:0
msgid ""
"Set here the method that will be used to generate the end of year journal "
"entries for all the accounts of this type.\n"
"\n"
" 'None' means that nothing will be done.\n"
" 'Balance' will generally be used for cash accounts.\n"
" 'Detail' will copy each existing journal item of the previous year, even "
"the reconciled ones.\n"
" 'Unreconciled' will copy only the journal items that were unreconciled on "
"the first day of the new fiscal year."
msgstr ""
"在这设定科目年终结转时产生分录的方法\n"
"    'None'  不做结转\n"
"    'Balance'  年末余额转到下年\n"
"    'Detail'  把该科目上年的所有分录明细带入下年，即使已对账\n"
"    'Unreconciled'  把该科目未对账分录明细带入下年"

#. module: account
#: view:account.tax.template:0
msgid "Keep empty to use the expense account"
msgstr "留空使用这费用科目"

#. module: account
#: field:account.aged.trial.balance,journal_ids:0
#: field:account.analytic.cost.ledger.journal.report,journal:0
#: field:account.balance.report,journal_ids:0
#: field:account.central.journal,journal_ids:0
#: field:account.common.account.report,journal_ids:0
#: field:account.common.journal.report,journal_ids:0
#: field:account.common.partner.report,journal_ids:0
#: view:account.common.report:0
#: field:account.common.report,journal_ids:0
#: report:account.general.journal:0
#: field:account.general.journal,journal_ids:0
#: report:account.general.ledger:0
#: report:account.general.ledger_landscape:0
#: view:account.journal.period:0
#: report:account.partner.balance:0
#: field:account.partner.balance,journal_ids:0
#: field:account.partner.ledger,journal_ids:0
#: view:account.print.journal:0
#: field:account.print.journal,journal_ids:0
#: field:account.report.general.ledger,journal_ids:0
#: report:account.third_party_ledger:0
#: report:account.third_party_ledger_other:0
#: field:account.vat.declaration,journal_ids:0
#: field:accounting.report,journal_ids:0
#: model:ir.actions.act_window,name:account.action_account_journal_form
#: model:ir.actions.act_window,name:account.action_account_journal_period_tree
#: model:ir.ui.menu,name:account.menu_account_print_journal
#: model:ir.ui.menu,name:account.menu_action_account_journal_form
#: model:ir.ui.menu,name:account.menu_journals
#: model:ir.ui.menu,name:account.menu_journals_report
msgid "Journals"
msgstr "账簿"

#. module: account
#: field:account.partner.reconcile.process,to_reconcile:0
msgid "Remaining Partners"
msgstr "业务伙伴剩余的"

#. module: account
#: view:account.subscription:0
#: field:account.subscription,lines_id:0
msgid "Subscription Lines"
msgstr "周期性分录明细"

#. module: account
#: selection:account.analytic.journal,type:0
#: view:account.config.settings:0
#: view:account.journal:0
#: selection:account.journal,type:0
#: view:account.model:0
#: selection:account.tax,type_tax_use:0
#: view:account.tax.template:0
#: selection:account.tax.template,type_tax_use:0
msgid "Purchase"
msgstr "采购"

#. module: account
#: view:account.installer:0
#: view:wizard.multi.charts.accounts:0
msgid "Accounting Application Configuration"
msgstr "会计应用程序设置"

#. module: account
#: model:ir.actions.act_window,name:account.action_account_vat_declaration
msgid "Account Tax Declaration"
msgstr "会计税务申报"

#. module: account
#: help:account.bank.statement,name:0
msgid ""
"if you give the Name other then /, its created Accounting Entries Move will "
"be with same name as statement name. This allows the statement entries to "
"have the same references than the statement itself"
msgstr "如果您指定其它名称，它创建的凭证或分录将用报表名相同的名称。这使得报表它自己关联相似的分录。"

#. module: account
#: code:addons/account/account_invoice.py:988
#, python-format
msgid ""
"You cannot create an invoice on a centralized journal. Uncheck the "
"centralized counterpart box in the related journal from the configuration "
"menu."
msgstr "你不能在汇总账簿上面创建发票。在配置菜单中 相关的 分类账簿表单里不要选中“合并对方科目”。"

#. module: account
#: field:account.bank.statement,balance_start:0
#: field:account.treasury.report,starting_balance:0
msgid "Starting Balance"
msgstr "期初余额"

#. module: account
#: code:addons/account/account_invoice.py:1428
#, python-format
msgid "No Partner Defined !"
msgstr "未定义业务伙伴！"

#. module: account
#: model:ir.actions.act_window,name:account.action_account_period_close
#: model:ir.actions.act_window,name:account.action_account_period_tree
#: model:ir.ui.menu,name:account.menu_action_account_period_close_tree
msgid "Close a Period"
msgstr "关闭一个会计期间"

#. module: account
#: view:account.bank.statement:0
#: field:account.cashbox.line,subtotal_opening:0
msgid "Opening Subtotal"
msgstr "期初小计"

#. module: account
#: constraint:account.move.line:0
msgid ""
"You cannot create journal items with a secondary currency without recording "
"both 'currency' and 'amount currency' field."
msgstr ""

#. module: account
#: field:account.financial.report,display_detail:0
msgid "Display details"
msgstr "显示详细信息"

#. module: account
#: report:account.overdue:0
msgid "VAT:"
msgstr "增值税:"

#. module: account
#: help:account.analytic.line,amount_currency:0
msgid ""
"The amount expressed in the related account currency if not equal to the "
"company one."
msgstr "如果不是同一公司, 这金额表示相关科目的币别。"

#. module: account
#: help:account.config.settings,paypal_account:0
msgid ""
"Paypal account (email) for receiving online payments (credit card, etc.) If "
"you set a paypal account, the customer  will be able to pay your invoices or "
"quotations with a button \"Pay with  Paypal\" in automated emails or through "
"the OpenERP portal."
msgstr ""

#. module: account
#: code:addons/account/account_move_line.py:535
#, python-format
msgid ""
"Cannot find any account journal of %s type for this company.\n"
"\n"
"You can create one in the menu: \n"
"Configuration/Journals/Journals."
msgstr ""

#. module: account
#: model:ir.actions.act_window,name:account.action_account_unreconcile
#: model:ir.actions.act_window,name:account.action_account_unreconcile_reconcile
#: model:ir.actions.act_window,name:account.action_account_unreconcile_select
msgid "Unreconcile Entries"
msgstr "反核销分录"

#. module: account
#: field:account.tax.code,notprintable:0
#: field:account.tax.code.template,notprintable:0
msgid "Not Printable in Invoice"
msgstr "不打印在发票上"

#. module: account
#: report:account.vat.declaration:0
#: field:account.vat.declaration,chart_tax_id:0
msgid "Chart of Tax"
msgstr "税一览表"

#. module: account
#: view:account.journal:0
msgid "Search Account Journal"
msgstr "搜索账簿"

#. module: account
#: model:ir.actions.act_window,name:account.action_invoice_tree_pending_invoice
msgid "Pending Invoice"
msgstr "待开票"

#. module: account
#: view:account.invoice.report:0
#: selection:account.subscription,period_type:0
msgid "year"
msgstr "年"

#. module: account
#: field:account.config.settings,date_start:0
msgid "Start date"
msgstr "开始日期"

#. module: account
#: view:account.invoice.refund:0
msgid ""
"You will be able to edit and validate this\n"
"                                    credit note directly or keep it draft,\n"
"                                    waiting for the document to be issued "
"by\n"
"                                    your supplier/customer."
msgstr ""

#. module: account
#: view:validate.account.move.lines:0
msgid ""
"All selected journal entries will be validated and posted. It means you "
"won't be able to modify their accounting fields anymore."
msgstr "所有选择的分录将生效并过账，这意味着您将不能修改它们。"

#. module: account
#: code:addons/account/account_move_line.py:98
#, python-format
msgid ""
"You have not supplied enough arguments to compute the initial balance, "
"please select a period and a journal in the context."
msgstr ""

#. module: account
#: model:ir.actions.report.xml,name:account.account_transfers
msgid "Transfers"
msgstr "转移"

#. module: account
#: field:account.config.settings,expects_chart_of_accounts:0
msgid "This company has its own chart of accounts"
msgstr ""

#. module: account
#: view:account.chart:0
msgid "Account charts"
msgstr "科目一览表"

#. module: account
#: view:cash.box.out:0
#: model:ir.actions.act_window,name:account.action_cash_box_out
msgid "Take Money Out"
msgstr ""

#. module: account
#: report:account.vat.declaration:0
msgid "Tax Amount"
msgstr "税金额"

#. module: account
#: view:account.move:0
msgid "Search Move"
msgstr "搜索凭证"

#. module: account
#: model:ir.actions.act_window,help:account.action_invoice_tree1
msgid ""
"<p class=\"oe_view_nocontent_create\">\n"
"                Click to create a customer invoice.\n"
"              </p><p>\n"
"                OpenERP's electronic invoicing allows to ease and fasten "
"the\n"
"                collection of customer payments. Your customer receives the\n"
"                invoice by email and he can pay online and/or import it\n"
"                in his own system.\n"
"              </p><p>\n"
"                The discussions with your customer are automatically "
"displayed at\n"
"                the bottom of each invoice.\n"
"              </p>\n"
"            "
msgstr ""

#. module: account
#: field:account.tax.code,name:0
#: field:account.tax.code.template,name:0
msgid "Tax Case Name"
msgstr "税名称"

#. module: account
#: report:account.invoice:0
#: view:account.invoice:0
#: model:process.node,name:account.process_node_draftinvoices0
msgid "Draft Invoice"
msgstr "发票草稿"

#. module: account
#: view:account.config.settings:0
msgid "Options"
msgstr "选项"

#. module: account
#: field:account.aged.trial.balance,period_length:0
msgid "Period Length (days)"
msgstr "期间（天数）"

#. module: account
#: code:addons/account/account.py:1327
#, python-format
msgid ""
"You cannot modify a posted entry of this journal.\n"
"First you should set the journal to allow cancelling entries."
msgstr ""

#. module: account
#: model:ir.actions.act_window,name:account.action_account_print_sale_purchase_journal
msgid "Print Sale/Purchase Journal"
msgstr "打印 销售/采购 凭证簿"

#. module: account
#: view:account.installer:0
msgid "Continue"
msgstr "继续"

#. module: account
#: view:account.invoice.report:0
#: field:account.invoice.report,categ_id:0
msgid "Category of Product"
msgstr "产品类别"

#. module: account
#: code:addons/account/account.py:930
#, python-format
msgid ""
"There is no fiscal year defined for this date.\n"
"Please create one from the configuration of the accounting menu."
msgstr ""

#. module: account
#: view:account.addtmpl.wizard:0
#: model:ir.actions.act_window,name:account.action_account_addtmpl_wizard_form
msgid "Create Account"
msgstr "创建科目"

#. module: account
#: code:addons/account/wizard/account_fiscalyear_close.py:62
#, python-format
msgid "The entries to reconcile should belong to the same company."
msgstr ""

#. module: account
#: field:account.invoice.tax,tax_amount:0
msgid "Tax Code Amount"
msgstr "税金额"

#. module: account
#: view:account.move.line:0
msgid "Unreconciled Journal Items"
msgstr "未核销凭证"

#. module: account
#: selection:account.account.type,close_method:0
msgid "Detail"
msgstr "详情"

#. module: account
#: help:account.config.settings,default_purchase_tax:0
msgid "This purchase tax will be assigned by default on new products."
msgstr ""

#. module: account
#: report:account.invoice:0
msgid "VAT :"
msgstr "增值税 :"

#. module: account
#: report:account.central.journal:0
#: view:account.config.settings:0
#: report:account.general.ledger:0
#: report:account.partner.balance:0
#: report:account.third_party_ledger:0
#: report:account.third_party_ledger_other:0
#: model:ir.actions.act_window,name:account.action_account_chart
#: model:ir.actions.act_window,name:account.action_account_tree
#: model:ir.ui.menu,name:account.menu_action_account_tree2
msgid "Chart of Accounts"
msgstr "科目一览表"

#. module: account
#: view:account.tax.chart:0
msgid "(If you do not select period it will take all open periods)"
msgstr "如果您不选择会计期间，它将取所有开启的会计期间"

#. module: account
#: model:ir.model,name:account.model_account_journal_cashbox_line
msgid "account.journal.cashbox.line"
msgstr ""

#. module: account
#: model:ir.model,name:account.model_account_partner_reconcile_process
msgid "Reconcilation Process partner by partner"
msgstr "与业务伙伴核销的进程"

#. module: account
#: view:account.chart:0
msgid "(If you do not select Fiscal year it will take all open fiscal years)"
msgstr "如果您不选择会计年度将使用所有开启的会计年度"

#. module: account
#: selection:account.aged.trial.balance,filter:0
#: report:account.analytic.account.journal:0
#: view:account.analytic.line:0
#: selection:account.balance.report,filter:0
#: field:account.bank.statement,date:0
#: field:account.bank.statement.line,date:0
#: selection:account.central.journal,filter:0
#: selection:account.common.account.report,filter:0
#: selection:account.common.journal.report,filter:0
#: selection:account.common.partner.report,filter:0
#: selection:account.common.report,filter:0
#: view:account.entries.report:0
#: field:account.entries.report,date:0
#: selection:account.general.journal,filter:0
#: report:account.general.ledger:0
#: report:account.general.ledger_landscape:0
#: field:account.invoice.refund,date:0
#: field:account.invoice.report,date:0
#: report:account.journal.period.print:0
#: report:account.journal.period.print.sale.purchase:0
#: view:account.move:0
#: field:account.move,date:0
#: field:account.move.line.reconcile.writeoff,date_p:0
#: report:account.overdue:0
#: selection:account.partner.balance,filter:0
#: selection:account.partner.ledger,filter:0
#: selection:account.print.journal,filter:0
#: selection:account.print.journal,sort_selection:0
#: selection:account.report.general.ledger,filter:0
#: selection:account.report.general.ledger,sortby:0
#: field:account.subscription.line,date:0
#: report:account.third_party_ledger:0
#: report:account.third_party_ledger_other:0
#: xsl:account.transfer:0
#: selection:account.vat.declaration,filter:0
#: selection:accounting.report,filter:0
#: selection:accounting.report,filter_cmp:0
#: field:analytic.entries.report,date:0
msgid "Date"
msgstr "日期"

#. module: account
#: view:account.move:0
msgid "Post"
msgstr "过账"

#. module: account
#: view:account.unreconcile:0
#: view:account.unreconcile.reconcile:0
msgid "Unreconcile"
msgstr "反核销"

#. module: account
#: view:account.chart.template:0
msgid "Chart of Accounts Template"
msgstr "科目一览表模板"

#. module: account
#: code:addons/account/account.py:2310
#, python-format
msgid ""
"Maturity date of entry line generated by model line '%s' of model '%s' is "
"based on partner payment term!\n"
"Please define partner on it!"
msgstr ""
"用模型明细  '%s' 产生分录明细的到期日期，模型  '%s' 基于业务伙伴的付款条款。\n"
"请在业务伙伴里定义它"

#. module: account
#: selection:account.balance.report,display_account:0
#: selection:account.common.account.report,display_account:0
#: selection:account.report.general.ledger,display_account:0
#: selection:account.tax,type_tax_use:0
#: selection:account.tax.template,type_tax_use:0
msgid "All"
msgstr "所有"

#. module: account
#: model:ir.ui.menu,name:account.menu_finance_reporting_budgets
msgid "Budgets"
msgstr "预算"

#. module: account
#: selection:account.aged.trial.balance,filter:0
#: selection:account.balance.report,filter:0
#: selection:account.central.journal,filter:0
#: selection:account.common.account.report,filter:0
#: selection:account.common.journal.report,filter:0
#: selection:account.common.partner.report,filter:0
#: selection:account.common.report,filter:0
#: selection:account.general.journal,filter:0
#: selection:account.partner.balance,filter:0
#: selection:account.partner.ledger,filter:0
#: selection:account.print.journal,filter:0
#: selection:account.report.general.ledger,filter:0
#: selection:account.vat.declaration,filter:0
#: selection:accounting.report,filter:0
#: selection:accounting.report,filter_cmp:0
msgid "No Filters"
msgstr "无筛选"

#. module: account
#: view:account.invoice.report:0
#: model:res.groups,name:account.group_proforma_invoices
msgid "Pro-forma Invoices"
msgstr "形式发票"

#. module: account
#: view:res.partner:0
msgid "History"
msgstr "日志"

#. module: account
#: help:account.tax,applicable_type:0
#: help:account.tax.template,applicable_type:0
msgid ""
"If not applicable (computed through a Python code), the tax won't appear on "
"the invoice."
msgstr "如果没适用的 (计算通过python代码)， 税将不显示在发票上。"

#. module: account
#: field:account.config.settings,group_check_supplier_invoice_total:0
msgid "Check the total of supplier invoices"
msgstr ""

#. module: account
#: view:account.tax:0
#: view:account.tax.template:0
msgid "Applicable Code (if type=code)"
msgstr "可用代码(如果类型=代码)"

#. module: account
#: help:account.period,state:0
msgid ""
"When monthly periods are created. The status is 'Draft'. At the end of "
"monthly period it is in 'Done' status."
msgstr ""

#. module: account
#: view:account.invoice.report:0
#: field:account.invoice.report,product_qty:0
msgid "Qty"
msgstr "数量"

#. module: account
#: help:account.tax.code,sign:0
msgid ""
"You can specify here the coefficient that will be used when consolidating "
"the amount of this case into its parent. For example, set 1/-1 if you want "
"to add/substract it."
msgstr "您可以在这里输入一个将用于在合并父税事务金额时系数，例如：1为加，-1为减。"

#. module: account
#: view:account.analytic.line:0
msgid "Search Analytic Lines"
msgstr "搜索辅助核算明细"

#. module: account
#: field:res.partner,property_account_payable:0
msgid "Account Payable"
msgstr "应付账"

#. module: account
#: code:addons/account/wizard/account_fiscalyear_close.py:88
#, python-format
msgid "The periods to generate opening entries cannot be found."
msgstr ""

#. module: account
#: model:process.node,name:account.process_node_supplierpaymentorder0
msgid "Payment Order"
msgstr "付款单"

#. module: account
#: help:account.account.template,reconcile:0
msgid ""
"Check this option if you want the user to reconcile entries in this account."
msgstr "勾选此项, 如果您想用户在这科目核销分录。"

#. module: account
#: report:account.invoice:0
#: field:account.invoice.line,price_unit:0
msgid "Unit Price"
msgstr "单价"

#. module: account
#: model:ir.actions.act_window,name:account.action_account_tree1
msgid "Analytic Items"
msgstr "分析明细"

#. module: account
#: field:analytic.entries.report,nbr:0
msgid "#Entries"
msgstr "# 项"

#. module: account
#: view:account.state.open:0
msgid "Open Invoice"
msgstr "未结发票"

#. module: account
#: field:account.invoice.tax,factor_tax:0
msgid "Multipication factor Tax code"
msgstr "税率"

#. module: account
#: field:account.config.settings,complete_tax_set:0
msgid "Complete set of taxes"
msgstr ""

#. module: account
#: field:account.account,name:0
#: field:account.account.template,name:0
#: report:account.analytic.account.inverted.balance:0
#: field:account.chart.template,name:0
#: field:account.model.line,name:0
#: field:account.move.line,name:0
#: field:account.move.reconcile,name:0
#: field:account.subscription,name:0
msgid "Name"
msgstr "名称"

#. module: account
#: code:addons/account/installer.py:94
#, python-format
msgid "No unconfigured company !"
msgstr "还没有配置好公司"

#. module: account
#: field:res.company,expects_chart_of_accounts:0
msgid "Expects a Chart of Accounts"
msgstr ""

#. module: account
#: field:account.move.line,date:0
msgid "Effective date"
msgstr "生效日期"

#. module: account
#: code:addons/account/wizard/account_fiscalyear_close.py:100
#, python-format
msgid "The journal must have default credit and debit account."
msgstr ""

#. module: account
#: model:ir.actions.act_window,name:account.action_bank_tree
#: model:ir.ui.menu,name:account.menu_action_bank_tree
msgid "Setup your Bank Accounts"
msgstr "设置银行科目"

#. module: account
#: xsl:account.transfer:0
msgid "Partner ID"
msgstr "伙伴 ID"

#. module: account
#: help:account.bank.statement,message_ids:0
#: help:account.invoice,message_ids:0
msgid "Messages and communication history"
msgstr ""

#. module: account
#: help:account.journal,analytic_journal_id:0
msgid "Journal for analytic entries"
msgstr "辅助核算账簿"

#. module: account
#: constraint:account.aged.trial.balance:0
#: constraint:account.balance.report:0
#: constraint:account.central.journal:0
#: constraint:account.common.account.report:0
#: constraint:account.common.journal.report:0
#: constraint:account.common.partner.report:0
#: constraint:account.common.report:0
#: constraint:account.general.journal:0
#: constraint:account.partner.balance:0
#: constraint:account.partner.ledger:0
#: constraint:account.print.journal:0
#: constraint:account.report.general.ledger:0
#: constraint:account.vat.declaration:0
#: constraint:accounting.report:0
msgid ""
"The fiscalyear, periods or chart of account chosen have to belong to the "
"same company."
msgstr "输入的会计年度，期间，科目表必须属于同一公司"

#. module: account
#: help:account.tax.code.template,notprintable:0
msgid ""
"Check this box if you don't want any tax related to this tax Code to appear "
"on invoices."
msgstr ""

#. module: account
#: code:addons/account/account_move_line.py:1061
#: code:addons/account/account_move_line.py:1144
#, python-format
msgid "You cannot use an inactive account."
msgstr ""

#. module: account
#: model:ir.actions.act_window,name:account.open_board_account
#: model:ir.ui.menu,name:account.menu_account_config
#: model:ir.ui.menu,name:account.menu_board_account
#: model:ir.ui.menu,name:account.menu_finance
#: model:ir.ui.menu,name:account.menu_finance_reporting
#: model:process.node,name:account.process_node_accountingentries0
#: model:process.node,name:account.process_node_supplieraccountingentries0
#: view:product.product:0
#: view:product.template:0
#: view:res.partner:0
msgid "Accounting"
msgstr "会计"

#. module: account
#: view:account.entries.report:0
msgid "Journal Entries with period in current year"
msgstr "本年度期间的凭证"

#. module: account
#: field:account.account,child_consol_ids:0
msgid "Consolidated Children"
msgstr "合并子科目"

#. module: account
#: code:addons/account/account_invoice.py:554
#: code:addons/account/wizard/account_invoice_refund.py:146
#, python-format
msgid "Insufficient Data!"
msgstr ""

#. module: account
#: help:account.account,unrealized_gain_loss:0
msgid ""
"Value of Loss or Gain due to changes in exchange rate when doing multi-"
"currency transactions."
msgstr "多币种交易时所产生的汇兑损益金额"

#. module: account
#: view:account.analytic.line:0
msgid "General Accounting"
msgstr "一般会计"

#. module: account
#: help:account.fiscalyear.close,journal_id:0
msgid ""
"The best practice here is to use a journal dedicated to contain the opening "
"entries of all fiscal years. Note that you should define it with default "
"debit/credit accounts, of type 'situation' and with a centralized "
"counterpart."
msgstr ""
"最好使用一个专用的账簿去控制所有会计年度的开账分录。\r\n"
"注意您应该设定默认的借方/贷方科目，类型是 “期初/期末状态”，并且选中“合并对方科目”。"

#. module: account
#: view:account.installer:0
msgid "title"
msgstr "标题"

#. module: account
#: view:account.invoice:0
#: view:account.period:0
#: view:account.subscription:0
msgid "Set to Draft"
msgstr "设为草稿"

#. module: account
#: model:ir.actions.act_window,name:account.action_subscription_form
msgid "Recurring Lines"
msgstr "明细"

#. module: account
#: field:account.partner.balance,display_partner:0
msgid "Display Partners"
msgstr "显示业务伙伴"

#. module: account
#: view:account.invoice:0
msgid "Validate"
msgstr "使其生效"

#. module: account
#: model:account.financial.report,name:account.account_financial_report_assets0
msgid "Assets"
msgstr "资产"

#. module: account
#: view:account.config.settings:0
msgid "Accounting & Finance"
msgstr ""

#. module: account
#: view:account.invoice.confirm:0
msgid "Confirm Invoices"
msgstr "确认发票"

#. module: account
#: selection:account.account,currency_mode:0
msgid "Average Rate"
msgstr "平均汇率"

#. module: account
#: field:account.balance.report,display_account:0
#: field:account.common.account.report,display_account:0
#: field:account.report.general.ledger,display_account:0
msgid "Display Accounts"
msgstr "显示科目列表"

#. module: account
#: view:account.state.open:0
msgid "(Invoice should be unreconciled if you want to open it)"
msgstr "(如果你想打开它发票要反核销)"

#. module: account
#: field:account.tax,account_analytic_collected_id:0
msgid "Invoice Tax Analytic Account"
msgstr ""

#. module: account
#: field:account.chart,period_from:0
msgid "Start period"
msgstr "开始期间"

#. module: account
#: field:account.tax,name:0
#: field:account.tax.template,name:0
#: report:account.vat.declaration:0
msgid "Tax Name"
msgstr "税名称"

#. module: account
#: view:account.config.settings:0
#: model:ir.ui.menu,name:account.menu_finance_configuration
msgid "Configuration"
msgstr "设置"

#. module: account
#: model:account.payment.term,name:account.account_payment_term
#: model:account.payment.term,note:account.account_payment_term
msgid "30 Days End of Month"
msgstr "月结束为30天"

#. module: account
#: model:ir.actions.act_window,name:account.action_account_analytic_balance
#: model:ir.actions.report.xml,name:account.account_analytic_account_balance
msgid "Analytic Balance"
msgstr "辅助核算余额"

#. module: account
#: help:res.partner,property_payment_term:0
msgid ""
"This payment term will be used instead of the default one for sale orders "
"and customer invoices"
msgstr ""

#. module: account
#: view:account.config.settings:0
msgid ""
"If you put \"%(year)s\" in the prefix, it will be replaced by the current "
"year."
msgstr ""

#. module: account
#: help:account.account,active:0
msgid ""
"If the active field is set to False, it will allow you to hide the account "
"without removing it."
msgstr "如果活动字段设置为False，您将可以隐藏它而不在科目删除它。"

#. module: account
#: view:account.move.line:0
msgid "Posted Journal Items"
msgstr "已登帐凭证"

#. module: account
#: field:account.move.line,blocked:0
msgid "No Follow-up"
msgstr ""

#. module: account
#: view:account.tax.template:0
msgid "Search Tax Templates"
msgstr "搜寻税模板"

#. module: account
#: model:ir.ui.menu,name:account.periodical_processing_journal_entries_validation
msgid "Draft Entries"
msgstr "草案项"

#. module: account
#: help:account.config.settings,decimal_precision:0
msgid ""
"As an example, a decimal precision of 2 will allow journal entries  like: "
"9.99 EUR, whereas a decimal precision of 4 will allow journal  entries like: "
"0.0231 EUR."
msgstr ""

#. module: account
#: field:account.account,shortcut:0
#: field:account.account.template,shortcut:0
msgid "Shortcut"
msgstr "快捷键"

#. module: account
#: view:account.account:0
#: field:account.account,user_type:0
#: view:account.account.template:0
#: field:account.account.template,user_type:0
#: view:account.account.type:0
#: field:account.account.type,name:0
#: field:account.bank.accounts.wizard,account_type:0
#: field:account.entries.report,user_type:0
#: selection:account.financial.report,type:0
#: model:ir.model,name:account.model_account_account_type
#: field:report.account.receivable,type:0
#: field:report.account_type.sales,user_type:0
msgid "Account Type"
msgstr "类型"

#. module: account
#: view:account.bank.statement:0
msgid "Close CashBox"
msgstr "关闭出纳账"

#. module: account
#: model:ir.model,name:account.model_account_invoice_cancel
msgid "Cancel the Selected Invoices"
msgstr "取消选定的发票"

#. module: account
#: code:addons/account/account_bank_statement.py:423
#, python-format
msgid "You have to assign an analytic journal on the '%s' journal!"
msgstr "必须分配一个辅助核算账簿给\"%s\"账簿"

#. module: account
#: model:process.transition,note:account.process_transition_supplieranalyticcost0
msgid ""
"Analytic costs (timesheets, some purchased products, ...) come from analytic "
"accounts. These generate draft supplier invoices."
msgstr "（时间表，一些采购产品，... ...）分析成本来辅助核算项。用来产生供应商发票草稿。"

#. module: account
#: model:ir.actions.act_window,help:account.action_bank_tree
msgid ""
"<p class=\"oe_view_nocontent_create\">\n"
"            Click to setup a new bank account. \n"
"          </p><p>\n"
"            Configure your company's bank account and select those that "
"must\n"
"            appear on the report footer.\n"
"          </p><p>\n"
"            If you use the accounting application of OpenERP, journals and\n"
"            accounts will be created automatically based on these data.\n"
"          </p>\n"
"        "
msgstr ""

#. module: account
#: constraint:account.tax.code.template:0
msgid ""
"Error!\n"
"You cannot create recursive Tax Codes."
msgstr ""

#. module: account
#: constraint:account.period:0
msgid ""
"Error!\n"
"The duration of the Period(s) is/are invalid."
msgstr ""

#. module: account
#: field:account.entries.report,month:0
#: view:account.invoice.report:0
#: field:account.invoice.report,month:0
#: view:analytic.entries.report:0
#: field:analytic.entries.report,month:0
#: field:report.account.sales,month:0
#: field:report.account_type.sales,month:0
msgid "Month"
msgstr "月份"

#. module: account
#: code:addons/account/account.py:668
#, python-format
msgid "You cannot change the code of account which contains journal items!"
msgstr ""

#. module: account
#: field:account.config.settings,purchase_sequence_prefix:0
msgid "Supplier invoice sequence"
msgstr ""

#. module: account
#: code:addons/account/account_invoice.py:587
#: code:addons/account/account_invoice.py:602
#, python-format
msgid ""
"Cannot find a chart of account, you should create one from Settings\\"
"Configuration\\Accounting menu."
msgstr ""

#. module: account
#: field:account.entries.report,product_uom_id:0
#: view:analytic.entries.report:0
#: field:analytic.entries.report,product_uom_id:0
msgid "Product Unit of Measure"
msgstr ""

#. module: account
#: field:res.company,paypal_account:0
msgid "Paypal Account"
msgstr "Paypal账户"

#. module: account
#: view:account.entries.report:0
msgid "Acc.Type"
msgstr "科目类型"

#. module: account
#: selection:account.journal,type:0
msgid "Bank and Checks"
msgstr ""

#. module: account
#: field:account.account.template,note:0
msgid "Note"
msgstr "备注"

#. module: account
#: selection:account.financial.report,sign:0
msgid "Reverse balance sign"
msgstr "余额取反"

#. module: account
#: selection:account.account.type,report_type:0
#: code:addons/account/account.py:191
#, python-format
msgid "Balance Sheet (Liability account)"
msgstr "资产负债表"

#. module: account
#: help:account.invoice,date_invoice:0
msgid "Keep empty to use the current date"
msgstr "留空使用当前日期"

#. module: account
#: view:account.bank.statement:0
#: field:account.cashbox.line,subtotal_closing:0
msgid "Closing Subtotal"
msgstr ""

#. module: account
#: field:account.tax,base_code_id:0
msgid "Account Base Code"
msgstr "税基编码"

#. module: account
#: code:addons/account/account_move_line.py:867
#, python-format
msgid ""
"You have to provide an account for the write off/exchange difference entry."
msgstr ""

#. module: account
#: help:res.company,paypal_account:0
msgid "Paypal username (usually email) for receiving online payments."
msgstr "Paypal 用户名 (通常为 email) 用于接受在线支付。"

#. module: account
#: selection:account.aged.trial.balance,target_move:0
#: selection:account.balance.report,target_move:0
#: selection:account.central.journal,target_move:0
#: selection:account.chart,target_move:0
#: selection:account.common.account.report,target_move:0
#: selection:account.common.journal.report,target_move:0
#: selection:account.common.partner.report,target_move:0
#: selection:account.common.report,target_move:0
#: selection:account.general.journal,target_move:0
#: selection:account.partner.balance,target_move:0
#: selection:account.partner.ledger,target_move:0
#: selection:account.print.journal,target_move:0
#: selection:account.report.general.ledger,target_move:0
#: selection:account.tax.chart,target_move:0
#: selection:account.vat.declaration,target_move:0
#: selection:accounting.report,target_move:0
#: code:addons/account/report/common_report_header.py:68
#, python-format
msgid "All Posted Entries"
msgstr "所有已登账凭证"

#. module: account
#: field:report.aged.receivable,name:0
msgid "Month Range"
msgstr "月度"

#. module: account
#: help:account.analytic.balance,empty_acc:0
msgid "Check if you want to display Accounts with 0 balance too."
msgstr "检查,如果你想显示平衡科目"

#. module: account
#: field:account.move.reconcile,opening_reconciliation:0
msgid "Opening Entries Reconciliation"
msgstr ""

#. module: account
#. openerp-web
#: code:addons/account/static/src/xml/account_move_reconciliation.xml:24
#, python-format
msgid "Last Reconciliation:"
msgstr ""

#. module: account
#: selection:account.move.line,state:0
msgid "Balanced"
msgstr ""

#. module: account
#: model:process.node,note:account.process_node_importinvoice0
msgid "Statement from invoice or payment"
msgstr "发票或付款清单"

#. module: account
#: code:addons/account/installer.py:94
#, python-format
msgid ""
"There is currently no company without chart of account. The wizard will "
"therefore not be executed."
msgstr ""

#. module: account
#: model:ir.actions.act_window,name:account.action_wizard_multi_chart
msgid "Set Your Accounting Options"
msgstr "设置您的会计选项"

#. module: account
#: model:ir.model,name:account.model_account_chart
msgid "Account chart"
msgstr "科目一览表"

#. module: account
#: field:account.invoice,reference_type:0
msgid "Payment Reference"
msgstr ""

#. module: account
#: selection:account.financial.report,style_overwrite:0
msgid "Main Title 1 (bold, underlined)"
msgstr "主标题 （加粗，下划线）"

#. module: account
#: report:account.analytic.account.balance:0
#: report:account.central.journal:0
msgid "Account Name"
msgstr "科目名称"

#. module: account
#: help:account.fiscalyear.close,report_name:0
msgid "Give name of the new entries"
msgstr "给新条目名称"

#. module: account
#: model:ir.model,name:account.model_account_invoice_report
msgid "Invoices Statistics"
msgstr "发票统计"

#. module: account
#: field:account.account,exchange_rate:0
msgid "Exchange Rate"
msgstr "汇率"

#. module: account
#: model:process.transition,note:account.process_transition_paymentorderreconcilation0
msgid "Bank statements are entered in the system."
msgstr "把银行对账单输入到系统中。"

#. module: account
#: code:addons/account/wizard/account_reconcile.py:121
#, python-format
msgid "Reconcile Writeoff"
msgstr "补差额时核销"

#. module: account
#: view:account.account.template:0
#: view:account.chart.template:0
msgid "Account Template"
msgstr "科目模板"

#. module: account
#: view:account.bank.statement:0
msgid "Closing Balance"
msgstr "期终结余"

#. module: account
#: field:account.chart.template,visible:0
msgid "Can be Visible?"
msgstr "可显示？"

#. module: account
#: model:ir.model,name:account.model_account_journal_select
msgid "Account Journal Select"
msgstr "选择账簿"

#. module: account
#: view:account.tax.template:0
msgid "Credit Notes"
msgstr "欠款单据"

#. module: account
#: view:account.move.line:0
#: model:ir.actions.act_window,name:account.action_account_manual_reconcile
msgid "Journal Items to Reconcile"
msgstr ""

#. module: account
#: model:ir.model,name:account.model_account_tax_template
msgid "Templates for Taxes"
msgstr ""

#. module: account
#: sql_constraint:account.period:0
msgid "The name of the period must be unique per company!"
msgstr "每个公司的财务期间名称须唯一"

#. module: account
#: help:wizard.multi.charts.accounts,currency_id:0
msgid "Currency as per company's country."
msgstr ""

#. module: account
#: view:account.tax:0
msgid "Tax Computation"
msgstr ""

#. module: account
#: view:wizard.multi.charts.accounts:0
msgid "res_config_contents"
msgstr "res_config_contents"

#. module: account
#: help:account.chart.template,visible:0
msgid ""
"Set this to False if you don't want this template to be used actively in the "
"wizard that generate Chart of Accounts from templates, this is useful when "
"you want to generate accounts of this template only when loading its child "
"template."
msgstr "如果你不想在根据模版生成科目表的向导里用这个模版，不要勾选这个字段。用于你仅需要在用到本模版的子模板时才生成这个模版的会计科目。"

#. module: account
#: view:account.use.model:0
msgid "Create Entries From Models"
msgstr "按模型创建分录"

#. module: account
#: field:account.account,reconcile:0
#: field:account.account.template,reconcile:0
msgid "Allow Reconciliation"
msgstr "允许核销"

#. module: account
#: constraint:account.account:0
msgid ""
"Error!\n"
"You cannot create an account which has parent account of different company."
msgstr ""

#. module: account
#: code:addons/account/account_invoice.py:631
#, python-format
msgid ""
"Cannot find any account journal of %s type for this company.\n"
"\n"
"You can create one in the menu: \n"
"Configuration\\Journals\\Journals."
msgstr ""

#. module: account
#: report:account.vat.declaration:0
msgid "Based On"
msgstr "基于"

#. module: account
#: code:addons/account/account.py:3156
#, python-format
msgid "ECNJ"
msgstr "ECNJ"

#. module: account
#: model:ir.model,name:account.model_account_analytic_cost_ledger_journal_report
msgid "Account Analytic Cost Ledger For Journal Report"
msgstr "分析本期成本明细账的报表"

#. module: account
#: model:ir.actions.act_window,name:account.action_model_form
msgid "Recurring Models"
msgstr "定期模型"

#. module: account
#: view:account.tax:0
msgid "Children/Sub Taxes"
msgstr ""

#. module: account
#: xsl:account.transfer:0
msgid "Change"
msgstr "改变"

#. module: account
#: field:account.journal,type_control_ids:0
msgid "Type Controls"
msgstr "类型控制"

#. module: account
#: help:account.journal,default_credit_account_id:0
msgid "It acts as a default account for credit amount"
msgstr "它将充当默认帐户的信贷数额"

#. module: account
#: view:cash.box.out:0
msgid "Describe why you take money from the cash register:"
msgstr ""

#. module: account
#: selection:account.invoice,state:0
#: selection:account.invoice.report,state:0
#: selection:report.invoice.created,state:0
msgid "Cancelled"
msgstr "已取消"

#. module: account
#: help:account.config.settings,group_proforma_invoices:0
msgid "Allows you to put invoices in pro-forma state."
msgstr ""

#. module: account
#: view:account.journal:0
msgid "Unit Of Currency Definition"
msgstr ""

#. module: account
#: help:account.partner.ledger,amount_currency:0
#: help:account.report.general.ledger,amount_currency:0
msgid ""
"It adds the currency column on report if the currency differs from the "
"company currency."
msgstr ""

#. module: account
#: code:addons/account/account.py:3346
#, python-format
msgid "Purchase Tax %.2f%%"
msgstr "采购税 %.2f%%"

#. module: account
#: view:account.subscription.generate:0
#: model:ir.actions.act_window,name:account.action_account_subscription_generate
#: model:ir.ui.menu,name:account.menu_generate_subscription
msgid "Generate Entries"
msgstr "生成分录"

#. module: account
#: help:account.vat.declaration,chart_tax_id:0
msgid "Select Charts of Taxes"
msgstr "选择税一览表"

#. module: account
#: view:account.fiscal.position:0
#: field:account.fiscal.position,account_ids:0
#: field:account.fiscal.position.template,account_ids:0
msgid "Account Mapping"
msgstr "科目一览表"

#. module: account
#: view:account.bank.statement:0
msgid "Confirmed"
msgstr "已确认"

#. module: account
#: report:account.invoice:0
msgid "Cancelled Invoice"
msgstr "已取消的发票"

#. module: account
#: view:account.invoice:0
msgid "My Invoices"
msgstr ""

#. module: account
#: selection:account.bank.statement,state:0
msgid "New"
msgstr "新建"

#. module: account
#: view:wizard.multi.charts.accounts:0
msgid "Sale Tax"
msgstr ""

#. module: account
#: field:account.tax,ref_tax_code_id:0
#: field:account.tax.template,ref_tax_code_id:0
msgid "Refund Tax Code"
msgstr "退税编码"

#. module: account
#: view:account.invoice:0
msgid "Invoice "
msgstr "发票 "

#. module: account
#: field:account.chart.template,property_account_income:0
msgid "Income Account on Product Template"
msgstr "产品模板的收入科目"

#. module: account
#: help:account.journal.period,state:0
msgid ""
"When journal period is created. The status is 'Draft'. If a report is "
"printed it comes to 'Printed' status. When all transactions are done, it "
"comes in 'Done' status."
msgstr ""

#. module: account
#: code:addons/account/account.py:3157
#, python-format
msgid "MISC"
msgstr "杂项"

#. module: account
#: field:account.fiscalyear.close,fy2_id:0
msgid "New Fiscal Year"
msgstr "新的会计年度"

#. module: account
#: view:account.invoice:0
#: view:account.tax:0
#: view:account.tax.template:0
#: selection:account.vat.declaration,based_on:0
#: model:ir.actions.act_window,name:account.act_res_partner_2_account_invoice_opened
#: model:ir.actions.act_window,name:account.action_invoice_tree
#: model:ir.actions.report.xml,name:account.account_invoices
#: view:report.invoice.created:0
#: field:res.partner,invoice_ids:0
msgid "Invoices"
msgstr "发票列表"

#. module: account
#: help:account.config.settings,expects_chart_of_accounts:0
msgid "Check this box if this company is a legal entity."
msgstr ""

#. module: account
#: model:account.account.type,name:account.conf_account_type_chk
#: selection:account.bank.accounts.wizard,account_type:0
msgid "Check"
msgstr "核对"

#. module: account
#: view:account.aged.trial.balance:0
#: view:account.analytic.balance:0
#: view:account.analytic.chart:0
#: view:account.analytic.cost.ledger:0
#: view:account.analytic.cost.ledger.journal.report:0
#: view:account.analytic.inverted.balance:0
#: view:account.analytic.journal.report:0
#: view:account.automatic.reconcile:0
#: view:account.change.currency:0
#: view:account.chart:0
#: view:account.common.report:0
#: view:account.config.settings:0
#: view:account.fiscalyear.close:0
#: view:account.fiscalyear.close.state:0
#: view:account.invoice.cancel:0
#: view:account.invoice.confirm:0
#: view:account.invoice.refund:0
#: view:account.journal.select:0
#: view:account.move.bank.reconcile:0
#: view:account.move.line.reconcile:0
#: view:account.move.line.reconcile.select:0
#: view:account.move.line.reconcile.writeoff:0
#: view:account.move.line.unreconcile.select:0
#: view:account.open.closed.fiscalyear:0
#: view:account.period.close:0
#: view:account.state.open:0
#: view:account.subscription.generate:0
#: view:account.tax.chart:0
#: view:account.unreconcile:0
#: view:account.use.model:0
#: view:account.vat.declaration:0
#: view:cash.box.in:0
#: view:cash.box.out:0
#: view:project.account.analytic.line:0
#: view:validate.account.move:0
#: view:validate.account.move.lines:0
msgid "or"
msgstr ""

#. module: account
#: view:account.invoice.report:0
msgid "Invoiced"
msgstr "已开票"

#. module: account
#: view:account.move:0
msgid "Posted Journal Entries"
msgstr "已过帐的凭证"

#. module: account
#: view:account.use.model:0
msgid "Use Model"
msgstr "使用模型"

#. module: account
#: help:account.invoice,partner_bank_id:0
msgid ""
"Bank Account Number to which the invoice will be paid. A Company bank "
"account if this is a Customer Invoice or Supplier Refund, otherwise a "
"Partner bank account number."
msgstr "发票的收款银行帐号。如果是客户发票或供应商红字发票，这里是本公司的银行账号，否则这里是业务伙伴的银行账号。"

#. module: account
#: field:account.partner.reconcile.process,today_reconciled:0
msgid "Partners Reconciled Today"
msgstr "今天的与业务伙伴核销"

#. module: account
#: help:account.invoice.tax,tax_code_id:0
msgid "The tax basis of the tax declaration."
msgstr "税说明中的税基"

#. module: account
#: view:account.addtmpl.wizard:0
msgid "Add"
msgstr "添加"

#. module: account
#: selection:account.invoice,state:0
#: report:account.overdue:0
#: model:mail.message.subtype,name:account.mt_invoice_paid
msgid "Paid"
msgstr "已付"

#. module: account
#: field:account.invoice,tax_line:0
msgid "Tax Lines"
msgstr "税明细"

#. module: account
#: help:account.move.line,statement_id:0
msgid "The bank statement used for bank reconciliation"
msgstr "这银行对账单用于对账"

#. module: account
#: model:process.transition,note:account.process_transition_suppliercustomerinvoice0
msgid "Draft invoices are validated. "
msgstr "发票草稿已生效。 "

#. module: account
#: help:account.tax,account_collected_id:0
msgid ""
"Set the account that will be set by default on invoice tax lines for "
"invoices. Leave empty to use the expense account."
msgstr "设置科目，用于退款时发票上默认税科目。留空使用费用科目。"

#. module: account
#: code:addons/account/account.py:890
#, python-format
msgid "Opening Period"
msgstr "打开期间"

#. module: account
#: view:account.move:0
msgid "Journal Entries to Review"
msgstr "要复核的凭证"

#. module: account
#: selection:res.company,tax_calculation_rounding_method:0
msgid "Round Globally"
msgstr ""

#. module: account
#: view:account.bank.statement:0
#: view:account.subscription:0
msgid "Compute"
msgstr "计算"

#. module: account
#: field:account.tax,type_tax_use:0
msgid "Tax Application"
msgstr "税适用"

#. module: account
#: code:addons/account/account_invoice.py:894
#, python-format
msgid ""
"Please verify the price of the invoice !\n"
"The encoded total does not match the computed total."
msgstr ""

#. module: account
#: field:account.account,active:0
#: field:account.analytic.journal,active:0
#: field:account.fiscal.position,active:0
#: field:account.journal.period,active:0
#: field:account.payment.term,active:0
#: field:account.tax,active:0
msgid "Active"
msgstr "启用"

#. module: account
#: view:account.bank.statement:0
#: field:account.journal,cash_control:0
msgid "Cash Control"
msgstr ""

#. module: account
#: field:account.analytic.balance,date2:0
#: field:account.analytic.cost.ledger,date2:0
#: field:account.analytic.cost.ledger.journal.report,date2:0
#: field:account.analytic.inverted.balance,date2:0
#: field:account.analytic.journal.report,date2:0
msgid "End of period"
msgstr "结束会计期间"

#. module: account
#: model:process.node,note:account.process_node_supplierpaymentorder0
msgid "Payment of invoices"
msgstr "发票付款"

#. module: account
#: sql_constraint:account.invoice:0
msgid "Invoice Number must be unique per Company!"
msgstr "发票号必须在公司范围内唯一"

#. module: account
#: model:ir.actions.act_window,name:account.action_account_receivable_graph
msgid "Balance by Type of Account"
msgstr "科目余额"

#. module: account
#: code:addons/account/account_cash_statement.py:301
#, python-format
msgid "There is no %s Account on the journal %s."
msgstr ""

#. module: account
#: model:res.groups,name:account.group_account_user
msgid "Accountant"
msgstr "会计"

#. module: account
#: model:ir.actions.act_window,help:account.action_account_treasury_report_all
msgid ""
"From this view, have an analysis of your treasury. It sums the balance of "
"every accounting entries made on liquidity accounts per period."
msgstr "在这里分析贵公司的资金。这里汇总了每个期间在流动资产科目上的会计凭证。"

#. module: account
#: model:res.groups,name:account.group_account_manager
msgid "Financial Manager"
msgstr ""

#. module: account
#: field:account.journal,group_invoice_lines:0
msgid "Group Invoice Lines"
msgstr "发票明细"

#. module: account
#: view:account.automatic.reconcile:0
msgid "Close"
msgstr "关闭"

#. module: account
#: field:account.bank.statement.line,move_ids:0
msgid "Moves"
msgstr "凭证"

#. module: account
#: field:account.bank.statement,details_ids:0
#: view:account.journal:0
msgid "CashBox Lines"
msgstr ""

#. module: account
#: model:ir.model,name:account.model_account_vat_declaration
msgid "Account Vat Declaration"
msgstr "科目复原申明"

#. module: account
#: help:account.config.settings,module_account_accountant:0
msgid ""
"If you do not check this box, you will be able to do invoicing & payments, "
"but not accounting (Journal Items, Chart of  Accounts, ...)"
msgstr ""

#. module: account
#: view:account.period:0
msgid "To Close"
msgstr "将关闭"

#. module: account
#: field:account.treasury.report,date:0
msgid "Beginning of Period Date"
msgstr "期间开始日期"

#. module: account
#: model:ir.ui.menu,name:account.account_template_folder
msgid "Templates"
msgstr "模板"

#. module: account
#: field:account.invoice.tax,name:0
msgid "Tax Description"
msgstr "税说明"

#. module: account
#: field:account.tax,child_ids:0
msgid "Child Tax Accounts"
msgstr "子税科目"

#. module: account
#: help:account.tax,price_include:0
#: help:account.tax.template,price_include:0
msgid ""
"Check this if the price you use on the product and invoices includes this "
"tax."
msgstr "勾选, 如果您使用的产品和发票价格含税."

#. module: account
#: report:account.analytic.account.balance:0
msgid "Analytic Balance -"
msgstr "辅助核算余额 -"

#. module: account
#: report:account.account.balance:0
#: field:account.aged.trial.balance,target_move:0
#: field:account.balance.report,target_move:0
#: report:account.central.journal:0
#: field:account.central.journal,target_move:0
#: field:account.chart,target_move:0
#: field:account.common.account.report,target_move:0
#: field:account.common.journal.report,target_move:0
#: field:account.common.partner.report,target_move:0
#: field:account.common.report,target_move:0
#: report:account.general.journal:0
#: field:account.general.journal,target_move:0
#: report:account.general.ledger:0
#: report:account.general.ledger_landscape:0
#: report:account.journal.period.print:0
#: report:account.journal.period.print.sale.purchase:0
#: report:account.partner.balance:0
#: field:account.partner.balance,target_move:0
#: field:account.partner.ledger,target_move:0
#: field:account.print.journal,target_move:0
#: field:account.report.general.ledger,target_move:0
#: field:account.tax.chart,target_move:0
#: report:account.third_party_ledger:0
#: report:account.third_party_ledger_other:0
#: field:account.vat.declaration,target_move:0
#: field:accounting.report,target_move:0
msgid "Target Moves"
msgstr "目标"

#. module: account
#: code:addons/account/account.py:1416
#, python-format
msgid ""
"Move cannot be deleted if linked to an invoice. (Invoice: %s - Move ID:%s)"
msgstr ""

#. module: account
#: view:account.bank.statement:0
#: help:account.cashbox.line,number_opening:0
msgid "Opening Unit Numbers"
msgstr ""

#. module: account
#: field:account.subscription,period_type:0
msgid "Period Type"
msgstr "会计期间类型"

#. module: account
#: view:account.invoice:0
#: field:account.invoice,payment_ids:0
#: selection:account.vat.declaration,based_on:0
msgid "Payments"
msgstr "付款"

#. module: account
#: field:account.subscription.line,move_id:0
msgid "Entry"
msgstr "凭证"

#. module: account
#: field:account.tax,python_compute_inv:0
#: field:account.tax.template,python_compute_inv:0
msgid "Python Code (reverse)"
msgstr "Python代码(reverse)"

#. module: account
#: field:account.invoice,payment_term:0
#: model:ir.actions.act_window,name:account.action_payment_term_form
#: model:ir.ui.menu,name:account.menu_action_payment_term_form
msgid "Payment Terms"
msgstr "付款条款"

#. module: account
#: help:account.chart.template,complete_tax_set:0
msgid ""
"This boolean helps you to choose if you want to propose to the user to "
"encode the sale and purchase rates or choose from list of taxes. This last "
"choice assumes that the set of tax defined on this template is complete"
msgstr "这个选项用于确定你是否希望提示用户输入销售和采购的税率，或者是从下拉列表选择税。这是设置税模版的最后一步。"

#. module: account
#: view:account.financial.report:0
#: field:account.financial.report,children_ids:0
#: model:ir.model,name:account.model_account_financial_report
msgid "Account Report"
msgstr "科目报表"

#. module: account
#: field:account.entries.report,year:0
#: view:account.invoice.report:0
#: field:account.invoice.report,year:0
#: view:analytic.entries.report:0
#: field:analytic.entries.report,year:0
#: view:report.account.sales:0
#: field:report.account.sales,name:0
#: view:report.account_type.sales:0
#: field:report.account_type.sales,name:0
msgid "Year"
msgstr "年"

#. module: account
#: help:account.invoice,sent:0
msgid "It indicates that the invoice has been sent."
msgstr ""

#. module: account
#: field:account.tax.template,description:0
msgid "Internal Name"
msgstr "内部名称"

#. module: account
#: code:addons/account/account_move_line.py:1186
#, python-format
msgid ""
"Cannot create an automatic sequence for this piece.\n"
"Put a sequence in the journal definition for automatic numbering or create a "
"sequence manually for this piece."
msgstr ""

#. module: account
#: view:account.invoice:0
msgid "Pro Forma Invoice "
msgstr ""

#. module: account
#: selection:account.subscription,period_type:0
msgid "month"
msgstr "月"

#. module: account
#: view:account.move.line:0
#: field:account.partner.reconcile.process,next_partner_id:0
msgid "Next Partner to Reconcile"
msgstr "核销下一个业务伙伴"

#. module: account
#: field:account.invoice.tax,account_id:0
#: field:account.move.line,tax_code_id:0
msgid "Tax Account"
msgstr "税科目"

#. module: account
#: model:account.financial.report,name:account.account_financial_report_balancesheet0
#: model:ir.actions.act_window,name:account.action_account_report_bs
#: model:ir.ui.menu,name:account.menu_account_report_bs
msgid "Balance Sheet"
msgstr "资产负债表"

#. module: account
#: selection:account.account.type,report_type:0
#: code:addons/account/account.py:188
#, python-format
msgid "Profit & Loss (Income account)"
msgstr "损益表"

#. module: account
#: field:account.journal,allow_date:0
msgid "Check Date in Period"
msgstr "检查凭证日期在期间内"

#. module: account
#: model:ir.ui.menu,name:account.final_accounting_reports
msgid "Accounting Reports"
msgstr "会计报表"

#. module: account
#: field:account.move,line_id:0
#: view:analytic.entries.report:0
#: model:ir.actions.act_window,name:account.action_move_line_form
msgid "Entries"
msgstr "凭证"

#. module: account
#: view:account.entries.report:0
msgid "This Period"
msgstr "这个会计期间"

#. module: account
#: view:account.tax.template:0
msgid "Compute Code (if type=code)"
msgstr "计算代码(如果类型=代码)"

#. module: account
#: code:addons/account/account_invoice.py:489
#, python-format
msgid ""
"Cannot find a chart of accounts for this company, you should create one."
msgstr ""

#. module: account
#: selection:account.analytic.journal,type:0
#: view:account.config.settings:0
#: view:account.journal:0
#: selection:account.journal,type:0
#: view:account.model:0
#: selection:account.tax,type_tax_use:0
#: view:account.tax.template:0
#: selection:account.tax.template,type_tax_use:0
msgid "Sale"
msgstr "销售"

#. module: account
#: model:ir.model,name:account.model_account_automatic_reconcile
msgid "Automatic Reconcile"
msgstr "自动核销"

#. module: account
#: view:account.analytic.line:0
#: field:account.bank.statement.line,amount:0
#: report:account.invoice:0
#: field:account.invoice.line,price_subtotal:0
#: field:account.invoice.tax,amount:0
#: view:account.move:0
#: field:account.move,amount:0
#: view:account.move.line:0
#: field:account.tax,amount:0
#: field:account.tax.template,amount:0
#: xsl:account.transfer:0
#: view:analytic.entries.report:0
#: field:analytic.entries.report,amount:0
#: field:cash.box.in,amount:0
#: field:cash.box.out,amount:0
msgid "Amount"
msgstr "金额"

#. module: account
#: code:addons/account/wizard/account_fiscalyear_close.py:41
#, python-format
msgid "End of Fiscal Year Entry"
msgstr "会计年度结账分录"

#. module: account
#: model:process.transition,name:account.process_transition_customerinvoice0
#: model:process.transition,name:account.process_transition_paymentorderreconcilation0
#: model:process.transition,name:account.process_transition_statemententries0
#: model:process.transition,name:account.process_transition_suppliercustomerinvoice0
#: model:process.transition,name:account.process_transition_suppliervalidentries0
#: model:process.transition,name:account.process_transition_validentries0
msgid "Validation"
msgstr "复核"

#. module: account
#: help:account.bank.statement,message_summary:0
#: help:account.invoice,message_summary:0
msgid ""
"Holds the Chatter summary (number of messages, ...). This summary is "
"directly in html format in order to be inserted in kanban views."
msgstr ""

#. module: account
#: field:account.tax,child_depend:0
#: field:account.tax.template,child_depend:0
msgid "Tax on Children"
msgstr "基于子税"

#. module: account
#: help:res.partner,last_reconciliation_date:0
msgid ""
"Date on which the partner accounting entries were fully reconciled last "
"time. It differs from the date of the last reconciliation made for this "
"partner, as here we depict the fact that nothing more was to be reconciled "
"at this date. This can be achieved in 2 ways: either the last debit/credit "
"entry was reconciled, either the user pressed the button \"Fully "
"Reconciled\" in the manual reconciliation process"
msgstr ""

#. module: account
#: field:account.journal,update_posted:0
msgid "Allow Cancelling Entries"
msgstr "允许取消分录"

#. module: account
#: code:addons/account/wizard/account_use_model.py:44
#, python-format
msgid ""
"Maturity date of entry line generated by model line '%s' is based on partner "
"payment term!\n"
"Please define partner on it!"
msgstr "周期性凭证行 '%s'生成的生效日期基于业务伙伴的付款条件。请输入业务伙伴！"

#. module: account
#: field:account.tax.code,sign:0
msgid "Coefficent for parent"
msgstr "父税的系数"

#. module: account
#: report:account.partner.balance:0
msgid "(Account/Partner) Name"
msgstr "(业务伙伴/科目)名称"

#. module: account
#: field:account.partner.reconcile.process,progress:0
msgid "Progress"
msgstr "进度"

#. module: account
#: field:wizard.multi.charts.accounts,bank_accounts_id:0
msgid "Cash and Banks"
msgstr "现金与银行"

#. module: account
#: model:ir.model,name:account.model_account_installer
msgid "account.installer"
msgstr "account.installer"

#. module: account
#: view:account.invoice:0
msgid "Recompute taxes and total"
msgstr ""

#. module: account
#: code:addons/account/account.py:1103
#, python-format
msgid "You cannot modify/delete a journal with entries for this period."
msgstr ""

#. module: account
#: field:account.tax.template,include_base_amount:0
msgid "Include in Base Amount"
msgstr "包含在税基的金额里"

#. module: account
#: field:account.invoice,supplier_invoice_number:0
msgid "Supplier Invoice Number"
msgstr ""

#. module: account
#: help:account.payment.term.line,days:0
msgid ""
"Number of days to add before computation of the day of month.If Date=15/01, "
"Number of Days=22, Day of Month=-1, then the due date is 28/02."
msgstr "在计算前加入的天数, 如日期为01/15, 天数是22, 月天数为-1,则应付日期是02/28。"

#. module: account
#: view:account.payment.term.line:0
msgid "Amount Computation"
msgstr "计算金额"

#. module: account
#: code:addons/account/account_move_line.py:1108
#, python-format
msgid "You can not add/modify entries in a closed period %s of journal %s."
msgstr ""

#. module: account
#: view:account.journal:0
msgid "Entry Controls"
msgstr "分录控制"

#. module: account
#: view:account.analytic.chart:0
#: view:project.account.analytic.line:0
msgid "(Keep empty to open the current situation)"
msgstr "(当前状态留空为待处理)"

#. module: account
#: field:account.analytic.balance,date1:0
#: field:account.analytic.cost.ledger,date1:0
#: field:account.analytic.cost.ledger.journal.report,date1:0
#: field:account.analytic.inverted.balance,date1:0
#: field:account.analytic.journal.report,date1:0
msgid "Start of period"
msgstr "期初日期"

#. module: account
#: model:account.account.type,name:account.account_type_asset_view1
msgid "Asset View"
msgstr ""

#. module: account
#: model:ir.model,name:account.model_account_common_account_report
msgid "Account Common Account Report"
msgstr "科目合并的科目报表"

#. module: account
#: view:account.bank.statement:0
#: selection:account.bank.statement,state:0
#: view:account.fiscalyear:0
#: selection:account.fiscalyear,state:0
#: selection:account.invoice,state:0
#: selection:account.invoice.report,state:0
#: selection:account.period,state:0
#: selection:report.invoice.created,state:0
msgid "Open"
msgstr "待支付"

#. module: account
#: view:account.config.settings:0
#: model:ir.ui.menu,name:account.menu_analytic_accounting
msgid "Analytic Accounting"
msgstr "辅助核算会计"

#. module: account
#: help:account.payment.term.line,value:0
msgid ""
"Select here the kind of valuation related to this payment term line. Note "
"that you should have your last line with the type 'Balance' to ensure that "
"the whole amount will be treated."
msgstr ""

#. module: account
#: field:account.partner.ledger,initial_balance:0
#: field:account.report.general.ledger,initial_balance:0
msgid "Include Initial Balances"
msgstr "包括初始余额"

#. module: account
#: view:account.invoice.tax:0
msgid "Tax Codes"
msgstr "税编码"

#. module: account
#: selection:account.invoice,type:0
#: selection:account.invoice.report,type:0
#: selection:report.invoice.created,type:0
msgid "Customer Refund"
msgstr "客户红字发票"

#. module: account
#: field:account.tax,ref_tax_sign:0
#: field:account.tax,tax_sign:0
#: field:account.tax.template,ref_tax_sign:0
#: field:account.tax.template,tax_sign:0
msgid "Tax Code Sign"
msgstr "税编码符号(1为正数)"

#. module: account
#: model:ir.model,name:account.model_report_invoice_created
msgid "Report of Invoices Created within Last 15 days"
msgstr "最近15天创建发票的报表"

#. module: account
#: field:account.fiscalyear,end_journal_period_id:0
msgid "End of Year Entries Journal"
msgstr "账簿的结账分录"

#. module: account
#: view:account.invoice:0
msgid "Draft Refund "
msgstr ""

#. module: account
#: view:cash.box.in:0
msgid "Fill in this form if you put money in the cash register:"
msgstr ""

#. module: account
#: view:account.payment.term.line:0
#: field:account.payment.term.line,value_amount:0
msgid "Amount To Pay"
msgstr "支付金额"

#. module: account
#: help:account.partner.reconcile.process,to_reconcile:0
msgid ""
"This is the remaining partners for who you should check if there is "
"something to reconcile or not. This figure already count the current partner "
"as reconciled."
msgstr "这是业务伙伴的余额，您应该检查出那个已核销那个未核销。这数字计算当前业务伙伴要核销部分。"

#. module: account
#: view:account.subscription.line:0
msgid "Subscription lines"
msgstr "周期性分录明细"

#. module: account
#: field:account.entries.report,quantity:0
msgid "Products Quantity"
msgstr "产品数量"

#. module: account
#: view:account.entries.report:0
#: selection:account.entries.report,move_state:0
#: view:account.move:0
#: selection:account.move,state:0
#: view:account.move.line:0
msgid "Unposted"
msgstr "未登账"

#. module: account
#: view:account.change.currency:0
#: model:ir.actions.act_window,name:account.action_account_change_currency
#: model:ir.model,name:account.model_account_change_currency
msgid "Change Currency"
msgstr "更改币别"

#. module: account
#: model:process.node,note:account.process_node_accountingentries0
#: model:process.node,note:account.process_node_supplieraccountingentries0
msgid "Accounting entries."
msgstr "会计分录。"

#. module: account
#: view:account.invoice:0
msgid "Payment Date"
msgstr "付款日期"

#. module: account
#: view:account.bank.statement:0
#: field:account.bank.statement,opening_details_ids:0
msgid "Opening Cashbox Lines"
msgstr ""

#. module: account
#: view:account.analytic.account:0
#: model:ir.actions.act_window,name:account.action_account_analytic_account_form
#: model:ir.ui.menu,name:account.account_analytic_def_account
msgid "Analytic Accounts"
msgstr "辅助核算项"

#. module: account
#: view:account.invoice.report:0
msgid "Customer Invoices And Refunds"
msgstr "客户发票和退款"

#. module: account
#: field:account.analytic.line,amount_currency:0
#: field:account.entries.report,amount_currency:0
#: field:account.model.line,amount_currency:0
#: field:account.move.line,amount_currency:0
msgid "Amount Currency"
msgstr "金额"

#. module: account
#: selection:res.company,tax_calculation_rounding_method:0
msgid "Round per Line"
msgstr ""

#. module: account
#: report:account.analytic.account.balance:0
#: report:account.analytic.account.inverted.balance:0
#: report:account.analytic.account.quantity_cost_ledger:0
#: report:account.invoice:0
#: field:account.invoice.line,quantity:0
#: field:account.model.line,quantity:0
#: field:account.move.line,quantity:0
#: view:analytic.entries.report:0
#: field:analytic.entries.report,unit_amount:0
#: field:report.account.sales,quantity:0
#: field:report.account_type.sales,quantity:0
msgid "Quantity"
msgstr "数量"

#. module: account
#: view:account.move.line:0
msgid "Number (Move)"
msgstr "编号"

#. module: account
#: selection:account.financial.report,style_overwrite:0
msgid "Normal Text"
msgstr "普通文本"

#. module: account
#: model:process.transition,note:account.process_transition_paymentreconcile0
msgid "Payment entries are the second input of the reconciliation."
msgstr "核销的第二个输入项是付款分录"

#. module: account
#: help:res.partner,property_supplier_payment_term:0
msgid ""
"This payment term will be used instead of the default one for purchase "
"orders and supplier invoices"
msgstr ""

#. module: account
#: help:account.automatic.reconcile,power:0
msgid ""
"Number of partial amounts that can be combined to find a balance point can "
"be chosen as the power of the automatic reconciliation"
msgstr "部分金额可以加起来作为找到的平衡点来强制填充自动核销"

#. module: account
#: code:addons/account/wizard/account_report_aged_partner_balance.py:56
#, python-format
msgid "You must set a period length greater than 0."
msgstr ""

#. module: account
#: view:account.fiscal.position.template:0
#: field:account.fiscal.position.template,name:0
msgid "Fiscal Position Template"
msgstr "财务结构模板"

#. module: account
#: view:account.invoice:0
msgid "Draft Refund"
msgstr ""

#. module: account
#: view:account.analytic.chart:0
#: view:account.chart:0
#: view:account.tax.chart:0
msgid "Open Charts"
msgstr "打开一览表"

#. module: account
#: field:account.central.journal,amount_currency:0
#: field:account.common.journal.report,amount_currency:0
#: field:account.general.journal,amount_currency:0
#: field:account.partner.ledger,amount_currency:0
#: field:account.print.journal,amount_currency:0
#: field:account.report.general.ledger,amount_currency:0
msgid "With Currency"
msgstr "币别"

#. module: account
#: view:account.bank.statement:0
msgid "Open CashBox"
msgstr "打开钱箱"

#. module: account
#: selection:account.financial.report,style_overwrite:0
msgid "Automatic formatting"
msgstr "自动格式化"

#. module: account
#: view:account.move.line.reconcile:0
msgid "Reconcile With Write-Off"
msgstr "补差额时核销"

#. module: account
#: constraint:account.move.line:0
msgid "You cannot create journal items on an account of type view."
msgstr ""

#. module: account
#: selection:account.payment.term.line,value:0
#: selection:account.tax,type:0
msgid "Fixed Amount"
msgstr "固定金额"

#. module: account
#: code:addons/account/account_move_line.py:1059
#, python-format
msgid "You cannot change the tax, you should remove and recreate lines."
msgstr "你不能修改税，你需要删去并且重建这一行"

#. module: account
#: model:ir.actions.act_window,name:account.action_account_automatic_reconcile
msgid "Account Automatic Reconcile"
msgstr "科目自动核销"

#. module: account
#: view:account.move:0
#: view:account.move.line:0
msgid "Journal Item"
msgstr "明细"

#. module: account
#: model:ir.actions.act_window,name:account.action_account_fiscalyear_close
#: model:ir.ui.menu,name:account.menu_wizard_fy_close
msgid "Generate Opening Entries"
msgstr "产生开启分录"

#. module: account
#: help:account.tax,type:0
msgid "The computation method for the tax amount."
msgstr "税金的计算方法"

#. module: account
#: view:account.payment.term.line:0
msgid "Due Date Computation"
msgstr "计算截至日期"

#. module: account
#: field:report.invoice.created,create_date:0
msgid "Create Date"
msgstr "创建日期"

#. module: account
#: view:account.analytic.journal:0
#: field:account.analytic.journal.report,analytic_account_journal_id:0
#: model:ir.actions.act_window,name:account.action_account_analytic_journal_form
#: model:ir.ui.menu,name:account.account_def_analytic_journal
msgid "Analytic Journals"
msgstr "辅助核算账簿"

#. module: account
#: field:account.account,child_id:0
msgid "Child Accounts"
msgstr "子科目"

#. module: account
#: code:addons/account/account_move_line.py:1120
#, python-format
msgid "Move name (id): %s (%s)"
msgstr "会计凭证号 (id): %s (%s)"

#. module: account
#: view:account.move.line.reconcile:0
#: code:addons/account/account_move_line.py:882
#, python-format
msgid "Write-Off"
msgstr "补差额"

#. module: account
#: view:account.entries.report:0
msgid "entries"
msgstr "凭证"

#. module: account
#: field:res.partner,debit:0
msgid "Total Payable"
msgstr "应付款合计"

#. module: account
#: model:account.account.type,name:account.data_account_type_income
#: model:account.financial.report,name:account.account_financial_report_income0
msgid "Income"
msgstr "收入"

#. module: account
#: selection:account.bank.statement.line,type:0
#: view:account.config.settings:0
#: view:account.invoice:0
#: view:account.invoice.report:0
#: code:addons/account/account_invoice.py:363
#, python-format
msgid "Supplier"
msgstr "供应商"

#. module: account
#: selection:account.entries.report,month:0
#: selection:account.invoice.report,month:0
#: selection:analytic.entries.report,month:0
#: selection:report.account.sales,month:0
#: selection:report.account_type.sales,month:0
msgid "March"
msgstr "3"

#. module: account
#: report:account.analytic.account.journal:0
msgid "Account n°"
msgstr "科目编码"

#. module: account
#: code:addons/account/account_invoice.py:91
#, python-format
msgid "Free Reference"
msgstr "无限制的单号"

#. module: account
#: selection:account.aged.trial.balance,result_selection:0
#: selection:account.common.partner.report,result_selection:0
#: selection:account.partner.balance,result_selection:0
#: selection:account.partner.ledger,result_selection:0
#: code:addons/account/report/account_partner_balance.py:301
#, python-format
msgid "Receivable and Payable Accounts"
msgstr "应收款与应付款科目"

#. module: account
#: field:account.fiscal.position.account.template,position_id:0
msgid "Fiscal Mapping"
msgstr "财务结构"

#. module: account
#: view:account.config.settings:0
msgid "Select Company"
msgstr ""

#. module: account
#: model:ir.actions.act_window,name:account.action_account_state_open
#: model:ir.model,name:account.model_account_state_open
msgid "Account State Open"
msgstr "科目状态打开"

#. module: account
#: report:account.analytic.account.quantity_cost_ledger:0
msgid "Max Qty:"
msgstr "最大数量:"

#. module: account
#: view:account.invoice:0
#: model:ir.actions.act_window,name:account.action_account_invoice_refund
msgid "Refund Invoice"
msgstr "红字发票"

#. module: account
#: model:ir.actions.act_window,help:account.action_account_entries_report_all
msgid ""
"From this view, have an analysis of your different financial accounts. The "
"document shows your debit and credit taking in consideration some criteria "
"you can choose by using the search tool."
msgstr "在这个界面上，你可以对不同的科目做分析。按照您输入的条件出具报表显示这些科目的借贷方发生额。"

#. module: account
#: help:account.partner.reconcile.process,progress:0
msgid ""
"Shows you the progress made today on the reconciliation process. Given by \n"
"Partners Reconciled Today \\ (Remaining Partners + Partners Reconciled Today)"
msgstr "显示您今天核销的进度，今天业务伙伴的已核销 / （业务伙伴的余额 + 今天业务伙伴的已核销）"

#. module: account
#: field:account.invoice,period_id:0
#: field:account.invoice.report,period_id:0
#: field:report.account.sales,period_id:0
#: field:report.account_type.sales,period_id:0
msgid "Force Period"
msgstr "强制会计期间"

#. module: account
#: model:ir.actions.act_window,help:account.action_account_form
msgid ""
"<p class=\"oe_view_nocontent_create\">\n"
"                Click to add an account.\n"
"              </p><p>\n"
"                An account is part of a ledger allowing your company\n"
"                to register all kinds of debit and credit transactions.\n"
"                Companies present their annual accounts in two main parts: "
"the\n"
"                balance sheet and the income statement (profit and loss\n"
"                account). The annual accounts of a company are required by "
"law\n"
"                to disclose a certain amount of information.\n"
"              </p>\n"
"            "
msgstr ""

#. module: account
#: view:account.invoice.report:0
#: field:account.invoice.report,nbr:0
msgid "# of Lines"
msgstr "# 明细"

#. module: account
#: view:account.invoice:0
msgid "(update)"
msgstr ""

#. module: account
#: field:account.aged.trial.balance,filter:0
#: field:account.balance.report,filter:0
#: field:account.central.journal,filter:0
#: field:account.common.account.report,filter:0
#: field:account.common.journal.report,filter:0
#: field:account.common.partner.report,filter:0
#: field:account.common.report,filter:0
#: field:account.general.journal,filter:0
#: field:account.partner.balance,filter:0
#: field:account.partner.ledger,filter:0
#: field:account.print.journal,filter:0
#: field:account.report.general.ledger,filter:0
#: field:account.vat.declaration,filter:0
#: field:accounting.report,filter:0
#: field:accounting.report,filter_cmp:0
msgid "Filter by"
msgstr "筛选"

#. module: account
#: code:addons/account/account.py:2286
#, python-format
msgid "You have a wrong expression \"%(...)s\" in your model !"
msgstr "模型中存在错误的表达式 \"%(...)s\""

#. module: account
#: view:account.tax.template:0
msgid "Compute Code for Taxes Included Prices"
msgstr "含税价格计算代码"

#. module: account
#: help:account.bank.statement,balance_end:0
msgid "Balance as calculated based on Starting Balance and transaction lines"
msgstr "期末余额根据期初余额和本期发生额计算。"

#. module: account
#: field:account.journal,loss_account_id:0
msgid "Loss Account"
msgstr ""

#. module: account
#: field:account.tax,account_collected_id:0
#: field:account.tax.template,account_collected_id:0
msgid "Invoice Tax Account"
msgstr "发票税科目"

#. module: account
#: model:ir.actions.act_window,name:account.action_account_general_journal
#: model:ir.model,name:account.model_account_general_journal
msgid "Account General Journal"
msgstr "科目总账账簿"

#. module: account
#: help:account.move,state:0
msgid ""
"All manually created new journal entries are usually in the status "
"'Unposted', but you can set the option to skip that status on the related "
"journal. In that case, they will behave as journal entries automatically "
"created by the system on document validation (invoices, bank statements...) "
"and will be created in 'Posted' status."
msgstr ""

#. module: account
#: field:account.payment.term.line,days:0
msgid "Number of Days"
msgstr "天数"

#. module: account
#: code:addons/account/account.py:1321
#, python-format
msgid ""
"You cannot validate this journal entry because account \"%s\" does not "
"belong to chart of accounts \"%s\"."
msgstr "你不能核准这个分类账分录，因为科目 \"%s\" 不属于科目表 \"%s\"."

#. module: account
#: view:account.financial.report:0
msgid "Report"
msgstr "报表"

#. module: account
#: model:ir.model,name:account.model_account_fiscal_position_tax_template
msgid "Template Tax Fiscal Position"
msgstr "税务的模板"

#. module: account
#: help:account.tax,name:0
msgid "This name will be displayed on reports"
msgstr "这名称将显示在报表"

#. module: account
#: report:account.analytic.account.cost_ledger:0
#: report:account.analytic.account.quantity_cost_ledger:0
msgid "Printing date"
msgstr "打印日期"

#. module: account
#: selection:account.account.type,close_method:0
#: selection:account.tax,type:0
#: selection:account.tax.template,type:0
msgid "None"
msgstr "无"

#. module: account
#: model:ir.actions.act_window,name:account.action_invoice_tree3
#: model:ir.ui.menu,name:account.menu_action_invoice_tree3
msgid "Customer Refunds"
msgstr "客户红字发票"

#. module: account
#: field:account.account,foreign_balance:0
msgid "Foreign Balance"
msgstr "国外资产"

#. module: account
#: field:account.journal.period,name:0
msgid "Journal-Period Name"
msgstr "账簿 - 会计期间名称"

#. module: account
#: field:account.invoice.tax,factor_base:0
msgid "Multipication factor for Base code"
msgstr "税率"

#. module: account
#: help:account.journal,company_id:0
msgid "Company related to this journal"
msgstr "公司设定的账簿"

#. module: account
#: help:account.config.settings,group_multi_currency:0
msgid "Allows you multi currency environment"
msgstr ""

#. module: account
#: view:account.subscription:0
msgid "Running Subscription"
msgstr "生成循环分录"

#. module: account
#: report:account.invoice:0
msgid "Fiscal Position Remark :"
msgstr "财务状况备注:"

#. module: account
#: view:analytic.entries.report:0
#: model:ir.actions.act_window,name:account.action_analytic_entries_report
#: model:ir.ui.menu,name:account.menu_action_analytic_entries_report
msgid "Analytic Entries Analysis"
msgstr "辅助核算分析"

#. module: account
#: selection:account.aged.trial.balance,direction_selection:0
msgid "Past"
msgstr "过去"

#. module: account
#: help:res.partner.bank,journal_id:0
msgid ""
"This journal will be created automatically for this bank account when you "
"save the record"
msgstr "当保存数据时，系统会自动为此银行账户创建像相应的凭证."

#. module: account
#: view:account.analytic.line:0
msgid "Analytic Entry"
msgstr "辅助核算记录"

#. module: account
#: view:res.company:0
#: field:res.company,overdue_msg:0
msgid "Overdue Payments Message"
msgstr "逾期付款信息"

#. module: account
#: field:account.entries.report,date_created:0
msgid "Date Created"
msgstr "创建时间"

#. module: account
#: model:ir.actions.act_window,name:account.action_account_analytic_account_line_extended_form
msgid "account.analytic.line.extended"
msgstr "account.analytic.line.extended"

#. module: account
#: model:process.transition,note:account.process_transition_supplierreconcilepaid0
msgid ""
"As soon as the reconciliation is done, the invoice's state turns to “done” "
"(i.e. paid) in the system."
msgstr "核销一旦完成，这发票的状态就马上改为“完成”。在系统里也就是已支付。"

#. module: account
#: view:account.chart.template:0
#: field:account.chart.template,account_root_id:0
msgid "Root Account"
msgstr "根科目"

#. module: account
#: field:res.partner,last_reconciliation_date:0
msgid "Latest Reconciliation Date"
msgstr "最近的核销日期"

#. module: account
#: view:account.analytic.line:0
#: model:ir.model,name:account.model_account_analytic_line
msgid "Analytic Line"
msgstr "辅助核算明细"

#. module: account
#: model:ir.ui.menu,name:account.menu_action_model_form
msgid "Models"
msgstr ""

#. module: account
#: code:addons/account/account_invoice.py:1095
#, python-format
msgid ""
"You cannot cancel an invoice which is partially paid. You need to "
"unreconcile related payment entries first."
msgstr ""

#. module: account
#: field:product.template,taxes_id:0
msgid "Customer Taxes"
msgstr "客户税"

#. module: account
#: help:account.model,name:0
msgid "This is a model for recurring accounting entries"
msgstr "这是一个定期分录模型"

#. module: account
#: field:wizard.multi.charts.accounts,sale_tax_rate:0
msgid "Sales Tax(%)"
msgstr "销售税(%)"

#. module: account
#: view:account.tax.code:0
msgid "Reporting Configuration"
msgstr "报告设置"

#. module: account
#: model:ir.actions.act_window,help:account.action_invoice_tree4
msgid ""
"<p class=\"oe_view_nocontent_create\">\n"
"                Click to register a refund you received from a supplier.\n"
"              </p><p>\n"
"                Instead of creating the supplier refund manually, you can "
"generate\n"
"                refunds and reconcile them directly from the related "
"supplier invoice.\n"
"              </p>\n"
"            "
msgstr ""

#. module: account
#: field:account.tax,type:0
#: field:account.tax.template,type:0
msgid "Tax Type"
msgstr "税类型"

#. module: account
#: model:ir.actions.act_window,name:account.action_account_template_form
#: model:ir.ui.menu,name:account.menu_action_account_template_form
msgid "Account Templates"
msgstr "科目模板"

#. module: account
#: help:account.config.settings,complete_tax_set:0
#: help:wizard.multi.charts.accounts,complete_tax_set:0
msgid ""
"This boolean helps you to choose if you want to propose to the user to "
"encode the sales and purchase rates or use the usual m2o fields. This last "
"choice assumes that the set of tax defined for the chosen template is "
"complete"
msgstr "这个选项用于确定你是否希望提示用户输入销售和采购的税率，或者是打开税选择列表。这是设置税模版的最后一步。"

#. module: account
#: report:account.vat.declaration:0
msgid "Tax Statement"
msgstr "纳税申请表"

#. module: account
#: model:ir.model,name:account.model_res_company
msgid "Companies"
msgstr "公司"

#. module: account
#: view:account.invoice.report:0
msgid "Open and Paid Invoices"
msgstr "打开并支付发票"

#. module: account
#: selection:account.financial.report,display_detail:0
msgid "Display children flat"
msgstr "平行显示下级科目"

#. module: account
#: view:account.config.settings:0
msgid "Bank & Cash"
msgstr ""

#. module: account
#: help:account.fiscalyear.close.state,fy_id:0
msgid "Select a fiscal year to close"
msgstr "关闭一个会计年度"

#. module: account
#: help:account.chart.template,tax_template_ids:0
msgid "List of all the taxes that have to be installed by the wizard"
msgstr "这向导列出所有安装要设置的税"

#. module: account
#: model:ir.actions.report.xml,name:account.account_intracom
msgid "IntraCom"
msgstr "IntraCom"

#. module: account
#: view:account.move.line.reconcile.writeoff:0
msgid "Information addendum"
msgstr "附加信息"

#. module: account
#: field:account.chart,fiscalyear:0
#: view:account.fiscalyear:0
msgid "Fiscal year"
msgstr "会计年度"

#. module: account
#: view:account.move.reconcile:0
msgid "Partial Reconcile Entries"
msgstr "部分相关的核销分录"

#. module: account
#: view:account.aged.trial.balance:0
#: view:account.analytic.balance:0
#: view:account.analytic.chart:0
#: view:account.analytic.cost.ledger:0
#: view:account.analytic.cost.ledger.journal.report:0
#: view:account.analytic.inverted.balance:0
#: view:account.analytic.journal.report:0
#: view:account.automatic.reconcile:0
#: view:account.bank.statement:0
#: view:account.change.currency:0
#: view:account.chart:0
#: view:account.common.report:0
#: view:account.config.settings:0
#: view:account.fiscalyear.close:0
#: view:account.fiscalyear.close.state:0
#: view:account.invoice:0
#: view:account.invoice.cancel:0
#: view:account.invoice.confirm:0
#: view:account.invoice.refund:0
#: view:account.journal.select:0
#: view:account.move:0
#: view:account.move.bank.reconcile:0
#: view:account.move.line.reconcile:0
#: view:account.move.line.reconcile.select:0
#: view:account.move.line.reconcile.writeoff:0
#: view:account.move.line.unreconcile.select:0
#: view:account.period.close:0
#: view:account.state.open:0
#: view:account.subscription.generate:0
#: view:account.tax.chart:0
#: view:account.unreconcile:0
#: view:account.use.model:0
#: view:account.vat.declaration:0
#: view:cash.box.in:0
#: view:cash.box.out:0
#: view:project.account.analytic.line:0
#: view:validate.account.move:0
#: view:validate.account.move.lines:0
msgid "Cancel"
msgstr "取消"

#. module: account
#: selection:account.account,type:0
#: selection:account.account.template,type:0
#: model:account.account.type,name:account.data_account_type_receivable
#: selection:account.entries.report,type:0
msgid "Receivable"
msgstr "应收款"

#. module: account
#: constraint:account.move.line:0
msgid "You cannot create journal items on closed account."
msgstr ""

#. module: account
#: code:addons/account/account_invoice.py:610
#, python-format
msgid "Invoice line account's company and invoice's compnay does not match."
msgstr ""

#. module: account
#: view:account.invoice:0
msgid "Other Info"
msgstr "其它信息"

#. module: account
#: field:account.journal,default_credit_account_id:0
msgid "Default Credit Account"
msgstr "默认贷方科目"

#. module: account
#: help:account.analytic.line,currency_id:0
msgid "The related account currency if not equal to the company one."
msgstr "如果不是同一公司, 相关科目的币别"

#. module: account
#: code:addons/account/installer.py:48
#, python-format
msgid "Custom"
msgstr ""

#. module: account
#: view:account.analytic.account:0
msgid "Current"
msgstr "当前的"

#. module: account
#: field:account.journal,cashbox_line_ids:0
msgid "CashBox"
msgstr "钱箱"

#. module: account
#: model:account.account.type,name:account.account_type_cash_equity
#: model:account.account.type,name:account.conf_account_type_equity
msgid "Equity"
msgstr "权益"

#. module: account
#: field:account.journal,internal_account_id:0
msgid "Internal Transfers Account"
msgstr ""

#. module: account
#: code:addons/account/wizard/pos_box.py:33
#, python-format
msgid "Please check that the field 'Journal' is set on the Bank Statement"
msgstr ""

#. module: account
#: selection:account.tax,type:0
msgid "Percentage"
msgstr "百分比"

#. module: account
#: selection:account.config.settings,tax_calculation_rounding_method:0
msgid "Round globally"
msgstr ""

#. module: account
#: selection:account.report.general.ledger,sortby:0
msgid "Journal & Partner"
msgstr "账簿 & 业务伙伴"

#. module: account
#: field:account.automatic.reconcile,power:0
msgid "Power"
msgstr "强制"

#. module: account
#: code:addons/account/account.py:3417
#, python-format
msgid "Cannot generate an unused journal code."
msgstr "不能生成一个未使用的凭证代码。"

#. module: account
#: view:project.account.analytic.line:0
msgid "View Account Analytic Lines"
msgstr "辅助核算明细视图"

#. module: account
#: field:account.invoice,internal_number:0
#: field:report.invoice.created,number:0
msgid "Invoice Number"
msgstr "发票号"

#. module: account
#: field:account.bank.statement,difference:0
msgid "Difference"
msgstr ""

#. module: account
#: help:account.tax,include_base_amount:0
msgid ""
"Indicates if the amount of tax must be included in the base amount for the "
"computation of the next taxes"
msgstr "标识在计算上一层税的时候是否把本层已计算出来的税额加到税基里"

#. module: account
#: model:ir.actions.act_window,name:account.action_account_partner_reconcile
msgid "Reconciliation: Go to Next Partner"
msgstr "核销：转到下一个业务伙伴"

#. module: account
#: model:ir.actions.act_window,name:account.action_account_analytic_invert_balance
#: model:ir.actions.report.xml,name:account.account_analytic_account_inverted_balance
msgid "Inverted Analytic Balance"
msgstr "反向辅助核算余额"

#. module: account
#: field:account.tax.template,applicable_type:0
msgid "Applicable Type"
msgstr "适用类型"

#. module: account
#: help:account.invoice,date_due:0
msgid ""
"If you use payment terms, the due date will be computed automatically at the "
"generation of accounting entries. The payment term may compute several due "
"dates, for example 50% now and 50% in one month, but if you want to force a "
"due date, make sure that the payment term is not set on the invoice. If you "
"keep the payment term and the due date empty, it means direct payment."
msgstr ""

#. module: account
#: code:addons/account/account.py:414
#, python-format
msgid ""
"There is no opening/closing period defined, please create one to set the "
"initial balance."
msgstr ""

#. module: account
#: help:account.tax.template,sequence:0
msgid ""
"The sequence field is used to order the taxes lines from lower sequences to "
"higher ones. The order is important if you have a tax that has several tax "
"children. In this case, the evaluation order is important."
msgstr "序列字段用于税从低到高排序, 如果税中有子税这排序是重要的"

#. module: account
#: code:addons/account/account.py:1410
#: code:addons/account/account.py:1415
#: code:addons/account/account.py:1444
#: code:addons/account/account.py:1451
#: code:addons/account/account_invoice.py:987
#: code:addons/account/account_move_line.py:1008
#: code:addons/account/wizard/account_automatic_reconcile.py:148
#: code:addons/account/wizard/account_fiscalyear_close.py:88
#: code:addons/account/wizard/account_fiscalyear_close.py:99
#: code:addons/account/wizard/account_fiscalyear_close.py:102
#: code:addons/account/wizard/account_report_aged_partner_balance.py:56
#: code:addons/account/wizard/account_report_aged_partner_balance.py:58
#, python-format
msgid "User Error!"
msgstr ""

#. module: account
#: view:account.open.closed.fiscalyear:0
msgid "Discard"
msgstr ""

#. module: account
#: selection:account.account,type:0
#: selection:account.account.template,type:0
#: view:account.journal:0
msgid "Liquidity"
msgstr "流动资金"

#. module: account
#: model:ir.actions.act_window,name:account.action_account_analytic_journal_open_form
#: model:ir.ui.menu,name:account.account_analytic_journal_entries
msgid "Analytic Journal Items"
msgstr "辅助核算明细"

#. module: account
#: field:account.config.settings,has_default_company:0
msgid "Has default company"
msgstr ""

#. module: account
#: view:account.fiscalyear.close:0
msgid ""
"This wizard will generate the end of year journal entries of selected fiscal "
"year. Note that you can run this wizard many times for the same fiscal year: "
"it will simply replace the old opening entries with the new ones."
msgstr "此向导将生成选定会计年度的年结凭证。注意你可以针对相同年度多次运行这个向导：新生成的凭证会覆盖原有凭证。"

#. module: account
#: model:ir.ui.menu,name:account.menu_finance_bank_and_cash
msgid "Bank and Cash"
msgstr "银行和现金"

#. module: account
#: model:ir.actions.act_window,help:account.action_analytic_entries_report
msgid ""
"From this view, have an analysis of your different analytic entries "
"following the analytic account you defined matching your business need. Use "
"the tool search to analyse information about analytic entries generated in "
"the system."
msgstr "这视图用于分析贵公司辅助核算项的发生额。用查找功能可以过滤系统生成的辅助核算记录。"

#. module: account
#: sql_constraint:account.journal:0
msgid "The name of the journal must be unique per company !"
msgstr "每个公司的账簿名称必须唯一！"

#. module: account
#: field:account.account.template,nocreate:0
msgid "Optional create"
msgstr "非强制创建"

#. module: account
#: code:addons/account/account.py:686
#, python-format
msgid ""
"You cannot change the owner company of an account that already contains "
"journal items."
msgstr "你不能修改已经存在凭证的公司帐户。"

#. module: account
#: report:account.invoice:0
#: selection:account.invoice,type:0
#: selection:account.invoice.report,type:0
#: selection:report.invoice.created,type:0
msgid "Supplier Refund"
msgstr "供应商红字发票"

#. module: account
#: field:account.bank.statement,move_line_ids:0
msgid "Entry lines"
msgstr "明细"

#. module: account
#: field:account.move.line,centralisation:0
msgid "Centralisation"
msgstr "汇总"

#. module: account
#: view:account.account:0
#: view:account.account.template:0
#: view:account.analytic.account:0
#: view:account.analytic.journal:0
#: view:account.analytic.line:0
#: view:account.bank.statement:0
#: view:account.chart.template:0
#: view:account.entries.report:0
#: view:account.financial.report:0
#: view:account.fiscalyear:0
#: view:account.invoice:0
#: view:account.invoice.report:0
#: view:account.journal:0
#: view:account.model:0
#: view:account.move:0
#: view:account.move.line:0
#: view:account.subscription:0
#: view:account.tax.code.template:0
#: view:analytic.entries.report:0
msgid "Group By..."
msgstr "分组..."

#. module: account
#: code:addons/account/account.py:1024
#, python-format
msgid ""
"There is no period defined for this date: %s.\n"
"Please create one."
msgstr ""

#. module: account
#: field:account.analytic.line,product_uom_id:0
#: field:account.invoice.line,uos_id:0
#: field:account.move.line,product_uom_id:0
msgid "Unit of Measure"
msgstr "计量单位"

#. module: account
#: help:account.journal,group_invoice_lines:0
msgid ""
"If this box is checked, the system will try to group the accounting lines "
"when generating them from invoices."
msgstr "如果勾选此项, 系统将试图对生成的发票分组"

#. module: account
#: field:account.installer,has_default_company:0
msgid "Has Default Company"
msgstr "已经存在默认公司"

#. module: account
#: model:ir.model,name:account.model_account_sequence_fiscalyear
msgid "account.sequence.fiscalyear"
msgstr "account.sequence.fiscalyear"

#. module: account
#: report:account.analytic.account.journal:0
#: view:account.analytic.journal:0
#: field:account.analytic.line,journal_id:0
#: field:account.journal,analytic_journal_id:0
#: model:ir.actions.act_window,name:account.action_account_analytic_journal
#: model:ir.actions.report.xml,name:account.analytic_journal_print
#: model:ir.model,name:account.model_account_analytic_journal
#: model:ir.ui.menu,name:account.account_analytic_journal_print
msgid "Analytic Journal"
msgstr "辅助核算账薄"

#. module: account
#: view:account.entries.report:0
msgid "Reconciled"
msgstr "已核销"

#. module: account
#: constraint:account.payment.term.line:0
msgid ""
"Percentages for Payment Term Line must be between 0 and 1, Example: 0.02 for "
"2%."
msgstr ""

#. module: account
#: report:account.invoice:0
#: field:account.invoice.tax,base:0
msgid "Base"
msgstr "基于"

#. module: account
#: field:account.model,name:0
msgid "Model Name"
msgstr "模型名称"

#. module: account
#: field:account.chart.template,property_account_expense_categ:0
msgid "Expense Category Account"
msgstr "费用类科目"

#. module: account
#: sql_constraint:account.tax:0
msgid "Tax Name must be unique per company!"
msgstr "税的名称必须是每个公司唯一的"

#. module: account
#: view:account.bank.statement:0
msgid "Cash Transactions"
msgstr "现金交易"

#. module: account
#: view:account.unreconcile:0
msgid ""
"If you unreconcile transactions, you must also verify all the actions that "
"are linked to those transactions because they will not be disabled"
msgstr ""

#. module: account
#: view:account.account.template:0
#: view:account.bank.statement:0
#: field:account.bank.statement.line,note:0
#: view:account.fiscal.position:0
#: field:account.fiscal.position,note:0
#: field:account.fiscal.position.template,note:0
msgid "Notes"
msgstr "备注"

#. module: account
#: model:ir.model,name:account.model_analytic_entries_report
msgid "Analytic Entries Statistics"
msgstr "辅助核算统计"

#. module: account
#: code:addons/account/account_analytic_line.py:142
#: code:addons/account/account_move_line.py:958
#, python-format
msgid "Entries: "
msgstr "凭证： "

#. module: account
#: help:res.partner.bank,currency_id:0
msgid "Currency of the related account journal."
msgstr "货币的关联账户凭证。"

#. module: account
#: constraint:account.move.line:0
msgid ""
"You cannot provide a secondary currency if it is the same than the company "
"one."
msgstr ""

#. module: account
#: selection:account.tax.template,applicable_type:0
msgid "True"
msgstr "True"

#. module: account
#: selection:account.account.type,report_type:0
#: code:addons/account/account.py:190
#, python-format
msgid "Balance Sheet (Asset account)"
msgstr "资产负债表(资产帐户)"

#. module: account
#: model:process.node,note:account.process_node_draftstatement0
msgid "State is draft"
msgstr "草稿状态"

#. module: account
#: view:account.move.line:0
msgid "Total debit"
msgstr "借方合计"

#. module: account
#: view:account.move.line:0
msgid "Next Partner Entries to reconcile"
msgstr "要核销的下一个往来凭证"

#. module: account
#: report:account.invoice:0
msgid "Fax :"
msgstr "传真:"

#. module: account
#: help:res.partner,property_account_receivable:0
msgid ""
"This account will be used instead of the default one as the receivable "
"account for the current partner"
msgstr "这科目将用于替换当前业务伙伴的默认应收款科目"

#. module: account
#: field:account.tax,python_applicable:0
#: field:account.tax,python_compute:0
#: selection:account.tax,type:0
#: selection:account.tax.template,applicable_type:0
#: field:account.tax.template,python_applicable:0
#: field:account.tax.template,python_compute:0
#: selection:account.tax.template,type:0
msgid "Python Code"
msgstr "Python代码"

#. module: account
#: view:account.entries.report:0
msgid "Journal Entries with period in current period"
msgstr "当前期间凭证列表"

#. module: account
#: help:account.journal,update_posted:0
msgid ""
"Check this box if you want to allow the cancellation the entries related to "
"this journal or of the invoice related to this journal"
msgstr "勾选这里，则此凭证簿下的会计凭证或发票可以被作废。"

#. module: account
#: view:account.fiscalyear.close:0
msgid "Create"
msgstr "创建"

#. module: account
#: model:process.transition.action,name:account.process_transition_action_createentries0
msgid "Create entry"
msgstr "创建分录"

#. module: account
#: selection:account.account.type,report_type:0
#: code:addons/account/account.py:189
#, python-format
msgid "Profit & Loss (Expense account)"
msgstr "损益(费用账户)"

#. module: account
#: field:account.bank.statement,total_entry_encoding:0
msgid "Total Transactions"
msgstr ""

#. module: account
#: code:addons/account/account.py:636
#, python-format
msgid "You cannot remove an account that contains journal items."
msgstr ""

#. module: account
#: code:addons/account/account.py:1024
#: code:addons/account/account_move_line.py:1108
#, python-format
msgid "Error !"
msgstr "错误！"

#. module: account
#: field:account.financial.report,style_overwrite:0
msgid "Financial Report Style"
msgstr "财务报表样式"

#. module: account
#: selection:account.financial.report,sign:0
msgid "Preserve balance sign"
msgstr "保留余额符号"

#. module: account
#: view:account.vat.declaration:0
#: model:ir.actions.report.xml,name:account.account_vat_declaration
#: model:ir.ui.menu,name:account.menu_account_vat_declaration
msgid "Taxes Report"
msgstr "税务报表"

#. module: account
#: selection:account.journal.period,state:0
msgid "Printed"
msgstr "已打印"

#. module: account
#: view:account.analytic.line:0
msgid "Project line"
msgstr "项目明细"

#. module: account
#: field:account.invoice.tax,manual:0
msgid "Manual"
msgstr "手动"

#. module: account
#: selection:account.invoice.refund,filter_refund:0
msgid "Cancel: create refund and reconcile"
msgstr ""

#. module: account
#: code:addons/account/wizard/account_report_aged_partner_balance.py:58
#, python-format
msgid "You must set a start date."
msgstr ""

#. module: account
#: view:account.automatic.reconcile:0
msgid ""
"For an invoice to be considered as paid, the invoice entries must be "
"reconciled with counterparts, usually payments. With the automatic "
"reconciliation functionality, OpenERP makes its own search for entries to "
"reconcile in a series of accounts. It finds entries for each partner where "
"the amounts correspond."
msgstr ""
"对发票涉及的如付款，这发票的条目必须有要核销对应的一方。通常付款有自动核销的功能。系统能搜索在每个业务伙伴的科目里找到一有相等金额的科目去核销。"

#. module: account
#: view:account.move:0
#: field:account.move,to_check:0
msgid "To Review"
msgstr "审查"

#. module: account
#: help:account.partner.ledger,initial_balance:0
#: help:account.report.general.ledger,initial_balance:0
msgid ""
"If you selected to filter by date or period, this field allow you to add a "
"row to display the amount of debit/credit/balance that precedes the filter "
"you've set."
msgstr "如果你选择了按日期或期间筛选，可以用这个字段按所选条件添加一行显示借方、贷方、余额。"

#. module: account
#: view:account.bank.statement:0
#: view:account.move:0
#: model:ir.actions.act_window,name:account.action_move_journal_line
#: model:ir.ui.menu,name:account.menu_action_move_journal_line_form
#: model:ir.ui.menu,name:account.menu_finance_entries
msgid "Journal Entries"
msgstr "会计凭证"

#. module: account
#: code:addons/account/wizard/account_invoice_refund.py:147
#, python-format
msgid "No period found on the invoice."
msgstr ""

#. module: account
#: help:account.partner.ledger,page_split:0
msgid "Display Ledger Report with One partner per page"
msgstr "一页一个业务伙伴的分类帐"

#. module: account
#: report:account.general.ledger:0
#: report:account.general.ledger_landscape:0
#: report:account.third_party_ledger:0
#: report:account.third_party_ledger_other:0
msgid "JRNL"
msgstr "JRNL"

#. module: account
#: view:account.state.open:0
msgid "Yes"
msgstr "是"

#. module: account
#: selection:account.aged.trial.balance,target_move:0
#: selection:account.balance.report,target_move:0
#: selection:account.central.journal,target_move:0
#: selection:account.chart,target_move:0
#: selection:account.common.account.report,target_move:0
#: selection:account.common.journal.report,target_move:0
#: selection:account.common.partner.report,target_move:0
#: selection:account.common.report,target_move:0
#: selection:account.general.journal,target_move:0
#: selection:account.partner.balance,target_move:0
#: selection:account.partner.ledger,target_move:0
#: selection:account.print.journal,target_move:0
#: selection:account.report.general.ledger,target_move:0
#: selection:account.tax.chart,target_move:0
#: selection:account.vat.declaration,target_move:0
#: selection:accounting.report,target_move:0
#: code:addons/account/report/common_report_header.py:67
#, python-format
msgid "All Entries"
msgstr "所有凭证"

#. module: account
#: constraint:account.move.reconcile:0
msgid "You can only reconcile journal items with the same partner."
msgstr ""

#. module: account
#: view:account.journal.select:0
msgid "Journal Select"
msgstr "选择账簿"

#. module: account
#: view:account.bank.statement:0
#: code:addons/account/account.py:422
#: code:addons/account/account.py:434
#, python-format
msgid "Opening Balance"
msgstr "期初余额"

#. module: account
#: model:ir.model,name:account.model_account_move_reconcile
msgid "Account Reconciliation"
msgstr "科目核销"

#. module: account
#: model:ir.model,name:account.model_account_fiscal_position_tax
msgid "Taxes Fiscal Position"
msgstr "税负"

#. module: account
#: report:account.general.ledger:0
#: report:account.general.ledger_landscape:0
#: model:ir.actions.act_window,name:account.action_account_general_ledger_menu
#: model:ir.actions.report.xml,name:account.account_general_ledger
#: model:ir.actions.report.xml,name:account.account_general_ledger_landscape
#: model:ir.ui.menu,name:account.menu_general_ledger
msgid "General Ledger"
msgstr "总账"

#. module: account
#: model:process.transition,note:account.process_transition_paymentorderbank0
msgid "The payment order is sent to the bank."
msgstr "这付款单发给银行"

#. module: account
#: help:account.move,to_check:0
msgid ""
"Check this box if you are unsure of that journal entry and if you want to "
"note it as 'to be reviewed' by an accounting expert."
msgstr "勾选这里，如果您不确定凭证是否正确，您可以把它标注为“待审核”状态交由会计师来确定。"

#. module: account
#: field:account.chart.template,complete_tax_set:0
#: field:wizard.multi.charts.accounts,complete_tax_set:0
msgid "Complete Set of Taxes"
msgstr "完成税集合"

#. module: account
#: code:addons/account/wizard/account_validate_account_move.py:61
#, python-format
msgid ""
"Selected Entry Lines does not have any account move enties in draft state."
msgstr ""

#. module: account
#: view:account.chart.template:0
msgid "Properties"
msgstr "属性"

#. module: account
#: model:ir.model,name:account.model_account_tax_chart
msgid "Account tax chart"
msgstr "税科目图表"

#. module: account
#: report:account.analytic.account.cost_ledger:0
#: report:account.analytic.account.quantity_cost_ledger:0
#: report:account.central.journal:0
#: report:account.general.journal:0
#: report:account.invoice:0
#: report:account.journal.period.print:0
#: report:account.journal.period.print.sale.purchase:0
#: report:account.partner.balance:0
msgid "Total:"
msgstr "合计:"

#. module: account
#: constraint:account.journal:0
msgid ""
"Configuration error!\n"
"The currency chosen should be shared by the default accounts too."
msgstr ""

#. module: account
#: code:addons/account/account.py:2256
#, python-format
msgid ""
"You can specify year, month and date in the name of the model using the "
"following labels:\n"
"\n"
"%(year)s: To Specify Year \n"
"%(month)s: To Specify Month \n"
"%(date)s: Current Date\n"
"\n"
"e.g. My model on %(date)s"
msgstr ""
"可以在凭证模版的名称上使用年月日变量\n"
"\n"
"%(year)s：本年\n"
"%(month)s：本月\n"
"%(date)s：本日\n"
"\n"
"例如：日期为 %(date)s 的定期发生凭证"

#. module: account
#: field:account.invoice,paypal_url:0
msgid "Paypal Url"
msgstr ""

#. module: account
#: field:account.config.settings,module_account_voucher:0
msgid "Manage customer payments"
msgstr ""

#. module: account
#: help:report.invoice.created,origin:0
msgid "Reference of the document that generated this invoice report."
msgstr "相关单据生成此发票报表"

#. module: account
#: field:account.tax.code,child_ids:0
#: field:account.tax.code.template,child_ids:0
msgid "Child Codes"
msgstr "子编码"

#. module: account
#: constraint:account.fiscalyear:0
msgid ""
"Error!\n"
"The start date of a fiscal year must precede its end date."
msgstr ""

#. module: account
#: view:account.tax.template:0
msgid "Taxes used in Sales"
msgstr "销售中用到的税"

#. module: account
#: model:ir.actions.act_window,name:account.action_invoice_tree1
#: model:ir.ui.menu,name:account.menu_action_invoice_tree1
msgid "Customer Invoices"
msgstr "客户发票"

#. module: account
#: view:account.tax:0
msgid "Misc"
msgstr ""

#. module: account
#: view:account.analytic.line:0
msgid "Sales"
msgstr "销售"

#. module: account
#: selection:account.invoice.report,state:0
#: selection:account.journal.period,state:0
#: selection:account.subscription,state:0
#: selection:report.invoice.created,state:0
msgid "Done"
msgstr "完成"

#. module: account
#: code:addons/account/account.py:1283
#, python-format
msgid ""
"You cannot validate a non-balanced entry.\n"
"Make sure you have configured payment terms properly.\n"
"The latest payment term line should be of the \"Balance\" type."
msgstr ""

#. module: account
#: model:process.transition,note:account.process_transition_invoicemanually0
msgid "A statement with manual entries becomes a draft statement."
msgstr "手工输入的发票是草稿状态"

#. module: account
#: view:account.aged.trial.balance:0
msgid ""
"Aged Partner Balance is a more detailed report of your receivables by "
"intervals. When opening that report, OpenERP asks for the name of the "
"company, the fiscal period and the size of the interval to be analyzed (in "
"days). OpenERP then calculates a table of credit balance by period. So if "
"you request an interval of 30 days OpenERP generates an analysis of "
"creditors for the past month, past two months, and so on. "
msgstr ""
"业务伙伴过期试算表是某个时间段内应收账款的详细的报表。打开这个报表后请输入公司名称、会计期间、分析的时间段（按天）。OpenERP会按期间计算应收账款余额"
"。如果你输入了30天，OpenERP生成业务伙伴前一个月，再前一个月的金额。 "

#. module: account
#: field:account.invoice,origin:0
#: field:account.invoice.line,origin:0
#: field:report.invoice.created,origin:0
msgid "Source Document"
msgstr "源单据"

#. module: account
#: help:account.config.settings,company_footer:0
msgid "Bank accounts as printed in the footer of each printed document"
msgstr "银行帐号被打印在每个输出单据的页脚。"

#. module: account
#: constraint:account.account:0
msgid ""
"Configuration Error!\n"
"You cannot define children to an account with internal type different of "
"\"View\"."
msgstr ""

#. module: account
#: model:ir.model,name:account.model_accounting_report
msgid "Accounting Report"
msgstr "会计报表"

#. module: account
#: field:account.analytic.line,currency_id:0
msgid "Account Currency"
msgstr ""

#. module: account
#: report:account.invoice:0
msgid "Taxes:"
msgstr "税:"

#. module: account
#: code:addons/account/account_invoice.py:458
#, python-format
msgid ""
"You can not delete an invoice which is not cancelled. You should refund it "
"instead."
msgstr ""

#. module: account
#: help:account.tax,amount:0
msgid "For taxes of type percentage, enter % ratio between 0-1."
msgstr "税类型的百分率，请输入0 - 1之间的值"

#. module: account
#: model:ir.actions.act_window,name:account.action_account_report_tree_hierarchy
msgid "Financial Reports Hierarchy"
msgstr "会计报表树"

#. module: account
#: model:ir.actions.act_window,name:account.act_account_invoice_partner_relation
msgid "Monthly Turnover"
msgstr "月营业额"

#. module: account
#: view:account.move:0
#: view:account.move.line:0
msgid "Analytic Lines"
msgstr "辅助核算明细"

#. module: account
#: field:account.analytic.journal,line_ids:0
#: field:account.tax.code,line_ids:0
msgid "Lines"
msgstr "明细"

#. module: account
#: view:account.tax.template:0
msgid "Account Tax Template"
msgstr "税模板"

#. module: account
#: view:account.journal.select:0
msgid "Are you sure you want to open Journal Entries?"
msgstr "你确定要显示这个凭证簿的会计凭证么？"

#. module: account
#: view:account.state.open:0
msgid "Are you sure you want to open this invoice ?"
msgstr "你确定要打开这发票?"

#. module: account
#: field:account.chart.template,property_account_expense_opening:0
msgid "Opening Entries Expense Account"
msgstr "未分配利润科目"

#. module: account
#: view:account.invoice:0
msgid "Customer Reference"
msgstr ""

#. module: account
#: field:account.account.template,parent_id:0
msgid "Parent Account Template"
msgstr "上级科目模板"

#. module: account
#: report:account.invoice:0
msgid "Price"
msgstr "价格"

#. module: account
#: view:account.bank.statement:0
#: field:account.bank.statement,closing_details_ids:0
msgid "Closing Cashbox Lines"
msgstr ""

#. module: account
#: view:account.bank.statement:0
#: field:account.bank.statement.line,statement_id:0
#: field:account.move.line,statement_id:0
#: model:process.process,name:account.process_process_statementprocess0
msgid "Statement"
msgstr "对账单"

#. module: account
#: help:account.journal,default_debit_account_id:0
msgid "It acts as a default account for debit amount"
msgstr "它将作为一个默认的借方科目"

#. module: account
#: view:account.entries.report:0
msgid "Posted entries"
msgstr "已复核的会计凭证呢个"

#. module: account
#: help:account.payment.term.line,value_amount:0
msgid "For percent enter a ratio between 0-1."
msgstr "百分数请输入一个 0-1的数字"

#. module: account
#: report:account.invoice:0
#: view:account.invoice:0
#: field:account.invoice,date_invoice:0
#: field:report.invoice.created,date_invoice:0
msgid "Invoice Date"
msgstr "发票日期"

#. module: account
#: view:account.invoice.report:0
msgid "Group by year of Invoice Date"
msgstr "按发票年度分组"

#. module: account
#: field:account.config.settings,purchase_tax_rate:0
msgid "Purchase tax (%)"
msgstr ""

#. module: account
#: help:res.partner,credit:0
msgid "Total amount this customer owes you."
msgstr "客户欠款金额合计"

#. module: account
#: view:account.move.line:0
msgid "Unbalanced Journal Items"
msgstr "未平财务凭证"

#. module: account
#: model:ir.actions.act_window,name:account.open_account_charts_modules
msgid "Chart Templates"
msgstr ""

#. module: account
#: field:account.journal.period,icon:0
msgid "Icon"
msgstr "图标"

#. module: account
#: view:account.use.model:0
msgid "Ok"
msgstr "确定"

#. module: account
#: field:account.chart.template,tax_code_root_id:0
msgid "Root Tax Code"
msgstr "税编码的根"

#. module: account
#: help:account.journal,centralisation:0
msgid ""
"Check this box to determine that each entry of this journal won't create a "
"new counterpart but will share the same counterpart. This is used in fiscal "
"year closing."
msgstr "选中此项，在年终结转时，确定每个分类账簿的分录不会产生新的对方科目, 而是共享同一对方科目。"

#. module: account
#: field:account.bank.statement,closing_date:0
msgid "Closed On"
msgstr "关闭在"

#. module: account
#: model:ir.model,name:account.model_account_bank_statement_line
msgid "Bank Statement Line"
msgstr "银行对账单明细"

#. module: account
#: field:wizard.multi.charts.accounts,purchase_tax:0
msgid "Default Purchase Tax"
msgstr "默认进项税"

#. module: account
#: field:account.chart.template,property_account_income_opening:0
msgid "Opening Entries Income Account"
msgstr "期初余额收入科目"

#. module: account
#: field:account.config.settings,group_proforma_invoices:0
msgid "Allow pro-forma invoices"
msgstr ""

#. module: account
#: view:account.bank.statement:0
msgid "Confirm"
msgstr "确认"

#. module: account
#: help:account.tax,domain:0
#: help:account.tax.template,domain:0
msgid ""
"This field is only used if you develop your own module allowing developers "
"to create specific taxes in a custom domain."
msgstr "这字段只用于，如果您开发自己的模块允许开发者在自定义域创建特定的税"

#. module: account
#: field:account.invoice,reference:0
#: field:account.invoice.line,invoice_id:0
msgid "Invoice Reference"
msgstr "发票"

#. module: account
#: field:account.fiscalyear.close,report_name:0
msgid "Name of new entries"
msgstr "新名称"

#. module: account
#: view:account.use.model:0
msgid "Create Entries"
msgstr "创建"

#. module: account
#: model:ir.model,name:account.model_cash_box_out
msgid "cash.box.out"
msgstr ""

#. module: account
#: help:account.config.settings,currency_id:0
msgid "Main currency of the company."
msgstr ""

#. module: account
#: model:ir.ui.menu,name:account.menu_finance_reports
msgid "Reporting"
msgstr "报表"

#. module: account
#. openerp-web
#: code:addons/account/static/src/js/account_move_reconciliation.js:90
#, python-format
msgid "Warning"
msgstr "警告"

#. module: account
#: model:ir.actions.act_window,name:account.action_analytic_open
msgid "Contracts/Analytic Accounts"
msgstr "合同/成本科目"

#. module: account
#: view:account.journal:0
#: field:res.partner.bank,journal_id:0
msgid "Account Journal"
msgstr "账簿"

#. module: account
#: field:account.config.settings,tax_calculation_rounding_method:0
msgid "Tax calculation rounding method"
msgstr ""

#. module: account
#: model:process.node,name:account.process_node_paidinvoice0
#: model:process.node,name:account.process_node_supplierpaidinvoice0
msgid "Paid invoice"
msgstr "支付发票"

#. module: account
#: view:account.invoice.refund:0
msgid ""
"Use this option if you want to cancel an invoice you should not\n"
"                                    have issued. The credit note will be "
"created, validated and reconciled\n"
"                                    with the invoice. You will not be able "
"to modify the credit note."
msgstr ""

#. module: account
#: help:account.partner.reconcile.process,next_partner_id:0
msgid ""
"This field shows you the next partner that will be automatically chosen by "
"the system to go through the reconciliation process, based on the latest day "
"it have been reconciled."
msgstr "这字段显示被系统自动挑选要去进行核销处理的下一个业务伙伴，因为他最近进行过核销。"

#. module: account
#: field:account.move.line.reconcile.writeoff,comment:0
msgid "Comment"
msgstr "注释"

#. module: account
#: field:account.tax,domain:0
#: field:account.tax.template,domain:0
msgid "Domain"
msgstr "隶属"

#. module: account
#: model:ir.model,name:account.model_account_use_model
msgid "Use model"
msgstr "使用模型"

#. module: account
#: code:addons/account/account.py:1452
#, python-format
msgid ""
"There is no default credit account defined \n"
"on journal \"%s\"."
msgstr ""

#. module: account
#: view:account.invoice.line:0
#: field:account.invoice.tax,invoice_id:0
#: model:ir.model,name:account.model_account_invoice_line
msgid "Invoice Line"
msgstr "发票明细"

#. module: account
#: view:account.invoice.report:0
msgid "Customer And Supplier Refunds"
msgstr "客户和供应商红字发票"

#. module: account
#: field:account.financial.report,sign:0
msgid "Sign on Reports"
msgstr "报表上的符号"

#. module: account
#: model:ir.actions.act_window,help:account.action_account_analytic_account_tree2
msgid ""
"<p>\n"
"                Click to add a new analytic account.\n"
"              </p><p>\n"
"                The normal chart of accounts has a structure defined by the\n"
"                legal requirement of the country. The analytic chart of\n"
"                accounts structure should reflect your own business needs "
"in\n"
"                term of costs/revenues reporting.\n"
"              </p><p>\n"
"                They are usually structured by contracts, projects, products "
"or\n"
"                departements. Most of the OpenERP operations (invoices,\n"
"                timesheets, expenses, etc) generate analytic entries on the\n"
"                related account.\n"
"              </p>\n"
"            "
msgstr ""

#. module: account
#: model:account.account.type,name:account.data_account_type_view
msgid "Root/View"
msgstr "根/视图"

#. module: account
#: code:addons/account/account.py:3158
#, python-format
msgid "OPEJ"
msgstr "OPEJ"

#. module: account
#: report:account.invoice:0
#: view:account.invoice:0
msgid "PRO-FORMA"
msgstr "形式发票"

#. module: account
#: selection:account.entries.report,move_line_state:0
#: view:account.move.line:0
#: selection:account.move.line,state:0
msgid "Unbalanced"
msgstr "不平衡"

#. module: account
#: selection:account.move.line,centralisation:0
msgid "Normal"
msgstr "普通"

#. module: account
#: model:ir.actions.act_window,name:account.action_email_templates
#: model:ir.ui.menu,name:account.menu_email_templates
msgid "Email Templates"
msgstr "电子邮件模板"

#. module: account
#: view:account.move.line:0
msgid "Optional Information"
msgstr "可选信息"

#. module: account
#: view:account.analytic.line:0
#: field:account.bank.statement,user_id:0
#: view:account.journal:0
#: field:account.journal,user_id:0
#: view:analytic.entries.report:0
#: field:analytic.entries.report,user_id:0
msgid "User"
msgstr "用户"

#. module: account
#: selection:account.account,currency_mode:0
msgid "At Date"
msgstr "当日汇率"

#. module: account
#: help:account.move.line,date_maturity:0
msgid ""
"This field is used for payable and receivable journal entries. You can put "
"the limit date for the payment of this line."
msgstr "此字段是用于应付账款和应收账款的分录。您可以用它设置付款明细的最后限期。"

#. module: account
#: model:ir.ui.menu,name:account.menu_multi_currency
msgid "Multi-Currencies"
msgstr "多币种"

#. module: account
#: field:account.model.line,date_maturity:0
msgid "Maturity Date"
msgstr "到期日期"

#. module: account
#: code:addons/account/account.py:3145
#, python-format
msgid "Sales Journal"
msgstr "销售账簿"

#. module: account
#: model:ir.model,name:account.model_account_invoice_tax
msgid "Invoice Tax"
msgstr "发票税"

#. module: account
#: code:addons/account/account_move_line.py:1186
#, python-format
msgid "No piece number !"
msgstr "没会计期间!"

#. module: account
#: view:account.financial.report:0
#: model:ir.ui.menu,name:account.menu_account_report_tree_hierarchy
msgid "Account Reports Hierarchy"
msgstr "会计报表树"

#. module: account
#: help:account.account.template,chart_template_id:0
msgid ""
"This optional field allow you to link an account template to a specific "
"chart template that may differ from the one its root parent belongs to. This "
"allow you to define chart templates that extend another and complete it with "
"few new accounts (You don't need to define the whole structure that is "
"common to both several times)."
msgstr ""
"这个可选字段的功能是，你可以把一个科目模版链接到另一个与当前根所属模版不一样的科目模版。这样你就可以扩展另一个科目模版，只需要定义本模板里要新增的会计科目"
"即可，不用全部重来。"

#. module: account
#: view:account.move:0
msgid "Unposted Journal Entries"
msgstr "未审核的会计凭证"

#. module: account
#: help:account.invoice.refund,date:0
msgid ""
"This date will be used as the invoice date for credit note and period will "
"be chosen accordingly!"
msgstr ""

#. module: account
#: view:product.template:0
msgid "Sales Properties"
msgstr "销售属性"

#. module: account
#: code:addons/account/account.py:3493
#, python-format
msgid ""
"You have to set a code for the bank account defined on the selected chart of "
"accounts."
msgstr ""

#. module: account
#: model:ir.ui.menu,name:account.menu_manual_reconcile
msgid "Manual Reconciliation"
msgstr "手动核销"

#. module: account
#: report:account.overdue:0
msgid "Total amount due:"
msgstr "欠款金额合计:"

#. module: account
#: field:account.analytic.chart,to_date:0
#: field:project.account.analytic.line,to_date:0
msgid "To"
msgstr "到"

#. module: account
#: selection:account.move.line,centralisation:0
#: code:addons/account/account.py:1502
#, python-format
msgid "Currency Adjustment"
msgstr "汇兑损益调整"

#. module: account
#: field:account.fiscalyear.close,fy_id:0
msgid "Fiscal Year to close"
msgstr "关闭会计年度"

#. module: account
#: view:account.invoice.cancel:0
#: model:ir.actions.act_window,name:account.action_account_invoice_cancel
msgid "Cancel Selected Invoices"
msgstr "取消选择的发票"

#. module: account
#: help:account.account.type,report_type:0
msgid ""
"This field is used to generate legal reports: profit and loss, balance sheet."
msgstr "这个字段用于生成法定的会计报表：损益表 和 资产负债表"

#. module: account
#: selection:account.entries.report,month:0
#: selection:account.invoice.report,month:0
#: selection:analytic.entries.report,month:0
#: selection:report.account.sales,month:0
#: selection:report.account_type.sales,month:0
msgid "May"
msgstr "5"

#. module: account
#: code:addons/account/account_invoice.py:792
#, python-format
msgid "Global taxes defined, but they are not in invoice lines !"
msgstr "定义了全局税，但发票行中没有！"

#. module: account
#: model:ir.model,name:account.model_account_chart_template
msgid "Templates for Account Chart"
msgstr "科目一览表模板"

#. module: account
#: help:account.model.line,sequence:0
msgid ""
"The sequence field is used to order the resources from lower sequences to "
"higher ones."
msgstr "这个字段用于从低到高对记录进行排序"

#. module: account
#: field:account.move.line,amount_residual_currency:0
msgid "Residual Amount in Currency"
msgstr ""

#. module: account
#: field:account.config.settings,sale_refund_sequence_prefix:0
msgid "Credit note sequence"
msgstr ""

#. module: account
#: model:ir.actions.act_window,name:account.action_validate_account_move
#: model:ir.actions.act_window,name:account.action_validate_account_move_line
#: model:ir.ui.menu,name:account.menu_validate_account_moves
#: view:validate.account.move:0
#: view:validate.account.move.lines:0
msgid "Post Journal Entries"
msgstr "登账"

#. module: account
#: selection:account.bank.statement.line,type:0
#: view:account.config.settings:0
#: view:account.invoice:0
#: view:account.invoice.report:0
#: code:addons/account/account_invoice.py:361
#, python-format
msgid "Customer"
msgstr "客户"

#. module: account
#: field:account.financial.report,name:0
msgid "Report Name"
msgstr "报表名称"

#. module: account
#: model:account.account.type,name:account.data_account_type_cash
#: selection:account.analytic.journal,type:0
#: selection:account.bank.accounts.wizard,account_type:0
#: selection:account.entries.report,type:0
#: selection:account.journal,type:0
#: code:addons/account/account.py:3044
#, python-format
msgid "Cash"
msgstr "现金"

#. module: account
#: field:account.fiscal.position.account,account_dest_id:0
#: field:account.fiscal.position.account.template,account_dest_id:0
msgid "Account Destination"
msgstr "目标科目"

#. module: account
#: help:account.invoice.refund,filter_refund:0
msgid ""
"Refund base on this type. You can not Modify and Cancel if the invoice is "
"already reconciled"
msgstr ""

#. module: account
#: field:account.bank.statement.line,sequence:0
#: field:account.financial.report,sequence:0
#: field:account.invoice.line,sequence:0
#: field:account.invoice.tax,sequence:0
#: field:account.model.line,sequence:0
#: field:account.sequence.fiscalyear,sequence_id:0
#: field:account.tax,sequence:0
#: field:account.tax.code,sequence:0
#: field:account.tax.template,sequence:0
msgid "Sequence"
msgstr "序列"

#. module: account
#: field:account.config.settings,paypal_account:0
msgid "Paypal account"
msgstr ""

#. module: account
#: selection:account.print.journal,sort_selection:0
msgid "Journal Entry Number"
msgstr "会计凭证编号"

#. module: account
#: view:account.financial.report:0
msgid "Parent Report"
msgstr "上级报表"

#. module: account
#: constraint:account.account:0
#: constraint:account.tax.code:0
msgid ""
"Error!\n"
"You cannot create recursive accounts."
msgstr ""

#. module: account
#: model:ir.model,name:account.model_cash_box_in
msgid "cash.box.in"
msgstr ""

#. module: account
#: help:account.invoice,move_id:0
msgid "Link to the automatically generated Journal Items."
msgstr "链接到自动生成的会计凭证行"

#. module: account
#: model:ir.model,name:account.model_account_config_settings
msgid "account.config.settings"
msgstr ""

#. module: account
#: selection:account.config.settings,period:0
#: selection:account.installer,period:0
msgid "Monthly"
msgstr "每月"

#. module: account
#: model:account.account.type,name:account.data_account_type_asset
msgid "Asset"
msgstr "资产"

#. module: account
#: field:account.bank.statement,balance_end:0
msgid "Computed Balance"
msgstr "计算余额"

#. module: account
#. openerp-web
#: code:addons/account/static/src/js/account_move_reconciliation.js:89
#, python-format
msgid "You must choose at least one record."
msgstr ""

#. module: account
#: field:account.account,parent_id:0
#: field:account.financial.report,parent_id:0
msgid "Parent"
msgstr "上级科目"

#. module: account
#: code:addons/account/account_cash_statement.py:292
#, python-format
msgid "Profit"
msgstr ""

#. module: account
#: help:account.payment.term.line,days2:0
msgid ""
"Day of the month, set -1 for the last day of the current month. If it's "
"positive, it gives the day of the next month. Set 0 for net days (otherwise "
"it's based on the beginning of the month)."
msgstr "月天数设为 -1 是当月的最后一天。如果为正数 为下月的天数。设为0为净天数(否则从月初开始算)"

#. module: account
#: view:account.move.line.reconcile:0
msgid "Reconciliation Transactions"
msgstr "核销交易"

#. module: account
#: model:ir.ui.menu,name:account.menu_finance_legal_statement
msgid "Legal Reports"
msgstr "正式报表"

#. module: account
#: field:account.tax.code,sum_period:0
msgid "Period Sum"
msgstr "会计期间合计"

#. module: account
#: help:account.tax,sequence:0
msgid ""
"The sequence field is used to order the tax lines from the lowest sequences "
"to the higher ones. The order is important if you have a tax with several "
"tax children. In this case, the evaluation order is important."
msgstr "序列字段用于税从低到高排序.。如果税中有子税这排序很重要"

#. module: account
#: model:ir.model,name:account.model_account_cashbox_line
msgid "CashBox Line"
msgstr "钱箱账明细"

#. module: account
#: field:account.installer,charts:0
msgid "Accounting Package"
msgstr ""

#. module: account
#: report:account.third_party_ledger:0
#: report:account.third_party_ledger_other:0
#: model:ir.actions.report.xml,name:account.account_3rdparty_ledger
#: model:ir.actions.report.xml,name:account.account_3rdparty_ledger_other
#: model:ir.ui.menu,name:account.menu_account_partner_ledger
msgid "Partner Ledger"
msgstr "业务伙伴分类账"

#. module: account
#: selection:account.tax.template,type:0
msgid "Fixed"
msgstr "固定"

#. module: account
#: code:addons/account/account.py:653
#: code:addons/account/account.py:656
#: code:addons/account/account.py:668
#, python-format
msgid "Warning !"
msgstr "警告 !"

#. module: account
#: help:account.bank.statement,message_unread:0
#: help:account.invoice,message_unread:0
msgid "If checked new messages require your attention."
msgstr ""

#. module: account
#: field:res.company,tax_calculation_rounding_method:0
msgid "Tax Calculation Rounding Method"
msgstr ""

#. module: account
#: field:account.entries.report,move_line_state:0
msgid "State of Move Line"
msgstr "凭证明细的状态"

#. module: account
#: model:ir.model,name:account.model_account_move_line_reconcile
msgid "Account move line reconcile"
msgstr "核销凭证明细"

#. module: account
#: view:account.subscription.generate:0
#: model:ir.model,name:account.model_account_subscription_generate
msgid "Subscription Compute"
msgstr "生成周期性凭证"

#. module: account
#: view:account.move.line.unreconcile.select:0
msgid "Open for Unreconciliation"
msgstr "打开反核销"

#. module: account
#: field:account.bank.statement.line,partner_id:0
#: view:account.entries.report:0
#: field:account.entries.report,partner_id:0
#: report:account.general.ledger:0
#: report:account.general.ledger_landscape:0
#: view:account.invoice:0
#: field:account.invoice,partner_id:0
#: field:account.invoice.line,partner_id:0
#: view:account.invoice.report:0
#: field:account.invoice.report,partner_id:0
#: report:account.journal.period.print:0
#: report:account.journal.period.print.sale.purchase:0
#: field:account.model.line,partner_id:0
#: view:account.move:0
#: field:account.move,partner_id:0
#: view:account.move.line:0
#: field:account.move.line,partner_id:0
#: view:analytic.entries.report:0
#: field:analytic.entries.report,partner_id:0
#: model:ir.model,name:account.model_res_partner
#: field:report.invoice.created,partner_id:0
msgid "Partner"
msgstr "业务伙伴"

#. module: account
#: help:account.change.currency,currency_id:0
msgid "Select a currency to apply on the invoice"
msgstr "在发票上选择合适的币别"

#. module: account
#: code:addons/account/account_invoice.py:873
#, python-format
msgid "No Invoice Lines !"
msgstr "没有发票明细"

#. module: account
#: view:account.financial.report:0
msgid "Report Type"
msgstr "报表类型"

#. module: account
#: help:account.open.closed.fiscalyear,fyear_id:0
msgid ""
"Select Fiscal Year which you want to remove entries for its End of year "
"entries journal"
msgstr "请选择要删除年结分录的会计年度"

#. module: account
#: field:account.tax.template,type_tax_use:0
msgid "Tax Use In"
msgstr "税用在"

#. module: account
#: code:addons/account/account_bank_statement.py:381
#, python-format
msgid ""
"The statement balance is incorrect !\n"
"The expected balance (%.2f) is different than the computed one. (%.2f)"
msgstr ""
"银行对账单余额不正确！\n"
"预期的余额是(%.2f)，现在算出来的是(%.2f)"

#. module: account
#: code:addons/account/account_bank_statement.py:419
#, python-format
msgid "The account entries lines are not in valid state."
msgstr "这分录明细不是在有效的状态"

#. module: account
#: field:account.account.type,close_method:0
msgid "Deferral Method"
msgstr "递延方法"

#. module: account
#: model:process.node,note:account.process_node_electronicfile0
msgid "Automatic entry"
msgstr "自动录入"

#. module: account
#: help:account.account,reconcile:0
msgid ""
"Check this box if this account allows reconciliation of journal items."
msgstr "如果此会计科目需要核销，勾选这里"

#. module: account
#: report:account.analytic.account.inverted.balance:0
msgid "Inverted Analytic Balance -"
msgstr "反向辅助核算余额 -"

#. module: account
#: help:account.move.reconcile,opening_reconciliation:0
msgid ""
"Is this reconciliation produced by the opening of a new fiscal year ?."
msgstr ""

#. module: account
#: view:account.analytic.line:0
#: model:ir.actions.act_window,name:account.action_account_analytic_line_form
msgid "Analytic Entries"
msgstr "辅助核算记录"

#. module: account
#: view:account.analytic.account:0
msgid "Associated Partner"
msgstr "相关业务伙伴"

#. module: account
#: code:addons/account/account_invoice.py:1428
#, python-format
msgid "You must first select a partner !"
msgstr "你必须首先选择一个业务伙伴!"

#. module: account
#: field:account.invoice,comment:0
msgid "Additional Information"
msgstr "附加信息"

#. module: account
#: view:account.invoice.report:0
#: field:account.invoice.report,residual:0
#: field:account.invoice.report,user_currency_residual:0
msgid "Total Residual"
msgstr "总余额"

#. module: account
#: view:account.bank.statement:0
msgid "Opening Cash Control"
msgstr ""

#. module: account
#: model:process.node,note:account.process_node_invoiceinvoice0
#: model:process.node,note:account.process_node_supplierinvoiceinvoice0
msgid "Invoice's state is Open"
msgstr "发票的状态是待处理"

#. module: account
#: view:account.analytic.account:0
#: view:account.bank.statement:0
#: field:account.bank.statement,state:0
#: field:account.entries.report,move_state:0
#: view:account.fiscalyear:0
#: field:account.fiscalyear,state:0
#: view:account.invoice:0
#: field:account.invoice,state:0
#: view:account.invoice.report:0
#: field:account.journal.period,state:0
#: field:account.move,state:0
#: view:account.move.line:0
#: field:account.move.line,state:0
#: field:account.period,state:0
#: view:account.subscription:0
#: field:account.subscription,state:0
#: field:report.invoice.created,state:0
msgid "Status"
msgstr "状态"

#. module: account
#: report:account.analytic.account.cost_ledger:0
#: report:account.analytic.account.quantity_cost_ledger:0
#: model:ir.actions.act_window,name:account.action_account_analytic_cost
#: model:ir.actions.report.xml,name:account.account_analytic_account_cost_ledger
msgid "Cost Ledger"
msgstr "成本分类账"

#. module: account
#: view:account.config.settings:0
msgid "No Fiscal Year Defined for This Company"
msgstr ""

#. module: account
#: view:account.invoice:0
msgid "Proforma"
msgstr "形式"

#. module: account
#: report:account.analytic.account.cost_ledger:0
msgid "J.C. /Move name"
msgstr "J.C. /凭证名称"

#. module: account
#: help:account.tax.template,include_base_amount:0
msgid ""
"Set if the amount of tax must be included in the base amount before "
"computing the next taxes."
msgstr "如果在计算未来的税前这税额必须包含在税基金额里，请设置"

#. module: account
#: code:addons/account/account.py:3148
#, python-format
msgid "Purchase Refund Journal"
msgstr "采购红字发票账簿"

#. module: account
#: code:addons/account/account.py:1297
#, python-format
msgid "Please define a sequence on the journal."
msgstr ""

#. module: account
#: help:account.tax.template,amount:0
msgid "For Tax Type percent enter % ratio between 0-1."
msgstr "税率%，在0 - 1之间"

#. module: account
#: view:account.analytic.account:0
msgid "Current Accounts"
msgstr "当前科目"

#. module: account
#: view:account.invoice.report:0
msgid "Group by Invoice Date"
msgstr "按发票日期分组"

#. module: account
#: help:account.journal,user_id:0
msgid "The user responsible for this journal"
msgstr "这用户负责这账簿"

#. module: account
#: help:account.config.settings,module_account_followup:0
msgid ""
"This allows to automate letters for unpaid invoices, with multi-level "
"recalls.\n"
"                This installs the module account_followup."
msgstr ""

#. module: account
#: field:account.automatic.reconcile,period_id:0
#: view:account.bank.statement:0
#: field:account.bank.statement,period_id:0
#: view:account.entries.report:0
#: field:account.entries.report,period_id:0
#: view:account.fiscalyear:0
#: report:account.general.ledger_landscape:0
#: view:account.invoice:0
#: view:account.invoice.report:0
#: field:account.journal.period,period_id:0
#: report:account.journal.period.print:0
#: report:account.journal.period.print.sale.purchase:0
#: view:account.move:0
#: field:account.move,period_id:0
#: view:account.move.line:0
#: field:account.move.line,period_id:0
#: view:account.period:0
#: field:account.subscription,period_nbr:0
#: field:account.tax.chart,period_id:0
#: field:account.treasury.report,period_id:0
#: field:validate.account.move,period_id:0
msgid "Period"
msgstr "会计期间"

#. module: account
#: help:account.account,adjusted_balance:0
msgid ""
"Total amount (in Company currency) for transactions held in secondary "
"currency for this account."
msgstr "此科目根据外币金额折算后的公司本位币金额"

#. module: account
#: report:account.invoice:0
msgid "Net Total:"
msgstr "不含税合计:"

#. module: account
#: code:addons/account/wizard/account_report_common.py:158
#, python-format
msgid "Select a starting and an ending period."
msgstr ""

#. module: account
#: field:account.config.settings,sale_sequence_next:0
msgid "Next invoice number"
msgstr ""

#. module: account
#: model:ir.ui.menu,name:account.menu_finance_generic_reporting
msgid "Generic Reporting"
msgstr "通用报告"

#. module: account
#: field:account.move.line.reconcile.writeoff,journal_id:0
msgid "Write-Off Journal"
msgstr "补差额账簿"

#. module: account
#: field:account.chart.template,property_account_income_categ:0
msgid "Income Category Account"
msgstr "损益类科目"

#. module: account
#: field:account.account,adjusted_balance:0
msgid "Adjusted Balance"
msgstr "已调整的余额"

#. module: account
#: model:ir.actions.act_window,name:account.action_account_fiscal_position_template_form
#: model:ir.ui.menu,name:account.menu_action_account_fiscal_position_form_template
msgid "Fiscal Position Templates"
msgstr "财务结构模板"

#. module: account
#: view:account.entries.report:0
msgid "Int.Type"
msgstr "Int.Type"

#. module: account
#: field:account.move.line,tax_amount:0
msgid "Tax/Base Amount"
msgstr "税/不含税金额"

#. module: account
#: view:account.open.closed.fiscalyear:0
msgid ""
"This wizard will remove the end of year journal entries of selected fiscal "
"year. Note that you can run this wizard many times for the same fiscal year."
msgstr ""

#. module: account
#: report:account.invoice:0
msgid "Tel. :"
msgstr "电话:"

#. module: account
#: field:account.account,company_currency_id:0
msgid "Company Currency"
msgstr "公司本位币"

#. module: account
#: field:account.aged.trial.balance,chart_account_id:0
#: field:account.balance.report,chart_account_id:0
#: field:account.central.journal,chart_account_id:0
#: field:account.common.account.report,chart_account_id:0
#: field:account.common.journal.report,chart_account_id:0
#: field:account.common.partner.report,chart_account_id:0
#: field:account.common.report,chart_account_id:0
#: view:account.config.settings:0
#: field:account.general.journal,chart_account_id:0
#: field:account.partner.balance,chart_account_id:0
#: field:account.partner.ledger,chart_account_id:0
#: field:account.print.journal,chart_account_id:0
#: field:account.report.general.ledger,chart_account_id:0
#: field:account.vat.declaration,chart_account_id:0
#: field:accounting.report,chart_account_id:0
msgid "Chart of Account"
msgstr "科目一览表"

#. module: account
#: model:process.node,name:account.process_node_paymententries0
#: model:process.transition,name:account.process_transition_reconcilepaid0
msgid "Payment"
msgstr "付款"

#. module: account
#: view:account.automatic.reconcile:0
msgid "Reconciliation Result"
msgstr "核销结果"

#. module: account
#: field:account.bank.statement,balance_end_real:0
#: field:account.treasury.report,ending_balance:0
msgid "Ending Balance"
msgstr "期末结余"

#. module: account
#: field:account.journal,centralisation:0
msgid "Centralized Counterpart"
msgstr ""

#. module: account
#: help:account.move.line,blocked:0
msgid ""
"You can check this box to mark this journal item as a litigation with the "
"associated partner"
msgstr "您可以勾选此，标记账簿的明细正与相关业务伙伴在争议中。"

#. module: account
#: field:account.move.line,reconcile_partial_id:0
#: view:account.move.line.reconcile:0
msgid "Partial Reconcile"
msgstr "部分核销"

#. module: account
#: model:ir.model,name:account.model_account_analytic_inverted_balance
msgid "Account Analytic Inverted Balance"
msgstr "辅助核算反向余额"

#. module: account
#: model:ir.model,name:account.model_account_common_report
msgid "Account Common Report"
msgstr "通用报表"

#. module: account
#: view:account.invoice.refund:0
msgid ""
"Use this option if you want to cancel an invoice and create a new\n"
"                                    one. The credit note will be created, "
"validated and reconciled\n"
"                                    with the current invoice. A new, draft, "
"invoice will be created \n"
"                                    so that you can edit it."
msgstr ""

#. module: account
#: model:process.transition,name:account.process_transition_filestatement0
msgid "Automatic import of the bank sta"
msgstr "自动导入银行对账单"

#. module: account
#: code:addons/account/account_invoice.py:389
#, python-format
msgid "Unknown Error!"
msgstr ""

#. module: account
#: model:ir.model,name:account.model_account_move_bank_reconcile
msgid "Move bank reconcile"
msgstr "核销银行凭证"

#. module: account
#: view:account.config.settings:0
msgid "Apply"
msgstr ""

#. module: account
#: field:account.financial.report,account_type_ids:0
#: model:ir.actions.act_window,name:account.action_account_type_form
#: model:ir.ui.menu,name:account.menu_action_account_type_form
msgid "Account Types"
msgstr "科目类型"

#. module: account
#: model:email.template,subject:account.email_template_edi_invoice
msgid "${object.company_id.name} Invoice (Ref ${object.number or 'n/a'})"
msgstr ""

#. module: account
#: code:addons/account/account_move_line.py:1211
#, python-format
msgid ""
"You cannot use this general account in this journal, check the tab 'Entry "
"Controls' on the related journal."
msgstr ""

#. module: account
#: field:account.account.type,report_type:0
msgid "P&L / BS Category"
msgstr "P＆L / BS分类"

#. module: account
#: view:account.automatic.reconcile:0
#: view:account.move:0
#: view:account.move.line:0
#: view:account.move.line.reconcile:0
#: view:account.move.line.reconcile.select:0
#: code:addons/account/wizard/account_move_line_reconcile_select.py:45
#: model:ir.ui.menu,name:account.periodical_processing_reconciliation
#: model:process.node,name:account.process_node_reconciliation0
#: model:process.node,name:account.process_node_supplierreconciliation0
#, python-format
msgid "Reconciliation"
msgstr "核销"

#. module: account
#: view:account.tax.template:0
msgid "Keep empty to use the income account"
msgstr "留空为使用利润科目"

#. module: account
#: view:account.invoice:0
msgid ""
"This button only appears when the state of the invoice is 'paid' (showing "
"that it has been fully reconciled) and auto-computed boolean 'reconciled' is "
"False (depicting that it's not the case anymore). In other words, the "
"invoice has been dereconciled and it does not fit anymore the 'paid' state. "
"You should press this button to re-open it and let it continue its normal "
"process after having resolved the eventual exceptions it may have created."
msgstr ""
"这个按钮只在发票的状态是‘已付款’的时候才显示（意味着发票已经全部核销了），只读字段‘已核销’却是没有勾选的（实际上不应该这样）。换句话说，这张发票被反核"
"销了，不应该在‘已付款’状态。你应该单击这个按钮来更改发票状态到‘未付款’。这样解决了异常问题后就可以按正常流程继续处理这张发票了。"

#. module: account
#: model:ir.actions.act_window,help:account.action_account_journal_form
msgid ""
"<p class=\"oe_view_nocontent_create\">\n"
"                Click to add a journal.\n"
"              </p><p>\n"
"                A journal is used to record transactions of all accounting "
"data\n"
"                related to the day-to-day business.\n"
"              </p><p>\n"
"                A typical company may use one journal per payment method "
"(cash,\n"
"                bank accounts, checks), one purchase journal, one sale "
"journal\n"
"                and one for miscellaneous information.\n"
"              </p>\n"
"            "
msgstr ""

#. module: account
#: model:ir.model,name:account.model_account_fiscalyear_close_state
msgid "Fiscalyear Close state"
msgstr "关闭一个会计年度"

#. module: account
#: field:account.invoice.refund,journal_id:0
msgid "Refund Journal"
msgstr "红字发票账簿"

#. module: account
#: report:account.account.balance:0
#: report:account.central.journal:0
#: report:account.general.journal:0
#: report:account.general.ledger:0
#: report:account.general.ledger_landscape:0
#: report:account.partner.balance:0
msgid "Filter By"
msgstr "筛选"

#. module: account
#: code:addons/account/wizard/account_period_close.py:51
#, python-format
msgid ""
"In order to close a period, you must first post related journal entries."
msgstr "在关闭会计期间之前，请先复核本期间的会计凭证。"

#. module: account
#: view:account.entries.report:0
#: view:board.board:0
#: model:ir.actions.act_window,name:account.action_company_analysis_tree
msgid "Company Analysis"
msgstr "公司的辅助核算"

#. module: account
#: help:account.invoice,account_id:0
msgid "The partner account used for this invoice."
msgstr "这发票用这业务伙伴科目"

#. module: account
#: code:addons/account/account.py:3343
#, python-format
msgid "Tax %.2f%%"
msgstr "税 %.2f%%"

#. module: account
#: field:account.tax.code,parent_id:0
#: view:account.tax.code.template:0
#: field:account.tax.code.template,parent_id:0
msgid "Parent Code"
msgstr "上级代码"

#. module: account
#: model:ir.model,name:account.model_account_payment_term_line
msgid "Payment Term Line"
msgstr "付款条款明细"

#. module: account
#: code:addons/account/account.py:3146
#, python-format
msgid "Purchase Journal"
msgstr "采购账簿"

#. module: account
#: field:account.invoice,amount_untaxed:0
msgid "Subtotal"
msgstr "小计"

#. module: account
#: view:account.vat.declaration:0
msgid "Print Tax Statement"
msgstr "打印税单"

#. module: account
#: view:account.model.line:0
msgid "Journal Entry Model Line"
msgstr "账簿模型明细"

#. module: account
#: view:account.invoice:0
#: field:account.invoice,date_due:0
#: view:account.invoice.report:0
#: field:account.invoice.report,date_due:0
#: field:report.invoice.created,date_due:0
msgid "Due Date"
msgstr "到期日期"

#. module: account
#: model:ir.ui.menu,name:account.menu_account_supplier
#: model:ir.ui.menu,name:account.menu_finance_payables
msgid "Suppliers"
msgstr "供应商列表"

#. module: account
#: view:account.journal:0
msgid "Accounts Type Allowed (empty for no control)"
msgstr "科目类型允许(留空为不限制)"

#. module: account
#: help:account.move.line,amount_residual:0
msgid ""
"The residual amount on a receivable or payable of a journal entry expressed "
"in the company currency."
msgstr "用公司本位币表示的应收或应付账簿的余额。"

#. module: account
#: view:account.tax.code:0
msgid "Statistics"
msgstr "统计"

#. module: account
#: field:account.analytic.chart,from_date:0
#: field:project.account.analytic.line,from_date:0
msgid "From"
msgstr "从"

#. module: account
#: help:accounting.report,debit_credit:0
msgid ""
"This option allows you to get more details about the way your balances are "
"computed. Because it is space consuming, we do not allow to use it while "
"doing a comparison."
msgstr ""

#. module: account
#: model:ir.model,name:account.model_account_fiscalyear_close
msgid "Fiscalyear Close"
msgstr "结束一个会计年度"

#. module: account
#: sql_constraint:account.account:0
msgid "The code of the account must be unique per company !"
msgstr "该科目的代码，每家公司必须是唯一的！"

#. module: account
#: help:product.category,property_account_expense_categ:0
#: help:product.template,property_account_expense:0
msgid "This account will be used to value outgoing stock using cost price."
msgstr ""

#. module: account
#: view:account.invoice:0
#: model:ir.actions.act_window,name:account.act_account_journal_2_account_invoice_opened
msgid "Unpaid Invoices"
msgstr "未支付的发票"

#. module: account
#: field:account.move.line.reconcile,debit:0
msgid "Debit amount"
msgstr "借方金额"

#. module: account
#: view:account.aged.trial.balance:0
#: view:account.analytic.balance:0
#: view:account.analytic.cost.ledger:0
#: view:account.analytic.cost.ledger.journal.report:0
#: view:account.analytic.inverted.balance:0
#: view:account.analytic.journal.report:0
#: view:account.common.report:0
#: view:account.invoice:0
msgid "Print"
msgstr "打印"

#. module: account
#: view:account.period.close:0
msgid "Are you sure?"
msgstr "你确定吗?"

#. module: account
#: view:account.journal:0
msgid "Accounts Allowed (empty for no control)"
msgstr "允许科目(留空为不限制)"

#. module: account
#: field:account.config.settings,sale_tax_rate:0
msgid "Sales tax (%)"
msgstr ""

#. module: account
#: model:ir.actions.act_window,name:account.action_account_analytic_account_tree2
#: model:ir.actions.act_window,name:account.action_account_analytic_chart
#: model:ir.ui.menu,name:account.menu_action_analytic_account_tree2
msgid "Chart of Analytic Accounts"
msgstr "辅助核算项一览表"

#. module: account
#: model:ir.actions.act_window,help:account.action_subscription_form
msgid ""
"<p class=\"oe_view_nocontent_create\">\n"
"                Click to define a new recurring entry.\n"
"              </p><p>\n"
"                A recurring entry occurs on a recurrent basis from a "
"specific\n"
"                date, i.e. corresponding to the signature of a contract or "
"an\n"
"                agreement with a customer or a supplier. You can create "
"such\n"
"                entries to automate the postings in the system.\n"
"              </p>\n"
"            "
msgstr ""

#. module: account
#: view:account.journal:0
#: model:ir.ui.menu,name:account.menu_configuration_misc
msgid "Miscellaneous"
msgstr "其它"

#. module: account
#: help:res.partner,debit:0
msgid "Total amount you have to pay to this supplier."
msgstr "欠供应商的总金额"

#. module: account
#: model:process.node,name:account.process_node_analytic0
#: model:process.node,name:account.process_node_analyticcost0
msgid "Analytic Costs"
msgstr "辅助核算成本"

#. module: account
#: field:account.analytic.journal,name:0
#: report:account.general.journal:0
#: field:account.journal,name:0
msgid "Journal Name"
msgstr "账簿名称"

#. module: account
#: code:addons/account/account_move_line.py:832
#, python-format
msgid "Entry \"%s\" is not valid !"
msgstr "凭证\"%s\"无效！"

#. module: account
#: selection:account.financial.report,style_overwrite:0
msgid "Smallest Text"
msgstr "最小文本"

#. module: account
#: help:account.config.settings,module_account_check_writing:0
msgid ""
"This allows you to check writing and printing.\n"
"                This installs the module account_check_writing."
msgstr ""

#. module: account
#: model:res.groups,name:account.group_account_invoice
msgid "Invoicing & Payments"
msgstr "发票与付款"

#. module: account
#: help:account.invoice,internal_number:0
msgid ""
"Unique number of the invoice, computed automatically when the invoice is "
"created."
msgstr "发票创建时自动计算出唯一的发票编号"

#. module: account
#: model:account.account.type,name:account.data_account_type_expense
#: model:account.financial.report,name:account.account_financial_report_expense0
msgid "Expense"
msgstr "费用"

#. module: account
#: help:account.chart,fiscalyear:0
msgid "Keep empty for all open fiscal years"
msgstr "保留空为打开所有的会计年度"

#. module: account
#: help:account.move.line,amount_currency:0
msgid ""
"The amount expressed in an optional other currency if it is a multi-currency "
"entry."
msgstr "如果它是一个多货币凭证,这金额表示一个可选的其它货币金额."

#. module: account
#: code:addons/account/account_move_line.py:1009
#, python-format
msgid "The account move (%s) for centralisation has been confirmed."
msgstr ""

#. module: account
#: report:account.analytic.account.journal:0
#: field:account.bank.statement,currency:0
#: report:account.central.journal:0
#: view:account.entries.report:0
#: field:account.entries.report,currency_id:0
#: report:account.general.journal:0
#: report:account.general.ledger:0
#: report:account.general.ledger_landscape:0
#: field:account.invoice,currency_id:0
#: field:account.invoice.report,currency_id:0
#: field:account.journal,currency:0
#: report:account.journal.period.print:0
#: report:account.journal.period.print.sale.purchase:0
#: field:account.model.line,currency_id:0
#: view:account.move:0
#: view:account.move.line:0
#: field:account.move.line,currency_id:0
#: report:account.third_party_ledger:0
#: report:account.third_party_ledger_other:0
#: field:analytic.entries.report,currency_id:0
#: model:ir.model,name:account.model_res_currency
#: field:report.account.sales,currency_id:0
#: field:report.account_type.sales,currency_id:0
#: field:report.invoice.created,currency_id:0
#: field:res.partner.bank,currency_id:0
#: field:wizard.multi.charts.accounts,currency_id:0
msgid "Currency"
msgstr "币别"

#. module: account
#: help:account.invoice.refund,journal_id:0
msgid ""
"You can select here the journal to use for the credit note that will be "
"created. If you leave that field empty, it will use the same journal as the "
"current invoice."
msgstr ""

#. module: account
#: help:account.bank.statement.line,sequence:0
msgid ""
"Gives the sequence order when displaying a list of bank statement lines."
msgstr "提供显示银行对账单的序列"

#. module: account
#: model:process.transition,note:account.process_transition_validentries0
msgid "Accountant validates the accounting entries coming from the invoice."
msgstr "会计使该发票的分录生效"

#. module: account
#: view:account.entries.report:0
#: model:ir.actions.act_window,name:account.act_account_acount_move_line_reconcile_open
msgid "Reconciled entries"
msgstr "核销分录"

#. module: account
#: code:addons/account/account.py:2286
#, python-format
msgid "Wrong model !"
msgstr "模型有误！"

#. module: account
#: view:account.tax.code.template:0
#: view:account.tax.template:0
msgid "Tax Template"
msgstr ""

#. module: account
#: field:account.invoice.refund,period:0
msgid "Force period"
msgstr "强制会计期间"

#. module: account
#: model:ir.model,name:account.model_account_partner_balance
msgid "Print Account Partner Balance"
msgstr "打印业务伙伴余额"

#. module: account
#: code:addons/account/account_move_line.py:1124
#, python-format
msgid ""
"You cannot do this modification on a reconciled entry. You can just change "
"some non legal fields or you must unreconcile first.\n"
"%s."
msgstr ""

#. module: account
#: help:account.financial.report,sign:0
msgid ""
"For accounts that are typically more debited than credited and that you "
"would like to print as negative amounts in your reports, you should reverse "
"the sign of the balance; e.g.: Expense account. The same applies for "
"accounts that are typically more credited than debited and that you would "
"like to print as positive amounts in your reports; e.g.: Income account."
msgstr ""
"对于贷方发生额大于借方发生额的会计科目，你希望在打印报表时显示余额的绝对值，你可以对科目的余额取反；例如：收入科目。对于借方发生额大于贷方发生额的会计科目"
"，你希望在打印报表时显示余额的绝对值，你可以对科目的余额取反；例如：费用科目。"

#. module: account
#: field:res.partner,contract_ids:0
msgid "Contracts"
msgstr "合同列表"

#. module: account
#: field:account.cashbox.line,bank_statement_id:0
#: field:account.entries.report,reconcile_id:0
#: field:account.financial.report,balance:0
#: field:account.financial.report,credit:0
#: field:account.financial.report,debit:0
msgid "unknown"
msgstr "未知的"

#. module: account
#: field:account.fiscalyear.close,journal_id:0
#: code:addons/account/account.py:3150
#, python-format
msgid "Opening Entries Journal"
msgstr "账簿的开账分录"

#. module: account
#: model:process.transition,note:account.process_transition_customerinvoice0
msgid "Draft invoices are checked, validated and printed."
msgstr "发票草稿待检查，生效和打印。"

#. module: account
#: field:account.bank.statement,message_is_follower:0
#: field:account.invoice,message_is_follower:0
msgid "Is a Follower"
msgstr ""

#. module: account
#: view:account.move:0
#: field:account.move,narration:0
#: field:account.move.line,narration:0
msgid "Internal Note"
msgstr "内部备注"

#. module: account
#: constraint:account.account:0
msgid ""
"Configuration Error!\n"
"You cannot select an account type with a deferral method different of "
"\"Unreconciled\" for accounts with internal type \"Payable/Receivable\"."
msgstr ""

#. module: account
#: field:account.config.settings,has_fiscal_year:0
msgid "Company has a fiscal year"
msgstr ""

#. module: account
#: help:account.tax,child_depend:0
#: help:account.tax.template,child_depend:0
msgid ""
"Set if the tax computation is based on the computation of child taxes rather "
"than on the total amount."
msgstr "设定，如果税计算是基于子税而不是总金额"

#. module: account
#: code:addons/account/account.py:634
#, python-format
msgid "You cannot deactivate an account that contains journal items."
msgstr ""

#. module: account
#: selection:account.tax,applicable_type:0
msgid "Given by Python Code"
msgstr "Python代码"

#. module: account
#: field:account.analytic.journal,code:0
msgid "Journal Code"
msgstr "账簿编码"

#. module: account
#: view:account.invoice:0
#: field:account.move.line,amount_residual:0
msgid "Residual Amount"
msgstr "余额"

#. module: account
#: field:account.invoice,move_lines:0
#: field:account.move.reconcile,line_id:0
msgid "Entry Lines"
msgstr "凭证明细"

#. module: account
#: model:ir.actions.act_window,name:account.action_open_journal_button
msgid "Open Journal"
msgstr "未结的账簿"

#. module: account
#: report:account.analytic.account.journal:0
msgid "KI"
msgstr "KI"

#. module: account
#: report:account.analytic.account.cost_ledger:0
#: report:account.analytic.account.journal:0
#: report:account.analytic.account.quantity_cost_ledger:0
msgid "Period from"
msgstr "会计期间从"

#. module: account
#: field:account.cashbox.line,pieces:0
msgid "Unit of Currency"
msgstr ""

#. module: account
#: code:addons/account/account.py:3147
#, python-format
msgid "Sales Refund Journal"
msgstr "销售红字发票账簿"

#. module: account
#: view:account.move:0
#: view:account.move.line:0
msgid "Information"
msgstr "信息"

#. module: account
#: view:account.invoice.confirm:0
msgid ""
"Once draft invoices are confirmed, you will not be able\n"
"                        to modify them. The invoices will receive a unique\n"
"                        number and journal items will be created in your "
"chart\n"
"                        of accounts."
msgstr ""

#. module: account
#: model:process.node,note:account.process_node_bankstatement0
msgid "Registered payment"
msgstr "现金付款"

#. module: account
#: view:account.fiscalyear.close.state:0
msgid "Close states of Fiscal year and periods"
msgstr "会计年度和会计期间为关闭状态"

#. module: account
#: field:account.config.settings,purchase_refund_journal_id:0
msgid "Purchase refund journal"
msgstr ""

#. module: account
#: view:account.analytic.line:0
msgid "Product Information"
msgstr "产品信息"

#. module: account
#: report:account.analytic.account.journal:0
#: view:account.move:0
#: view:account.move.line:0
#: model:ir.ui.menu,name:account.next_id_40
msgid "Analytic"
msgstr "辅助核算"

#. module: account
#: model:process.node,name:account.process_node_invoiceinvoice0
#: model:process.node,name:account.process_node_supplierinvoiceinvoice0
msgid "Create Invoice"
msgstr "创建发票"

#. module: account
#: model:ir.actions.act_window,name:account.action_account_configuration_installer
msgid "Configure Accounting Data"
msgstr ""

#. module: account
#: field:wizard.multi.charts.accounts,purchase_tax_rate:0
msgid "Purchase Tax(%)"
msgstr "进项税(%)"

#. module: account
#: code:addons/account/account_invoice.py:873
#, python-format
msgid "Please create some invoice lines."
msgstr "请创建发票明细。"

#. module: account
#: code:addons/account/wizard/pos_box.py:37
#, python-format
msgid ""
"Please check that the field 'Internal Transfers Account' is set on the "
"payment method '%s'."
msgstr ""

#. module: account
#: field:account.vat.declaration,display_detail:0
msgid "Display Detail"
msgstr "显示明细"

#. module: account
#: code:addons/account/account.py:3155
#, python-format
msgid "SCNJ"
msgstr "SCNJ"

#. module: account
#: model:process.transition,note:account.process_transition_analyticinvoice0
msgid ""
"Analytic costs (timesheets, some purchased products, ...) come from analytic "
"accounts. These generate draft invoices."
msgstr "从这些发票草稿产生的成本辅助核算项(计工单或原材料投入)。"

#. module: account
#: view:account.analytic.line:0
#: view:analytic.entries.report:0
msgid "My Entries"
msgstr "我的工作区"

#. module: account
#: help:account.invoice,state:0
msgid ""
" * The 'Draft' status is used when a user is encoding a new and unconfirmed "
"Invoice.             \n"
"* The 'Pro-forma' when invoice is in Pro-forma status,invoice does not have "
"an invoice number.             \n"
"* The 'Open' status is used when user create invoice,a invoice number is "
"generated.Its in open status till user does not pay invoice.             \n"
"* The 'Paid' status is set automatically when the invoice is paid. Its "
"related journal entries may or may not be reconciled.             \n"
"* The 'Cancelled' status is used when user cancel invoice."
msgstr ""

#. module: account
#: field:account.period,date_stop:0
#: model:ir.ui.menu,name:account.menu_account_end_year_treatments
msgid "End of Period"
msgstr "结束会计期间"

#. module: account
#: field:account.account,financial_report_ids:0
#: field:account.account.template,financial_report_ids:0
#: model:ir.actions.act_window,name:account.action_account_financial_report_tree
#: model:ir.actions.act_window,name:account.action_account_report
#: model:ir.ui.menu,name:account.menu_account_reports
msgid "Financial Reports"
msgstr "会计报表"

#. module: account
#: model:account.account.type,name:account.account_type_liability_view1
msgid "Liability View"
msgstr ""

#. module: account
#: report:account.account.balance:0
#: field:account.aged.trial.balance,period_from:0
#: field:account.balance.report,period_from:0
#: report:account.central.journal:0
#: field:account.central.journal,period_from:0
#: field:account.common.account.report,period_from:0
#: field:account.common.journal.report,period_from:0
#: field:account.common.partner.report,period_from:0
#: field:account.common.report,period_from:0
#: report:account.general.journal:0
#: field:account.general.journal,period_from:0
#: report:account.general.ledger:0
#: report:account.general.ledger_landscape:0
#: report:account.partner.balance:0
#: field:account.partner.balance,period_from:0
#: field:account.partner.ledger,period_from:0
#: field:account.print.journal,period_from:0
#: field:account.report.general.ledger,period_from:0
#: report:account.third_party_ledger:0
#: report:account.third_party_ledger_other:0
#: report:account.vat.declaration:0
#: field:account.vat.declaration,period_from:0
#: field:accounting.report,period_from:0
#: field:accounting.report,period_from_cmp:0
msgid "Start Period"
msgstr "开始会计期间"

#. module: account
#: model:ir.actions.report.xml,name:account.account_central_journal
msgid "Central Journal"
msgstr "汇总账簿"

#. module: account
#: field:account.aged.trial.balance,direction_selection:0
msgid "Analysis Direction"
msgstr "分析趋势"

#. module: account
#: field:res.partner,ref_companies:0
msgid "Companies that refers to partner"
msgstr "公司是指业务伙伴"

#. module: account
#: view:account.invoice:0
msgid "Ask Refund"
msgstr ""

#. module: account
#: view:account.move.line:0
msgid "Total credit"
msgstr "贷方合计"

#. module: account
#: model:process.transition,note:account.process_transition_suppliervalidentries0
msgid "Accountant validates the accounting entries coming from the invoice. "
msgstr "经会计师生效的发票分录 "

#. module: account
#: field:account.subscription,period_total:0
msgid "Number of Periods"
msgstr "周期次数"

#. module: account
#: report:account.overdue:0
msgid "Document: Customer account statement"
msgstr "文档:客户科目报表"

#. module: account
#: view:account.account.template:0
msgid "Receivale Accounts"
msgstr "应收款科目"

#. module: account
#: field:account.config.settings,purchase_refund_sequence_prefix:0
msgid "Supplier credit note sequence"
msgstr ""

#. module: account
#: code:addons/account/wizard/account_state_open.py:37
#, python-format
msgid "Invoice is already reconciled."
msgstr "发票已经被核销"

#. module: account
#: help:account.config.settings,module_account_payment:0
msgid ""
"This allows you to create and manage your payment orders, with purposes to\n"
"                    * serve as base for an easy plug-in of various automated "
"payment mechanisms, and\n"
"                    * provide a more efficient way to manage invoice "
"payments.\n"
"                This installs the module account_payment."
msgstr ""

#. module: account
#: xsl:account.transfer:0
msgid "Document"
msgstr "单据"

#. module: account
#: view:account.chart.template:0
#: field:account.chart.template,property_account_receivable:0
msgid "Receivable Account"
msgstr "应收款科目"

#. module: account
#: code:addons/account/account_move_line.py:774
#: code:addons/account/account_move_line.py:827
#, python-format
msgid "To reconcile the entries company should be the same for all entries."
msgstr ""

#. module: account
#: field:account.account,balance:0
#: report:account.account.balance:0
#: selection:account.account.type,close_method:0
#: report:account.analytic.account.balance:0
#: report:account.analytic.account.cost_ledger:0
#: report:account.analytic.account.inverted.balance:0
#: report:account.central.journal:0
#: field:account.entries.report,balance:0
#: report:account.general.journal:0
#: report:account.general.ledger:0
#: report:account.general.ledger_landscape:0
#: field:account.invoice,residual:0
#: field:account.move.line,balance:0
#: report:account.partner.balance:0
#: selection:account.payment.term.line,value:0
#: selection:account.tax,type:0
#: selection:account.tax.template,type:0
#: report:account.third_party_ledger:0
#: report:account.third_party_ledger_other:0
#: field:account.treasury.report,balance:0
#: field:report.account.receivable,balance:0
#: field:report.aged.receivable,balance:0
msgid "Balance"
msgstr "余额"

#. module: account
#: model:process.node,note:account.process_node_supplierbankstatement0
msgid "Manually or automatically entered in the system"
msgstr "系统的手动或自动分录"

#. module: account
#: report:account.account.balance:0
#: report:account.general.ledger_landscape:0
msgid "Display Account"
msgstr "显示科目"

#. module: account
#: selection:account.account,type:0
#: selection:account.account.template,type:0
#: model:account.account.type,name:account.data_account_type_payable
#: selection:account.entries.report,type:0
msgid "Payable"
msgstr "应付的"

#. module: account
#: view:board.board:0
msgid "Account Board"
msgstr "会计仪表盘"

#. module: account
#: view:account.model:0
#: field:account.model,legend:0
msgid "Legend"
msgstr "图表"

#. module: account
#: model:process.transition,note:account.process_transition_entriesreconcile0
msgid "Accounting entries are the first input of the reconciliation."
msgstr "核销的第一个输入是会计分录。"

#. module: account
#: view:account.fiscalyear.close:0
msgid "Generate Fiscal Year Opening Entries"
msgstr "生成会计年度开账分录"

#. module: account
#: report:account.third_party_ledger:0
#: report:account.third_party_ledger_other:0
msgid "Filters By"
msgstr "筛选"

#. module: account
#: field:account.cashbox.line,number_closing:0
#: field:account.cashbox.line,number_opening:0
msgid "Number of Units"
msgstr ""

#. module: account
#: model:process.node,note:account.process_node_manually0
#: model:process.transition,name:account.process_transition_invoicemanually0
msgid "Manual entry"
msgstr "手工录入"

#. module: account
#: report:account.general.ledger:0
#: report:account.general.ledger_landscape:0
#: report:account.journal.period.print:0
#: report:account.journal.period.print.sale.purchase:0
#: view:account.move:0
#: view:account.move.line:0
#: field:analytic.entries.report,move_id:0
msgid "Move"
msgstr "凭证"

#. module: account
#: code:addons/account/account_bank_statement.py:477
#: code:addons/account/account_invoice.py:458
#: code:addons/account/wizard/account_period_close.py:51
#, python-format
msgid "Invalid Action!"
msgstr ""

#. module: account
#: view:account.bank.statement:0
msgid "Date / Period"
msgstr ""

#. module: account
#: report:account.central.journal:0
msgid "A/C No."
msgstr "A/C 号"

#. module: account
#: model:ir.actions.act_window,name:account.act_account_journal_2_account_bank_statement
msgid "Bank statements"
msgstr "银行对账单"

#. module: account
#: constraint:account.period:0
msgid ""
"Error!\n"
"The period is invalid. Either some periods are overlapping or the period's "
"dates are not matching the scope of the fiscal year."
msgstr ""

#. module: account
#: report:account.overdue:0
msgid "There is nothing due with this customer."
msgstr ""

#. module: account
#: help:account.tax,account_paid_id:0
msgid ""
"Set the account that will be set by default on invoice tax lines for "
"refunds. Leave empty to use the expense account."
msgstr "设置科目，用于退款时发票上默认税科目。留空使用费用科目。"

#. module: account
#: help:account.addtmpl.wizard,cparent_id:0
msgid ""
"Creates an account with the selected template under this existing parent."
msgstr "根据现在选定的模板创建一个科目"

#. module: account
#: report:account.invoice:0
msgid "Source"
msgstr ""

#. module: account
#: selection:account.model.line,date_maturity:0
msgid "Date of the day"
msgstr "日期中的一天"

#. module: account
#: code:addons/account/wizard/account_move_bank_reconcile.py:49
#, python-format
msgid ""
"You have to define the bank account\n"
"in the journal definition for reconciliation."
msgstr "为了对账，您必须在账簿中定义一个银行帐号。"

#. module: account
#: help:account.journal,sequence_id:0
msgid ""
"This field contains the information related to the numbering of the journal "
"entries of this journal."
msgstr ""

#. module: account
#: field:account.invoice,sent:0
msgid "Sent"
msgstr ""

#. module: account
#: model:ir.actions.act_window,name:account.action_account_common_menu
msgid "Common Report"
msgstr "合并报表"

#. module: account
#: field:account.config.settings,default_sale_tax:0
#: field:account.config.settings,sale_tax:0
msgid "Default sale tax"
msgstr ""

#. module: account
#: report:account.overdue:0
msgid "Balance :"
msgstr "余额:"

#. module: account
#: code:addons/account/account.py:1547
#, python-format
msgid "Cannot create moves for different companies."
msgstr ""

#. module: account
#: model:ir.ui.menu,name:account.menu_finance_periodical_processing
msgid "Periodic Processing"
msgstr ""

#. module: account
#: view:account.invoice.report:0
msgid "Customer And Supplier Invoices"
msgstr "客户和供应商的发票"

#. module: account
#: model:process.node,note:account.process_node_paymententries0
#: model:process.transition,name:account.process_transition_paymentorderbank0
#: model:process.transition,name:account.process_transition_paymentreconcile0
msgid "Payment entries"
msgstr "付款分录"

#. module: account
#: selection:account.entries.report,month:0
#: selection:account.invoice.report,month:0
#: selection:analytic.entries.report,month:0
#: selection:report.account.sales,month:0
#: selection:report.account_type.sales,month:0
msgid "July"
msgstr "7"

#. module: account
#: view:account.account:0
msgid "Chart of accounts"
msgstr "科目一览表"

#. module: account
#: field:account.subscription.line,subscription_id:0
msgid "Subscription"
msgstr "周期性"

#. module: account
#: model:ir.model,name:account.model_account_analytic_balance
msgid "Account Analytic Balance"
msgstr "辅助核算余额"

#. module: account
#: report:account.account.balance:0
#: field:account.aged.trial.balance,period_to:0
#: field:account.balance.report,period_to:0
#: report:account.central.journal:0
#: field:account.central.journal,period_to:0
#: field:account.common.account.report,period_to:0
#: field:account.common.journal.report,period_to:0
#: field:account.common.partner.report,period_to:0
#: field:account.common.report,period_to:0
#: report:account.general.journal:0
#: field:account.general.journal,period_to:0
#: report:account.general.ledger:0
#: report:account.general.ledger_landscape:0
#: report:account.partner.balance:0
#: field:account.partner.balance,period_to:0
#: field:account.partner.ledger,period_to:0
#: field:account.print.journal,period_to:0
#: field:account.report.general.ledger,period_to:0
#: report:account.third_party_ledger:0
#: report:account.third_party_ledger_other:0
#: report:account.vat.declaration:0
#: field:account.vat.declaration,period_to:0
#: field:accounting.report,period_to:0
#: field:accounting.report,period_to_cmp:0
msgid "End Period"
msgstr "结束会计期间"

#. module: account
#: model:account.account.type,name:account.account_type_expense_view1
msgid "Expense View"
msgstr ""

#. module: account
#: field:account.move.line,date_maturity:0
msgid "Due date"
msgstr "到期日期"

#. module: account
#: model:account.payment.term,name:account.account_payment_term_immediate
#: model:account.payment.term,note:account.account_payment_term_immediate
msgid "Immediate Payment"
msgstr ""

#. module: account
#: code:addons/account/account.py:1464
#, python-format
msgid " Centralisation"
msgstr ""

#. module: account
#: help:account.journal,type:0
msgid ""
"Select 'Sale' for customer invoices journals. Select 'Purchase' for supplier "
"invoices journals. Select 'Cash' or 'Bank' for journals that are used in "
"customer or supplier payments. Select 'General' for miscellaneous operations "
"journals. Select 'Opening/Closing Situation' for entries generated for new "
"fiscal years."
msgstr ""
"‘销售’用于客户发票的凭证簿；‘采购’用于供应商发票的凭证簿；‘现金’或‘银行’用于客户或供应商付款的凭证簿。‘普通’用于其他各种业务。‘初始化’用于生成"
"新会计年度的年初余额。"

#. module: account
#: view:account.subscription:0
#: model:ir.model,name:account.model_account_subscription
msgid "Account Subscription"
msgstr "周期性凭证科目"

#. module: account
#: report:account.overdue:0
msgid "Maturity date"
msgstr "付款到期日"

#. module: account
#: view:account.subscription:0
msgid "Entry Subscription"
msgstr "周期性凭证"

#. module: account
#: report:account.account.balance:0
#: field:account.aged.trial.balance,date_from:0
#: field:account.balance.report,date_from:0
#: report:account.central.journal:0
#: field:account.central.journal,date_from:0
#: field:account.common.account.report,date_from:0
#: field:account.common.journal.report,date_from:0
#: field:account.common.partner.report,date_from:0
#: field:account.common.report,date_from:0
#: field:account.fiscalyear,date_start:0
#: report:account.general.journal:0
#: field:account.general.journal,date_from:0
#: report:account.general.ledger:0
#: report:account.general.ledger_landscape:0
#: field:account.installer,date_start:0
#: report:account.partner.balance:0
#: field:account.partner.balance,date_from:0
#: field:account.partner.ledger,date_from:0
#: field:account.print.journal,date_from:0
#: field:account.report.general.ledger,date_from:0
#: field:account.subscription,date_start:0
#: report:account.third_party_ledger:0
#: report:account.third_party_ledger_other:0
#: field:account.vat.declaration,date_from:0
#: field:accounting.report,date_from:0
#: field:accounting.report,date_from_cmp:0
msgid "Start Date"
msgstr "开始日期"

#. module: account
#: help:account.invoice,reconciled:0
msgid ""
"It indicates that the invoice has been paid and the journal entry of the "
"invoice has been reconciled with one or several journal entries of payment."
msgstr "此字段表示发票已付款，也就是说这张发票对应的会计凭证与一张或几张付款对应的会计凭证已核销。"

#. module: account
#: view:account.invoice:0
#: view:account.invoice.report:0
#: model:process.node,name:account.process_node_supplierdraftinvoices0
msgid "Draft Invoices"
msgstr "发票草稿"

#. module: account
#: view:cash.box.in:0
#: model:ir.actions.act_window,name:account.action_cash_box_in
msgid "Put Money In"
msgstr ""

#. module: account
#: selection:account.account.type,close_method:0
#: view:account.entries.report:0
#: view:account.move.line:0
msgid "Unreconciled"
msgstr "反核销"

#. module: account
#: code:addons/account/account_invoice.py:894
#, python-format
msgid "Bad total !"
msgstr "坏的合计!"

#. module: account
#: field:account.journal,sequence_id:0
msgid "Entry Sequence"
msgstr "分录序列"

#. module: account
#: model:ir.actions.act_window,help:account.action_account_period_tree
msgid ""
"A period is a fiscal period of time during which accounting entries should "
"be recorded for accounting related activities. Monthly period is the norm "
"but depending on your countries or company needs, you could also have "
"quarterly periods. Closing a period will make it impossible to record new "
"accounting entries, all new entries should then be made on the following "
"open period. Close a period when you do not want to record new entries and "
"want to lock this period for tax related calculation."
msgstr ""
"会计期间是对会计记录人为规定的时间段。一般按月分期，按贵公司所在国家的需要也可以按季度分期。关闭的会计期间不能继续记账，只能记账在后面的会计期间。如果希望"
"不能创建新的凭证或发生税额变动请关闭会计期间。"

#. module: account
#: view:account.analytic.account:0
msgid "Pending"
msgstr "等待中"

#. module: account
#: model:ir.actions.act_window,name:account.action_account_analytic_cost_ledger_journal
#: model:ir.actions.report.xml,name:account.account_analytic_account_quantity_cost_ledger
msgid "Cost Ledger (Only quantities)"
msgstr "成本分类账(只有数量)"

#. module: account
#: model:process.transition,name:account.process_transition_analyticinvoice0
#: model:process.transition,name:account.process_transition_supplieranalyticcost0
msgid "From analytic accounts"
msgstr "辅助核算项"

#. module: account
#: view:account.installer:0
msgid "Configure your Fiscal Year"
msgstr ""

#. module: account
#: field:account.period,name:0
msgid "Period Name"
msgstr "会计期间名称"

#. module: account
#: code:addons/account/wizard/account_invoice_state.py:68
#, python-format
msgid ""
"Selected invoice(s) cannot be cancelled as they are already in 'Cancelled' "
"or 'Done' state."
msgstr ""

#. module: account
#: report:account.analytic.account.quantity_cost_ledger:0
msgid "Code/Date"
msgstr "代码/日期"

#. module: account
#: view:account.bank.statement:0
#: view:account.move:0
#: view:account.move.line:0
#: model:ir.actions.act_window,name:account.act_account_journal_2_account_move_line
#: model:ir.actions.act_window,name:account.act_account_move_to_account_move_line_open
#: model:ir.actions.act_window,name:account.act_account_partner_account_move
#: model:ir.actions.act_window,name:account.action_account_moves_all_a
#: model:ir.actions.act_window,name:account.action_move_line_select
#: model:ir.actions.act_window,name:account.action_tax_code_line_open
#: model:ir.model,name:account.model_account_move_line
#: model:ir.ui.menu,name:account.menu_action_account_moves_all
msgid "Journal Items"
msgstr "会计凭证明细"

#. module: account
#: view:accounting.report:0
msgid "Comparison"
msgstr "比较"

#. module: account
#: code:addons/account/account_move_line.py:1122
#, python-format
msgid ""
"You cannot do this modification on a confirmed entry. You can just change "
"some non legal fields or you must unconfirm the journal entry first.\n"
"%s."
msgstr ""

#. module: account
#: help:account.config.settings,module_account_budget:0
msgid ""
"This allows accountants to manage analytic and crossovered budgets.\n"
"                Once the master budgets and the budgets are defined,\n"
"                the project managers can set the planned amount on each "
"analytic account.\n"
"                This installs the module account_budget."
msgstr ""

#. module: account
#: field:account.bank.statement.line,name:0
msgid "OBI"
msgstr ""

#. module: account
#: help:res.partner,property_account_payable:0
msgid ""
"This account will be used instead of the default one as the payable account "
"for the current partner"
msgstr "这科目将替换当前业务伙伴的默认支付科目"

#. module: account
#: field:account.period,special:0
msgid "Opening/Closing Period"
msgstr "打开/关闭会计期间"

#. module: account
#: field:account.account,currency_id:0
#: field:account.account.template,currency_id:0
#: field:account.bank.accounts.wizard,currency_id:0
msgid "Secondary Currency"
msgstr "外币"

#. module: account
#: model:ir.model,name:account.model_validate_account_move
msgid "Validate Account Move"
msgstr "使凭证生效"

#. module: account
#: field:account.account,credit:0
#: report:account.account.balance:0
#: report:account.analytic.account.balance:0
#: report:account.analytic.account.cost_ledger:0
#: report:account.analytic.account.inverted.balance:0
#: report:account.central.journal:0
#: field:account.entries.report,credit:0
#: report:account.general.journal:0
#: report:account.general.ledger:0
#: report:account.general.ledger_landscape:0
#: report:account.journal.period.print:0
#: report:account.journal.period.print.sale.purchase:0
#: field:account.model.line,credit:0
#: field:account.move.line,credit:0
#: report:account.partner.balance:0
#: report:account.third_party_ledger:0
#: report:account.third_party_ledger_other:0
#: field:account.treasury.report,credit:0
#: report:account.vat.declaration:0
#: field:report.account.receivable,credit:0
msgid "Credit"
msgstr "贷方"

#. module: account
#: view:account.invoice:0
msgid "Draft Invoice "
msgstr ""

#. module: account
#: model:ir.ui.menu,name:account.menu_account_general_journal
msgid "General Journals"
msgstr "总账账簿"

#. module: account
#: view:account.model:0
msgid "Journal Entry Model"
msgstr "账簿分录模型"

#. module: account
#: code:addons/account/account.py:1064
#, python-format
msgid "Start period should precede then end period."
msgstr ""

#. module: account
#: field:account.invoice,number:0
#: field:account.move,name:0
msgid "Number"
msgstr "凭证号"

#. module: account
#: report:account.analytic.account.journal:0
#: selection:account.analytic.journal,type:0
#: selection:account.bank.statement.line,type:0
#: selection:account.journal,type:0
msgid "General"
msgstr "一般"

#. module: account
#: view:account.invoice.report:0
#: field:account.invoice.report,price_total:0
#: field:account.invoice.report,user_currency_price_total:0
msgid "Total Without Tax"
msgstr "不含税总金额"

#. module: account
#: selection:account.aged.trial.balance,filter:0
#: selection:account.balance.report,filter:0
#: selection:account.central.journal,filter:0
#: view:account.chart:0
#: selection:account.common.account.report,filter:0
#: selection:account.common.journal.report,filter:0
#: selection:account.common.partner.report,filter:0
#: view:account.common.report:0
#: selection:account.common.report,filter:0
#: field:account.config.settings,period:0
#: field:account.fiscalyear,period_ids:0
#: selection:account.general.journal,filter:0
#: field:account.installer,period:0
#: selection:account.partner.balance,filter:0
#: selection:account.partner.ledger,filter:0
#: view:account.print.journal:0
#: selection:account.print.journal,filter:0
#: selection:account.report.general.ledger,filter:0
#: report:account.vat.declaration:0
#: view:account.vat.declaration:0
#: selection:account.vat.declaration,filter:0
#: view:accounting.report:0
#: selection:accounting.report,filter:0
#: selection:accounting.report,filter_cmp:0
#: model:ir.actions.act_window,name:account.action_account_period
#: model:ir.ui.menu,name:account.menu_action_account_period
#: model:ir.ui.menu,name:account.next_id_23
msgid "Periods"
msgstr "会计期间"

#. module: account
#: field:account.invoice.report,currency_rate:0
msgid "Currency Rate"
msgstr "汇率"

#. module: account
#: field:account.account,tax_ids:0
#: view:account.account.template:0
#: field:account.account.template,tax_ids:0
#: view:account.chart.template:0
msgid "Default Taxes"
msgstr "默认税"

#. module: account
#: selection:account.entries.report,month:0
#: selection:account.invoice.report,month:0
#: selection:analytic.entries.report,month:0
#: selection:report.account.sales,month:0
#: selection:report.account_type.sales,month:0
msgid "April"
msgstr "4"

#. module: account
#: model:account.financial.report,name:account.account_financial_report_profitloss_toreport0
msgid "Profit (Loss) to report"
msgstr "要打印的损益"

#. module: account
#: code:addons/account/account_invoice.py:387
#, python-format
msgid "There is no Sale/Purchase Journal(s) defined."
msgstr ""

#. module: account
#: view:account.move.line.reconcile.select:0
msgid "Open for Reconciliation"
msgstr "打开核销"

#. module: account
#: field:account.account,parent_left:0
msgid "Parent Left"
msgstr "上级左"

#. module: account
#: selection:account.financial.report,style_overwrite:0
msgid "Title 2 (bold)"
msgstr "标题2（加粗）"

#. module: account
#: model:ir.actions.act_window,name:account.action_invoice_tree2
#: model:ir.ui.menu,name:account.menu_action_invoice_tree2
msgid "Supplier Invoices"
msgstr "供应商发票"

#. module: account
#: view:account.analytic.line:0
#: field:account.analytic.line,product_id:0
#: view:account.entries.report:0
#: field:account.entries.report,product_id:0
#: field:account.invoice.line,product_id:0
#: view:account.invoice.report:0
#: field:account.invoice.report,product_id:0
#: field:account.move.line,product_id:0
#: view:analytic.entries.report:0
#: field:analytic.entries.report,product_id:0
#: field:report.account.sales,product_id:0
#: field:report.account_type.sales,product_id:0
msgid "Product"
msgstr "产品"

#. module: account
#: model:ir.actions.act_window,help:account.action_validate_account_move
msgid ""
"The validation of journal entries process is also called 'ledger posting' "
"and is the process of transferring debit and credit amounts from a journal "
"of original entry to a ledger book."
msgstr "使分录生效的过程也被称为“过账”，也就是把分录的金额抄写到账簿上的过程。"

#. module: account
#: model:ir.model,name:account.model_account_period
msgid "Account period"
msgstr "会计期间"

#. module: account
#: view:account.subscription:0
msgid "Remove Lines"
msgstr "删除行"

#. module: account
#: selection:account.account,type:0
#: selection:account.account.template,type:0
#: selection:account.entries.report,type:0
msgid "Regular"
msgstr "常规科目"

#. module: account
#: view:account.account:0
#: field:account.account,type:0
#: view:account.account.template:0
#: field:account.account.template,type:0
#: field:account.entries.report,type:0
msgid "Internal Type"
msgstr "内部类型"

#. module: account
#: field:account.subscription.generate,date:0
msgid "Generate Entries Before"
msgstr ""

#. module: account
#: model:ir.actions.act_window,name:account.action_subscription_form_running
msgid "Running Subscriptions"
msgstr "运行中的周期性凭证"

#. module: account
#: view:account.analytic.balance:0
#: view:account.analytic.cost.ledger:0
#: view:account.analytic.inverted.balance:0
#: view:account.analytic.journal.report:0
#: model:ir.actions.act_window,name:account.action_account_partner_ledger
msgid "Select Period"
msgstr "选择会计期间"

#. module: account
#: view:account.entries.report:0
#: selection:account.entries.report,move_state:0
#: view:account.move:0
#: selection:account.move,state:0
#: view:account.move.line:0
msgid "Posted"
msgstr "已登账"

#. module: account
#: report:account.account.balance:0
#: field:account.aged.trial.balance,date_to:0
#: field:account.balance.report,date_to:0
#: report:account.central.journal:0
#: field:account.central.journal,date_to:0
#: field:account.common.account.report,date_to:0
#: field:account.common.journal.report,date_to:0
#: field:account.common.partner.report,date_to:0
#: field:account.common.report,date_to:0
#: field:account.fiscalyear,date_stop:0
#: report:account.general.journal:0
#: field:account.general.journal,date_to:0
#: report:account.general.ledger:0
#: report:account.general.ledger_landscape:0
#: field:account.installer,date_stop:0
#: report:account.partner.balance:0
#: field:account.partner.balance,date_to:0
#: field:account.partner.ledger,date_to:0
#: field:account.print.journal,date_to:0
#: field:account.report.general.ledger,date_to:0
#: report:account.third_party_ledger:0
#: report:account.third_party_ledger_other:0
#: field:account.vat.declaration,date_to:0
#: field:accounting.report,date_to:0
#: field:accounting.report,date_to_cmp:0
msgid "End Date"
msgstr "结束日期"

#. module: account
#: view:account.open.closed.fiscalyear:0
#: model:ir.actions.act_window,name:account.action_account_open_closed_fiscalyear
#: model:ir.ui.menu,name:account.menu_wizard_account_open_closed_fiscalyear
msgid "Cancel Opening Entries"
msgstr "取消开账分录"

#. module: account
#: field:account.payment.term.line,days2:0
msgid "Day of the Month"
msgstr "月天数"

#. module: account
#: field:account.fiscal.position.tax,tax_src_id:0
#: field:account.fiscal.position.tax.template,tax_src_id:0
msgid "Tax Source"
msgstr "税源自"

#. module: account
#: view:ir.sequence:0
msgid "Fiscal Year Sequences"
msgstr "会计年度序列"

#. module: account
#: selection:account.financial.report,display_detail:0
msgid "No detail"
msgstr "不详"

#. module: account
#: field:account.account,unrealized_gain_loss:0
#: model:ir.actions.act_window,name:account.action_account_gain_loss
#: model:ir.ui.menu,name:account.menu_unrealized_gains_losses
msgid "Unrealized Gain or Loss"
msgstr "为实现的利润或亏损"

#. module: account
#: view:account.move:0
#: view:account.move.line:0
msgid "States"
msgstr "状态"

#. module: account
#: help:product.category,property_account_income_categ:0
#: help:product.template,property_account_income:0
msgid "This account will be used to value outgoing stock using sale price."
msgstr ""

#. module: account
#: field:account.invoice,check_total:0
msgid "Verification Total"
msgstr "检查合计数"

#. module: account
#: report:account.analytic.account.balance:0
#: report:account.analytic.account.inverted.balance:0
#: report:account.analytic.account.quantity_cost_ledger:0
#: view:account.analytic.line:0
#: field:account.invoice,amount_total:0
#: field:report.account.sales,amount_total:0
#: field:report.account_type.sales,amount_total:0
#: field:report.invoice.created,amount_total:0
msgid "Total"
msgstr "合计"

#. module: account
#: code:addons/account/wizard/account_invoice_refund.py:109
#, python-format
msgid "Cannot %s draft/proforma/cancel invoice."
msgstr ""

#. module: account
#: field:account.tax,account_analytic_paid_id:0
msgid "Refund Tax Analytic Account"
msgstr ""

#. module: account
#: view:account.move.bank.reconcile:0
msgid "Open for Bank Reconciliation"
msgstr "开始银行对账"

#. module: account
#: field:account.account,company_id:0
#: field:account.aged.trial.balance,company_id:0
#: field:account.analytic.journal,company_id:0
#: field:account.balance.report,company_id:0
#: field:account.bank.statement,company_id:0
#: field:account.bank.statement.line,company_id:0
#: field:account.central.journal,company_id:0
#: field:account.common.account.report,company_id:0
#: field:account.common.journal.report,company_id:0
#: field:account.common.partner.report,company_id:0
#: field:account.common.report,company_id:0
#: field:account.config.settings,company_id:0
#: view:account.entries.report:0
#: field:account.entries.report,company_id:0
#: field:account.fiscal.position,company_id:0
#: field:account.fiscalyear,company_id:0
#: field:account.general.journal,company_id:0
#: field:account.installer,company_id:0
#: field:account.invoice,company_id:0
#: field:account.invoice.line,company_id:0
#: view:account.invoice.report:0
#: field:account.invoice.report,company_id:0
#: field:account.invoice.tax,company_id:0
#: field:account.journal,company_id:0
#: field:account.journal.period,company_id:0
#: field:account.model,company_id:0
#: field:account.move,company_id:0
#: field:account.move.line,company_id:0
#: field:account.partner.balance,company_id:0
#: field:account.partner.ledger,company_id:0
#: field:account.period,company_id:0
#: field:account.print.journal,company_id:0
#: field:account.report.general.ledger,company_id:0
#: field:account.tax,company_id:0
#: field:account.tax.code,company_id:0
#: field:account.treasury.report,company_id:0
#: field:account.vat.declaration,company_id:0
#: field:accounting.report,company_id:0
#: view:analytic.entries.report:0
#: field:analytic.entries.report,company_id:0
#: field:wizard.multi.charts.accounts,company_id:0
msgid "Company"
msgstr "公司"

#. module: account
#: model:ir.ui.menu,name:account.menu_action_subscription_form
msgid "Define Recurring Entries"
msgstr "定义定期分录"

#. module: account
#: field:account.entries.report,date_maturity:0
msgid "Date Maturity"
msgstr "到期日"

#. module: account
#: field:account.invoice.refund,description:0
#: field:cash.box.in,name:0
#: field:cash.box.out,name:0
msgid "Reason"
msgstr ""

#. module: account
#: selection:account.partner.ledger,filter:0
#: code:addons/account/report/account_partner_ledger.py:59
#: model:ir.actions.act_window,name:account.act_account_acount_move_line_open_unreconciled
#, python-format
msgid "Unreconciled Entries"
msgstr "未核销分录"

#. module: account
#: help:account.partner.reconcile.process,today_reconciled:0
msgid ""
"This figure depicts the total number of partners that have gone throught the "
"reconciliation process today. The current partner is counted as already "
"processed."
msgstr "这数字描述了该业务伙伴到今天为止进行的核销处理的总数，当前业务伙伴算是已处理完。"

#. module: account
#: view:account.fiscalyear:0
msgid "Create Monthly Periods"
msgstr "创建月度会计期间"

#. module: account
#: field:account.tax.code.template,sign:0
msgid "Sign For Parent"
msgstr "父项的符号"

#. module: account
#: model:ir.model,name:account.model_account_balance_report
msgid "Trial Balance Report"
msgstr "试算平衡表"

#. module: account
#: model:ir.actions.act_window,name:account.action_bank_statement_draft_tree
msgid "Draft statements"
msgstr "银行对账单草稿"

#. module: account
#: model:process.transition,note:account.process_transition_statemententries0
msgid ""
"Manual or automatic creation of payment entries according to the statements"
msgstr "手动或自动创建一个付款分录到这表单"

#. module: account
#: field:account.analytic.balance,empty_acc:0
msgid "Empty Accounts ? "
msgstr "科目留空？ "

#. module: account
#: view:account.unreconcile.reconcile:0
msgid ""
"If you unreconcile transactions, you must also verify all the actions that "
"are linked to those transactions because they will not be disable"
msgstr ""

#. module: account
#: code:addons/account/account_move_line.py:1059
#, python-format
msgid "Unable to change tax!"
msgstr ""

#. module: account
#: constraint:account.bank.statement:0
msgid "The journal and period chosen have to belong to the same company."
msgstr "所选的凭证簿和期间必须属于相同公司。"

#. module: account
#: view:account.invoice:0
msgid "Invoice lines"
msgstr "发票明细"

#. module: account
#: field:account.chart,period_to:0
msgid "End period"
msgstr "结束会计期间"

#. module: account
#: sql_constraint:account.journal:0
msgid "The code of the journal must be unique per company !"
msgstr "每个公司的账簿编码必须唯一！"

#. module: account
#: model:ir.actions.act_window,help:account.action_account_invoice_report_all
msgid ""
"From this report, you can have an overview of the amount invoiced to your "
"customer. The tool search can also be used to personalise your Invoices "
"reports and so, match this analysis to your needs."
msgstr ""

#. module: account
#: view:account.partner.reconcile.process:0
msgid "Go to Next Partner"
msgstr "下一个业务伙伴"

#. module: account
#: view:account.automatic.reconcile:0
#: view:account.move.line.reconcile.writeoff:0
msgid "Write-Off Move"
msgstr "补差额凭证"

#. module: account
#: model:process.node,note:account.process_node_paidinvoice0
msgid "Invoice's state is Done"
msgstr "发票的状态已完成"

#. module: account
#: field:account.config.settings,module_account_followup:0
msgid "Manage customer payment follow-ups"
msgstr "管理客户付款 催款"

#. module: account
#: model:ir.model,name:account.model_report_account_sales
msgid "Report of the Sales by Account"
msgstr "销售科目的报表"

#. module: account
#: model:ir.model,name:account.model_account_fiscal_position_account
msgid "Accounts Fiscal Position"
msgstr "财务结构"

#. module: account
#: report:account.invoice:0
#: view:account.invoice:0
#: selection:account.invoice,type:0
#: selection:account.invoice.report,type:0
#: model:process.process,name:account.process_process_supplierinvoiceprocess0
#: selection:report.invoice.created,type:0
msgid "Supplier Invoice"
msgstr "供应商发票"

#. module: account
#: field:account.account,debit:0
#: report:account.account.balance:0
#: report:account.analytic.account.balance:0
#: report:account.analytic.account.cost_ledger:0
#: report:account.analytic.account.inverted.balance:0
#: report:account.central.journal:0
#: field:account.entries.report,debit:0
#: report:account.general.journal:0
#: report:account.general.ledger:0
#: report:account.general.ledger_landscape:0
#: report:account.journal.period.print:0
#: report:account.journal.period.print.sale.purchase:0
#: field:account.model.line,debit:0
#: field:account.move.line,debit:0
#: report:account.partner.balance:0
#: report:account.third_party_ledger:0
#: report:account.third_party_ledger_other:0
#: field:account.treasury.report,debit:0
#: report:account.vat.declaration:0
#: field:report.account.receivable,debit:0
msgid "Debit"
msgstr "借方"

#. module: account
#: selection:account.financial.report,style_overwrite:0
msgid "Title 3 (bold, smaller)"
msgstr "标题3（加粗，略小）"

#. module: account
#: view:account.invoice:0
#: field:account.invoice,invoice_line:0
msgid "Invoice Lines"
msgstr "发票明细"

#. module: account
#: help:account.model.line,quantity:0
msgid "The optional quantity on entries."
msgstr "凭证行中可选的数量"

#. module: account
#: field:account.automatic.reconcile,reconciled:0
msgid "Reconciled transactions"
msgstr "已核销处理"

#. module: account
#: model:ir.model,name:account.model_report_account_receivable
msgid "Receivable accounts"
msgstr "应收款科目"

#. module: account
#: code:addons/account/account_move_line.py:783
#, python-format
msgid "Already reconciled."
msgstr ""

#. module: account
#: selection:account.model.line,date_maturity:0
msgid "Partner Payment Term"
msgstr "业务伙伴付款条款"

#. module: account
#: field:temp.range,name:0
msgid "Range"
msgstr "范围"

#. module: account
#: view:account.analytic.line:0
msgid "Analytic Journal Items related to a purchase journal."
msgstr "与采购凭证簿相关的成本凭证"

#. module: account
#: help:account.account,type:0
msgid ""
"The 'Internal Type' is used for features available on different types of "
"accounts: view can not have journal items, consolidation are accounts that "
"can have children accounts for multi-company consolidations, "
"payable/receivable are for partners accounts (for debit/credit "
"computations), closed for depreciated accounts."
msgstr ""
"内部类型用于对不同类型的科目进行控制：视图科目不能做凭证，合并科目用于在多公司合并中指定子科目，应收应付科目用于业务伙伴，关闭科目用于不再使用的科目。"

#. module: account
#: selection:account.balance.report,display_account:0
#: selection:account.common.account.report,display_account:0
#: selection:account.report.general.ledger,display_account:0
msgid "With movements"
msgstr "进展"

#. module: account
#: view:account.tax.code.template:0
msgid "Account Tax Code Template"
msgstr "税编码模板"

#. module: account
#: model:process.node,name:account.process_node_manually0
msgid "Manually"
msgstr "手动"

#. module: account
#: help:account.move,balance:0
msgid ""
"This is a field only used for internal purpose and shouldn't be displayed"
msgstr ""

#. module: account
#: selection:account.entries.report,month:0
#: selection:account.invoice.report,month:0
#: selection:analytic.entries.report,month:0
#: selection:report.account.sales,month:0
#: selection:report.account_type.sales,month:0
msgid "December"
msgstr "12"

#. module: account
#: view:account.invoice.report:0
msgid "Group by month of Invoice Date"
msgstr "按发票月份分组"

#. module: account
#: code:addons/account/account_analytic_line.py:99
#, python-format
msgid "There is no income account defined for this product: \"%s\" (id:%d)."
msgstr ""

#. module: account
#: model:ir.actions.act_window,name:account.action_aged_receivable_graph
#: view:report.aged.receivable:0
msgid "Aged Receivable"
msgstr "旧的应收款"

#. module: account
#: field:account.tax,applicable_type:0
msgid "Applicability"
msgstr "适用范围"

#. module: account
#: help:account.move.line,currency_id:0
msgid "The optional other currency if it is a multi-currency entry."
msgstr "如果是一个多货币凭证可选其它货币"

#. module: account
#: model:process.transition,note:account.process_transition_invoiceimport0
msgid ""
"Import of the statement in the system from a supplier or customer invoice"
msgstr "为表单导入供应商或客户发票"

#. module: account
#: model:ir.ui.menu,name:account.menu_finance_periodical_processing_billing
msgid "Billing"
msgstr "开单"

#. module: account
#: view:account.account:0
#: view:account.analytic.account:0
msgid "Parent Account"
msgstr "上级科目"

#. module: account
#: view:report.account.receivable:0
msgid "Accounts by Type"
msgstr "按类型划分的科目"

#. module: account
#: model:ir.model,name:account.model_account_analytic_chart
msgid "Account Analytic Chart"
msgstr "辅助核算项一览表"

#. module: account
#: help:account.invoice,residual:0
msgid "Remaining amount due."
msgstr "剩余的欠款"

#. module: account
#: field:account.print.journal,sort_selection:0
msgid "Entries Sorted by"
msgstr "排序依据："

#. module: account
#: code:addons/account/account_invoice.py:1510
#, python-format
msgid ""
"The selected unit of measure is not compatible with the unit of measure of "
"the product."
msgstr ""

#. module: account
#: view:account.fiscal.position:0
#: view:account.fiscal.position.template:0
msgid "Accounts Mapping"
msgstr "科目一览"

#. module: account
#: model:ir.actions.act_window,help:account.action_tax_code_list
msgid ""
"<p class=\"oe_view_nocontent_create\">\n"
"                Click to define a new tax code.\n"
"              </p><p>\n"
"                Depending on the country, a tax code is usually a cell to "
"fill\n"
"                in your legal tax statement. OpenERP allows you to define "
"the\n"
"                tax structure and each tax computation will be registered "
"in\n"
"                one or several tax code.\n"
"              </p>\n"
"            "
msgstr ""

#. module: account
#: selection:account.entries.report,month:0
#: selection:account.invoice.report,month:0
#: selection:analytic.entries.report,month:0
#: selection:report.account.sales,month:0
#: selection:report.account_type.sales,month:0
msgid "November"
msgstr "11"

#. module: account
#: model:ir.actions.act_window,help:account.action_account_moves_all_a
msgid ""
"<p class=\"oe_view_nocontent_create\">\n"
"                Select the period and the journal you want to fill.\n"
"              </p><p>\n"
"                This view can be used by accountants in order to quickly "
"record\n"
"                entries in OpenERP. If you want to record a supplier "
"invoice,\n"
"                start by recording the line of the expense account. OpenERP\n"
"                will propose to you automatically the Tax related to this\n"
"                account and the counterpart \"Account Payable\".\n"
"              </p>\n"
"            "
msgstr ""

#. module: account
#: help:account.invoice.line,account_id:0
msgid "The income or expense account related to the selected product."
msgstr "选择的产品相关的利润或费用科目"

#. module: account
#: view:account.config.settings:0
msgid "Install more chart templates"
msgstr ""

#. module: account
#: report:account.general.journal:0
#: model:ir.actions.report.xml,name:account.account_general_journal
msgid "General Journal"
msgstr "总账账簿"

#. module: account
#: view:account.invoice:0
msgid "Search Invoice"
msgstr "搜索发票"

#. module: account
#: report:account.invoice:0
#: view:account.invoice:0
#: view:account.invoice.report:0
msgid "Refund"
msgstr "红字发票"

#. module: account
#: model:ir.model,name:account.model_res_partner_bank
msgid "Bank Accounts"
msgstr "银行账号"

#. module: account
#: field:res.partner,credit:0
msgid "Total Receivable"
msgstr "应收款合计"

#. module: account
#: view:account.move.line:0
msgid "General Information"
msgstr "普通信息"

#. module: account
#: view:account.move:0
#: view:account.move.line:0
msgid "Accounting Documents"
msgstr "会计凭证"

#. module: account
#: code:addons/account/account.py:641
#, python-format
msgid ""
"You cannot remove/deactivate an account which is set on a customer or "
"supplier."
msgstr ""

#. module: account
#: model:ir.model,name:account.model_validate_account_move_lines
msgid "Validate Account Move Lines"
msgstr "使凭证行生效"

#. module: account
#: help:res.partner,property_account_position:0
msgid ""
"The fiscal position will determine taxes and accounts used for the partner."
msgstr ""

#. module: account
#: model:process.node,note:account.process_node_supplierpaidinvoice0
msgid "Invoice's state is Done."
msgstr "已开票"

#. module: account
#: model:process.transition,note:account.process_transition_reconcilepaid0
msgid "As soon as the reconciliation is done, the invoice can be paid."
msgstr "一旦核销完成，这发票可能已被支付。"

#. module: account
#: code:addons/account/wizard/account_change_currency.py:59
#, python-format
msgid "New currency is not configured properly."
msgstr ""

#. module: account
#: view:account.account.template:0
msgid "Search Account Templates"
msgstr "搜索科目模板"

#. module: account
#: view:account.invoice.tax:0
msgid "Manual Invoice Taxes"
msgstr "手动的发票税(非主营业务纳税)"

#. module: account
#: code:addons/account/account_invoice.py:554
#, python-format
msgid "The payment term of supplier does not have a payment term line."
msgstr ""

#. module: account
#: field:account.account,parent_right:0
msgid "Parent Right"
msgstr "上级右"

#. module: account
#. openerp-web
#: code:addons/account/static/src/js/account_move_reconciliation.js:74
#: code:addons/account/static/src/js/account_move_reconciliation.js:80
#, python-format
msgid "Never"
msgstr ""

#. module: account
#: model:ir.model,name:account.model_account_addtmpl_wizard
msgid "account.addtmpl.wizard"
msgstr "account.addtmpl.wizard"

#. module: account
#: field:account.aged.trial.balance,result_selection:0
#: field:account.common.partner.report,result_selection:0
#: report:account.partner.balance:0
#: field:account.partner.balance,result_selection:0
#: field:account.partner.ledger,result_selection:0
#: report:account.third_party_ledger:0
#: report:account.third_party_ledger_other:0
msgid "Partner's"
msgstr "业务伙伴"

#. module: account
#: field:account.account,note:0
msgid "Internal Notes"
msgstr ""

#. module: account
#: model:ir.actions.act_window,name:account.action_account_fiscalyear
#: view:ir.sequence:0
#: model:ir.ui.menu,name:account.menu_action_account_fiscalyear
msgid "Fiscal Years"
msgstr "会计年度"

#. module: account
#: help:account.analytic.journal,active:0
msgid ""
"If the active field is set to False, it will allow you to hide the analytic "
"journal without removing it."
msgstr "如果有效字段设为否，您将可以不必删除就隐藏辅助核算账簿。"

#. module: account
#: field:account.analytic.line,ref:0
msgid "Ref."
msgstr "单号"

#. module: account
#: field:account.use.model,model:0
#: model:ir.model,name:account.model_account_model
msgid "Account Model"
msgstr "科目模型"

#. module: account
#: code:addons/account/account_cash_statement.py:292
#, python-format
msgid "Loss"
msgstr ""

#. module: account
#: selection:account.entries.report,month:0
#: selection:account.invoice.report,month:0
#: selection:analytic.entries.report,month:0
#: selection:report.account.sales,month:0
#: selection:report.account_type.sales,month:0
msgid "February"
msgstr "2"

#. module: account
#: view:account.bank.statement:0
#: help:account.cashbox.line,number_closing:0
msgid "Closing Unit Numbers"
msgstr ""

#. module: account
#: field:account.bank.accounts.wizard,bank_account_id:0
#: view:account.chart.template:0
#: field:account.chart.template,bank_account_view_id:0
#: field:account.invoice,partner_bank_id:0
#: field:account.invoice.report,partner_bank_id:0
msgid "Bank Account"
msgstr "银行账号"

#. module: account
#: model:ir.actions.act_window,name:account.action_account_central_journal
#: model:ir.model,name:account.model_account_central_journal
msgid "Account Central Journal"
msgstr "汇总账簿"

#. module: account
#: report:account.overdue:0
msgid "Maturity"
msgstr "到期日期"

#. module: account
#: selection:account.aged.trial.balance,direction_selection:0
msgid "Future"
msgstr "前景"

#. module: account
#: view:account.move.line:0
msgid "Search Journal Items"
msgstr "搜索会计凭证明细"

#. module: account
#: help:account.tax,base_sign:0
#: help:account.tax,ref_base_sign:0
#: help:account.tax,ref_tax_sign:0
#: help:account.tax,tax_sign:0
#: help:account.tax.template,base_sign:0
#: help:account.tax.template,ref_base_sign:0
#: help:account.tax.template,ref_tax_sign:0
#: help:account.tax.template,tax_sign:0
msgid "Usually 1 or -1."
msgstr "通常用 1或-1"

#. module: account
#: model:ir.model,name:account.model_account_fiscal_position_account_template
msgid "Template Account Fiscal Mapping"
msgstr "科目一览模版"

#. module: account
#: field:account.chart.template,property_account_expense:0
msgid "Expense Account on Product Template"
msgstr "产品模板的费用科目"

#. module: account
#: field:res.partner,property_payment_term:0
msgid "Customer Payment Term"
msgstr ""

#. module: account
#: help:accounting.report,label_filter:0
msgid ""
"This label will be displayed on report to show the balance computed for the "
"given comparison filter."
msgstr "这个标签将放在报表上用来显示根据比较过滤条件计算出来的余额"

#. module: account
#: selection:account.config.settings,tax_calculation_rounding_method:0
msgid "Round per line"
msgstr ""

#. module: account
#: help:account.move.line,amount_residual_currency:0
msgid ""
"The residual amount on a receivable or payable of a journal entry expressed "
"in its currency (maybe different of the company currency)."
msgstr "基于当前币别的应收或应付款的余额"

#, python-format
#~ msgid "Integrity Error !"
#~ msgstr "完整性错误！"

#~ msgid "Select Message"
#~ msgstr "选择消息"

#~ msgid "Description on invoices"
#~ msgstr "发票说明"

#~ msgid "Tax Report"
#~ msgstr "税务报表"

#~ msgid "Other"
#~ msgstr "其它"

#~ msgid "All Months"
#~ msgstr "所有月份"

#~ msgid "This Month"
#~ msgstr "本月"

#~ msgid "Account Number"
#~ msgstr "科目编号"

#~ msgid "Account Balance"
#~ msgstr "科目余额"

#~ msgid "Untaxed amount"
#~ msgstr "未完税金额"

#~ msgid "Cancel Invoice"
#~ msgstr "取消发票"

#, python-format
#~ msgid "Supplier invoice"
#~ msgstr "供应商发票"

#~ msgid "Pay invoice"
#~ msgstr "支付发票"

#~ msgid "Draft Supplier Invoices"
#~ msgstr "供应商发票草稿"

#~ msgid "Invoice Sequence"
#~ msgstr "发票序列"

#~ msgid "Unpaid Supplier Invoices"
#~ msgstr "未支付的采购发票"

#~ msgid "Accounting Entries-"
#~ msgstr "会计分录"

#~ msgid "Partial Payment"
#~ msgstr "部分付款"

#~ msgid "Grand total"
#~ msgstr "总计"

#~ msgid "Bank Receipt"
#~ msgstr "银行收据"

#~ msgid "Display History"
#~ msgstr "显示历史"

#~ msgid "        Start date"
#~ msgstr "        开始日期"

#~ msgid "Debit Trans."
#~ msgstr "借方交易"

#~ msgid "State"
#~ msgstr "状态"

#~ msgid "account.tax"
#~ msgstr "account.tax"

#~ msgid "Sign for parent"
#~ msgstr "上级符号"

#~ msgid "6"
#~ msgstr "6"

#~ msgid "account.config.wizard"
#~ msgstr "account.config.wizard"

#~ msgid "UoM"
#~ msgstr "计量单位"

#~ msgid "Value"
#~ msgstr "值"

#~ msgid "Message"
#~ msgstr "消息"

#~ msgid "wizard.company.setup"
#~ msgstr "wizard.company.setup"

#~ msgid "Positive"
#~ msgstr "正数"

#~ msgid "VAT"
#~ msgstr "增值税"

#~ msgid "Total quantity"
#~ msgstr "总数量"

#~ msgid "Third party"
#~ msgstr "第三方"

#~ msgid "Skip"
#~ msgstr "跳过"

#~ msgid "Draft Customer Invoices"
#~ msgstr "客户发票草稿"

#~ msgid "7"
#~ msgstr "7"

#~ msgid "Sort by:"
#~ msgstr "排序按:"

#~ msgid "          Start date"
#~ msgstr "          开始日期"

#~ msgid "2"
#~ msgstr "2"

#~ msgid "Create a Fiscal Year"
#~ msgstr "创建一个会计年度"

#~ msgid "Import Invoice"
#~ msgstr "导入发票"

#~ msgid "Date End"
#~ msgstr "结束日期"

#~ msgid "Taxes Reports"
#~ msgstr "税务报表"

#~ msgid "Acc. Type Name"
#~ msgstr "科目类型名称"

#~ msgid "-"
#~ msgstr "-"

#~ msgid "1cm 27.7cm 20cm 27.7cm"
#~ msgstr "1cm 27.7cm 20cm 27.7cm"

#~ msgid "Readonly"
#~ msgstr "只读"

#~ msgid "("
#~ msgstr "("

#~ msgid "8"
#~ msgstr "8"

#~ msgid "Additionnal Information"
#~ msgstr "附加信息"

#~ msgid "Financial Management"
#~ msgstr "财务管理"

#~ msgid "Bank Information"
#~ msgstr "银行信息"

#~ msgid "Partner Accounts"
#~ msgstr "业务伙伴科目"

#~ msgid "Bank account owner"
#~ msgstr "银行帐户所有者"

#~ msgid "3"
#~ msgstr "3"

#~ msgid "Compute Taxes"
#~ msgstr "计算税"

#~ msgid "By date"
#~ msgstr "按日期"

#~ msgid "Customer Accounting Properties"
#~ msgstr "客户会计属性"

#~ msgid "Maximum Quantity"
#~ msgstr "最大数量"

#~ msgid "Base on"
#~ msgstr "基于"

#~ msgid "Taxed Amount"
#~ msgstr "税金"

#~ msgid "Subtotal w/o tax"
#~ msgstr "不含税小计"

#~ msgid "Third party (Country)"
#~ msgstr "第三方(国家)"

#~ msgid "Unpaid Customer Invoices"
#~ msgstr "未支付的客户发票"

#~ msgid ")"
#~ msgstr ")"

#~ msgid "Payment date"
#~ msgstr "付款日期"

#~ msgid "9"
#~ msgstr "9"

#~ msgid "Bank Payment"
#~ msgstr "银行付款"

#~ msgid "Dear Sir/Madam,"
#~ msgstr "尊敬的先生/女士"

#~ msgid "Supplier Debit"
#~ msgstr "供应商借方"

#, python-format
#~ msgid "Accounting Entries"
#~ msgstr "会计分录"

#~ msgid "Date Start"
#~ msgstr "开始日期"

#~ msgid "Quantities"
#~ msgstr "数量"

#~ msgid "JNRL"
#~ msgstr "JNRL"

#~ msgid "Supplier Accounting Properties"
#~ msgstr "供应商会计属性"

#~ msgid "Modify Invoice"
#~ msgstr "修改发票"

#~ msgid "By Date"
#~ msgstr "按日期"

#~ msgid "Import from invoices or payments"
#~ msgstr "从发票或者付款导入"

#~ msgid "Crebit"
#~ msgstr "贷方"

#~ msgid "4"
#~ msgstr "4"

#~ msgid "Invoice Address"
#~ msgstr "发票地址"

#~ msgid "OK"
#~ msgstr "确定"

#~ msgid "Control Invoice"
#~ msgstr "控制发票"

#~ msgid "Date payment"
#~ msgstr "付款日期"

#~ msgid "account.analytic.journal"
#~ msgstr "account.analytic.journal"

#~ msgid "Sale Taxes"
#~ msgstr "销售税"

#~ msgid "Payment amount"
#~ msgstr "付款金额"

#~ msgid "Operation date"
#~ msgstr "操作日期"

#~ msgid "Select parent account"
#~ msgstr "选择上级科目"

#~ msgid "/"
#~ msgstr "/"

#~ msgid "Account Balance -"
#~ msgstr "科目余额 -"

#~ msgid "Tax Group"
#~ msgstr "税组"

#~ msgid "Import invoices"
#~ msgstr "导入发票"

#~ msgid "Full Payment"
#~ msgstr "全部付款"

#~ msgid "No"
#~ msgstr "否"

#~ msgid "Page"
#~ msgstr "页"

#~ msgid ":"
#~ msgstr "："

#~ msgid "PRO-FORMA Customer Invoices"
#~ msgstr "客户形式发票"

#~ msgid "account.tax.template"
#~ msgstr "account.tax.template"

#~ msgid "Current Date"
#~ msgstr "当前日期"

#~ msgid "5"
#~ msgstr "5"

#~ msgid "Account Configure"
#~ msgstr "科目设置"

#~ msgid "Financial Accounts"
#~ msgstr "财务科目"

#~ msgid "Accounting Properties"
#~ msgstr "会计属性"

#~ msgid "Accounting and financial management"
#~ msgstr "会计和财务管理"

#~ msgid "Charts of Account"
#~ msgstr "科目表"

#~ msgid "Origin"
#~ msgstr "来源"

#~ msgid "Account Num."
#~ msgstr "科目编号"

#~ msgid "Delta Debit"
#~ msgstr "第三借方"

#~ msgid "Periodical Processing"
#~ msgstr "定期处理"

#~ msgid "Line"
#~ msgstr "明细"

#~ msgid "Contact"
#~ msgstr "联系"

#~ msgid "Printing Date"
#~ msgstr "打印日期"

#~ msgid "Keep empty if the fiscal year belongs to several companies."
#~ msgstr "如果这会计年度属于几个公司留空"

#~ msgid "Field Name"
#~ msgstr "字段名"

#~ msgid "Partner account"
#~ msgstr "业务伙伴科目"

#~ msgid "Generate entries before:"
#~ msgstr "之前生成的凭证:"

#~ msgid "(Keep empty for all open fiscal years)"
#~ msgstr "(留空为所有开启的会计年度)"

#~ msgid "Fiscal Year to Open"
#~ msgstr "打开会计年度"

#~ msgid "Select Chart of Accounts"
#~ msgstr "选择科目表"

#~ msgid "Fiscal Position Taxes Mapping"
#~ msgstr "财务结构税一览"

#~ msgid "New Supplier Invoice"
#~ msgstr "新的供应商发票"

#~ msgid "Voucher Nb"
#~ msgstr "原始凭证编号"

#~ msgid "Are you sure you want to close the fiscal year ?"
#~ msgstr "你确定关闭这个会计年度?"

#~ msgid "Bank account"
#~ msgstr "银行账号"

#~ msgid "Invoice import"
#~ msgstr "进项发票"

#~ msgid "Fiscal Position Template Account Mapping"
#~ msgstr "财务结构模板科目一览"

#~ msgid "Centralised counterpart"
#~ msgstr "汇总副本"

#~ msgid "Display accounts "
#~ msgstr "显示科目 "

#~ msgid "Close states"
#~ msgstr "关闭状态"

#~ msgid "Costs & Revenues"
#~ msgstr "成本&收入"

#~ msgid "Gives the sequence order when displaying a list of account types."
#~ msgstr "为显示科目类型列表提供序列顺序"

#~ msgid "Delta Credit"
#~ msgstr "第三贷方"

#~ msgid "Cost Legder for period"
#~ msgstr "会计期间的成本分类账"

#~ msgid "Period length (days)"
#~ msgstr "会计期间长度(天数)"

#~ msgid ""
#~ "The fiscal position will determine taxes and the accounts used for the the "
#~ "partner."
#~ msgstr "财务结构将决定业务伙伴使用的税和科目"

#~ msgid "Date or Code"
#~ msgstr "日期或者代码"

#~ msgid "Invalid XML for View Architecture!"
#~ msgstr "无效XML视图结构!"

#~ msgid "Customer Invoice Process"
#~ msgstr "客户发票处理"

#~ msgid "Payment Reconcile"
#~ msgstr "付款对账"

#~ msgid "Contact Address"
#~ msgstr "联系地址"

#~ msgid ""
#~ "Exception made of a mistake of our side, it seems that the following bills "
#~ "stay unpaid. Please, take appropriate measures in order to carry out this "
#~ "payment in the next 8 days."
#~ msgstr "若非我方记账错误下列票据未付款.请在8天内支付"

#~ msgid "All periods if empty"
#~ msgstr "留空为所有会计期间"

#~ msgid "Print Taxes Report"
#~ msgstr "打印税务报表"

#~ msgid "O_k"
#~ msgstr "确定"

#~ msgid "_Go"
#~ msgstr "开始"

#~ msgid "New Customer Invoice"
#~ msgstr "新的客户发票"

#~ msgid "Best regards."
#~ msgstr "最好的祝愿"

#~ msgid "Open State"
#~ msgstr "待处理状态"

#~ msgid "Skip 'Draft' State for Created Entries"
#~ msgstr "跳过'草稿'状态创建凭证"

#~ msgid "Accounting Statement"
#~ msgstr "会计报表"

#~ msgid "Cancel selected invoices"
#~ msgstr "取消所选发票"

#~ msgid "By Date and Period"
#~ msgstr "按日期和会计期间"

#~ msgid "Close Fiscal Year with new entries"
#~ msgstr "关闭会计年度的新凭证"

#~ msgid " Close states of Fiscal year and periods"
#~ msgstr " 会计年度和会计期间处于关闭状态"

#~ msgid "Third Party Ledger"
#~ msgstr "第三方分类账"

#~ msgid "Real Entries"
#~ msgstr "实际凭证"

#~ msgid "Filter on Periods"
#~ msgstr "会计期间过滤"

#~ msgid "Entry Model"
#~ msgstr "凭证模型"

#~ msgid "Entry Name"
#~ msgstr "凭证名称"

#~ msgid "Invoice Movement"
#~ msgstr "发票进展"

#~ msgid "Define Fiscal Years and Select Charts of Account"
#~ msgstr "定义会计年度并选择科目表"

#~ msgid "3 Months"
#~ msgstr "季度"

#~ msgid "Account Configure Wizard "
#~ msgstr "科目设置向导 "

#~ msgid "Fiscal Position Template Tax Mapping"
#~ msgstr "财务结构模板税一览"

#~ msgid "Payment Entries"
#~ msgstr "付款凭证"

#~ msgid "Movement"
#~ msgstr "进展"

#~ msgid "Encode manually the statement"
#~ msgstr "手动报表"

#~ msgid "By Period"
#~ msgstr "按会计期间"

#~ msgid "Select entries"
#~ msgstr "选择凭证"

#~ msgid "Cash Payment"
#~ msgstr "现金支付"

#~ msgid "Date/Period Filter"
#~ msgstr "日期/会计期间过滤"

#~ msgid "Name of the fiscal year as displayed in reports."
#~ msgstr "报表上显示的会计年度名称"

#~ msgid "Include initial balances"
#~ msgstr "含初始余额"

#~ msgid "Entry Model Line"
#~ msgstr "凭证模型明细"

#~ msgid "Filter on Partners"
#~ msgstr "业务伙伴过滤"

#~ msgid "Valid entries from invoice"
#~ msgstr "发票有效凭证"

#~ msgid "Total amount"
#~ msgstr "金额合计"

#~ msgid "_Cancel"
#~ msgstr "取消"

#~ msgid "Select Date-Period"
#~ msgstr "选择日期-会计期间"

#~ msgid "Date Filter"
#~ msgstr "日期过滤"

#~ msgid "Are you sure ?"
#~ msgstr "你确定吗?"

#~ msgid "Supplier Invoice Process"
#~ msgstr "供应商发票处理"

#~ msgid "Amount reconciled"
#~ msgstr "已对账金额"

#~ msgid "List of Accounts"
#~ msgstr "科目列表"

#~ msgid "Printing Date :"
#~ msgstr "打印日期:"

#~ msgid "Print VAT Decl."
#~ msgstr "打印增值税"

#~ msgid ""
#~ "This account will be used instead of the default one to value incoming stock "
#~ "for the current product"
#~ msgstr "这科目将替换当前产品的默认进仓"

#~ msgid ""
#~ "This account will be used to value outgoing stock for the current product "
#~ "category"
#~ msgstr "这科目将替换当前产品分类的默认出仓"

#~ msgid "Name of the fiscal year as displayed on screens."
#~ msgstr "屏幕上显示的会计年度名称"

#~ msgid "Move line select"
#~ msgstr "选择凭证行"

#~ msgid "Aged Trial Balance"
#~ msgstr "账龄分析表"

#~ msgid "Recurrent Entries"
#~ msgstr "周期性凭证"

#~ msgid "Total write-off"
#~ msgstr "补差额金额合计"

#~ msgid "New Analytic Account"
#~ msgstr "新的辅助核算项目"

#~ msgid "Parent Analytic Account"
#~ msgstr "上级辅助核算项目"

#~ msgid "Analytic Credit"
#~ msgstr "辅助核算贷方"

#~ msgid "Account Manager"
#~ msgstr "项目管理员"

#~ msgid "To Be Verified"
#~ msgstr "待审核"

#~ msgid "Validate Account Moves"
#~ msgstr "审核凭证"

#~ msgid "Unpaid invoices"
#~ msgstr "未支付的发票"

#~ msgid "Create subscription entries"
#~ msgstr "创建周期性凭证"

#~ msgid "Date Invoiced"
#~ msgstr "开票日期"

#~ msgid "Account Analytic Lines Analysis"
#~ msgstr "辅助核算明细分析"

#~ msgid "Full Account Name"
#~ msgstr "所有项目名称"

#~ msgid "Analytic Debit"
#~ msgstr "辅助核算借方"

#~ msgid "Import from your bank statements"
#~ msgstr "从你的银行对账单导入"

#~ msgid "Manually statement"
#~ msgstr "手动报表"

#~ msgid "Analytic Check"
#~ msgstr "辅助核算检查"

#~ msgid "Analytic Check -"
#~ msgstr "辅助核算检查 -"

#~ msgid "Subscription Entries"
#~ msgstr "周期性凭证"

#~ msgid "Error ! The duration of the Fiscal Year is invalid. "
#~ msgstr "错误!会计年度无效 "

#~ msgid "Validate Account Entries"
#~ msgstr "审核凭证"

#~ msgid "Specify The Message for the Overdue Payment Report."
#~ msgstr "设置过期支付的催款信息"

#~ msgid ""
#~ "This account will be used to value incoming stock for the current product "
#~ "category"
#~ msgstr "这科目将用于当前产品分类的默认进仓"

#~ msgid "Open for bank reconciliation"
#~ msgstr "开始银行对账"

#~ msgid "Value Amount"
#~ msgstr "金额"

#~ msgid "(keep empty to use the current period)"
#~ msgstr "(留空使用当前会计期间)"

#~ msgid "Import invoice"
#~ msgstr "导入发票"

#~ msgid "Account Move"
#~ msgstr "凭证"

#~ msgid ""
#~ "The optional quantity expressed by this line, eg: number of product sold. "
#~ "The quantity is not a legal requirement but is very usefull for some reports."
#~ msgstr "此行的可选数量表示: 售出产品数量. 这数量虽然不是必须但对于一些报表有用."

#~ msgid "Canceled Invoice"
#~ msgstr "已取消的发票"

#~ msgid "File statement"
#~ msgstr "文件声明"

#~ msgid "Set starting and ending balance for control"
#~ msgstr "设置开始和结束的控制余额"

#~ msgid "The optional quantity on entries"
#~ msgstr "可选数量"

#~ msgid "Link to the automatically generated account moves."
#~ msgstr "连接自动产生的凭证"

#~ msgid "Receivable and Payable"
#~ msgstr "应收和应付"

#~ msgid "Account balance"
#~ msgstr "科目余额"

#~ msgid "Total :"
#~ msgstr "合计:"

#~ msgid "Year :"
#~ msgstr "会计年度:"

#~ msgid "Accounts by type"
#~ msgstr "按类型划分的科目"

#~ msgid ""
#~ "The sequence field is used to order the payment term lines from the lowest "
#~ "sequences to the higher ones"
#~ msgstr "这序列字段用于付款条款的从低到高排序."

#~ msgid ""
#~ "Indicate if the tax computation is based on the value computed for the "
#~ "computation of child taxes or based on the total amount."
#~ msgstr "如果税计算是基于计算子税或基于总金额, 显示"

#~ msgid "Include in base amount"
#~ msgstr "包含在基本金额里"

#~ msgid "End of Year Treatments"
#~ msgstr "结束会计年度处理"

#~ msgid "Generate Chart of Accounts from a Chart Template"
#~ msgstr "从模板产生科目一览表"

#~ msgid "Select Chart"
#~ msgstr "选择一览表"

#~ msgid "Force all moves for this account to have this secondary currency."
#~ msgstr "强制所有凭证用这外币"

#~ msgid "Entry encoding"
#~ msgstr "明细"

#~ msgid "Standard entries"
#~ msgstr "普通分录"

#~ msgid ""
#~ "Indicate if the amount of tax must be included in the base amount for the "
#~ "computation of the next taxes"
#~ msgstr "指出如果税额必须在计算下一个税的基础金额里"

#~ msgid ""
#~ "If the Tax account is tax code account, this field will contain the taxed "
#~ "amount.If the tax account is base tax code,                    this field "
#~ "will contain the basic amount(without tax)."
#~ msgstr "如果这税科目是税事务科目, 这字段将含税款. 如果这科目是基础税事务这字段将含基础金额(不含税)."

#~ msgid ""
#~ "Allows you to change the sign of the balance amount displayed in the "
#~ "reports, so that you can see positive figures instead of negative ones in "
#~ "expenses accounts."
#~ msgstr "允许你修改报表显示的余额的符号,所以你能看见正数来取代负数的费用科目"

#~ msgid "Invalid model name in the action definition."
#~ msgstr "在行动定义中的模式名称无效"

#~ msgid ""
#~ "The Object name must start with x_ and not contain any special character !"
#~ msgstr "对象名称必须以“x_”开头且不能包含任何特殊字符！"

#~ msgid "Reconcile Paid"
#~ msgstr "核销已付的"

#~ msgid "Pay and reconcile"
#~ msgstr "支付和核销"

#~ msgid ""
#~ "The account moves of the invoice have been reconciled with account moves of "
#~ "the payment(s)."
#~ msgstr "发票凭证与付款凭证核销."

#~ msgid "Total entries"
#~ msgstr "合计"

#~ msgid "All Analytic Entries"
#~ msgstr "所有辅助核算"

#~ msgid "Analytic Entries Stats"
#~ msgstr "辅助核算统计"

#~ msgid "The date of the generated entries"
#~ msgstr "生成的日期"

#~ msgid "Entries Encoding by Move"
#~ msgstr "凭证"

#~ msgid "Error: Invalid Bvr Number (wrong checksum)."
#~ msgstr "错误：无效的Bvr号(校验错误)"

#~ msgid "J.C. or Move name"
#~ msgstr "成本业务类型或凭证名称"

#~ msgid "Journal Voucher"
#~ msgstr "手工凭证"

#~ msgid "From analytic accounts, Create invoice."
#~ msgstr "从辅助核算项目创建发票"

#~ msgid "Analytic Chart of Accounts"
#~ msgstr "辅助核算项目一览表"

#~ msgid "Analytic account costs and revenues"
#~ msgstr "辅助核算项目成本和收入"

#~ msgid "The amount in the currency of the journal"
#~ msgstr "业务类型使用货币的金额"

#~ msgid "Journal code"
#~ msgstr "业务类型代码"

#~ msgid "Financial Journals"
#~ msgstr "财务业务类型"

#~ msgid "The currency of the journal"
#~ msgstr "业务类型使用的货币"

#~ msgid "Journal/Payment Mode"
#~ msgstr "业务类型/付款方式"

#~ msgid "Journal name"
#~ msgstr "业务类型名称"

#~ msgid "Journal - Period"
#~ msgstr "业务类型 - 会计期间"

#~ msgid "Write-Off journal"
#~ msgstr "补差额业务类型"

#~ msgid "Journal Purchase"
#~ msgstr "采购业务类型"

#~ msgid "Choose Journal and Payment Date"
#~ msgstr "选择业务类型和付款日期"

#~ msgid "The sequence used for invoice numbers in this journal."
#~ msgstr "这序列用于这业务类型的发票号"

#~ msgid ""
#~ "This field allow you to choose the accounting journals you want for "
#~ "filtering the invoices. If you left this field empty, it will search on all "
#~ "sale, purchase and cash journals."
#~ msgstr "这字段允许你选择要过滤的发票的会计业务类型. 如果为空将搜索所有销售, 采购和现金业务类型."

#~ msgid "Entries of Open Analytic Journals"
#~ msgstr "打开的辅助核算业务类型分录"

#~ msgid "Journal Sale"
#~ msgstr "销售业务类型"

#~ msgid "Account Code"
#~ msgstr "辅助核算项目代码"

#~ msgid "Confirm statement from draft"
#~ msgstr "从银行单据生成记账凭证"

#~ msgid "Unreconcile entries"
#~ msgstr "凭证反核销"

#, python-format
#~ msgid "Account move line \"%s\" is not valid"
#~ msgstr "凭证行\"%s\"无效"

#, python-format
#~ msgid "No Period found on Invoice!"
#~ msgstr "发票找不到指定的期间！"

#~ msgid "Confirm draft invoices"
#~ msgstr "发票入账"

#~ msgid "Account Entry Line"
#~ msgstr "凭证行"

#, python-format
#~ msgid ""
#~ "Please verify the price of the invoice !\n"
#~ "The real total does not match the computed total."
#~ msgstr "请验证发票金额！实际合计金额与计算金额不符。"

#~ msgid ""
#~ "Gives the view used when writing or browsing entries in this journal. The "
#~ "view tell Open ERP which fields should be visible, required or readonly and "
#~ "in which order. You can create your own view for a faster encoding in each "
#~ "journal."
#~ msgstr "给出业务类型中凭证的浏览和写入视图. 这视图告诉系统那个字段可见,必须或只读. 你能为每个业务类型创建自己的视图."

#, python-format
#~ msgid "You can not delete posted movement: \"%s\"!"
#~ msgstr "不能删除已登账的凭证行：\"%s\"！"

#, python-format
#~ msgid "No analytic journal !"
#~ msgstr "没辅助核算类型!"

#~ msgid "Error! You can not create recursive analytic accounts."
#~ msgstr "错误! 你不能创建递归的辅助核算项目"

#~ msgid "Journal de frais"
#~ msgstr "费用业务类型"

#~ msgid "Payment Reconcilation"
#~ msgstr "付款核销"

#~ msgid "Entry label"
#~ msgstr "凭证名称"

#~ msgid "Contra"
#~ msgstr "冲销"

#~ msgid ""
#~ "Percentages for Payment Term Line must be between 0 and 1, Example: 0.02 for "
#~ "2% "
#~ msgstr "付款方式明细中百分比在0和1之间，如：2%为0.02 "

#~ msgid "Fiscal Position Accounts Mapping"
#~ msgstr "财务结构科目一览表"

#~ msgid "Account Entry Reconcile"
#~ msgstr "凭证核销"

#~ msgid "For Value percent enter % ratio between 0-1."
#~ msgstr "输入的值是百分比，范围在0和1之间。"

#~ msgid "Analytic Invoice"
#~ msgstr "发票辅助核算"

#, python-format
#~ msgid "Configuration Error !"
#~ msgstr "设置错误!"

#~ msgid "Can be draft or validated"
#~ msgstr "能设为草稿或已审核"

#~ msgid "Move Lines Created."
#~ msgstr "创建的凭证行"

#~ msgid "Move Lines"
#~ msgstr "凭证行"

#~ msgid "Bank Reconciliation"
#~ msgstr "出纳对账"

#~ msgid "Account cost and revenue by journal"
#~ msgstr "辅助核算项目收支一览"

#~ msgid ""
#~ "These types are defined according to your country. The type contain more "
#~ "information about the account and it's specificities."
#~ msgstr "按照所在国家定义这些类型，这些类型包含更多的科目和它的具体的信息。"

#, python-format
#~ msgid "The opening journal must not have any entry in the new fiscal year !"
#~ msgstr "启用的业务类型不应在新会计年度有凭证。"

#, python-format
#~ msgid "No Data Available"
#~ msgstr "无可用数据"

#~ msgid "Required"
#~ msgstr "必需的"

#~ msgid ""
#~ "If a default tax is given in the partner it only overrides taxes from "
#~ "accounts (or products) in the same group."
#~ msgstr "是否增值税"

#~ msgid "Header"
#~ msgstr "表头"

#~ msgid "analytic Invoice"
#~ msgstr "发票辅助核算"

#~ msgid "Period from :"
#~ msgstr "期间从："

#~ msgid "Journal de vente"
#~ msgstr "销售业务类型"

#~ msgid "Standard entry"
#~ msgstr "普通凭证"

#, python-format
#~ msgid ""
#~ "The expected balance (%.2f) is different than the computed one. (%.2f)"
#~ msgstr "预期的余额为(%.2f)它和计算额(%.2f)不同。"

#~ msgid "Purchase Taxes"
#~ msgstr "进项税"

#~ msgid "Line Name"
#~ msgstr "条款名称"

#~ msgid "Select invoices you want to pay and manages advances"
#~ msgstr "选择你要支付和要放款的发票"

#~ msgid "Compute Entry Dates"
#~ msgstr "计算凭证日期"

#~ msgid "Customer Credit"
#~ msgstr "客户信用"

#~ msgid ""
#~ "If you unreconciliate transactions, you must also verify all the actions "
#~ "that are linked to those transactions because they will not be disable"
#~ msgstr "如果执行反核销, 你必须检验链接该处理的所有操作. 因为他们不会被禁止."

#~ msgid "Validated accounting entries."
#~ msgstr "已审核的凭证"

#~ msgid "Statement reconcile line"
#~ msgstr "银行单据对账明细"

#~ msgid "Journal d'ouverture"
#~ msgstr "有效的业务类型"

#~ msgid ""
#~ "Example: 14 days 2%, 30 days net\n"
#~ "1. Line 1: percent 0.02 14 days\n"
#~ "2. Line 2: balance 30 days"
#~ msgstr ""
#~ "例子：１４天２％，净３０天\n"
#~ "１.第一行：百分比２％１４天\n"
#~ "２.第二行：剩下３０天"

#, python-format
#~ msgid "The statement balance is incorrect !\n"
#~ msgstr "银行单据的余额不对！\n"

#~ msgid "TITLE COMPANY"
#~ msgstr "公司名称"

#~ msgid "Open for reconciliation"
#~ msgstr "开始核销"

#~ msgid "Legal Statements"
#~ msgstr "按业务类型打印的报表"

#~ msgid "Account to reconcile"
#~ msgstr "科目进行核销"

#~ msgid "Partner Ref."
#~ msgstr "关联业务伙伴"

#, python-format
#~ msgid "Couldn't create move between different companies"
#~ msgstr "无法创建公司之间的过帐"

#~ msgid "New Statement"
#~ msgstr "新的银行单据"

#~ msgid "Valid Entries"
#~ msgstr "审核的凭证"

#~ msgid "Pre-generated invoice from control"
#~ msgstr "管理预先生成发票"

#, python-format
#~ msgid "You can not use an inactive account!"
#~ msgstr "您不能使用一个停用的科目！"

#~ msgid "Next"
#~ msgstr "下一步"

#~ msgid "Print Central Journal"
#~ msgstr "打印汇总的的业务类型"

#~ msgid "Reconciliation of entries from invoice(s) and payment(s)"
#~ msgstr "发票和付款的核销凭证"

#~ msgid "to :"
#~ msgstr "到："

#, python-format
#~ msgid "Invalid action !"
#~ msgstr "无效动作！"

#, python-format
#~ msgid "Cannot delete invoice(s) that are already opened or paid !"
#~ msgstr "无法删除未结或已付款的发票！"

#~ msgid ""
#~ "Check this box if you don't want new account moves to pass through the "
#~ "'draft' state and instead goes directly to the 'posted state' without any "
#~ "manual validation."
#~ msgstr "勾选此项, 如果你不想新的凭证从草稿状态生成而是直接通过手动审核到已登账状态."

#~ msgid "Statements reconciliation"
#~ msgstr "新建对账单"

#, python-format
#~ msgid "Unable to find a valid period !"
#~ msgstr "无法找到有效的会计期间！"

#~ msgid "x Checks Journal"
#~ msgstr "x 支票业务类型"

#~ msgid "Reference Type"
#~ msgstr "关联类型"

#~ msgid "Statement Entries"
#~ msgstr "银行单据凭证"

#, python-format
#~ msgid ""
#~ "No period defined for this date !\n"
#~ "Please create a fiscal year."
#~ msgstr ""
#~ "这日期未定义会计期间！\n"
#~ "请创建一个会计年度。"

#~ msgid "Account No."
#~ msgstr "科目编号"

#~ msgid "Automatic reconciliation"
#~ msgstr "自动核销"

#~ msgid "Entries Reconcile"
#~ msgstr "凭证核销"

#~ msgid "Entries Encoding by Line"
#~ msgstr "凭证行"

#~ msgid "Use this code for the VAT declaration."
#~ msgstr "申报增值税使用的代码"

#~ msgid "Import Invoices in Statement"
#~ msgstr "在银行单据里导入发票"

#, python-format
#~ msgid "Already Reconciled"
#~ msgstr "已经核销"

#~ msgid "Overdue Payment Message"
#~ msgstr "逾期付款消息"

#~ msgid "Generic Reports"
#~ msgstr "一般报表"

#, python-format
#~ msgid "Unable to change tax !"
#~ msgstr "无法更改税目!"

#, python-format
#~ msgid ""
#~ "The Payment Term of Supplier does not have Payment Term Lines(Computation) "
#~ "defined !"
#~ msgstr "该供应商的 付款方式未定义（计算）付款方式明细！"

#~ msgid ""
#~ "This type is used to differenciate types with special effects in Open ERP: "
#~ "view can not have entries, consolidation are accounts that can have children "
#~ "accounts for multi-company consolidations, payable/receivable are for "
#~ "partners accounts (for debit/credit computations), closed for deprecated "
#~ "accounts."
#~ msgstr ""
#~ "类型在系统用于不同的类型和发挥不同的效果: 视图不能有记录. 合并科目可以有多公司合并的子科目,业务伙伴的 应收/应付的科目(为计算借方/贷方). "
#~ "关闭停用的科目."

#~ msgid "Select Period and Journal for Validation"
#~ msgstr "选择会计期间和审核的业务类型"

#~ msgid "Reconciliation transactions"
#~ msgstr "核销交易"

#~ msgid "Mvt"
#~ msgstr "凭证编号"

#~ msgid "From statement, create entries"
#~ msgstr "从银行单据创建凭证"

#, python-format
#~ msgid "No records found for your selection!"
#~ msgstr "找不到你选择的记录"

#~ msgid "Unreconciliation transactions"
#~ msgstr "反核销处理"

#, python-format
#~ msgid "Unable to reconcile entry \"%s\": %.2f"
#~ msgstr "无法核销凭证\"%s\": %.2f"

#~ msgid "Reconcilation of entries from payment order."
#~ msgstr "付款单的核销凭证"

#, python-format
#~ msgid "Date to must be set between %s and %s"
#~ msgstr "必须在%s至%s之间设置日期"

#~ msgid ""
#~ "The maturity date of the generated entries for this model. You can chosse "
#~ "between the date of the creation action or the the date of the creation of "
#~ "the entries plus the partner payment terms."
#~ msgstr "这模型在付款到期日产生凭证. 你能选择创建操作的日期或创建凭证的日期,填入业务伙伴的付款条款中."

#~ msgid "Reconcilate the entries from payment"
#~ msgstr "付款的核销凭证"

#, python-format
#~ msgid "UnknownError"
#~ msgstr "未知错误"

#, python-format
#~ msgid "Invoice is already reconciled"
#~ msgstr "发票已核销"

#~ msgid "Proposed invoice to be checked, validated and printed"
#~ msgstr "这发票已检验、已审核和已打印"

#~ msgid "Statement encoding produces payment entries"
#~ msgstr "产品付款凭证的银行单据"

#~ msgid "Balance Brought Forward"
#~ msgstr "余额承前"

#~ msgid "Error: BVR reference is required."
#~ msgstr "错误：需要BVR的关联单号"

#, python-format
#~ msgid "You can not change the tax, you should remove and recreate lines !"
#~ msgstr "您不能更改此税目，请移除并重新创建凭证！"

#~ msgid ""
#~ "If a default tax if given in the partner it only override taxes from account "
#~ "(or product) of the same group."
#~ msgstr "如果默认税是假如业务伙伴只覆盖科目(或产品)在同一分组的税"

#~ msgid ""
#~ "All draft account entries in this journal and period will be validated. It "
#~ "means you won't be able to modify their accouting fields."
#~ msgstr "在这业务类型和会计期间中将审核所有草稿凭证. 这意味你以后将不能修改它们的会计字段."

#~ msgid "Invoice line"
#~ msgstr "发票行"

#~ msgid ""
#~ "This payment term will be used instead of the default one for the current "
#~ "partner"
#~ msgstr "这付款条款将替代为当前业务伙伴默认的."

#~ msgid ""
#~ "Check this box if you want to print all entries when printing the General "
#~ "Ledger, otherwise it will only print its balance."
#~ msgstr "如果你想打按全部业务类型打印全部凭证时打印所有凭证, 勾选此项. 否则打印它的余额"

#, python-format
#~ msgid "Global taxes defined, but are not in invoice lines !"
#~ msgstr "已定义通用税目， 但未在发票行中出现！"

#, python-format
#~ msgid "The journal must have centralised counterpart"
#~ msgstr "该业务类型必须有汇总副本"

#~ msgid ""
#~ "Financial and accounting module that covers:\n"
#~ "    General accounting\n"
#~ "    Cost / Analytic accounting\n"
#~ "    Third party accounting\n"
#~ "    Taxes management\n"
#~ "    Budgets\n"
#~ "    Customer and Supplier Invoices\n"
#~ "    Bank statements\n"
#~ "    "
#~ msgstr ""
#~ "财务和会计模块包括: \n"
#~ "    普通会计\n"
#~ "  成本/辅助核算会计\n"
#~ "  第三方会计\n"
#~ "  税务管理\n"
#~ "  预算\n"
#~ "  客户和供应商发票\n"
#~ "  银行单据\n"
#~ "    "

#~ msgid "Overdue Payment Report Message"
#~ msgstr "逾期付款报表的消息"

#~ msgid ""
#~ "If no account is specified, the reconciliation will be made using every "
#~ "accounts that can be reconcilied"
#~ msgstr "如果没有指定科目,核销将可用任何一个能核销的科目"

#~ msgid "The Account can either be a base tax code or tax code account."
#~ msgstr "这科目可以是基础税事务或税事务科目"

#~ msgid ""
#~ "This account will be used instead of the default one to value outgoing stock "
#~ "for the current product"
#~ msgstr "这科目将替换为当前产品的默认出仓"

#~ msgid ""
#~ "Gives the type of the analytic journal. When a document (eg: an invoice) "
#~ "needs to create analytic entries, Open ERP will look for a matching journal "
#~ "of the same type."
#~ msgstr "给出这辅助核算类型的类型. 当单据(如发票)需要创建辅助核算凭证. 系统将寻找匹配这类型的辅助核算类型."

#~ msgid "."
#~ msgstr "."

#~ msgid "       Include Reconciled Entries"
#~ msgstr "       包括已核销凭证"

#~ msgid ""
#~ "You can check this box to mark the entry line as a litigation with the "
#~ "associated partner"
#~ msgstr "你能勾选此项去标记与有相关业务伙伴存在争议的凭证行"

#, python-format
#~ msgid "Data Insufficient !"
#~ msgstr "数据不足!"

#~ msgid "Invoice Ref"
#~ msgstr "发票关联单号"

#~ msgid "Search Entries"
#~ msgstr "查找凭证"

#~ msgid ""
#~ "This field is used for payable and receivable entries. You can put the limit "
#~ "date for the payment of this entry line."
#~ msgstr "这字段用于应付和应收凭证. 你可以放入该凭证行的付款限定日期"

#~ msgid "The sequence gives the display order for a list of journals"
#~ msgstr "这序列提供业务类型的显示顺序"

#~ msgid "Analytic costs to reinvoice purchases, timesheets, ..."
#~ msgstr "再开发票, 采购, 时间表的成本辅助核算"

#~ msgid "Partner Other Ledger"
#~ msgstr "合作伙伴其它分类账"

#~ msgid "Number of entries are generated"
#~ msgstr "生成编号"

#~ msgid "General Ledger -"
#~ msgstr "按全部业务类型打印全部凭证 -"

#, python-format
#~ msgid "Can not pay draft/proforma/cancel invoice."
#~ msgstr "不能支付草稿/形式/取消的发票"

#~ msgid "Reconciliation result"
#~ msgstr "核销结果"

#~ msgid "Analytic Entries by Journal"
#~ msgstr "辅助核算类型的辅助核算凭证"

#, python-format
#~ msgid "UserError"
#~ msgstr "用户错误"

#~ msgid "Import invoice from statement"
#~ msgstr "从银行单据导入发票"

#, python-format
#~ msgid "You cannot deactivate an account that contains account moves."
#~ msgstr "你不能停用这科目因为它有凭证"

#~ msgid "Reconcile entries"
#~ msgstr "核销凭证"

#~ msgid "x Expenses Credit Notes Journal"
#~ msgstr "x 费用退还业务类型"

#~ msgid "Print Aged Trial Balance"
#~ msgstr "打印账龄试算表"

#, python-format
#~ msgid ""
#~ "Tax base different !\n"
#~ "Click on compute to update tax base"
#~ msgstr ""
#~ "税基不同！\n"
#~ "为更新税基,单击\"计算\""

#, python-format
#~ msgid ""
#~ "You can specify year, month and date in the name of the model using the "
#~ "following labels:\n"
#~ "\n"
#~ "%(year)s : To Specify Year \n"
#~ "%(month)s : To Specify Month \n"
#~ "%(date)s : Current Date\n"
#~ "\n"
#~ "e.g. My model on %(date)s"
#~ msgstr ""
#~ "为在模式名称中指定年，月或日,您可以使用以下的标签:\n"
#~ "       %(year)s :为指定年\n"
#~ "    %(month)s:为指定月\n"
#~ "    %(date)s:为指定现行日\n"
#~ "例如: %(date)s 模式"

#~ msgid "A/c No."
#~ msgstr "A/c No."

#~ msgid "Account cost and revenue by journal (This Month)"
#~ msgstr "(这月)辅助核算类型,项目的成本和收入"

#~ msgid "Open for unreconciliation"
#~ msgstr "打开反核销"

#, python-format
#~ msgid "Date not in a defined fiscal year"
#~ msgstr "日期不在会计年度内"

#~ msgid "Credit Trans."
#~ msgstr "赊帐"

#~ msgid "General Credit"
#~ msgstr "贷方"

#~ msgid "Group invoice lines"
#~ msgstr "按发票行分组"

#~ msgid "Have a number and entries are generated"
#~ msgstr "生成一个数字和记录"

#~ msgid "Maintains Invoice sequences with Fiscal Year"
#~ msgstr "维持发票序列与会计年度"

#~ msgid "Subscription Periods"
#~ msgstr "周期性凭证的会计期间"

#~ msgid "Cash Receipt"
#~ msgstr "现金收据"

#, python-format
#~ msgid ""
#~ "Selected Move lines does not have any account move enties in draft state"
#~ msgstr "在选定凭证行中不是草稿状态的凭证"

#, python-format
#~ msgid "This period is already closed !"
#~ msgstr "这会计期间已经结束!"

#~ msgid "Encode manually statement comes into the draft statement"
#~ msgstr "银行单据从手动转为草稿"

#~ msgid "Account Entry Lines"
#~ msgstr "凭证行"

#~ msgid "Accounting entries at statement's confirmation"
#~ msgstr "确认银行单据的凭证"

#, python-format
#~ msgid ""
#~ "No fiscal year defined for this date !\n"
#~ "Please create one."
#~ msgstr ""
#~ "这日期未定义会计年度！\n"
#~ "请创建一个."

#, python-format
#~ msgid "Bad account!"
#~ msgstr "无效科目！"

#, python-format
#~ msgid "Error"
#~ msgstr "错误"

#, python-format
#~ msgid "Closing of fiscal year cancelled, please check the box !"
#~ msgstr "取消关闭会计年度,请勾选"

#~ msgid "Analytic Journal Definition"
#~ msgstr "定义辅助核算类型"

#, python-format
#~ msgid "Taxes missing !"
#~ msgstr "缺少税目！"

#, python-format
#~ msgid "Closing of states cancelled, please check the box !"
#~ msgstr "已取消状态关闭，请勾选！"

#~ msgid "Models Definition"
#~ msgstr "凭证模型定义"

#~ msgid "Reconcile Entries."
#~ msgstr "核销凭证"

#~ msgid "Paid invoice when reconciled."
#~ msgstr "核销时支付发票"

#~ msgid "General Debit"
#~ msgstr "借方"

#~ msgid "Statement Process"
#~ msgstr "银行单据处理"

#~ msgid "Statement reconcile"
#~ msgstr "银行单据对账"

#~ msgid "Print General Journal"
#~ msgstr "打印业务类型的凭证"

#, python-format
#~ msgid "No journal for ending writing has been defined for the fiscal year"
#~ msgstr "会计年度未定义结账凭证的业务类型"

#~ msgid "Compute Code for Taxes included prices"
#~ msgstr "含税价格计算代码"

#, python-format
#~ msgid "Can not %s draft/proforma/cancel invoice."
#~ msgstr "不能注销 %s 草稿/形式/取消的发票"

#, python-format
#~ msgid "Bad account !"
#~ msgstr "无效科目!"

#~ msgid "Entries Encoding"
#~ msgstr "录入单据"

#, python-format
#~ msgid "No sequence defined in the journal !"
#~ msgstr "未定义业务类型的序列！"

#~ msgid "Journal d'extourne"
#~ msgstr "退还业务类型"

#~ msgid "Analytic Journal Report"
#~ msgstr "辅助核算类型报表"

#~ msgid "Analytic Journal -"
#~ msgstr "辅助核算类型 -"

#, python-format
#~ msgid "Please set an analytic journal on this financial journal !"
#~ msgstr "请设定此业务类型的辅助核算类型！"

#, python-format
#~ msgid "Your journal must have a default credit and debit account."
#~ msgstr "您的业务类型必须要有默认贷方和借方科目."

#~ msgid "Print Journal -"
#~ msgstr "按业务类型打印凭证 -"

#~ msgid "Print Journal"
#~ msgstr "按业务类型打印凭证"

#~ msgid "Unpaid Supplier Refunds"
#~ msgstr "未支付的供应商红字发票"

#~ msgid "Draft Supplier Refunds"
#~ msgstr "供应商红字发票草稿"

#~ msgid "Draft Customer Refunds"
#~ msgstr "客户红字发票草稿"

#~ msgid "New Supplier Refund"
#~ msgstr "新的供应商红字发票"

#~ msgid "Are you sure you want to refund this invoice ?"
#~ msgstr "你确定要开此红字发票吗?"

#~ msgid "Reference Number"
#~ msgstr "关联单号数"

#~ msgid "New Customer Refund"
#~ msgstr "新的客户红字发票"

#~ msgid ""
#~ "This date will be used as the invoice date for Refund Invoice and Period "
#~ "will be chosen accordingly!"
#~ msgstr "这日期将用作这红字发票的发票日期和将选择相应的会计期间!"

#~ msgid "Unpaid Customer Refunds"
#~ msgstr "未支付的客户红字发票"

#~ msgid "Entries by Statements"
#~ msgstr "银行单据"

#~ msgid "Confirm statement with/without reconciliation from draft statement"
#~ msgstr "确认银行单据"

#~ msgid "Import file from your bank statement"
#~ msgstr "从你的银行对账单导入"

#~ msgid "Amount paid"
#~ msgstr "支付金额"

#~ msgid "Display accounts"
#~ msgstr "显示科目"

#~ msgid "Choose Fiscal Year "
#~ msgstr "选择会计年度 "

#~ msgid "COL 2"
#~ msgstr "COL 2"

#~ msgid "</drawRightString>"
#~ msgstr "</drawRightString>"

#~ msgid "logo"
#~ msgstr "logo"

#~ msgid "<drawRightString x=\"19.8cm\" y=\"28cm\">"
#~ msgstr "<drawRightString x=\"19.8cm\" y=\"28cm\">"

#~ msgid "COL 1"
#~ msgstr "COL 1"

#~ msgid "<fill color=\"darkblue\"/>"
#~ msgstr "<fill color=\"darkblue\"/>"

#~ msgid "<stroke color=\"darkblue\"/>"
#~ msgstr "<stroke color=\"darkblue\"/>"

#~ msgid "<drawString x=\"4.6cm\" y=\"28.7cm\">"
#~ msgstr "<drawString x=\"4.6cm\" y=\"28.7cm\">"

#~ msgid ""
#~ "The sequence field is used to order the resources from lower sequences to "
#~ "higher ones"
#~ msgstr "该序列字段用于将资源从低到高排序"

#~ msgid "Close Fiscalyear"
#~ msgstr "年终处理"

#, python-format
#~ msgid "Invoice line account company does not match with invoice company."
#~ msgstr "发票明细的科目公司与发票头的公司不匹配。"

#~ msgid "Amount currency"
#~ msgstr "金额"

#~ msgid "Negative"
#~ msgstr "红字"

#~ msgid "Open For Unreconciliation"
#~ msgstr "打开反核销"

#~ msgid "Invoice Address Name"
#~ msgstr "发票地址"

#~ msgid "   30 Days   "
#~ msgstr "   30 天   "

#~ msgid "Due date Computation"
#~ msgstr "计算截止日期"

#~ msgid "Reserve and Profit/Loss Account"
#~ msgstr "所有者权益类科目"

#~ msgid "Profit & Loss (Expense Accounts)"
#~ msgstr "损益表"

#~ msgid "Anglo-Saxon Accounting"
#~ msgstr "英国会计系统"

#~ msgid ""
#~ "Wrong credit or debit value in model (Credit + Debit Must Be greater \"0\")!"
#~ msgstr "错误的现金或银行模型（信用+借方必须大于“0”）！"

#, python-format
#~ msgid ""
#~ "Cannot create the invoice !\n"
#~ "The payment term defined gives a computed amount greater than the total "
#~ "invoiced amount."
#~ msgstr "无法建立发票！"

#~ msgid "Tax Declaration: Credit Notes"
#~ msgstr "纳税申报：欠款"

#~ msgid "Error! You cannot define overlapping fiscal years"
#~ msgstr "错误！你不能重复定义会计年度"

#~ msgid "Reserve And Profit/Loss Account"
#~ msgstr "损益类科目"

#~ msgid "You can not create move line on closed account."
#~ msgstr "您不能在关闭的科目上建立分录。"

#~ msgid "Tax Declaration: Invoices"
#~ msgstr "纳税申报：发票"

#~ msgid "A/c Code"
#~ msgstr "A/c编码"

#~ msgid "Reserve & Profit/Loss Account"
#~ msgstr "损益类科目"

#~ msgid "Sub Total"
#~ msgstr "小计"

#~ msgid "New Company Financial Setting"
#~ msgstr "新公司财务设置"

#~ msgid "Cash Transaction"
#~ msgstr "现金交易"

#~ msgid "Calculated Balance"
#~ msgstr "计算余额"

#~ msgid "Manager"
#~ msgstr "经理"

#~ msgid "Line 2:"
#~ msgstr "第2行"

#~ msgid "Invoice State"
#~ msgstr "发票状态"

#~ msgid "Narration"
#~ msgstr "描述"

#~ msgid "Configure"
#~ msgstr "设置"

#, python-format
#~ msgid "Invoice '%s' is paid partially: %s%s of %s%s (%s%s remaining)"
#~ msgstr "发票'%s'已部分支付了%s%s ，总金额为：%s%s, 尚余%s%s未付"

#~ msgid "Image"
#~ msgstr "图像"

#~ msgid "Error ! You can not create recursive categories."
#~ msgstr "错误!你不能创建递归的类型."

#~ msgid "Contact Address Name"
#~ msgstr "联系地址"

#~ msgid "Mapping"
#~ msgstr "图表"

#, python-format
#~ msgid ""
#~ "You selected an Unit of Measure which is not compatible with the product."
#~ msgstr "您选择的计量单位不适合本产品。"

#~ msgid ""
#~ "Print Report with the currency column if the currency is different then the "
#~ "company currency"
#~ msgstr "如果打印货币与报表的货币是不同的,那么使用公司的货币"

#~ msgid "Net Loss"
#~ msgstr "净亏损"

#~ msgid "Overdue Account"
#~ msgstr "逾期科目"

#~ msgid "Compute Code"
#~ msgstr "计算代码"

#~ msgid "Error! The duration of the Fiscal Year is invalid. "
#~ msgstr "错误！本年度的期间设置是无效的 "

#~ msgid "Default taxes"
#~ msgstr "默认税"

#, python-format
#~ msgid "Not implemented"
#~ msgstr "未实现"

#~ msgid "Unreconciliate transactions"
#~ msgstr "反核销业务"

#~ msgid "Display Mode"
#~ msgstr "显示模式"

#~ msgid "Starting Date"
#~ msgstr "开始日期"

#~ msgid "Bank and Cheques"
#~ msgstr "银行和支票"

#~ msgid "Third Party (Country)"
#~ msgstr "第三方（国家）"

#~ msgid "Transaction"
#~ msgstr "交易"

#~ msgid "Line 1:"
#~ msgstr "第一行"

#~ msgid "Debit/Credit"
#~ msgstr "借/贷"

#~ msgid "Valid Up to"
#~ msgstr "有效期至"

#~ msgid ""
#~ "According value related accounts will be display on respective reports "
#~ "(Balance Sheet Profit & Loss Account)"
#~ msgstr "资产负债表损益表"

#~ msgid "Aged Receivables"
#~ msgstr "长期应收款"

#, python-format
#~ msgid "New currency is not confirured properly !"
#~ msgstr "新币种配置不正确"

#, python-format
#~ msgid "not implemented"
#~ msgstr "尚未实现"

#~ msgid "  365 Days  "
#~ msgstr "  365 日  "

#~ msgid "Configure Your Accounting Chart"
#~ msgstr "配置您的会计图表"

#~ msgid "Balance Sheet (Liability Accounts)"
#~ msgstr "资产负债表（负债账户）"

#, python-format
#~ msgid "Enter a Start date !"
#~ msgstr "输入开始日期"

#~ msgid "Product UOM"
#~ msgstr "产品计量单位"

#~ msgid "Ending Date"
#~ msgstr "结束日期"

#~ msgid "  number of days: 14"
#~ msgstr "  天数:14"

#~ msgid "Multiple Analytic Plans"
#~ msgstr "多个辅助核算方案"

#, python-format
#~ msgid ""
#~ "Please define the Reserve and Profit/Loss account for current user company !"
#~ msgstr "请定义当前用户的公司损益类科目"

#, python-format
#~ msgid "You should have chosen periods that belongs to the same company"
#~ msgstr "同一家公司你应该选择一个会计期间"

#~ msgid ""
#~ "This Account is used for transferring Profit/Loss(If It is Profit: Amount "
#~ "will be added, Loss : Amount will be deducted.), Which is calculated from "
#~ "Profit & Loss Report"
#~ msgstr "此科目是为损益类科目（如果盈利它增加，损失则减少），是从损益表计算而来"

#~ msgid "    7 Days    "
#~ msgstr "    7 天    "

#~ msgid "Bank and Cash Accounts"
#~ msgstr "银行和现金科目"

#~ msgid "Accounting and Financial Management"
#~ msgstr "会计与财务管理"

#~ msgid ""
#~ "This Account is used for transfering Profit/Loss (Profit: Amount will be "
#~ "added, Loss: Amount will be duducted), which is calculated from Profilt & "
#~ "Loss Report"
#~ msgstr "此帐户是损益类科目（盈利为增加，亏损为减少），这是从损益表计算而来"

#~ msgid "Treasury"
#~ msgstr "资金"

#~ msgid "Profit & Loss (Income Accounts)"
#~ msgstr "损益表（利润科目）"

#~ msgid "Modify"
#~ msgstr "修改"

#~ msgid "Closing Method"
#~ msgstr "关闭方法"

#~ msgid "This Year"
#~ msgstr "本年"

#~ msgid "Suppliers Payment Management"
#~ msgstr "供应商付款管理"

#~ msgid "Net Profit"
#~ msgstr "净利润"

#~ msgid "Total cash transactions"
#~ msgstr "现金交易总额"

#~ msgid "  number of days: 30"
#~ msgstr "  天数:30"

#~ msgid ""
#~ "Error: The default UOM and the purchase UOM must be in the same category."
#~ msgstr "错误:默认的计量单位和采购的计量单位必须是同一类型."

#~ msgid ""
#~ "Modify Invoice: Cancels the current invoice and creates a new copy of it "
#~ "ready for editing."
#~ msgstr "修改发票：取消当前的发票，并准备编辑创建一个新副本。"

#~ msgid "Sale Tax(%)"
#~ msgstr "销项税(%)"

#~ msgid "Wrong credit or debit value in model (Credit Or Debit Must Be \"0\")!"
#~ msgstr "错误的信用卡或借记卡模型 (信用卡或借记卡必须为\"0\")!"

#~ msgid "  day of the month: 0"
#~ msgstr "  天数:0"

#~ msgid "  day of the month= -1"
#~ msgstr "  这个月还剩天数= -1"

#~ msgid "  value amount: 0.02"
#~ msgstr "  金额: 0.02"

#, python-format
#~ msgid ""
#~ "You cannot remove/deactivate an account which is set as a property to any "
#~ "Partner."
#~ msgstr "您不能删除或禁用一个已经有业务伙伴属性的科目。"

#~ msgid "Other Configuration"
#~ msgstr "其它设置"

#~ msgid "Include Reconciled Entries"
#~ msgstr "包括已核销分录"

#~ msgid ""
#~ "If you unreconciliate transactions, you must also verify all the actions "
#~ "that are linked to those transactions because they will not be disabled"
#~ msgstr "如果您反核销交易，您必须检查所有与这交易有关的操作，因为他们不会被关闭。"

#~ msgid ""
#~ "The Profit and Loss report gives you an overview of your company profit and "
#~ "loss in a single document"
#~ msgstr "损益表报告给出你公司的损失与收益概况"

#~ msgid "Voucher Management"
#~ msgstr "手工单据管理"

#~ msgid "Children Definition"
#~ msgstr "子项定义"

#~ msgid ""
#~ "Bank Reconciliation consists of verifying that your bank statement "
#~ "corresponds with the entries (or records) of that account in your accounting "
#~ "system."
#~ msgstr "银行对账是核实您的银行帐户与本公司该科目内容是否一致。"

#~ msgid "Statements Reconciliation"
#~ msgstr "对账报表"

#~ msgid ""
#~ "A bank statement is a summary of all financial transactions occurring over a "
#~ "given period of time on a deposit account, a credit card or any other type "
#~ "of financial account. The starting balance will be proposed automatically "
#~ "and the closing balance is to be found on your statement. When you are in "
#~ "the Payment column of a line, you can press F1 to open the reconciliation "
#~ "form."
#~ msgstr "银行对账单是在一个银行帐户在给定时间内的所有业务，它将自动计算期初余额和期末结余。当在一行的付款栏可以按F1可以打开对账窗口。"

#~ msgid "Consider reconciled entries"
#~ msgstr "作为核销分录"

#~ msgid ""
#~ "Date on which the partner accounting entries were reconciled last time"
#~ msgstr "业务伙伴最后一次核销的日期"

#~ msgid ""
#~ "Check this if the user is allowed to reconcile entries in this account."
#~ msgstr "勾选， 如果用户可以在这科目核销分录。"

#, python-format
#~ msgid "Some entries are already reconciled !"
#~ msgstr "部分分录已核销！"

#, python-format
#~ msgid "Entries are not of the same account or already reconciled ! "
#~ msgstr "不同科目或已核销的分录！ "

#, python-format
#~ msgid "Already Reconciled!"
#~ msgstr "已核销！"

#, python-format
#~ msgid ""
#~ "You can not do this modification on a reconciled entry ! Please note that "
#~ "you can just change some non important fields !"
#~ msgstr "您不能在已核销的分录做此修改！您只能修改一些非重要字段！"

#~ msgid ""
#~ "The Journal Entry of the invoice have been totally reconciled with one or "
#~ "several Journal Entries of payment."
#~ msgstr "此发票的分录已被一个或几个付款项的分录完全核销。"

#, python-format
#~ msgid ""
#~ "You can not do this modification on a confirmed entry ! Please note that you "
#~ "can just change some non important fields !"
#~ msgstr "您不能修改已确认的分录！您只能修改一些非重要字段！"

#, python-format
#~ msgid "You have to provide an account for the write off entry !"
#~ msgstr "必须为补差额凭证指定科目"

#~ msgid "Voucher No"
#~ msgstr "手工单据编号"

#~ msgid ""
#~ "The amount of the voucher must be the same amount as the one on the "
#~ "statement line"
#~ msgstr "手工单据的金额必须和对账单明细上的金额一致"

#, python-format
#~ msgid ""
#~ "Can not %s invoice which is already reconciled, invoice should be "
#~ "unreconciled first. You can only Refund this invoice"
#~ msgstr "该发票 %s 已核销，除非先将其反核销。目前只能对该发票做退货处理。"

#~ msgid "Next Partner to reconcile"
#~ msgstr "与下一个业务伙伴核销"

#~ msgid "Generate Entries before:"
#~ msgstr "生成分录前："

#~ msgid "Your Reference"
#~ msgstr "您的关联单号"

#~ msgid ""
#~ "Example: at 14 net days 2 percents, remaining amount at 30 days end of month."
#~ msgstr "例如：在14天内付款减2%，30天则没有减。"

#~ msgid "Go to next partner"
#~ msgstr "下一个业务伙伴"

#~ msgid "Tax Code Test"
#~ msgstr "税编码测试"

#~ msgid ""
#~ "Display your company chart of accounts per fiscal year and filter by period. "
#~ "Have a complete tree view of all journal items per account code by clicking "
#~ "on an account."
#~ msgstr "显示您公司每个会计年度的科目表和过滤的会计周期。点击一个科目代码都有一个所有明细的完整的树状视图。"

#, python-format
#~ msgid "The account is not defined to be reconciled !"
#~ msgstr "科目没设定为可核销！"

#~ msgid "Configure Fiscal Year"
#~ msgstr "设置会计年度"

#~ msgid "Error! You can not create recursive companies."
#~ msgstr "错误！您不能创建递归公司."

#~ msgid "Closing balance based on Starting Balance and Cash Transactions"
#~ msgstr "关闭现金交易，出纳对账"

#~ msgid ""
#~ "It adds the currency column if the currency is different then the company "
#~ "currency"
#~ msgstr "此选项增加一个币种，如果公司使用不用的货币。"

#~ msgid "Account Profit And Loss"
#~ msgstr "科目盈亏"

#~ msgid ""
#~ "This menu prints a VAT declaration based on invoices or payments. Select one "
#~ "or several periods of the fiscal year. The information required for a tax "
#~ "declaration is automatically generated by OpenERP from invoices (or "
#~ "payments, in some countries). This data is updated in real time. That’s very "
#~ "useful because it enables you to preview at any time the tax that you owe at "
#~ "the start and end of the month or quarter."
#~ msgstr ""
#~ "这菜单打印发票或付款申报的增值税。选择这会计年度里的一个或几个会计周期。系统从发票(或付款)自动生成申报的税的信息。在一些国家这需要实时更新，这非常重要因"
#~ "为这使您可以在月底或月头看到您所欠的税。"

#~ msgid ""
#~ "Automatically generate entries based on what has been entered in the  system "
#~ "before a specific date."
#~ msgstr "系统在指定日期前自动生成分录。"

#~ msgid ""
#~ "It adds initial balance row on report which display previous sum amount of "
#~ "debit/credit/balance"
#~ msgstr "报表它增加期初余额(显示以前的借方/贷方/余额的合计金额)"

#~ msgid "Starts on"
#~ msgstr "开始于"

#, python-format
#~ msgid "No End of year journal defined for the fiscal year"
#~ msgstr "此会计年度没有定义年终转结"

#~ msgid "Accounting Chart Configuration"
#~ msgstr "科目一览表设置"

#~ msgid "Your bank and cash accounts"
#~ msgstr "您银行和和现金科目"

#, python-format
#~ msgid ""
#~ "You cannot change the type of account from '%s' to '%s' type as it contains "
#~ "account entries!"
#~ msgstr "您不能修改这科目类型从'%s'  到 '%s' 因为它含有分录"

#~ msgid "Litigation"
#~ msgstr "有异议"

#~ msgid "Avg. Due Delay"
#~ msgstr "平均延误"

#~ msgid ""
#~ "When new move line is created the state will be 'Draft'.\n"
#~ "* When all the payments are done it will be in 'Valid' state."
#~ msgstr ""
#~ "新建的凭证行是草稿状态。\n"
#~ "当所有付款都完成了就是已审核状态"

#~ msgid ""
#~ "If no additional entries should be recorded on a fiscal year, you can close "
#~ "it from here. It will close all opened periods in this year that will make "
#~ "impossible any new entry record. Close a fiscal year when you need to "
#~ "finalize your end of year results definitive "
#~ msgstr ""
#~ "如果不希望在这个年度输入会计凭证，可以在这里关闭年度。这样该年度的所有期间都关闭了，不能再记账了。如果你希望会计报表不会变更请关闭会计年度。 "

#~ msgid ""
#~ "Select here the kind of valuation related to this payment term line. Note "
#~ "that you should have your last line with the type 'Balance' to ensure that "
#~ "the whole amount will be threated."
#~ msgstr "选择这付款条款明细的相关定价类别。注意您应该在最后一行的类型为“余额”以确保已支付全部金额。"

#~ msgid "Fin.Account"
#~ msgstr "Fin.Account"

#~ msgid "account.installer.modules"
#~ msgstr "account.installer.modules"

#~ msgid "Error ! The duration of the Period(s) is/are invalid. "
#~ msgstr "错误！此会计期间无效 "

#~ msgid ""
#~ "This report allows you to print or generate a pdf of your trial balance "
#~ "allowing you to quickly check the balance of each of your accounts in a "
#~ "single report"
#~ msgstr "此报表用于生成一个试算平衡表的PDF报表。这样你可以在一个报表上检查你所有科目的余额。"

#~ msgid ""
#~ "This view can be used by accountants in order to quickly record entries in "
#~ "OpenERP. If you want to record a supplier invoice, start by recording the "
#~ "line of the expense account. OpenERP will propose to you automatically the "
#~ "Tax related to this account and the counterpart \"Account Payable\"."
#~ msgstr "这个界面用于会计快速输入凭证。如果需要记录供应商发票，先输入费用行，OpenERP会自动生成对应的税行和应付账款行。"

#~ msgid ""
#~ "This report is an analysis done by a partner. It is a PDF report containing "
#~ "one line per partner representing the cumulative credit balance"
#~ msgstr "这个报表是每个业务伙伴的往来汇总。这个PDF报表的每一行列出一个业务伙伴及其余额。"

#~ msgid "Followups Management"
#~ msgstr "催款管理"

#~ msgid ""
#~ "Here you can define a financial period, an interval of time in your "
#~ "company's financial year. An accounting period typically is a month or a "
#~ "quarter. It usually corresponds to the periods of the tax declaration. "
#~ "Create and manage periods from here and decide whether a period should be "
#~ "closed or left open depending on your company's activities over a specific "
#~ "period."
#~ msgstr ""
#~ "这里定义一个会计期间，把会计年度分成更小的时间区间。会计期间通常是按月或者按季度分期。一般按照税务申报表定义期间。根据贵公司需求用期间的打开和关闭控制在一"
#~ "定时间段内是否允许过账"

#~ msgid ""
#~ "Create and manage the accounts you need to record journal entries. An "
#~ "account is part of a ledger allowing your company to register all kinds of "
#~ "debit and credit transactions. Companies present their annual accounts in "
#~ "two main parts: the balance sheet and the income statement (profit and loss "
#~ "account). The annual accounts of a company are required by law to disclose a "
#~ "certain amount of information. They have to be certified by an external "
#~ "auditor annually."
#~ msgstr ""
#~ "创建和管理会计科目。会计科目是记录业务发生的基本单位。公司的财务信息分成两部分：资产负债表和利润表（损益表）。年度报表是按法律规定披露特定的信息。必须每年"
#~ "由外部审计师认证。"

#~ msgid ""
#~ "With Customer Invoices you can create and manage sales invoices issued to "
#~ "your customers. OpenERP can also generate draft invoices automatically from "
#~ "sales orders or deliveries. You should only confirm them before sending them "
#~ "to your customers."
#~ msgstr "客户发票用于管理要发给客户的销售发票。OpenERP可以根据销售订单或发货单自动生成发票，你只需要在发给客户之前确认即可。"

#, python-format
#~ msgid ""
#~ "No period defined for this date: %s !\n"
#~ "Please create a fiscal year."
#~ msgstr "没有为这日期  %s  定义会计期间！ 请创建一个会计年度。"

#~ msgid "St."
#~ msgstr "St."

#~ msgid ""
#~ "Chart of Taxes is a tree view reflecting the structure of the Tax Cases (or "
#~ "tax codes) and shows the current tax situation. The tax chart represents the "
#~ "amount of each area of the tax declaration for your country. It’s presented "
#~ "in a hierarchical structure, which can be modified to fit your needs."
#~ msgstr ""
#~ "税一览表是一个树状视图反映了税务结构，并显示当前的纳税情况。税一览表反映了国家规定的不同纳税领域的纳税申报数量情况。其设置为一个层次结构，请根据需要修改。"

#~ msgid ""
#~ "With Supplier Invoices you can enter and manage invoices issued by your "
#~ "suppliers. OpenERP can also generate draft invoices automatically from "
#~ "purchase orders or receipts. This way, you can control the invoice from your "
#~ "supplier according to what you purchased or received."
#~ msgstr "供应商发票，您可以输入和管理你的供应商发出的发票。 OpenERP还可从采购订单或收据产生发票发票。这样，您就可以控制供应商的发票。"

#, python-format
#~ msgid "User %s does not have rights to access %s journal !"
#~ msgstr "用户 %s 没有权限访问 %s！"

#, python-format
#~ msgid ""
#~ "You cannot change the type of account from 'Closed' to any other type which "
#~ "contains account entries!"
#~ msgstr "您不能修改包含\"已关闭\"科目类型的分录!"

#~ msgid "Account currency"
#~ msgstr "币种"

#, python-format
#~ msgid "To reconcile the entries company should be the same for all entries"
#~ msgstr "要核销这些凭证，这些凭证所属公司必须一致"

#, python-format
#~ msgid "You can only change currency for Draft Invoice !"
#~ msgstr "你只能对发票草稿修改币种"

#~ msgid "Avg. Delay To Pay"
#~ msgstr "平均付款拖延时间"

#~ msgid "Total With Tax"
#~ msgstr "含税合计"

#~ msgid "Customer Invoices to Approve"
#~ msgstr "待审核销售发票"

#~ msgid ""
#~ "Invalid period ! Some periods overlap or the date period is not in the scope "
#~ "of the fiscal year. "
#~ msgstr "无效会计期间！会计期间重复或者会计期间不在这会计年度中 "

#~ msgid ""
#~ "The default Chart of Accounts is matching your country selection. If no "
#~ "certified Chart of Accounts exists for your specified country, a generic one "
#~ "can be installed and will be selected by default."
#~ msgstr "默认的会计科目表和您所选的国家匹配。 如果您所选的国家没有认证的会计科目表，系统默认会为您选择及安装一般的会计科目表。"

#~ msgid ""
#~ "The fiscal position will determine taxes and the accounts used for the "
#~ "partner."
#~ msgstr "财务结构决定业务伙伴用的税和科目。"

#~ msgid "Invoicing Data"
#~ msgstr "发票数据"

#, python-format
#~ msgid ""
#~ "Selected Invoice(s) cannot be cancelled as they are already in 'Cancelled' "
#~ "or 'Done' state!"
#~ msgstr "选择的发票不能被取消，因为它们已“取消”或“完成”！"

#~ msgid "Your Bank and Cash Accounts"
#~ msgstr "您的银行及现金科目"

#~ msgid ""
#~ "From this report, you can have an overview of the amount invoiced to your "
#~ "customer as well as payment delays. The tool search can also be used to "
#~ "personalise your Invoices reports and so, match this analysis to your needs."
#~ msgstr "在这报表中，您可以知道给您的客户开发票的总金额和拖欠的款项。这工具也可以用来搜索您特定的发票报表等。"

#~ msgid ""
#~ "This account will be used to value outgoing stock for the current product "
#~ "category using sale price"
#~ msgstr "此科目将用当前产品分类的销售价格为出库价格"

#~ msgid "Reference UoM"
#~ msgstr "计量单位"

#, python-format
#~ msgid "There is no expense account defined for this product: \"%s\" (id:%d)"
#~ msgstr "未定义此产品“%s“ (id:%d)的费用科目"

#~ msgid "Analytic Account Statistics"
#~ msgstr "辅助核算统计"

#, python-format
#~ msgid ""
#~ "Couldn't create move with currency different from the secondary currency of "
#~ "the account \"%s - %s\". Clear the secondary currency field of the account "
#~ "definition if you want to accept all currencies."
#~ msgstr "凭证创建出错。当前货币与科目适用的外币\"%s - %s\"不一致。如果您希望该科目可以交易多种货币，请清空科目上的外币字段。"

#~ msgid "Error ! You can not create recursive accounts."
#~ msgstr "错误!您不能创建递归的科目"

#~ msgid "Salesman"
#~ msgstr "销售人员"

#~ msgid "Balance Sheet (Assets Accounts)"
#~ msgstr "资产负债表（资产科目）"

#~ msgid "Check Date not in the Period"
#~ msgstr "检查日期在不在会计期间内"

#~ msgid "Reverse Compute Code"
#~ msgstr "逆向计算代码"

#, python-format
#~ msgid "Start period should be smaller then End period"
#~ msgstr "开始日期应小于会计期间的结束日期"

#~ msgid ""
#~ "This report gives you an overview of the situation of your general journals"
#~ msgstr "这份报表给出您生成的分录序时薄的概述"

#, python-format
#~ msgid "No period found !"
#~ msgstr "没找到会计期间!"

#~ msgid "Communication"
#~ msgstr "沟通"

#~ msgid "Sort By"
#~ msgstr "排序方式"

#~ msgid "Lines to reconcile"
#~ msgstr "核销"

#~ msgid ""
#~ "This module will support the Anglo-Saxons accounting methodology by changing "
#~ "the accounting logic with stock transactions."
#~ msgstr "此模块实现了英国会计方法，改变库存业务的过账规则。"

#~ msgid ""
#~ "Streamlines invoice payment and creates hooks to plug automated payment "
#~ "systems in."
#~ msgstr "简化发票的付款，并在系统里创建挂钩的自动付款。"

#~ msgid "Valuation"
#~ msgstr "定价"

#~ msgid ""
#~ "The tax code definition depends on the tax declaration of your country. "
#~ "OpenERP allows you to define the tax structure and manage it from this menu. "
#~ "You can define both numeric and alphanumeric tax codes."
#~ msgstr "税编码基于你所在国家的税务制度定义。OpenERP允许用这个菜单定义税收结构和管理它。税编码可由含数字和字母组成。"

#, python-format
#~ msgid "Period: %s"
#~ msgstr "会计期间:%s"

#, python-format
#~ msgid "No Filter"
#~ msgstr "不筛选"

#, python-format
#~ msgid ""
#~ "Selected Invoice(s) cannot be confirmed as they are not in 'Draft' or 'Pro-"
#~ "Forma' state!"
#~ msgstr "选定的发票不能被确认，因为它们是在“草稿”或“参考”状态！"

#~ msgid "Create an Account based on this template"
#~ msgstr "基于此模板创建科目"

#~ msgid "Company must be same for its related account and period."
#~ msgstr "公司相关的科目必须和会计期间一致。"

#, python-format
#~ msgid ""
#~ "You cannot modify Company of account as its related record exist in Entry "
#~ "Lines"
#~ msgstr "您不能修改此科目，因为它现在还有分录"

#, python-format
#~ msgid "Can not find account chart for this company, Please Create account."
#~ msgstr "无法找到这家公司的科目一览表，请创建科目。"

#~ msgid "Generate Your Accounting Chart from a Chart Template"
#~ msgstr "从科目模版，生成您的科目一览表"

#~ msgid "Account Profit And Loss Report"
#~ msgstr "会计盈亏报表"

#~ msgid "  valuation: percent"
#~ msgstr "  定价：百分比"

#, python-format
#~ msgid ""
#~ "Selected Entry Lines does not have any account move enties in draft state"
#~ msgstr "所选的凭证没有为草稿状态的"

#, python-format
#~ msgid "Currnt currency is not confirured properly !"
#~ msgstr "当前的货币没设置正确！"

#~ msgid "Income Accounts"
#~ msgstr "损益科目"

#~ msgid ""
#~ "Account Voucher module includes all the basic requirements of Voucher "
#~ "Entries for Bank, Cash, Sales, Purchase, Expenses, Contra, etc... "
#~ msgstr "手工单据模块包括所有要输入单据：银行、现金、销售、采购、费用等 "

#~ msgid ""
#~ "A recurring entry is a miscellaneous entry that occurs on a recurrent basis "
#~ "from a specific date, i.e. corresponding to the signature of a contract or "
#~ "an agreement with a customer or a supplier. With Define Recurring Entries, "
#~ "you can create such entries to automate the postings in the system."
#~ msgstr "定期凭证是一中在指定时间发生的各种凭证，一般基于与客户或供应商签订的合同。您可以定义定期凭证在系统中自动过账。"

#, python-format
#~ msgid ""
#~ "Can not find account chart for this company in invoice line account, Please "
#~ "Create account."
#~ msgstr "无法在科目一览表找到本公司发票明细的科目，请创建科目。"

#~ msgid ""
#~ "Financial and accounting module that covers:\n"
#~ "    General accountings\n"
#~ "    Cost / Analytic accounting\n"
#~ "    Third party accounting\n"
#~ "    Taxes management\n"
#~ "    Budgets\n"
#~ "    Customer and Supplier Invoices\n"
#~ "    Bank statements\n"
#~ "    Reconciliation process by partner\n"
#~ "    Creates a dashboard for accountants that includes:\n"
#~ "    * List of uninvoiced quotations\n"
#~ "    * Graph of aged receivables\n"
#~ "    * Graph of aged incomes\n"
#~ "\n"
#~ "The processes like maintaining of general ledger is done through the defined "
#~ "financial Journals (entry move line or\n"
#~ "grouping is maintained through journal) for a particular financial year and "
#~ "for preparation of vouchers there is a\n"
#~ "module named account_voucher.\n"
#~ "    "
#~ msgstr ""
#~ "财务和会计模块包括：\n"
#~ "    一般会计\n"
#~ "    成本与分析会计\n"
#~ "    第三方会计\n"
#~ "    税务管理\n"
#~ "    预算\n"
#~ "    客户和供应商发票\n"
#~ "    银行报表\n"
#~ "    业务伙伴的核销处理\n"
#~ "    对财务人员建立的控制台包括：\n"
#~ "        * 未付款图表\n"
#~ "        * 应收款分析图表\n"
#~ "        * 应收应付分析表\n"
#~ "    "

#~ msgid ""
#~ "This view is used by accountants in order to record entries massively in "
#~ "OpenERP. If you want to record a supplier invoice, start by recording the "
#~ "line of the expense account, OpenERP will propose to you automatically the "
#~ "Tax related to this account and the counter-part \"Account Payable\"."
#~ msgstr "此界面用于会计人员正式的记录。当输入供应商发票时，请先输入明细的费用科目，OpenERP将为您自动生成相关的税和应付款"

#~ msgid "Error ! You can not create recursive associated members."
#~ msgstr "错误！您不能创建递归的相关业务伙伴。"

#~ msgid ""
#~ "Helps you generate reminder letters for unpaid invoices, including multiple "
#~ "levels of reminding and customized per-partner policies."
#~ msgstr "帮助您生成未付发票的提醒邮件和制定每个业务伙伴的政策"

#~ msgid "  value amount: n.a"
#~ msgstr "  金额：NA"

#~ msgid "Account Balance Sheet Report"
#~ msgstr "资产负债表的报表"

#~ msgid "Sales by Account type"
#~ msgstr "销售科目类型"

#~ msgid ""
#~ "When monthly periods are created. The state is 'Draft'. At the end of "
#~ "monthly period it is in 'Done' state."
#~ msgstr "每月创建时状态为“草稿”。每月结束时，它在“完成”状态。"

#, python-format
#~ msgid "Invoice '%s' is paid."
#~ msgstr "发票 '%s' 已支付。"

#~ msgid "Error ! You can not create recursive Tax Codes."
#~ msgstr "错误！您不能创建递归的税编码。"

#~ msgid "Add extra Accounting functionalities to the ones already installed."
#~ msgstr "添加的额外会计功能已安装。"

#~ msgid ""
#~ "The chart of taxes is used to generate your periodical tax statement. You "
#~ "will see the taxes with codes related to your legal statement according to "
#~ "your country."
#~ msgstr "税目一览表是用来生成您定期的税单。请您按照贵国的税法设置。"

#~ msgid ""
#~ "This menu print a VAT declaration based on invoices or payments. You can "
#~ "select one or several periods of the fiscal year. Information required for a "
#~ "tax declaration is automatically generated by OpenERP from invoices (or "
#~ "payments, in some countries). This data is updated in real time. That’s very "
#~ "useful because it enables you to preview at any time the tax that you owe at "
#~ "the start and end of the month or quarter."
#~ msgstr "此菜单基于发票和付款生成增值税申报表。可以选择多个会计期间和会计年度，数据实时更新，您可以随时查看每个会计期间的应税情况"

#~ msgid "Refund Invoice: Creates the refund invoice, ready for editing."
#~ msgstr "红字发票：创建红字发票，准备编辑。"

#~ msgid "  valuation: balance"
#~ msgstr "  定价：平衡"

#, python-format
#~ msgid "The account move (%s) for centralisation has been confirmed!"
#~ msgstr "合并的凭证 (%s) 已确认！"

#~ msgid ""
#~ "Define your company's financial year according to your needs. A financial "
#~ "year is a period at the end of which a company's accounts are made up "
#~ "(usually 12 months). The financial year is usually referred to by the date "
#~ "in which it ends. For example, if a company's financial year ends November "
#~ "30, 2011, then everything between December 1, 2010 and November 30, 2011  "
#~ "would be referred to as FY 2011. You are not obliged to follow the actual "
#~ "calendar year."
#~ msgstr "根据您的需要定义公司的会计年度。每个会计年度会计都要做年度结转。会计年度通常有12个月，但不一定和日历年度一致。"

#~ msgid ""
#~ " * The 'Draft' state is used when a user is encoding a new and unconfirmed "
#~ "Invoice.             \n"
#~ "* The 'Pro-forma' when invoice is in Pro-forma state,invoice does not have "
#~ "an invoice number.             \n"
#~ "* The 'Open' state is used when user create invoice,a invoice number is "
#~ "generated.Its in open state till user does not pay invoice.             \n"
#~ "* The 'Paid' state is set automatically when invoice is paid.            \n"
#~ "* The 'Cancelled' state is used when user cancel invoice."
#~ msgstr ""
#~ " 输入的新发票的状态是草稿\n"
#~ "点击形式发票按钮后的发票状态是形式发票，此时的发票没有发票号\n"
#~ "已过账的发票状态为未付款\n"
#~ "已付款并核销的发票状态是已支付\n"
#~ "点击作废按钮后发票状态是已作废"

#~ msgid ""
#~ "This Account is used for transferring Profit/Loss(If It is Profit: Amount "
#~ "will be added, Loss: Amount will be deducted.), Which is calculated from "
#~ "Profilt & Loss Report"
#~ msgstr "这科目用于损益(如果是利润：金额就加，损失：金额就减)用作计算损益报表"

#~ msgid "Cost Ledger for period"
#~ msgstr "成本分类账的会计期间"

#, python-format
#~ msgid ""
#~ "You cannot modify company of this period as its related record exist in "
#~ "Entry Lines"
#~ msgstr "您不能修改这个公司的会计期间，因为它有相关的分录。"

#~ msgid "Configure Your Accounting Application"
#~ msgstr "配置您的会计应用"

#, python-format
#~ msgid "Cannot locate parent code for template account!"
#~ msgstr "无法找到上一级科目！"

#, python-format
#~ msgid ""
#~ "You cannot cancel the Invoice which is Partially Paid! You need to "
#~ "unreconcile concerned payment entries!"
#~ msgstr "您不能取消这已部分支付的发票！您需要反核销相关的付款分录！"

#, python-format
#~ msgid "Current currency is not confirured properly !"
#~ msgstr "当前的货币设置不正确！"

#~ msgid "You can not create move line on view account."
#~ msgstr "您不能在内部类型是视图里创建凭证明细"

#~ msgid ""
#~ "This report is analysis by partner. It is a PDF report containing one line "
#~ "per partner representing the cumulative credit balance."
#~ msgstr "这份报表是关于业务伙伴的分析。其中包含每个业务伙伴累计的欠款余额。"

#, python-format
#~ msgid "Cannot delete bank statement(s) which are already confirmed !"
#~ msgstr "无法删除已确认的银行对账单"

#, python-format
#~ msgid "You must select accounts to reconcile"
#~ msgstr "您必须选择核销科目"

#~ msgid "Chart of account"
#~ msgstr "科目一览表"

#, python-format
#~ msgid "Unknown Error"
#~ msgstr "未知错误"

#~ msgid ""
#~ "Refund invoice base on this type. You can not Modify and Cancel if the "
#~ "invoice is already reconciled"
#~ msgstr "红字发票基于这个类型，如果这发票已经核销您不能修改或取消它。"

#~ msgid ""
#~ "Allows invoice lines to impact multiple analytic accounts simultaneously."
#~ msgstr "允许发票明细，同时影响多个辅助核算项。"

#, python-format
#~ msgid "There is no income account defined for this product: \"%s\" (id:%d)"
#~ msgstr "没有为此产品  \"%s\" (id:%d)：定义利润科目"

#~ msgid ""
#~ "This account will be used to value outgoing stock for the current product "
#~ "category using cost price"
#~ msgstr "这科目将被用于当前产品分类的出库价用成本价。"

#~ msgid "Error ! You can not create recursive account templates."
#~ msgstr "错误！您不能创建递归的科目模板。"

#, python-format
#~ msgid "Entry is already reconciled"
#~ msgstr "分录已核销"

#~ msgid "Account Data"
#~ msgstr "辅助核算项数据"

#, python-format
#~ msgid "Invoice '%s' is waiting for validation."
#~ msgstr "发票'%s'是等待复核。"

#~ msgid "Configuration Progress"
#~ msgstr "设置进度"

#~ msgid "Statistic Reports"
#~ msgstr "统计报表"

#~ msgid "The date of your Journal Entry is not in the defined period!"
#~ msgstr "您的分录日期不是在指定的会计期间！"

#, python-format
#~ msgid "You must enter a period length that cannot be 0 or below !"
#~ msgstr "您必须输入的会计期间长度不能为0或以下 !"

#, python-format
#~ msgid "You cannot remove an account which has account entries!. "
#~ msgstr "您不能删除这科目因为它已有分录! "

#~ msgid "Validations"
#~ msgstr "复核"

#, python-format
#~ msgid "is validated."
#~ msgstr "已生效"

#~ msgid "This wizard will create recurring accounting entries"
#~ msgstr "该向导将创建一个定期分录"

#~ msgid ""
#~ "With Supplier Refunds you can manage the credit notes you receive from your "
#~ "suppliers. A refund is a document that credits an invoice completely or "
#~ "partially. You can easily generate refunds and reconcile them directly from "
#~ "the invoice form."
#~ msgstr ""
#~ "在供应商红字发票里您能管理您从供应商收到的欠款单据。红字发票是一个单据是发票里的全部或部分项。您能直接在发票窗口轻松生成红字发票和核对它们。"

#~ msgid "Refund Type"
#~ msgstr "红字发票类型"

#~ msgid ""
#~ "Bank Account Number, Company bank account if Invoice is customer or supplier "
#~ "refund, otherwise Partner bank account number."
#~ msgstr "银行账户号码，如果发票是客户或供应商红字发票它是公司的银行账户，否则是业务伙伴的银行账户。"

#~ msgid "Refund Invoice Options"
#~ msgstr "红字发票选项"

#~ msgid ""
#~ "With Customer Refunds you can manage the credit notes for your customers. A "
#~ "refund is a document that credits an invoice completely or partially. You "
#~ "can easily generate refunds and reconcile them directly from the invoice "
#~ "form."
#~ msgstr "在客户红字发票您能管理您客户的欠款单，红字发票是发票的全部或部分项。您能直接在发票窗口轻松生成红字发票和核对它们。"

#, python-format
#~ msgid "CashBox Balance is not matching with Calculated Balance !"
#~ msgstr "钱箱与现金不一致"

#~ msgid "closing balance entered by the cashbox verifier"
#~ msgstr "钱箱结账余额由出纳输入"

#~ msgid "Closing balance based on cashBox"
#~ msgstr "钱箱额"

#~ msgid "Closing Cashbox"
#~ msgstr "关闭钱箱"

#~ msgid "Opening Cashbox"
#~ msgstr "开启的钱箱"

#~ msgid "CashBox Balance"
#~ msgstr "钱箱余额"

#, python-format
#~ msgid "You can not add/modify entries in a closed journal."
#~ msgstr "不能在已关闭的账簿添加或修改分录"

#, python-format
#~ msgid ""
#~ "Can't find any account journal of %s type for this company.\n"
#~ "\n"
#~ "You can create one in the menu: \n"
#~ "Configuration/Financial Accounting/Accounts/Journals."
#~ msgstr ""
#~ "无法找到这公司的 %s 。\n"
#~ "您可以在菜单：设置 / 财务会计 / 账簿 里创建。"

#, python-format
#~ msgid "Please define sequence on invoice journal"
#~ msgstr "请定义发票账簿的序列号"

#, python-format
#~ msgid "Journal: %s"
#~ msgstr "账簿：%s"

#~ msgid ""
#~ "When journal period is created. The state is 'Draft'. If a report is printed "
#~ "it comes to 'Printed' state. When all transactions are done, it comes in "
#~ "'Done' state."
#~ msgstr "当账簿创建时它的状态为“草稿”。如果报表已打印状态变为“已打印”。当所有交易已完成它的状态为“完成”。"

#~ msgid ""
#~ "This field contains the informatin related to the numbering of the journal "
#~ "entries of this journal."
#~ msgstr "这字段控制该账簿里明细的编号"

#, python-format
#~ msgid "You can not modify/delete a journal with entries for this period !"
#~ msgstr "您不能修改/删除这账簿和在此会计期间的分录！"

#, python-format
#~ msgid "You can not use this general account in this journal !"
#~ msgstr "在这账簿不能用这科目！"

#~ msgid "and Journals"
#~ msgstr "和账簿"

#~ msgid "Separated Journal Sequences"
#~ msgstr "分散的账簿序列"

#~ msgid ""
#~ "A journal entry consists of several journal items, each of which is either a "
#~ "debit or a credit transaction. OpenERP automatically creates one journal "
#~ "entry per accounting document: invoice, refund, supplier payment, bank "
#~ "statements, etc."
#~ msgstr "账簿的分录由多个明细组成，每一分录含有借方和贷方。 系统会自动创建每个财务单据的账簿分录：发票，红字发票，供应商付款，银行对账单等。"

#~ msgid ""
#~ "Check this box if you want to use a different sequence for each created "
#~ "journal. Otherwise, all will use the same sequence."
#~ msgstr "勾选此项, 如果您想每个新建的分录使用不同的序列， 否则将使用同一序列。"

#, python-format
#~ msgid ""
#~ "You cannot modify company of this journal as its related record exist in "
#~ "Entry Lines"
#~ msgstr "您不能修改这账簿与它相关的分录。"

#, python-format
#~ msgid " Journal"
#~ msgstr " 账簿"

#, python-format
#~ msgid ""
#~ "Can't find any account journal of %s type for this company.\n"
#~ "\n"
#~ "You can create one in the menu: \n"
#~ "Configuration\\Financial Accounting\\Accounts\\Journals."
#~ msgstr ""
#~ "无法找到这类型 %s  的账簿。\n"
#~ "\n"
#~ "您可以在 设置/财务会计/科目/账簿 里设置"

#~ msgid ""
#~ "This report gives you an overview of the situation of a specific journal"
#~ msgstr "这报表是您指定账簿的概述"

#, python-format
#~ msgid ""
#~ "There is no default default debit account defined \n"
#~ "on journal \"%s\""
#~ msgstr "在 \"%s\" 没设定默认借方的科目"

#, python-format
#~ msgid "There is no Accounting Journal of type Sale/Purchase defined!"
#~ msgstr "没定义销售/采购 的账簿!"

#, python-format
#~ msgid "No sequence defined on the journal !"
#~ msgstr "没定义账簿的序列！"

#, python-format
#~ msgid "The journal must have default credit and debit account"
#~ msgstr "这账簿必须要有默认贷方和借方科目"

#~ msgid ""
#~ "You cannot create entries on different periods/journals in the same move"
#~ msgstr "您不能创建凭证的会计期间与账簿不同的分录"

#~ msgid ""
#~ "This will automatically configure your chart of accounts, bank accounts, "
#~ "taxes and journals according to the selected template"
#~ msgstr "将根据选择的模板自动设置您的科目表、银行帐号、账簿"

#, python-format
#~ msgid "Statement %s is confirmed, journal items are created."
#~ msgstr "银行对账单 %s 确认，创建账簿里的明细。"

#~ msgid ""
#~ "All manually created new journal entry are usually in the state 'Unposted', "
#~ "but you can set the option to skip that state on the related journal. In "
#~ "that case, they will be behave as journal entries automatically created by "
#~ "the system on document validation (invoices, bank statements...) and will be "
#~ "created in 'Posted' state."
#~ msgstr ""
#~ "所有手工创建的分录一般都是“未过账”状态，但你可以在相应的账簿上设置跳过此状态。就像从其他单据（发票、银行单据）生成的会计分录一样，这个账簿中手工建立的分"
#~ "录也可以在新建时就是“已过账”状态。"

#, python-format
#~ msgid "You must define an analytic journal of type '%s' !"
#~ msgstr "您必须定义这辅助核算账簿类型'%s' !"

#, python-format
#~ msgid ""
#~ "You can not modify a posted entry of this journal !\n"
#~ "You should set the journal to allow cancelling entries if you want to do "
#~ "that."
#~ msgstr ""
#~ "您不能修改已登账的分录!\n"
#~ "如需修改请将此账簿设置为允许作废分录。"

#~ msgid ""
#~ "All draft account entries in this journal and period will be validated. It "
#~ "means you won't be able to modify their accounting fields anymore."
#~ msgstr "所有选的会计期间和账簿里的分录草稿都已生效。也就是说您再也不能再修改它们的会计字段。"

#, python-format
#~ msgid "Journal Item \"%s\" is not valid"
#~ msgstr "账簿明细 \"%s\" 是无效的"

#, python-format
#~ msgid "Bank Journal "
#~ msgstr "银行日记账 "

#~ msgid "Fill this if the journal is to be used for refunds of invoices."
#~ msgstr "如果红字发票用这账簿 请填上。"

#~ msgid ""
#~ "To print an analytics (or costs) journal for a given period. The report give "
#~ "code, move name, account number, general amount and analytic amount."
#~ msgstr "打印在这会计期间生成的辅助核算(或成本)账簿 ,该报表内容为：代码，凭证名，科目编码，总金额和辅助核算金额。"

#~ msgid "Move journal"
#~ msgstr "凭证账簿"

#, python-format
#~ msgid ""
#~ "Specified Journal does not have any account move entries in draft state for "
#~ "this period"
#~ msgstr "指定的账簿在这会计期间没有草稿状态的凭证"

#~ msgid ""
#~ "The code will be used to generate the numbers of the journal entries of this "
#~ "journal."
#~ msgstr "该代码将用于在账簿里生成里分录的序号。"

#, python-format
#~ msgid ""
#~ "There is no default default credit account defined \n"
#~ "on journal \"%s\""
#~ msgstr "\"%s\"上没有定义默认贷方科目"

#~ msgid ""
#~ "An account type is used to determine how an account is used in each journal. "
#~ "The deferral method of an account type determines the process for the annual "
#~ "closing. Reports such as the Balance Sheet and the Profit and Loss report "
#~ "use the category (profit/loss or balance sheet). For example, the account "
#~ "type could be linked to an asset account, expense account or payable "
#~ "account. From this view, you can create and manage the account types you "
#~ "need for your company."
#~ msgstr ""
#~ "科目类型确定了科目在记账时如何使用。科目类型的结转方法确定年结时的流程。分类用于资产负债表和损益表。您可以在这里创建和管理贵公司的科目类型。"

#~ msgid "Create manual recurring entries in a chosen journal."
#~ msgstr "在选定的账簿手动创建定期分录。"

#~ msgid ""
#~ "You can search for individual account entries through useful information. To "
#~ "search for account entries, open a journal, then select a record line."
#~ msgstr "要搜索分录明细，打开一个账簿，选择一个记录。"

#~ msgid ""
#~ "A Cash Register allows you to manage cash entries in your cash journals. "
#~ "This feature provides an easy way to follow up cash payments on a daily "
#~ "basis. You can enter the coins that are in your cash box, and then post "
#~ "entries when money comes in or goes out of the cash box."
#~ msgstr "现金记录用来管理现金日记账上的收支分录。这个功能用于跟踪日常的现金支付。可以输入你备用现金的金额，然后在现金进出时创建分录。"

#, python-format
#~ msgid "You can not have two open register for the same journal"
#~ msgstr "同一账簿不能有两个"

#~ msgid ""
#~ "Select 'Sale' for Sale journal to be used at the time of making invoice. "
#~ "Select 'Purchase' for Purchase Journal to be used at the time of approving "
#~ "purchase order. Select 'Cash' to be used at the time of making payment. "
#~ "Select 'General' for miscellaneous operations. Select 'Opening/Closing "
#~ "Situation' to be used at the time of new fiscal year creation or end of year "
#~ "entries generation."
#~ msgstr ""
#~ "销售账簿用于销售发票\r\n"
#~ "采购账簿用于采购发票\r\n"
#~ "现金日记账用于收付款\r\n"
#~ "通用账簿用于其他情况\r\n"
#~ "年结账簿用于年终的结账或期初余额的录入"

#~ msgid "Post Journal Entries of a Journal"
#~ msgstr "账簿里的分录登账"

#~ msgid ""
#~ "Here you can customize an existing journal view or create a new view. "
#~ "Journal views determine the way you can record entries in your journal. "
#~ "Select the fields you want to appear in a journal and determine the sequence "
#~ "in which they will appear. Then you can create a new journal and link your "
#~ "view to it."
#~ msgstr ""
#~ "在这里您可以修改一个账簿视图或建一个新的视图。账簿视图定义您输入分录。当您要创建一个新的视图，选择您要显示在视图上的字段并指定它们的序列。"

#, python-format
#~ msgid "Open Journal Items !"
#~ msgstr "打开账簿的明细！"

#~ msgid "Journal Views"
#~ msgstr "账簿视图"

#~ msgid ""
#~ "You cannot create more than one move per period on centralized journal"
#~ msgstr "您不能在汇总的账簿里创建凭证"

#, python-format
#~ msgid "Cannot create invoice move on centralised journal"
#~ msgstr "您不能在汇总的账簿里创建发票凭证"

#~ msgid "Journal View"
#~ msgstr "账簿视图"

#, python-format
#~ msgid ""
#~ "The journal must have centralised counterpart without the Skipping draft "
#~ "state option checked!"
#~ msgstr "汇总的账簿没勾上跳过草稿状态的选项"

#~ msgid ""
#~ "This view is used by accountants in order to record entries massively in "
#~ "OpenERP. If you want to record a customer invoice, select the journal and "
#~ "the period in the search toolbar. Then, start by recording the entry line of "
#~ "the income account. OpenERP will propose to you automatically the Tax "
#~ "related to this account and the counter-part \"Account receivable\"."
#~ msgstr ""
#~ "此界面用于会计输入正式的单据。如果需要输入一张客户发票，首先选择好账簿和会计期间，然后首先输入利润科目的分录，系统会自动处理相关的税和应收款。"

#~ msgid ""
#~ "You can select here the journal to use for the refund invoice that will be "
#~ "created. If you leave that field empty, it will use the same journal as the "
#~ "current invoice."
#~ msgstr "在这里您能选择红字发票账簿。如不输入会使用当前发票的账簿。"

#, python-format
#~ msgid "Journal: All"
#~ msgstr "所有账簿"

#~ msgid ""
#~ "Create and manage your company's journals from this menu. A journal is used "
#~ "to record transactions of all accounting data related to the day-to-day "
#~ "business of your company using double-entry bookkeeping system. Depending on "
#~ "the nature of its activities and the number of daily transactions, a company "
#~ "may keep several types of specialized journals such as a cash journal, "
#~ "purchase journal, sales journal..."
#~ msgstr ""
#~ "在这菜单建立或管理贵公司使用的账簿。账簿使用借贷记账法记录贵公司的经济业务记录每天的业务量，每个公司可以定义不同类型的账簿，如：现金日记账、采购账簿、销售"
#~ "账簿。"

#~ msgid ""
#~ "This report allows you to print or generate a pdf of your general ledger "
#~ "with details of all your account journals"
#~ msgstr "本报表让您打印或产生一个由所有账簿生成的总账"

#, python-format
#~ msgid ""
#~ "Can not create an automatic sequence for this piece !\n"
#~ "\n"
#~ "Put a sequence in the journal definition for automatic numbering or create a "
#~ "sequence manually for this piece."
#~ msgstr ""
#~ "无法自动创建序列。\n"
#~ "请在账簿里定一个序列."

#~ msgid "Print Analytic Journals"
#~ msgstr "打印辅助核算账簿"

#~ msgid ""
#~ "This view is used by accountants in order to record entries massively in "
#~ "OpenERP. Journal items are created by OpenERP if you use Bank Statements, "
#~ "Cash Registers, or Customer/Supplier payments."
#~ msgstr "本视图供财务人员在系统中录入单据。如果您在系统里使用银行对账单，现金记录或者客户/供应商付款, 相应账簿的明细会由系统自创建。"

#, python-format
#~ msgid ""
#~ "You cannot validate a Journal Entry unless all journal items are in same "
#~ "chart of accounts !"
#~ msgstr "您不能生效该账簿的分录，除非所有账簿的明细用用同一科目表。"

#~ msgid ""
#~ "Cancel Invoice: Creates the refund invoice, validate and reconcile it to "
#~ "cancel the current invoice."
#~ msgstr "取消发票：创建红字发票，使其生效和核对它并取消当前的发票"

#, python-format
#~ msgid ""
#~ "You cannot validate a non-balanced entry !\n"
#~ "Make sure you have configured Payment Term properly !\n"
#~ "It should contain atleast one Payment Term Line with type \"Balance\" !"
#~ msgstr ""
#~ "不平的分录不能生效！\n"
#~ "请确认您的付款条款设置正确！\n"
#~ "每个付款条款都必须有一个“余额” 类型的行！"

#~ msgid "Balance:"
#~ msgstr "余额:"

#~ msgid "Liabilities"
#~ msgstr "负债"

#~ msgid ""
#~ "The normal chart of accounts has a structure defined by the legal "
#~ "requirement of the country. The analytic chart of account structure should "
#~ "reflect your own business needs in term of costs/revenues reporting. They "
#~ "are usually structured by contracts, projects, products or departements. "
#~ "Most of the OpenERP operations (invoices, timesheets, expenses, etc) "
#~ "generate analytic entries on the related account."
#~ msgstr ""
#~ "科目一览表是根据贵公司所在国家的会计制度建立的。辅助核算项一览表是按贵公司管理需要或者需要查看成本/收益。一般用于管理合同、项目、产品或部门。很多Open"
#~ "ERP业务（发票、计工单、费用报销）都会生成相关辅助核算项的记录"

#~ msgid "Accounting Dashboard"
#~ msgstr "会计仪表盘"

#~ msgid "Dashboard"
#~ msgstr "仪表盘"

#~ msgid "last month"
#~ msgstr "上月"

#~ msgid "The company name must be unique !"
#~ msgstr "公司名称必须唯一！"

#~ msgid ""
#~ "Configuration error! The currency chosen should be shared by the default "
#~ "accounts too."
#~ msgstr "设置错误！所选币种应与默认科目共享。"

#~ msgid "Sale journal in this year"
#~ msgstr "本年度销售凭证簿"

#~ msgid "Cancel: refund invoice and reconcile"
#~ msgstr "取消：发票退款并核销"

#~ msgid "At 14 net days 2 percent, remaining amount at 30 days end of month."
#~ msgstr "于第14个工作日支付总款2%，余款至30个工作日所在月之月末支付"

#~ msgid ""
#~ "When doing multi-currency transactions, you may loose or gain some amount "
#~ "due to changes of exchange rate. This menu gives you a forecast of the Gain "
#~ "or Loss you'd realized if those transactions were ended today. Only for "
#~ "accounts having a secondary currency set."
#~ msgstr ""
#~ "多币种交易时，可能会因为汇率的变动而引起金额的上下浮动。本菜单项让你能了解如果交易于本日结算所引起的汇差损益。只对设置了第二币种的科目有效。"

#, python-format
#~ msgid "I can not locate a parent code for the template account!"
#~ msgstr "无法为该科目模板定位其父科目"

#, python-format
#~ msgid ""
#~ "You have to provide an account for the write off/exchange difference entry !"
#~ msgstr "请设置注销科目！"

#, python-format
#~ msgid ""
#~ "You can not use this general account in this journal, check the tab 'Entry "
#~ "Controls' on the related journal !"
#~ msgstr "在本凭证簿中不能使用该总账科目，请检查相关凭证簿的“科目控制”页"

#~ msgid "All Months Sales by type"
#~ msgstr "以销售类别划分的销售汇总"

#, python-format
#~ msgid ""
#~ "You cannot change the type of account from '%s' to '%s' type as it contains "
#~ "journal items!"
#~ msgstr "无法将科目类别从 '%s' 改变为 '%s' ，因为已有凭证使用该科目"

#~ msgid ""
#~ "This account is used for transferring Profit/Loss (If It is Profit: Amount "
#~ "will be added, Loss : Amount will be deducted.), as calculated in Profit & "
#~ "Loss Report"
#~ msgstr "该科目用于记录损益金额（如果为收益：金额增加，亏损：金额减少），与损益表一致"

#, python-format
#~ msgid ""
#~ "Can not create an automatic sequence for this piece!\n"
#~ "Put a sequence in the journal definition for automatic numbering or create a "
#~ "sequence manually for this piece."
#~ msgstr ""
#~ "无法为此项创建自动序号!\n"
#~ "请为该凭证簿配置自动序号。"

#~ msgid ""
#~ "Setup your accounting journals. For bank accounts, it's better to use the "
#~ "'Setup Your Bank Accounts' tool that will automatically create the accounts "
#~ "and journals for you."
#~ msgstr "设置凭证簿。最好使用 '设置银行科目' 来自动创建和设置银行科目。"

#~ msgid "Makes a generic system to draw financial reports easily."
#~ msgstr "使生成财务报表更容易"

#, python-format
#~ msgid ""
#~ "You can not modify the company of this journal as its related record exist "
#~ "in journal items"
#~ msgstr "不能修改该凭证簿的公司设置，因为已存在凭证记录"

#, python-format
#~ msgid "New currency is not configured properly !"
#~ msgstr "新币种设置不正确"

#~ msgid "Configure Your Chart of Accounts"
#~ msgstr "科目表设置"

#, python-format
#~ msgid ""
#~ "You need an Opening journal with centralisation checked to set the initial "
#~ "balance!"
#~ msgstr "要设置期初余额需在凭证簿设置中勾选合并选项"

#, python-format
#~ msgid "Invoice  '%s' is validated."
#~ msgstr "发票 '%s' 已审核"

#~ msgid "  Day of the Month: 0"
#~ msgstr "  本月: 0"

#~ msgid "  Value amount: 0.02"
#~ msgstr "  值: 0.02"

#, python-format
#~ msgid ""
#~ "You can not delete an invoice which is open or paid. We suggest you to "
#~ "refund it instead."
#~ msgstr "无法删除已确认或付款的发票。建议您做退款处理。"

#~ msgid "This months' Sales by type"
#~ msgstr "按类别划分的月度销售记录"

#~ msgid "Month-1"
#~ msgstr "上月"

#~ msgid "Create a draft Refund"
#~ msgstr "创建退款草稿"

#~ msgid "Quantity :"
#~ msgstr "数量"

#~ msgid "The currency code must be unique per company!"
#~ msgstr "每个公司的货币代码必须唯一"

#~ msgid "  Number of Days: 30"
#~ msgstr "  天数：30"

#~ msgid "Bank Account Owner"
#~ msgstr "银行帐户所有者"

#~ msgid "  Day of the Month= -1"
#~ msgstr "  每月第几日= -1"

#~ msgid "Error! The start date of the fiscal year must be before his end date."
#~ msgstr "错误！ 财年的开始日期须小于截止日期"

#, python-format
#~ msgid ""
#~ "You cannot create an invoice on a centralised journal. Uncheck the "
#~ "centralised counterpart box in the related journal from the configuration "
#~ "menu."
#~ msgstr "无法在合并（centralised）凭证簿上创建发票，请在凭证簿设置选项中取消合并选项"

#~ msgid "You can not create analytic line on view account."
#~ msgstr "无法在视图类型的科目上创建分析凭证行"

#, python-format
#~ msgid "The closing balance should be the same than the computed balance!"
#~ msgstr "期末余额与计算出来的余额不平衡."

#, python-format
#~ msgid ""
#~ "You can not modify company of this period as some journal items exists."
#~ msgstr "您不能修改此期间,此期间已经存在凭证."

#~ msgid "My invoices"
#~ msgstr "我的发票"

#~ msgid "Sale journal in this month"
#~ msgstr "本月销售凭证"

#~ msgid "Analytic Entries during last 7 days"
#~ msgstr "分析最近7天内的分录"

#, python-format
#~ msgid "Current currency is not configured properly !"
#~ msgstr "当前的货币配置不正确！"

#, python-format
#~ msgid ""
#~ "You can not remove/desactivate an account which is set on a customer or "
#~ "supplier."
#~ msgstr "您不能删除或停用供应商或客户的帐户。"

#~ msgid "Review your Financial Journals"
#~ msgstr "审核财务凭证"

#~ msgid ""
#~ "Configuration Error! \n"
#~ "You can not define children to an account with internal type different of "
#~ "\"View\"! "
#~ msgstr "配置错误！ "

#, python-format
#~ msgid "You can not remove an account containing journal items."
#~ msgstr "您不能删除已经存在凭证的账户。"

#~ msgid "  Valuation: Balance"
#~ msgstr "  估值:平衡"

#, python-format
#~ msgid "You can not desactivate an account that contains some journal items."
#~ msgstr "您不能停用已经存在凭证的账户。"

#, python-format
#~ msgid "Error :"
#~ msgstr "错误："

#~ msgid "VAT Declaration"
#~ msgstr "增值税申报"

#, python-format
#~ msgid ""
#~ "Can not create the invoice !\n"
#~ "The related payment term is probably misconfigured as it gives a computed "
#~ "amount greater than the total invoiced amount. The latest line of your "
#~ "payment term must be of type 'balance' to avoid rounding issues."
#~ msgstr ""
#~ "不能创建发票\n"
#~ "关联的付款条款可能缺少配置导致给出的计算金额超过总发票金额.最后的付款条款行必须是”平衡“类型以避免四舍五入问题"

#, python-format
#~ msgid "You can not create journal items on a \"view\" account %s %s"
#~ msgstr "凭证中不能使用 “视图” 类型的会计科目 %s %s"

#, python-format
#~ msgid "You can not create journal items on a closed account %s %s"
#~ msgstr "凭证中不能使用关闭的会计科目 %s %s"

#, python-format
#~ msgid ""
#~ "You haven't supplied enough argument to compute the initial balance, please "
#~ "select a period and journal in the context."
#~ msgstr "你没有提供足够的用于计算期初余额的参数，请先选择一个期间和凭证簿"

#~ msgid ""
#~ "Configuration Error!\n"
#~ "You can not define children to an account with internal type different of "
#~ "\"View\"! "
#~ msgstr ""
#~ "配置错误！ \n"
#~ "上级科目必须是“视图”类型的科目！ "

#~ msgid "You can not create journal items on an account of type view."
#~ msgstr "凭证上不能使用视图类型的科目"

#, python-format
#~ msgid ""
#~ "You cannot validate this journal entry because account \"%s\" does not "
#~ "belong to chart of accounts \"%s\"!"
#~ msgstr "你不能复核这张会计凭证，因为会计科目 \"%s\"不属于科目表 \"%s\"！"

#, python-format
#~ msgid ""
#~ "You can not do this modification on a confirmed entry! You can just change "
#~ "some non legal fields or you must unconfirm the journal entry first! \n"
#~ "%s"
#~ msgstr ""
#~ "你不能修改已复核的会计凭证！你只可以修改一些非关键字段或者先取消复核这张凭证！\n"
#~ "%s"

#, python-format
#~ msgid "Encoding error"
#~ msgstr "输入错误"

#~ msgid "${object.company_id.name} Invoice (Ref ${object.number or 'n/a' })"
#~ msgstr "${object.company_id.name} 发票 (编号 ${object.number or 'n/a' })"

#~ msgid "Example"
#~ msgstr "例子"

#, python-format
#~ msgid ""
#~ "No fiscal year defined for this date !\n"
#~ "Please create one from the configuration of the accounting menu."
#~ msgstr ""
#~ "尚未为此日期定义财年！\n"
#~ "请从会计管理的配置菜单中创建一个财年。"

#~ msgid "Company must be the same for its related account and period."
#~ msgstr "科目和期间必须属于同一个公司"

#~ msgid ""
#~ "You can not create more than one move per period on centralized journal"
#~ msgstr "余额凭证簿每个期间只能有一张会计凭证"

#~ msgid "Information About the Bank"
#~ msgstr "关于该银行的信息"

#~ msgid "Error ! You cannot create recursive categories."
#~ msgstr "错误！您不能创建循环分类。"

#~ msgid "current month"
#~ msgstr "本月"

#~ msgid "Contacts"
#~ msgstr "联系人"

#~ msgid "Contract Data"
#~ msgstr "合同信息"

#~ msgid "You can not create journal items on closed account."
#~ msgstr "凭证上不能使用已关闭的科目"

#~ msgid "  Number of Days: 14"
#~ msgstr "  享受现金折扣的天数：14"

#~ msgid "This action will erase taxes"
#~ msgstr "此操作将删除税"

#~ msgid "Analytic Accounts with a past deadline."
#~ msgstr "已拖期的成本科目"

#, python-format
#~ msgid "You can not delete a posted journal entry \"%s\"!"
#~ msgstr "你不能删除一个已复核的会计凭证“%s” ！"

#~ msgid "Install your Chart of Accounts"
#~ msgstr "导入会计科目表"

#, python-format
#~ msgid "Unable to adapt the initial balance (negative value)!"
#~ msgstr "无法更新期初余额（负数）！"

#, python-format
#~ msgid "The periods to generate opening entries were not found"
#~ msgstr "用于生成期初余额会计凭证的期间不存在"

#~ msgid "Review your Payment Terms"
#~ msgstr "检查你的付款条件"

#~ msgid "This Months Sales by type"
#~ msgstr "按类型分组的本月销售"

#, python-format
#~ msgid ""
#~ "No period defined for this date: %s !\n"
#~ "Please create one."
#~ msgstr ""
#~ "日期%s没有对应的期间！\n"
#~ "请新建一个。"

#~ msgid "  Value amount: n.a"
#~ msgstr "  金额：无"

#~ msgid "  Valuation: Percent"
#~ msgstr "  现金折扣比率：百分数"

#~ msgid "Review your Financial Accounts"
#~ msgstr "检查你的会计科目"

#~ msgid "This year's Sales by type"
#~ msgstr "本年按类型分组的销售"

#~ msgid "Analytic Entries of last 365 days"
#~ msgstr "过去365天的成本凭证"

#~ msgid "Analytic Entries of last 30 days"
#~ msgstr "过去30天的成本凭证"

#~ msgid "Generate Your Chart of Accounts from a Chart Template"
#~ msgstr "从科目模版生成会计科目"

#~ msgid "Auto-email confirmed invoices"
#~ msgstr "自动邮件确认发票"

#, python-format
#~ msgid ""
#~ "Can not find a chart of account, you should create one from the "
#~ "configuration of the accounting menu."
#~ msgstr "找不到会计科目表，你应该在配置会计的菜单新建一个。"

#, python-format
#~ msgid ""
#~ "You can not do this modification on a reconciled entry! You can just change "
#~ "some non legal fields or you must unreconcile first!\n"
#~ "%s"
#~ msgstr ""
#~ "你不能对已核销的会计凭证做这样的修改！你只能改一些非关键字段或者先反核销这个凭证！\n"
#~ "%s"

#~ msgid ""
#~ "Payment terms define the conditions to pay a customer or supplier invoice in "
#~ "one or several payments. Customers periodic reminders will use the payment "
#~ "terms for each letter. Each customer or supplier can be assigned to one of "
#~ "these payment terms."
#~ msgstr "付款条款用于客户或供应商的付款。对客户的定期催款会在每个催款函中用到付款条件。可以为每个供应商或客户指定默认付款条件。"

#~ msgid ""
#~ "Configure your company's bank account and select those that must appear on "
#~ "the report footer. You can reorder banks in the list view. If you use the "
#~ "accounting application of OpenERP, journals and accounts will be created "
#~ "automatically based on these data."
#~ msgstr ""
#~ "配置贵公司的银行账号并选择需要在报表页脚显示的帐号。你可以在列表视图对银行排序。如果你使用了OpenERP的会计功能，会基于这些银行账号数据自动创建凭证簿"
#~ "和会计科目。"

#~ msgid ""
#~ " * The 'Draft' state is used when a user is encoding a new and unconfirmed "
#~ "Invoice.             \n"
#~ "* The 'Pro-forma' when invoice is in Pro-forma state,invoice does not have "
#~ "an invoice number.             \n"
#~ "* The 'Open' state is used when user create invoice,a invoice number is "
#~ "generated.Its in open state till user does not pay invoice.             \n"
#~ "* The 'Paid' state is set automatically when the invoice is paid. Its "
#~ "related journal entries may or may not be reconciled.             \n"
#~ "* The 'Cancelled' state is used when user cancel invoice."
#~ msgstr ""
#~ " 新建的发票是‘草稿’状态。\n"
#~ "点击了形式发票按钮后的发票是‘形式发票’状态，此时没有发票号。\n"
#~ "当用户开好了发票后，点‘创建’按钮发票进入‘未付款’状态，此时分配了发票号。\n"
#~ "当输入付款以后发票进入‘已付款’状态。\n"
#~ "如用户作废了发票则进入‘已取消’状态。"

#, python-format
#~ msgid ""
#~ "Can not find a chart of accounts for this company, you should create one."
#~ msgstr "找不到该公司的会计科目表，请新建一个。"

#, python-format
#~ msgid ""
#~ "You can not cancel an invoice which is partially paid! You need to "
#~ "unreconcile related payment entries first!"
#~ msgstr "你不能取消已部分付款的发票！你需要先反核销对应的付款凭证。"

#~ msgid ""
#~ "The normal chart of accounts has a structure defined by the legal "
#~ "requirement of the country. The analytic chart of accounts structure should "
#~ "reflect your own business needs in term of costs/revenues reporting. They "
#~ "are usually structured by contracts, projects, products or departements. "
#~ "Most of the OpenERP operations (invoices, timesheets, expenses, etc) "
#~ "generate analytic entries on the related account."
#~ msgstr ""
#~ "会计科目表一般按所在国家的要求有确定的结构。成本科目表按您的业务需求和内部报表自定义。一般包含合同、项目、产品、部门。大多数OpenERP业务（发票、计工"
#~ "单、报销等）会生成相关成本科目的成本凭证。"

#, python-format
#~ msgid ""
#~ "The bank account defined on the selected chart of accounts hasn't a code."
#~ msgstr "所选会计科目表上定义的银行账号没有编码"

#~ msgid ""
#~ "Configuration Error! \n"
#~ "You can not select an account type with a deferral method different of "
#~ "\"Unreconciled\" for accounts with internal type \"Payable/Receivable\"! "
#~ msgstr ""
#~ "配置错误！\n"
#~ "对于内部类型是‘应收/应付’的会计科目，你需要选择结转方式是‘未核销’的科目类型。 "

#, python-format
#~ msgid ""
#~ "You can not validate a non-balanced entry !\n"
#~ "Make sure you have configured payment terms properly !\n"
#~ "The latest payment term line should be of the type \"Balance\" !"
#~ msgstr ""
#~ "你不能复核没有平衡的会计凭证！\n"
#~ "请确认你的付款条件配置正确！\n"
#~ "付款条件的最后一行类型应该是‘余额’！"

#, python-format
#~ msgid "The payment term of supplier does not have a payment term line!"
#~ msgstr "这个供应商的付款条件没有付款条件行！"

#~ msgid ""
#~ "When new statement is created the state will be 'Draft'.\n"
#~ "And after getting confirmation from the bank it will be in 'Confirmed' state."
#~ msgstr ""
#~ "新建的银行单据是‘草稿’状态。\n"
#~ "得到银行确认的单据是‘已确认’状态。"

#, python-format
#~ msgid ""
#~ "No opening/closing period defined, please create one to set the initial "
#~ "balance!"
#~ msgstr "没有定期开账/关账期间，请创建一个再设置期初余额。"

#~ msgid "Description On Invoices"
#~ msgstr "发票上的描述"

#, python-format
#~ msgid ""
#~ "You cannot change the type of account from 'Closed' to any other type which "
#~ "contains journal items!"
#~ msgstr "如果会计科目已经有过会计凭证，且现在是‘关闭’类型，不能改为其他类型。"

#~ msgid ""
#~ "All manually created new journal entries are usually in the state "
#~ "'Unposted', but you can set the option to skip that state on the related "
#~ "journal. In that case, they will be behave as journal entries automatically "
#~ "created by the system on document validation (invoices, bank statements...) "
#~ "and will be created in 'Posted' state."
#~ msgstr ""
#~ "所有新建的会计凭证一般来说都是‘未过账’状态，你可以在凭证簿上设置略过这个状态。这样在业务单据（发票、银行票据）确认的时候系统会自动创建会计凭证并直接是‘"
#~ "已过帐’状态。"

#~ msgid "Modify: refund invoice, reconcile and create a new draft invoice"
#~ msgstr "修改：红字发票，核销和新建一个草稿发票。"

#~ msgid ""
#~ "\n"
#~ "Hello${object.address_invoice_id.name and ' ' or "
#~ "''}${object.address_invoice_id.name or ''},\n"
#~ "\n"
#~ "A new invoice is available for ${object.partner_id.name}:\n"
#~ "       | Invoice number: *${object.number}*\n"
#~ "       | Invoice total: *${object.amount_total} ${object.currency_id.name}*\n"
#~ "       | Invoice date: ${object.date_invoice}\n"
#~ "       % if object.origin:\n"
#~ "       | Order reference: ${object.origin}\n"
#~ "       % endif\n"
#~ "       | Your contact: ${object.user_id.name} ${object.user_id.user_email "
#~ "and '<%s>'%(object.user_id.user_email) or ''}\n"
#~ "\n"
#~ "You can view the invoice document, download it and pay online using the "
#~ "following link:\n"
#~ "    ${ctx.get('edi_web_url_view') or 'n/a'}\n"
#~ "\n"
#~ "% if object.company_id.paypal_account and object.type in ('out_invoice', "
#~ "'in_refund'):\n"
#~ "<% \n"
#~ "comp_name = quote(object.company_id.name)\n"
#~ "inv_number = quote(object.number)\n"
#~ "paypal_account = quote(object.company_id.paypal_account)\n"
#~ "inv_amount = quote(str(object.amount_total))\n"
#~ "cur_name = quote(object.currency_id.name)\n"
#~ "paypal_url = \"https://www.paypal.com/cgi-"
#~ "bin/webscr?cmd=_xclick&business=%s&item_name=%s%%20Invoice%%20%s\"\\\n"
#~ "             "
#~ "\"&invoice=%s&amount=%s&currency_code=%s&button_subtype=services&no_note=1&bn"
#~ "=OpenERP_Invoice_PayNow_%s\" % \\\n"
#~ "             "
#~ "(paypal_account,comp_name,inv_number,inv_number,inv_amount,cur_name,cur_name)"
#~ "\n"
#~ "%>\n"
#~ "It is also possible to directly pay with Paypal:\n"
#~ "    ${paypal_url}\n"
#~ "% endif\n"
#~ "\n"
#~ "If you have any question, do not hesitate to contact us.\n"
#~ "\n"
#~ "\n"
#~ "Thank you for choosing ${object.company_id.name}!\n"
#~ "\n"
#~ "\n"
#~ "--\n"
#~ "${object.user_id.name} ${object.user_id.user_email and "
#~ "'<%s>'%(object.user_id.user_email) or ''}\n"
#~ "${object.company_id.name}\n"
#~ "% if object.company_id.street:\n"
#~ "${object.company_id.street or ''}\n"
#~ "% endif\n"
#~ "% if object.company_id.street2:\n"
#~ "${object.company_id.street2}\n"
#~ "% endif\n"
#~ "% if object.company_id.city or object.company_id.zip:\n"
#~ "${object.company_id.zip or ''} ${object.company_id.city or ''}\n"
#~ "% endif\n"
#~ "% if object.company_id.country_id:\n"
#~ "${object.company_id.state_id and ('%s, ' % object.company_id.state_id.name) "
#~ "or ''} ${object.company_id.country_id.name or ''}\n"
#~ "% endif\n"
#~ "% if object.company_id.phone:\n"
#~ "Phone: ${object.company_id.phone}\n"
#~ "% endif\n"
#~ "% if object.company_id.website:\n"
#~ "${object.company_id.website or ''}\n"
#~ "% endif\n"
#~ "            "
#~ msgstr ""
#~ "\n"
#~ "您好 ${object.address_invoice_id.name and ' ' or "
#~ "''}${object.address_invoice_id.name or ''},\n"
#~ "\n"
#~ "我们开了一张新发票给 ${object.partner_id.name}:\n"
#~ "| 发票号: *${object.number}*\n"
#~ "| 金额合计: *${object.amount_total} ${object.currency_id.name}*\n"
#~ "| 发票日期: ${object.date_invoice}\n"
#~ "% if object.origin:\n"
#~ "| 订单号: ${object.origin}\n"
#~ "% endif\n"
#~ "| 联系人: ${object.user_id.name} ${object.user_id.user_email and "
#~ "'<%s>'%(object.user_id.user_email) or ''}\n"
#~ "\n"
#~ "你可以查看这张发票，下载并在线支付，地址是：\n"
#~ "${ctx.get('edi_web_url_view') or 'n/a'}\n"
#~ "\n"
#~ "% if object.company_id.paypal_account and object.type in ('out_invoice', "
#~ "'in_refund'):\n"
#~ "<%\n"
#~ "comp_name = quote(object.company_id.name)\n"
#~ "inv_number = quote(object.number)\n"
#~ "paypal_account = quote(object.company_id.paypal_account)\n"
#~ "inv_amount = quote(str(object.amount_total))\n"
#~ "cur_name = quote(object.currency_id.name)\n"
#~ "paypal_url = \"https://www.paypal.com/cgi-"
#~ "bin/webscr?cmd=_xclick&business=%s&item_name=%s%%20Invoice%%20%s\"\\\n"
#~ "\"&invoice=%s&amount=%s&currency_code=%s&button_subtype=services&no_note=1&bn"
#~ "=OpenERP_Invoice_PayNow_%s\" % \\\n"
#~ "(paypal_account,comp_name,inv_number,inv_number,inv_amount,cur_name,cur_name)"
#~ "\n"
#~ "%>\n"
#~ "也可以直接用Paypal付款:\n"
#~ "${paypal_url}\n"
#~ "% endif\n"
#~ "\n"
#~ "任何问题，请直接与我们联系。\n"
#~ "\n"
#~ "感谢您与 ${object.company_id.name}合作!\n"
#~ "\n"
#~ "\n"
#~ "--\n"
#~ "${object.user_id.name} ${object.user_id.user_email and "
#~ "'<%s>'%(object.user_id.user_email) or ''}\n"
#~ "${object.company_id.name}\n"
#~ "% if object.company_id.street:\n"
#~ "${object.company_id.street or ''}\n"
#~ "% endif\n"
#~ "% if object.company_id.street2:\n"
#~ "${object.company_id.street2}\n"
#~ "% endif\n"
#~ "% if object.company_id.city or object.company_id.zip:\n"
#~ "${object.company_id.zip or ''} ${object.company_id.city or ''}\n"
#~ "% endif\n"
#~ "% if object.company_id.country_id:\n"
#~ "${object.company_id.state_id and ('%s, ' % object.company_id.state_id.name) "
#~ "or ''} ${object.company_id.country_id.name or ''}\n"
#~ "% endif\n"
#~ "% if object.company_id.phone:\n"
#~ "电话: ${object.company_id.phone}\n"
#~ "% endif\n"
#~ "% if object.company_id.website:\n"
#~ "${object.company_id.website or ''}\n"
#~ "% endif\n"
#~ "            "

#~ msgid ""
#~ "Gives the view used when writing or browsing entries in this journal. The "
#~ "view tells OpenERP which fields should be visible, required or readonly and "
#~ "in which order. You can create your own view for a faster encoding in each "
#~ "journal."
#~ msgstr ""
#~ "选择在输入或显示该凭证簿中的会计凭证行所使用的的视图。这视图可以定义字段是否显示，是否必输，是否只读，按什么序列显示。您可以为每个凭证簿定义视图用于快速输"
#~ "入会计凭证行。"

#~ msgid ""
#~ "Check this box if you don't want any VAT related to this Tax Code to appear "
#~ "on invoices"
#~ msgstr "勾选此项隐藏发票上与此税号相关的增值税信息"

#~ msgid "Journal Column"
#~ msgstr "账簿栏目"

#~ msgid "Columns"
#~ msgstr "栏目"

#~ msgid "Gives the sequence order to journal column."
#~ msgstr "指定账簿栏目的序列"

#~ msgid "Column Name"
#~ msgstr "栏目名称"<|MERGE_RESOLUTION|>--- conflicted
+++ resolved
@@ -7,19 +7,14 @@
 "Project-Id-Version: OpenERP Server 6.0dev\n"
 "Report-Msgid-Bugs-To: support@openerp.com\n"
 "POT-Creation-Date: 2012-12-21 17:04+0000\n"
-"PO-Revision-Date: 2012-12-19 06:55+0000\n"
+"PO-Revision-Date: 2013-01-30 03:58+0000\n"
 "Last-Translator: Wei \"oldrev\" Li <oldrev@gmail.com>\n"
 "Language-Team: \n"
 "MIME-Version: 1.0\n"
 "Content-Type: text/plain; charset=UTF-8\n"
 "Content-Transfer-Encoding: 8bit\n"
-<<<<<<< HEAD
-"X-Launchpad-Export-Date: 2012-12-22 05:37+0000\n"
-"X-Generator: Launchpad (build 16378)\n"
-=======
 "X-Launchpad-Export-Date: 2013-01-31 04:38+0000\n"
 "X-Generator: Launchpad (build 16455)\n"
->>>>>>> a7a6bb4a
 
 #. module: account
 #: model:process.transition,name:account.process_transition_supplierreconcilepaid0
@@ -248,7 +243,7 @@
 #. module: account
 #: model:mail.message.subtype,name:account.mt_invoice_validated
 msgid "Validated"
-msgstr ""
+msgstr "已审核"
 
 #. module: account
 #: model:account.account.type,name:account.account_type_income_view1
@@ -764,7 +759,7 @@
 #. module: account
 #: view:account.invoice.refund:0
 msgid "Create Refund"
-msgstr ""
+msgstr "创建退款"
 
 #. module: account
 #: constraint:account.move.line:0
@@ -1005,7 +1000,7 @@
 #. module: account
 #: model:mail.message.subtype,description:account.mt_invoice_paid
 msgid "Invoice paid"
-msgstr ""
+msgstr "发票已付清"
 
 #. module: account
 #: view:validate.account.move:0
@@ -1193,7 +1188,7 @@
 #: code:addons/account/account_analytic_line.py:90
 #, python-format
 msgid "There is no expense account defined for this product: \"%s\" (id:%d)."
-msgstr ""
+msgstr "产品: \"%s\" (id:%d)  没有定义 成本科目"
 
 #. module: account
 #: view:account.tax:0
@@ -1712,7 +1707,7 @@
 #. module: account
 #: view:account.move.line:0
 msgid "Unposted Journal Items"
-msgstr "未登帐凭证项"
+msgstr "未记账凭证"
 
 #. module: account
 #: view:account.chart.template:0
@@ -1831,7 +1826,7 @@
 #: model:account.payment.term,name:account.account_payment_term_15days
 #: model:account.payment.term,note:account.account_payment_term_15days
 msgid "15 Days"
-msgstr ""
+msgstr "15 天"
 
 #. module: account
 #: model:ir.ui.menu,name:account.periodical_processing_invoicing
@@ -1969,7 +1964,7 @@
 #. module: account
 #: model:mail.message.subtype,description:account.mt_invoice_validated
 msgid "Invoice validated"
-msgstr ""
+msgstr "发票已核准"
 
 #. module: account
 #: field:account.config.settings,module_account_check_writing:0
@@ -2205,7 +2200,7 @@
 msgid ""
 "You cannot change the type of account to '%s' type as it contains journal "
 "items!"
-msgstr ""
+msgstr "不能改变科目类型为'%s' ，因为他已经有了一个分类账"
 
 #. module: account
 #: model:ir.model,name:account.model_account_aged_trial_balance
@@ -2651,7 +2646,7 @@
 #. module: account
 #: selection:account.invoice.refund,filter_refund:0
 msgid "Create a draft refund"
-msgstr ""
+msgstr "创建一个退款单草稿"
 
 #. module: account
 #: view:account.partner.reconcile.process:0
@@ -2779,7 +2774,7 @@
 #. module: account
 #: field:account.config.settings,purchase_sequence_next:0
 msgid "Next supplier invoice number"
-msgstr ""
+msgstr "下个供应商发票编号"
 
 #. module: account
 #: view:account.analytic.cost.ledger.journal.report:0
@@ -2861,7 +2856,7 @@
 #: code:addons/account/account_bank_statement.py:433
 #, python-format
 msgid "Statement %s confirmed, journal items were created."
-msgstr ""
+msgstr "对账单 %s 确认，分类账目 被创建."
 
 #. module: account
 #: field:account.invoice.report,price_average:0
@@ -2973,6 +2968,12 @@
 "              </p>\n"
 "            "
 msgstr ""
+"点击建立新的财年.\n"
+"              </p><p>\n"
+"                "
+"根据需要定义公司的会计年度。会计年度通常是公司的账户最后结转的期间，通常是12个月。会计年度通常和结束日期有关。例如，假如一个公司的会计年度结束在2011"
+"年11月30日，那么在2010年12月1日至2011年11月30日的每一个交易会被记录到2011会计年度。              </p>\n"
+"            "
 
 #. module: account
 #: view:account.common.report:0
@@ -3158,7 +3159,7 @@
 #: view:account.unreconcile:0
 #: view:account.unreconcile.reconcile:0
 msgid "Unreconcile Transactions"
-msgstr ""
+msgstr "未核销交易"
 
 #. module: account
 #: field:wizard.multi.charts.accounts,only_one_chart_template:0
@@ -3347,7 +3348,7 @@
 #. module: account
 #: field:res.partner,property_supplier_payment_term:0
 msgid "Supplier Payment Term"
-msgstr ""
+msgstr "供应商付款条款"
 
 #. module: account
 #: view:account.fiscalyear:0
@@ -3420,7 +3421,7 @@
 #. module: account
 #: field:account.move.line,reconcile:0
 msgid "Reconcile Ref"
-msgstr ""
+msgstr "核销编号"
 
 #. module: account
 #: field:account.config.settings,has_chart_of_accounts:0
@@ -3818,7 +3819,7 @@
 #: view:cash.box.out:0
 #: model:ir.actions.act_window,name:account.action_cash_box_out
 msgid "Take Money Out"
-msgstr ""
+msgstr "取钱"
 
 #. module: account
 #: report:account.vat.declaration:0
@@ -3878,7 +3879,7 @@
 msgid ""
 "You cannot modify a posted entry of this journal.\n"
 "First you should set the journal to allow cancelling entries."
-msgstr ""
+msgstr "不能修改已经记账的凭证项，首先设置分类账允许取消"
 
 #. module: account
 #: model:ir.actions.act_window,name:account.action_account_print_sale_purchase_journal
@@ -4447,7 +4448,7 @@
 #. module: account
 #: view:account.move.line:0
 msgid "Posted Journal Items"
-msgstr "已登帐凭证"
+msgstr "已记账凭证"
 
 #. module: account
 #: field:account.move.line,blocked:0
@@ -5787,7 +5788,7 @@
 #: selection:account.move,state:0
 #: view:account.move.line:0
 msgid "Unposted"
-msgstr "未登账"
+msgstr "未记账"
 
 #. module: account
 #: view:account.change.currency:0
@@ -7463,7 +7464,7 @@
 #. module: account
 #: view:account.entries.report:0
 msgid "Posted entries"
-msgstr "已复核的会计凭证呢个"
+msgstr "已记账的会计凭证"
 
 #. module: account
 #: help:account.payment.term.line,value_amount:0
@@ -7814,7 +7815,7 @@
 #. module: account
 #: view:account.move:0
 msgid "Unposted Journal Entries"
-msgstr "未审核的会计凭证"
+msgstr "未记账的会计凭证"
 
 #. module: account
 #: help:account.invoice.refund,date:0
@@ -10113,7 +10114,7 @@
 #: selection:account.move,state:0
 #: view:account.move.line:0
 msgid "Posted"
-msgstr "已登账"
+msgstr "已记账"
 
 #. module: account
 #: report:account.account.balance:0
