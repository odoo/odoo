openerp.account = function (instance) {
    openerp.account.quickadd(instance);
    var _t = instance.web._t,
        _lt = instance.web._lt;
    var QWeb = instance.web.qweb;
    
    instance.web.account = instance.web.account || {};
    
    instance.web.client_actions.add('bank_statement_reconciliation_view', 'instance.web.account.bankStatementReconciliation');
    instance.web.account.bankStatementReconciliation = instance.web.Widget.extend({
        className: 'oe_bank_statement_reconciliation',
    
        init: function(parent, context) {
            this._super(parent);
            this.max_reconciliations_displayed = 10;
            this.statement_id = context.context.statement_id;
            this.title = context.context.title || _t("Reconciliation");
            this.st_lines = [];
            this.last_displayed_reconciliation_index = undefined; // Flow control
            this.reconciled_lines = 0; // idem
            this.already_reconciled_lines = 0; // Number of lines of the statement which were already reconciled
            this.model_bank_statement = new instance.web.Model("account.bank.statement");
            this.model_bank_statement_line = new instance.web.Model("account.bank.statement.line");
            this.reconciliation_menu_id = false; // Used to update the needaction badge
            this.formatCurrency; // Method that formats the currency ; loaded from the server
    
            // Only for statistical purposes
            this.lines_reconciled_with_ctrl_enter = 0;
            this.time_widget_loaded = Date.now();
    
            // Stuff used by the children bankStatementReconciliationLine
            this.max_move_lines_displayed = 2;
            this.animation_speed = 100; // "Blocking" animations
            this.aestetic_animation_speed = 300; // eye candy
            this.map_tax_id_amount = {};
            this.presets = {};
            // We'll need to get the code of an account selected in a many2one (whose value is the id)
            this.map_account_id_code = {};
            // The same move line cannot be selected for multiple resolutions
            this.excluded_move_lines_ids = [];
            // Description of the fields to initialize in the "create new line" form
            // NB : for presets to work correctly, a field id must be the same string as a preset field
            this.create_form_fields = {
                account_id: {
                    id: "account_id",
                    index: 0,
                    corresponding_property: "account_id", // a account.move field name
                    label: _t("Account"),
                    required: true,
                    tabindex: 10,
                    constructor: instance.web.form.FieldMany2One,
                    field_properties: {
                        relation: "account.account",
                        string: _t("Account"),
                        type: "many2one",
                        domain: [['type','!=','view']],
                    },
                },
                label: {
                    id: "label",
                    index: 1,
                    corresponding_property: "label",
                    label: _t("Label"),
                    required: true,
                    tabindex: 11,
                    constructor: instance.web.form.FieldChar,
                    field_properties: {
                        string: _t("Label"),
                        type: "char",
                    },
                },
                tax_id: {
                    id: "tax_id",
                    index: 2,
                    corresponding_property: "tax_id",
                    label: _t("Tax"),
                    required: false,
                    tabindex: 12,
                    constructor: instance.web.form.FieldMany2One,
                    field_properties: {
                        relation: "account.tax",
                        string: _t("Tax"),
                        type: "many2one",
                    },
                },
                amount: {
                    id: "amount",
                    index: 3,
                    corresponding_property: "amount",
                    label: _t("Amount"),
                    required: true,
                    tabindex: 13,
                    constructor: instance.web.form.FieldFloat,
                    field_properties: {
                        string: _t("Amount"),
                        type: "float",
                    },
                },
                analytic_account_id: {
                    id: "analytic_account_id",
                    index: 4,
                    corresponding_property: "analytic_account_id",
                    label: _t("Analytic Acc."),
                    required: false,
                    tabindex: 14,
                    group:"analytic.group_analytic_accounting",
                    constructor: instance.web.form.FieldMany2One,
                    field_properties: {
                        relation: "account.analytic.account",
                        string: _t("Analytic Acc."),
                        type: "many2one",
                    },
                },
            };
        },
    
        start: function() {
            this._super();
            var self = this;
    
            // Inject variable styles
            var style = document.createElement("style");
            style.appendChild(document.createTextNode(""));
            document.head.appendChild(style);
            var css_selector = ".oe_bank_statement_reconciliation_line .toggle_match, .oe_bank_statement_reconciliation_line .toggle_create,  .oe_bank_statement_reconciliation_line .initial_line > td";
            if(style.sheet.insertRule) {
                style.sheet.insertRule(css_selector + " { -webkit-transition-duration: "+self.aestetic_animation_speed+"ms; }", 0);
                style.sheet.insertRule(css_selector + " { -moz-transition-duration: "+self.aestetic_animation_speed+"ms; }", 0);
                style.sheet.insertRule(css_selector + " { -ms-transition-duration: "+self.aestetic_animation_speed+"ms; }", 0);
                style.sheet.insertRule(css_selector + " { -o-transition-duration: "+self.aestetic_animation_speed+"ms; }", 0);
                style.sheet.insertRule(css_selector + " { transition-duration: "+self.aestetic_animation_speed+"ms; }", 0);
            } else {
                style.sheet.addRule(css_selector, "-webkit-transition-duration: "+self.aestetic_animation_speed+"ms;");
                style.sheet.addRule(css_selector, "-moz-transition-duration: "+self.aestetic_animation_speed+"ms;");
                style.sheet.addRule(css_selector, "-ms-transition-duration: "+self.aestetic_animation_speed+"ms;");
                style.sheet.addRule(css_selector, "-o-transition-duration: "+self.aestetic_animation_speed+"ms;");
                style.sheet.addRule(css_selector, "-webkit-transition-duration: "+self.aestetic_animation_speed+"ms;");
            }
    
            // Retreive statement infos and reconciliation data from the model
            var lines_filter = [['journal_entry_id', '=', false]];
            var deferred_promises = [];
    
            if (self.statement_id) {
                lines_filter.push(['statement_id', '=', self.statement_id]);
                deferred_promises.push(self.model_bank_statement
                    .query(["name"])
                    .filter([['id', '=', self.statement_id]])
                    .first()
                    .then(function(title){
                        self.title = title.name;
                    })
                );
                deferred_promises.push(self.model_bank_statement
                    .call("number_of_lines_reconciled", [self.statement_id])
                    .then(function(num) {
                        self.already_reconciled_lines = num;
                    })
                );
            }
    
            deferred_promises.push(new instance.web.Model("account.statement.operation.template")
                .query(['id','name','account_id','label','amount_type','amount','tax_id','analytic_account_id'])
                .all().then(function (data) {
                    _(data).each(function(preset){
                        self.presets[preset.id] = preset;
                    });
                })
            );

            deferred_promises.push(self.model_bank_statement
                .call("get_format_currency_js_function", [self.statement_id])
                .then(function(data){
                    self.formatCurrency = new Function("amount, currency_id", data);
                })
            );
    
            deferred_promises.push(self.model_bank_statement_line
                .query(['id'])
                .filter(lines_filter)
                .order_by('id')
                .all().then(function (data) {
                    self.st_lines = _(data).map(function(o){ return o.id });
                })
            );
    
            // When queries are done, render template and reconciliation lines
            return $.when.apply($, deferred_promises).then(function(){
    
                // If there is no statement line to reconcile, stop here
                if (self.st_lines.length === 0) {
                    self.$el.prepend(QWeb.render("bank_statement_nothing_to_reconcile"));
                    return;
                }
    
                // Create a dict account id -> account code for display facilities
                new instance.web.Model("account.account")
                    .query(['id', 'code'])
                    .all().then(function(data) {
                        _.each(data, function(o) { self.map_account_id_code[o.id] = o.code });
                    });
    
                // Create a dict tax id -> amount
                new instance.web.Model("account.tax")
                    .query(['id', 'amount'])
                    .all().then(function(data) {
                        _.each(data, function(o) { self.map_tax_id_amount[o.id] = o.amount });
                    });
    
                new instance.web.Model("ir.model.data")
                    .call("xmlid_to_res_id", ["account.menu_bank_reconcile_bank_statements"])
                    .then(function(data) {
                        self.reconciliation_menu_id = data;
                        self.doReloadMenuReconciliation();
                    });
    
                // Bind keyboard events TODO : méthode standard ?
                $("body").on("keypress", function (e) {
                    self.keyboardShortcutsHandler(e);
                });
    
                // Render and display
                self.$el.prepend(QWeb.render("bank_statement_reconciliation", {title: self.title, total_lines: self.already_reconciled_lines+self.st_lines.length}));
                self.updateProgressbar();
                var reconciliations_to_show = self.st_lines.slice(0, self.max_reconciliations_displayed);
                self.last_displayed_reconciliation_index = reconciliations_to_show.length;
                self.$(".reconciliation_lines_container").css("opacity", 0);
    
                // Display the reconciliations
                return self.model_bank_statement_line
                    .call("get_data_for_reconciliations", [reconciliations_to_show])
                    .then(function (data) {
                        var child_promises = [];
                        _.each(reconciliations_to_show, function(st_line_id){
                            var datum = data.shift();
                            child_promises.push(self.displayReconciliation(st_line_id, 'inactive', false, true, datum.st_line, datum.reconciliation_proposition));
                        });
                        $.when.apply($, child_promises).then(function(){
                            self.getChildren()[0].set("mode", "match");
                            self.$(".reconciliation_lines_container").animate({opacity: 1}, self.aestetic_animation_speed);
                        });
                    });
            });
        },
    
        keyboardShortcutsHandler: function(e) {
            var self = this;
            if ((e.which === 13 || e.which === 10) && (e.ctrlKey || e.metaKey)) {
                $.each(self.getChildren(), function(i, o){
                    if (o.is_valid && o.persistAndDestroy()) {
                        self.lines_reconciled_with_ctrl_enter++;
                    }
                });
            }
        },

        excludeMoveLines: function(line_ids) {
            var self = this;
            _.each(line_ids, function(line_id){
                line_id = parseInt(line_id);
                if (self.excluded_move_lines_ids.indexOf(line_id) === -1) {
                    self.excluded_move_lines_ids.push(line_id);
                }
            });
            //update all children view
            _.each(self.getChildren(), function(child){
                child.render();
            });
        },

        unexcludeMoveLines: function(line_ids) {
            var self = this;
            var index = -1;
            _.each(line_ids, function(line_id){
                line_id = parseInt(line_id);
                index = self.excluded_move_lines_ids.indexOf(line_id);
                if (index > -1) {
                    self.excluded_move_lines_ids.splice(index,1);
                }
            });
            //update all children view
            _.each(self.getChildren(), function(child){
                child.render();
            });
        },
    
        displayReconciliation: function(st_line_id, mode, animate_entrance, initial_data_provided, st_line, reconciliation_proposition) {
            var self = this;
            animate_entrance = (animate_entrance === undefined ? true : animate_entrance);
            initial_data_provided = (initial_data_provided === undefined ? false : initial_data_provided);
    
            var context = {
                st_line_id: st_line_id,
                mode: mode,
                animate_entrance: animate_entrance,
                initial_data_provided: initial_data_provided,
                st_line: initial_data_provided ? st_line : undefined,
                reconciliation_proposition: initial_data_provided ? reconciliation_proposition : undefined,
            };
            var widget = new instance.web.account.bankStatementReconciliationLine(self, context);
            return widget.appendTo(self.$(".reconciliation_lines_container"));
        },
    
        childValidated: function(child) {
            var self = this;
    
            self.reconciled_lines++;
            self.updateProgressbar();
            self.doReloadMenuReconciliation();
    
            // Display new line if there are left
            if (self.last_displayed_reconciliation_index < self.st_lines.length) {
                self.displayReconciliation(self.st_lines[self.last_displayed_reconciliation_index++], 'inactive');
            }
            // Put the first line in match mode
            if (self.reconciled_lines !== self.st_lines.length) {
                var first_child = self.getChildren()[0];
                if (first_child.get("mode") === "inactive") {
                    first_child.set("mode", "match");
                }
            }
            // Congratulate the user if the work is done
            if (self.reconciled_lines === self.st_lines.length) {
                self.displayDoneMessage();
            }
        },
    
        displayDoneMessage: function() {
            var self = this;
    
            var sec_taken = Math.round((Date.now()-self.time_widget_loaded)/1000);
            var sec_per_item = Math.round(sec_taken/self.reconciled_lines);
            var achievements = [];
    
            var time_taken;
            if (sec_taken/60 >= 1) time_taken = Math.floor(sec_taken/60) +"' "+ sec_taken%60 +"''";
            else time_taken = sec_taken%60 +" seconds";
    
            var title;
            if (sec_per_item < 5) title = _t("Whew, that was fast !") + " <i class='fa fa-trophy congrats_icon'></i>";
            else title = _t("Congrats, you're all done !") + " <i class='fa fa-thumbs-o-up congrats_icon'></i>";
    
            if (self.lines_reconciled_with_ctrl_enter === self.reconciled_lines)
                achievements.push({
                    title: _t("Efficiency at its finest"),
                    desc: _t("Only use the ctrl-enter shortcut to validate reconciliations."),
                    icon: "fa-keyboard-o"}
                );
    
            if (sec_per_item < 5)
                achievements.push({
                    title: _t("Fast reconciler"),
                    desc: _t("Take on average less than 5 seconds to reconcile a transaction."),
                    icon: "fa-bolt"}
                );
    
            // Render it
            self.$(".protip").hide();
            self.$(".oe_form_sheet").append(QWeb.render("bank_statement_reconciliation_done_message", {
                title: title,
                time_taken: time_taken,
                sec_per_item: sec_per_item,
                transactions_done: self.reconciled_lines,
                done_with_ctrl_enter: self.lines_reconciled_with_ctrl_enter,
                achievements: achievements,
                has_statement_id: self.statement_id !== undefined,
            }));
    
            // Animate it
            var container = $("<div style='overflow: hidden;' />");
            self.$(".done_message").wrap(container).css("opacity", 0).css("position", "relative").css("left", "-50%");
            self.$(".done_message").animate({opacity: 1, left: 0}, self.aestetic_animation_speed*2, "easeOutCubic");
            self.$(".done_message").animate({opacity: 1}, self.aestetic_animation_speed*3, "easeOutCubic");
    
            // Make it interactive
            self.$(".achievement").popover({'placement': 'top', 'container': self.el, 'trigger': 'hover'});
            
            self.$(".button_back_to_statement").click(function() {
                self.do_action({
                    type: 'ir.actions.client',
                    tag: 'history_back',
                });
            });

            if (self.$(".button_close_statement").length !== 0) {
                self.$(".button_close_statement").hide();
                self.model_bank_statement
                    .query(["balance_end_real", "balance_end"])
                    .filter([['id', '=', self.statement_id]])
                    .first()
                    .then(function(data){
                        if (data.balance_end_real === data.balance_end) {
                            self.$(".button_close_statement").show();
                            self.$(".button_close_statement").click(function() {
                                self.$(".button_close_statement").attr("disabled", "disabled");
                                self.model_bank_statement
                                    .call("button_confirm_bank", [[self.statement_id]])
                                    .then(function () {
                                        self.do_action({
                                            type: 'ir.actions.client',
                                            tag: 'history_back',
                                        });
                                    }, function() {
                                        self.$(".button_close_statement").removeAttr("disabled");
                                    });
                            });
                        }
                    });
            }
        },
    
        updateProgressbar: function() {
            var self = this;
            var done = self.already_reconciled_lines + self.reconciled_lines;
            var total = self.already_reconciled_lines + self.st_lines.length;
            var prog_bar = self.$(".progress .progress-bar");
            prog_bar.attr("aria-valuenow", done);
            prog_bar.css("width", (done/total*100)+"%");
            self.$(".progress .progress-text .valuenow").text(done);
        },
    
        /* reloads the needaction badge */
        doReloadMenuReconciliation: function () {
            var menu = instance.webclient.menu;
            if (!menu || !this.reconciliation_menu_id) {
                return $.when();
            }
            return menu.rpc("/web/menu/load_needaction", {'menu_ids': [this.reconciliation_menu_id]}).done(function(r) {
                menu.on_needaction_loaded(r);
            }).then(function () {
                menu.trigger("need_action_reloaded");
            });
        },
    });
    
    instance.web.account.bankStatementReconciliationLine = instance.web.Widget.extend({
        className: 'oe_bank_statement_reconciliation_line',
    
        events: {
            "click .partner_name": "partnerNameClickHandler",
            "click .button_ok": "persistAndDestroy",
            "click .mv_line": "moveLineClickHandler",
            "click .initial_line": "initialLineClickHandler",
            "click .line_open_balance": "lineOpenBalanceClickHandler",
            "click .pager_control_left:not(.disabled)": "pagerControlLeftHandler",
            "click .pager_control_right:not(.disabled)": "pagerControlRightHandler",
            "keyup .filter": "filterHandler",
            "click .line_info_button": function(e){e.stopPropagation()}, // small usability hack
            "click .add_line": "addLineBeingEdited",
            "click .preset": "presetClickHandler",
            "click .do_partial_reconcile_button": "doPartialReconcileButtonClickHandler",
            "click .undo_partial_reconcile_button": "undoPartialReconcileButtonClickHandler",
        },
    
        init: function(parent, context) {
            this._super(parent);
    
            if (context.initial_data_provided) {
                // Process data
                _(context.reconciliation_proposition).each(this.decorateMoveLine.bind(this));
                this.set("mv_lines_selected", context.reconciliation_proposition);
                this.st_line = context.st_line;
                this.partner_id = context.st_line.partner_id;
                this.decorateStatementLine(this.st_line);
    
                // Exclude selected move lines
                var selected_line_ids = _(context.reconciliation_proposition).map(function(o){ return o.id });
                this.getParent().excludeMoveLines(selected_line_ids);
            } else {
                this.set("mv_lines_selected", []);
                this.st_line = undefined;
                this.partner_id = undefined;
            }
    
            this.context = context;
            this.st_line_id = context.st_line_id;
            this.max_move_lines_displayed = this.getParent().max_move_lines_displayed;
            this.animation_speed = this.getParent().animation_speed;
            this.aestetic_animation_speed = this.getParent().aestetic_animation_speed;
            this.model_bank_statement_line = new instance.web.Model("account.bank.statement.line");
            this.model_res_users = new instance.web.Model("res.users");
            this.model_tax = new instance.web.Model("account.tax");
            this.map_account_id_code = this.getParent().map_account_id_code;
            this.map_tax_id_amount = this.getParent().map_tax_id_amount;
            this.formatCurrency = this.getParent().formatCurrency;
            this.presets = this.getParent().presets;
            this.is_valid = true;
            this.is_consistent = true; // Used to prevent bad server requests
            this.total_move_lines_num = undefined; // Used for pagers
            this.filter = "";
    
            this.set("balance", undefined); // Debit is +, credit is -
            this.on("change:balance", this, this.balanceChanged);
            this.set("mode", undefined);
            this.on("change:mode", this, this.modeChanged);
            this.set("pager_index", 0);
            this.on("change:pager_index", this, this.pagerChanged);
            // NB : mv_lines represent the counterpart that will be created to reconcile existing move lines, so debit and credit are inverted
            this.set("mv_lines", []);
            this.on("change:mv_lines", this, this.mvLinesChanged);
            this.on("change:mv_lines_selected", this, this.mvLinesSelectedChanged);
            this.set("lines_created", []);
            this.set("line_created_being_edited", [{'id': 0}]);
            this.on("change:lines_created", this, this.createdLinesChanged);
            this.on("change:line_created_being_edited", this, this.createdLinesChanged);

            //all lines associated to current reconciliation
            this.propositions_lines = undefined;
        },
    
        start: function() {
            var self = this;
            return self._super().then(function() {
                // no animation while loading
                self.animation_speed = 0;
                self.aestetic_animation_speed = 0;
    
                self.is_consistent = false;
                if (self.context.animate_entrance) self.$el.css("opacity", "0");
    
                // Fetch data
                var deferred_fetch_data = new $.Deferred();
                if (! self.context.initial_data_provided) {
                    // Load statement line
                    self.model_bank_statement_line
                        .call("get_statement_line_for_reconciliation", [self.st_line_id])
                        .then(function (data) {
                            self.st_line = data;
                            self.decorateStatementLine(self.st_line);
                            self.partner_id = data.partner_id;
                            $.when(self.loadReconciliationProposition()).then(function(){
                                deferred_fetch_data.resolve();
                            });
                        });
                } else {
                    deferred_fetch_data.resolve();
                }
    
                // Display the widget
                return $.when(deferred_fetch_data).then(function(){
                    //load all lines that can be usefull for counterparts
                    var deferred_total_move_lines_num = self.model_bank_statement_line
                        .call("get_move_lines_counterparts_id", [self.st_line.id, []])
                        .then(function(lines){
                            _(lines).each(self.decorateMoveLine.bind(self));
                            self.propositions_lines = lines;
                        });
                    return deferred_total_move_lines_num;
                }).then(function(){
                    // Render template
                    var presets_array = [];
                    for (var id in self.presets)
                        if (self.presets.hasOwnProperty(id))
                            presets_array.push(self.presets[id]);
                    self.$el.prepend(QWeb.render("bank_statement_reconciliation_line", {line: self.st_line, mode: self.context.mode, presets: presets_array}));
    
                    // Stuff that require the template to be rendered
                    self.$(".match").slideUp(0);
                    self.$(".create").slideUp(0);
                    if (self.st_line.no_match) self.$el.addClass("no_match");
                    if (self.context.mode !== "match") self.render();
                    self.bindPopoverTo(self.$(".line_info_button"));
                    self.createFormWidgets();
                    // Special case hack : no identified partner
                    if (self.st_line.has_no_partner) {
                        self.$el.css("opacity", "0");
                        self.updateBalance();
                        self.$(".change_partner_container").show(0);
                        self.change_partner_field.$el.find("input").attr("placeholder", _t("Select Partner"));
                        self.$(".match").slideUp(0);
                        self.$el.addClass("no_partner");
                        self.set("mode", self.context.mode);
                        self.animation_speed = self.getParent().animation_speed;
                        self.aestetic_animation_speed = self.getParent().aestetic_animation_speed;
                        self.$el.animate({opacity: 1}, self.aestetic_animation_speed);
                        self.is_consistent = true;
                        return;
                    }
    
                    // TODO : the .on handler's returned deferred is lost
                    return $.when(self.set("mode", self.context.mode)).then(function(){
                        self.is_consistent = true;
    
                        // Make sure the display is OK
                        self.balanceChanged();
                        self.createdLinesChanged();
                        self.updateAccountingViewMatchedLines();
    
                        // Make an entrance
                        self.animation_speed = self.getParent().animation_speed;
                        self.aestetic_animation_speed = self.getParent().aestetic_animation_speed;
                        if (self.context.animate_entrance) return self.$el.animate({opacity: 1}, self.aestetic_animation_speed);
                    });
                });
            });
        },
    
        restart: function(mode) {
            var self = this;
            mode = (mode === undefined ? 'inactive' : mode);
            self.$el.css("height", self.$el.outerHeight());
            // Destroy everything
            _.each(self.getChildren(), function(o){ o.destroy() });
            self.is_consistent = false;
            return $.when(self.$el.animate({opacity: 0}, self.animation_speed)).then(function() {
                self.getParent().unexcludeMoveLines(_.map(self.get("mv_lines_selected"), function(o){ return o.id }));
                $.each(self.$(".bootstrap_popover"), function(){ $(this).popover('destroy') });
                self.$el.empty();
                self.$el.removeClass("no_partner");
                self.context.mode = mode;
                self.context.initial_data_provided = false;
                self.is_valid = true;
                self.is_consistent = true;
                self.filter = "";
                self.set("balance", undefined, {silent: true});
                self.set("mode", undefined, {silent: true});
                self.set("pager_index", 0, {silent: true});
                self.set("mv_lines", [], {silent: true});
                self.set("mv_lines_selected", [], {silent: true});
                self.set("lines_created", [], {silent: true});
                self.set("line_created_being_edited", [{'id': 0}], {silent: true});
                // Rebirth
                return $.when(self.start()).then(function() {
                    self.$el.css("height", "auto");
                    self.is_consistent = true;
                    self.$el.animate({opacity: 1}, self.animation_speed);
                });
            });
        },
    
        /* create form widgets, append them to the dom and bind their events handlers */
        createFormWidgets: function() {
            var self = this;
            var create_form_fields = self.getParent().create_form_fields;
            var create_form_fields_arr = [];
            for (var key in create_form_fields)
                if (create_form_fields.hasOwnProperty(key))
                    create_form_fields_arr.push(create_form_fields[key]);
            create_form_fields_arr.sort(function(a, b){ return b.index - a.index });
    
            // field_manager
            var dataset = new instance.web.DataSet(this, "account.account", self.context);
            dataset.ids = [];
            dataset.arch = {
                attrs: { string: "Stéphanie de Monaco", version: "7.0", class: "oe_form_container" },
                children: [],
                tag: "form"
            };
    
            var field_manager = new instance.web.FormView (
                this, dataset, false, {
                    initial_mode: 'edit',
                    disable_autofocus: false,
                    $buttons: $(),
                    $pager: $()
            });
    
            field_manager.load_form(dataset);
    
            // fields default properties
            var Default_field = function() {
                this.context = {};
                this.domain = [];
                this.help = "";
                this.readonly = false;
                this.required = true;
                this.selectable = true;
                this.states = {};
                this.views = {};
            };
            var Default_node = function(field_name) {
                this.tag = "field";
                this.children = [];
                this.required = true;
                this.attrs = {
                    invisible: "False",
                    modifiers: '{"required":true}',
                    name: field_name,
                    nolabel: "True",
                };
            };
    
            // Append fields to the field_manager
            field_manager.fields_view.fields = {};
            for (var i=0; i<create_form_fields_arr.length; i++) {
                field_manager.fields_view.fields[create_form_fields_arr[i].id] = _.extend(new Default_field(), create_form_fields_arr[i].field_properties);
            }
            field_manager.fields_view.fields["change_partner"] = _.extend(new Default_field(), {
                relation: "res.partner",
                string: _t("Partner"),
                type: "many2one",
                domain: [['parent_id','=',false], '|', ['customer','=',true], ['supplier','=',true]],
            });
    
            // Returns a function that serves as a xhr response handler
            var hideGroupResponseClosureFactory = function(field_widget, $container, obj_key){
                return function(has_group){
                    if (has_group) $container.show();
                    else {
                        field_widget.destroy();
                        $container.remove();
                        delete self[obj_key];
                    }
                };
            };
    
            // generate the create "form"
            self.create_form = [];
            for (var i=0; i<create_form_fields_arr.length; i++) {
                var field_data = create_form_fields_arr[i];
    
                // create widgets
                var node = new Default_node(field_data.id);
                if (! field_data.required) node.attrs.modifiers = "";
                var field = new field_data.constructor(field_manager, node);
                self[field_data.id+"_field"] = field;
                self.create_form.push(field);
    
                // on update : change the last created line
                field.corresponding_property = field_data.corresponding_property;
                field.on("change:value", self, self.formCreateInputChanged);
    
                // append to DOM
                var $field_container = $(QWeb.render("form_create_field", {id: field_data.id, label: field_data.label}));
                field.appendTo($field_container.find("td"));
                self.$(".create_form").prepend($field_container);
    
                // now that widget's dom has been created (appendTo does that), bind events and adds tabindex
                if (field_data.field_properties.type != "many2one") {
                    // Triggers change:value TODO : moche bind ?
                    field.$el.find("input").keyup(function(e, field){ field.commit_value(); }.bind(null, null, field));
                }
                field.$el.find("input").attr("tabindex", field_data.tabindex);
    
                // Hide the field if group not OK
                if (field_data.group !== undefined) {
                    var target = $field_container;
                    target.hide();
                    self.model_res_users
                        .call("has_group", [field_data.group])
                        .then(hideGroupResponseClosureFactory(field, target, (field_data.id+"_field")));
                }
            }
    
            // generate the change partner "form"
            var change_partner_node = new Default_node("change_partner"); change_partner_node.attrs.modifiers = "";
            self.change_partner_field = new instance.web.form.FieldMany2One(field_manager, change_partner_node);
            self.change_partner_field.appendTo(self.$(".change_partner_container"));
            self.change_partner_field.on("change:value", self.change_partner_field, function() {
                self.changePartner(this.get_value());
            });
    
            field_manager.do_show();
        },
    
        /** Utils */
    
        /* TODO : if t-call for attr, all in qweb */
        decorateStatementLine: function(line){
            line.q_popover = QWeb.render("bank_statement_reconciliation_line_details", {line: line});
        },
    
        // adds fields, prefixed with q_, to the move line for qweb rendering
        decorateMoveLine: function(line){
            line.partial_reconcile = false;
            line.propose_partial_reconcile = false;
            line.q_due_date = (line.date_maturity === false ? line.date : line.date_maturity);
            line.q_amount = (line.debit !== 0 ? "- "+line.q_debit : "") + (line.credit !== 0 ? line.q_credit : "");
            line.q_popover = QWeb.render("bank_statement_reconciliation_move_line_details", {line: line});
            line.q_label = line.name;
            if (line.has_no_partner){
                line.q_label = line.partner_name + ': ' +line.q_label;
            }
    
            // WARNING : pretty much of a ugly hack
            // The value of account_move.ref is either the move's communication or it's name without the slashes
            if (line.ref && line.ref !== line.name.replace(/\//g,''))
                line.q_label += " : " + line.ref;
        },
    
        bindPopoverTo: function(el) {
            var self = this;
            $(el).addClass("bootstrap_popover");
            el.popover({
                'placement': 'left',
                'container': self.el,
                'html': true,
                'trigger': 'hover',
                'animation': false,
                'toggle': 'popover'
            });
        },
    
        islineCreatedBeingEditedValid: function() {
            var line = this.get("line_created_being_edited")[0];
            return line.amount // must be defined and not 0
                && line.account_id // must be defined (and will never be 0)
                && line.label; // must be defined and not empty
        },
    
        /* returns the created lines, plus the ones being edited if valid */
        getCreatedLines: function() {
            var self = this;
            var created_lines = self.get("lines_created").slice();
            if (self.islineCreatedBeingEditedValid())
                return created_lines.concat(self.get("line_created_being_edited"));
            else
                return created_lines;
        },
    
        /** Matching */
    
        moveLineClickHandler: function(e) {
            var self = this;
            if (e.currentTarget.dataset.selected === "true") self.deselectMoveLine(e.currentTarget);
            else self.selectMoveLine(e.currentTarget);
        },

        selectMoveLine: function(mv_line) {
            var self = this;
            var line_id = mv_line.dataset.lineid;
            var line = _.find(self.propositions_lines, function(o){ return o.id == line_id});
            $(mv_line).attr('data-selected','true');
            self.getParent().excludeMoveLines([line_id]);
            self.set("mv_lines_selected", self.get("mv_lines_selected").concat(line));
        },

        deselectMoveLine: function(mv_line) {
            var self = this;
            var line_id = mv_line.dataset.lineid;
            var line = _.find(self.propositions_lines, function(o){ return o.id == line_id});
            $(mv_line).attr('data-selected','false');
            self.getParent().unexcludeMoveLines([line_id]);
            self.set("mv_lines_selected",_.filter(self.get("mv_lines_selected"), function(o) { return o.id != line_id }));
        },
    
        /** Matches pagination */
    
        pagerControlLeftHandler: function() {
            var self = this;
            if (self.$(".pager_control_left").hasClass("disabled")) { return; /* shouldn't happen, anyway*/ }
            if (self.total_move_lines_num < 0) { return; }
            self.set("pager_index", self.get("pager_index")-1 );
        },
    
        pagerControlRightHandler: function() {
            var self = this;
            var new_index = self.get("pager_index")+1;
            if (self.$(".pager_control_right").hasClass("disabled")) { return; /* shouldn't happen, anyway*/ }
            if ((new_index * self.max_move_lines_displayed) >= self.total_move_lines_num) { return; }
            self.set("pager_index", new_index );
        },
    
        filterHandler: function() {
            var self = this;
            self.set("pager_index", 0);
            self.filter = self.$(".filter").val();
            self.render();
        },
    
        /** Creating */
    
        initializeCreateForm: function() {
            var self = this;
    
            _.each(self.create_form, function(field) {
                field.set("value", false);
            });
            self.amount_field.set("value", -1*self.get("balance"));
            self.account_id_field.focus();
        },
    
        addLineBeingEdited: function() {
            var self = this;
            if (! self.islineCreatedBeingEditedValid()) return;
            
            self.set("lines_created", self.get("lines_created").concat(self.get("line_created_being_edited")));
            // Add empty created line
            var new_id = self.get("line_created_being_edited")[0].id + 1;
            self.set("line_created_being_edited", [{'id': new_id}]);
    
            self.initializeCreateForm();
        },
    
        removeLine: function($line) {
            var self = this;
            var line_id = $line.data("lineid");
    
            // if deleting the created line that is being edited, validate it before
            if (line_id === self.get("line_created_being_edited")[0].id) {
                self.addLineBeingEdited();
            }
            self.set("lines_created", _.filter(self.get("lines_created"), function(o) { return o.id != line_id }));
            self.amount_field.set("value", -1*self.get("balance"));
        },
    
        presetClickHandler: function(e) {
            var self = this;
            self.initializeCreateForm();
            var preset = self.presets[e.currentTarget.dataset.presetid];
            for (var key in preset) {
                if (! preset.hasOwnProperty(key) || key === "amount") continue;
                if (self.hasOwnProperty(key+"_field"))
                    self[key+"_field"].set_value(preset[key]);
            }
            var sign = self.amount_field.get_value() < 0 ? -1 : 1;
            if (preset.amount && self.amount_field) {
                if (preset.amount_type === "fixed")
                    self.amount_field.set_value(sign * preset.amount);
                else if (preset.amount_type === "percentage_of_total")
                    self.amount_field.set_value(sign * self.st_line.amount * preset.amount / 100);
                else if (preset.amount_type === "percentage_of_balance") {
                    self.amount_field.set_value(0);
                    self.updateBalance();
                    self.amount_field.set_value(sign * Math.abs(self.get("balance")) * preset.amount / 100);
                }
            }
        },
    
    
        /** Display */
    
        initialLineClickHandler: function() {
            var self = this;
            if (self.get("mode") === "match") {
                self.set("mode", "inactive");
            } else {
                self.set("mode", "match");
            }
        },
    
        lineOpenBalanceClickHandler: function() {
            var self = this;
            if (self.get("mode") === "create") {
                self.addLineBeingEdited();
                self.set("mode", "match");
            } else {
                self.set("mode", "create");
            }
        },
    
        partnerNameClickHandler: function() {
            var self = this;
            self.$(".partner_name").hide();
            self.change_partner_field.$el.find("input").attr("placeholder", self.st_line.partner_name);
            self.$(".change_partner_container").show();
        },
    
    
        /** Views updating */
    
        updateAccountingViewMatchedLines: function() {
            var self = this;
            $.each(self.$(".tbody_matched_lines .bootstrap_popover"), function(){ $(this).popover('destroy') });
            self.$(".tbody_matched_lines").empty();
    
            _(self.get("mv_lines_selected")).each(function(line){
                var $line = $(QWeb.render("bank_statement_reconciliation_move_line", {line: line, selected: true}));
                self.bindPopoverTo($line.find(".line_info_button"));
                if (line.propose_partial_reconcile) self.bindPopoverTo($line.find(".do_partial_reconcile_button"));
                if (line.partial_reconcile) self.bindPopoverTo($line.find(".undo_partial_reconcile_button"));
                self.$(".tbody_matched_lines").append($line);
            });
        },
    
        updateAccountingViewCreatedLines: function() {
            var self = this;
            $.each(self.$(".tbody_created_lines .bootstrap_popover"), function(){ $(this).popover('destroy') });
            self.$(".tbody_created_lines").empty();
    
            _(self.getCreatedLines()).each(function(line){
                var $line = $(QWeb.render("bank_statement_reconciliation_created_line", {line: line}));
                $line.find(".line_remove_button").click(function(){ self.removeLine($(this).closest(".created_line")) });
                self.$(".tbody_created_lines").append($line);
                if (line.no_remove_action) {
                    // Then the previous line's remove button deletes this line too
                    $line.hover(function(){ $(this).prev().addClass("active") },function(){ $(this).prev().removeClass("active") });
                }
            });
        },
    
        updateMatchView: function() {
            var self = this;
            var table = self.$(".match table");
            var nothing_displayed = true;
    
            // Display move lines
            $.each(self.$(".match table .bootstrap_popover"), function(){ $(this).popover('destroy') });
            table.empty();
            var slice_start = self.get("pager_index") * self.max_move_lines_displayed;
            var slice_end = (self.get("pager_index")+1) * self.max_move_lines_displayed;
<<<<<<< HEAD

            var visible = 0
=======
            _( _.filter(self.mv_lines_deselected, function(o){
                    return o.q_label.indexOf(self.filter) !== -1 || (o.ref && o.ref.indexOf(self.filter) !== -1)
                })
                .slice(slice_start, slice_end)).each(function(line){
                var $line = $(QWeb.render("bank_statement_reconciliation_move_line", {line: line, selected: false}));
                self.bindPopoverTo($line.find(".line_info_button"));
                table.append($line);
                nothing_displayed = false;
            });
>>>>>>> e57fdc07
            _(self.get("mv_lines")).each(function(line){
                if (visible >= slice_start && visible < slice_end) {
                    var $line = $(QWeb.render("bank_statement_reconciliation_move_line", {line: line, selected: false}));
                    self.bindPopoverTo($line.find(".line_info_button"));
                    table.append($line);
                    nothing_displayed = false;
                }
                visible = visible + 1;
            });
            if (nothing_displayed)
                table.append(QWeb.render("filter_no_match", {filter_str: self.filter}));
        },
    
        updatePagerControls: function() {
            var self = this;
            if (self.get("pager_index") === 0)
                self.$(".pager_control_left").addClass("disabled");
            else
                self.$(".pager_control_left").removeClass("disabled");
            if (self.get('mv_lines').length <= ((self.get("pager_index")+1) * self.max_move_lines_displayed))
                self.$(".pager_control_right").addClass("disabled");
            else
                self.$(".pager_control_right").removeClass("disabled");
        },
    
    
        /** Properties changed */
    
        // Updates the validation button and the "open balance" line
        balanceChanged: function() {
            var self = this;
            var balance = self.get("balance");
            self.$(".tbody_open_balance").empty();
            // Special case hack : no identified partner
            if (self.st_line.has_no_partner) {
                if (Math.abs(balance).toFixed(3) === "0.000") {
                    self.$(".button_ok").addClass("oe_highlight");
                    self.$(".button_ok").removeAttr("disabled");
                    self.$(".button_ok").text("OK");
                    self.is_valid = true;
                } else {
                    self.$(".button_ok").removeClass("oe_highlight");
                    self.$(".button_ok").attr("disabled", "disabled");
                    self.$(".button_ok").text("OK");
                    self.is_valid = false;
                    var debit = (balance > 0 ? self.formatCurrency(balance, self.st_line.currency_id) : "");
                    var credit = (balance < 0 ? self.formatCurrency(-1*balance, self.st_line.currency_id) : "");
                    var $line = $(QWeb.render("bank_statement_reconciliation_line_open_balance", {debit: debit, credit: credit, account_code: self.map_account_id_code[self.st_line.open_balance_account_id]}));
                    $line.find('.js_open_balance')[0].innerHTML = "Choose counterpart";
                    self.$(".tbody_open_balance").append($line);
                }
                return;
            }
    
            if (Math.abs(balance).toFixed(3) === "0.000") {
                self.$(".button_ok").addClass("oe_highlight");
                self.$(".button_ok").text("OK");
            } else {
                self.$(".button_ok").removeClass("oe_highlight");
                self.$(".button_ok").text("Keep open");
                var debit = (balance > 0 ? self.formatCurrency(balance, self.st_line.currency_id) : "");
                var credit = (balance < 0 ? self.formatCurrency(-1*balance, self.st_line.currency_id) : "");
                var $line = $(QWeb.render("bank_statement_reconciliation_line_open_balance", {debit: debit, credit: credit, account_code: self.map_account_id_code[self.st_line.open_balance_account_id]}));
                self.$(".tbody_open_balance").append($line);
            }
        },
    
        modeChanged: function() {
            var self = this;
    
            self.$(".action_pane.active").removeClass("active");
    
            // Special case hack : if no_partner and mode == inactive
            if (self.st_line.has_no_partner) {
                if (self.get("mode") === "inactive") {
                    self.$(".match").slideUp(self.animation_speed);
                    self.$(".create").slideUp(self.animation_speed);
                    self.$(".toggle_match").removeClass("visible_toggle");
                    self.el.dataset.mode = "inactive";
                    return;
                } 
            }
    
            if (self.get("mode") === "inactive") {
                self.$(".match").slideUp(self.animation_speed);
                self.$(".create").slideUp(self.animation_speed);
                self.el.dataset.mode = "inactive";
    
            } else if (self.get("mode") === "match") {
                return $.when(self.render()).then(function() {
                    if (self.$el.hasClass("no_match")) {
                        self.set("mode", "inactive");
                        return;
                    }
                    self.$(".match").slideDown(self.animation_speed);
                    self.$(".create").slideUp(self.animation_speed);
                    self.el.dataset.mode = "match";
                });
    
            } else if (self.get("mode") === "create") {
                self.initializeCreateForm();
                self.$(".match").slideUp(self.animation_speed);
                self.$(".create").slideDown(self.animation_speed);
                self.el.dataset.mode = "create";
            }
        },
    
        pagerChanged: function() {
            var self = this;
            self.render();
        },
    
        mvLinesChanged: function() {
            var self = this;
            // If pager_index is out of range, set it to display the last page
            if (self.get("pager_index") !== 0 && self.total_move_lines_num <= (self.get("pager_index") * self.max_move_lines_displayed)) {
                self.set("pager_index", Math.ceil(self.total_move_lines_num/self.max_move_lines_displayed)-1);
            }
    
            // If there is no match to display, disable match view and pass in mode inactive
            if (self.get("mv_lines").length === 0 && self.filter === "") {
                self.$el.addClass("no_match");
                if (self.get("mode") === "match") {
                    self.set("mode", "inactive");
                }
            } else {
                self.$el.removeClass("no_match");
            }
    
            self.updateMatchView();
            self.updatePagerControls();
        },
    
        mvLinesSelectedChanged: function(elt, val) {
            var self = this;
    
            var added_lines_ids = _.map(_.difference(val.newValue, val.oldValue), function(o){ return o.id });
            var removed_lines_ids = _.map(_.difference(val.oldValue, val.newValue), function(o){ return o.id });
    
            self.getParent().excludeMoveLines(added_lines_ids);
            self.getParent().unexcludeMoveLines(removed_lines_ids);
    
            self.updateAccountingViewMatchedLines();
            self.updateBalance();
        },
    
        // Generic function for updating the line_created_being_edited
        formCreateInputChanged: function(elt, val) {
            var self = this;
            var line_created_being_edited = self.get("line_created_being_edited");
            line_created_being_edited[0][elt.corresponding_property] = val.newValue;
             
            line_created_being_edited[0].currency_id = self.st_line.currency_id;
    
            // Specific cases
            if (elt === self.account_id_field)
                line_created_being_edited[0].account_num = self.map_account_id_code[elt.get("value")];
    
            // Update tax line
            var deferred_tax = new $.Deferred();
            if (elt === self.tax_id_field || elt === self.amount_field) {
                var amount = self.amount_field.get("value");
                var tax = self.map_tax_id_amount[self.tax_id_field.get("value")];
                if (amount && tax) {
                    deferred_tax = $.when(self.model_tax
                        .call("compute_for_bank_reconciliation", [self.tax_id_field.get("value"), amount]))
                        .then(function(data){
                            var tax = data.taxes[0];
                            var tax_account_id = (amount > 0 ? tax.account_collected_id : tax.account_paid_id)
                            line_created_being_edited[0].amount = (data.total.toFixed(3) === amount.toFixed(3) ? amount : data.total);
                            line_created_being_edited[1] = {id: line_created_being_edited[0].id, account_id: tax_account_id, account_num: self.map_account_id_code[tax_account_id], label: tax.name, amount: tax.amount, no_remove_action: true, currency_id: self.st_line.currency_id};
                        }
                    );
                } else {
                    line_created_being_edited[0].amount = amount;
                    delete line_created_being_edited[1];
                    deferred_tax.resolve();
                }
            } else { deferred_tax.resolve(); }
    
            $.when(deferred_tax).then(function(){
                // Format amounts
                if (line_created_being_edited[0].amount)
                    line_created_being_edited[0].amount_str = self.formatCurrency(Math.abs(line_created_being_edited[0].amount), line_created_being_edited[0].currency_id);
                if (line_created_being_edited[1] && line_created_being_edited[1].amount)
                    line_created_being_edited[1].amount_str = self.formatCurrency(Math.abs(line_created_being_edited[1].amount), line_created_being_edited[0].currency_id);
                self.set("line_created_being_edited", line_created_being_edited);
                self.createdLinesChanged(); // TODO For some reason, previous line doesn't trigger change handler
            });
        },
    
        createdLinesChanged: function() {
            var self = this;
            self.updateAccountingViewCreatedLines();
            self.updateBalance();
    
            if (self.islineCreatedBeingEditedValid()) self.$(".add_line").show();
            else self.$(".add_line").hide();
        },
    
    
        /** Model */
    
        doPartialReconcileButtonClickHandler: function(e) {
            var self = this;
    
            var line_id = $(e.currentTarget).closest("tr").data("lineid");
            var line = _.find(self.get("mv_lines_selected"), function(o) { return o.id == line_id });
            self.partialReconcileLine(line);
    
            $(e.currentTarget).popover('destroy');
            self.updateAccountingViewMatchedLines();
            self.updateBalance();
            e.stopPropagation();
        },
    
        partialReconcileLine: function(line) {
            var self = this;
            var balance = self.get("balance");
            line.initial_amount = line.debit !== 0 ? line.debit : -1 * line.credit;
            if (balance < 0) {
                line.debit -= balance;
                line.debit_str = self.formatCurrency(line.debit, self.st_line.currency_id);
            } else {
                line.credit -= balance;
                line.credit_str = self.formatCurrency(line.credit, self.st_line.currency_id);
            }
            line.propose_partial_reconcile = false;
            line.partial_reconcile = true;
        },
    
        undoPartialReconcileButtonClickHandler: function(e) {
            var self = this;
    
            var line_id = $(e.currentTarget).closest("tr").data("lineid");
            var line = _.find(self.get("mv_lines_selected"), function(o) { return o.id == line_id });
            self.unpartialReconcileLine(line);
    
            $(e.currentTarget).popover('destroy');
            self.updateAccountingViewMatchedLines();
            self.updateBalance();
            e.stopPropagation();
        },
    
        unpartialReconcileLine: function(line) {
            var self = this;
            if (line.initial_amount > 0) {
                line.debit = line.initial_amount;
                line.debit_str = self.formatCurrency(line.debit, self.st_line.currency_id);
            } else {
                line.credit = -1 * line.initial_amount;
                line.credit_str = self.formatCurrency(line.credit, self.st_line.currency_id);
            }
            line.propose_partial_reconcile = true;
            line.partial_reconcile = false;
        },
    
        updateBalance: function() {
            var self = this;
            var mv_lines_selected = self.get("mv_lines_selected");
            var balance = 0;
            balance -= self.st_line.amount;
            _.each(mv_lines_selected, function(o) {
                balance = balance - o.debit + o.credit;
            });
            _.each(self.getCreatedLines(), function(o) {
                balance += o.amount;
            });
            self.set("balance", balance);
    
            // Propose partial reconciliation if necessary
            var lines_selected_num = mv_lines_selected.length;
            var lines_created_num = self.getCreatedLines().length;
            if (lines_selected_num === 1 && lines_created_num === 0 && self.st_line.amount * balance > 0) {
                mv_lines_selected[0].propose_partial_reconcile = true;
                self.updateAccountingViewMatchedLines();
            }
            if (lines_selected_num !== 1 || lines_created_num !== 0) {
                // remove partial reconciliation stuff if necessary
                _.each(mv_lines_selected, function(line) {
                    if (line.partial_reconcile === true) self.unpartialReconcileLine(line);
                    if (line.propose_partial_reconcile === true) line.propose_partial_reconcile = false;
                });
                self.updateAccountingViewMatchedLines();
            }
        },
    
        loadReconciliationProposition: function() {
            var self = this;
            return self.model_bank_statement_line
                .call("get_reconciliation_proposition", [self.st_line.id, self.getParent().excluded_move_lines_ids])
                .then(function (lines) {
                    _(lines).each(self.decorateMoveLine.bind(self));
                    self.set("mv_lines_selected", self.get("mv_lines_selected").concat(lines));
                });
        },

        render: function() {
            var self = this;
<<<<<<< HEAD
            var lines_to_show = [];
            _.each(self.propositions_lines, function(line){
                if (self.getParent().excluded_move_lines_ids.indexOf(line.id) === -1 && line.q_label.toLowerCase().indexOf(self.filter.toLowerCase()) > -1) {
                    lines_to_show.push(line);
                }
=======
            var deselected_lines_num = self.mv_lines_deselected.length;
            var move_lines = {};
            var move_lines_num = 0;
            var offset = self.get("pager_index") * self.max_move_lines_displayed - deselected_lines_num;
            if (offset < 0) offset = 0;
            var limit = (self.get("pager_index")+1) * self.max_move_lines_displayed - deselected_lines_num;
            if (limit > self.max_move_lines_displayed) limit = self.max_move_lines_displayed;
            var excluded_ids = _.collect(self.get("mv_lines_selected").concat(self.mv_lines_deselected), function(o){ return o.id });
            excluded_ids = excluded_ids.concat(self.getParent().excluded_move_lines_ids[self.partner_id]);
    
            var deferred_move_lines;
            if (limit > 0) {
                // Load move lines
                deferred_move_lines = self.model_bank_statement_line
                    .call("get_move_lines_counterparts_id", [self.st_line.id, excluded_ids, self.filter, offset, limit])
                    .then(function (lines) {
                        _(lines).each(self.decorateMoveLine.bind(self));
                        move_lines = lines;
                    });
            }
            // Fetch the number of move lines corresponding to this statement line and this filter
            var deferred_total_move_lines_num = self.model_bank_statement_line
                .call("get_move_lines_counterparts_id", [self.st_line.id, excluded_ids, self.filter, 0, undefined, true])
                .then(function(num){
                    move_lines_num = num;
                });
    
            return $.when(deferred_move_lines, deferred_total_move_lines_num).then(function(){
                self.total_move_lines_num = move_lines_num + deselected_lines_num;
                self.set("mv_lines", move_lines);
>>>>>>> e57fdc07
            });
            self.set("mv_lines", lines_to_show);
        },
    
        // Changes the partner_id of the statement_line in the DB and reloads the widget
        changePartner: function(partner_id) {
            var self = this;
            self.is_consistent = false;
            return self.model_bank_statement_line
                // Update model
                .call("write", [[self.st_line_id], {'partner_id': partner_id}])
                .then(function () {
                    return $.when(self.restart(self.get("mode"))).then(function(){
                        self.is_consistent = true;
                    });
                });
        },
    
        // Returns an object that can be passed to process_reconciliation()
        prepareSelectedMoveLineForPersisting: function(line) {
            return {
                name: line.name,
                debit: line.debit,
                credit: line.credit,
                counterpart_move_line_id: line.id,
            };
        },
    
        // idem
        prepareCreatedMoveLineForPersisting: function(line) {
            var dict = {};
            
            if (dict['account_id'] === undefined)
                dict['account_id'] = line.account_id;
            dict['name'] = line.label;
            if (line.amount > 0) dict['credit'] = line.amount;
            if (line.amount < 0) dict['debit'] = -1*line.amount;
            if (line.tax_id) dict['tax_code_id'] = line.tax_id;
            if (line.analytic_account_id) dict['analytic_account_id'] = line.analytic_account_id;
    
            return dict;
        },
    
        // idem
        prepareOpenBalanceForPersisting: function() {
            var balance = this.get("balance");
            var dict = {};
    
            dict['account_id'] = this.st_line.open_balance_account_id;
            dict['name'] = _t("Open balance");
            if (balance > 0) dict['debit'] = balance;
            if (balance < 0) dict['credit'] = -1*balance;
    
            return dict;
        },
    
        // Persist data, notify parent view and terminate widget
        persistAndDestroy: function() {
            var self = this;
            if (! self.is_consistent) return;
    
            self.getParent().unexcludeMoveLines(_.map(self.get("mv_lines_selected"), function(o){ return o.id }));
    
            // Prepare data
            var mv_line_dicts = [];
            _.each(self.get("mv_lines_selected"), function(o) { mv_line_dicts.push(self.prepareSelectedMoveLineForPersisting(o)) });
            _.each(self.getCreatedLines(), function(o) { mv_line_dicts.push(self.prepareCreatedMoveLineForPersisting(o)) });
            if (Math.abs(self.get("balance")).toFixed(3) !== "0.000") mv_line_dicts.push(self.prepareOpenBalanceForPersisting());
    
            // Sliding animation
            var height = self.$el.outerHeight();
            var container = $("<div />");
            container.css("height", height)
                     .css("marginTop", self.$el.css("marginTop"))
                     .css("marginBottom", self.$el.css("marginBottom"));
            self.$el.wrap(container);
            var deferred_animation = self.$el.parent().slideUp(self.animation_speed*height/150);
    
            // RPC
            return self.model_bank_statement_line
                .call("process_reconciliation", [self.st_line_id, mv_line_dicts])
                .then(function () {
                    $.each(self.$(".bootstrap_popover"), function(){ $(this).popover('destroy') });
                    return $.when(deferred_animation).then(function(){
                        self.$el.parent().remove();
                        var parent = self.getParent();
                        return $.when(self.destroy()).then(function() {
                            parent.childValidated(self);
                        });
                    });
                }, function(){
                    self.$el.parent().slideDown(self.animation_speed*height/150, function(){
                        self.$el.unwrap();
                    });
                });
    
        },
    });

    instance.web.views.add('tree_account_reconciliation', 'instance.web.account.ReconciliationListView');
    instance.web.account.ReconciliationListView = instance.web.ListView.extend({
        init: function() {
            this._super.apply(this, arguments);
            var self = this;
            this.current_partner = null;
            this.on('record_selected', this, function() {
                if (self.get_selected_ids().length === 0) {
                    self.$(".oe_account_recon_reconcile").attr("disabled", "");
                } else {
                    self.$(".oe_account_recon_reconcile").removeAttr("disabled");
                }
            });
        },
        load_list: function() {
            var self = this;
            var tmp = this._super.apply(this, arguments);
            if (this.partners) {
                this.$el.prepend(QWeb.render("AccountReconciliation", {widget: this}));
                this.$(".oe_account_recon_previous").click(function() {
                    self.current_partner = (((self.current_partner - 1) % self.partners.length) + self.partners.length) % self.partners.length;
                    self.search_by_partner();
                });
                this.$(".oe_account_recon_next").click(function() {
                    self.current_partner = (self.current_partner + 1) % self.partners.length;
                    self.search_by_partner();
                });
                this.$(".oe_account_recon_reconcile").click(function() {
                    self.reconcile();
                });
                this.$(".oe_account_recom_mark_as_reconciled").click(function() {
                    self.mark_as_reconciled();
                });
            }
            return tmp;
        },
        do_search: function(domain, context, group_by) {
            var self = this;
            this.last_domain = domain;
            this.last_context = context;
            this.last_group_by = group_by;
            this.old_search = _.bind(this._super, this);
            var mod = new instance.web.Model("account.move.line", context, domain);
            return mod.call("list_partners_to_reconcile", []).then(function(result) {
                var current = self.current_partner !== null ? self.partners[self.current_partner][0] : null;
                self.partners = result;
                var index = _.find(_.range(self.partners.length), function(el) {
                    if (current === self.partners[el][0])
                        return true;
                });
                if (index !== undefined)
                    self.current_partner = index;
                else
                    self.current_partner = self.partners.length == 0 ? null : 0;
                self.search_by_partner();
            });
        },
        search_by_partner: function() {
            var self = this;
            var fct = function() {
                return self.old_search(new instance.web.CompoundDomain(self.last_domain, 
                    [["partner_id", "in", self.current_partner === null ? [] :
                    [self.partners[self.current_partner][0]] ]]), self.last_context, self.last_group_by);
            };
            if (self.current_partner === null) {
                self.last_reconciliation_date = _t("Never");
                return fct();
            } else {
                return new instance.web.Model("res.partner").call("read",
                    [self.partners[self.current_partner][0], ["last_reconciliation_date"]]).then(function(res) {
                    self.last_reconciliation_date = 
                        instance.web.format_value(res.last_reconciliation_date, {"type": "datetime"}, _t("Never"));
                    return fct();
                });
            }
        },
        reconcile: function() {
            var self = this;
            var ids = this.get_selected_ids();
            if (ids.length === 0) {
                new instance.web.Dialog(this, {
                    title: _t("Warning"),
                    size: 'medium',
                }, $("<div />").text(_t("You must choose at least one record."))).open();
                return false;
            }

            new instance.web.Model("ir.model.data").call("get_object_reference", ["account", "action_view_account_move_line_reconcile"]).then(function(result) {
                var additional_context = _.extend({
                    active_id: ids[0],
                    active_ids: ids,
                    active_model: self.model
                });
                return self.rpc("/web/action/load", {
                    action_id: result[1],
                    context: additional_context
                }).done(function (result) {
                    result.context = instance.web.pyeval.eval('contexts', [result.context, additional_context]);
                    result.flags = result.flags || {};
                    result.flags.new_window = true;
                    return self.do_action(result, {
                        on_close: function () {
                            self.do_search(self.last_domain, self.last_context, self.last_group_by);
                        }
                    });
                });
            });
        },
        mark_as_reconciled: function() {
            var self = this;
            var id = self.partners[self.current_partner][0];
            new instance.web.Model("res.partner").call("mark_as_reconciled", [[id]]).then(function() {
                self.do_search(self.last_domain, self.last_context, self.last_group_by);
            });
        },
        do_select: function (ids, records) {
            this.trigger('record_selected')
            this._super.apply(this, arguments);
        },
    });
    
};<|MERGE_RESOLUTION|>--- conflicted
+++ resolved
@@ -29,7 +29,7 @@
             this.time_widget_loaded = Date.now();
     
             // Stuff used by the children bankStatementReconciliationLine
-            this.max_move_lines_displayed = 2;
+            this.max_move_lines_displayed = 5;
             this.animation_speed = 100; // "Blocking" animations
             this.aestetic_animation_speed = 300; // eye candy
             this.map_tax_id_amount = {};
@@ -989,20 +989,8 @@
             table.empty();
             var slice_start = self.get("pager_index") * self.max_move_lines_displayed;
             var slice_end = (self.get("pager_index")+1) * self.max_move_lines_displayed;
-<<<<<<< HEAD
 
             var visible = 0
-=======
-            _( _.filter(self.mv_lines_deselected, function(o){
-                    return o.q_label.indexOf(self.filter) !== -1 || (o.ref && o.ref.indexOf(self.filter) !== -1)
-                })
-                .slice(slice_start, slice_end)).each(function(line){
-                var $line = $(QWeb.render("bank_statement_reconciliation_move_line", {line: line, selected: false}));
-                self.bindPopoverTo($line.find(".line_info_button"));
-                table.append($line);
-                nothing_displayed = false;
-            });
->>>>>>> e57fdc07
             _(self.get("mv_lines")).each(function(line){
                 if (visible >= slice_start && visible < slice_end) {
                     var $line = $(QWeb.render("bank_statement_reconciliation_move_line", {line: line, selected: false}));
@@ -1302,44 +1290,11 @@
 
         render: function() {
             var self = this;
-<<<<<<< HEAD
             var lines_to_show = [];
             _.each(self.propositions_lines, function(line){
                 if (self.getParent().excluded_move_lines_ids.indexOf(line.id) === -1 && line.q_label.toLowerCase().indexOf(self.filter.toLowerCase()) > -1) {
                     lines_to_show.push(line);
                 }
-=======
-            var deselected_lines_num = self.mv_lines_deselected.length;
-            var move_lines = {};
-            var move_lines_num = 0;
-            var offset = self.get("pager_index") * self.max_move_lines_displayed - deselected_lines_num;
-            if (offset < 0) offset = 0;
-            var limit = (self.get("pager_index")+1) * self.max_move_lines_displayed - deselected_lines_num;
-            if (limit > self.max_move_lines_displayed) limit = self.max_move_lines_displayed;
-            var excluded_ids = _.collect(self.get("mv_lines_selected").concat(self.mv_lines_deselected), function(o){ return o.id });
-            excluded_ids = excluded_ids.concat(self.getParent().excluded_move_lines_ids[self.partner_id]);
-    
-            var deferred_move_lines;
-            if (limit > 0) {
-                // Load move lines
-                deferred_move_lines = self.model_bank_statement_line
-                    .call("get_move_lines_counterparts_id", [self.st_line.id, excluded_ids, self.filter, offset, limit])
-                    .then(function (lines) {
-                        _(lines).each(self.decorateMoveLine.bind(self));
-                        move_lines = lines;
-                    });
-            }
-            // Fetch the number of move lines corresponding to this statement line and this filter
-            var deferred_total_move_lines_num = self.model_bank_statement_line
-                .call("get_move_lines_counterparts_id", [self.st_line.id, excluded_ids, self.filter, 0, undefined, true])
-                .then(function(num){
-                    move_lines_num = num;
-                });
-    
-            return $.when(deferred_move_lines, deferred_total_move_lines_num).then(function(){
-                self.total_move_lines_num = move_lines_num + deselected_lines_num;
-                self.set("mv_lines", move_lines);
->>>>>>> e57fdc07
             });
             self.set("mv_lines", lines_to_show);
         },
