--- conflicted
+++ resolved
@@ -63,12 +63,7 @@
                 <td>
                     <table class="accounting_view">
                         <caption>
-<<<<<<< HEAD
-                            <button class="button_ok"></button>
-                            <span class="tip_reconciliation_not_balanced">You must balance the reconciliation</span>
-=======
                             <button class="button_ok btn btn-default btn-sm"></button>
->>>>>>> 550648e3
                             <span t-if="! line.has_no_partner" class="partner_name">
                                 <t t-esc="line.partner_name"/>
                                 <span class="change_partner glyphicon glyphicon-pencil"></span>
@@ -180,7 +175,7 @@
 
     <t t-name="bank_statement_reconciliation_created_line">
         <tr class="created_line" t-att-data-lineid="line.id">
-            <td class="cell_action"><t t-if="! line.no_remove_action"><span class="glyphicon glyphicon-remove"></span></t></td>
+            <td class="cell_action"><t t-if="! line.no_remove_action"><span class="line_remove_button glyphicon glyphicon-remove"></span></t></td>
             <td class="cell_account_code"><t t-esc="line.account_num"/></td>
             <td class="cell_due_date"></td>
             <td class="cell_label"><t t-esc="line.label"/></td>
@@ -195,7 +190,7 @@
             <td class="cell_action"><span class="toggle_create glyphicon glyphicon-play"></span></td>
             <td class="cell_account_code"><t t-esc="account_code"/></td>
             <td class="cell_due_date"></td>
-            <td class="cell_label">Open balance</td>
+            <td class="cell_label js_open_balance">Open balance</td>
             <td class="cell_debit"><t t-esc="debit"/></td>
             <td class="cell_credit"><t t-esc="credit"/></td>
             <td class="cell_info_popover"></td>
