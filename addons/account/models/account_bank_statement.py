--- conflicted
+++ resolved
@@ -491,27 +491,7 @@
                     'credit': st_line.amount > 0 and st_line.amount or 0.0,
                     'account_id': st_line.account_id.id,
                 }
-<<<<<<< HEAD
-                st_line._prepare_move_line_for_currency(aml_dict, st_line.date or fields.Date.context_today())
-                move_vals['line_ids'] = [(0, 0, aml_dict)]
-                balance_line = self._prepare_reconciliation_move_line(move_vals, st_line.amount)
-                move_vals['line_ids'].append((0, 0, balance_line))
-                move_list.append(move_vals)
-
-        # Creates
-        payment_ids = self.env['account.payment'].create(payment_list)
-        for payment_id, move_vals in zip(payment_ids, move_list):
-            for line in move_vals['line_ids']:
-                line[2]['payment_id'] = payment_id.id
-        move_ids = self.env['account.move'].create(move_list)
-        move_ids.post()
-
-        for move, st_line, payment in zip(move_ids, self.browse(managed_st_line), payment_ids):
-            st_line.write({'move_name': move.name})
-            payment.write({'payment_reference': move.name})
-=======
                 st_line.process_reconciliation(new_aml_dicts=[vals])
->>>>>>> c545783b
 
     def _get_communication(self, payment_method_id):
         return self.name or ''
