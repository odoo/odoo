--- conflicted
+++ resolved
@@ -553,17 +553,10 @@
         excluded_ids.extend(to_check_excluded)
 
         domain_reconciliation = [
-<<<<<<< HEAD
-            '&',
+            '&', '&',
             ('statement_line_id', '=', False),
             ('account_id', 'in', aml_accounts),
-=======
-            '&', '&', '&',
-            ('statement_line_id', '=', False),
-            ('account_id', 'in', aml_accounts),
-            ('payment_id', '<>', False),
             ('balance', '!=', 0.0),
->>>>>>> d81cadc1
         ]
         if st_line.company_id.account_bank_reconciliation_start:
             domain_reconciliation = expression.AND([domain_reconciliation, [
