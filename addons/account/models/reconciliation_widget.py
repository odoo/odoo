# -*- coding: utf-8 -*-

import copy
from odoo import api, fields, models, _
from odoo.exceptions import UserError
from odoo.osv import expression
from odoo.tools import pycompat
from odoo.tools.misc import formatLang
from odoo.tools import misc


class AccountReconciliation(models.AbstractModel):
    _name = 'account.reconciliation.widget'
    _description = 'Account Reconciliation widget'

    ####################################################
    # Public
    ####################################################

    @api.model
    def process_bank_statement_line(self, st_line_ids, data):
        """ Handles data sent from the bank statement reconciliation widget
            (and can otherwise serve as an old-API bridge)

            :param st_line_ids
            :param list of dicts data: must contains the keys
                'counterpart_aml_dicts', 'payment_aml_ids' and 'new_aml_dicts',
                whose value is the same as described in process_reconciliation
                except that ids are used instead of recordsets.
        """
        st_lines = self.env['account.bank.statement.line'].browse(st_line_ids)
        AccountMoveLine = self.env['account.move.line']
        ctx = dict(self._context, force_price_include=False)

        for st_line, datum in pycompat.izip(st_lines, copy.deepcopy(data)):
            payment_aml_rec = AccountMoveLine.browse(datum.get('payment_aml_ids', []))

            for aml_dict in datum.get('counterpart_aml_dicts', []):
                aml_dict['move_line'] = AccountMoveLine.browse(aml_dict['counterpart_aml_id'])
                del aml_dict['counterpart_aml_id']

            if datum.get('partner_id') is not None:
                st_line.write({'partner_id': datum['partner_id']})

            st_line.with_context(ctx).process_reconciliation(
                datum.get('counterpart_aml_dicts', []),
                payment_aml_rec,
                datum.get('new_aml_dicts', []))

    @api.model
    def get_move_lines_for_bank_statement_line(self, st_line_id, partner_id=None, excluded_ids=None, search_str=False, offset=0, limit=None):
        """ Returns move lines for the bank statement reconciliation widget,
            formatted as a list of dicts

            :param st_line_id: ids of the statement lines
            :param partner_id: optional partner id to select only the moves
                line corresponding to the partner
            :param excluded_ids: optional move lines ids excluded from the
                result
            :param search_str: optional search (can be the amout, display_name,
                partner name, move line name)
            :param offset: offset of the search result (to display pager)
            :param limit: number of the result to search
        """
        st_line = self.env['account.bank.statement.line'].browse(st_line_id)

        # Blue lines = payment on bank account not assigned to a statement yet
        aml_accounts = [
            st_line.journal_id.default_credit_account_id.id,
            st_line.journal_id.default_debit_account_id.id
        ]

        if partner_id is None:
            partner_id = st_line.partner_id.id

        domain = self._domain_move_lines_for_reconciliation(st_line, aml_accounts, partner_id, excluded_ids=excluded_ids, search_str=search_str)
        recs_count = self.env['account.move.line'].search_count(domain)
        aml_recs = self.env['account.move.line'].search(domain, offset=offset, limit=limit, order="date_maturity desc, id desc")
        target_currency = st_line.currency_id or st_line.journal_id.currency_id or st_line.journal_id.company_id.currency_id
        return self._prepare_move_lines(aml_recs, target_currency=target_currency, target_date=st_line.date, recs_count=recs_count)

    @api.model
    def _get_bank_statement_line_partners(self, st_lines):
        params = []

        # Add the res.partner.ban's IR rules. In case partners are not shared between companies,
        # identical bank accounts may exist in a company we don't have access to.
        ir_rules_query = self.env['res.partner.bank']._where_calc([])
        self.env['res.partner.bank']._apply_ir_rules(ir_rules_query, 'read')
        from_clause, where_clause, where_clause_params = ir_rules_query.get_sql()
        if where_clause:
            where_bank = ('AND %s' % where_clause).replace('res_partner_bank', 'bank')
            params += where_clause_params
        else:
            where_bank = ''

        # Add the res.partner's IR rules. In case partners are not shared between companies,
        # identical partners may exist in a company we don't have access to.
        ir_rules_query = self.env['res.partner']._where_calc([])
        self.env['res.partner']._apply_ir_rules(ir_rules_query, 'read')
        from_clause, where_clause, where_clause_params = ir_rules_query.get_sql()
        if where_clause:
            where_partner = ('AND %s' % where_clause).replace('res_partner', 'p3')
            params += where_clause_params
        else:
            where_partner = ''

        query = '''
            SELECT
                st_line.id                          AS id,
                COALESCE(p1.id,p2.id,p3.id)         AS partner_id
            FROM account_bank_statement_line st_line
        '''
        query += 'LEFT JOIN res_partner_bank bank ON bank.id = st_line.bank_account_id OR bank.acc_number = st_line.account_number %s\n' % (where_bank)
        query += 'LEFT JOIN res_partner p1 ON st_line.partner_id=p1.id \n'
        query += 'LEFT JOIN res_partner p2 ON bank.partner_id=p2.id \n'
        # By definition the commercial partner_id doesn't have a parent_id set
        query += 'LEFT JOIN res_partner p3 ON p3.name ILIKE st_line.partner_name %s AND p3.parent_id is NULL \n' % (where_partner)
        query += 'WHERE st_line.id IN %s'

        params += [tuple(st_lines.ids)]

        self._cr.execute(query, params)

        result = {}
        for res in self._cr.dictfetchall():
            result[res['id']] = res['partner_id']
        return result

    @api.model
    def get_bank_statement_line_data(self, st_line_ids, excluded_ids=None):
        """ Returns the data required to display a reconciliation widget, for
            each statement line in self

            :param st_line_id: ids of the statement lines
            :param excluded_ids: optional move lines ids excluded from the
                result
        """
        excluded_ids = excluded_ids or []

        # Make a search to preserve the table's order.
        bank_statement_lines = self.env['account.bank.statement.line'].search([('id', 'in', st_line_ids)])
        reconcile_model = self.env['account.reconcile.model'].search([('rule_type', '!=', 'writeoff_button')])

        # Search for missing partners when opening the reconciliation widget.
        partner_map = self._get_bank_statement_line_partners(bank_statement_lines)

        matching_amls = reconcile_model._apply_rules(bank_statement_lines, excluded_ids=excluded_ids, partner_map=partner_map)

        results = {
            'lines': [],
            'value_min': 0,
            'value_max': len(bank_statement_lines),
            'reconciled_aml_ids': [],
        }

        # Iterate on st_lines to keep the same order in the results list.
        bank_statements_left = self.env['account.bank.statement']
        for line in bank_statement_lines:
            if matching_amls[line.id].get('status') == 'reconciled':
                reconciled_move_lines = matching_amls[line.id].get('reconciled_lines')
                results['value_min'] += 1
                results['reconciled_aml_ids'] += reconciled_move_lines and reconciled_move_lines.ids or []
            else:
                aml_ids = matching_amls[line.id]['aml_ids']
                bank_statements_left += line.statement_id
                target_currency = line.currency_id or line.journal_id.currency_id or line.journal_id.company_id.currency_id

                amls = aml_ids and self.env['account.move.line'].browse(aml_ids)
                line_vals = {
                    'st_line': self._get_statement_line(line),
                    'reconciliation_proposition': aml_ids and self._prepare_move_lines(amls, target_currency=target_currency, target_date=line.date) or [],
                    'model_id': matching_amls[line.id].get('model') and matching_amls[line.id]['model'].id,
                    'write_off': matching_amls[line.id].get('status') == 'write_off',
                }
                if not line.partner_id and partner_map.get(line.id):
                    partner = self.env['res.partner'].browse(partner_map[line.id])
                    line_vals.update({
                        'partner_id': partner.id,
                        'partner_name': partner.name,
                    })
                results['lines'].append(line_vals)

        return results

    @api.model
    def get_bank_statement_data(self, bank_statement_ids):
        """ Get statement lines of the specified statements or all unreconciled
            statement lines and try to automatically reconcile them / find them
            a partner.
            Return ids of statement lines left to reconcile and other data for
            the reconciliation widget.

            :param st_line_id: ids of the bank statement
        """
        bank_statements = self.env['account.bank.statement'].browse(bank_statement_ids)

        query = '''
             SELECT line.id
             FROM account_bank_statement_line line
             WHERE account_id IS NULL
             AND line.amount != 0.0
             AND line.statement_id IN %s
             AND NOT EXISTS (SELECT 1 from account_move_line aml WHERE aml.statement_line_id = line.id)
        '''
        self.env.cr.execute(query, [tuple(bank_statements.ids)])

        bank_statement_lines = self.env['account.bank.statement.line'].browse([line.get('id') for line in self.env.cr.dictfetchall()])

        results = self.get_bank_statement_line_data(bank_statement_lines.ids)
        bank_statement_lines_left = self.env['account.bank.statement.line'].browse([line['st_line']['id'] for line in results['lines']])
        bank_statements_left = bank_statement_lines_left.mapped('statement_id')

        results.update({
            'statement_name': len(bank_statements_left) == 1 and bank_statements_left.name or False,
            'journal_id': bank_statements and bank_statements[0].journal_id.id or False,
            'notifications': []
        })

        if len(results['lines']) < len(bank_statement_lines):
            results['notifications'].append({
                'type': 'info',
                'template': 'reconciliation.notification.reconciled',
                'reconciled_aml_ids': results['reconciled_aml_ids'],
                'nb_reconciled_lines': results['value_min'],
                'details': {
                    'name': _('Journal Items'),
                    'model': 'account.move.line',
                    'ids': results['reconciled_aml_ids'],
                }
            })

        return results

    @api.model
    def get_move_lines_for_manual_reconciliation(self, account_id, partner_id=False, excluded_ids=None, search_str=False, offset=0, limit=None, target_currency_id=False):
        """ Returns unreconciled move lines for an account or a partner+account, formatted for the manual reconciliation widget """

        Account_move_line = self.env['account.move.line']
        Account = self.env['account.account']
        Currency = self.env['res.currency']

        domain = self._domain_move_lines_for_manual_reconciliation(account_id, partner_id, excluded_ids, search_str)
        recs_count = Account_move_line.search_count(domain)
        lines = Account_move_line.search(domain, offset=offset, limit=limit, order="date_maturity desc, id desc")
        if target_currency_id:
            target_currency = Currency.browse(target_currency_id)
        else:
            account = Account.browse(account_id)
            target_currency = account.currency_id or account.company_id.currency_id
        return self._prepare_move_lines(lines, target_currency=target_currency,recs_count=recs_count)

    @api.model
    def get_all_data_for_manual_reconciliation(self, partner_ids, account_ids):
        """ Returns the data required for the invoices & payments matching of partners/accounts.
            If an argument is None, fetch all related reconciliations. Use [] to fetch nothing.
        """
        MoveLine = self.env['account.move.line']
        aml_ids = self._context.get('active_ids') and self._context.get('active_model') == 'account.move.line' and tuple(self._context.get('active_ids'))
        if aml_ids:
            aml = MoveLine.browse(aml_ids)
            aml._check_reconcile_validity()
            account = aml[0].account_id
            currency = account.currency_id or account.company_id.currency_id
            return {
                'accounts': [{
                    'reconciliation_proposition': self._prepare_move_lines(aml, target_currency=currency),
                    'company_id': account.company_id.id,
                    'currency_id': currency.id,
                    'mode': 'accounts',
                    'account_id': account.id,
                    'account_name': account.name,
                    'account_code': account.code,
                }],
                'customers': [],
                'suppliers': [],
            }

        return {
            'customers': self.get_data_for_manual_reconciliation('partner', partner_ids, 'receivable'),
            'suppliers': self.get_data_for_manual_reconciliation('partner', partner_ids, 'payable'),
            'accounts': self.get_data_for_manual_reconciliation('account', account_ids),
        }

    @api.model
    def get_data_for_manual_reconciliation(self, res_type, res_ids=None, account_type=None):
        """ Returns the data required for the invoices & payments matching of partners/accounts (list of dicts).
            If no res_ids is passed, returns data for all partners/accounts that can be reconciled.

            :param res_type: either 'partner' or 'account'
            :param res_ids: ids of the partners/accounts to reconcile, use None to fetch data indiscriminately
                of the id, use [] to prevent from fetching any data at all.
            :param account_type: if a partner is both customer and vendor, you can use 'payable' to reconcile
                the vendor-related journal entries and 'receivable' for the customer-related entries.
        """

        Account = self.env['account.account']
        Partner = self.env['res.partner']

        if res_ids is not None and len(res_ids) == 0:
            # Note : this short-circuiting is better for performances, but also required
            # since postgresql doesn't implement empty list (so 'AND id in ()' is useless)
            return []
        res_ids = res_ids and tuple(res_ids)

        assert res_type in ('partner', 'account')
        assert account_type in ('payable', 'receivable', None)
        is_partner = res_type == 'partner'
        res_alias = is_partner and 'p' or 'a'
        aml_ids = self._context.get('active_ids') and self._context.get('active_model') == 'account.move.line' and tuple(self._context.get('active_ids'))

        query = ("""
            SELECT {0} account_id, account_name, account_code, max_date,
                   to_char(last_time_entries_checked, 'YYYY-MM-DD') AS last_time_entries_checked
            FROM (
                    SELECT {1}
                        {res_alias}.last_time_entries_checked AS last_time_entries_checked,
                        a.id AS account_id,
                        a.name AS account_name,
                        a.code AS account_code,
                        MAX(l.write_date) AS max_date
                    FROM
                        account_move_line l
                        RIGHT JOIN account_account a ON (a.id = l.account_id)
                        RIGHT JOIN account_account_type at ON (at.id = a.user_type_id)
                        {2}
                    WHERE
                        a.reconcile IS TRUE
                        AND l.full_reconcile_id is NULL
                        {3}
                        {4}
                        {5}
                        AND l.company_id = {6}
                        AND EXISTS (
                            SELECT NULL
                            FROM account_move_line l
                            JOIN account_move move ON move.id = l.move_id
                            JOIN account_journal journal ON journal.id = move.journal_id
                            WHERE l.account_id = a.id
                            {7}
                            AND (move.state = 'posted' OR (journal.post_at_bank_rec AND move.state = 'draft'))
                            AND l.amount_residual > 0
                        )
                        AND EXISTS (
                            SELECT NULL
                            FROM account_move_line l
                            JOIN account_move move ON move.id = l.move_id
                            JOIN account_journal journal ON journal.id = move.journal_id
                            WHERE l.account_id = a.id
                            {7}
                            AND (move.state = 'posted' OR (journal.post_at_bank_rec AND move.state = 'draft'))
                            AND l.amount_residual < 0
                        )
                        {8}
                    GROUP BY {9} a.id, a.name, a.code, {res_alias}.last_time_entries_checked
                    ORDER BY {res_alias}.last_time_entries_checked
                ) as s
            WHERE (last_time_entries_checked IS NULL OR max_date > last_time_entries_checked)
        """.format(
                is_partner and 'partner_id, partner_name,' or ' ',
                is_partner and 'p.id AS partner_id, p.name AS partner_name,' or ' ',
                is_partner and 'RIGHT JOIN res_partner p ON (l.partner_id = p.id)' or ' ',
                is_partner and ' ' or "AND at.type <> 'payable' AND at.type <> 'receivable'",
                account_type and "AND at.type = %(account_type)s" or '',
                res_ids and 'AND ' + res_alias + '.id in %(res_ids)s' or '',
                self.env.user.company_id.id,
                is_partner and 'AND l.partner_id = p.id' or ' ',
                aml_ids and 'AND l.id IN %(aml_ids)s' or '',
                is_partner and 'l.partner_id, p.id,' or ' ',
                res_alias=res_alias
            ))
        self.env.cr.execute(query, locals())

        # Apply ir_rules by filtering out
        rows = self.env.cr.dictfetchall()
        ids = [x['account_id'] for x in rows]
        allowed_ids = set(Account.browse(ids).ids)
        rows = [row for row in rows if row['account_id'] in allowed_ids]
        if is_partner:
            ids = [x['partner_id'] for x in rows]
            allowed_ids = set(Partner.browse(ids).ids)
            rows = [row for row in rows if row['partner_id'] in allowed_ids]

        # Keep mode for future use in JS
        if res_type == 'account':
            mode = 'accounts'
        else:
            mode = 'customers' if account_type == 'receivable' else 'suppliers'

        # Fetch other data
        for row in rows:
            account = Account.browse(row['account_id'])
            currency = account.currency_id or account.company_id.currency_id
            row['currency_id'] = currency.id
            partner_id = is_partner and row['partner_id'] or None
            rec_prop = aml_ids and self.env['account.move.line'].browse(aml_ids) or self._get_move_line_reconciliation_proposition(account.id, partner_id)
            row['reconciliation_proposition'] = self._prepare_move_lines(rec_prop, target_currency=currency)
            row['mode'] = mode
            row['company_id'] = account.company_id.id

        # Return the partners with a reconciliation proposition first, since they are most likely to
        # be reconciled.
        return [r for r in rows if r['reconciliation_proposition']] + [r for r in rows if not r['reconciliation_proposition']]

    @api.model
    def process_move_lines(self, data):
        """ Used to validate a batch of reconciliations in a single call
            :param data: list of dicts containing:
                - 'type': either 'partner' or 'account'
                - 'id': id of the affected res.partner or account.account
                - 'mv_line_ids': ids of existing account.move.line to reconcile
                - 'new_mv_line_dicts': list of dicts containing values suitable for account_move_line.create()
        """

        Partner = self.env['res.partner']
        Account = self.env['account.account']

        for datum in data:
            if len(datum['mv_line_ids']) >= 1 or len(datum['mv_line_ids']) + len(datum['new_mv_line_dicts']) >= 2:
                self._process_move_lines(datum['mv_line_ids'], datum['new_mv_line_dicts'])

            if datum['type'] == 'partner':
                partners = Partner.browse(datum['id'])
                partners.mark_as_reconciled()
            if datum['type'] == 'account':
                accounts = Account.browse(datum['id'])
                accounts.mark_as_reconciled()

    ####################################################
    # Private
    ####################################################

    @api.model
    def _domain_move_lines(self, search_str):
        """ Returns the domain from the search_str search
            :param search_str: search string
        """
        if not search_str:
            return []
        str_domain = [
            '|', ('move_id.name', 'ilike', search_str),
            '|', ('move_id.ref', 'ilike', search_str),
            '|', ('date_maturity', 'like', search_str),
            '&', ('name', '!=', '/'), ('name', 'ilike', search_str)
        ]
        if search_str[0] in ['-', '+']:
            try:
                amounts_str = search_str.split('|')
                for amount_str in amounts_str:
                    amount = amount_str[0] == '-' and float(amount_str) or float(amount_str[1:])
                    amount_domain = [
                        '|', ('amount_residual', '=', amount),
                        '|', ('amount_residual_currency', '=', amount),
                        '|', (amount_str[0] == '-' and 'credit' or 'debit', '=', float(amount_str[1:])),
                        ('amount_currency', '=', amount),
                    ]
                    str_domain = expression.OR([str_domain, amount_domain])
            except:
                pass
        else:
            try:
                amount = float(search_str)
                amount_domain = [
                    '|', ('amount_residual', '=', amount),
                    '|', ('amount_residual_currency', '=', amount),
                    '|', ('amount_residual', '=', -amount),
                    '|', ('amount_residual_currency', '=', -amount),
                    '&', ('account_id.internal_type', '=', 'liquidity'),
                    '|', '|', '|', ('debit', '=', amount), ('credit', '=', amount), ('amount_currency', '=', amount), ('amount_currency', '=', -amount),
                ]
                str_domain = expression.OR([str_domain, amount_domain])
            except:
                pass
        return str_domain

    @api.model
    def _domain_move_lines_for_reconciliation(self, st_line, aml_accounts, partner_id, excluded_ids=None, search_str=False):
        """ Return the domain for account.move.line records which can be used for bank statement reconciliation.

            :param aml_accounts:
            :param partner_id:
            :param excluded_ids:
            :param search_str:
        """

        domain_reconciliation = [
<<<<<<< HEAD
            '&',
            ('statement_line_id', '=', False),
            ('account_id', 'in', aml_accounts),
=======
            '&', '&', '&',
            ('statement_line_id', '=', False),
            ('account_id', 'in', aml_accounts),
            ('payment_id', '<>', False),
            ('balance', '!=', 0.0),
>>>>>>> 81f4e69c
        ]
        if st_line.company_id.account_bank_reconciliation_start:
            domain_reconciliation = expression.AND([domain_reconciliation, [
                ('date', '>=', st_line.company_id.account_bank_reconciliation_start)]])

        # default domain matching
        domain_matching = [
            '&', '&',
            ('reconciled', '=', False),
            ('account_id.reconcile', '=', True),
            ('balance', '!=', 0.0),
        ]

        domain = expression.OR([domain_reconciliation, domain_matching])
        if partner_id:
            domain = expression.AND([domain, [('partner_id', '=', partner_id)]])

        # Domain factorized for all reconciliation use cases
        if search_str:
            str_domain = self._domain_move_lines(search_str=search_str)
            str_domain = expression.OR([
                str_domain,
                [('partner_id.name', 'ilike', search_str)]
            ])
            domain = expression.AND([
                domain,
                str_domain
            ])

        if excluded_ids:
            domain = expression.AND([
                [('id', 'not in', excluded_ids)],
                domain
            ])
        # filter on account.move.line having the same company as the statement line
        domain = expression.AND([domain, [('company_id', '=', st_line.company_id.id)]])

        return domain

    @api.model
    def _domain_move_lines_for_manual_reconciliation(self, account_id, partner_id=False, excluded_ids=None, search_str=False):
        """ Create domain criteria that are relevant to manual reconciliation. """
        domain = ['&', '&', ('reconciled', '=', False), ('account_id', '=', account_id), '|', ('move_id.state', '=', 'posted'), '&', ('move_id.state', '=', 'draft'), ('move_id.journal_id.post_at_bank_rec', '=', True)]
        if partner_id:
            domain = expression.AND([domain, [('partner_id', '=', partner_id)]])
        if excluded_ids:
            domain = expression.AND([[('id', 'not in', excluded_ids)], domain])
        if search_str:
            str_domain = self._domain_move_lines(search_str=search_str)
            domain = expression.AND([domain, str_domain])
        # filter on account.move.line having the same company as the given account
        account = self.env['account.account'].browse(account_id)
        domain = expression.AND([domain, [('company_id', '=', account.company_id.id)]])
        return domain

    @api.model
    def _prepare_move_lines(self, move_lines, target_currency=False, target_date=False, recs_count=0):
        """ Returns move lines formatted for the manual/bank reconciliation widget

            :param move_line_ids:
            :param target_currency: currency (browse) you want the move line debit/credit converted into
            :param target_date: date to use for the monetary conversion
        """
        context = dict(self._context or {})
        ret = []

        for line in move_lines:
            company_currency = line.company_id.currency_id
            line_currency = (line.currency_id and line.amount_currency) and line.currency_id or company_currency
            date_maturity = misc.format_date(self.env, line.date_maturity, lang_code=self.env.user.lang)

            ret_line = {
                'id': line.id,
                'name': line.name and line.name != '/' and line.move_id.name + ': ' + line.name or line.move_id.name,
                'ref': line.move_id.ref or '',
                # For reconciliation between statement transactions and already registered payments (eg. checks)
                # NB : we don't use the 'reconciled' field because the line we're selecting is not the one that gets reconciled
                'account_id': [line.account_id.id, line.account_id.display_name],
                'already_paid': line.account_id.internal_type == 'liquidity',
                'account_code': line.account_id.code,
                'account_name': line.account_id.name,
                'account_type': line.account_id.internal_type,
                'date_maturity': date_maturity,
                'date': line.date,
                'journal_id': [line.journal_id.id, line.journal_id.display_name],
                'partner_id': line.partner_id.id,
                'partner_name': line.partner_id.name,
                'currency_id': line_currency.id,
            }

            debit = line.debit
            credit = line.credit
            amount = line.amount_residual
            amount_currency = line.amount_residual_currency

            # For already reconciled lines, don't use amount_residual(_currency)
            if line.account_id.internal_type == 'liquidity':
                amount = debit - credit
                amount_currency = line.amount_currency

            target_currency = target_currency or company_currency

            # Use case:
            # Let's assume that company currency is in USD and that we have the 3 following move lines
            #      Debit  Credit  Amount currency  Currency
            # 1)    25      0            0            NULL
            # 2)    17      0           25             EUR
            # 3)    33      0           25             YEN
            #
            # If we ask to see the information in the reconciliation widget in company currency, we want to see
            # The following information
            # 1) 25 USD (no currency information)
            # 2) 17 USD [25 EUR] (show 25 euro in currency information, in the little bill)
            # 3) 33 USD [25 YEN] (show 25 yen in currency information)
            #
            # If we ask to see the information in another currency than the company let's say EUR
            # 1) 35 EUR [25 USD]
            # 2) 25 EUR (no currency information)
            # 3) 50 EUR [25 YEN]
            # In that case, we have to convert the debit-credit to the currency we want and we show next to it
            # the value of the amount_currency or the debit-credit if no amount currency
            if target_currency == company_currency:
                if line_currency == target_currency:
                    amount = amount
                    amount_currency = ""
                    total_amount = debit - credit
                    total_amount_currency = ""
                else:
                    amount = amount
                    amount_currency = amount_currency
                    total_amount = debit - credit
                    total_amount_currency = line.amount_currency

            if target_currency != company_currency:
                if line_currency == target_currency:
                    amount = amount_currency
                    amount_currency = ""
                    total_amount = line.amount_currency
                    total_amount_currency = ""
                else:
                    amount_currency = line.currency_id and amount_currency or amount
                    company = line.account_id.company_id
                    date = target_date or line.date
                    amount = company_currency._convert(amount, target_currency, company, date)
                    total_amount = company_currency._convert((line.debit - line.credit), target_currency, company, date)
                    total_amount_currency = line.currency_id and line.amount_currency or (line.debit - line.credit)

            ret_line['recs_count'] = recs_count
            ret_line['debit'] = amount > 0 and amount or 0
            ret_line['credit'] = amount < 0 and -amount or 0
            ret_line['amount_currency'] = amount_currency
            ret_line['amount_str'] = formatLang(self.env, abs(amount), currency_obj=target_currency)
            ret_line['total_amount_str'] = formatLang(self.env, abs(total_amount), currency_obj=target_currency)
            ret_line['amount_currency_str'] = amount_currency and formatLang(self.env, abs(amount_currency), currency_obj=line_currency) or ""
            ret_line['total_amount_currency_str'] = total_amount_currency and formatLang(self.env, abs(total_amount_currency), currency_obj=line_currency) or ""
            ret.append(ret_line)
        return ret

    @api.model
    def _get_statement_line(self, st_line):
        """ Returns the data required by the bank statement reconciliation widget to display a statement line """

        statement_currency = st_line.journal_id.currency_id or st_line.journal_id.company_id.currency_id
        if st_line.amount_currency and st_line.currency_id:
            amount = st_line.amount_currency
            amount_currency = st_line.amount
            amount_currency_str = formatLang(self.env, abs(amount_currency), currency_obj=statement_currency)
        else:
            amount = st_line.amount
            amount_currency = amount
            amount_currency_str = ""
        amount_str = formatLang(self.env, abs(amount), currency_obj=st_line.currency_id or statement_currency)
        date = misc.format_date(self.env, st_line.date, lang_code=self.env.user.lang)

        data = {
            'id': st_line.id,
            'ref': st_line.ref,
            'note': st_line.note or "",
            'name': st_line.name,
            'date': date,
            'amount': amount,
            'amount_str': amount_str,  # Amount in the statement line currency
            'currency_id': st_line.currency_id.id or statement_currency.id,
            'partner_id': st_line.partner_id.id,
            'journal_id': st_line.journal_id.id,
            'statement_id': st_line.statement_id.id,
            'account_id': [st_line.journal_id.default_debit_account_id.id, st_line.journal_id.default_debit_account_id.display_name],
            'account_code': st_line.journal_id.default_debit_account_id.code,
            'account_name': st_line.journal_id.default_debit_account_id.name,
            'partner_name': st_line.partner_id.name,
            'communication_partner_name': st_line.partner_name,
            'amount_currency_str': amount_currency_str,  # Amount in the statement currency
            'amount_currency': amount_currency,  # Amount in the statement currency
            'has_no_partner': not st_line.partner_id.id,
            'company_id': st_line.company_id.id,
        }
        if st_line.partner_id:
            if amount > 0:
                data['open_balance_account_id'] = st_line.partner_id.property_account_receivable_id.id
            else:
                data['open_balance_account_id'] = st_line.partner_id.property_account_payable_id.id

        return data

    @api.model
    def _get_move_line_reconciliation_proposition(self, account_id, partner_id=None):
        """ Returns two lines whose amount are opposite """

        Account_move_line = self.env['account.move.line']

        ir_rules_query = Account_move_line._where_calc([])
        Account_move_line._apply_ir_rules(ir_rules_query, 'read')
        from_clause, where_clause, where_clause_params = ir_rules_query.get_sql()
        where_str = where_clause and (" WHERE %s" % where_clause) or ''

        # Get pairs
        query = """
            SELECT a.id, b.id
            FROM account_move_line a, account_move_line b,
                 account_move move_a, account_move move_b,
                 account_journal journal_a, account_journal journal_b
            WHERE a.id != b.id
            AND move_a.id = a.move_id
            AND (move_a.state = 'posted' OR (move_a.state = 'draft' AND journal_a.post_at_bank_rec))
            AND move_a.journal_id = journal_a.id
            AND move_b.id = b.move_id
            AND move_b.journal_id = journal_b.id
            AND (move_b.state = 'posted' OR (move_b.state = 'draft' AND journal_b.post_at_bank_rec))
            AND a.amount_residual = -b.amount_residual
            AND NOT a.reconciled
            AND a.account_id = %s
            AND (%s IS NULL AND b.account_id = %s)
            AND (%s IS NULL AND NOT b.reconciled OR b.id = %s)
            AND (%s is NULL OR (a.partner_id = %s AND b.partner_id = %s))
            AND a.id IN (SELECT id FROM {0})
            AND b.id IN (SELECT id FROM {0})
            ORDER BY a.date desc
            LIMIT 1
            """.format(from_clause + where_str)
        move_line_id = self.env.context.get('move_line_id') or None
        params = [
            account_id,
            move_line_id, account_id,
            move_line_id, move_line_id,
            partner_id, partner_id, partner_id,
        ] + where_clause_params + where_clause_params
        self.env.cr.execute(query, params)

        pairs = self.env.cr.fetchall()

        if pairs:
            return Account_move_line.browse(pairs[0])
        return Account_move_line

    @api.model
    def _process_move_lines(self, move_line_ids, new_mv_line_dicts):
        """ Create new move lines from new_mv_line_dicts (if not empty) then call reconcile_partial on self and new move lines

            :param new_mv_line_dicts: list of dicts containing values suitable for account_move_line.create()
        """
        if len(move_line_ids) < 1 or len(move_line_ids) + len(new_mv_line_dicts) < 2:
            raise UserError(_('A reconciliation must involve at least 2 move lines.'))

        account_move_line = self.env['account.move.line'].browse(move_line_ids)
        writeoff_lines = self.env['account.move.line']

        # Create writeoff move lines
        if len(new_mv_line_dicts) > 0:
            company_currency = account_move_line[0].account_id.company_id.currency_id
            same_currency = False
            currencies = list(set([aml.currency_id or company_currency for aml in account_move_line]))
            if len(currencies) == 1 and currencies[0] != company_currency:
                same_currency = True
            # We don't have to convert debit/credit to currency as all values in the reconciliation widget are displayed in company currency
            # If all the lines are in the same currency, create writeoff entry with same currency also
            for mv_line_dict in new_mv_line_dicts:
                if not same_currency:
                    mv_line_dict['amount_currency'] = False
                writeoff_lines += account_move_line._create_writeoff([mv_line_dict])

            (account_move_line + writeoff_lines).reconcile()
        else:
            account_move_line.reconcile()<|MERGE_RESOLUTION|>--- conflicted
+++ resolved
@@ -484,17 +484,10 @@
         """
 
         domain_reconciliation = [
-<<<<<<< HEAD
-            '&',
+            '&', '&',
             ('statement_line_id', '=', False),
             ('account_id', 'in', aml_accounts),
-=======
-            '&', '&', '&',
-            ('statement_line_id', '=', False),
-            ('account_id', 'in', aml_accounts),
-            ('payment_id', '<>', False),
             ('balance', '!=', 0.0),
->>>>>>> 81f4e69c
         ]
         if st_line.company_id.account_bank_reconciliation_start:
             domain_reconciliation = expression.AND([domain_reconciliation, [
