--- conflicted
+++ resolved
@@ -325,13 +325,10 @@
             else:
                 journal.suspense_account_id = False
 
-<<<<<<< HEAD
-=======
     def _inverse_type(self):
         for record in self:
             record._update_mail_alias()
 
->>>>>>> 4d11cb0e
     @api.depends('name')
     def _compute_alias_domain(self):
         self.alias_domain = self.env["ir.config_parameter"].sudo().get_param("mail.catchall.domain")
