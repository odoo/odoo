# -*- coding: utf-8 -*-
from odoo import api, fields, models, _
from odoo.exceptions import ValidationError
from odoo.osv import expression


class AccountTaxReport(models.Model):
    _name = "account.tax.report"
    _description = 'Account Tax Report'
    _order = 'country_id, name'

    name = fields.Char(string="Name", required=True, help="Name of this tax report")
    country_id = fields.Many2one(string="Country", comodel_name='res.country', required=True, default=lambda x: x.env.company.country_id.id, help="Country for which this report is available.")
    line_ids = fields.One2many(string="Report Lines", comodel_name='account.tax.report.line', inverse_name='report_id', help="Content of this tax report")
    root_line_ids = fields.One2many(string="Root Report Lines", comodel_name='account.tax.report.line', inverse_name='report_id', domain=[('parent_id', '=', None)], help="Subset of line_ids, containing the lines at the root of the report.")

    def write(self, vals):
        # Overridden so that we change the country _id of the existing tags
        # when writing the country_id of the report, or create new tags
        # for the new country if the tags are shared with some other report.

        if 'country_id' in vals:
            tags_cache = {}
            for record in self.filtered(lambda x: x.country_id.id != vals['country_id']):
                for line in record.line_ids:
                    if line.tag_ids:
                        #The tags for this country may have been created by a previous line in this loop
                        cache_key = (vals['country_id'], line.tag_name)
                        if cache_key not in tags_cache:
                            tags_cache[cache_key] = self.env['account.account.tag']._get_tax_tags(line.tag_name, vals['country_id'])

                        new_tags = tags_cache[cache_key]

                        if new_tags:
                            line._remove_tags_used_only_by_self()
                            line.write({'tag_ids': [(6, 0, new_tags.ids)]})

                        elif line.mapped('tag_ids.tax_report_line_ids.report_id').filtered(lambda x: x not in self):
                            line._remove_tags_used_only_by_self()
                            line.write({'tag_ids': [(5, 0, 0)] + line._get_tags_create_vals(line.tag_name, vals['country_id'])})
                            tags_cache[cache_key] = line.tag_ids

                        else:
                            line.tag_ids.write({'country_id': vals['country_id']})

        return super(AccountTaxReport, self).write(vals)

    def copy(self, default=None):
        # Overridden from regular copy, since the ORM does not manage
        # the copy of the lines hierarchy properly (all the parent_id fields
        # need to be reassigned to the corresponding copies).

        copy_default = {k:v for k, v in default.items() if k != 'line_ids'} if default else None
        copied_report = super(AccountTaxReport, self).copy(default=copy_default) #This copies the report without its lines

        lines_map = {} # maps original lines to their copies (using ids)
        for line in self.get_lines_in_hierarchy():
            copy = line.copy({'parent_id': lines_map.get(line.parent_id.id, None), 'report_id': copied_report.id})
            lines_map[line.id] = copy.id

        return copied_report

    def get_lines_in_hierarchy(self):
        """ Returns an interator to the lines of this tax report, were parent lines
        ar all directly followed by their children.
        """
        self.ensure_one()
        lines_to_treat = list(self.line_ids.filtered(lambda x: not x.parent_id)) # Used as a stack, whose index 0 is the top
        while lines_to_treat:
            to_yield = lines_to_treat[0]
            lines_to_treat = list(to_yield.children_line_ids) + lines_to_treat[1:]
            yield to_yield

    def get_checks_to_perform(self, amounts, carried_over):
        """ To override in localizations
        If value is a float, it will be formatted with format_value
        The line is not displayed if it is falsy (0, 0.0, False, ...)
        :param amounts: the mapping dictionary between codes and values
        :param carried_over: the mapping dictionary between codes and whether they are carried over
        :return: iterable of tuple (name, value)
        """
        self.ensure_one()
        return []

    def validate_country_id(self):
        for record in self:
            if any(line.tag_ids.mapped('country_id') != record.country_id for line in record.line_ids):
                raise ValidationError(_("The tags associated with tax report line objects should all have the same country set as the tax report containing these lines."))


class AccountTaxReportLine(models.Model):
    _name = "account.tax.report.line"
    _description = 'Account Tax Report Line'
    _order = 'sequence, id'
    _parent_store = True

    name = fields.Char(string="Name", required=True, help="Complete name for this report line, to be used in report.")
    tag_ids = fields.Many2many(string="Tags", comodel_name='account.account.tag', relation='account_tax_report_line_tags_rel', help="Tax tags populating this line")
    report_action_id = fields.Many2one(string="Report Action", comodel_name='ir.actions.act_window', help="The optional action to call when clicking on this line in accounting reports.")
    children_line_ids = fields.One2many(string="Children Lines", comodel_name='account.tax.report.line', inverse_name='parent_id', help="Lines that should be rendered as children of this one")
    parent_id = fields.Many2one(string="Parent Line", comodel_name='account.tax.report.line')
    sequence = fields.Integer(string='Sequence', required=True,
        help="Sequence determining the order of the lines in the report (smaller ones come first). This order is applied locally per section (so, children of the same line are always rendered one after the other).")
    parent_path = fields.Char(index=True, unaccent=False)
    report_id = fields.Many2one(string="Tax Report", required=True, comodel_name='account.tax.report', ondelete='cascade', help="The parent tax report of this line")

    # helper to create tags (positive and negative) on report line creation
    tag_name = fields.Char(string="Tag Name", help="Short name for the tax grid corresponding to this report line. Leave empty if this report line should not correspond to any such grid.")

    # fields used in specific localization reports, where a report line isn't simply the given by the sum of account.move.line with selected tags
    code = fields.Char(string="Code", help="Optional unique code to refer to this line in total formulas")
    formula = fields.Char(string="Formula", help="Python expression used to compute the value of a total line. This field is mutually exclusive with tag_name, setting it turns the line to a total line. Tax report line codes can be used as variables in this expression to refer to the balance of the corresponding lines in the report. A formula cannot refer to another line using a formula.")

    # fields used to carry over amounts between periods

    # The selection should be filled in localizations using the system
    carry_over_condition_method = fields.Selection(
        selection=[
            ('no_negative_amount_carry_over_condition', 'No negative amount'),
            ('always_carry_over_and_set_to_0', 'Always carry over and set to 0'),
        ],
        string="Method",
        help="The method used to determine if this line should be carried over."
    )
    carry_over_destination_line_id = fields.Many2one(
        string="Destination",
        comodel_name="account.tax.report.line",
        domain="[('report_id', '=', report_id)]",
        help="The line to which the value of this line will be carried over to if needed."
             " If left empty the line will carry over to itself."
    )
    carryover_line_ids = fields.One2many(
        string="Carryover lines",
        comodel_name='account.tax.carryover.line',
        inverse_name='tax_report_line_id',
    )
    is_carryover_persistent = fields.Boolean(
        string="Persistent",
<<<<<<< HEAD
        help="Defines how this report line creates carry over lines when performing tax closing."
=======
        help="Defines how this report line creates carry over lines when performing tax closing. "
>>>>>>> 4d11cb0e
             "If true, the amounts carried over will always be added on top of each other: "
             "for example, a report line with a balance of 10 with an existing carryover of 50 "
             "will add an additional 10 to it when doing the closing, making a total carryover of 60. "
             "If false, the total carried over amount will be forced to the total of this report line: "
             "a report line with a balance of 10 with an existing carryover of 50 will create a new "
             "carryover line of -40, so that the total carryover becomes 10.",
        default=True,
    )
    is_carryover_used_in_balance = fields.Boolean(
        string="Used in line balance",
        help="If set, the carryover amount for this line will be used when calculating its balance in the report. "
             "This means that the carryover could affect other lines if they are using this one in their computation."
    )

    @api.model
    def create(self, vals):
        # Manage tags
        tag_name = vals.get('tag_name', '')
        if tag_name and vals.get('report_id'):
            report = self.env['account.tax.report'].browse(vals['report_id'])
            country = report.country_id

            existing_tags = self.env['account.account.tag']._get_tax_tags(tag_name, country.id)

            if existing_tags:
                # We connect the new report line to the already existing tags
                vals['tag_ids'] = [(6, 0, existing_tags.ids)]
            else:
                # We create new ones
                vals['tag_ids'] = self._get_tags_create_vals(tag_name, country.id)

        return super(AccountTaxReportLine, self).create(vals)

    @api.model
    def _get_tags_create_vals(self, tag_name, country_id):
        minus_tag_vals = {
          'name': '-' + tag_name,
          'applicability': 'taxes',
          'tax_negate': True,
          'country_id': country_id,
        }
        plus_tag_vals = {
          'name': '+' + tag_name,
          'applicability': 'taxes',
          'tax_negate': False,
          'country_id': country_id,
        }
        return [(0, 0, minus_tag_vals), (0, 0, plus_tag_vals)]

    def write(self, vals):
        # If tag_name was set, but not tag_ids, we postpone the write of
        # tag_name, and perform it only after having generated/retrieved the tags.
        # Otherwise, tag_name and tags' name would not match, breaking
        # _validate_tags constaint.
        postponed_vals = {}

        if 'tag_name' in vals and 'tag_ids' not in vals:
            postponed_vals = {'tag_name': vals.pop('tag_name')}
            tag_name_postponed = postponed_vals['tag_name']
            # if tag_name is posponed then we also postpone formula to avoid
            # breaking _validate_formula constraint
            if 'formula' in vals:
                postponed_vals['formula'] = vals.pop('formula')

        rslt = super(AccountTaxReportLine, self).write(vals)

        if postponed_vals:
            # If tag_name modification has been postponed,
            # we need to search for existing tags corresponding to the new tag name
            # (or create them if they don't exist yet) and assign them to the records

            records_by_country = {}
            for record in self.filtered(lambda x: x.tag_name != tag_name_postponed):
                records_by_country[record.report_id.country_id.id] = records_by_country.get(record.report_id.country_id.id, self.env['account.tax.report.line']) + record

            for country_id, records in records_by_country.items():
                if tag_name_postponed:
                    record_tag_names = records.mapped('tag_name')
                    if len(record_tag_names) == 1 and record_tag_names[0]:
                        # If all the records already have the same tag_name before writing,
                        # we simply want to change the name of the existing tags
                        to_update = records.mapped('tag_ids.tax_report_line_ids')
                        tags_to_update = to_update.mapped('tag_ids')
                        minus_child_tags = tags_to_update.filtered(lambda x: x.tax_negate)
                        minus_child_tags.write({'name': '-' + tag_name_postponed})
                        plus_child_tags = tags_to_update.filtered(lambda x: not x.tax_negate)
                        plus_child_tags.write({'name': '+' + tag_name_postponed})
                        super(AccountTaxReportLine, to_update).write(postponed_vals)

                    else:
                        existing_tags = self.env['account.account.tag']._get_tax_tags(tag_name_postponed, country_id)
                        records_to_link = records
                        tags_to_remove = self.env['account.account.tag']

                        if not existing_tags and records_to_link:
                            # If the tag does not exist yet, we first create it by
                            # linking it to the first report line of the record set
                            first_record = records_to_link[0]
                            tags_to_remove += first_record.tag_ids
                            first_record.write({**postponed_vals, 'tag_ids': [(5, 0, 0)] + self._get_tags_create_vals(tag_name_postponed, country_id)})
                            existing_tags = first_record.tag_ids
                            records_to_link -= first_record

                        # All the lines sharing their tags must always be synchronized,
                        tags_to_remove += records_to_link.mapped('tag_ids')
                        records_to_link = tags_to_remove.mapped('tax_report_line_ids')
                        tags_to_remove.mapped('tax_report_line_ids')._remove_tags_used_only_by_self()
                        records_to_link.write({**postponed_vals, 'tag_ids': [(2, tag.id) for tag in tags_to_remove] + [(6, 0, existing_tags.ids)]})

                else:
                    # tag_name was set empty, so we remove the tags on current lines
                    # If some tags are still referenced by other report lines,
                    # we keep them ; else, we delete them from DB
                    line_tags = records.mapped('tag_ids')
                    other_lines_same_tag = line_tags.mapped('tax_report_line_ids').filtered(lambda x: x not in records)
                    if not other_lines_same_tag:
                        self._delete_tags_from_taxes(line_tags.ids)
                    orm_cmd_code = other_lines_same_tag and 3 or 2
                    records.write({**postponed_vals, 'tag_ids': [(orm_cmd_code, tag.id) for tag in line_tags]})

        return rslt

    def unlink(self):
        self._remove_tags_used_only_by_self()
        children = self.mapped('children_line_ids')
        if children:
            children.unlink()
        return super(AccountTaxReportLine, self).unlink()

    def _remove_tags_used_only_by_self(self):
        """ Deletes and removes from taxes and move lines all the
        tags from the provided tax report lines that are not linked
        to any other tax report lines.
        """
        all_tags = self.mapped('tag_ids')
        tags_to_unlink = all_tags.filtered(lambda x: not (x.tax_report_line_ids - self))
        self.write({'tag_ids': [(3, tag.id, 0) for tag in tags_to_unlink]})
        self._delete_tags_from_taxes(tags_to_unlink.ids)

    @api.model
    def _delete_tags_from_taxes(self, tag_ids_to_delete):
        """ Based on a list of tag ids, removes them first from the
        repartition lines they are linked to, then deletes them
        from the account move lines, and finally unlink them.
        """
        if not tag_ids_to_delete:
            # Nothing to do, then!
            return

        self.env.cr.execute("""
            delete from account_account_tag_account_tax_repartition_line_rel
            where account_account_tag_id in %(tag_ids_to_delete)s;

            delete from account_account_tag_account_move_line_rel
            where account_account_tag_id in %(tag_ids_to_delete)s;
        """, {'tag_ids_to_delete': tuple(tag_ids_to_delete)})

        self.env['account.move.line'].invalidate_cache(fnames=['tax_tag_ids'])
        self.env['account.tax.repartition.line'].invalidate_cache(fnames=['tag_ids'])

        self.env['account.account.tag'].browse(tag_ids_to_delete).unlink()

    @api.constrains('formula', 'tag_name')
    def _validate_formula(self):
        for record in self:
            if record.formula and record.tag_name:
                raise ValidationError(_("Tag name and formula are mutually exclusive, they should not be set together on the same tax report line."))

    @api.constrains('tag_name', 'tag_ids')
    def _validate_tags(self):
        for record in self.filtered(lambda x: x.tag_ids):
            neg_tags = record.tag_ids.filtered(lambda x: x.tax_negate)
            pos_tags = record.tag_ids.filtered(lambda x: not x.tax_negate)

            if (len(neg_tags) != 1 or len(pos_tags) != 1):
                raise ValidationError(_("If tags are defined for a tax report line, only two are allowed on it: a positive and a negative one."))

            if neg_tags.name != '-'+record.tag_name or pos_tags.name != '+'+record.tag_name:
                raise ValidationError(_("The tags linked to a tax report line should always match its tag name."))

    def action_view_carryover_lines(self, options):
        ''' Action when clicking on the "View carryover lines" in the carryover info popup.
        Takes into account the report options, to get the correct lines depending on the current
        company/companies.

        :return:    An action showing the account.tax.carryover.lines for the current tax report line.
        '''
        self.ensure_one()

        target = self._get_carryover_destination_line(options)
        domain = target._get_carryover_lines_domain(options)
        carryover_lines = self.env['account.tax.carryover.line'].search(domain)

        return {
            'type': 'ir.actions.act_window',
            'name': _('Carryover Lines For %s', target.name),
            'res_model': 'account.tax.carryover.line',
            'view_type': 'list',
            'view_mode': 'list',
            'views': [[self.env.ref('account.account_tax_carryover_line_tree').id, 'list'],
                      [False, 'form']],
            'domain': [('id', 'in', carryover_lines.ids)],
        }

    def _get_carryover_bounds(self, options, line_amount, carried_over_amount):
        """
        Check if the line will be carried over, by checking the condition method set on the line.
        Do not override this method, but instead set your condition methods on each lines.
        :param options: The options of the reports
        :param line_amount: The amount on the line
        :param carried_over_amount: The amount carried over for this line
        :return: A tuple containing the lower and upper bounds from which the line will be carried over.
        E.g. (0, 42) : Lines which value is below 0 or above 42 will be carried over.
        E.g. (0, None) : Only lines which value is below 0 will be carried over.
        E.g. None : This line will never be carried over.
        """
        self.ensure_one()
        # Carry over is disabled by default, but if there is a carry over condition  method on the line we are
        # calling it first. That way we can have a default carryover condition for the whole report (carryover_bounds)
        # and specialized condition for specific lines if needed
        if self.carry_over_condition_method:
            condition_method = getattr(self, self.carry_over_condition_method, False)
            if condition_method:
                return condition_method(options, line_amount, carried_over_amount)

        return None

    def _get_carryover_lines_domain(self, options):
        """
        :param options: The report options
        :return: The domain that can be used to search for carryover lines for this tax report line.
        Using this domain instead of directly accessing the lines ensure that we only pick the ones related to the
        companies affecting the tax report.
        """
        self.ensure_one()
        domain = [('tax_report_line_id', '=', self.id)]

        if options.get('multi_company'):
            company_ids = [company['id'] for company in options['multi_company']]
            domain = expression.AND([domain, [('company_id', 'in', company_ids)]])
        else:
            domain = expression.AND([domain, [('company_id', '=', self.env.company.id)]])

        return domain

    def no_negative_amount_carry_over_condition(self, options, line_amount, carried_over_amount):
        # The bounds are (0, None).
        # Lines below 0 will be set to 0 and reduce the balance of the carryover.
        # Lines above 0 will never be carried over
        return (0, None)

    def always_carry_over_and_set_to_0(self, options, line_amount, carried_over_amount):
        # The bounds are (0, 0).
        # Lines below 0 will be set to 0 and reduce the balance of the carryover.
        # Lines above 0 will be set to 0 and increase the balance of the carryover.
        return (0, 0)

    def _get_carryover_destination_line(self, options):
        """
        Return the destination line for the carryover for this tax report line.
        :param options: The options of the tax report.
        :return: The line on which we'll carryover this tax report line when closing the tax period.
        """
        self.ensure_one()
        return self.carry_over_destination_line_id or self<|MERGE_RESOLUTION|>--- conflicted
+++ resolved
@@ -101,7 +101,7 @@
     parent_id = fields.Many2one(string="Parent Line", comodel_name='account.tax.report.line')
     sequence = fields.Integer(string='Sequence', required=True,
         help="Sequence determining the order of the lines in the report (smaller ones come first). This order is applied locally per section (so, children of the same line are always rendered one after the other).")
-    parent_path = fields.Char(index=True, unaccent=False)
+    parent_path = fields.Char(index=True)
     report_id = fields.Many2one(string="Tax Report", required=True, comodel_name='account.tax.report', ondelete='cascade', help="The parent tax report of this line")
 
     # helper to create tags (positive and negative) on report line creation
@@ -136,11 +136,7 @@
     )
     is_carryover_persistent = fields.Boolean(
         string="Persistent",
-<<<<<<< HEAD
-        help="Defines how this report line creates carry over lines when performing tax closing."
-=======
         help="Defines how this report line creates carry over lines when performing tax closing. "
->>>>>>> 4d11cb0e
              "If true, the amounts carried over will always be added on top of each other: "
              "for example, a report line with a balance of 10 with an existing carryover of 50 "
              "will add an additional 10 to it when doing the closing, making a total carryover of 60. "
