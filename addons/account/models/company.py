--- conflicted
+++ resolved
@@ -64,10 +64,7 @@
     incoterm_id = fields.Many2one('account.incoterms', string='Default incoterm',
         help='International Commercial Terms are a series of predefined commercial terms used in international transactions.')
     invoice_reference_type = fields.Selection(string='Default Communication Type', selection='_get_invoice_reference_types',
-<<<<<<< HEAD
                                               default='invoice_number', help='You can set here the default communication that will appear on customer invoices, once validated, to help the customer to refer to that particular invoice when making the payment.')
-=======
-                                              default='none', help='You can set here the default communication that will appear on customer invoices, once validated, to help the customer to refer to that particular invoice when making the payment.')
     account_sanitize_invoice_ref = fields.Boolean(string="Sanitize Invoice References", default=True, help="Whether or not customer invoices and vendor bills should automatically correct their reference they are maximum 140 characters long, consist only of latin characters, contain no '//' sequence, and have no leading or trailing /. (these are the SEPA criteria for payment communications)")
 
     qr_code = fields.Boolean(string='Display SEPA QR code')
@@ -76,7 +73,6 @@
 
     invoice_is_email = fields.Boolean('Email by default', default=True)
     invoice_is_print = fields.Boolean('Print by default', default=True)
->>>>>>> b46156d4
 
     #Fields of the setup step for opening move
     account_opening_move_id = fields.Many2one(string='Opening Journal Entry', comodel_name='account.move', help="The journal entry containing the initial balance of all this company's accounts.")
