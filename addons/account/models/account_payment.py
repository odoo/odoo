--- conflicted
+++ resolved
@@ -67,15 +67,14 @@
         "SEPA Direct Debit: Get paid in the SEPA zone thanks to a mandate your partner will have granted to you. Module account_sepa is necessary.\n")
     available_payment_method_line_ids = fields.Many2many('account.payment.method.line',
         compute='_compute_payment_method_line_fields')
+    hide_payment_method_line = fields.Boolean(
+        compute='_compute_payment_method_line_fields',
+        help="Technical field used to hide the payment method if the selected journal has only one available which is 'manual'")
     payment_method_id = fields.Many2one(
         related='payment_method_line_id.payment_method_id',
         string="Method",
         tracking=True,
         store=True
-    )
-    available_journal_ids = fields.Many2many(
-        comodel_name='account.journal',
-        compute='_compute_available_journal_ids'
     )
 
     # == Synchronized fields with the account.move.lines ==
@@ -401,13 +400,9 @@
     @api.depends('partner_id', 'journal_id', 'destination_journal_id')
     def _compute_is_internal_transfer(self):
         for payment in self:
-<<<<<<< HEAD
-            payment.is_internal_transfer = payment.partner_id and payment.partner_id == payment.journal_id.company_id.partner_id
-=======
             payment.is_internal_transfer = payment.partner_id \
                                            and payment.partner_id == payment.journal_id.company_id.partner_id \
                                            and payment.destination_journal_id
->>>>>>> 4d11cb0e
 
     @api.depends('available_payment_method_line_ids')
     def _compute_payment_method_line_id(self):
@@ -432,24 +427,12 @@
             to_exclude = pay._get_payment_method_codes_to_exclude()
             if to_exclude:
                 pay.available_payment_method_line_ids = pay.available_payment_method_line_ids.filtered(lambda x: x.code not in to_exclude)
-
-    @api.depends('payment_type')
-    def _compute_available_journal_ids(self):
-        """
-        Get all journals having at least one payment method for inbound/outbound depending on the payment_type.
-        """
-        journals = self.env['account.journal'].search([
-            ('company_id', 'in', self.company_id.ids), ('type', 'in', ('bank', 'cash'))
-        ])
-        for pay in self:
-            if pay.payment_type == 'inbound':
-                pay.available_journal_ids = journals.filtered(
-                    lambda j: j.company_id == pay.company_id and j.inbound_payment_method_line_ids.ids != []
-                )
-            else:
-                pay.available_journal_ids = journals.filtered(
-                    lambda j: j.company_id == pay.company_id and j.outbound_payment_method_line_ids.ids != []
-                )
+            if pay.payment_method_line_id.id not in pay.available_payment_method_line_ids.ids:
+                # In some cases, we could be linked to a payment method line that has been unlinked from the journal.
+                # In such cases, we want to show it on the payment.
+                pay.hide_payment_method_line = False
+            else:
+                pay.hide_payment_method_line = len(pay.available_payment_method_line_ids) == 1 and pay.available_payment_method_line_ids.code == 'manual'
 
     def _get_payment_method_codes_to_exclude(self):
         # can be overriden to exclude payment methods based on the payment characteristics
