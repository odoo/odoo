# -*- coding: utf-8 -*-

import time
from collections import OrderedDict
from odoo import api, fields, models, _
from odoo.osv import expression
from odoo.exceptions import RedirectWarning, UserError, ValidationError
from odoo.tools.misc import formatLang
from odoo.tools import float_is_zero, float_compare
from odoo.tools.safe_eval import safe_eval
import odoo.addons.decimal_precision as dp
from lxml import etree
#----------------------------------------------------------
# Entries
#----------------------------------------------------------


class AccountMove(models.Model):
    _name = "account.move"
    _description = "Account Entry"
    _order = 'date desc, id desc'

    @api.multi
    @api.depends('name', 'state')
    def name_get(self):
        result = []
        for move in self:
            if move.state == 'draft':
                name = '* ' + str(move.id)
            else:
                name = move.name
            result.append((move.id, name))
        return result

    @api.multi
    @api.depends('line_ids.debit', 'line_ids.credit')
    def _amount_compute(self):
        for move in self:
            total = 0.0
            for line in move.line_ids:
                total += line.debit
            move.amount = total

    @api.depends('line_ids.debit', 'line_ids.credit', 'line_ids.matched_debit_ids.amount', 'line_ids.matched_credit_ids.amount', 'line_ids.account_id.user_type_id.type')
    def _compute_matched_percentage(self):
        """Compute the percentage to apply for cash basis method. This value is relevant only for moves that
        involve journal items on receivable or payable accounts.
        """
        for move in self:
            total_amount = 0.0
            total_reconciled = 0.0
            for line in move.line_ids:
                if line.account_id.user_type_id.type in ('receivable', 'payable'):
                    amount = abs(line.debit - line.credit)
                    total_amount += amount
                    for partial_line in (line.matched_debit_ids + line.matched_credit_ids):
                        total_reconciled += partial_line.amount
            precision_currency = move.currency_id or move.company_id.currency_id
            if float_is_zero(total_amount, precision_rounding=precision_currency.rounding):
                move.matched_percentage = 1.0
            else:
                move.matched_percentage = total_reconciled / total_amount

    @api.one
    @api.depends('company_id')
    def _compute_currency(self):
        self.currency_id = self.company_id.currency_id or self.env.user.company_id.currency_id

    @api.multi
    def _get_default_journal(self):
        if self.env.context.get('default_journal_type'):
            return self.env['account.journal'].search([('type', '=', self.env.context['default_journal_type'])], limit=1).id

    @api.multi
    @api.depends('line_ids.partner_id')
    def _compute_partner_id(self):
        for move in self:
            partner = move.line_ids.mapped('partner_id')
            move.partner_id = partner.id if len(partner) == 1 else False

    name = fields.Char(string='Number', required=True, copy=False, default='/')
    ref = fields.Char(string='Reference', copy=False)
    date = fields.Date(required=True, states={'posted': [('readonly', True)]}, index=True, default=fields.Date.context_today)
    journal_id = fields.Many2one('account.journal', string='Journal', required=True, states={'posted': [('readonly', True)]}, default=_get_default_journal)
    currency_id = fields.Many2one('res.currency', compute='_compute_currency', store=True, string="Currency")
    state = fields.Selection([('draft', 'Unposted'), ('posted', 'Posted')], string='Status',
      required=True, readonly=True, copy=False, default='draft',
      help='All manually created new journal entries are usually in the status \'Unposted\', '
           'but you can set the option to skip that status on the related journal. '
           'In that case, they will behave as journal entries automatically created by the '
           'system on document validation (invoices, bank statements...) and will be created '
           'in \'Posted\' status.')
    line_ids = fields.One2many('account.move.line', 'move_id', string='Journal Items',
        states={'posted': [('readonly', True)]}, copy=True)
    partner_id = fields.Many2one('res.partner', compute='_compute_partner_id', string="Partner", store=True, readonly=True)
    amount = fields.Monetary(compute='_amount_compute', store=True)
    narration = fields.Text(string='Internal Note')
    company_id = fields.Many2one('res.company', related='journal_id.company_id', string='Company', store=True, readonly=True,
        default=lambda self: self.env.user.company_id)
    matched_percentage = fields.Float('Percentage Matched', compute='_compute_matched_percentage', digits=0, store=True, readonly=True, help="Technical field used in cash basis method")
    statement_line_id = fields.Many2one('account.bank.statement.line', index=True, string='Bank statement line reconciled with this entry', copy=False, readonly=True)
    # Dummy Account field to search on account.move by account_id
    dummy_account_id = fields.Many2one('account.account', related='line_ids.account_id', string='Account', store=False, readonly=True)

    @api.model
    def fields_view_get(self, view_id=None, view_type='form', toolbar=False, submenu=False):
        res = super(AccountMove, self).fields_view_get(
            view_id=view_id, view_type=view_type, toolbar=toolbar, submenu=submenu)
        if self._context.get('vat_domain'):
            res['fields']['line_ids']['views']['tree']['fields']['tax_line_id']['domain'] = [('tag_ids', 'in', [self.env.ref(self._context.get('vat_domain')).id])]
        return res

    @api.model
    def create(self, vals):
        move = super(AccountMove, self.with_context(check_move_validity=False, partner_id=vals.get('partner_id'))).create(vals)
        move.assert_balanced()
        return move

    @api.multi
    def write(self, vals):
        if 'line_ids' in vals:
            res = super(AccountMove, self.with_context(check_move_validity=False)).write(vals)
            self.assert_balanced()
        else:
            res = super(AccountMove, self).write(vals)
        return res

    @api.multi
    def post(self):
        invoice = self._context.get('invoice', False)
        self._post_validate()
        for move in self:
            move.line_ids.create_analytic_lines()
            if move.name == '/':
                new_name = False
                journal = move.journal_id

                if invoice and invoice.move_name and invoice.move_name != '/':
                    new_name = invoice.move_name
                else:
                    if journal.sequence_id:
                        # If invoice is actually refund and journal has a refund_sequence then use that one or use the regular one
                        sequence = journal.sequence_id
                        if invoice and invoice.type in ['out_refund', 'in_refund'] and journal.refund_sequence:
                            if not journal.refund_sequence_id:
                                raise UserError(_('Please define a sequence for the refunds'))
                            sequence = journal.refund_sequence_id
                                                            
                        new_name = sequence.with_context(ir_sequence_date=move.date).next_by_id()
                    else:
                        raise UserError(_('Please define a sequence on the journal.'))

                if new_name:
                    move.name = new_name
        return self.write({'state': 'posted'})

    @api.multi
    def button_cancel(self):
        for move in self:
            if not move.journal_id.update_posted:
                raise UserError(_('You cannot modify a posted entry of this journal.\nFirst you should set the journal to allow cancelling entries.'))
        if self.ids:
            self.check_access_rights('write')
            self.check_access_rule('write')
            self._check_lock_date()
            self._cr.execute('UPDATE account_move '\
                       'SET state=%s '\
                       'WHERE id IN %s', ('draft', tuple(self.ids),))
            self.invalidate_cache()
        self._check_lock_date()
        return True

    @api.multi
    def unlink(self):
        for move in self:
            #check the lock date + check if some entries are reconciled
            move.line_ids._update_check()
            move.line_ids.unlink()
        return super(AccountMove, self).unlink()

    @api.multi
    def _post_validate(self):
        for move in self:
            if move.line_ids:
                if not all([x.company_id.id == move.company_id.id for x in move.line_ids]):
                    raise UserError(_("Cannot create moves for different companies."))
        self.assert_balanced()
        return self._check_lock_date()

    @api.multi
    def _check_lock_date(self):
        for move in self:
            lock_date = max(move.company_id.period_lock_date, move.company_id.fiscalyear_lock_date)
            if self.user_has_groups('account.group_account_manager'):
                lock_date = move.company_id.fiscalyear_lock_date
            if move.date <= lock_date:
                if self.user_has_groups('account.group_account_manager'):
                    message = _("You cannot add/modify entries prior to and inclusive of the lock date %s") % (lock_date)
                else:
                    message = _("You cannot add/modify entries prior to and inclusive of the lock date %s. Check the company settings or ask someone with the 'Adviser' role") % (lock_date)
                raise UserError(message)
        return True

    @api.multi
    def assert_balanced(self):
        if not self.ids:
            return True
        prec = self.env['decimal.precision'].precision_get('Account')

        self._cr.execute("""\
            SELECT      move_id
            FROM        account_move_line
            WHERE       move_id in %s
            GROUP BY    move_id
            HAVING      abs(sum(debit) - sum(credit)) > %s
            """, (tuple(self.ids), 10 ** (-max(5, prec))))
        if len(self._cr.fetchall()) != 0:
            #La siguente linea fue agregado por trescloud
            self._message_with_entry()
            raise UserError(_("Cannot create unbalanced journal entry."))
        return True
<<<<<<< HEAD
    
    #Siguiente metodo fue agregado por trescloud
    def _message_with_entry(self):
        '''
        Hook para mejorar el mensaje de asientos descuadrados, sera utilizado en un metodo superior
        '''
        return True
    
=======

    # Do not forward port in >= saas-14
    def _reconcile_reversed_pair(self, move, reversed_move):
        amls_to_reconcile = (move.line_ids + reversed_move.line_ids).filtered(lambda l: not l.reconciled)
        # Do not forward port changes in this file in >= saas-14
        accounts_reconcilable = amls_to_reconcile.mapped('account_id').filtered(lambda a: a.reconcile or a.internal_type == 'liquidity')
        for account in accounts_reconcilable:
            amls_for_account = amls_to_reconcile.filtered(lambda l: l.account_id.id == account.id)
            amls_for_account.reconcile()
            amls_to_reconcile = amls_to_reconcile - amls_for_account

>>>>>>> fd2b1304
    @api.multi
    def _reverse_move(self, date=None, journal_id=None):
        self.ensure_one()
        reversed_move = self.copy(default={
            'date': date,
            'journal_id': journal_id.id if journal_id else self.journal_id.id,
            'ref': _('reversal of: ') + self.name})
        for acm_line in reversed_move.line_ids.with_context(check_move_validity=False):
            acm_line.write({
                'debit': acm_line.credit,
                'credit': acm_line.debit,
                'amount_currency': -acm_line.amount_currency
            })
        self._reconcile_reversed_pair(self, reversed_move)
        return reversed_move

    @api.multi
    def reverse_moves(self, date=None, journal_id=None):
        date = date or fields.Date.today()
        reversed_moves = self.env['account.move']
        for ac_move in self:
            reversed_move = ac_move._reverse_move(date=date,
                                                  journal_id=journal_id)
            reversed_moves |= reversed_move
        if reversed_moves:
            reversed_moves._post_validate()
            reversed_moves.post()
            return [x.id for x in reversed_moves]
        return []

    @api.multi
    def open_reconcile_view(self):
        return self.line_ids.open_reconcile_view()


class AccountMoveLine(models.Model):
    _name = "account.move.line"
    _description = "Journal Item"
    _order = "date desc, id desc"

    @api.model_cr
    def init(self):
        """ change index on partner_id to a multi-column index on (partner_id, ref), the new index will behave in the
            same way when we search on partner_id, with the addition of being optimal when having a query that will
            search on partner_id and ref at the same time (which is the case when we open the bank reconciliation widget)
        """
        cr = self._cr
        cr.execute('DROP INDEX IF EXISTS account_move_line_partner_id_index')
        cr.execute('SELECT indexname FROM pg_indexes WHERE indexname = %s', ('account_move_line_partner_id_ref_idx',))
        if not cr.fetchone():
            cr.execute('CREATE INDEX account_move_line_partner_id_ref_idx ON account_move_line (partner_id, ref)')

    @api.depends('debit', 'credit', 'amount_currency', 'currency_id', 'matched_debit_ids', 'matched_credit_ids', 'matched_debit_ids.amount', 'matched_credit_ids.amount', 'move_id.state')
    def _amount_residual(self):
        """ Computes the residual amount of a move line from a reconciliable account in the company currency and the line's currency.
            This amount will be 0 for fully reconciled lines or lines from a non-reconciliable account, the original line amount
            for unreconciled lines, and something in-between for partially reconciled lines.
        """
        for line in self:
            if not line.account_id.reconcile:
                line.reconciled = False
                line.amount_residual = 0
                line.amount_residual_currency = 0
                continue
            #amounts in the partial reconcile table aren't signed, so we need to use abs()
            amount = abs(line.debit - line.credit)
            amount_residual_currency = abs(line.amount_currency) or 0.0
            sign = 1 if (line.debit - line.credit) > 0 else -1
            if not line.debit and not line.credit and line.amount_currency and line.currency_id:
                #residual for exchange rate entries
                sign = 1 if float_compare(line.amount_currency, 0, precision_rounding=line.currency_id.rounding) == 1 else -1

            for partial_line in (line.matched_debit_ids + line.matched_credit_ids):
                # If line is a credit (sign = -1) we:
                #  - subtract matched_debit_ids (partial_line.credit_move_id == line)
                #  - add matched_credit_ids (partial_line.credit_move_id != line)
                # If line is a debit (sign = 1), do the opposite.
                sign_partial_line = sign if partial_line.credit_move_id == line else (-1 * sign)

                amount += sign_partial_line * partial_line.amount
                #getting the date of the matched item to compute the amount_residual in currency
                if line.currency_id:
                    if partial_line.currency_id and partial_line.currency_id == line.currency_id:
                        amount_residual_currency += sign_partial_line * partial_line.amount_currency
                    else:
                        if line.balance and line.amount_currency:
                            rate = line.amount_currency / line.balance
                        else:
                            date = partial_line.credit_move_id.date if partial_line.debit_move_id == line else partial_line.debit_move_id.date
                            rate = line.currency_id.with_context(date=date).rate
                        amount_residual_currency += sign_partial_line * line.currency_id.round(partial_line.amount * rate)

            #computing the `reconciled` field. As we book exchange rate difference on each partial matching,
            #we can only check the amount in company currency
            reconciled = False
            digits_rounding_precision = line.company_id.currency_id.rounding
            if float_is_zero(amount, precision_rounding=digits_rounding_precision):
                if line.currency_id and line.amount_currency:
                    if float_is_zero(amount_residual_currency, precision_rounding=line.currency_id.rounding):
                        reconciled = True
                else:
                    reconciled = True
            line.reconciled = reconciled

            line.amount_residual = line.company_id.currency_id.round(amount * sign)
            line.amount_residual_currency = line.currency_id and line.currency_id.round(amount_residual_currency * sign) or 0.0

    @api.depends('debit', 'credit')
    def _store_balance(self):
        for line in self:
            line.balance = line.debit - line.credit

    @api.model
    def _get_currency(self):
        currency = False
        context = self._context or {}
        if context.get('default_journal_id', False):
            currency = self.env['account.journal'].browse(context['default_journal_id']).currency_id
        return currency

    @api.depends('debit', 'credit', 'move_id.matched_percentage', 'move_id.journal_id')
    def _compute_cash_basis(self):
        for move_line in self:
            if move_line.journal_id.type in ('sale', 'purchase'):
                move_line.debit_cash_basis = move_line.debit * move_line.move_id.matched_percentage
                move_line.credit_cash_basis = move_line.credit * move_line.move_id.matched_percentage
            else:
                move_line.debit_cash_basis = move_line.debit
                move_line.credit_cash_basis = move_line.credit
            move_line.balance_cash_basis = move_line.debit_cash_basis - move_line.credit_cash_basis

    @api.one
    @api.depends('move_id.line_ids')
    def _get_counterpart(self):
        counterpart = set()
        for line in self.move_id.line_ids:
            if (line.account_id.code != self.account_id.code):
                counterpart.add(line.account_id.code)
        if len(counterpart) > 2:
            counterpart = list(counterpart)[0:2] + ["..."]
        self.counterpart = ",".join(counterpart)

    name = fields.Char(required=True, string="Label")
    quantity = fields.Float(digits=dp.get_precision('Product Unit of Measure'),
        help="The optional quantity expressed by this line, eg: number of product sold. The quantity is not a legal requirement but is very useful for some reports.")
    product_uom_id = fields.Many2one('product.uom', string='Unit of Measure')
    product_id = fields.Many2one('product.product', string='Product')
    debit = fields.Monetary(default=0.0, currency_field='company_currency_id')
    credit = fields.Monetary(default=0.0, currency_field='company_currency_id')
    balance = fields.Monetary(compute='_store_balance', store=True, currency_field='company_currency_id',
        help="Technical field holding the debit - credit in order to open meaningful graph views from reports")
    debit_cash_basis = fields.Monetary(currency_field='company_currency_id', compute='_compute_cash_basis', store=True)
    credit_cash_basis = fields.Monetary(currency_field='company_currency_id', compute='_compute_cash_basis', store=True)
    balance_cash_basis = fields.Monetary(compute='_compute_cash_basis', store=True, currency_field='company_currency_id',
        help="Technical field holding the debit_cash_basis - credit_cash_basis in order to open meaningful graph views from reports")
    amount_currency = fields.Monetary(default=0.0, help="The amount expressed in an optional other currency if it is a multi-currency entry.")
    company_currency_id = fields.Many2one('res.currency', related='company_id.currency_id', string="Company Currency", readonly=True,
        help='Utility field to express amount currency', store=True)
    currency_id = fields.Many2one('res.currency', string='Currency', default=_get_currency,
        help="The optional other currency if it is a multi-currency entry.")
    amount_residual = fields.Monetary(compute='_amount_residual', string='Residual Amount', store=True, currency_field='company_currency_id',
        help="The residual amount on a journal item expressed in the company currency.")
    amount_residual_currency = fields.Monetary(compute='_amount_residual', string='Residual Amount in Currency', store=True,
        help="The residual amount on a journal item expressed in its currency (possibly not the company currency).")
    account_id = fields.Many2one('account.account', string='Account', required=True, index=True,
        ondelete="cascade", domain=[('deprecated', '=', False)], default=lambda self: self._context.get('account_id', False))
    move_id = fields.Many2one('account.move', string='Journal Entry', ondelete="cascade",
        help="The move of this entry line.", index=True, required=True, auto_join=True)
    narration = fields.Text(related='move_id.narration', string='Narration')
    ref = fields.Char(related='move_id.ref', string='Reference', store=True, copy=False, index=True)
    payment_id = fields.Many2one('account.payment', string="Originator Payment", help="Payment that created this entry", copy=False)
    statement_id = fields.Many2one('account.bank.statement', string='Statement',
        help="The bank statement used for bank reconciliation", index=True, copy=False)
    reconciled = fields.Boolean(compute='_amount_residual', store=True)
    full_reconcile_id = fields.Many2one('account.full.reconcile', string="Matching Number", copy=False)
    matched_debit_ids = fields.One2many('account.partial.reconcile', 'credit_move_id', String='Matched Debits',
        help='Debit journal items that are matched with this journal item.')
    matched_credit_ids = fields.One2many('account.partial.reconcile', 'debit_move_id', String='Matched Credits',
        help='Credit journal items that are matched with this journal item.')
    journal_id = fields.Many2one('account.journal', related='move_id.journal_id', string='Journal',
        index=True, store=True, copy=False)  # related is required
    blocked = fields.Boolean(string='No Follow-up', default=False,
        help="You can check this box to mark this journal item as a litigation with the associated partner")
    date_maturity = fields.Date(string='Due date', index=True, required=True,
        help="This field is used for payable and receivable journal entries. You can put the limit date for the payment of this line.")
    date = fields.Date(related='move_id.date', string='Date', index=True, store=True, copy=False)  # related is required
    analytic_line_ids = fields.One2many('account.analytic.line', 'move_id', string='Analytic lines', oldname="analytic_lines")
    tax_ids = fields.Many2many('account.tax', string='Taxes')
    tax_line_id = fields.Many2one('account.tax', string='Originator tax', ondelete='restrict')
    analytic_account_id = fields.Many2one('account.analytic.account', string='Analytic Account')
    analytic_tag_ids = fields.Many2many('account.analytic.tag', string='Analytic tags')
    company_id = fields.Many2one('res.company', related='account_id.company_id', string='Company', store=True)
    counterpart = fields.Char("Counterpart", compute='_get_counterpart', help="Compute the counter part accounts of this journal item for this journal entry. This can be needed in reports.")

    # TODO: put the invoice link and partner_id on the account_move
    invoice_id = fields.Many2one('account.invoice', oldname="invoice")
    partner_id = fields.Many2one('res.partner', string='Partner', ondelete='restrict')
    user_type_id = fields.Many2one('account.account.type', related='account_id.user_type_id', index=True, store=True, oldname="user_type")
    tax_exigible = fields.Boolean(string='Appears in VAT report', default=True,
        help="Technical field used to mark a tax line as exigible in the vat report or not (only exigible journal items are displayed). By default all new journal items are directly exigible, but with the module account_tax_cash_basis, some will become exigible only when the payment is recorded.")

    _sql_constraints = [
        ('credit_debit1', 'CHECK (credit*debit=0)', 'Wrong credit or debit value in accounting entry !'),
        ('credit_debit2', 'CHECK (credit+debit>=0)', 'Wrong credit or debit value in accounting entry !'),
    ]

    @api.multi
    @api.constrains('currency_id', 'account_id')
    def _check_currency(self):
        for line in self:
            if line.account_id.currency_id:
                if not line.currency_id or line.currency_id.id != line.account_id.currency_id.id:
                    raise ValidationError(_('The selected account of your Journal Entry forces to provide a secondary currency. You should remove the secondary currency on the account.'))

    @api.multi
    @api.constrains('currency_id', 'amount_currency')
    def _check_currency_and_amount(self):
        for line in self:
            if (line.amount_currency and not line.currency_id):
                raise ValidationError(_("You cannot create journal items with a secondary currency without filling both 'currency' and 'amount currency' field."))

    @api.multi
    @api.constrains('amount_currency', 'debit', 'credit')
    def _check_currency_amount(self):
        for line in self:
            if line.amount_currency:
                if (line.amount_currency > 0.0 and line.credit > 0.0) or (line.amount_currency < 0.0 and line.debit > 0.0):
                    raise ValidationError(_('The amount expressed in the secondary currency must be positive when account is debited and negative when account is credited.'))

    ####################################################
    # Reconciliation interface methods
    ####################################################

    @api.model
    def get_data_for_manual_reconciliation_widget(self, partner_ids, account_ids):
        """ Returns the data required for the invoices & payments matching of partners/accounts.
            If an argument is None, fetch all related reconciliations. Use [] to fetch nothing.
        """
        return {
            'customers': self.get_data_for_manual_reconciliation('partner', partner_ids, 'receivable'),
            'suppliers': self.get_data_for_manual_reconciliation('partner', partner_ids, 'payable'),
            'accounts': self.get_data_for_manual_reconciliation('account', account_ids),
        }

    @api.model
    def get_data_for_manual_reconciliation(self, res_type, res_ids=None, account_type=None):
        """ Returns the data required for the invoices & payments matching of partners/accounts (list of dicts).
            If no res_ids is passed, returns data for all partners/accounts that can be reconciled.

            :param res_type: either 'partner' or 'account'
            :param res_ids: ids of the partners/accounts to reconcile, use None to fetch data indiscriminately
                of the id, use [] to prevent from fetching any data at all.
            :param account_type: if a partner is both customer and vendor, you can use 'payable' to reconcile
                the vendor-related journal entries and 'receivable' for the customer-related entries.
        """
        if res_ids is not None and len(res_ids) == 0:
            # Note : this short-circuiting is better for performances, but also required
            # since postgresql doesn't implement empty list (so 'AND id in ()' is useless)
            return []
        res_ids = res_ids and tuple(res_ids)

        assert res_type in ('partner', 'account')
        assert account_type in ('payable', 'receivable', None)
        is_partner = res_type == 'partner'
        res_alias = is_partner and 'p' or 'a'

        query = ("""
            SELECT {0} account_id, account_name, account_code, max_date,
                   to_char(last_time_entries_checked, 'YYYY-MM-DD') AS last_time_entries_checked
            FROM (
                    SELECT {1}
                        {res_alias}.last_time_entries_checked AS last_time_entries_checked,
                        a.id AS account_id,
                        a.name AS account_name,
                        a.code AS account_code,
                        MAX(l.write_date) AS max_date
                    FROM
                        account_move_line l
                        RIGHT JOIN account_account a ON (a.id = l.account_id)
                        RIGHT JOIN account_account_type at ON (at.id = a.user_type_id)
                        {2}
                    WHERE
                        a.reconcile IS TRUE
                        AND l.full_reconcile_id is NULL
                        {3}
                        {4}
                        {5}
                        AND l.company_id = {6}
                        AND EXISTS (
                            SELECT NULL
                            FROM account_move_line l
                            WHERE l.account_id = a.id
                            {7}
                            AND l.amount_residual > 0
                        )
                        AND EXISTS (
                            SELECT NULL
                            FROM account_move_line l
                            WHERE l.account_id = a.id
                            {7}
                            AND l.amount_residual < 0
                        )
                    GROUP BY {8} a.id, a.name, a.code, {res_alias}.last_time_entries_checked
                    ORDER BY {res_alias}.last_time_entries_checked
                ) as s
            WHERE (last_time_entries_checked IS NULL OR max_date > last_time_entries_checked)
        """.format(
                is_partner and 'partner_id, partner_name,' or ' ',
                is_partner and 'p.id AS partner_id, p.name AS partner_name,' or ' ',
                is_partner and 'RIGHT JOIN res_partner p ON (l.partner_id = p.id)' or ' ',
                is_partner and ' ' or "AND at.type <> 'payable' AND at.type <> 'receivable'",
                account_type and "AND at.type = %(account_type)s" or '',
                res_ids and 'AND ' + res_alias + '.id in %(res_ids)s' or '',
                self.env.user.company_id.id,
                is_partner and 'AND l.partner_id = p.id' or ' ',
                is_partner and 'l.partner_id, p.id,' or ' ',
                res_alias=res_alias
            ))
        self.env.cr.execute(query, locals())

        # Apply ir_rules by filtering out
        rows = self.env.cr.dictfetchall()
        ids = [x['account_id'] for x in rows]
        allowed_ids = set(self.env['account.account'].browse(ids).ids)
        rows = [row for row in rows if row['account_id'] in allowed_ids]
        if is_partner:
            ids = [x['partner_id'] for x in rows]
            allowed_ids = set(self.env['res.partner'].browse(ids).ids)
            rows = [row for row in rows if row['partner_id'] in allowed_ids]

        # Fetch other data
        for row in rows:
            account = self.env['account.account'].browse(row['account_id'])
            row['currency_id'] = account.currency_id.id or account.company_id.currency_id.id
            partner_id = is_partner and row['partner_id'] or None
            row['reconciliation_proposition'] = self.get_reconciliation_proposition(account.id, partner_id)
        return rows

    @api.model
    def get_reconciliation_proposition(self, account_id, partner_id=False):
        """ Returns two lines whose amount are opposite """

        # Get pairs
        partner_id_condition = partner_id and 'AND a.partner_id = %(partner_id)s AND b.partner_id = %(partner_id)s' or ''
        query = """
                SELECT a.id, b.id
                FROM account_move_line a, account_move_line b
                WHERE a.amount_residual = -b.amount_residual
                AND NOT a.reconciled AND NOT b.reconciled
                AND a.account_id = %(account_id)s AND b.account_id = %(account_id)s
                {partner_id_condition}
                ORDER BY a.date asc
                LIMIT 10
            """.format(**locals())
        self.env.cr.execute(query, locals())
        pairs = self.env.cr.fetchall()

        # Apply ir_rules by filtering out
        all_pair_ids = [element for tupl in pairs for element in tupl]
        allowed_ids = set(self.env['account.move.line'].browse(all_pair_ids).ids)
        pairs = [pair for pair in pairs if pair[0] in allowed_ids and pair[1] in allowed_ids]

        # Return lines formatted
        if len(pairs) > 0:
            target_currency = (self.currency_id and self.amount_currency) and self.currency_id or self.company_id.currency_id
            lines = self.browse(list(pairs[0]))
            return lines.prepare_move_lines_for_reconciliation_widget(target_currency=target_currency)
        return []

    @api.model
    def domain_move_lines_for_reconciliation(self, excluded_ids=None, str=False):
        """ Returns the domain which is common to both manual and bank statement reconciliation.

            :param excluded_ids: list of ids of move lines that should not be fetched
            :param str: search string
        """
        context = (self._context or {})
        if excluded_ids is None:
            excluded_ids = []
        domain = []

        if excluded_ids:
            domain = expression.AND([domain, [('id', 'not in', excluded_ids)]])
        if str:
            str_domain = [
                '|', ('move_id.name', 'ilike', str),
                '|', ('move_id.ref', 'ilike', str),
                '|', ('date_maturity', 'like', str),
                '&', ('name', '!=', '/'), ('name', 'ilike', str)
            ]
            try:
                amount = float(str)
                amount_domain = [
                    '|', ('amount_residual', '=', amount),
                    '|', ('amount_residual_currency', '=', amount),
                    '|', ('amount_residual', '=', -amount),
                    '|', ('amount_residual_currency', '=', -amount),
                    '&', ('account_id.internal_type', '=', 'liquidity'),
                    '|', '|', ('debit', '=', amount), ('credit', '=', amount), ('amount_currency', '=', amount),
                ]
                str_domain = expression.OR([str_domain, amount_domain])
            except:
                pass

            # When building a domain for the bank statement reconciliation, if there's no partner
            # and a search string, search also a match in the partner names
            if 'bank_statement_line' in context and not context['bank_statement_line'].partner_id.id:
                str_domain = expression.OR([str_domain, [('partner_id.name', 'ilike', str)]])

            domain = expression.AND([domain, str_domain])
        return domain

    def _domain_move_lines_for_manual_reconciliation(self, account_id, partner_id=False, excluded_ids=None, str=False):
        """ Create domain criteria that are relevant to manual reconciliation. """
        domain = ['&', ('reconciled', '=', False), ('account_id', '=', account_id)]
        if partner_id:
            domain = expression.AND([domain, [('partner_id', '=', partner_id)]])
        generic_domain = self.domain_move_lines_for_reconciliation(excluded_ids=excluded_ids, str=str)

        return expression.AND([generic_domain, domain])

    @api.model
    def get_move_lines_for_manual_reconciliation(self, account_id, partner_id=False, excluded_ids=None, str=False, offset=0, limit=None, target_currency_id=False):
        """ Returns unreconciled move lines for an account or a partner+account, formatted for the manual reconciliation widget """
        domain = self._domain_move_lines_for_manual_reconciliation(account_id, partner_id, excluded_ids, str)
        lines = self.search(domain, offset=offset, limit=limit, order="date_maturity asc, id asc")
        if target_currency_id:
            target_currency = self.env['res.currency'].browse(target_currency_id)
        else:
            account = self.env['account.account'].browse(account_id)
            target_currency = account.currency_id or account.company_id.currency_id
        return lines.prepare_move_lines_for_reconciliation_widget(target_currency=target_currency)

    @api.multi
    def prepare_move_lines_for_reconciliation_widget(self, target_currency=False, target_date=False):
        """ Returns move lines formatted for the manual/bank reconciliation widget

            :param target_currency: currency (browse_record or ID) you want the move line debit/credit converted into
            :param target_date: date to use for the monetary conversion
        """
        context = dict(self._context or {})
        ret = []

        if target_currency:
            # re-browse in case we were passed a currency ID via RPC call
            target_currency = self.env['res.currency'].browse(int(target_currency))

        for line in self:
            company_currency = line.account_id.company_id.currency_id
            ret_line = {
                'id': line.id,
                'name': line.name != '/' and line.move_id.name + ': ' + line.name or line.move_id.name,
                'ref': line.move_id.ref or '',
                # For reconciliation between statement transactions and already registered payments (eg. checks)
                # NB : we don't use the 'reconciled' field because the line we're selecting is not the one that gets reconciled
                'already_paid': line.account_id.internal_type == 'liquidity',
                'account_code': line.account_id.code,
                'account_name': line.account_id.name,
                'account_type': line.account_id.internal_type,
                'date_maturity': line.date_maturity,
                'date': line.date,
                'journal_name': line.journal_id.name,
                'partner_id': line.partner_id.id,
                'partner_name': line.partner_id.name,
                'currency_id': (line.currency_id and line.amount_currency) and line.currency_id.id or False,
            }

            debit = line.debit
            credit = line.credit
            amount = line.amount_residual
            amount_currency = line.amount_residual_currency

            # For already reconciled lines, don't use amount_residual(_currency)
            if line.account_id.internal_type == 'liquidity':
                amount = abs(debit - credit)
                amount_currency = abs(line.amount_currency)

            # Get right debit / credit:
            target_currency = target_currency or company_currency
            line_currency = (line.currency_id and line.amount_currency) and line.currency_id or company_currency
            amount_currency_str = ""
            total_amount_currency_str = ""
            if line_currency != company_currency and target_currency == line_currency:
                # The payment currency is the invoice currency, but they are different than the company currency
                # We use the `amount_currency` computed during the invoice validation, at the invoice date
                # to avoid exchange gain/loss
                # e.g. an invoice of 100€ must be paid with 100€, whatever the company currency and the exchange rates
                total_amount = line.amount_currency
                actual_debit = debit > 0 and amount_currency or 0.0
                actual_credit = credit > 0 and -amount_currency or 0.0
                currency = line_currency
            else:
                # Either:
                #  - the invoice, payment, company currencies are all the same,
                #  - the payment currency is the company currency, but the invoice currency is different,
                #  - the invoice currency is the company currency, but the payment currency is different,
                #  - the invoice, payment and company currencies are all different.
                # For the two first cases, we can simply use the debit/credit of the invoice move line, which are always in the company currency,
                # and this is what the target need.
                # For the two last cases, we can use the debit/credit which are in the company currency, and then change them to the target currency
                total_amount = abs(debit - credit)
                actual_debit = debit > 0 and amount or 0.0
                actual_credit = credit > 0 and -amount or 0.0
                currency = company_currency
            if line_currency != target_currency:
                amount_currency_str = formatLang(self.env, abs(actual_debit or actual_credit), currency_obj=line_currency)
                total_amount_currency_str = formatLang(self.env, total_amount, currency_obj=line_currency)
            if currency != target_currency:
                ctx = context.copy()
                ctx.update({'date': target_date or line.date})
                total_amount = currency.with_context(ctx).compute(total_amount, target_currency)
                actual_debit = currency.with_context(ctx).compute(actual_debit, target_currency)
                actual_credit = currency.with_context(ctx).compute(actual_credit, target_currency)
            amount_str = formatLang(self.env, abs(actual_debit or actual_credit), currency_obj=target_currency)
            total_amount_str = formatLang(self.env, total_amount, currency_obj=target_currency)

            ret_line['debit'] = abs(actual_debit)
            ret_line['credit'] = abs(actual_credit)
            ret_line['amount_str'] = amount_str
            ret_line['total_amount_str'] = total_amount_str
            ret_line['amount_currency_str'] = amount_currency_str
            ret_line['total_amount_currency_str'] = total_amount_currency_str
            ret.append(ret_line)
        return ret

    @api.model
    def process_reconciliations(self, data):
        """ Used to validate a batch of reconciliations in a single call
            :param data: list of dicts containing:
                - 'type': either 'partner' or 'account'
                - 'id': id of the affected res.partner or account.account
                - 'mv_line_ids': ids of exisiting account.move.line to reconcile
                - 'new_mv_line_dicts': list of dicts containing values suitable for account_move_line.create()
        """
        for datum in data:
            if len(datum['mv_line_ids']) >= 1 or len(datum['mv_line_ids']) + len(datum['new_mv_line_dicts']) >= 2:
                self.env['account.move.line'].browse(datum['mv_line_ids']).process_reconciliation(datum['new_mv_line_dicts'])

            if datum['type'] == 'partner':
                partners = self.env['res.partner'].browse(datum['id'])
                partners.mark_as_reconciled()
            if datum['type'] == 'account':
                accounts = self.env['account.account'].browse(datum['id'])
                accounts.mark_as_reconciled()

    @api.multi
    def process_reconciliation(self, new_mv_line_dicts):
        """ Create new move lines from new_mv_line_dicts (if not empty) then call reconcile_partial on self and new move lines

            :param new_mv_line_dicts: list of dicts containing values suitable fot account_move_line.create()
        """
        if len(self) < 1 or len(self) + len(new_mv_line_dicts) < 2:
            raise UserError(_('A reconciliation must involve at least 2 move lines.'))

        # Create writeoff move lines
        if len(new_mv_line_dicts) > 0:
            writeoff_lines = self.env['account.move.line']
            company_currency = self[0].account_id.company_id.currency_id
            writeoff_currency = self[0].currency_id or company_currency
            for mv_line_dict in new_mv_line_dicts:
                if writeoff_currency != company_currency:
                    mv_line_dict['debit'] = writeoff_currency.compute(mv_line_dict['debit'], company_currency)
                    mv_line_dict['credit'] = writeoff_currency.compute(mv_line_dict['credit'], company_currency)
                writeoff_lines += self._create_writeoff(mv_line_dict)

            (self + writeoff_lines).reconcile()
        else:
            self.reconcile()

    ####################################################
    # Reconciliation methods
    ####################################################

    def _get_pair_to_reconcile(self):
        #field is either 'amount_residual' or 'amount_residual_currency' (if the reconciled account has a secondary currency set)
        field = self[0].account_id.currency_id and 'amount_residual_currency' or 'amount_residual'
        if not self[0].account_id.reconcile and self[0].account_id.internal_type == 'liquidity':
            field = 'balance'

        rounding = self[0].company_id.currency_id.rounding
        if self[0].currency_id and all([x.amount_currency and x.currency_id == self[0].currency_id for x in self]):
            #or if all lines share the same currency
            field = 'amount_residual_currency'
            rounding = self[0].currency_id.rounding
        if self._context.get('skip_full_reconcile_check') == 'amount_currency_excluded':
            field = 'amount_residual'
        elif self._context.get('skip_full_reconcile_check') == 'amount_currency_only':
            field = 'amount_residual_currency'
        #target the pair of move in self that are the oldest
        sorted_moves = sorted(self, key=lambda a: a.date_maturity or a.date)
        debit = credit = False
        for aml in sorted_moves:
            if credit and debit:
                break
            if float_compare(aml[field], 0, precision_rounding=rounding) == 1 and not debit:
                debit = aml
            elif float_compare(aml[field], 0, precision_rounding=rounding) == -1 and not credit:
                credit = aml
        return debit, credit

    def auto_reconcile_lines(self):
        """ This function iterates recursively on the recordset given as parameter as long as it
            can find a debit and a credit to reconcile together. It returns the recordset of the
            account move lines that were not reconciled during the process.
        """
        if not self.ids:
            return self
        sm_debit_move, sm_credit_move = self._get_pair_to_reconcile()
        #there is no more pair to reconcile so return what move_line are left
        if not sm_credit_move or not sm_debit_move:
            return self

        field = self[0].account_id.currency_id and 'amount_residual_currency' or 'amount_residual'
        if not sm_debit_move.debit and not sm_debit_move.credit:
            #both debit and credit field are 0, consider the amount_residual_currency field because it's an exchange difference entry
            field = 'amount_residual_currency'
        if self[0].currency_id and all([x.currency_id == self[0].currency_id for x in self]):
            #all the lines have the same currency, so we consider the amount_residual_currency field
            field = 'amount_residual_currency'
        if self._context.get('skip_full_reconcile_check') == 'amount_currency_excluded':
            field = 'amount_residual'
        elif self._context.get('skip_full_reconcile_check') == 'amount_currency_only':
            field = 'amount_residual_currency'
        #Reconcile the pair together
        amount_reconcile = min(sm_debit_move[field], -sm_credit_move[field])
        #Remove from recordset the one(s) that will be totally reconciled
        if amount_reconcile == sm_debit_move[field]:
            self -= sm_debit_move
        if amount_reconcile == -sm_credit_move[field]:
            self -= sm_credit_move

        #Check for the currency and amount_currency we can set
        currency = False
        amount_reconcile_currency = 0
        if sm_debit_move.currency_id == sm_credit_move.currency_id and sm_debit_move.currency_id.id:
            currency = sm_credit_move.currency_id.id
            amount_reconcile_currency = min(sm_debit_move.amount_residual_currency, -sm_credit_move.amount_residual_currency)

        amount_reconcile = min(sm_debit_move.amount_residual, -sm_credit_move.amount_residual)

        if self._context.get('skip_full_reconcile_check') == 'amount_currency_excluded':
            amount_reconcile_currency = 0.0
            currency = self._context.get('manual_full_reconcile_currency')
        elif self._context.get('skip_full_reconcile_check') == 'amount_currency_only':
            currency = self._context.get('manual_full_reconcile_currency')

        self.env['account.partial.reconcile'].create({
            'debit_move_id': sm_debit_move.id,
            'credit_move_id': sm_credit_move.id,
            'amount': amount_reconcile,
            'amount_currency': amount_reconcile_currency,
            'currency_id': currency,
        })

        #Iterate process again on self
        return self.auto_reconcile_lines()
    
    #Código agregado por TRESCLOUD
    @api.model
    def is_payment_massive(self):
        '''
        Este método va ser implementado en ecua_hr para los pagos masivos en nómina, se pretende hacer un bypass
        cuando los apuntes sean de diferentes partner
        '''
        return False

    @api.multi
    def reconcile(self, writeoff_acc_id=False, writeoff_journal_id=False):
        # Empty self can happen if the user tries to reconcile entries which are already reconciled.
        # The calling method might have filtered out reconciled lines.
        if not self:
            return True

        #Perform all checks on lines
        company_ids = set()
        all_accounts = []
        partners = set()
        for line in self:
            company_ids.add(line.company_id.id)
            all_accounts.append(line.account_id)
            if (line.account_id.internal_type in ('receivable', 'payable')):
                partners.add(line.partner_id.id)
            if line.reconciled:
                #La siguente linea fue modificada por Trescloud para mejora la presentacion del mensaje de error.
                raise UserError(u'''¡Está intentando conciliar asientos que ya están conciliados!, Por favor
                                    verifique la linea %s del asiento %s'''%(line.name, line.move_id.name))
        if len(company_ids) > 1:
            raise UserError(_('To reconcile the entries company should be the same for all entries!'))
        if len(set(all_accounts)) > 1:
            raise UserError(_('Entries are not of the same account!'))
        if not (all_accounts[0].reconcile or all_accounts[0].internal_type == 'liquidity'):
            raise UserError(_('The account %s (%s) is not marked as reconciliable !') % (all_accounts[0].name, all_accounts[0].code))
<<<<<<< HEAD
        #Código modificado por TRESCLOUD
        if len(partners) > 1 and not self.is_payment_massive():
            raise UserError(_('The partner has to be the same on all lines for receivable and payable accounts!'))
=======
>>>>>>> fd2b1304

        #reconcile everything that can be
        remaining_moves = self.auto_reconcile_lines()

        #if writeoff_acc_id specified, then create write-off move with value the remaining amount from move in self
        if writeoff_acc_id and writeoff_journal_id and remaining_moves:
            all_aml_share_same_currency = all([x.currency_id == self[0].currency_id for x in self])
            writeoff_vals = {
                'account_id': writeoff_acc_id.id,
                'journal_id': writeoff_journal_id.id
            }
            if not all_aml_share_same_currency:
                writeoff_vals['amount_currency'] = False
            writeoff_to_reconcile = remaining_moves._create_writeoff(writeoff_vals)
            #add writeoff line to reconcile algo and finish the reconciliation
            remaining_moves = (remaining_moves + writeoff_to_reconcile).auto_reconcile_lines()
            return writeoff_to_reconcile
        return True

    def _create_writeoff(self, vals):
        """ Create a writeoff move for the account.move.lines in self. If debit/credit is not specified in vals,
            the writeoff amount will be computed as the sum of amount_residual of the given recordset.

            :param vals: dict containing values suitable fot account_move_line.create(). The data in vals will
                be processed to create bot writeoff acount.move.line and their enclosing account.move.
        """
        # Check and complete vals
        if 'account_id' not in vals or 'journal_id' not in vals:
            raise UserError(_("It is mandatory to specify an account and a journal to create a write-off."))
        if ('debit' in vals) ^ ('credit' in vals):
            raise UserError(_("Either pass both debit and credit or none."))
        if 'date' not in vals:
            vals['date'] = self._context.get('date_p') or time.strftime('%Y-%m-%d')
        if 'name' not in vals:
            vals['name'] = self._context.get('comment') or _('Write-Off')
        if 'analytic_account_id' not in vals:
            vals['analytic_account_id'] = self.env.context.get('analytic_id', False)
        #compute the writeoff amount if not given
        if 'credit' not in vals and 'debit' not in vals:
            amount = sum([r.amount_residual for r in self])
            vals['credit'] = amount > 0 and amount or 0.0
            vals['debit'] = amount < 0 and abs(amount) or 0.0
        vals['partner_id'] = self.env['res.partner']._find_accounting_partner(self[0].partner_id).id
        company_currency = self[0].account_id.company_id.currency_id
        writeoff_currency = self[0].currency_id or company_currency
        if not self._context.get('skip_full_reconcile_check') == 'amount_currency_excluded' and 'amount_currency' not in vals and writeoff_currency != company_currency:
            vals['currency_id'] = writeoff_currency.id
            sign = 1 if vals['debit'] > 0 else -1
            vals['amount_currency'] = sign * abs(sum([r.amount_residual_currency for r in self]))

        # Writeoff line in the account of self
        first_line_dict = self._prepare_writeoff_first_line_values(vals)

        # Writeoff line in specified writeoff account
        second_line_dict = self._prepare_writeoff_second_line_values(vals)

        # Create the move
        writeoff_move = self.env['account.move'].with_context(apply_taxes=True).create({
            'journal_id': vals['journal_id'],
            'date': vals['date'],
            'state': 'draft',
            'line_ids': [(0, 0, first_line_dict), (0, 0, second_line_dict)],
        })
        writeoff_move.post()

        # Return the writeoff move.line which is to be reconciled
        return writeoff_move.line_ids.filtered(lambda r: r.account_id == self[0].account_id)

    @api.multi
    def _prepare_writeoff_first_line_values(self, values):
        line_values = values.copy()
        line_values['account_id'] = self[0].account_id.id
        if 'analytic_account_id' in line_values:
            del line_values['analytic_account_id']
        if 'tax_ids' in line_values:
            tax_ids = []
            # vals['tax_ids'] is a list of commands [[4, tax_id, None], ...]
            for tax_id in values['tax_ids']:
                tax_ids.append(tax_id[1])
            amount = line_values['credit'] - line_values['debit']
            amount_tax = self.env['account.tax'].browse(tax_ids).compute_all(amount)['total_included']
            line_values['credit'] = amount_tax > 0 and amount_tax or 0.0
            line_values['debit'] = amount_tax < 0 and abs(amount_tax) or 0.0
            del line_values['tax_ids']
        return line_values

    @api.multi
    def _prepare_writeoff_second_line_values(self, values):
        line_values = values.copy()
        line_values['debit'], line_values['credit'] = line_values['credit'], line_values['debit']
        if 'amount_currency' in values:
            line_values['amount_currency'] = -line_values['amount_currency']
        return line_values

    @api.model
    def compute_full_after_batch_reconcile(self):
        """ After running the manual reconciliation wizard and making full reconciliation, we need to run this method to create
            potentially an exchange rate entry that will balance the remaining amount_residual_currency (possibly several aml).

            This ensure that all aml in the full reconciliation are reconciled (amount_residual = amount_residual_currency = 0).
        """
        total_debit = 0
        total_credit = 0
        total_amount_currency = 0
        currency = False
        aml_to_balance_currency = self.env['account.move.line']
        partial_rec_set = self.env['account.partial.reconcile']
        aml_id = False
        partial_rec_id = False
        maxdate = None
        for aml in self:
            total_debit += aml.debit
            total_credit += aml.credit
            if aml.amount_residual_currency:
                aml_to_balance_currency |= aml
            maxdate = max(aml.date, maxdate)
            if not currency and aml.currency_id:
                currency = aml.currency_id
            if aml.currency_id and aml.currency_id == currency:
                total_amount_currency += aml.amount_currency
            partial_rec_set |= aml.matched_debit_ids | aml.matched_credit_ids

        if currency and aml_to_balance_currency:
            aml = aml_to_balance_currency[0]
            #eventually create journal entries to book the difference due to foreign currency's exchange rate that fluctuates
            partial_rec = aml.credit and aml.matched_debit_ids[0] or aml.matched_credit_ids[0]
            aml_id, partial_rec_id = partial_rec.with_context(skip_full_reconcile_check=True).create_exchange_rate_entry(aml_to_balance_currency, 0.0, total_amount_currency, currency, maxdate)
            self |= aml_id
            partial_rec_set |= partial_rec_id
            total_amount_currency += aml_id.amount_currency

        partial_rec_ids = [x.id for x in list(partial_rec_set)]
        #if the total debit and credit are equal, and the total amount in currency is 0, the reconciliation is full
        digits_rounding_precision = self[0].company_id.currency_id.rounding
        if float_compare(total_debit, total_credit, precision_rounding=digits_rounding_precision) == 0 \
          and (not currency or float_is_zero(total_amount_currency, precision_rounding=currency.rounding)):
            #in that case, mark the reference on the partial reconciliations and the entries
            self.env['account.full.reconcile'].with_context(check_move_validity=False).create({
                'partial_reconcile_ids': [(6, 0, partial_rec_ids)],
                'reconciled_line_ids': [(6, 0, self.ids)],
                'exchange_move_id': aml_id.move_id.id if aml_id else False,
                'exchange_partial_rec_id': partial_rec_id.id if partial_rec_id else False})

    @api.multi
    def remove_move_reconcile(self):
        """ Undo a reconciliation """
        if not self:
            return True
        rec_move_ids = self.env['account.partial.reconcile']
        for account_move_line in self:
            for invoice in account_move_line.payment_id.invoice_ids:
                if invoice.id == self.env.context.get('invoice_id') and account_move_line in invoice.payment_move_line_ids:
                    account_move_line.payment_id.write({'invoice_ids': [(3, invoice.id, None)]})
            rec_move_ids += account_move_line.matched_debit_ids
            rec_move_ids += account_move_line.matched_credit_ids
        if self.env.context.get('invoice_id'):
            current_invoice = self.env['account.invoice'].browse(self.env.context['invoice_id'])
            aml_to_keep = current_invoice.move_id.line_ids | current_invoice.move_id.line_ids.mapped('full_reconcile_id.exchange_move_id.line_ids')
            rec_move_ids = rec_move_ids.filtered(
                lambda r: (r.debit_move_id + r.credit_move_id) & aml_to_keep
            )
        return rec_move_ids.unlink()

    ####################################################
    # CRUD methods
    ####################################################

    #TODO: to check/refactor
    @api.model
    def create(self, vals):
        """ :context's key apply_taxes: set to True if you want vals['tax_ids'] to result in the creation of move lines for taxes and eventual
                adjustment of the line amount (in case of a tax included in price).

            :context's key `check_move_validity`: check data consistency after move line creation. Eg. set to false to disable verification that the move
                debit-credit == 0 while creating the move lines composing the move.

        """
        context = dict(self._context or {})
        amount = vals.get('debit', 0.0) - vals.get('credit', 0.0)
        if not vals.get('partner_id') and context.get('partner_id'):
            vals['partner_id'] = context.get('partner_id')
        move = self.env['account.move'].browse(vals['move_id'])
        account = self.env['account.account'].browse(vals['account_id'])
        if account.deprecated:
            raise UserError(_('You cannot use deprecated account.'))
        if 'journal_id' in vals and vals['journal_id']:
            context['journal_id'] = vals['journal_id']
        if 'date' in vals and vals['date']:
            context['date'] = vals['date']
        if 'journal_id' not in context:
            context['journal_id'] = move.journal_id.id
            context['date'] = move.date
        #we need to treat the case where a value is given in the context for period_id as a string
        if not context.get('journal_id', False) and context.get('search_default_journal_id', False):
            context['journal_id'] = context.get('search_default_journal_id')
        if 'date' not in context:
            context['date'] = fields.Date.context_today(self)
        journal = vals.get('journal_id') and self.env['account.journal'].browse(vals['journal_id']) or move.journal_id
        vals['date_maturity'] = vals.get('date_maturity') or vals.get('date') or move.date
        ok = not (journal.type_control_ids or journal.account_control_ids)

        if journal.type_control_ids:
            type = account.user_type_id
            for t in journal.type_control_ids:
                if type == t:
                    ok = True
                    break
        if journal.account_control_ids and not ok:
            for a in journal.account_control_ids:
                if a.id == vals['account_id']:
                    ok = True
                    break
        # Automatically convert in the account's secondary currency if there is one and
        # the provided values were not already multi-currency
        if account.currency_id and 'amount_currency' not in vals and account.currency_id.id != account.company_id.currency_id.id:
            vals['currency_id'] = account.currency_id.id
            if self._context.get('skip_full_reconcile_check') == 'amount_currency_excluded':
                vals['amount_currency'] = 0.0
            else:
                ctx = {}
                if 'date' in vals:
                    ctx['date'] = vals['date']
                vals['amount_currency'] = account.company_id.currency_id.with_context(ctx).compute(amount, account.currency_id)

        if not ok:
            raise UserError(_('You cannot use this general account in this journal, check the tab \'Entry Controls\' on the related journal.'))

        # Create tax lines
        tax_lines_vals = []
        if context.get('apply_taxes') and vals.get('tax_ids'):
            # Get ids from triplets : https://www.odoo.com/documentation/master/reference/orm.html#openerp.models.Model.write
            tax_ids = [tax['id'] for tax in self.resolve_2many_commands('tax_ids', vals['tax_ids']) if tax.get('id')]
            # Since create() receives ids instead of recordset, let's just use the old-api bridge
            taxes = self.env['account.tax'].browse(tax_ids)
            currency = self.env['res.currency'].browse(vals.get('currency_id'))
            partner = self.env['res.partner'].browse(vals.get('partner_id'))
            res = taxes.with_context(round=True).compute_all(amount,
                currency, 1, vals.get('product_id'), partner)
            # Adjust line amount if any tax is price_include
            if abs(res['total_excluded']) < abs(amount):
                if vals['debit'] != 0.0: vals['debit'] = res['total_excluded']
                if vals['credit'] != 0.0: vals['credit'] = -res['total_excluded']
                if vals.get('amount_currency'):
                    vals['amount_currency'] = self.env['res.currency'].browse(vals['currency_id']).round(vals['amount_currency'] * (res['total_excluded']/amount))
            # Create tax lines
            for tax_vals in res['taxes']:
                if tax_vals['amount']:
                    tax = self.env['account.tax'].browse([tax_vals['id']])
                    account_id = (amount > 0 and tax_vals['account_id'] or tax_vals['refund_account_id'])
                    if not account_id: account_id = vals['account_id']
                    temp = {
                        'account_id': account_id,
                        'name': vals['name'] + ' ' + tax_vals['name'],
                        'tax_line_id': tax_vals['id'],
                        'move_id': vals['move_id'],
                        'partner_id': vals.get('partner_id'),
                        'statement_id': vals.get('statement_id'),
                        'debit': tax_vals['amount'] > 0 and tax_vals['amount'] or 0.0,
                        'credit': tax_vals['amount'] < 0 and -tax_vals['amount'] or 0.0,
                        'analytic_account_id': vals.get('analytic_account_id') if tax.analytic else False,
                    }
                    bank = self.env["account.bank.statement"].browse(vals.get('statement_id'))
                    if bank.currency_id != bank.company_id.currency_id:
                        ctx = {}
                        if 'date' in vals:
                            ctx['date'] = vals['date']
                        temp['currency_id'] = bank.currency_id.id
                        temp['amount_currency'] = bank.company_id.currency_id.with_context(ctx).compute(tax_vals['amount'], bank.currency_id, round=True)
                    tax_lines_vals.append(temp)

        new_line = super(AccountMoveLine, self).create(vals)
        for tax_line_vals in tax_lines_vals:
            # TODO: remove .with_context(context) once this context nonsense is solved
            self.with_context(context).create(tax_line_vals)

        if self._context.get('check_move_validity', True):
            move.with_context(context)._post_validate()

        return new_line

    @api.multi
    def unlink(self):
        self._update_check()
        move_ids = set()
        for line in self:
            if line.move_id.id not in move_ids:
                move_ids.add(line.move_id.id)
        result = super(AccountMoveLine, self).unlink()
        if self._context.get('check_move_validity', True) and move_ids:
            self.env['account.move'].browse(list(move_ids))._post_validate()
        return result

    @api.multi
    def write(self, vals):
        if ('account_id' in vals) and self.env['account.account'].browse(vals['account_id']).deprecated:
            raise UserError(_('You cannot use deprecated account.'))
        if any(key in vals for key in ('account_id', 'journal_id', 'date', 'move_id', 'debit', 'credit')):
            self._update_check()
        if not self._context.get('allow_amount_currency') and any(key in vals for key in ('amount_currency', 'currency_id')):
            #hackish workaround to write the amount_currency when assigning a payment to an invoice through the 'add' button
            #this is needed to compute the correct amount_residual_currency and potentially create an exchange difference entry
            self._update_check()
        #when we set the expected payment date, log a note on the invoice_id related (if any)
        if vals.get('expected_pay_date') and self.invoice_id:
            msg = _('New expected payment date: ') + vals['expected_pay_date'] + '.\n' + vals.get('internal_note', '')
            self.invoice_id.message_post(body=msg) #TODO: check it is an internal note (not a regular email)!
        #when making a reconciliation on an existing liquidity journal item, mark the payment as reconciled
        for record in self:
            if 'statement_id' in vals and record.payment_id:
                # In case of an internal transfer, there are 2 liquidity move lines to match with a bank statement
                if all(line.statement_id for line in record.payment_id.move_line_ids.filtered(lambda r: r.id != record.id and r.account_id.internal_type=='liquidity')):
                    record.payment_id.state = 'reconciled'

        result = super(AccountMoveLine, self).write(vals)
        if self._context.get('check_move_validity', True):
            move_ids = set()
            for line in self:
                if line.move_id.id not in move_ids:
                    move_ids.add(line.move_id.id)
            self.env['account.move'].browse(list(move_ids))._post_validate()
        return result

    @api.multi
    def _update_check(self):
        """ Raise Warning to cause rollback if the move is posted, some entries are reconciled or the move is older than the lock date"""
        move_ids = set()
        for line in self:
            err_msg = _('Move name (id): %s (%s)') % (line.move_id.name, str(line.move_id.id))
            if line.move_id.state != 'draft':
                raise UserError(_('You cannot do this modification on a posted journal entry, you can just change some non legal fields. You must revert the journal entry to cancel it.\n%s.') % err_msg)
            if line.reconciled and not (line.debit == 0 and line.credit == 0):
                raise UserError(_('You cannot do this modification on a reconciled entry. You can just change some non legal fields or you must unreconcile first.\n%s.') % err_msg)
            if line.move_id.id not in move_ids:
                move_ids.add(line.move_id.id)
        self.env['account.move'].browse(list(move_ids))._check_lock_date()
        return True

    ####################################################
    # Misc / utility methods
    ####################################################

    @api.multi
    @api.depends('ref', 'move_id')
    def name_get(self):
        result = []
        for line in self:
            if line.ref:
                result.append((line.id, (line.move_id.name or '') + '(' + line.ref + ')'))
            else:
                result.append((line.id, line.move_id.name))
        return result

    @api.model
    def compute_amount_fields(self, amount, src_currency, company_currency, invoice_currency=False):
        """ Helper function to compute value for fields debit/credit/amount_currency based on an amount and the currencies given in parameter"""
        amount_currency = False
        currency_id = False
        if src_currency and src_currency != company_currency:
            amount_currency = amount
            amount = src_currency.with_context(self._context).compute(amount, company_currency)
            currency_id = src_currency.id
        debit = amount > 0 and amount or 0.0
        credit = amount < 0 and -amount or 0.0
        if invoice_currency and invoice_currency != company_currency and not amount_currency:
            amount_currency = src_currency.with_context(self._context).compute(amount, invoice_currency)
            currency_id = invoice_currency.id
        return debit, credit, amount_currency, currency_id

    @api.multi
    def create_analytic_lines(self):
        """ Create analytic items upon validation of an account.move.line having an analytic account. This
            method first remove any existing analytic item related to the line before creating any new one.
        """
        self.mapped('analytic_line_ids').unlink()
        for obj_line in self:
            if obj_line.analytic_account_id:
                vals_line = obj_line._prepare_analytic_line()[0]
                self.env['account.analytic.line'].create(vals_line)

    @api.one
    def _prepare_analytic_line(self):
        """ Prepare the values used to create() an account.analytic.line upon validation of an account.move.line having
            an analytic account. This method is intended to be extended in other modules.
        """
        amount = (self.credit or 0.0) - (self.debit or 0.0)
        return {
            'name': self.name,
            'date': self.date,
            'account_id': self.analytic_account_id.id,
            'tag_ids': [(6, 0, self.analytic_tag_ids.ids)],
            'unit_amount': self.quantity,
            'product_id': self.product_id and self.product_id.id or False,
            'product_uom_id': self.product_uom_id and self.product_uom_id.id or False,
            'amount': self.company_currency_id.with_context(date=self.date or fields.Date.context_today(self)).compute(amount, self.analytic_account_id.currency_id) if self.analytic_account_id.currency_id else amount,
            'general_account_id': self.account_id.id,
            'ref': self.ref,
            'move_id': self.id,
            'user_id': self.invoice_id.user_id.id or self._uid,
        }

    @api.model
    def _query_get(self, domain=None):
        context = dict(self._context or {})
        domain = domain or []
        if not isinstance(domain, (list, tuple)):
            domain = safe_eval(domain)

        date_field = 'date'
        if context.get('aged_balance'):
            date_field = 'date_maturity'
        if context.get('date_to'):
            domain += [(date_field, '<=', context['date_to'])]
        if context.get('date_from'):
            if not context.get('strict_range'):
                domain += ['|', (date_field, '>=', context['date_from']), ('account_id.user_type_id.include_initial_balance', '=', True)]
            elif context.get('initial_bal'):
                domain += [(date_field, '<', context['date_from'])]
            else:
                domain += [(date_field, '>=', context['date_from'])]

        if context.get('journal_ids'):
            domain += [('journal_id', 'in', context['journal_ids'])]

        state = context.get('state')
        if state and state.lower() != 'all':
            domain += [('move_id.state', '=', state)]

        if context.get('company_id'):
            domain += [('company_id', '=', context['company_id'])]

        if 'company_ids' in context:
            domain += [('company_id', 'in', context['company_ids'])]

        if context.get('reconcile_date'):
            domain += ['|', ('reconciled', '=', False), '|', ('matched_debit_ids.create_date', '>', context['reconcile_date']), ('matched_credit_ids.create_date', '>', context['reconcile_date'])]

        if context.get('account_tag_ids'):
            domain += [('account_id.tag_ids', 'in', context['account_tag_ids'].ids)]

        if context.get('analytic_tag_ids'):
            domain += ['|', ('analytic_account_id.tag_ids', 'in', context['analytic_tag_ids'].ids), ('analytic_tag_ids', 'in', context['analytic_tag_ids'].ids)]

        if context.get('analytic_account_ids'):
            domain += [('analytic_account_id', 'in', context['analytic_account_ids'].ids)]

        where_clause = ""
        where_clause_params = []
        tables = ''
        if domain:
            query = self._where_calc(domain)
            tables, where_clause, where_clause_params = query.get_sql()
        return tables, where_clause, where_clause_params

    @api.multi
    def open_reconcile_view(self):
        [action] = self.env.ref('account.action_account_moves_all_a').read()
        ids = []
        for aml in self:
            if aml.account_id.reconcile:
                ids.extend([r.debit_move_id.id for r in aml.matched_debit_ids] if aml.credit > 0 else [r.credit_move_id.id for r in aml.matched_credit_ids])
                ids.append(aml.id)
        action['domain'] = [('id', 'in', ids)]
        return action


class AccountPartialReconcile(models.Model):
    _name = "account.partial.reconcile"
    _description = "Partial Reconcile"

    debit_move_id = fields.Many2one('account.move.line', index=True, required=True)
    credit_move_id = fields.Many2one('account.move.line', index=True, required=True)
    amount = fields.Monetary(currency_field='company_currency_id', help="Amount concerned by this matching. Assumed to be always positive")
    amount_currency = fields.Monetary(string="Amount in Currency")
    currency_id = fields.Many2one('res.currency', string='Currency')
    company_currency_id = fields.Many2one('res.currency', related='company_id.currency_id', readonly=True,
        help='Utility field to express amount currency')
    company_id = fields.Many2one('res.company', related='debit_move_id.company_id', store=True, string='Currency')
    full_reconcile_id = fields.Many2one('account.full.reconcile', string="Full Reconcile", copy=False)

    def create_exchange_rate_entry(self, aml_to_fix, amount_diff, diff_in_currency, currency, move_date):
        """ Automatically create a journal entry to book the exchange rate difference.
            That new journal entry is made in the company `currency_exchange_journal_id` and one of its journal
            items is matched with the other lines to balance the full reconciliation.
        """
        for rec in self:
            if not rec.company_id.currency_exchange_journal_id:
                raise UserError(_("You should configure the 'Exchange Rate Journal' in the accounting settings, to manage automatically the booking of accounting entries related to differences between exchange rates."))
            if not rec.company_id.income_currency_exchange_account_id.id:
                raise UserError(_("You should configure the 'Gain Exchange Rate Account' in the accounting settings, to manage automatically the booking of accounting entries related to differences between exchange rates."))
            if not rec.company_id.expense_currency_exchange_account_id.id:
                raise UserError(_("You should configure the 'Loss Exchange Rate Account' in the accounting settings, to manage automatically the booking of accounting entries related to differences between exchange rates."))
            move_vals = {'journal_id': rec.company_id.currency_exchange_journal_id.id}

            # The move date should be the maximum date between payment and invoice (in case
            # of payment in advance). However, we should make sure the move date is not
            # recorded after the end of year closing.
            if move_date > rec.company_id.fiscalyear_lock_date:
                move_vals['date'] = move_date
            move = rec.env['account.move'].create(move_vals)
            amount_diff = rec.company_id.currency_id.round(amount_diff)
            diff_in_currency = currency.round(diff_in_currency)
            line_to_reconcile = rec.env['account.move.line'].with_context(check_move_validity=False).create({
                'name': _('Currency exchange rate difference'),
                'debit': amount_diff < 0 and -amount_diff or 0.0,
                'credit': amount_diff > 0 and amount_diff or 0.0,
                'account_id': rec.debit_move_id.account_id.id,
                'move_id': move.id,
                'currency_id': currency.id,
                'amount_currency': -diff_in_currency,
                'partner_id': rec.debit_move_id.partner_id.id,
            })
            rec.env['account.move.line'].create({
                'name': _('Currency exchange rate difference'),
                'debit': amount_diff > 0 and amount_diff or 0.0,
                'credit': amount_diff < 0 and -amount_diff or 0.0,
                'account_id': amount_diff > 0 and rec.company_id.currency_exchange_journal_id.default_debit_account_id.id or rec.company_id.currency_exchange_journal_id.default_credit_account_id.id,
                'move_id': move.id,
                'currency_id': currency.id,
                'amount_currency': diff_in_currency,
                'partner_id': rec.debit_move_id.partner_id.id,
            })
            for aml in aml_to_fix:
                partial_rec = rec.env['account.partial.reconcile'].create({
                    'debit_move_id': aml.credit and line_to_reconcile.id or aml.id,
                    'credit_move_id': aml.debit and line_to_reconcile.id or aml.id,
                    'amount': abs(aml.amount_residual),
                    'amount_currency': abs(aml.amount_residual_currency),
                    'currency_id': currency.id,
                })
            move.post()
        return line_to_reconcile, partial_rec

    # Do not forwardport in master as of 2017-07-20
    def _fix_multiple_exchange_rates_diff(self, amls_to_fix, amount_diff, diff_in_currency, currency, move):
        self.ensure_one()
        move_lines = self.env['account.move.line'].with_context(check_move_validity=False)
        partial_reconciles = self.with_context(skip_full_reconcile_check=True)
        amount_diff = self.company_id.currency_id.round(amount_diff)
        diff_in_currency = currency.round(diff_in_currency)

        for aml in amls_to_fix:
            account_payable_line = move_lines.create({
                'name': _('Currency exchange rate difference'),
                'debit': amount_diff < 0 and -aml.amount_residual or 0.0,
                'credit': amount_diff > 0 and aml.amount_residual or 0.0,
                'account_id': self.debit_move_id.account_id.id,
                'move_id': move.id,
                'currency_id': currency.id,
                'amount_currency': -aml.amount_residual_currency,
                'partner_id': self.debit_move_id.partner_id.id,
            })

            move_lines.create({
                'name': _('Currency exchange rate difference'),
                'debit': amount_diff > 0 and aml.amount_residual or 0.0,
                'credit': amount_diff < 0 and -aml.amount_residual or 0.0,
                'account_id': amount_diff > 0 and self.company_id.currency_exchange_journal_id.default_debit_account_id.id or self.company_id.currency_exchange_journal_id.default_credit_account_id.id,
                'move_id': move.id,
                'currency_id': currency.id,
                'amount_currency': aml.amount_residual_currency,
                'partner_id': self.debit_move_id.partner_id.id})

            partial_rec = super(AccountPartialReconcile, partial_reconciles).create({
                    'debit_move_id': aml.credit and account_payable_line.id or aml.id,
                    'credit_move_id': aml.debit and account_payable_line.id or aml.id,
                    'amount': abs(aml.amount_residual),
                    'amount_currency': abs(aml.amount_residual_currency),
                    'currency_id': currency.id,
            })

            move_lines |= account_payable_line
            partial_reconciles |= partial_rec

        partial_reconciles._compute_partial_lines()
        return move_lines, partial_reconciles

    # Do not forwardport in master as of 2017-07-20
    def _compute_partial_lines(self):
        if self._context.get('skip_full_reconcile_check'):
            #when running the manual reconciliation wizard, don't check the partials separately for full
            #reconciliation or exchange rate because it is handled manually after the whole processing
            return self
        #check if the reconcilation is full
        #first, gather all journal items involved in the reconciliation just created
        partial_rec_set = OrderedDict.fromkeys([x for x in self])
        aml_set = aml_to_balance = self.env['account.move.line']
        total_debit = 0
        total_credit = 0
        total_amount_currency = 0
        #make sure that all partial reconciliations share the same secondary currency otherwise it's not
        #possible to compute the exchange difference entry and it has to be done manually.
        currency = list(partial_rec_set)[0].currency_id
        maxdate = None

        for partial_rec in partial_rec_set:
            if partial_rec.currency_id != currency:
                #no exchange rate entry will be created
                currency = None
            for aml in [partial_rec.debit_move_id, partial_rec.credit_move_id]:
                if aml not in aml_set:
                    if aml.amount_residual or aml.amount_residual_currency:
                        aml_to_balance |= aml
                    maxdate = max(aml.date, maxdate)
                    total_debit += aml.debit
                    total_credit += aml.credit
                    aml_set |= aml
                    if aml.currency_id and aml.currency_id == currency:
                        total_amount_currency += aml.amount_currency
                    elif partial_rec.currency_id and partial_rec.currency_id == currency:
                        #if the aml has no secondary currency but is reconciled with other journal item(s) in secondary currency, the amount
                        #currency is recorded on the partial rec and in order to check if the reconciliation is total, we need to convert the
                        #aml.balance in that foreign currency
                        total_amount_currency += aml.company_id.currency_id.with_context(date=aml.date).compute(aml.balance, partial_rec.currency_id)
                for x in aml.matched_debit_ids | aml.matched_credit_ids:
                    partial_rec_set[x] = None
        partial_rec_ids = [x.id for x in partial_rec_set.keys()]
        aml_ids = aml_set.ids
        #then, if the total debit and credit are equal, or the total amount in currency is 0, the reconciliation is full
        digits_rounding_precision = aml_set[0].company_id.currency_id.rounding

        if (currency and float_is_zero(total_amount_currency, precision_rounding=currency.rounding)) or float_compare(total_debit, total_credit, precision_rounding=digits_rounding_precision) == 0:
            exchange_move_id = False
            exchange_partial_rec_id = False
            if currency and aml_to_balance:
                exchange_move = (self.env['account.move']
                                 .create(self.env['account.full.reconcile']
                                         ._prepare_exchange_diff_move(move_date=maxdate, company=aml_to_balance[0].company_id)))
                #eventually create a journal entry to book the difference due to foreign currency's exchange rate that fluctuates
                rate_diff_amls, rate_diff_partial_recs = partial_rec._fix_multiple_exchange_rates_diff(aml_to_balance, total_debit - total_credit, total_amount_currency, currency, exchange_move)
                aml_ids += rate_diff_amls.ids
                partial_rec_ids += rate_diff_partial_recs.ids
                exchange_move.post()
                exchange_move_id = exchange_move.id
                exchange_partial_rec_id = rate_diff_partial_recs[-1:].id
            #mark the reference of the full reconciliation on the partial ones and on the entries
            self.env['account.full.reconcile'].with_context(check_move_validity=False).create({
                'partial_reconcile_ids': [(4, p_id) for p_id in partial_rec_ids],
                'reconciled_line_ids': [(4, a_id) for a_id in aml_ids],
                'exchange_move_id': exchange_move_id,
                'exchange_partial_rec_id': exchange_partial_rec_id,
            })

    # Do not forwardport in master as of 2017-07-20
    @api.model
    def create(self, vals):
        res = super(AccountPartialReconcile, self).create(vals)
        res._compute_partial_lines()
        return res

    @api.multi
    def unlink(self):
        """ When removing a partial reconciliation, also unlink its full reconciliation if it exists """
        to_unlink = self
        full_to_unlink = self.env['account.full.reconcile']
        res = True
        if self._context.get('full_rec_lookup', True):
            for rec in self:
                #exclude partial reconciliations related to an exchange rate entry, because the unlink of the full reconciliation will already do it
                if self.env['account.full.reconcile'].search([('exchange_partial_rec_id', '=', rec.id)]):
                    to_unlink = to_unlink - rec
                #without the deleted partial reconciliations, the full reconciliation won't be full anymore
                if rec.full_reconcile_id:
                    full_to_unlink |= rec.full_reconcile_id
        if to_unlink:
            res = super(AccountPartialReconcile, to_unlink).unlink()
        if full_to_unlink:
            full_to_unlink.unlink()
        return res

class AccountFullReconcile(models.Model):
    _name = "account.full.reconcile"
    _description = "Full Reconcile"

    name = fields.Char(string='Number', required=True, copy=False, default=lambda self: self.env['ir.sequence'].next_by_code('account.reconcile'))
    partial_reconcile_ids = fields.One2many('account.partial.reconcile', 'full_reconcile_id', string='Reconciliation Parts')
    reconciled_line_ids = fields.One2many('account.move.line', 'full_reconcile_id', string='Matched Journal Items')
    exchange_move_id = fields.Many2one('account.move')
    exchange_partial_rec_id = fields.Many2one('account.partial.reconcile')

    @api.multi
    def unlink(self):
        """ When removing a full reconciliation, we need to revert the eventual journal entries we created to book the
            fluctuation of the foreign currency's exchange rate.
            We need also to reconcile together the origin currency difference line and its reversal in order to completly
            cancel the currency difference entry on the partner account (otherwise it will still appear on the aged balance
            for example).
        """
        for rec in self:
            if not rec.exchange_move_id or not rec.exchange_partial_rec_id:
                continue
            #reverse the exchange rate entry
            reversed_move_id = rec.exchange_move_id.reverse_moves()[0]
            reversed_move = self.env['account.move'].browse(reversed_move_id)
            #search the original line and its newly created reversal
            for aml in reversed_move.line_ids:
                if aml.account_id.reconcile:
                    break
            if aml:
                precision = aml.currency_id and aml.currency_id.rounding or aml.company_id.currency_id.rounding
                if aml.debit or float_compare(aml.amount_currency, 0, precision_rounding=precision) == 1:
                    pair_to_rec = aml | rec.exchange_partial_rec_id.credit_move_id
                else:
                    pair_to_rec = aml | rec.exchange_partial_rec_id.debit_move_id
                #remove the partial reconciliation of the exchange rate entry as well
                rec.exchange_partial_rec_id.with_context(full_rec_lookup=False).unlink()
                #reconcile together the original exchange rate line and its reversal
                pair_to_rec.reconcile()
        return super(AccountFullReconcile, self).unlink()

    # Do not forwardport in master as of 2017-07-20
    @api.model
    def _prepare_exchange_diff_move(self, move_date, company):
        if not company.currency_exchange_journal_id:
            raise UserError(_("You should configure the 'Exchange Rate Journal' in the accounting settings, to manage automatically the booking of accounting entries related to differences between exchange rates."))
        if not company.income_currency_exchange_account_id.id:
            raise UserError(_("You should configure the 'Gain Exchange Rate Account' in the accounting settings, to manage automatically the booking of accounting entries related to differences between exchange rates."))
        if not company.expense_currency_exchange_account_id.id:
            raise UserError(_("You should configure the 'Loss Exchange Rate Account' in the accounting settings, to manage automatically the booking of accounting entries related to differences between exchange rates."))
        res = {'journal_id': company.currency_exchange_journal_id.id}
        # The move date should be the maximum date between payment and invoice
        # (in case of payment in advance). However, we should make sure the
        # move date is not recorded after the end of year closing.
        if move_date > company.fiscalyear_lock_date:
            res['date'] = move_date
        return res<|MERGE_RESOLUTION|>--- conflicted
+++ resolved
@@ -219,7 +219,6 @@
             self._message_with_entry()
             raise UserError(_("Cannot create unbalanced journal entry."))
         return True
-<<<<<<< HEAD
     
     #Siguiente metodo fue agregado por trescloud
     def _message_with_entry(self):
@@ -228,7 +227,6 @@
         '''
         return True
     
-=======
 
     # Do not forward port in >= saas-14
     def _reconcile_reversed_pair(self, move, reversed_move):
@@ -240,7 +238,6 @@
             amls_for_account.reconcile()
             amls_to_reconcile = amls_to_reconcile - amls_for_account
 
->>>>>>> fd2b1304
     @api.multi
     def _reverse_move(self, date=None, journal_id=None):
         self.ensure_one()
@@ -933,12 +930,9 @@
             raise UserError(_('Entries are not of the same account!'))
         if not (all_accounts[0].reconcile or all_accounts[0].internal_type == 'liquidity'):
             raise UserError(_('The account %s (%s) is not marked as reconciliable !') % (all_accounts[0].name, all_accounts[0].code))
-<<<<<<< HEAD
         #Código modificado por TRESCLOUD
         if len(partners) > 1 and not self.is_payment_massive():
             raise UserError(_('The partner has to be the same on all lines for receivable and payable accounts!'))
-=======
->>>>>>> fd2b1304
 
         #reconcile everything that can be
         remaining_moves = self.auto_reconcile_lines()
