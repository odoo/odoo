# -*- coding: utf-8 -*-

from collections import OrderedDict
import json
import re
import uuid
from functools import partial

from lxml import etree
from dateutil.relativedelta import relativedelta
from werkzeug.urls import url_encode

from odoo import api, exceptions, fields, models, _
from odoo.tools import email_re, email_split, email_escape_char, float_is_zero, float_compare, \
    pycompat, date_utils
from odoo.tools.misc import formatLang

from odoo.exceptions import AccessError, UserError, RedirectWarning, ValidationError, Warning

from odoo.addons import decimal_precision as dp
import logging

_logger = logging.getLogger(__name__)

# mapping invoice type to journal type
TYPE2JOURNAL = {
    'out_invoice': 'sale',
    'in_invoice': 'purchase',
    'out_refund': 'sale',
    'in_refund': 'purchase',
}

# mapping invoice type to refund type
TYPE2REFUND = {
    'out_invoice': 'out_refund',        # Customer Invoice
    'in_invoice': 'in_refund',          # Vendor Bill
    'out_refund': 'out_invoice',        # Customer Credit Note
    'in_refund': 'in_invoice',          # Vendor Credit Note
}

MAGIC_COLUMNS = ('id', 'create_uid', 'create_date', 'write_uid', 'write_date')


class AccountInvoice(models.Model):
    _name = "account.invoice"
    _inherit = ['portal.mixin', 'mail.thread', 'mail.activity.mixin']
    _description = "Invoice"
    _order = "date_invoice desc, number desc, id desc"


    def _get_default_incoterm(self):
        return self.env.user.company_id.incoterm_id

    @api.one
    @api.depends('invoice_line_ids.price_subtotal', 'tax_line_ids.amount', 'tax_line_ids.amount_rounding',
                 'currency_id', 'company_id', 'date_invoice', 'type')
    def _compute_amount(self):
        round_curr = self.currency_id.round
        self.amount_untaxed = sum(line.price_subtotal for line in self.invoice_line_ids)
        self.amount_tax = sum(round_curr(line.amount_total) for line in self.tax_line_ids)
        self.amount_total = self.amount_untaxed + self.amount_tax
        amount_total_company_signed = self.amount_total
        amount_untaxed_signed = self.amount_untaxed
        if self.currency_id and self.company_id and self.currency_id != self.company_id.currency_id:
            currency_id = self.currency_id
            amount_total_company_signed = currency_id._convert(self.amount_total, self.company_id.currency_id, self.company_id, self.date_invoice or fields.Date.today())
            amount_untaxed_signed = currency_id._convert(self.amount_untaxed, self.company_id.currency_id, self.company_id, self.date_invoice or fields.Date.today())
        sign = self.type in ['in_refund', 'out_refund'] and -1 or 1
        self.amount_total_company_signed = amount_total_company_signed * sign
        self.amount_total_signed = self.amount_total * sign
        self.amount_untaxed_signed = amount_untaxed_signed * sign

    @api.onchange('amount_total')
    def _onchange_amount_total(self):
        for inv in self:
            if float_compare(inv.amount_total, 0.0, precision_rounding=inv.currency_id.rounding) == -1:
                raise Warning(_('You cannot validate an invoice with a negative total amount. You should create a credit note instead.'))

    @api.model
    def _default_journal(self):
        if self._context.get('default_journal_id', False):
            return self.env['account.journal'].browse(self._context.get('default_journal_id'))
        inv_type = self._context.get('type', 'out_invoice')
        inv_types = inv_type if isinstance(inv_type, list) else [inv_type]
        company_id = self._context.get('company_id', self.env.user.company_id.id)
        domain = [
            ('type', 'in', [TYPE2JOURNAL[ty] for ty in inv_types if ty in TYPE2JOURNAL]),
            ('company_id', '=', company_id),
        ]
        journal_with_currency = False
        if self._context.get('default_currency_id'):
            currency_clause = [('currency_id', '=', self._context.get('default_currency_id'))]
            journal_with_currency = self.env['account.journal'].search(domain + currency_clause, limit=1)
        return journal_with_currency or self.env['account.journal'].search(domain, limit=1)

    @api.model
    def _default_currency(self):
        journal = self._default_journal()
        return journal.currency_id or journal.company_id.currency_id or self.env.user.company_id.currency_id

<<<<<<< HEAD
    def _default_comment(self):
        invoice_type = self.env.context.get('type', 'out_invoice')
        if invoice_type == 'out_invoice' and self.env['ir.config_parameter'].sudo().get_param('account.use_invoice_terms'):
            return self.env.user.company_id.invoice_terms
=======
    def _get_aml_for_amount_residual(self):
        """ Get the aml to consider to compute the amount residual of invoices """
        self.ensure_one()
        return self.sudo().move_id.line_ids.filtered(lambda l: l.account_id == self.account_id)
>>>>>>> 6d494067

    @api.one
    @api.depends(
        'state', 'currency_id', 'invoice_line_ids.price_subtotal',
        'move_id.line_ids.amount_residual',
        'move_id.line_ids.currency_id')
    def _compute_residual(self):
        residual = 0.0
        residual_company_signed = 0.0
        sign = self.type in ['in_refund', 'out_refund'] and -1 or 1
        for line in self._get_aml_for_amount_residual():
            residual_company_signed += line.amount_residual
            if line.currency_id == self.currency_id:
                residual += line.amount_residual_currency if line.currency_id else line.amount_residual
            else:
                from_currency = line.currency_id or line.company_id.currency_id
                residual += from_currency._convert(line.amount_residual, self.currency_id, line.company_id, line.date or fields.Date.today())
        self.residual_company_signed = abs(residual_company_signed) * sign
        self.residual_signed = abs(residual) * sign
        self.residual = abs(residual)
        digits_rounding_precision = self.currency_id.rounding
        if self.move_id and float_is_zero(self.residual, precision_rounding=digits_rounding_precision):
            self.reconciled = True
        else:
            self.reconciled = False

    @api.multi
    def _get_domain_edition_mode_available(self):
        self.ensure_one()
        domain = self.env['account.move.line']._get_domain_for_edition_mode()
        domain += ['|',('move_id.partner_id', '=?', self.partner_id.id),('move_id.partner_id', '=', False)]
        if self.type in ('out_invoice', 'in_refund'):
            domain.append(('balance', '=', -self.residual))
        else:
            domain.append(('balance', '=', self.residual))
        return domain

    @api.multi
    def _get_edition_mode_available(self):
        for r in self:
            domain = r._get_domain_edition_mode_available()
            domain2 = [('state', '=', 'open'),('residual', '=', r.residual),('type', '=', r.type)]
            r.edition_mode_available = (0 < self.env['account.move.line'].search_count(domain) < 5) and self.env['account.invoice'].search_count(domain2) < 5 and r.state == 'open'

    @api.one
    def _get_outstanding_info_JSON(self):
        self.outstanding_credits_debits_widget = json.dumps(False)
        if self.state == 'open':
            domain = [('account_id', '=', self.account_id.id),
                      ('partner_id', '=', self.env['res.partner']._find_accounting_partner(self.partner_id).id),
                      ('reconciled', '=', False),
                      '|',
                        '&', ('amount_residual_currency', '!=', 0.0), ('currency_id','!=', None),
                        '&', ('amount_residual_currency', '=', 0.0), '&', ('currency_id','=', None), ('amount_residual', '!=', 0.0)]
            if self.type in ('out_invoice', 'in_refund'):
                domain.extend([('credit', '>', 0), ('debit', '=', 0)])
                type_payment = _('Outstanding credits')
            else:
                domain.extend([('credit', '=', 0), ('debit', '>', 0)])
                type_payment = _('Outstanding debits')
            info = {'title': '', 'outstanding': True, 'content': [], 'invoice_id': self.id}
            lines = self.env['account.move.line'].search(domain)
            currency_id = self.currency_id
            if len(lines) != 0:
                for line in lines:
                    # get the outstanding residual value in invoice currency
                    if line.currency_id and line.currency_id == self.currency_id:
                        amount_to_show = abs(line.amount_residual_currency)
                    else:
                        currency = line.company_id.currency_id
                        amount_to_show = currency._convert(abs(line.amount_residual), self.currency_id, self.company_id, line.date or fields.Date.today())
                    if float_is_zero(amount_to_show, precision_rounding=self.currency_id.rounding):
                        continue
                    if line.ref :
                        title = '%s : %s' % (line.move_id.name, line.ref)
                    else:
                        title = line.move_id.name
                    info['content'].append({
                        'journal_name': line.ref or line.move_id.name,
                        'title': title,
                        'amount': amount_to_show,
                        'currency': currency_id.symbol,
                        'id': line.id,
                        'position': currency_id.position,
                        'digits': [69, self.currency_id.decimal_places],
                    })
                info['title'] = type_payment
                self.outstanding_credits_debits_widget = json.dumps(info)
                self.has_outstanding = True

    @api.model
    def _get_payments_vals(self):
        if not self.payment_move_line_ids:
            return []
        payment_vals = []
        currency_id = self.currency_id
        for payment in self.payment_move_line_ids:
            payment_currency_id = False
            if self.type in ('out_invoice', 'in_refund'):
                amount = sum([p.amount for p in payment.matched_debit_ids if p.debit_move_id in self.move_id.line_ids])
                amount_currency = sum(
                    [p.amount_currency for p in payment.matched_debit_ids if p.debit_move_id in self.move_id.line_ids])
                if payment.matched_debit_ids:
                    payment_currency_id = all([p.currency_id == payment.matched_debit_ids[0].currency_id for p in
                                               payment.matched_debit_ids]) and payment.matched_debit_ids[
                                              0].currency_id or False
            elif self.type in ('in_invoice', 'out_refund'):
                amount = sum(
                    [p.amount for p in payment.matched_credit_ids if p.credit_move_id in self.move_id.line_ids])
                amount_currency = sum([p.amount_currency for p in payment.matched_credit_ids if
                                       p.credit_move_id in self.move_id.line_ids])
                if payment.matched_credit_ids:
                    payment_currency_id = all([p.currency_id == payment.matched_credit_ids[0].currency_id for p in
                                               payment.matched_credit_ids]) and payment.matched_credit_ids[
                                              0].currency_id or False
            # get the payment value in invoice currency
            if payment_currency_id and payment_currency_id == self.currency_id:
                amount_to_show = amount_currency
            else:
                currency = payment.company_id.currency_id
                amount_to_show = currency._convert(amount, self.currency_id, payment.company_id, self.date or fields.Date.today())
            if float_is_zero(amount_to_show, precision_rounding=self.currency_id.rounding):
                continue
            payment_ref = payment.move_id.name
            if payment.move_id.ref:
                payment_ref += ' (' + payment.move_id.ref + ')'
            payment_vals.append({
                'name': payment.name,
                'journal_name': payment.journal_id.name,
                'amount': amount_to_show,
                'currency': currency_id.symbol,
                'digits': [69, currency_id.decimal_places],
                'position': currency_id.position,
                'date': payment.date,
                'payment_id': payment.id,
                'account_payment_id': payment.payment_id.id,
                'invoice_id': payment.invoice_id.id,
                'move_id': payment.move_id.id,
                'ref': payment_ref,
            })
        return payment_vals

    @api.one
    @api.depends('payment_move_line_ids.amount_residual')
    def _get_payment_info_JSON(self):
        self.payments_widget = json.dumps(False)
        if self.payment_move_line_ids:
            info = {'title': _('Less Payment'), 'outstanding': False, 'content': self._get_payments_vals()}
            self.payments_widget = json.dumps(info, default=date_utils.json_default)

    @api.one
    @api.depends('move_id.line_ids.amount_residual')
    def _compute_payments(self):
        payment_lines = set()
        for line in self.move_id.line_ids.filtered(lambda l: l.account_id.id == self.account_id.id):
            payment_lines.update(line.mapped('matched_credit_ids.credit_move_id.id'))
            payment_lines.update(line.mapped('matched_debit_ids.debit_move_id.id'))
        self.payment_move_line_ids = self.env['account.move.line'].browse(list(payment_lines)).sorted()

    name = fields.Char(string='Reference/Description', index=True,
        readonly=True, states={'draft': [('readonly', False)]}, copy=False, help='The name that will be used on account move lines')

    origin = fields.Char(string='Source Document',
        help="Reference of the document that produced this invoice.",
        readonly=True, states={'draft': [('readonly', False)]})
    type = fields.Selection([
            ('out_invoice','Customer Invoice'),
            ('in_invoice','Vendor Bill'),
            ('out_refund','Customer Credit Note'),
            ('in_refund','Vendor Credit Note'),
        ], readonly=True, states={'draft': [('readonly', False)]}, index=True, change_default=True,
        default=lambda self: self._context.get('type', 'out_invoice'),
        tracking=True)

    refund_invoice_id = fields.Many2one('account.invoice', string="Invoice for which this invoice is the credit note")
    number = fields.Char(related='move_id.name', store=True, readonly=True, copy=False)
    move_name = fields.Char(string='Journal Entry Name', readonly=False,
        default=False, copy=False,
        help="Technical field holding the number given to the invoice, automatically set when the invoice is validated then stored to set the same number again if the invoice is cancelled, set to draft and re-validated.")
    reference = fields.Char(string='Payment Ref.', copy=False, readonly=True, states={'draft': [('readonly', False)]},
        help='The payment communication that will be automatically populated once the invoice validation. You can also write a free communication.')
    comment = fields.Text('Additional Information', readonly=True, states={'draft': [('readonly', False)]}, default=_default_comment)

    state = fields.Selection([
            ('draft','Draft'),
            ('open', 'Open'),
            ('in_payment', 'In Payment'),
            ('paid', 'Paid'),
            ('cancel', 'Cancelled'),
        ], string='Status', index=True, readonly=True, default='draft',
        tracking=True, copy=False,
        help=" * The 'Draft' status is used when a user is encoding a new and unconfirmed Invoice.\n"
             " * The 'Open' status is used when user creates invoice, an invoice number is generated. It stays in the open status till the user pays the invoice.\n"
             " * The 'In Payment' status is used when payments have been registered for the entirety of the invoice in a journal configured to post entries at bank reconciliation only, and some of them haven't been reconciled with a bank statement line yet.\n"
             " * The 'Paid' status is set automatically when the invoice is paid. Its related journal entries may or may not be reconciled.\n"
             " * The 'Cancelled' status is used when user cancel invoice.")
    sent = fields.Boolean(readonly=True, default=False, copy=False,
        help="It indicates that the invoice has been sent.")
    date_invoice = fields.Date(string='Invoice Date',
        readonly=True, states={'draft': [('readonly', False)]}, index=True,
        help="Keep empty to use the current date", copy=False)
    date_due = fields.Date(string='Due Date',
        readonly=True, states={'draft': [('readonly', False)]}, index=True, copy=False,
        help="If you use payment terms, the due date will be computed automatically at the generation "
             "of accounting entries. The Payment terms may compute several due dates, for example 50% "
             "now and 50% in one month, but if you want to force a due date, make sure that the payment "
             "term is not set on the invoice. If you keep the Payment terms and the due date empty, it "
             "means direct payment.")
    partner_id = fields.Many2one('res.partner', string='Partner', change_default=True,
        readonly=True, states={'draft': [('readonly', False)]},
        tracking=True, help="You can find a contact by its Name, TIN, Email or Internal Reference.")
    vendor_bill_id = fields.Many2one('account.invoice', string='Vendor Bill',
        help="Auto-complete from a past bill.")
    payment_term_id = fields.Many2one('account.payment.term', string='Payment Terms', oldname='payment_term',
        readonly=True, states={'draft': [('readonly', False)]},
        help="If you use payment terms, the due date will be computed automatically at the generation "
             "of accounting entries. If you keep the payment terms and the due date empty, it means direct payment. "
             "The payment terms may compute several due dates, for example 50% now, 50% in one month.")
    date = fields.Date(string='Accounting Date',
        copy=False,
        help="Keep empty to use the invoice date.",
        readonly=True, states={'draft': [('readonly', False)]})

    account_id = fields.Many2one('account.account', string='Account',
        readonly=True, states={'draft': [('readonly', False)]},
        domain=[('deprecated', '=', False)], help="The partner account used for this invoice.")
    invoice_line_ids = fields.One2many('account.invoice.line', 'invoice_id', string='Invoice Lines', oldname='invoice_line',
        readonly=True, states={'draft': [('readonly', False)]}, copy=True)
    tax_line_ids = fields.One2many('account.invoice.tax', 'invoice_id', string='Tax Lines', oldname='tax_line',
        readonly=True, states={'draft': [('readonly', False)]}, copy=True)
    refund_invoice_ids = fields.One2many('account.invoice', 'refund_invoice_id', string='Refund Invoices', readonly=True)
    move_id = fields.Many2one('account.move', string='Journal Entry',
        readonly=True, index=True, ondelete='restrict', copy=False,
        help="Link to the automatically generated Journal Items.")

    amount_by_group = fields.Binary(string="Tax amount by group", compute='_amount_by_group', help="type: [(name, amount, base, formated amount, formated base)]")
    amount_untaxed = fields.Monetary(string='Untaxed Amount',
        store=True, readonly=True, compute='_compute_amount', tracking=True)
    amount_untaxed_signed = fields.Monetary(string='Untaxed Amount in Company Currency', currency_field='company_currency_id',
        store=True, readonly=True, compute='_compute_amount')
    amount_tax = fields.Monetary(string='Tax',
        store=True, readonly=True, compute='_compute_amount')
    amount_total = fields.Monetary(string='Total',
        store=True, readonly=True, compute='_compute_amount')
    amount_total_signed = fields.Monetary(string='Total in Invoice Currency', currency_field='currency_id',
        store=True, readonly=True, compute='_compute_amount',
        help="Total amount in the currency of the invoice, negative for credit notes.")
    amount_total_company_signed = fields.Monetary(string='Total in Company Currency', currency_field='company_currency_id',
        store=True, readonly=True, compute='_compute_amount',
        help="Total amount in the currency of the company, negative for credit notes.")
    currency_id = fields.Many2one('res.currency', string='Currency',
        required=True, readonly=True, states={'draft': [('readonly', False)]},
        default=_default_currency, tracking=True)
    company_currency_id = fields.Many2one('res.currency', related='company_id.currency_id', string="Company Currency", readonly=True)
    journal_id = fields.Many2one('account.journal', string='Journal',
        required=True, readonly=True, states={'draft': [('readonly', False)]},
        default=_default_journal,
        domain="[('type', 'in', {'out_invoice': ['sale'], 'out_refund': ['sale'], 'in_refund': ['purchase'], 'in_invoice': ['purchase']}.get(type, [])), ('company_id', '=', company_id)]")
    company_id = fields.Many2one('res.company', string='Company', change_default=True,
        required=True, readonly=True, states={'draft': [('readonly', False)]},
        default=lambda self: self.env['res.company']._company_default_get('account.invoice'))

    reconciled = fields.Boolean(string='Paid/Reconciled', store=True, readonly=True, compute='_compute_residual',
        help="It indicates that the invoice has been paid and the journal entry of the invoice has been reconciled with one or several journal entries of payment.")
    partner_bank_id = fields.Many2one('res.partner.bank', string='Bank Account',
        help='Bank Account Number to which the invoice will be paid. A Company bank account if this is a Customer Invoice or Vendor Credit Note, otherwise a Partner bank account number.',
        readonly=True, states={'draft': [('readonly', False)]}) #Default value computed in default_get for out_invoices

    residual = fields.Monetary(string='Amount Due',
        compute='_compute_residual', store=True, help="Remaining amount due.")
    residual_signed = fields.Monetary(string='Amount Due in Invoice Currency', currency_field='currency_id',
        compute='_compute_residual', store=True, help="Remaining amount due in the currency of the invoice.")
    residual_company_signed = fields.Monetary(string='Amount Due in Company Currency', currency_field='company_currency_id',
        compute='_compute_residual', store=True, help="Remaining amount due in the currency of the company.")
    payment_ids = fields.Many2many('account.payment', 'account_invoice_payment_rel', 'invoice_id', 'payment_id', string="Payments", copy=False, readonly=True)
    payment_move_line_ids = fields.Many2many('account.move.line', string='Payment Move Lines', compute='_compute_payments', store=True)
    user_id = fields.Many2one('res.users', string='Salesperson', tracking=True,
        readonly=True, states={'draft': [('readonly', False)]},
        default=lambda self: self.env.user, copy=False)
    fiscal_position_id = fields.Many2one('account.fiscal.position', string='Fiscal Position', oldname='fiscal_position',
        readonly=True, states={'draft': [('readonly', False)]})
    commercial_partner_id = fields.Many2one('res.partner', string='Commercial Entity', compute_sudo=True,
        related='partner_id.commercial_partner_id', store=True, readonly=True,
        help="The commercial entity that will be used on Journal Entries for this invoice")

    edition_mode_available = fields.Boolean(compute='_get_edition_mode_available', groups='account.group_account_invoice')
    outstanding_credits_debits_widget = fields.Text(compute='_get_outstanding_info_JSON', groups="account.group_account_invoice")
    payments_widget = fields.Text(compute='_get_payment_info_JSON', groups="account.group_account_invoice")
    has_outstanding = fields.Boolean(compute='_get_outstanding_info_JSON', groups="account.group_account_invoice")
    cash_rounding_id = fields.Many2one('account.cash.rounding', string='Cash Rounding Method',
        readonly=True, states={'draft': [('readonly', False)]},
        help='Defines the smallest coinage of the currency that can be used to pay by cash.')

    #fields use to set the sequence, on the first invoice of the journal
    sequence_number_next = fields.Char(string='Next Number', compute="_get_sequence_number_next", inverse="_set_sequence_next")
    sequence_number_next_prefix = fields.Char(string='Next Number Prefix', compute="_get_sequence_prefix")
    incoterm_id = fields.Many2one('account.incoterms', string='Incoterm',
        default=_get_default_incoterm,
        help='International Commercial Terms are a series of predefined commercial terms used in international transactions.')

    #fields related to vendor bills automated creation by email
    source_email = fields.Char(string='Source Email', tracking=True)
    vendor_display_name = fields.Char(compute='_get_vendor_display_info', store=True)  # store=True to enable sorting on that column
    invoice_icon = fields.Char(compute='_get_vendor_display_info', store=False)

    _sql_constraints = [
        ('number_uniq', 'unique(number, company_id, journal_id, type)', 'Invoice Number must be unique per Company!'),
    ]

    @api.depends('partner_id', 'source_email')
    def _get_vendor_display_info(self):
        for invoice in self:
            vendor_display_name = invoice.partner_id.name
            invoice.invoice_icon = ''
            if not vendor_display_name:
                if invoice.source_email:
                    vendor_display_name = _('From: ') + invoice.source_email
                    invoice.invoice_icon = '@'
                else:
                    vendor_display_name = ('Created by: ') + invoice.create_uid.name
                    invoice.invoice_icon = '#'
            invoice.vendor_display_name = vendor_display_name

    @api.multi
    def _get_computed_reference(self):
        self.ensure_one()
        if self.company_id.invoice_reference_type == 'invoice_number':
            seq_suffix = self.journal_id.sequence_id.suffix or ''
            regex_number = '.*?([0-9]+)%s$' % seq_suffix
            exact_match = re.match(regex_number, self.number)
            if exact_match:
                identification_number = int(exact_match.group(1))
            else:
                ran_num = str(uuid.uuid4().int)
                identification_number = int(ran_num[:5] + ran_num[-5:])
            prefix = self.number
        else:
            #self.company_id.invoice_reference_type == 'partner'
            identification_number = self.partner_id.id
            prefix = 'CUST'
        return '%s/%s' % (prefix, str(identification_number % 97).rjust(2, '0'))

    # Load all Vendor Bill lines
    @api.onchange('vendor_bill_id')
    def _onchange_vendor_bill(self):
        if not self.vendor_bill_id:
            return {}
        self.currency_id = self.vendor_bill_id.currency_id
        new_lines = self.env['account.invoice.line']
        for line in self.vendor_bill_id.invoice_line_ids:
            new_lines += new_lines.new(line._prepare_invoice_line())
        self.invoice_line_ids += new_lines
        self.payment_term_id = self.vendor_bill_id.payment_term_id
        self.vendor_bill_id = False
        return {}

    def _get_seq_number_next_stuff(self):
        self.ensure_one()
        journal_sequence = self.journal_id.sequence_id
        if self.journal_id.refund_sequence:
            domain = [('type', '=', self.type)]
            journal_sequence = self.type in ['in_refund', 'out_refund'] and self.journal_id.refund_sequence_id or self.journal_id.sequence_id
        elif self.type in ['in_invoice', 'in_refund']:
            domain = [('type', 'in', ['in_invoice', 'in_refund'])]
        else:
            domain = [('type', 'in', ['out_invoice', 'out_refund'])]
        if self.id:
            domain += [('id', '<>', self.id)]
        domain += [('journal_id', '=', self.journal_id.id), ('state', 'not in', ['draft', 'cancel'])]
        return journal_sequence, domain

    def _compute_access_url(self):
        super(AccountInvoice, self)._compute_access_url()
        for invoice in self:
            invoice.access_url = '/my/invoices/%s' % (invoice.id)

    @api.depends('state', 'journal_id', 'date_invoice')
    def _get_sequence_prefix(self):
        """ computes the prefix of the number that will be assigned to the first invoice/bill/refund of a journal, in order to
        let the user manually change it.
        """
        if not self.env.user._is_system():
            for invoice in self:
                invoice.sequence_number_next_prefix = False
                invoice.sequence_number_next = ''
            return
        for invoice in self:
            journal_sequence, domain = invoice._get_seq_number_next_stuff()
            if (invoice.state == 'draft') and not self.search(domain, limit=1):
                prefix, dummy = journal_sequence.with_context(ir_sequence_date=invoice.date_invoice,
                                                              ir_sequence_date_range=invoice.date_invoice)._get_prefix_suffix()
                invoice.sequence_number_next_prefix = prefix
            else:
                invoice.sequence_number_next_prefix = False

    @api.depends('state', 'journal_id')
    def _get_sequence_number_next(self):
        """ computes the number that will be assigned to the first invoice/bill/refund of a journal, in order to
        let the user manually change it.
        """
        for invoice in self:
            journal_sequence, domain = invoice._get_seq_number_next_stuff()
            if (invoice.state == 'draft') and not self.search(domain, limit=1):
                number_next = journal_sequence._get_current_sequence().number_next_actual
                invoice.sequence_number_next = '%%0%sd' % journal_sequence.padding % number_next
            else:
                invoice.sequence_number_next = ''

    @api.multi
    def _set_sequence_next(self):
        ''' Set the number_next on the sequence related to the invoice/bill/refund'''
        self.ensure_one()
        journal_sequence, domain = self._get_seq_number_next_stuff()
        if not self.env.user._is_admin() or not self.sequence_number_next or self.search_count(domain):
            return
        nxt = re.sub("[^0-9]", '', self.sequence_number_next)
        result = re.match("(0*)([0-9]+)", nxt)
        if result and journal_sequence:
            # use _get_current_sequence to manage the date range sequences
            sequence = journal_sequence._get_current_sequence()
            sequence.number_next = int(result.group(2))

    @api.multi
    def _get_report_base_filename(self):
        self.ensure_one()
        return  self.type == 'out_invoice' and self.state == 'draft' and _('Draft Invoice') or \
                self.type == 'out_invoice' and self.state in ('open','in_payment','paid') and _('Invoice - %s') % (self.number) or \
                self.type == 'out_refund' and self.state == 'draft' and _('Credit Note') or \
                self.type == 'out_refund' and _('Credit Note - %s') % (self.number) or \
                self.type == 'in_invoice' and self.state == 'draft' and _('Vendor Bill') or \
                self.type == 'in_invoice' and self.state in ('open','in_payment','paid') and _('Vendor Bill - %s') % (self.number) or \
                self.type == 'in_refund' and self.state == 'draft' and _('Vendor Credit Note') or \
                self.type == 'in_refund' and _('Vendor Credit Note - %s') % (self.number)

    @api.model
    def create(self, vals):
        if not vals.get('journal_id') and vals.get('type'):
            vals['journal_id'] = self.with_context(type=vals.get('type'))._default_journal().id

        onchanges = self._get_onchange_create()
        for onchange_method, changed_fields in onchanges.items():
            if any(f not in vals for f in changed_fields):
                invoice = self.new(vals)
                getattr(invoice, onchange_method)()
                for field in changed_fields:
                    if field not in vals and invoice[field]:
                        vals[field] = invoice._fields[field].convert_to_write(invoice[field], invoice)

        invoice = super(AccountInvoice, self.with_context(mail_create_nolog=True)).create(vals)

        if any(line.invoice_line_tax_ids for line in invoice.invoice_line_ids) and not invoice.tax_line_ids:
            invoice.compute_taxes()

        return invoice

    @api.constrains('partner_id', 'partner_bank_id')
    def validate_partner_bank_id(self):
        for record in self:
            if record.partner_bank_id:
                if record.type in ('in_invoice', 'out_refund') and record.partner_bank_id.partner_id != record.partner_id.commercial_partner_id:
                    raise ValidationError(_("Commercial partner and vendor account owners must be identical."))
                elif record.type in ('out_invoice', 'in_refund') and not record.company_id in record.partner_bank_id.partner_id.ref_company_ids:
                    raise ValidationError(_("The account selected for payment does not belong to the same company as this invoice."))

    @api.multi
    def _write(self, vals):
        pre_not_reconciled = self.filtered(lambda invoice: not invoice.reconciled)
        pre_reconciled = self - pre_not_reconciled
        res = super(AccountInvoice, self)._write(vals)
        reconciled = self.filtered(lambda invoice: invoice.reconciled)
        not_reconciled = self - reconciled
        (reconciled & pre_reconciled).filtered(lambda invoice: invoice.state == 'open').action_invoice_paid()
        (not_reconciled & pre_not_reconciled).filtered(lambda invoice: invoice.state in ('in_payment', 'paid')).action_invoice_re_open()
        return res

    @api.model
    def default_get(self,default_fields):
        """ Compute default partner_bank_id field for 'out_invoice' type,
        using the default values computed for the other fields.
        """
        res = super(AccountInvoice, self).default_get(default_fields)

        if res.get('type', False) not in ('out_invoice', 'in_refund') or not 'company_id' in res:
            return res

        partner_bank_result = self._get_partner_bank_id(res['company_id'])
        if partner_bank_result:
            res['partner_bank_id'] = partner_bank_result.id
        return res

    def _get_partner_bank_id(self, company_id):
        company = self.env['res.company'].browse(company_id)
        if company.partner_id:
            return self.env['res.partner.bank'].search([('partner_id', '=', company.partner_id.id)], limit=1)

    @api.model
    def fields_view_get(self, view_id=None, view_type='form', toolbar=False, submenu=False):
        def get_view_id(xid, name):
            try:
                return self.env.ref('account.' + xid)
            except ValueError:
                view = self.env['ir.ui.view'].search([('name', '=', name)], limit=1)
                if not view:
                    return False
                return view.id

        context = self._context
        supplier_form_view_id = get_view_id('invoice_supplier_form', 'account.invoice.supplier.form').id
        if context.get('active_model') == 'res.partner' and context.get('active_ids'):
            partner = self.env['res.partner'].browse(context['active_ids'])[0]
            if not view_type:
                view_id = get_view_id('invoice_tree', 'account.invoice.tree')
                view_type = 'tree'
            elif view_type == 'form':
                if partner.supplier and not partner.customer:
                    view_id = supplier_form_view_id
                elif partner.customer and not partner.supplier:
                    view_id = get_view_id('invoice_form', 'account.invoice.form').id

        return super(AccountInvoice, self).fields_view_get(view_id=view_id, view_type=view_type, toolbar=toolbar, submenu=submenu)

    @api.multi
    def invoice_print(self):
        """ Print the invoice and mark it as sent, so that we can see more
            easily the next step of the workflow
        """
        self.filtered(lambda inv: not inv.sent).write({'sent': True})
        if self.user_has_groups('account.group_account_invoice'):
            return self.env.ref('account.account_invoices').report_action(self)
        else:
            return self.env.ref('account.account_invoices_without_payment').report_action(self)
    
    @api.multi
    def action_reconcile_to_check(self, params):
        self.ensure_one()
        domain = self._get_domain_edition_mode_available()
        ids = self.env['account.move.line'].search(domain).mapped('statement_line_id').ids
        action_context = {'show_mode_selector': False, 'company_ids': self.mapped('company_id').ids}
        action_context.update({'edition_mode': True})
        action_context.update({'statement_line_ids': ids})
        action_context.update({'partner_id': self.partner_id.id})
        action_context.update({'partner_name': self.partner_id.name})
        return {
            'type': 'ir.actions.client',
            'tag': 'bank_statement_reconciliation_view',
            'context': action_context,
        }

    @api.multi
    def action_invoice_sent(self):
        """ Open a window to compose an email, with the edi invoice template
            message loaded by default
        """
        self.ensure_one()
        template = self.env.ref('account.email_template_edi_invoice', False)
        compose_form = self.env.ref('account.account_invoice_send_wizard_form', False)
        ctx = dict(
            default_model='account.invoice',
            default_res_id=self.id,
            default_use_template=bool(template),
            default_template_id=template and template.id or False,
            default_composition_mode='comment',
            mark_invoice_as_sent=True,
            custom_layout="mail.mail_notification_paynow",
            force_email=True
        )
        return {
            'name': _('Send Invoice'),
            'type': 'ir.actions.act_window',
            'view_type': 'form',
            'view_mode': 'form',
            'res_model': 'account.invoice.send',
            'views': [(compose_form.id, 'form')],
            'view_id': compose_form.id,
            'target': 'new',
            'context': ctx,
        }

    @api.multi
    @api.returns('mail.message', lambda value: value.id)
    def message_post(self, **kwargs):
        if self.env.context.get('mark_invoice_as_sent'):
            self.filtered(lambda inv: not inv.sent).write({'sent': True})
            self.env.user.company_id.set_onboarding_step_done('account_onboarding_sample_invoice_state')
        return super(AccountInvoice, self.with_context(mail_post_autofollow=True)).message_post(**kwargs)

    @api.model
    def message_new(self, msg_dict, custom_values=None):
        """ Overrides mail_thread message_new(), called by the mailgateway through message_process,
            to complete values for vendor bills created by mails.
        """
        # Split `From` and `CC` email address from received email to look for related partners to subscribe on the invoice
        subscribed_emails = email_split((msg_dict.get('from') or '') + ',' + (msg_dict.get('cc') or ''))
        seen_partner_ids = [pid for pid in self._find_partner_from_emails(subscribed_emails) if pid]

        # Detection of the partner_id of the invoice:
        # 1) check if the email_from correspond to a supplier
        email_from = msg_dict.get('from') or ''
        email_from = email_escape_char(email_split(email_from)[0])
        partner_id = self._search_on_partner(email_from, extra_domain=[('supplier', '=', True)])

        # 2) otherwise, if the email sender is from odoo internal users then it is likely that the vendor sent the bill
        # by mail to the internal user who, inturn, forwarded that email to the alias to automatically generate the bill
        # on behalf of the vendor.
        if not partner_id:
            user_partner_id = self._search_on_user(email_from)
            if user_partner_id and user_partner_id in self.env.ref('base.group_user').users.mapped('partner_id').ids:
                # In this case, we will look for the vendor's email address in email's body and assume if will come first
                email_addresses = email_re.findall(msg_dict.get('body'))
                if email_addresses:
                    partner_ids = [pid for pid in self._find_partner_from_emails([email_addresses[0]], force_create=False) if pid]
                    partner_id = partner_ids and partner_ids[0]
            # otherwise, there's no fallback on the partner_id found for the regular author of the mail.message as we want
            # the partner_id to stay empty

        # If the partner_id can be found, subscribe it to the bill, otherwise it's left empty to be manually filled
        if partner_id:
            seen_partner_ids.append(partner_id)

        # Find the right purchase journal based on the "TO" email address
        destination_emails = email_split((msg_dict.get('to') or '') + ',' + (msg_dict.get('cc') or ''))
        alias_names = [mail_to.split('@')[0] for mail_to in destination_emails]
        journal = self.env['account.journal'].search([
            ('type', '=', 'purchase'), ('alias_name', 'in', alias_names)
        ], limit=1)

        # Create the message and the bill.
        values = dict(custom_values or {}, partner_id=partner_id, source_email=email_from)
        if journal:
            values['journal_id'] = journal.id
        # Passing `type` in context so that _default_journal(...) can correctly set journal for new vendor bill
        invoice = super(AccountInvoice, self.with_context(type=values.get('type'))).message_new(msg_dict, values)

        # Subscribe internal users on the newly created bill
        partners = self.env['res.partner'].browse(seen_partner_ids)
        is_internal = lambda p: (p.user_ids and
                                 all(p.user_ids.mapped(lambda u: u.user_has_groups('base.group_user'))))
        partners_to_subscribe = partners.filtered(is_internal)
        if partners_to_subscribe:
            invoice.message_subscribe([p.id for p in partners_to_subscribe])
        return invoice

    @api.model
    def complete_empty_list_help(self):
        # add help message about email alias in vendor bills empty lists
        Journal = self.env['account.journal']
        journals = Journal.browse(self._context.get('default_journal_id')) or Journal.search([('type', '=', 'purchase')])

        if journals:
            links = ''
            alias_count = 0
            for journal in journals.filtered(lambda j: j.alias_domain and j.alias_id.alias_name):
                email = format(journal.alias_id.alias_name) + "@" + format(journal.alias_domain)
                links += "<a id='o_mail_test' href='mailto:{}'>{}</a>".format(email, email) + ", "
                alias_count += 1
            if links and alias_count == 1:
                help_message = _('Or share the email %s to your vendors: bills will be created automatically upon mail reception.') % (links[:-2])
            elif links:
                help_message = _('Or share the emails %s to your vendors: bills will be created automatically upon mail reception.') % (links[:-2])
            else:
                help_message = _('''Or set an <a data-oe-id=%s data-oe-model="account.journal" href=#id=%s&model=account.journal>email alias</a> '''
                                              '''to allow draft vendor bills to be created upon reception of an email.''') % (journals[0].id, journals[0].id)
        else:
            help_message = _('<p>You can control the invoice from your vendor based on what you purchased or received.</p>')
        return help_message

    @api.multi
    def compute_taxes(self):
        """Function used in other module to compute the taxes on a fresh invoice created (onchanges did not applied)"""
        account_invoice_tax = self.env['account.invoice.tax']
        ctx = dict(self._context)
        for invoice in self:
            # Delete non-manual tax lines
            self._cr.execute("DELETE FROM account_invoice_tax WHERE invoice_id=%s AND manual is False", (invoice.id,))
            if self._cr.rowcount:
                self.invalidate_cache()

            # Generate one tax line per tax, however many invoice lines it's applied to
            tax_grouped = invoice.get_taxes_values()

            # Create new tax lines
            for tax in tax_grouped.values():
                account_invoice_tax.create(tax)

        # dummy write on self to trigger recomputations
        return self.with_context(ctx).write({'invoice_line_ids': []})

    @api.multi
    def unlink(self):
        for invoice in self:
            if invoice.state not in ('draft', 'cancel'):
                raise UserError(_('You cannot delete an invoice which is not draft or cancelled. You should create a credit note instead.'))
            elif invoice.move_name:
                raise UserError(_('You cannot delete an invoice after it has been validated (and received a number). You can set it back to "Draft" state and modify its content, then re-confirm it.'))
        return super(AccountInvoice, self).unlink()

    @api.onchange('invoice_line_ids')
    def _onchange_invoice_line_ids(self):
        taxes_grouped = self.get_taxes_values()
        tax_lines = self.tax_line_ids.filtered('manual')
        for tax in taxes_grouped.values():
            tax_lines += tax_lines.new(tax)
        self.tax_line_ids = tax_lines
        return

    @api.onchange('partner_id', 'company_id')
    def _onchange_partner_id(self):
        account_id = False
        payment_term_id = False
        fiscal_position = False
        bank_id = False
        warning = {}
        domain = {}
        company_id = self.company_id.id
        p = self.partner_id if not company_id else self.partner_id.with_context(force_company=company_id)
        type = self.type
        if p:
            rec_account = p.property_account_receivable_id
            pay_account = p.property_account_payable_id
            if not rec_account and not pay_account:
                action = self.env.ref('account.action_account_config')
                msg = _('Cannot find a chart of accounts for this company, You should configure it. \nPlease go to Account Configuration.')
                raise RedirectWarning(msg, action.id, _('Go to the configuration panel'))

            if type in ('in_invoice', 'in_refund'):
                account_id = pay_account.id
                payment_term_id = p.property_supplier_payment_term_id.id
            else:
                account_id = rec_account.id
                payment_term_id = p.property_payment_term_id.id

            delivery_partner_id = self.get_delivery_partner_id()
            fiscal_position = self.env['account.fiscal.position'].get_fiscal_position(self.partner_id.id, delivery_id=delivery_partner_id)

            # If partner has no warning, check its company
            if p.invoice_warn == 'no-message' and p.parent_id:
                p = p.parent_id
            if p.invoice_warn and p.invoice_warn != 'no-message':
                # Block if partner only has warning but parent company is blocked
                if p.invoice_warn != 'block' and p.parent_id and p.parent_id.invoice_warn == 'block':
                    p = p.parent_id
                warning = {
                    'title': _("Warning for %s") % p.name,
                    'message': p.invoice_warn_msg
                    }
                if p.invoice_warn == 'block':
                    self.partner_id = False

        self.account_id = account_id
        self.payment_term_id = payment_term_id
        self.date_due = False
        self.fiscal_position_id = fiscal_position

        if type in ('in_invoice', 'out_refund'):
            bank_ids = p.commercial_partner_id.bank_ids
            bank_id = bank_ids[0].id if bank_ids else False
            self.partner_bank_id = bank_id
            domain = {'partner_bank_id': [('id', 'in', bank_ids.ids)]}

        res = {}
        if warning:
            res['warning'] = warning
        if domain:
            res['domain'] = domain
        return res

    @api.multi
    def get_delivery_partner_id(self):
        self.ensure_one()
        return self.partner_id.address_get(['delivery'])['delivery']

    @api.onchange('journal_id')
    def _onchange_journal_id(self):
        if self.journal_id and not self._context.get('default_currency_id'):
            self.currency_id = self.journal_id.currency_id.id or self.journal_id.company_id.currency_id.id

    @api.onchange('payment_term_id', 'date_invoice')
    def _onchange_payment_term_date_invoice(self):
        date_invoice = self.date_invoice
        if not date_invoice:
            date_invoice = fields.Date.context_today(self)
        if self.payment_term_id:
            pterm = self.payment_term_id
            pterm_list = pterm.with_context(currency_id=self.company_id.currency_id.id).compute(value=1, date_ref=date_invoice)[0]
            self.date_due = max(line[0] for line in pterm_list)
        elif self.date_due and (date_invoice > self.date_due):
            self.date_due = date_invoice

    @api.onchange('cash_rounding_id', 'invoice_line_ids', 'tax_line_ids')
    def _onchange_cash_rounding(self):
        # Drop previous cash rounding lines
        lines_to_remove = self.invoice_line_ids.filtered(lambda l: l.is_rounding_line)
        if lines_to_remove:
            self.invoice_line_ids -= lines_to_remove

        # Clear previous rounded amounts
        for tax_line in self.tax_line_ids:
            if tax_line.amount_rounding != 0.0:
                tax_line.amount_rounding = 0.0

        if self.cash_rounding_id and self.type in ('out_invoice', 'out_refund'):
            rounding_amount = self.cash_rounding_id.compute_difference(self.currency_id, self.amount_total)
            if not self.currency_id.is_zero(rounding_amount):
                if self.cash_rounding_id.strategy == 'biggest_tax':
                    # Search for the biggest tax line and add the rounding amount to it.
                    # If no tax found, an error will be raised by the _check_cash_rounding method.
                    if not self.tax_line_ids:
                        return
                    biggest_tax_line = None
                    for tax_line in self.tax_line_ids:
                        if not biggest_tax_line or tax_line.amount > biggest_tax_line.amount:
                            biggest_tax_line = tax_line
                    biggest_tax_line.amount_rounding += rounding_amount
                elif self.cash_rounding_id.strategy == 'add_invoice_line':
                    # Create a new invoice line to perform the rounding
                    rounding_line = self.env['account.invoice.line'].new({
                        'name': self.cash_rounding_id.name,
                        'invoice_id': self.id,
                        'account_id': self.cash_rounding_id.account_id.id,
                        'price_unit': rounding_amount,
                        'quantity': 1,
                        'is_rounding_line': True,
                        'sequence': 9999  # always last line
                    })

                    # To be able to call this onchange manually from the tests,
                    # ensure the inverse field is updated on account.invoice.
                    if not rounding_line in self.invoice_line_ids:
                        self.invoice_line_ids += rounding_line

    @api.multi
    def action_invoice_draft(self):
        if self.filtered(lambda inv: inv.state != 'cancel'):
            raise UserError(_("Invoice must be cancelled in order to reset it to draft."))
        # go from canceled state to draft state
        self.write({'state': 'draft', 'date': False})
        # Delete former printed invoice
        try:
            report_invoice = self.env['ir.actions.report']._get_report_from_name('account.report_invoice')
        except IndexError:
            report_invoice = False
        if report_invoice and report_invoice.attachment:
            for invoice in self:
                with invoice.env.do_in_draft():
                    invoice.number, invoice.state = invoice.move_name, 'open'
                    attachment = self.env.ref('account.account_invoices').retrieve_attachment(invoice)
                if attachment:
                    attachment.unlink()
        return True

    @api.multi
    def action_invoice_open(self):
        # lots of duplicate calls to action_invoice_open, so we remove those already open
        to_open_invoices = self.filtered(lambda inv: inv.state != 'open')
        if to_open_invoices.filtered(lambda inv: not inv.partner_id):
            raise UserError(_("The field Vendor is required, please complete it to validate the Vendor Bill."))
        if to_open_invoices.filtered(lambda inv: inv.state != 'draft'):
            raise UserError(_("Invoice must be in draft state in order to validate it."))
        if to_open_invoices.filtered(lambda inv: float_compare(inv.amount_total, 0.0, precision_rounding=inv.currency_id.rounding) == -1):
            raise UserError(_("You cannot validate an invoice with a negative total amount. You should create a credit note instead."))
        if to_open_invoices.filtered(lambda inv: not inv.account_id):
            raise UserError(_('No account was found to create the invoice, be sure you have installed a chart of account.'))
        to_open_invoices.action_date_assign()
        to_open_invoices.invoice_validate()
        return to_open_invoices.action_move_create()

    @api.multi
    def action_invoice_paid(self):
        # lots of duplicate calls to action_invoice_paid, so we remove those already paid
        to_pay_invoices = self.filtered(lambda inv: inv.state != 'paid')
        if to_pay_invoices.filtered(lambda inv: inv.state not in ('open', 'in_payment')):
            raise UserError(_('Invoice must be validated in order to set it to register payment.'))
        if to_pay_invoices.filtered(lambda inv: not inv.reconciled):
            raise UserError(_('You cannot pay an invoice which is partially paid. You need to reconcile payment entries first.'))

        for invoice in to_pay_invoices:
            if any([move.journal_id.post_at_bank_rec and move.state == 'draft' for move in invoice.payment_move_line_ids.mapped('move_id')]):
                invoice.write({'state': 'in_payment'})
            else:
                invoice.write({'state': 'paid'})

    @api.multi
    def action_invoice_re_open(self):
        if self.filtered(lambda inv: inv.state not in ('in_payment', 'paid')):
            raise UserError(_('Invoice must be paid in order to set it to register payment.'))
        return self.write({'state': 'open'})

    @api.multi
    def action_invoice_cancel(self):
        return self.filtered(lambda inv: inv.state != 'cancel').action_cancel()

    @api.multi
    def _notify_get_groups(self, message, groups):
        """ Give access button to users and portal customer as portal is integrated
        in account. Customer and portal group have probably no right to see
        the document so they don't have the access button. """
        groups = super(AccountInvoice, self)._notify_get_groups(message, groups)

        if self.state not in ('draft', 'cancel'):
            for group_name, group_method, group_data in groups:
                if group_name in ('customer', 'portal'):
                    continue
                group_data['has_button_access'] = True

        return groups

    @api.multi
    def get_formview_id(self, access_uid=None):
        """ Update form view id of action to open the invoice """
        if self.type in ('in_invoice', 'in_refund'):
            return self.env.ref('account.invoice_supplier_form').id
        else:
            return self.env.ref('account.invoice_form').id

    def _prepare_tax_line_vals(self, line, tax):
        """ Prepare values to create an account.invoice.tax line

        The line parameter is an account.invoice.line, and the
        tax parameter is the output of account.tax.compute_all().
        """
        vals = {
            'invoice_id': self.id,
            'name': tax['name'],
            'tax_id': tax['id'],
            'amount': tax['amount'],
            'base': tax['base'],
            'manual': False,
            'sequence': tax['sequence'],
            'account_analytic_id': tax['analytic'] and line.account_analytic_id.id or False,
            'account_id': self.type in ('out_invoice', 'in_invoice') and (tax['account_id'] or line.account_id.id) or (tax['refund_account_id'] or line.account_id.id),
            'analytic_tag_ids': tax['analytic'] and line.analytic_tag_ids.ids or False,
        }

        # If the taxes generate moves on the same financial account as the invoice line,
        # propagate the analytic account from the invoice line to the tax line.
        # This is necessary in situations were (part of) the taxes cannot be reclaimed,
        # to ensure the tax move is allocated to the proper analytic account.
        if not vals.get('account_analytic_id') and line.account_analytic_id and vals['account_id'] == line.account_id.id:
            vals['account_analytic_id'] = line.account_analytic_id.id
        return vals

    @api.multi
    def get_taxes_values(self, tax_group_fields=False):
        default_tax_group_fields = set(['amount', 'base'])
        if tax_group_fields:
            default_tax_group_fields |= set(tax_group_fields)
        tax_grouped = {}
        round_curr = self.currency_id.round
        for line in self.invoice_line_ids:
            if not line.account_id:
                continue
            price_unit = line.price_unit * (1 - (line.discount or 0.0) / 100.0)
            taxes = line.invoice_line_tax_ids.compute_all(price_unit, self.currency_id, line.quantity, line.product_id, self.partner_id)['taxes']
            for tax in taxes:
                val = self._prepare_tax_line_vals(line, tax)
                key = self.env['account.tax'].browse(tax['id']).get_grouping_key(val)

                if key not in tax_grouped:
                    tax_grouped[key] = val
                    tax_grouped[key]['base'] = round_curr(val['base'])
                else:
                    for field in default_tax_group_fields:
                        tax_grouped[key][field] += round_curr(val.get(field) or 0)
        return tax_grouped

    @api.multi
    def _get_aml_for_register_payment(self):
        """ Get the aml to consider to reconcile in register payment """
        self.ensure_one()
        return self.move_id.line_ids.filtered(lambda r: not r.reconciled and r.account_id.internal_type in ('payable', 'receivable'))

    @api.multi
    def register_payment(self, payment_line, writeoff_acc_id=False, writeoff_journal_id=False):
        """ Reconcile payable/receivable lines from the invoice with payment_line """
        line_to_reconcile = self.env['account.move.line']
        for inv in self:
            line_to_reconcile += inv._get_aml_for_register_payment()
        return (line_to_reconcile + payment_line).reconcile(writeoff_acc_id, writeoff_journal_id)

    @api.multi
    def assign_outstanding_credit(self, credit_aml_id):
        self.ensure_one()
        credit_aml = self.env['account.move.line'].browse(credit_aml_id)
        if not credit_aml.currency_id and self.currency_id != self.company_id.currency_id:
            amount_currency = self.company_id.currency_id._convert(credit_aml.balance, self.currency_id, self.company_id, credit_aml.date or fields.Date.today())
            credit_aml.with_context(allow_amount_currency=True, check_move_validity=False).write({
                'amount_currency': amount_currency,
                'currency_id': self.currency_id.id})
        if credit_aml.payment_id:
            credit_aml.payment_id.write({'invoice_ids': [(4, self.id, None)]})
        return self.register_payment(credit_aml)

    @api.multi
    def action_date_assign(self):
        for inv in self:
            # Here the onchange will automatically write to the database
            inv._onchange_payment_term_date_invoice()
        return True

    @api.multi
    def finalize_invoice_move_lines(self, move_lines):
        """ finalize_invoice_move_lines(move_lines) -> move_lines

            Hook method to be overridden in additional modules to verify and
            possibly alter the move lines to be created by an invoice, for
            special cases.
            :param move_lines: list of dictionaries with the account.move.lines (as for create())
            :return: the (possibly updated) final move_lines to create for this invoice
        """
        return move_lines

    @api.multi
    def compute_invoice_totals(self, company_currency, invoice_move_lines):
        total = 0
        total_currency = 0
        for line in invoice_move_lines:
            if self.currency_id != company_currency:
                currency = self.currency_id
                date = self._get_currency_rate_date() or fields.Date.context_today(self)
                if not (line.get('currency_id') and line.get('amount_currency')):
                    line['currency_id'] = currency.id
                    line['amount_currency'] = currency.round(line['price'])
                    line['price'] = currency._convert(line['price'], company_currency, self.company_id, date)
            else:
                line['currency_id'] = False
                line['amount_currency'] = False
                line['price'] = self.currency_id.round(line['price'])
            if self.type in ('out_invoice', 'in_refund'):
                total += line['price']
                total_currency += line['amount_currency'] or line['price']
                line['price'] = - line['price']
            else:
                total -= line['price']
                total_currency -= line['amount_currency'] or line['price']
        return total, total_currency, invoice_move_lines

    @api.model
    def invoice_line_move_line_get(self):
        res = []
        for line in self.invoice_line_ids:
            if not line.account_id:
                continue
            if line.quantity==0:
                continue
            tax_ids = []
            for tax in line.invoice_line_tax_ids:
                tax_ids.append((4, tax.id, None))
                for child in tax.children_tax_ids:
                    tax_ids.append((4, child.id, None))
            analytic_tag_ids = [(4, analytic_tag.id, None) for analytic_tag in line.analytic_tag_ids]

            move_line_dict = {
                'invl_id': line.id,
                'type': 'src',
                'name': line.name,
                'price_unit': line.price_unit,
                'quantity': line.quantity,
                'price': line.price_subtotal,
                'account_id': line.account_id.id,
                'product_id': line.product_id.id,
                'uom_id': line.uom_id.id,
                'account_analytic_id': line.account_analytic_id.id,
                'analytic_tag_ids': analytic_tag_ids,
                'tax_ids': tax_ids,
                'invoice_id': self.id,
            }
            res.append(move_line_dict)
        return res

    @api.model
    def tax_line_move_line_get(self):
        res = []
        # keep track of taxes already processed
        done_taxes = []
        # loop the invoice.tax.line in reversal sequence
        for tax_line in sorted(self.tax_line_ids, key=lambda x: -x.sequence):
            if tax_line.amount_total:
                tax = tax_line.tax_id
                if tax.amount_type == "group":
                    for child_tax in tax.children_tax_ids:
                        done_taxes.append(child_tax.id)

                analytic_tag_ids = [(4, analytic_tag.id, None) for analytic_tag in tax_line.analytic_tag_ids]
                res.append({
                    'invoice_tax_line_id': tax_line.id,
                    'tax_line_id': tax_line.tax_id.id,
                    'type': 'tax',
                    'name': tax_line.name,
                    'price_unit': tax_line.amount_total,
                    'quantity': 1,
                    'price': tax_line.amount_total,
                    'account_id': tax_line.account_id.id,
                    'account_analytic_id': tax_line.account_analytic_id.id,
                    'analytic_tag_ids': analytic_tag_ids,
                    'invoice_id': self.id,
                    'tax_ids': [(6, 0, list(done_taxes))] if tax_line.tax_id.include_base_amount else []
                })
                done_taxes.append(tax.id)
        return res

    def inv_line_characteristic_hashcode(self, invoice_line):
        """Overridable hashcode generation for invoice lines. Lines having the same hashcode
        will be grouped together if the journal has the 'group line' option. Of course a module
        can add fields to invoice lines that would need to be tested too before merging lines
        or not."""
        return "%s-%s-%s-%s-%s-%s-%s" % (
            invoice_line['account_id'],
            invoice_line.get('tax_ids', 'False'),
            invoice_line.get('tax_line_id', 'False'),
            invoice_line.get('product_id', 'False'),
            invoice_line.get('analytic_account_id', 'False'),
            invoice_line.get('date_maturity', 'False'),
            invoice_line.get('analytic_tag_ids', 'False'),
        )

    def group_lines(self, iml, line):
        """Merge account move lines (and hence analytic lines) if invoice line hashcodes are equals"""
        if self.journal_id.group_invoice_lines:
            line2 = {}
            for x, y, l in line:
                tmp = self.inv_line_characteristic_hashcode(l)
                if tmp in line2:
                    am = line2[tmp]['debit'] - line2[tmp]['credit'] + (l['debit'] - l['credit'])
                    line2[tmp]['debit'] = (am > 0) and am or 0.0
                    line2[tmp]['credit'] = (am < 0) and -am or 0.0
                    line2[tmp]['amount_currency'] += l['amount_currency']
                    line2[tmp]['analytic_line_ids'] += l['analytic_line_ids']
                    qty = l.get('quantity')
                    if qty:
                        line2[tmp]['quantity'] = line2[tmp].get('quantity', 0.0) + qty
                else:
                    line2[tmp] = l
            line = []
            for key, val in line2.items():
                line.append((0, 0, val))
        return line

    @api.multi
    def action_move_create(self):
        """ Creates invoice related analytics and financial move lines """
        account_move = self.env['account.move']

        for inv in self:
            if not inv.journal_id.sequence_id:
                raise UserError(_('Please define sequence on the journal related to this invoice.'))
            if not inv.invoice_line_ids.filtered(lambda line: line.account_id):
                raise UserError(_('Please add at least one invoice line.'))
            if inv.move_id:
                continue
            company_currency = inv.company_id.currency_id

            # create move lines (one per invoice line + eventual taxes and analytic lines)
            iml = inv.invoice_line_move_line_get()
            iml += inv.tax_line_move_line_get()

            diff_currency = inv.currency_id != company_currency
            # create one move line for the total and possibly adjust the other lines amount
            total, total_currency, iml = inv.compute_invoice_totals(company_currency, iml)

            name = inv.name or ''
            if inv.payment_term_id:
                totlines = inv.payment_term_id.with_context(currency_id=company_currency.id).compute(total, inv.date_invoice)[0]
                res_amount_currency = total_currency
                for i, t in enumerate(totlines):
                    if inv.currency_id != company_currency:
                        amount_currency = company_currency._convert(t[1], inv.currency_id, inv.company_id, inv._get_currency_rate_date() or fields.Date.today())
                    else:
                        amount_currency = False

                    # last line: add the diff
                    res_amount_currency -= amount_currency or 0
                    if i + 1 == len(totlines):
                        amount_currency += res_amount_currency

                    iml.append({
                        'type': 'dest',
                        'name': name,
                        'price': t[1],
                        'account_id': inv.account_id.id,
                        'date_maturity': t[0],
                        'amount_currency': diff_currency and amount_currency,
                        'currency_id': diff_currency and inv.currency_id.id,
                        'invoice_id': inv.id
                    })
            else:
                iml.append({
                    'type': 'dest',
                    'name': name,
                    'price': total,
                    'account_id': inv.account_id.id,
                    'date_maturity': inv.date_due,
                    'amount_currency': diff_currency and total_currency,
                    'currency_id': diff_currency and inv.currency_id.id,
                    'invoice_id': inv.id
                })
            part = self.env['res.partner']._find_accounting_partner(inv.partner_id)
            line = [(0, 0, self.line_get_convert(l, part.id)) for l in iml]
            line = inv.group_lines(iml, line)

            line = inv.finalize_invoice_move_lines(line)

            date = inv.date or inv.date_invoice
            move_ref = inv.reference
            if inv.origin:
                if move_ref:
                    move_ref += ' (%s)' % inv.origin
                else:
                    move_ref = inv.origin
            move_vals = {
                'ref': move_ref,
                'line_ids': line,
                'journal_id': inv.journal_id.id,
                'date': date,
                'narration': inv.comment,
                'name': inv.number,
            }
            move = account_move.create(move_vals)
            move.post()
            # make the invoice point to that move
            vals = {
                'move_id': move.id,
                'date': date,
                'move_name': move.name,
            }
            inv.write(vals)
        return True

    @api.constrains('cash_rounding_id', 'tax_line_ids')
    def _check_cash_rounding(self):
        for inv in self:
            if inv.cash_rounding_id:
                rounding_amount = inv.cash_rounding_id.compute_difference(inv.currency_id, inv.amount_total)
                if rounding_amount != 0.0:
                    raise UserError(_('The cash rounding cannot be computed because the difference must '
                                      'be added on the biggest tax found and no tax are specified.\n'
                                      'Please set up a tax or change the cash rounding method.'))

    @api.multi
    def _check_duplicate_supplier_reference(self):
        for invoice in self:
            # refuse to validate a vendor bill/credit note if there already exists one with the same reference for the same partner,
            # because it's probably a double encoding of the same bill/credit note
            if invoice.type in ('in_invoice', 'in_refund') and invoice.reference:
                if self.search([('type', '=', invoice.type), ('reference', '=', invoice.reference), ('company_id', '=', invoice.company_id.id), ('commercial_partner_id', '=', invoice.commercial_partner_id.id), ('id', '!=', invoice.id)]):
                    raise UserError(_("Duplicated vendor reference detected. You probably encoded twice the same vendor bill/credit note."))

    @api.multi
    def invoice_validate(self):
        for invoice in self.filtered(lambda invoice: invoice.partner_id not in invoice.message_partner_ids):
            invoice.message_subscribe([invoice.partner_id.id])

        for invoice in self:
            vals = {'state': 'open'}
            if not invoice.date_invoice:
                vals['date_invoice'] = fields.Date.context_today(self)
            if not invoice.date_due:
                vals['date_due'] = vals.get('date_invoice', invoice.date_invoice)

            if (invoice.move_name and invoice.move_name != '/'):
                new_name = invoice.move_name
            else:
                new_name = False
                journal = invoice.journal_id
                if journal.sequence_id:
                    # If invoice is actually refund and journal has a refund_sequence then use that one or use the regular one
                    sequence = journal.sequence_id
                    if invoice.type in ['out_refund', 'in_refund'] and journal.refund_sequence:
                        if not journal.refund_sequence_id:
                            raise UserError(_('Please define a sequence for the credit notes'))
                        sequence = journal.refund_sequence_id

                    new_name = sequence.with_context(ir_sequence_date=invoice.date or invoice.date_invoice).next_by_id()
                else:
                    raise UserError(_('Please define a sequence on the journal.'))
            #give the invoice its number directly as it's needed in _get_computed_reference()
            invoice.number = new_name

            # Auto-compute reference, if not already existing and if configured on company
            if not invoice.reference and invoice.type == 'out_invoice':
                vals['reference'] = invoice._get_computed_reference()

            invoice.write(vals)

        self._check_duplicate_supplier_reference()
        return True

    @api.model
    def line_get_convert(self, line, part):
        return self.env['product.product']._convert_prepared_anglosaxon_line(line, part)

    @api.multi
    def action_cancel(self):
        moves = self.env['account.move']
        for inv in self:
            if inv.move_id:
                moves += inv.move_id
            #unreconcile all journal items of the invoice, since the cancellation will unlink them anyway
            inv.move_id.line_ids.filtered(lambda x: x.account_id.reconcile).remove_move_reconcile()

        # First, set the invoices as cancelled and detach the move ids
        self.write({'state': 'cancel', 'move_id': False})
        if moves:
            # second, invalidate the move(s)
            moves.button_cancel()
            # delete the move this invoice was pointing to
            # Note that the corresponding move_lines and move_reconciles
            # will be automatically deleted too
            moves.unlink()
        return True

    ###################

    @api.multi
    def name_get(self):
        TYPES = {
            'out_invoice': _('Invoice'),
            'in_invoice': _('Vendor Bill'),
            'out_refund': _('Credit Note'),
            'in_refund': _('Vendor Credit note'),
        }
        result = []
        for inv in self:
            result.append((inv.id, "%s %s" % (inv.number or TYPES[inv.type], inv.name or '')))
        return result

    @api.model
    def _name_search(self, name, args=None, operator='ilike', limit=100, name_get_uid=None):
        args = args or []
        invoice_ids = []
        if name:
            invoice_ids = self._search([('number', '=', name)] + args, limit=limit, access_rights_uid=name_get_uid)
        if not invoice_ids:
            invoice_ids = self._search([('name', operator, name)] + args, limit=limit, access_rights_uid=name_get_uid)
        return self.browse(invoice_ids).name_get()

    @api.model
    def _refund_cleanup_lines(self, lines):
        """ Convert records to dict of values suitable for one2many line creation

            :param recordset lines: records to convert
            :return: list of command tuple for one2many line creation [(0, 0, dict of valueis), ...]
        """
        result = []
        for line in lines:
            values = {}
            for name, field in line._fields.items():
                if name in MAGIC_COLUMNS:
                    continue
                elif field.type == 'many2one':
                    values[name] = line[name].id
                elif field.type not in ['many2many', 'one2many']:
                    values[name] = line[name]
                elif name == 'invoice_line_tax_ids':
                    values[name] = [(6, 0, line[name].ids)]
                elif name == 'analytic_tag_ids':
                    values[name] = [(6, 0, line[name].ids)]
            result.append((0, 0, values))
        return result

    @api.model
    def _refund_tax_lines_account_change(self, lines, taxes_to_change):
        # Let's change the account on tax lines when
        # @param {list} lines: a list of orm commands
        # @param {dict} taxes_to_change
        #   key: tax ID, value: refund account

        if not taxes_to_change:
            return lines

        for line in lines:
            if isinstance(line[2], dict) and line[2]['tax_id'] in taxes_to_change:
                line[2]['account_id'] = taxes_to_change[line[2]['tax_id']]
        return lines

    def _get_refund_common_fields(self):
        return ['partner_id', 'payment_term_id', 'account_id', 'currency_id', 'journal_id']

    @api.model
    def _get_refund_prepare_fields(self):
        return ['name', 'reference', 'comment', 'date_due']

    @api.model
    def _get_refund_modify_read_fields(self):
        read_fields = ['type', 'number', 'invoice_line_ids', 'tax_line_ids',
                       'date']
        return self._get_refund_common_fields() + self._get_refund_prepare_fields() + read_fields

    @api.model
    def _get_refund_copy_fields(self):
        copy_fields = ['company_id', 'user_id', 'fiscal_position_id']
        return self._get_refund_common_fields() + self._get_refund_prepare_fields() + copy_fields

    def _get_currency_rate_date(self):
        return self.date or self.date_invoice

    @api.model
    def _prepare_refund(self, invoice, date_invoice=None, date=None, description=None, journal_id=None):
        """ Prepare the dict of values to create the new credit note from the invoice.
            This method may be overridden to implement custom
            credit note generation (making sure to call super() to establish
            a clean extension chain).

            :param record invoice: invoice as credit note
            :param string date_invoice: credit note creation date from the wizard
            :param integer date: force date from the wizard
            :param string description: description of the credit note from the wizard
            :param integer journal_id: account.journal from the wizard
            :return: dict of value to create() the credit note
        """
        values = {}
        for field in self._get_refund_copy_fields():
            if invoice._fields[field].type == 'many2one':
                values[field] = invoice[field].id
            else:
                values[field] = invoice[field] or False

        values['invoice_line_ids'] = self._refund_cleanup_lines(invoice.invoice_line_ids)

        tax_lines = invoice.tax_line_ids
        taxes_to_change = {
            line.tax_id.id: line.tax_id.refund_account_id.id
            for line in tax_lines.filtered(lambda l: l.tax_id.refund_account_id != l.tax_id.account_id)
        }
        cleaned_tax_lines = self._refund_cleanup_lines(tax_lines)
        values['tax_line_ids'] = self._refund_tax_lines_account_change(cleaned_tax_lines, taxes_to_change)

        if journal_id:
            journal = self.env['account.journal'].browse(journal_id)
        elif invoice['type'] == 'in_invoice':
            journal = self.env['account.journal'].search([('type', '=', 'purchase')], limit=1)
        else:
            journal = self.env['account.journal'].search([('type', '=', 'sale')], limit=1)
        values['journal_id'] = journal.id

        values['type'] = TYPE2REFUND[invoice['type']]
        values['date_invoice'] = date_invoice or fields.Date.context_today(invoice)
        values['state'] = 'draft'
        values['number'] = False
        values['origin'] = invoice.number
        values['payment_term_id'] = False
        values['refund_invoice_id'] = invoice.id

        if values['type'] == 'in_refund':
            partner_bank_result = self._get_partner_bank_id(values['company_id'])
            if partner_bank_result:
                values['partner_bank_id'] = partner_bank_result.id

        if date:
            values['date'] = date
        if description:
            values['name'] = description
        return values

    @api.multi
    @api.returns('self')
    def refund(self, date_invoice=None, date=None, description=None, journal_id=None):
        new_invoices = self.browse()
        for invoice in self:
            # create the new invoice
            values = self._prepare_refund(invoice, date_invoice=date_invoice, date=date,
                                    description=description, journal_id=journal_id)
            refund_invoice = self.create(values)
            if invoice.type == 'out_invoice':
                message = _("This customer invoice credit note has been created from: <a href=# data-oe-model=account.invoice data-oe-id=%d>%s</a><br>Reason: %s") % (invoice.id, invoice.number, description)
            else:
                message = _("This vendor bill credit note has been created from: <a href=# data-oe-model=account.invoice data-oe-id=%d>%s</a><br>Reason: %s") % (invoice.id, invoice.number, description)

            refund_invoice.message_post(body=message)
            new_invoices += refund_invoice
        return new_invoices

    def _prepare_payment_vals(self, pay_journal, pay_amount=None, date=None, writeoff_acc=None, communication=None):
        payment_type = self.type in ('out_invoice', 'in_refund') and 'inbound' or 'outbound'
        if payment_type == 'inbound':
            payment_method = self.env.ref('account.account_payment_method_manual_in')
            journal_payment_methods = pay_journal.inbound_payment_method_ids
        else:
            payment_method = self.env.ref('account.account_payment_method_manual_out')
            journal_payment_methods = pay_journal.outbound_payment_method_ids

        if not communication:
            communication = self.type in ('in_invoice', 'in_refund') and self.reference or self.number
            if self.origin:
                communication = '%s (%s)' % (communication, self.origin)

        payment_vals = {
            'invoice_ids': [(6, 0, self.ids)],
            'amount': pay_amount or self.residual,
            'payment_date': date or fields.Date.context_today(self),
            'communication': communication,
            'partner_id': self.partner_id.id,
            'partner_type': self.type in ('out_invoice', 'out_refund') and 'customer' or 'supplier',
            'journal_id': pay_journal.id,
            'payment_type': payment_type,
            'payment_method_id': payment_method.id,
            'payment_difference_handling': writeoff_acc and 'reconcile' or 'open',
            'writeoff_account_id': writeoff_acc and writeoff_acc.id or False,
        }
        return payment_vals

    @api.multi
    def pay_and_reconcile(self, pay_journal, pay_amount=None, date=None, writeoff_acc=None):
        """ Create and post an account.payment for the invoice self, which creates a journal entry that reconciles the invoice.

            :param pay_journal: journal in which the payment entry will be created
            :param pay_amount: amount of the payment to register, defaults to the residual of the invoice
            :param date: payment date, defaults to fields.Date.context_today(self)
            :param writeoff_acc: account in which to create a writeoff if pay_amount < self.residual, so that the invoice is fully paid
        """
        if isinstance(pay_journal, int):
            pay_journal = self.env['account.journal'].browse([pay_journal])
        assert len(self) == 1, "Can only pay one invoice at a time."

        payment_vals = self._prepare_payment_vals(pay_journal, pay_amount=pay_amount, date=date, writeoff_acc=writeoff_acc)
        payment = self.env['account.payment'].create(payment_vals)
        payment.post()

        return True

    @api.multi
    def _track_subtype(self, init_values):
        self.ensure_one()
        if 'state' in init_values and self.state == 'paid' and self.type in ('out_invoice', 'out_refund'):
            return self.env.ref('account.mt_invoice_paid')
        elif 'state' in init_values and self.state == 'open' and self.type in ('out_invoice', 'out_refund'):
            return self.env.ref('account.mt_invoice_validated')
        elif 'state' in init_values and self.state == 'draft' and self.type in ('out_invoice', 'out_refund'):
            return self.env.ref('account.mt_invoice_created')
        return super(AccountInvoice, self)._track_subtype(init_values)

    def _amount_by_group(self):
        for invoice in self:
            currency = invoice.currency_id or invoice.company_id.currency_id
            fmt = partial(formatLang, invoice.with_context(lang=invoice.partner_id.lang).env, currency_obj=currency)
            res = {}
            for line in invoice.tax_line_ids:
                tax = line.tax_id
                group_key = (tax.tax_group_id, tax.amount_type, tax.amount)
                res.setdefault(group_key, {'base': 0.0, 'amount': 0.0})
                res[group_key]['amount'] += line.amount_total
                res[group_key]['base'] += line.base
            res = sorted(res.items(), key=lambda l: l[0][0].sequence)
            invoice.amount_by_group = [(
                r[0][0].name, r[1]['amount'], r[1]['base'],
                fmt(r[1]['amount']), fmt(r[1]['base']),
                len(res),
            ) for r in res]

    @api.multi
    def preview_invoice(self):
        self.ensure_one()
        return {
            'type': 'ir.actions.act_url',
            'target': 'self',
            'url': self.get_portal_url(),
        }

    def _get_intrastat_country_id(self):
        return self.partner_id.country_id.id

    def _get_onchange_create(self):
        return OrderedDict([
            ('_onchange_partner_id', ['account_id', 'payment_term_id', 'fiscal_position_id', 'partner_bank_id']),
            ('_onchange_journal_id', ['currency_id']),
        ])


class AccountInvoiceLine(models.Model):
    _name = "account.invoice.line"
    _description = "Invoice Line"
    _order = "invoice_id,sequence,id"

    @api.one
    @api.depends('price_unit', 'discount', 'invoice_line_tax_ids', 'quantity',
        'product_id', 'invoice_id.partner_id', 'invoice_id.currency_id', 'invoice_id.company_id',
        'invoice_id.date_invoice', 'invoice_id.date')
    def _compute_price(self):
        currency = self.invoice_id and self.invoice_id.currency_id or None
        price = self.price_unit * (1 - (self.discount or 0.0) / 100.0)
        taxes = False
        if self.invoice_line_tax_ids:
            taxes = self.invoice_line_tax_ids.compute_all(price, currency, self.quantity, product=self.product_id, partner=self.invoice_id.partner_id)
        self.price_subtotal = price_subtotal_signed = taxes['total_excluded'] if taxes else self.quantity * price
        self.price_total = taxes['total_included'] if taxes else self.price_subtotal
        if self.invoice_id.currency_id and self.invoice_id.currency_id != self.invoice_id.company_id.currency_id:
            currency = self.invoice_id.currency_id
            date = self.invoice_id._get_currency_rate_date()
            price_subtotal_signed = currency._convert(price_subtotal_signed, self.invoice_id.company_id.currency_id, self.company_id or self.env.user.company_id, date or fields.Date.today())
        sign = self.invoice_id.type in ['in_refund', 'out_refund'] and -1 or 1
        self.price_subtotal_signed = price_subtotal_signed * sign

    @api.model
    def _default_account(self):
        if self._context.get('journal_id'):
            journal = self.env['account.journal'].browse(self._context.get('journal_id'))
            if self._context.get('type') in ('out_invoice', 'in_refund'):
                return journal.default_credit_account_id.id
            return journal.default_debit_account_id.id

    def _get_price_tax(self):
        for l in self:
            l.price_tax = l.price_total - l.price_subtotal

    name = fields.Text(string='Description', required=True)
    origin = fields.Char(string='Source Document',
        help="Reference of the document that produced this invoice.")
    sequence = fields.Integer(default=10,
        help="Gives the sequence of this line when displaying the invoice.")
    invoice_id = fields.Many2one('account.invoice', string='Invoice Reference',
        ondelete='cascade', index=True)
    invoice_type = fields.Selection(related='invoice_id.type', readonly=True)
    uom_id = fields.Many2one('uom.uom', string='Unit of Measure',
        ondelete='set null', index=True, oldname='uos_id')
    product_id = fields.Many2one('product.product', string='Product',
        ondelete='restrict', index=True)
    account_id = fields.Many2one('account.account', string='Account', domain=[('deprecated', '=', False)],
        default=_default_account,
        help="The income or expense account related to the selected product.")
    price_unit = fields.Float(string='Unit Price', required=True, digits=dp.get_precision('Product Price'))
    price_subtotal = fields.Monetary(string='Amount (without Taxes)',
        store=True, readonly=True, compute='_compute_price', help="Total amount without taxes")
    price_total = fields.Monetary(string='Amount (with Taxes)',
        store=True, readonly=True, compute='_compute_price', help="Total amount with taxes")
    price_subtotal_signed = fields.Monetary(string='Amount Signed', currency_field='company_currency_id',
        store=True, readonly=True, compute='_compute_price',
        help="Total amount in the currency of the company, negative for credit note.")
    price_tax = fields.Monetary(string='Tax Amount', compute='_get_price_tax', store=False)
    quantity = fields.Float(string='Quantity', digits=dp.get_precision('Product Unit of Measure'),
        required=True, default=1)
    discount = fields.Float(string='Discount (%)', digits=dp.get_precision('Discount'),
        default=0.0)
    invoice_line_tax_ids = fields.Many2many('account.tax',
        'account_invoice_line_tax', 'invoice_line_id', 'tax_id',
        string='Taxes', domain=[('type_tax_use','!=','none'), '|', ('active', '=', False), ('active', '=', True)], oldname='invoice_line_tax_id')
    account_analytic_id = fields.Many2one('account.analytic.account',
        string='Analytic Account')
    analytic_tag_ids = fields.Many2many('account.analytic.tag', string='Analytic Tags')
    company_id = fields.Many2one('res.company', string='Company',
        related='invoice_id.company_id', store=True, readonly=True, related_sudo=False)
    partner_id = fields.Many2one('res.partner', string='Partner',
        related='invoice_id.partner_id', store=True, readonly=True, related_sudo=False)
    currency_id = fields.Many2one('res.currency', related='invoice_id.currency_id', store=True, related_sudo=False, readonly=False)
    company_currency_id = fields.Many2one('res.currency', related='invoice_id.company_currency_id', readonly=True, related_sudo=False)
    is_rounding_line = fields.Boolean(string='Rounding Line', help='Is a rounding line in case of cash rounding.')

    display_type = fields.Selection([
        ('line_section', "Section"),
        ('line_note', "Note")], default=False, help="Technical field for UX purpose.")

    @api.model
    def fields_view_get(self, view_id=None, view_type='form', toolbar=False, submenu=False):
        res = super(AccountInvoiceLine, self).fields_view_get(
            view_id=view_id, view_type=view_type, toolbar=toolbar, submenu=submenu)
        if self._context.get('type'):
            doc = etree.XML(res['arch'])
            for node in doc.xpath("//field[@name='product_id']"):
                if self._context['type'] in ('in_invoice', 'in_refund'):
                    # Hack to fix the stable version 8.0 -> saas-12
                    # purchase_ok will be moved from purchase to product in master #13271
                    if 'purchase_ok' in self.env['product.template']._fields:
                        node.set('domain', "[('purchase_ok', '=', True)]")
                else:
                    node.set('domain', "[('sale_ok', '=', True)]")
            res['arch'] = etree.tostring(doc, encoding='unicode')
        return res

    @api.v8
    def get_invoice_line_account(self, type, product, fpos, company):
        accounts = product.product_tmpl_id.get_product_accounts(fpos)
        if type in ('out_invoice', 'out_refund'):
            return accounts['income']
        return accounts['expense']

    def _set_currency(self):
        company = self.invoice_id.company_id
        currency = self.invoice_id.currency_id
        if company and currency:
            if company.currency_id != currency:
                self.price_unit = self.price_unit * currency.with_context(dict(self._context or {}, date=self.invoice_id.date_invoice)).rate

    def _set_taxes(self):
        """ Used in on_change to set taxes and price"""
        self.ensure_one()
        if self.invoice_id.type in ('out_invoice', 'out_refund'):
            taxes = self.product_id.taxes_id or self.account_id.tax_ids or self.invoice_id.company_id.account_sale_tax_id
        else:
            taxes = self.product_id.supplier_taxes_id or self.account_id.tax_ids or self.invoice_id.company_id.account_purchase_tax_id

        # Keep only taxes of the company
        company_id = self.company_id or self.env.user.company_id
        taxes = taxes.filtered(lambda r: r.company_id == company_id)

        self.invoice_line_tax_ids = fp_taxes = self.invoice_id.fiscal_position_id.map_tax(taxes, self.product_id, self.invoice_id.partner_id)

        fix_price = self.env['account.tax']._fix_tax_included_price
        if self.invoice_id.type in ('in_invoice', 'in_refund'):
            prec = self.env['decimal.precision'].precision_get('Product Price')
            if not self.price_unit or float_compare(self.price_unit, self.product_id.standard_price, precision_digits=prec) == 0:
                self.price_unit = fix_price(self.product_id.standard_price, taxes, fp_taxes)
                self._set_currency()
        else:
            self.price_unit = fix_price(self.product_id.lst_price, taxes, fp_taxes)
            self._set_currency()

    @api.onchange('product_id')
    def _onchange_product_id(self):
        domain = {}
        if not self.invoice_id:
            return

        part = self.invoice_id.partner_id
        fpos = self.invoice_id.fiscal_position_id
        company = self.invoice_id.company_id
        currency = self.invoice_id.currency_id
        type = self.invoice_id.type

        if not part:
            warning = {
                    'title': _('Warning!'),
                    'message': _('You must first select a partner.'),
                }
            return {'warning': warning}

        if not self.product_id:
            if type not in ('in_invoice', 'in_refund'):
                self.price_unit = 0.0
            domain['uom_id'] = []
        else:
            self_lang = self
            if part.lang:
                self_lang = self.with_context(lang=part.lang)
   
            product = self_lang.product_id
            account = self.get_invoice_line_account(type, product, fpos, company)
            if account:
                self.account_id = account.id
            self._set_taxes()

            product_name = self_lang._get_invoice_line_name_from_product()
            if product_name != None:
                self.name = product_name

            if not self.uom_id or product.uom_id.category_id.id != self.uom_id.category_id.id:
                self.uom_id = product.uom_id.id
            domain['uom_id'] = [('category_id', '=', product.uom_id.category_id.id)]

            if company and currency:

                if self.uom_id and self.uom_id.id != product.uom_id.id:
                    self.price_unit = product.uom_id._compute_price(self.price_unit, self.uom_id)
        return {'domain': domain}

    def _get_invoice_line_name_from_product(self):
        """ Returns the automatic name to give to the invoice line depending on
        the product it is linked to.
        """
        self.ensure_one()
        if not self.product_id:
            return ''
        invoice_type = self.invoice_id.type
        rslt = self.product_id.partner_ref
        if invoice_type in ('in_invoice', 'in_refund'):
            if self.product_id.description_purchase:
                rslt += '\n' + self.product_id.description_purchase
        else:
            if self.product_id.description_sale:
                rslt += '\n' + self.product_id.description_sale

        return rslt

    @api.onchange('account_id')
    def _onchange_account_id(self):
        if not self.account_id:
            return
        if not self.product_id:
            fpos = self.invoice_id.fiscal_position_id
            default_tax = self.invoice_id.type in ('out_invoice', 'out_refund') and self.invoice_id.company_id.account_sale_tax_id or self.invoice_id.company_id.account_purchase_tax_id
            self.invoice_line_tax_ids = fpos.map_tax(self.account_id.tax_ids or default_tax, partner=self.partner_id).ids
        elif not self.price_unit:
            self._set_taxes()


    @api.onchange('uom_id')
    def _onchange_uom_id(self):
        warning = {}
        result = {}
        if not self.uom_id:
            self.price_unit = 0.0

        if self.product_id and self.uom_id:
            if self.invoice_id.type in ('in_invoice', 'in_refund'):
                price_unit = self.product_id.standard_price
            else:
                price_unit = self.product_id.lst_price
            self.price_unit = self.product_id.uom_id._compute_price(price_unit, self.uom_id)
            self._set_currency()

            if self.product_id.uom_id.category_id.id != self.uom_id.category_id.id:
                warning = {
                    'title': _('Warning!'),
                    'message': _('The selected unit of measure has to be in the same category as the product unit of measure.'),
                }
                self.uom_id = self.product_id.uom_id.id
        if warning:
            result['warning'] = warning
        return result

    def _set_additional_fields(self, invoice):
        """ Some modules, such as Purchase, provide a feature to add automatically pre-filled
            invoice lines. However, these modules might not be aware of extra fields which are
            added by extensions of the accounting module.
            This method is intended to be overridden by these extensions, so that any new field can
            easily be auto-filled as well.
            :param invoice : account.invoice corresponding record
            :rtype line : account.invoice.line record
        """
        pass

    @api.multi
    def unlink(self):
        if self.filtered(lambda r: r.invoice_id and r.invoice_id.state != 'draft'):
            raise UserError(_('You can only delete an invoice line if the invoice is in draft state.'))
        return super(AccountInvoiceLine, self).unlink()

    def _prepare_invoice_line(self):
        data = {
            'name': self.name,
            'origin': self.origin,
            'uom_id': self.uom_id.id,
            'product_id': self.product_id.id,
            'account_id': self.account_id.id,
            'price_unit': self.price_unit,
            'quantity': self.quantity,
            'discount': self.discount,
            'account_analytic_id': self.account_analytic_id.id,
            'analytic_tag_ids': self.analytic_tag_ids.ids,
            'invoice_line_tax_ids': self.invoice_line_tax_ids.ids
        }
        return data

    @api.model_create_multi
    def create(self, vals_list):
        for vals in vals_list:
            if vals.get('display_type', self.default_get(['display_type'])['display_type']):
                vals.update(price_unit=0, account_id=False, quantity=0)
        return super(AccountInvoiceLine, self).create(vals_list)

    @api.multi
    def write(self, values):
        if 'display_type' in values and self.filtered(lambda line: line.display_type != values.get('display_type')):
            raise UserError("You cannot change the type of an invoice line. Instead you should delete the current line and create a new line of the proper type.")
        return super(AccountInvoiceLine, self).write(values)

    _sql_constraints = [
        ('accountable_required_fields',
            "CHECK(display_type IS NOT NULL OR account_id IS NOT NULL)",
            "Missing required account on accountable invoice line."),

        ('non_accountable_fields_null',
            "CHECK(display_type IS NULL OR (price_unit = 0 AND account_id IS NULL and quantity = 0))",
            "Forbidden unit price, account and quantity on non-accountable invoice line"),
    ]


class AccountInvoiceTax(models.Model):
    _name = "account.invoice.tax"
    _description = "Invoice Tax"
    _order = 'sequence'

    def _prepare_invoice_tax_val(self):
        self.ensure_one()
        return {
            'tax_id': self.tax_id.id,
            'account_id': self.account_id.id,
            'account_analytic_id': self.account_analytic_id.id,
            'analytic_tag_ids': self.analytic_tag_ids.ids or False}

    @api.depends('invoice_id.invoice_line_ids')
    def _compute_base_amount(self):
        tax_grouped = {}
        for invoice in self.mapped('invoice_id'):
            tax_grouped[invoice.id] = invoice.get_taxes_values()
        for tax in self:
            tax.base = 0.0
            if tax.tax_id:
                key = tax.tax_id.get_grouping_key(tax._prepare_invoice_tax_val())
                if tax.invoice_id and key in tax_grouped[tax.invoice_id.id]:
                    tax.base = tax_grouped[tax.invoice_id.id][key]['base']
                else:
                    _logger.warning('Tax Base Amount not computable probably due to a change in an underlying tax (%s).', tax.tax_id.name)

    invoice_id = fields.Many2one('account.invoice', string='Invoice', ondelete='cascade', index=True)
    name = fields.Char(string='Tax Description', required=True)
    tax_id = fields.Many2one('account.tax', string='Tax', ondelete='restrict')
    account_id = fields.Many2one('account.account', string='Tax Account', required=True, domain=[('deprecated', '=', False)])
    account_analytic_id = fields.Many2one('account.analytic.account', string='Analytic account')
    analytic_tag_ids = fields.Many2many('account.analytic.tag', string='Analytic Tags')
    amount = fields.Monetary('Tax Amount')
    amount_rounding = fields.Monetary('Amount Delta')
    amount_total = fields.Monetary(string="Amount Total", compute='_compute_amount_total')
    manual = fields.Boolean(default=True)
    sequence = fields.Integer(help="Gives the sequence order when displaying a list of invoice tax.")
    company_id = fields.Many2one('res.company', string='Company', related='account_id.company_id', store=True, readonly=True)
    currency_id = fields.Many2one('res.currency', related='invoice_id.currency_id', store=True, readonly=True)
    base = fields.Monetary(string='Base', compute='_compute_base_amount', store=True)

    @api.depends('amount', 'amount_rounding')
    def _compute_amount_total(self):
        for tax_line in self:
            tax_line.amount_total = tax_line.amount + tax_line.amount_rounding


class AccountPaymentTerm(models.Model):
    _name = "account.payment.term"
    _description = "Payment Terms"
    _order = "sequence, id"

    def _default_line_ids(self):
        return [(0, 0, {'value': 'balance', 'value_amount': 0.0, 'sequence': 9, 'days': 0, 'option': 'day_after_invoice_date'})]

    name = fields.Char(string='Payment Terms', translate=True, required=True)
    active = fields.Boolean(default=True, help="If the active field is set to False, it will allow you to hide the payment terms without removing it.")
    note = fields.Text(string='Description on the Invoice', translate=True)
    line_ids = fields.One2many('account.payment.term.line', 'payment_id', string='Terms', copy=True, default=_default_line_ids)
    company_id = fields.Many2one('res.company', string='Company', required=True, default=lambda self: self.env.user.company_id)
    sequence = fields.Integer(required=True, default=10)

    @api.constrains('line_ids')
    @api.one
    def _check_lines(self):
        payment_term_lines = self.line_ids.sorted()
        if payment_term_lines and payment_term_lines[-1].value != 'balance':
            raise ValidationError(_('The last line of a Payment Term should have the Balance type.'))
        lines = self.line_ids.filtered(lambda r: r.value == 'balance')
        if len(lines) > 1:
            raise ValidationError(_('A Payment Term should have only one line of type Balance.'))

    @api.one
    def compute(self, value, date_ref=False):
        date_ref = date_ref or fields.Date.today()
        amount = value
        sign = value < 0 and -1 or 1
        result = []
        if self.env.context.get('currency_id'):
            currency = self.env['res.currency'].browse(self.env.context['currency_id'])
        else:
            currency = self.env.user.company_id.currency_id
        for line in self.line_ids:
            if line.value == 'fixed':
                amt = sign * currency.round(line.value_amount)
            elif line.value == 'percent':
                amt = currency.round(value * (line.value_amount / 100.0))
            elif line.value == 'balance':
                amt = currency.round(amount)
            if amt:
                next_date = fields.Date.from_string(date_ref)
                if line.option == 'day_after_invoice_date':
                    next_date += relativedelta(days=line.days)
                    if line.day_of_the_month > 0:
                        months_delta = (line.day_of_the_month < next_date.day) and 1 or 0
                        next_date += relativedelta(day=line.day_of_the_month, months=months_delta)
                elif line.option == 'day_following_month':
                    next_date += relativedelta(day=line.days, months=1)
                elif line.option == 'day_current_month':
                    next_date += relativedelta(day=line.days, months=0)
                result.append((fields.Date.to_string(next_date), amt))
                amount -= amt
        amount = sum(amt for _, amt in result)
        dist = currency.round(value - amount)
        if dist:
            last_date = result and result[-1][0] or fields.Date.today()
            result.append((last_date, dist))
        return result

    @api.multi
    def unlink(self):
        if self.env['account.invoice'].search([('payment_term_id', 'in', self.ids)]):
            raise UserError(_('You can not delete payment terms as other records still reference it. However, you can archive it.'))
        property_recs = self.env['ir.property'].search([('value_reference', 'in', ['account.payment.term,%s'%payment_term.id for payment_term in self])])
        property_recs.unlink()
        return super(AccountPaymentTerm, self).unlink()


class AccountPaymentTermLine(models.Model):
    _name = "account.payment.term.line"
    _description = "Payment Terms Line"
    _order = "sequence, id"

    value = fields.Selection([
            ('balance', 'Balance'),
            ('percent', 'Percent'),
            ('fixed', 'Fixed Amount')
        ], string='Type', required=True, default='balance',
        help="Select here the kind of valuation related to this payment terms line.")
    value_amount = fields.Float(string='Value', digits=dp.get_precision('Payment Terms'), help="For percent enter a ratio between 0-100.")
    days = fields.Integer(string='Number of Days', required=True, default=0)
    day_of_the_month = fields.Integer(string='Day of the month', help="Day of the month on which the invoice must come to its term. If zero or negative, this value will be ignored, and no specific day will be set. If greater than the last day of a month, this number will instead select the last day of this month.")
    option = fields.Selection([
            ('day_after_invoice_date', "day(s) after the invoice date"),
            ('day_following_month', "of the following month"),
            ('day_current_month', "of the current month"),
        ],
        default='day_after_invoice_date', required=True, string='Options'
        )
    payment_id = fields.Many2one('account.payment.term', string='Payment Terms', required=True, index=True, ondelete='cascade')
    sequence = fields.Integer(default=10, help="Gives the sequence order when displaying a list of payment terms lines.")

    @api.one
    @api.constrains('value', 'value_amount')
    def _check_percent(self):
        if self.value == 'percent' and (self.value_amount < 0.0 or self.value_amount > 100.0):
            raise ValidationError(_('Percentages on the Payment Terms lines must be between 0 and 100.'))

    @api.one
    @api.constrains('days')
    def _check_days(self):
        if self.option in ('day_following_month', 'day_current_month') and self.days <= 0:
            raise ValidationError(_("The day of the month used for this term must be stricly positive."))
        elif self.days < 0:
            raise ValidationError(_("The number of days used for a payment term cannot be negative."))

    @api.onchange('option')
    def _onchange_option(self):
        if self.option in ('day_current_month', 'day_following_month'):
            self.days = 0<|MERGE_RESOLUTION|>--- conflicted
+++ resolved
@@ -98,17 +98,15 @@
         journal = self._default_journal()
         return journal.currency_id or journal.company_id.currency_id or self.env.user.company_id.currency_id
 
-<<<<<<< HEAD
     def _default_comment(self):
         invoice_type = self.env.context.get('type', 'out_invoice')
         if invoice_type == 'out_invoice' and self.env['ir.config_parameter'].sudo().get_param('account.use_invoice_terms'):
             return self.env.user.company_id.invoice_terms
-=======
+
     def _get_aml_for_amount_residual(self):
         """ Get the aml to consider to compute the amount residual of invoices """
         self.ensure_one()
         return self.sudo().move_id.line_ids.filtered(lambda l: l.account_id == self.account_id)
->>>>>>> 6d494067
 
     @api.one
     @api.depends(
