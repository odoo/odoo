# -*- coding: utf-8 -*-

import json
import re
import uuid
from functools import partial

from lxml import etree
from dateutil.relativedelta import relativedelta
from werkzeug.urls import url_encode

from odoo import api, exceptions, fields, models, _
from odoo.tools import float_is_zero, float_compare, pycompat
from odoo.tools.misc import formatLang

from odoo.exceptions import AccessError, UserError, RedirectWarning, ValidationError, Warning

from odoo.addons import decimal_precision as dp
import logging

_logger = logging.getLogger(__name__)

# mapping invoice type to journal type
TYPE2JOURNAL = {
    'out_invoice': 'sale',
    'in_invoice': 'purchase',
    'out_refund': 'sale',
    'in_refund': 'purchase',
}

# mapping invoice type to refund type
TYPE2REFUND = {
    'out_invoice': 'out_refund',        # Customer Invoice
    'in_invoice': 'in_refund',          # Vendor Bill
    'out_refund': 'out_invoice',        # Customer Credit Note
    'in_refund': 'in_invoice',          # Vendor Credit Note
}

MAGIC_COLUMNS = ('id', 'create_uid', 'create_date', 'write_uid', 'write_date')


class AccountInvoice(models.Model):
    _name = "account.invoice"
    _inherit = ['mail.thread', 'mail.activity.mixin', 'portal.mixin']
    _description = "Invoice"
    _order = "date_invoice desc, number desc, id desc"

    def _get_default_access_token(self):
        return str(uuid.uuid4())

    @api.one
    @api.depends('invoice_line_ids.price_subtotal', 'tax_line_ids.amount', 'tax_line_ids.amount_rounding',
                 'currency_id', 'company_id', 'date_invoice', 'type')
    def _compute_amount(self):
        round_curr = self.currency_id.round
        self.amount_untaxed = sum(line.price_subtotal for line in self.invoice_line_ids)
        self.amount_tax = sum(round_curr(line.amount_total) for line in self.tax_line_ids)
        self.amount_total = self.amount_untaxed + self.amount_tax
        amount_total_company_signed = self.amount_total
        amount_untaxed_signed = self.amount_untaxed
        if self.currency_id and self.company_id and self.currency_id != self.company_id.currency_id:
            currency_id = self.currency_id.with_context(date=self.date_invoice)
            amount_total_company_signed = currency_id.compute(self.amount_total, self.company_id.currency_id)
            amount_untaxed_signed = currency_id.compute(self.amount_untaxed, self.company_id.currency_id)
        sign = self.type in ['in_refund', 'out_refund'] and -1 or 1
        self.amount_total_company_signed = amount_total_company_signed * sign
        self.amount_total_signed = self.amount_total * sign
        self.amount_untaxed_signed = amount_untaxed_signed * sign

    @api.onchange('amount_total')
    def _onchange_amount_total(self):
        for inv in self:
            if inv.amount_total < 0:
                raise Warning(_('You cannot validate an invoice with a negative total amount. You should create a credit note instead.'))

    @api.model
    def _default_journal(self):
        if self._context.get('default_journal_id', False):
            return self.env['account.journal'].browse(self._context.get('default_journal_id'))
        inv_type = self._context.get('type', 'out_invoice')
        inv_types = inv_type if isinstance(inv_type, list) else [inv_type]
        company_id = self._context.get('company_id', self.env.user.company_id.id)
        domain = [
            ('type', 'in', [TYPE2JOURNAL[ty] for ty in inv_types if ty in TYPE2JOURNAL]),
            ('company_id', '=', company_id),
        ]
        return self.env['account.journal'].search(domain, limit=1)

    @api.model
    def _default_currency(self):
        journal = self._default_journal()
        return journal.currency_id or journal.company_id.currency_id or self.env.user.company_id.currency_id

    @api.model
    def _get_reference_type(self):
        return [('none', _('Free Reference'))]

    @api.one
    @api.depends(
        'state', 'currency_id', 'invoice_line_ids.price_subtotal',
        'move_id.line_ids.amount_residual',
        'move_id.line_ids.currency_id')
    def _compute_residual(self):
        residual = 0.0
        residual_company_signed = 0.0
        sign = self.type in ['in_refund', 'out_refund'] and -1 or 1
        for line in self.sudo().move_id.line_ids:
            if line.account_id == self.account_id:
                residual_company_signed += line.amount_residual
                if line.currency_id == self.currency_id:
                    residual += line.amount_residual_currency if line.currency_id else line.amount_residual
                else:
                    from_currency = (line.currency_id and line.currency_id.with_context(date=line.date)) or line.company_id.currency_id.with_context(date=line.date)
                    residual += from_currency.compute(line.amount_residual, self.currency_id)
        self.residual_company_signed = abs(residual_company_signed) * sign
        self.residual_signed = abs(residual) * sign
        self.residual = abs(residual)
        digits_rounding_precision = self.currency_id.rounding
        if float_is_zero(self.residual, precision_rounding=digits_rounding_precision):
            self.reconciled = True
        else:
            self.reconciled = False

    @api.one
    def _get_outstanding_info_JSON(self):
        self.outstanding_credits_debits_widget = json.dumps(False)
        if self.state == 'open':
            domain = [('account_id', '=', self.account_id.id), ('partner_id', '=', self.env['res.partner']._find_accounting_partner(self.partner_id).id), ('reconciled', '=', False), '|', ('amount_residual', '!=', 0.0), ('amount_residual_currency', '!=', 0.0)]
            if self.type in ('out_invoice', 'in_refund'):
                domain.extend([('credit', '>', 0), ('debit', '=', 0)])
                type_payment = _('Outstanding credits')
            else:
                domain.extend([('credit', '=', 0), ('debit', '>', 0)])
                type_payment = _('Outstanding debits')
            info = {'title': '', 'outstanding': True, 'content': [], 'invoice_id': self.id}
            lines = self.env['account.move.line'].search(domain)
            currency_id = self.currency_id
            if len(lines) != 0:
                for line in lines:
                    # get the outstanding residual value in invoice currency
                    if line.currency_id and line.currency_id == self.currency_id:
                        amount_to_show = abs(line.amount_residual_currency)
                    else:
                        amount_to_show = line.company_id.currency_id.with_context(date=line.date).compute(abs(line.amount_residual), self.currency_id)
                    if float_is_zero(amount_to_show, precision_rounding=self.currency_id.rounding):
                        continue
                    info['content'].append({
                        'journal_name': line.ref or line.move_id.name,
                        'amount': amount_to_show,
                        'currency': currency_id.symbol,
                        'id': line.id,
                        'position': currency_id.position,
                        'digits': [69, self.currency_id.decimal_places],
                    })
                info['title'] = type_payment
                self.outstanding_credits_debits_widget = json.dumps(info)
                self.has_outstanding = True

    @api.model
    def _get_payments_vals(self):
        if not self.payment_move_line_ids:
            return []
        payment_vals = []
        currency_id = self.currency_id
        for payment in self.payment_move_line_ids:
            payment_currency_id = False
            if self.type in ('out_invoice', 'in_refund'):
                amount = sum([p.amount for p in payment.matched_debit_ids if p.debit_move_id in self.move_id.line_ids])
                amount_currency = sum(
                    [p.amount_currency for p in payment.matched_debit_ids if p.debit_move_id in self.move_id.line_ids])
                if payment.matched_debit_ids:
                    payment_currency_id = all([p.currency_id == payment.matched_debit_ids[0].currency_id for p in
                                               payment.matched_debit_ids]) and payment.matched_debit_ids[
                                              0].currency_id or False
            elif self.type in ('in_invoice', 'out_refund'):
                amount = sum(
                    [p.amount for p in payment.matched_credit_ids if p.credit_move_id in self.move_id.line_ids])
                amount_currency = sum([p.amount_currency for p in payment.matched_credit_ids if
                                       p.credit_move_id in self.move_id.line_ids])
                if payment.matched_credit_ids:
                    payment_currency_id = all([p.currency_id == payment.matched_credit_ids[0].currency_id for p in
                                               payment.matched_credit_ids]) and payment.matched_credit_ids[
                                              0].currency_id or False
            # get the payment value in invoice currency
            if payment_currency_id and payment_currency_id == self.currency_id:
                amount_to_show = amount_currency
            else:
                amount_to_show = payment.company_id.currency_id.with_context(date=self.date).compute(amount,
                                                                                                        self.currency_id)
            if float_is_zero(amount_to_show, precision_rounding=self.currency_id.rounding):
                continue
            payment_ref = payment.move_id.name
            if payment.move_id.ref:
                payment_ref += ' (' + payment.move_id.ref + ')'
            payment_vals.append({
                'name': payment.name,
                'journal_name': payment.journal_id.name,
                'amount': amount_to_show,
                'currency': currency_id.symbol,
                'digits': [69, currency_id.decimal_places],
                'position': currency_id.position,
                'date': payment.date,
                'payment_id': payment.id,
                'account_payment_id': payment.payment_id.id,
                'invoice_id': payment.invoice_id.id,
                'move_id': payment.move_id.id,
                'ref': payment_ref,
            })
        return payment_vals

    @api.one
    @api.depends('payment_move_line_ids.amount_residual')
    def _get_payment_info_JSON(self):
        self.payments_widget = json.dumps(False)
        if self.payment_move_line_ids:
            info = {'title': _('Less Payment'), 'outstanding': False, 'content': self._get_payments_vals()}
            self.payments_widget = json.dumps(info)

    @api.one
    @api.depends('move_id.line_ids.amount_residual')
    def _compute_payments(self):
<<<<<<< HEAD
        payment_lines = set()
        for line in self.move_id.line_ids:
            payment_lines.update(line.mapped('matched_credit_ids.credit_move_id.id'))
            payment_lines.update(line.mapped('matched_debit_ids.debit_move_id.id'))
        self.payment_move_line_ids = self.env['account.move.line'].browse(list(payment_lines))
=======
        payment_lines = []
        for line in self.move_id.line_ids.filtered(lambda l: l.account_id.id == self.account_id.id):
            payment_lines.extend(filter(None, [rp.credit_move_id.id for rp in line.matched_credit_ids]))
            payment_lines.extend(filter(None, [rp.debit_move_id.id for rp in line.matched_debit_ids]))
        self.payment_move_line_ids = self.env['account.move.line'].browse(list(set(payment_lines)))
>>>>>>> 3730a0d2

    name = fields.Char(string='Reference/Description', index=True,
        readonly=True, states={'draft': [('readonly', False)]}, copy=False, help='The name that will be used on account move lines')

    origin = fields.Char(string='Source Document',
        help="Reference of the document that produced this invoice.",
        readonly=True, states={'draft': [('readonly', False)]})
    type = fields.Selection([
            ('out_invoice','Customer Invoice'),
            ('in_invoice','Vendor Bill'),
            ('out_refund','Customer Credit Note'),
            ('in_refund','Vendor Credit Note'),
        ], readonly=True, index=True, change_default=True,
        default=lambda self: self._context.get('type', 'out_invoice'),
        track_visibility='always')
    access_token = fields.Char(
        'Security Token', copy=False,
        default=_get_default_access_token)

    refund_invoice_id = fields.Many2one('account.invoice', string="Invoice for which this invoice is the credit note")
    number = fields.Char(related='move_id.name', store=True, readonly=True, copy=False)
    move_name = fields.Char(string='Journal Entry Name', readonly=False,
        default=False, copy=False,
        help="Technical field holding the number given to the invoice, automatically set when the invoice is validated then stored to set the same number again if the invoice is cancelled, set to draft and re-validated.")
    reference = fields.Char(string='Vendor Reference', copy=False,
        help="The partner reference of this invoice.", readonly=True, states={'draft': [('readonly', False)]})
    reference_type = fields.Selection('_get_reference_type', string='Payment Reference',
        required=True, readonly=True, states={'draft': [('readonly', False)]},
        default='none')
    comment = fields.Text('Additional Information', readonly=True, states={'draft': [('readonly', False)]})

    state = fields.Selection([
            ('draft','Draft'),
            ('open', 'Open'),
            ('paid', 'Paid'),
            ('cancel', 'Cancelled'),
        ], string='Status', index=True, readonly=True, default='draft',
        track_visibility='onchange', copy=False,
        help=" * The 'Draft' status is used when a user is encoding a new and unconfirmed Invoice.\n"
             " * The 'Pro-forma' status is used when the invoice does not have an invoice number.\n"
             " * The 'Open' status is used when user creates invoice, an invoice number is generated. It stays in the open status till the user pays the invoice.\n"
             " * The 'Paid' status is set automatically when the invoice is paid. Its related journal entries may or may not be reconciled.\n"
             " * The 'Cancelled' status is used when user cancel invoice.")
    sent = fields.Boolean(readonly=True, default=False, copy=False,
        help="It indicates that the invoice has been sent.")
    date_invoice = fields.Date(string='Invoice Date',
        readonly=True, states={'draft': [('readonly', False)]}, index=True,
        help="Keep empty to use the current date", copy=False)
    date_due = fields.Date(string='Due Date',
        readonly=True, states={'draft': [('readonly', False)]}, index=True, copy=False,
        help="If you use payment terms, the due date will be computed automatically at the generation "
             "of accounting entries. The Payment terms may compute several due dates, for example 50% "
             "now and 50% in one month, but if you want to force a due date, make sure that the payment "
             "term is not set on the invoice. If you keep the Payment terms and the due date empty, it "
             "means direct payment.")
    partner_id = fields.Many2one('res.partner', string='Partner', change_default=True,
        required=True, readonly=True, states={'draft': [('readonly', False)]},
        track_visibility='always')
    payment_term_id = fields.Many2one('account.payment.term', string='Payment Terms', oldname='payment_term',
        readonly=True, states={'draft': [('readonly', False)]},
        help="If you use payment terms, the due date will be computed automatically at the generation "
             "of accounting entries. If you keep the payment terms and the due date empty, it means direct payment. "
             "The payment terms may compute several due dates, for example 50% now, 50% in one month.")
    date = fields.Date(string='Accounting Date',
        copy=False,
        help="Keep empty to use the invoice date.",
        readonly=True, states={'draft': [('readonly', False)]})

    account_id = fields.Many2one('account.account', string='Account',
        required=True, readonly=True, states={'draft': [('readonly', False)]},
        domain=[('deprecated', '=', False)], help="The partner account used for this invoice.")
    invoice_line_ids = fields.One2many('account.invoice.line', 'invoice_id', string='Invoice Lines', oldname='invoice_line',
        readonly=True, states={'draft': [('readonly', False)]}, copy=True)
    tax_line_ids = fields.One2many('account.invoice.tax', 'invoice_id', string='Tax Lines', oldname='tax_line',
        readonly=True, states={'draft': [('readonly', False)]}, copy=True)
    refund_invoice_ids = fields.One2many('account.invoice', 'refund_invoice_id', string='Refund Invoices', readonly=True)
    move_id = fields.Many2one('account.move', string='Journal Entry',
        readonly=True, index=True, ondelete='restrict', copy=False,
        help="Link to the automatically generated Journal Items.")

    amount_untaxed = fields.Monetary(string='Untaxed Amount',
        store=True, readonly=True, compute='_compute_amount', track_visibility='always')
    amount_untaxed_signed = fields.Monetary(string='Untaxed Amount in Company Currency', currency_field='company_currency_id',
        store=True, readonly=True, compute='_compute_amount')
    amount_tax = fields.Monetary(string='Tax',
        store=True, readonly=True, compute='_compute_amount')
    amount_total = fields.Monetary(string='Total',
        store=True, readonly=True, compute='_compute_amount')
    amount_total_signed = fields.Monetary(string='Total in Invoice Currency', currency_field='currency_id',
        store=True, readonly=True, compute='_compute_amount',
        help="Total amount in the currency of the invoice, negative for credit notes.")
    amount_total_company_signed = fields.Monetary(string='Total in Company Currency', currency_field='company_currency_id',
        store=True, readonly=True, compute='_compute_amount',
        help="Total amount in the currency of the company, negative for credit notes.")
    currency_id = fields.Many2one('res.currency', string='Currency',
        required=True, readonly=True, states={'draft': [('readonly', False)]},
        default=_default_currency, track_visibility='always')
    company_currency_id = fields.Many2one('res.currency', related='company_id.currency_id', string="Company Currency", readonly=True)
    journal_id = fields.Many2one('account.journal', string='Journal',
        required=True, readonly=True, states={'draft': [('readonly', False)]},
        default=_default_journal,
        domain="[('type', 'in', {'out_invoice': ['sale'], 'out_refund': ['sale'], 'in_refund': ['purchase'], 'in_invoice': ['purchase']}.get(type, [])), ('company_id', '=', company_id)]")
    company_id = fields.Many2one('res.company', string='Company', change_default=True,
        required=True, readonly=True, states={'draft': [('readonly', False)]},
        default=lambda self: self.env['res.company']._company_default_get('account.invoice'))

    reconciled = fields.Boolean(string='Paid/Reconciled', store=True, readonly=True, compute='_compute_residual',
        help="It indicates that the invoice has been paid and the journal entry of the invoice has been reconciled with one or several journal entries of payment.")
    partner_bank_id = fields.Many2one('res.partner.bank', string='Bank Account',
        help='Bank Account Number to which the invoice will be paid. A Company bank account if this is a Customer Invoice or Vendor Credit Note, otherwise a Partner bank account number.',
        readonly=True, states={'draft': [('readonly', False)]}) #Default value computed in default_get for out_invoices

    residual = fields.Monetary(string='Amount Due',
        compute='_compute_residual', store=True, help="Remaining amount due.")
    residual_signed = fields.Monetary(string='Amount Due in Invoice Currency', currency_field='currency_id',
        compute='_compute_residual', store=True, help="Remaining amount due in the currency of the invoice.")
    residual_company_signed = fields.Monetary(string='Amount Due in Company Currency', currency_field='company_currency_id',
        compute='_compute_residual', store=True, help="Remaining amount due in the currency of the company.")
    payment_ids = fields.Many2many('account.payment', 'account_invoice_payment_rel', 'invoice_id', 'payment_id', string="Payments", copy=False, readonly=True)
    payment_move_line_ids = fields.Many2many('account.move.line', string='Payment Move Lines', compute='_compute_payments', store=True)
    user_id = fields.Many2one('res.users', string='Salesperson', track_visibility='onchange',
        readonly=True, states={'draft': [('readonly', False)]},
        default=lambda self: self.env.user, copy=False)
    fiscal_position_id = fields.Many2one('account.fiscal.position', string='Fiscal Position', oldname='fiscal_position',
        readonly=True, states={'draft': [('readonly', False)]})
    commercial_partner_id = fields.Many2one('res.partner', string='Commercial Entity', compute_sudo=True,
        related='partner_id.commercial_partner_id', store=True, readonly=True,
        help="The commercial entity that will be used on Journal Entries for this invoice")

    outstanding_credits_debits_widget = fields.Text(compute='_get_outstanding_info_JSON', groups="account.group_account_invoice")
    payments_widget = fields.Text(compute='_get_payment_info_JSON', groups="account.group_account_invoice")
    has_outstanding = fields.Boolean(compute='_get_outstanding_info_JSON', groups="account.group_account_invoice")
    cash_rounding_id = fields.Many2one('account.cash.rounding', string='Cash Rounding Method',
        readonly=True, states={'draft': [('readonly', False)]},
        help='Defines the smallest coinage of the currency that can be used to pay by cash.')

    #fields use to set the sequence, on the first invoice of the journal
    sequence_number_next = fields.Char(string='Next Number', compute="_get_sequence_number_next", inverse="_set_sequence_next")
    sequence_number_next_prefix = fields.Char(string='Next Number', compute="_get_sequence_prefix")

    _sql_constraints = [
        ('number_uniq', 'unique(number, company_id, journal_id, type)', 'Invoice Number must be unique per Company!'),
    ]

    def _get_seq_number_next_stuff(self):
        self.ensure_one()
        journal_sequence = self.journal_id.sequence_id
        if self.journal_id.refund_sequence:
            domain = [('type', '=', self.type)]
            journal_sequence = self.type in ['in_refund', 'out_refund'] and self.journal_id.refund_sequence_id or self.journal_id.sequence_id
        elif self.type in ['in_invoice', 'in_refund']:
            domain = [('type', 'in', ['in_invoice', 'in_refund'])]
        else:
            domain = [('type', 'in', ['out_invoice', 'out_refund'])]
        if self.id:
            domain += [('id', '<>', self.id)]
        domain += [('journal_id', '=', self.journal_id.id), ('state', 'not in', ['draft', 'cancel'])]
        return journal_sequence, domain

    def _compute_portal_url(self):
        super(AccountInvoice, self)._compute_portal_url()
        for order in self:
            order.portal_url = '/my/invoices/%s' % (order.id)

    @api.depends('state', 'journal_id', 'date_invoice')
    def _get_sequence_prefix(self):
        """ computes the prefix of the number that will be assigned to the first invoice/bill/refund of a journal, in order to
        let the user manually change it.
        """
        if not self.env.user._is_admin():
            for invoice in self:
                invoice.sequence_number_next_prefix = False
                invoice.sequence_number_next = ''
            return
        for invoice in self:
            journal_sequence, domain = invoice._get_seq_number_next_stuff()
            if (invoice.state == 'draft') and not self.search(domain, limit=1):
                prefix, dummy = journal_sequence.with_context(ir_sequence_date=invoice.date_invoice,
                                                              ir_sequence_date_range=invoice.date_invoice)._get_prefix_suffix()
                invoice.sequence_number_next_prefix = prefix
            else:
                invoice.sequence_number_next_prefix = False

    @api.depends('state', 'journal_id')
    def _get_sequence_number_next(self):
        """ computes the number that will be assigned to the first invoice/bill/refund of a journal, in order to
        let the user manually change it.
        """
        for invoice in self:
            journal_sequence, domain = invoice._get_seq_number_next_stuff()
            if (invoice.state == 'draft') and not self.search(domain, limit=1):
                number_next = journal_sequence._get_current_sequence().number_next_actual
                invoice.sequence_number_next = '%%0%sd' % journal_sequence.padding % number_next
            else:
                invoice.sequence_number_next = ''

    @api.multi
    def _set_sequence_next(self):
        ''' Set the number_next on the sequence related to the invoice/bill/refund'''
        self.ensure_one()
        journal_sequence, domain = self._get_seq_number_next_stuff()
        if not self.env.user._is_admin() or not self.sequence_number_next or self.search_count(domain):
            return
        nxt = re.sub("[^0-9]", '', self.sequence_number_next)
        result = re.match("(0*)([0-9]+)", nxt)
        if result and journal_sequence:
            # use _get_current_sequence to manage the date range sequences
            sequence = journal_sequence._get_current_sequence()
            sequence.number_next = int(result.group(2))

    @api.multi
    def _get_printed_report_name(self):
        self.ensure_one()
        return  self.type == 'out_invoice' and self.state == 'draft' and _('Draft Invoice') or \
                self.type == 'out_invoice' and self.state in ('open','paid') and _('Invoice - %s') % (self.number) or \
                self.type == 'out_refund' and self.state == 'draft' and _('Credit Note') or \
                self.type == 'out_refund' and _('Credit Note - %s') % (self.number) or \
                self.type == 'in_invoice' and self.state == 'draft' and _('Vendor Bill') or \
                self.type == 'in_invoice' and self.state in ('open','paid') and _('Vendor Bill - %s') % (self.number) or \
                self.type == 'in_refund' and self.state == 'draft' and _('Vendor Credit Note') or \
                self.type == 'in_refund' and _('Vendor Credit Note - %s') % (self.number)

    @api.model
    def create(self, vals):
        onchanges = {
            '_onchange_partner_id': ['account_id', 'payment_term_id', 'fiscal_position_id', 'partner_bank_id'],
            '_onchange_journal_id': ['currency_id'],
        }
        for onchange_method, changed_fields in onchanges.items():
            if any(f not in vals for f in changed_fields):
                invoice = self.new(vals)
                getattr(invoice, onchange_method)()
                for field in changed_fields:
                    if field not in vals and invoice[field]:
                        vals[field] = invoice._fields[field].convert_to_write(invoice[field], invoice)
        if not vals.get('account_id',False):
            raise UserError(_('Configuration error!\nCould not find any account to create the invoice, are you sure you have a chart of account installed?'))

        invoice = super(AccountInvoice, self.with_context(mail_create_nolog=True)).create(vals)

        if any(line.invoice_line_tax_ids for line in invoice.invoice_line_ids) and not invoice.tax_line_ids:
            invoice.compute_taxes()

        return invoice

    @api.multi
    def _write(self, vals):
        pre_not_reconciled = self.filtered(lambda invoice: not invoice.reconciled)
        pre_reconciled = self - pre_not_reconciled
        res = super(AccountInvoice, self)._write(vals)
        reconciled = self.filtered(lambda invoice: invoice.reconciled)
        not_reconciled = self - reconciled
        (reconciled & pre_reconciled).filtered(lambda invoice: invoice.state == 'open').action_invoice_paid()
        (not_reconciled & pre_not_reconciled).filtered(lambda invoice: invoice.state == 'paid').action_invoice_re_open()
        return res

    @api.model
    def default_get(self,default_fields):
        """ Compute default partner_bank_id field for 'out_invoice' type,
        using the default values computed for the other fields.
        """
        res = super(AccountInvoice, self).default_get(default_fields)

        if not res.get('type', False) == 'out_invoice' or not 'company_id' in res:
            return res

        company = self.env['res.company'].browse(res['company_id'])
        if company.partner_id:
            partner_bank_result = self.env['res.partner.bank'].search([('partner_id', '=', company.partner_id.id)], limit=1)
            if partner_bank_result:
                res['partner_bank_id'] = partner_bank_result.id
        return res

    @api.model
    def fields_view_get(self, view_id=None, view_type='form', toolbar=False, submenu=False):
        def get_view_id(xid, name):
            try:
                return self.env.ref('account.' + xid)
            except ValueError:
                view = self.env['ir.ui.view'].search([('name', '=', name)], limit=1)
                if not view:
                    return False
                return view.id

        context = self._context
        if context.get('active_model') == 'res.partner' and context.get('active_ids'):
            partner = self.env['res.partner'].browse(context['active_ids'])[0]
            if not view_type:
                view_id = get_view_id('invoice_tree', 'account.invoice.tree')
                view_type = 'tree'
            elif view_type == 'form':
                if partner.supplier and not partner.customer:
                    view_id = get_view_id('invoice_supplier_form', 'account.invoice.supplier.form').id
                elif partner.customer and not partner.supplier:
                    view_id = get_view_id('invoice_form', 'account.invoice.form').id
        return super(AccountInvoice, self).fields_view_get(view_id=view_id, view_type=view_type, toolbar=toolbar, submenu=submenu)

    @api.model_cr_context
    def _init_column(self, column_name):
        """ Initialize the value of the given column for existing rows.

            Overridden here because we need to generate different access tokens
            and by default _init_column calls the default method once and applies
            it for every record.
        """
        if column_name != 'access_token':
            super(AccountInvoice, self)._init_column(column_name)
        else:
            query = """UPDATE %(table_name)s
                          SET %(column_name)s = md5(md5(random()::varchar || id::varchar) || clock_timestamp()::varchar)::uuid::varchar
                        WHERE %(column_name)s IS NULL
                    """ % {'table_name': self._table, 'column_name': column_name}
            self.env.cr.execute(query)

    def _generate_access_token(self):
        for invoice in self:
            invoice.access_token = self._get_default_access_token()

    @api.multi
    def invoice_print(self):
        """ Print the invoice and mark it as sent, so that we can see more
            easily the next step of the workflow
        """
        self.ensure_one()
        self.sent = True
        return self.env.ref('account.account_invoices').report_action(self)

    @api.multi
    def action_invoice_sent(self):
        """ Open a window to compose an email, with the edi invoice template
            message loaded by default
        """
        self.ensure_one()
        template = self.env.ref('account.email_template_edi_invoice', False)
        compose_form = self.env.ref('mail.email_compose_message_wizard_form', False)
        ctx = dict(
            default_model='account.invoice',
            default_res_id=self.id,
            default_use_template=bool(template),
            default_template_id=template and template.id or False,
            default_composition_mode='comment',
            mark_invoice_as_sent=True,
            custom_layout="account.mail_template_data_notification_email_account_invoice",
            force_email=True
        )
        return {
            'name': _('Compose Email'),
            'type': 'ir.actions.act_window',
            'view_type': 'form',
            'view_mode': 'form',
            'res_model': 'mail.compose.message',
            'views': [(compose_form.id, 'form')],
            'view_id': compose_form.id,
            'target': 'new',
            'context': ctx,
        }

    @api.multi
    def compute_taxes(self):
        """Function used in other module to compute the taxes on a fresh invoice created (onchanges did not applied)"""
        account_invoice_tax = self.env['account.invoice.tax']
        ctx = dict(self._context)
        for invoice in self:
            # Delete non-manual tax lines
            self._cr.execute("DELETE FROM account_invoice_tax WHERE invoice_id=%s AND manual is False", (invoice.id,))
            self.invalidate_cache()

            # Generate one tax line per tax, however many invoice lines it's applied to
            tax_grouped = invoice.get_taxes_values()

            # Create new tax lines
            for tax in tax_grouped.values():
                account_invoice_tax.create(tax)

        # dummy write on self to trigger recomputations
        return self.with_context(ctx).write({'invoice_line_ids': []})

    @api.multi
    def unlink(self):
        for invoice in self:
            if invoice.state not in ('draft', 'cancel'):
                raise UserError(_('You cannot delete an invoice which is not draft or cancelled. You should create a credit note instead.'))
            elif invoice.move_name:
                raise UserError(_('You cannot delete an invoice after it has been validated (and received a number). You can set it back to "Draft" state and modify its content, then re-confirm it.'))
        return super(AccountInvoice, self).unlink()

    @api.onchange('invoice_line_ids')
    def _onchange_invoice_line_ids(self):
        taxes_grouped = self.get_taxes_values()
        tax_lines = self.tax_line_ids.filtered('manual')
        for tax in taxes_grouped.values():
            tax_lines += tax_lines.new(tax)
        self.tax_line_ids = tax_lines
        return

    @api.onchange('partner_id', 'company_id')
    def _onchange_partner_id(self):
        account_id = False
        payment_term_id = False
        fiscal_position = False
        bank_id = False
        warning = {}
        domain = {}
        company_id = self.company_id.id
        p = self.partner_id if not company_id else self.partner_id.with_context(force_company=company_id)
        type = self.type
        if p:
            rec_account = p.property_account_receivable_id
            pay_account = p.property_account_payable_id
            if not rec_account and not pay_account:
                action = self.env.ref('account.action_account_config')
                msg = _('Cannot find a chart of accounts for this company, You should configure it. \nPlease go to Account Configuration.')
                raise RedirectWarning(msg, action.id, _('Go to the configuration panel'))

            if type in ('out_invoice', 'out_refund'):
                account_id = rec_account.id
                payment_term_id = p.property_payment_term_id.id
            else:
                account_id = pay_account.id
                payment_term_id = p.property_supplier_payment_term_id.id

            delivery_partner_id = self.get_delivery_partner_id()
            fiscal_position = self.env['account.fiscal.position'].get_fiscal_position(self.partner_id.id, delivery_id=delivery_partner_id)

            # If partner has no warning, check its company
            if p.invoice_warn == 'no-message' and p.parent_id:
                p = p.parent_id
            if p.invoice_warn != 'no-message':
                # Block if partner only has warning but parent company is blocked
                if p.invoice_warn != 'block' and p.parent_id and p.parent_id.invoice_warn == 'block':
                    p = p.parent_id
                warning = {
                    'title': _("Warning for %s") % p.name,
                    'message': p.invoice_warn_msg
                    }
                if p.invoice_warn == 'block':
                    self.partner_id = False

        self.account_id = account_id
        self.payment_term_id = payment_term_id
        self.date_due = False
        self.fiscal_position_id = fiscal_position

        if type in ('in_invoice', 'out_refund'):
            bank_ids = p.commercial_partner_id.bank_ids
            bank_id = bank_ids[0].id if bank_ids else False
            self.partner_bank_id = bank_id
            domain = {'partner_bank_id': [('id', 'in', bank_ids.ids)]}

        res = {}
        if warning:
            res['warning'] = warning
        if domain:
            res['domain'] = domain
        return res

    @api.multi
    def get_delivery_partner_id(self):
        self.ensure_one()
        return self.partner_id.address_get(['delivery'])['delivery']

    @api.onchange('journal_id')
    def _onchange_journal_id(self):
        if self.journal_id:
            self.currency_id = self.journal_id.currency_id.id or self.journal_id.company_id.currency_id.id

    @api.onchange('payment_term_id', 'date_invoice')
    def _onchange_payment_term_date_invoice(self):
        date_invoice = self.date_invoice
        if not date_invoice:
            date_invoice = fields.Date.context_today(self)
        if self.payment_term_id:
            pterm = self.payment_term_id
            pterm_list = pterm.with_context(currency_id=self.company_id.currency_id.id).compute(value=1, date_ref=date_invoice)[0]
            self.date_due = max(line[0] for line in pterm_list)
        elif self.date_due and (date_invoice > self.date_due):
            self.date_due = date_invoice

    @api.onchange('cash_rounding_id', 'invoice_line_ids', 'tax_line_ids')
    def _onchange_cash_rounding(self):
        # Drop previous cash rounding lines
        lines_to_remove = self.invoice_line_ids.filtered(lambda l: l.is_rounding_line)
        if lines_to_remove:
            self.invoice_line_ids -= lines_to_remove

        # Clear previous rounded amounts
        for tax_line in self.tax_line_ids:
            if tax_line.amount_rounding != 0.0:
                tax_line.amount_rounding = 0.0

        if self.cash_rounding_id and self.type in ('out_invoice', 'out_refund'):
            rounding_amount = self.cash_rounding_id.compute_difference(self.currency_id, self.amount_total)
            if not self.currency_id.is_zero(rounding_amount):
                if self.cash_rounding_id.strategy == 'biggest_tax':
                    # Search for the biggest tax line and add the rounding amount to it.
                    # If no tax found, an error will be raised by the _check_cash_rounding method.
                    if not self.tax_line_ids:
                        return
                    biggest_tax_line = None
                    for tax_line in self.tax_line_ids:
                        if not biggest_tax_line or tax_line.amount > biggest_tax_line.amount:
                            biggest_tax_line = tax_line
                    biggest_tax_line.amount_rounding += rounding_amount
                elif self.cash_rounding_id.strategy == 'add_invoice_line':
                    # Create a new invoice line to perform the rounding
                    rounding_line = self.env['account.invoice.line'].new({
                        'name': self.cash_rounding_id.name,
                        'invoice_id': self.id,
                        'account_id': self.cash_rounding_id.account_id.id,
                        'price_unit': rounding_amount,
                        'quantity': 1,
                        'is_rounding_line': True,
                        'sequence': 9999  # always last line
                    })

                    # To be able to call this onchange manually from the tests,
                    # ensure the inverse field is updated on account.invoice.
                    if not rounding_line in self.invoice_line_ids:
                        self.invoice_line_ids += rounding_line

    @api.multi
    def action_invoice_draft(self):
        if self.filtered(lambda inv: inv.state != 'cancel'):
            raise UserError(_("Invoice must be cancelled in order to reset it to draft."))
        # go from canceled state to draft state
        self.write({'state': 'draft', 'date': False})
        # Delete former printed invoice
        try:
            report_invoice = self.env['ir.actions.report']._get_report_from_name('account.report_invoice')
        except IndexError:
            report_invoice = False
        if report_invoice and report_invoice.attachment:
            for invoice in self:
                with invoice.env.do_in_draft():
                    invoice.number, invoice.state = invoice.move_name, 'open'
                    attachment = self.env.ref('account.account_invoices').retrieve_attachment(invoice)
                if attachment:
                    attachment.unlink()
        return True

    @api.multi
    def action_invoice_open(self):
        # lots of duplicate calls to action_invoice_open, so we remove those already open
        to_open_invoices = self.filtered(lambda inv: inv.state != 'open')
        if to_open_invoices.filtered(lambda inv: inv.state != 'draft'):
            raise UserError(_("Invoice must be in draft state in order to validate it."))
        if to_open_invoices.filtered(lambda inv: inv.amount_total < 0):
            raise UserError(_("You cannot validate an invoice with a negative total amount. You should create a credit note instead."))
        to_open_invoices.action_date_assign()
        to_open_invoices.action_move_create()
        return to_open_invoices.invoice_validate()

    @api.multi
    def action_invoice_paid(self):
        # lots of duplicate calls to action_invoice_paid, so we remove those already paid
        to_pay_invoices = self.filtered(lambda inv: inv.state != 'paid')
        if to_pay_invoices.filtered(lambda inv: inv.state != 'open'):
            raise UserError(_('Invoice must be validated in order to set it to register payment.'))
        if to_pay_invoices.filtered(lambda inv: not inv.reconciled):
            raise UserError(_('You cannot pay an invoice which is partially paid. You need to reconcile payment entries first.'))
        return to_pay_invoices.write({'state': 'paid'})

    @api.multi
    def action_invoice_re_open(self):
        if self.filtered(lambda inv: inv.state != 'paid'):
            raise UserError(_('Invoice must be paid in order to set it to register payment.'))
        return self.write({'state': 'open'})

    @api.multi
    def action_invoice_cancel(self):
        if self.filtered(lambda inv: inv.state not in ['draft', 'open']):
            raise UserError(_("Invoice must be in draft or open state in order to be cancelled."))
        return self.action_cancel()

    @api.multi
    def _notification_recipients(self, message, groups):
        groups = super(AccountInvoice, self)._notification_recipients(message, groups)

        for group_name, group_method, group_data in groups:
            if group_name == 'customer':
                continue
            group_data['has_button_access'] = True

        return groups

    @api.multi
    def get_access_action(self, access_uid=None):
        """ Instead of the classic form view, redirect to the online invoice for portal users. """
        self.ensure_one()
        user, record = self.env.user, self
        if access_uid:
            user = self.env['res.users'].sudo().browse(access_uid)
            record = self.sudo(user)

        if user.share or self.env.context.get('force_website'):
            try:
                record.check_access_rule('read')
            except exceptions.AccessError:
                if self.env.context.get('force_website'):
                    return {
                        'type': 'ir.actions.act_url',
                        'url': '/my/invoices/%s' % self.id,
                        'target': 'self',
                        'res_id': self.id,
                    }
                else:
                    pass
            else:
                return {
                    'type': 'ir.actions.act_url',
                    'url': '/my/invoices/%s?access_token=%s' % (self.id, self.access_token),
                    'target': 'self',
                    'res_id': self.id,
                }
        return super(AccountInvoice, self).get_access_action(access_uid)

    def get_mail_url(self):
        return self.get_share_url()

    @api.multi
    def get_formview_id(self, access_uid=None):
        """ Update form view id of action to open the invoice """
        if self.type in ('in_invoice', 'in_refund'):
            return self.env.ref('account.invoice_supplier_form').id
        else:
            return self.env.ref('account.invoice_form').id

    def _prepare_tax_line_vals(self, line, tax):
        """ Prepare values to create an account.invoice.tax line

        The line parameter is an account.invoice.line, and the
        tax parameter is the output of account.tax.compute_all().
        """
        vals = {
            'invoice_id': self.id,
            'name': tax['name'],
            'tax_id': tax['id'],
            'amount': tax['amount'],
            'base': tax['base'],
            'manual': False,
            'sequence': tax['sequence'],
            'account_analytic_id': tax['analytic'] and line.account_analytic_id.id or False,
            'account_id': self.type in ('out_invoice', 'in_invoice') and (tax['account_id'] or line.account_id.id) or (tax['refund_account_id'] or line.account_id.id),
        }

        # If the taxes generate moves on the same financial account as the invoice line,
        # propagate the analytic account from the invoice line to the tax line.
        # This is necessary in situations were (part of) the taxes cannot be reclaimed,
        # to ensure the tax move is allocated to the proper analytic account.
        if not vals.get('account_analytic_id') and line.account_analytic_id and vals['account_id'] == line.account_id.id:
            vals['account_analytic_id'] = line.account_analytic_id.id

        return vals

    @api.multi
    def get_taxes_values(self):
        tax_grouped = {}
        for line in self.invoice_line_ids:
            price_unit = line.price_unit * (1 - (line.discount or 0.0) / 100.0)
            taxes = line.invoice_line_tax_ids.compute_all(price_unit, self.currency_id, line.quantity, line.product_id, self.partner_id)['taxes']
            for tax in taxes:
                val = self._prepare_tax_line_vals(line, tax)
                key = self.env['account.tax'].browse(tax['id']).get_grouping_key(val)

                if key not in tax_grouped:
                    tax_grouped[key] = val
                else:
                    tax_grouped[key]['amount'] += val['amount']
                    tax_grouped[key]['base'] += val['base']
        return tax_grouped

    @api.multi
    def register_payment(self, payment_line, writeoff_acc_id=False, writeoff_journal_id=False):
        """ Reconcile payable/receivable lines from the invoice with payment_line """
        line_to_reconcile = self.env['account.move.line']
        for inv in self:
            line_to_reconcile += inv.move_id.line_ids.filtered(lambda r: not r.reconciled and r.account_id.internal_type in ('payable', 'receivable'))
        return (line_to_reconcile + payment_line).reconcile(writeoff_acc_id, writeoff_journal_id)

    @api.multi
    def assign_outstanding_credit(self, credit_aml_id):
        self.ensure_one()
        credit_aml = self.env['account.move.line'].browse(credit_aml_id)
        if not credit_aml.currency_id and self.currency_id != self.company_id.currency_id:
            credit_aml.with_context(allow_amount_currency=True, check_move_validity=False).write({
                'amount_currency': self.company_id.currency_id.with_context(date=credit_aml.date).compute(credit_aml.balance, self.currency_id),
                'currency_id': self.currency_id.id})
        if credit_aml.payment_id:
            credit_aml.payment_id.write({'invoice_ids': [(4, self.id, None)]})
        return self.register_payment(credit_aml)

    @api.multi
    def action_date_assign(self):
        for inv in self:
            # Here the onchange will automatically write to the database
            inv._onchange_payment_term_date_invoice()
        return True

    @api.multi
    def finalize_invoice_move_lines(self, move_lines):
        """ finalize_invoice_move_lines(move_lines) -> move_lines

            Hook method to be overridden in additional modules to verify and
            possibly alter the move lines to be created by an invoice, for
            special cases.
            :param move_lines: list of dictionaries with the account.move.lines (as for create())
            :return: the (possibly updated) final move_lines to create for this invoice
        """
        return move_lines

    @api.multi
    def compute_invoice_totals(self, company_currency, invoice_move_lines):
        total = 0
        total_currency = 0
        for line in invoice_move_lines:
            if self.currency_id != company_currency:
                currency = self.currency_id.with_context(date=self._get_currency_rate_date() or fields.Date.context_today(self))
                if not (line.get('currency_id') and line.get('amount_currency')):
                    line['currency_id'] = currency.id
                    line['amount_currency'] = currency.round(line['price'])
                    line['price'] = currency.compute(line['price'], company_currency)
            else:
                line['currency_id'] = False
                line['amount_currency'] = False
                line['price'] = self.currency_id.round(line['price'])
            if self.type in ('out_invoice', 'in_refund'):
                total += line['price']
                total_currency += line['amount_currency'] or line['price']
                line['price'] = - line['price']
            else:
                total -= line['price']
                total_currency -= line['amount_currency'] or line['price']
        return total, total_currency, invoice_move_lines

    @api.model
    def invoice_line_move_line_get(self):
        res = []
        for line in self.invoice_line_ids:
            if line.quantity==0:
                continue
            tax_ids = []
            for tax in line.invoice_line_tax_ids:
                tax_ids.append((4, tax.id, None))
                for child in tax.children_tax_ids:
                    if child.type_tax_use != 'none':
                        tax_ids.append((4, child.id, None))
            analytic_tag_ids = [(4, analytic_tag.id, None) for analytic_tag in line.analytic_tag_ids]

            move_line_dict = {
                'invl_id': line.id,
                'type': 'src',
                'name': line.name.split('\n')[0][:64],
                'price_unit': line.price_unit,
                'quantity': line.quantity,
                'price': line.price_subtotal,
                'account_id': line.account_id.id,
                'product_id': line.product_id.id,
                'uom_id': line.uom_id.id,
                'account_analytic_id': line.account_analytic_id.id,
                'tax_ids': tax_ids,
                'invoice_id': self.id,
                'analytic_tag_ids': analytic_tag_ids
            }
            res.append(move_line_dict)
        return res

    @api.model
    def tax_line_move_line_get(self):
        res = []
        # keep track of taxes already processed
        done_taxes = []
        # loop the invoice.tax.line in reversal sequence
        for tax_line in sorted(self.tax_line_ids, key=lambda x: -x.sequence):
            if tax_line.amount_total:
                tax = tax_line.tax_id
                if tax.amount_type == "group":
                    for child_tax in tax.children_tax_ids:
                        done_taxes.append(child_tax.id)
                res.append({
                    'invoice_tax_line_id': tax_line.id,
                    'tax_line_id': tax_line.tax_id.id,
                    'type': 'tax',
                    'name': tax_line.name,
                    'price_unit': tax_line.amount_total,
                    'quantity': 1,
                    'price': tax_line.amount_total,
                    'account_id': tax_line.account_id.id,
                    'account_analytic_id': tax_line.account_analytic_id.id,
                    'invoice_id': self.id,
                    'tax_ids': [(6, 0, list(done_taxes))] if tax_line.tax_id.include_base_amount else []
                })
                done_taxes.append(tax.id)
        return res

    def inv_line_characteristic_hashcode(self, invoice_line):
        """Overridable hashcode generation for invoice lines. Lines having the same hashcode
        will be grouped together if the journal has the 'group line' option. Of course a module
        can add fields to invoice lines that would need to be tested too before merging lines
        or not."""
        return "%s-%s-%s-%s-%s-%s-%s" % (
            invoice_line['account_id'],
            invoice_line.get('tax_ids', 'False'),
            invoice_line.get('tax_line_id', 'False'),
            invoice_line.get('product_id', 'False'),
            invoice_line.get('analytic_account_id', 'False'),
            invoice_line.get('date_maturity', 'False'),
            invoice_line.get('analytic_tag_ids', 'False'),
        )

    def group_lines(self, iml, line):
        """Merge account move lines (and hence analytic lines) if invoice line hashcodes are equals"""
        if self.journal_id.group_invoice_lines:
            line2 = {}
            for x, y, l in line:
                tmp = self.inv_line_characteristic_hashcode(l)
                if tmp in line2:
                    am = line2[tmp]['debit'] - line2[tmp]['credit'] + (l['debit'] - l['credit'])
                    line2[tmp]['debit'] = (am > 0) and am or 0.0
                    line2[tmp]['credit'] = (am < 0) and -am or 0.0
                    line2[tmp]['amount_currency'] += l['amount_currency']
                    line2[tmp]['analytic_line_ids'] += l['analytic_line_ids']
                    qty = l.get('quantity')
                    if qty:
                        line2[tmp]['quantity'] = line2[tmp].get('quantity', 0.0) + qty
                else:
                    line2[tmp] = l
            line = []
            for key, val in line2.items():
                line.append((0, 0, val))
        return line

    @api.multi
    def action_move_create(self):
        """ Creates invoice related analytics and financial move lines """
        account_move = self.env['account.move']

        for inv in self:
            if not inv.journal_id.sequence_id:
                raise UserError(_('Please define sequence on the journal related to this invoice.'))
            if not inv.invoice_line_ids:
                raise UserError(_('Please create some invoice lines.'))
            if inv.move_id:
                continue

            ctx = dict(self._context, lang=inv.partner_id.lang)

            if not inv.date_invoice:
                inv.with_context(ctx).write({'date_invoice': fields.Date.context_today(self)})
            if not inv.date_due:
                inv.with_context(ctx).write({'date_due': inv.date_invoice})
            company_currency = inv.company_id.currency_id

            # create move lines (one per invoice line + eventual taxes and analytic lines)
            iml = inv.invoice_line_move_line_get()
            iml += inv.tax_line_move_line_get()

            diff_currency = inv.currency_id != company_currency
            # create one move line for the total and possibly adjust the other lines amount
            total, total_currency, iml = inv.with_context(ctx).compute_invoice_totals(company_currency, iml)

            name = inv.name or '/'
            if inv.payment_term_id:
                totlines = inv.with_context(ctx).payment_term_id.with_context(currency_id=company_currency.id).compute(total, inv.date_invoice)[0]
                res_amount_currency = total_currency
                ctx['date'] = inv._get_currency_rate_date()
                for i, t in enumerate(totlines):
                    if inv.currency_id != company_currency:
                        amount_currency = company_currency.with_context(ctx).compute(t[1], inv.currency_id)
                    else:
                        amount_currency = False

                    # last line: add the diff
                    res_amount_currency -= amount_currency or 0
                    if i + 1 == len(totlines):
                        amount_currency += res_amount_currency

                    iml.append({
                        'type': 'dest',
                        'name': name,
                        'price': t[1],
                        'account_id': inv.account_id.id,
                        'date_maturity': t[0],
                        'amount_currency': diff_currency and amount_currency,
                        'currency_id': diff_currency and inv.currency_id.id,
                        'invoice_id': inv.id
                    })
            else:
                iml.append({
                    'type': 'dest',
                    'name': name,
                    'price': total,
                    'account_id': inv.account_id.id,
                    'date_maturity': inv.date_due,
                    'amount_currency': diff_currency and total_currency,
                    'currency_id': diff_currency and inv.currency_id.id,
                    'invoice_id': inv.id
                })
            part = self.env['res.partner']._find_accounting_partner(inv.partner_id)
            line = [(0, 0, self.line_get_convert(l, part.id)) for l in iml]
            line = inv.group_lines(iml, line)

            journal = inv.journal_id.with_context(ctx)
            line = inv.finalize_invoice_move_lines(line)

            date = inv.date or inv.date_invoice
            move_vals = {
                'ref': inv.reference,
                'line_ids': line,
                'journal_id': journal.id,
                'date': date,
                'narration': inv.comment,
            }
            ctx['company_id'] = inv.company_id.id
            ctx['invoice'] = inv
            ctx_nolang = ctx.copy()
            ctx_nolang.pop('lang', None)
            move = account_move.with_context(ctx_nolang).create(move_vals)
            # Pass invoice in context in method post: used if you want to get the same
            # account move reference when creating the same invoice after a cancelled one:
            move.post()
            # make the invoice point to that move
            vals = {
                'move_id': move.id,
                'date': date,
                'move_name': move.name,
            }
            inv.with_context(ctx).write(vals)
        return True

    @api.constrains('cash_rounding_id', 'tax_line_ids')
    def _check_cash_rounding(self):
        for inv in self:
            if inv.cash_rounding_id:
                rounding_amount = inv.cash_rounding_id.compute_difference(inv.currency_id, inv.amount_total)
                if rounding_amount != 0.0:
                    raise UserError(_('The cash rounding cannot be computed because the difference must '
                                      'be added on the biggest tax found and no tax are specified.\n'
                                      'Please set up a tax or change the cash rounding method.'))

    @api.multi
    def _check_duplicate_supplier_reference(self):
        for invoice in self:
            # refuse to validate a vendor bill/credit note if there already exists one with the same reference for the same partner,
            # because it's probably a double encoding of the same bill/credit note
            if invoice.type in ('in_invoice', 'in_refund') and invoice.reference:
                if self.search([('type', '=', invoice.type), ('reference', '=', invoice.reference), ('company_id', '=', invoice.company_id.id), ('commercial_partner_id', '=', invoice.commercial_partner_id.id), ('id', '!=', invoice.id)]):
                    raise UserError(_("Duplicated vendor reference detected. You probably encoded twice the same vendor bill/credit note."))

    @api.multi
    def invoice_validate(self):
        for invoice in self.filtered(lambda invoice: invoice.partner_id not in invoice.message_partner_ids):
            invoice.message_subscribe([invoice.partner_id.id])
        self._check_duplicate_supplier_reference()
        return self.write({'state': 'open'})

    @api.model
    def line_get_convert(self, line, part):
        return self.env['product.product']._convert_prepared_anglosaxon_line(line, part)

    @api.multi
    def action_cancel(self):
        moves = self.env['account.move']
        for inv in self:
            if inv.move_id:
                moves += inv.move_id
            if inv.payment_move_line_ids:
                raise UserError(_('You cannot cancel an invoice which is partially paid. You need to unreconcile related payment entries first.'))

        # First, set the invoices as cancelled and detach the move ids
        self.write({'state': 'cancel', 'move_id': False})
        if moves:
            # second, invalidate the move(s)
            moves.button_cancel()
            # delete the move this invoice was pointing to
            # Note that the corresponding move_lines and move_reconciles
            # will be automatically deleted too
            moves.unlink()
        return True

    ###################

    @api.multi
    def name_get(self):
        TYPES = {
            'out_invoice': _('Invoice'),
            'in_invoice': _('Vendor Bill'),
            'out_refund': _('Credit Note'),
            'in_refund': _('Vendor Credit note'),
        }
        result = []
        for inv in self:
            result.append((inv.id, "%s %s" % (inv.number or TYPES[inv.type], inv.name or '')))
        return result

    @api.model
    def name_search(self, name, args=None, operator='ilike', limit=100):
        args = args or []
        recs = self.browse()
        if name:
            recs = self.search([('number', '=', name)] + args, limit=limit)
        if not recs:
            recs = self.search([('name', operator, name)] + args, limit=limit)
        return recs.name_get()

    @api.model
    def _refund_cleanup_lines(self, lines):
        """ Convert records to dict of values suitable for one2many line creation

            :param recordset lines: records to convert
            :return: list of command tuple for one2many line creation [(0, 0, dict of valueis), ...]
        """
        result = []
        for line in lines:
            values = {}
            for name, field in line._fields.items():
                if name in MAGIC_COLUMNS:
                    continue
                elif field.type == 'many2one':
                    values[name] = line[name].id
                elif field.type not in ['many2many', 'one2many']:
                    values[name] = line[name]
                elif name == 'invoice_line_tax_ids':
                    values[name] = [(6, 0, line[name].ids)]
            result.append((0, 0, values))
        return result

    @api.model
    def _get_refund_common_fields(self):
        return ['partner_id', 'payment_term_id', 'account_id', 'currency_id', 'journal_id']

    @api.model
    def _get_refund_prepare_fields(self):
        return ['name', 'reference', 'comment', 'date_due']

    @api.model
    def _get_refund_modify_read_fields(self):
        read_fields = ['type', 'number', 'invoice_line_ids', 'tax_line_ids',
                       'date', 'partner_insite', 'partner_contact', 'partner_ref']
        return self._get_refund_common_fields() + self._get_refund_prepare_fields() + read_fields

    @api.model
    def _get_refund_copy_fields(self):
        copy_fields = ['company_id', 'user_id', 'fiscal_position_id']
        return self._get_refund_common_fields() + self._get_refund_prepare_fields() + copy_fields

    def _get_currency_rate_date(self):
        return self.date or self.date_invoice

    @api.model
    def _prepare_refund(self, invoice, date_invoice=None, date=None, description=None, journal_id=None):
        """ Prepare the dict of values to create the new credit note from the invoice.
            This method may be overridden to implement custom
            credit note generation (making sure to call super() to establish
            a clean extension chain).

            :param record invoice: invoice as credit note
            :param string date_invoice: credit note creation date from the wizard
            :param integer date: force date from the wizard
            :param string description: description of the credit note from the wizard
            :param integer journal_id: account.journal from the wizard
            :return: dict of value to create() the credit note
        """
        values = {}
        for field in self._get_refund_copy_fields():
            if invoice._fields[field].type == 'many2one':
                values[field] = invoice[field].id
            else:
                values[field] = invoice[field] or False

        values['invoice_line_ids'] = self._refund_cleanup_lines(invoice.invoice_line_ids)

        tax_lines = invoice.tax_line_ids
        values['tax_line_ids'] = self._refund_cleanup_lines(tax_lines)

        if journal_id:
            journal = self.env['account.journal'].browse(journal_id)
        elif invoice['type'] == 'in_invoice':
            journal = self.env['account.journal'].search([('type', '=', 'purchase')], limit=1)
        else:
            journal = self.env['account.journal'].search([('type', '=', 'sale')], limit=1)
        values['journal_id'] = journal.id

        values['type'] = TYPE2REFUND[invoice['type']]
        values['date_invoice'] = date_invoice or fields.Date.context_today(invoice)
        values['state'] = 'draft'
        values['number'] = False
        values['origin'] = invoice.number
        values['payment_term_id'] = False
        values['refund_invoice_id'] = invoice.id

        if date:
            values['date'] = date
        if description:
            values['name'] = description
        return values

    @api.multi
    @api.returns('self')
    def refund(self, date_invoice=None, date=None, description=None, journal_id=None):
        new_invoices = self.browse()
        for invoice in self:
            # create the new invoice
            values = self._prepare_refund(invoice, date_invoice=date_invoice, date=date,
                                    description=description, journal_id=journal_id)
            refund_invoice = self.create(values)
            invoice_type = {'out_invoice': ('customer invoices credit note'),
                'in_invoice': ('vendor bill credit note')}
            message = _("This %s has been created from: <a href=# data-oe-model=account.invoice data-oe-id=%d>%s</a>") % (invoice_type[invoice.type], invoice.id, invoice.number)
            refund_invoice.message_post(body=message)
            new_invoices += refund_invoice
        return new_invoices

    @api.multi
    def pay_and_reconcile(self, pay_journal, pay_amount=None, date=None, writeoff_acc=None):
        """ Create and post an account.payment for the invoice self, which creates a journal entry that reconciles the invoice.

            :param pay_journal: journal in which the payment entry will be created
            :param pay_amount: amount of the payment to register, defaults to the residual of the invoice
            :param date: payment date, defaults to fields.Date.context_today(self)
            :param writeoff_acc: account in which to create a writeoff if pay_amount < self.residual, so that the invoice is fully paid
        """
        if isinstance(pay_journal, pycompat.integer_types):
            pay_journal = self.env['account.journal'].browse([pay_journal])
        assert len(self) == 1, "Can only pay one invoice at a time."
        payment_type = self.type in ('out_invoice', 'in_refund') and 'inbound' or 'outbound'
        if payment_type == 'inbound':
            payment_method = self.env.ref('account.account_payment_method_manual_in')
            journal_payment_methods = pay_journal.inbound_payment_method_ids
        else:
            payment_method = self.env.ref('account.account_payment_method_manual_out')
            journal_payment_methods = pay_journal.outbound_payment_method_ids
        if payment_method not in journal_payment_methods:
            raise UserError(_('No appropriate payment method enabled on journal %s') % pay_journal.name)

        communication = self.type in ('in_invoice', 'in_refund') and self.reference or self.number
        if self.origin:
            communication = '%s (%s)' % (communication, self.origin)

        payment_vals = {
            'invoice_ids': [(6, 0, self.ids)],
            'amount': pay_amount or self.residual,
            'payment_date': date or fields.Date.context_today(self),
            'communication': communication,
            'partner_id': self.partner_id.id,
            'partner_type': self.type in ('out_invoice', 'out_refund') and 'customer' or 'supplier',
            'journal_id': pay_journal.id,
            'payment_type': payment_type,
            'payment_method_id': payment_method.id,
            'payment_difference_handling': writeoff_acc and 'reconcile' or 'open',
            'writeoff_account_id': writeoff_acc and writeoff_acc.id or False,
        }

        payment = self.env['account.payment'].create(payment_vals)
        payment.post()

        return True

    @api.multi
    def _track_subtype(self, init_values):
        self.ensure_one()
        if 'state' in init_values and self.state == 'paid' and self.type in ('out_invoice', 'out_refund'):
            return 'account.mt_invoice_paid'
        elif 'state' in init_values and self.state == 'open' and self.type in ('out_invoice', 'out_refund'):
            return 'account.mt_invoice_validated'
        elif 'state' in init_values and self.state == 'draft' and self.type in ('out_invoice', 'out_refund'):
            return 'account.mt_invoice_created'
        return super(AccountInvoice, self)._track_subtype(init_values)

    @api.multi
    def _get_tax_amount_by_group(self):
        self.ensure_one()
        currency = self.currency_id or self.company_id.currency_id
        fmt = partial(formatLang, self.with_context(lang=self.partner_id.lang).env, currency_obj=currency)
        res = {}
        for line in self.tax_line_ids:
            res.setdefault(line.tax_id.tax_group_id, {'base': 0.0, 'amount': 0.0})
            res[line.tax_id.tax_group_id]['amount'] += line.amount
            res[line.tax_id.tax_group_id]['base'] += line.base
        res = sorted(res.items(), key=lambda l: l[0].sequence)
        res = [(
            r[0].name, r[1]['amount'], r[1]['base'],
            fmt(r[1]['amount']), fmt(r[1]['base']),
        ) for r in res]
        return res


class AccountInvoiceLine(models.Model):
    _name = "account.invoice.line"
    _description = "Invoice Line"
    _order = "invoice_id,sequence,id"

    @api.one
    @api.depends('price_unit', 'discount', 'invoice_line_tax_ids', 'quantity',
        'product_id', 'invoice_id.partner_id', 'invoice_id.currency_id', 'invoice_id.company_id',
        'invoice_id.date_invoice', 'invoice_id.date')
    def _compute_price(self):
        currency = self.invoice_id and self.invoice_id.currency_id or None
        price = self.price_unit * (1 - (self.discount or 0.0) / 100.0)
        taxes = False
        if self.invoice_line_tax_ids:
            taxes = self.invoice_line_tax_ids.compute_all(price, currency, self.quantity, product=self.product_id, partner=self.invoice_id.partner_id)
        self.price_subtotal = price_subtotal_signed = taxes['total_excluded'] if taxes else self.quantity * price
        self.price_total = taxes['total_included'] if taxes else self.price_subtotal
        if self.invoice_id.currency_id and self.invoice_id.currency_id != self.invoice_id.company_id.currency_id:
            price_subtotal_signed = self.invoice_id.currency_id.with_context(date=self.invoice_id._get_currency_rate_date()).compute(price_subtotal_signed, self.invoice_id.company_id.currency_id)
        sign = self.invoice_id.type in ['in_refund', 'out_refund'] and -1 or 1
        self.price_subtotal_signed = price_subtotal_signed * sign

    @api.model
    def _default_account(self):
        if self._context.get('journal_id'):
            journal = self.env['account.journal'].browse(self._context.get('journal_id'))
            if self._context.get('type') in ('out_invoice', 'in_refund'):
                return journal.default_credit_account_id.id
            return journal.default_debit_account_id.id

    name = fields.Text(string='Description', required=True)
    origin = fields.Char(string='Source Document',
        help="Reference of the document that produced this invoice.")
    sequence = fields.Integer(default=10,
        help="Gives the sequence of this line when displaying the invoice.")
    invoice_id = fields.Many2one('account.invoice', string='Invoice Reference',
        ondelete='cascade', index=True)
    uom_id = fields.Many2one('product.uom', string='Unit of Measure',
        ondelete='set null', index=True, oldname='uos_id')
    product_id = fields.Many2one('product.product', string='Product',
        ondelete='restrict', index=True)
    product_image = fields.Binary('Product Image', related="product_id.image", store=False)
    account_id = fields.Many2one('account.account', string='Account',
        required=True, domain=[('deprecated', '=', False)],
        default=_default_account,
        help="The income or expense account related to the selected product.")
    price_unit = fields.Float(string='Unit Price', required=True, digits=dp.get_precision('Product Price'))
    price_subtotal = fields.Monetary(string='Amount',
        store=True, readonly=True, compute='_compute_price', help="Total amount without taxes")
    price_total = fields.Monetary(string='Amount',
        store=True, readonly=True, compute='_compute_price', help="Total amount with taxes")
    price_subtotal_signed = fields.Monetary(string='Amount Signed', currency_field='company_currency_id',
        store=True, readonly=True, compute='_compute_price',
        help="Total amount in the currency of the company, negative for credit note.")
    quantity = fields.Float(string='Quantity', digits=dp.get_precision('Product Unit of Measure'),
        required=True, default=1)
    discount = fields.Float(string='Discount (%)', digits=dp.get_precision('Discount'),
        default=0.0)
    invoice_line_tax_ids = fields.Many2many('account.tax',
        'account_invoice_line_tax', 'invoice_line_id', 'tax_id',
        string='Taxes', domain=[('type_tax_use','!=','none'), '|', ('active', '=', False), ('active', '=', True)], oldname='invoice_line_tax_id')
    account_analytic_id = fields.Many2one('account.analytic.account',
        string='Analytic Account')
    analytic_tag_ids = fields.Many2many('account.analytic.tag', string='Analytic Tags')
    company_id = fields.Many2one('res.company', string='Company',
        related='invoice_id.company_id', store=True, readonly=True, related_sudo=False)
    partner_id = fields.Many2one('res.partner', string='Partner',
        related='invoice_id.partner_id', store=True, readonly=True, related_sudo=False)
    currency_id = fields.Many2one('res.currency', related='invoice_id.currency_id', store=True, related_sudo=False)
    company_currency_id = fields.Many2one('res.currency', related='invoice_id.company_currency_id', readonly=True, related_sudo=False)
    is_rounding_line = fields.Boolean(string='Rounding Line', help='Is a rounding line in case of cash rounding.')

    @api.model
    def fields_view_get(self, view_id=None, view_type='form', toolbar=False, submenu=False):
        res = super(AccountInvoiceLine, self).fields_view_get(
            view_id=view_id, view_type=view_type, toolbar=toolbar, submenu=submenu)
        if self._context.get('type'):
            doc = etree.XML(res['arch'])
            for node in doc.xpath("//field[@name='product_id']"):
                if self._context['type'] in ('in_invoice', 'in_refund'):
                    # Hack to fix the stable version 8.0 -> saas-12
                    # purchase_ok will be moved from purchase to product in master #13271
                    if 'purchase_ok' in self.env['product.template']._fields:
                        node.set('domain', "[('purchase_ok', '=', True)]")
                else:
                    node.set('domain', "[('sale_ok', '=', True)]")
            res['arch'] = etree.tostring(doc, encoding='unicode')
        return res

    @api.v8
    def get_invoice_line_account(self, type, product, fpos, company):
        accounts = product.product_tmpl_id.get_product_accounts(fpos)
        if type in ('out_invoice', 'out_refund'):
            return accounts['income']
        return accounts['expense']

    def _set_taxes(self):
        """ Used in on_change to set taxes and price."""
        if self.invoice_id.type in ('out_invoice', 'out_refund'):
            taxes = self.product_id.taxes_id or self.account_id.tax_ids
        else:
            taxes = self.product_id.supplier_taxes_id or self.account_id.tax_ids

        # Keep only taxes of the company
        company_id = self.company_id or self.env.user.company_id
        taxes = taxes.filtered(lambda r: r.company_id == company_id)

        self.invoice_line_tax_ids = fp_taxes = self.invoice_id.fiscal_position_id.map_tax(taxes, self.product_id, self.invoice_id.partner_id)

        fix_price = self.env['account.tax']._fix_tax_included_price
        if self.invoice_id.type in ('in_invoice', 'in_refund'):
            prec = self.env['decimal.precision'].precision_get('Product Price')
            if not self.price_unit or float_compare(self.price_unit, self.product_id.standard_price, precision_digits=prec) == 0:
                self.price_unit = fix_price(self.product_id.standard_price, taxes, fp_taxes)
        else:
            self.price_unit = fix_price(self.product_id.lst_price, taxes, fp_taxes)

    @api.onchange('product_id')
    def _onchange_product_id(self):
        domain = {}
        if not self.invoice_id:
            return

        part = self.invoice_id.partner_id
        fpos = self.invoice_id.fiscal_position_id
        company = self.invoice_id.company_id
        currency = self.invoice_id.currency_id
        type = self.invoice_id.type

        if not part:
            warning = {
                    'title': _('Warning!'),
                    'message': _('You must first select a partner!'),
                }
            return {'warning': warning}

        if not self.product_id:
            if type not in ('in_invoice', 'in_refund'):
                self.price_unit = 0.0
            domain['uom_id'] = []
        else:
            if part.lang:
                product = self.product_id.with_context(lang=part.lang)
            else:
                product = self.product_id

            self.name = product.partner_ref
            account = self.get_invoice_line_account(type, product, fpos, company)
            if account:
                self.account_id = account.id
            self._set_taxes()

            if type in ('in_invoice', 'in_refund'):
                if product.description_purchase:
                    self.name += '\n' + product.description_purchase
            else:
                if product.description_sale:
                    self.name += '\n' + product.description_sale

            if not self.uom_id or product.uom_id.category_id.id != self.uom_id.category_id.id:
                self.uom_id = product.uom_id.id
            domain['uom_id'] = [('category_id', '=', product.uom_id.category_id.id)]

            if company and currency:
                if company.currency_id != currency:
                    self.price_unit = self.price_unit * currency.with_context(dict(self._context or {}, date=self.invoice_id.date_invoice)).rate

                if self.uom_id and self.uom_id.id != product.uom_id.id:
                    self.price_unit = product.uom_id._compute_price(self.price_unit, self.uom_id)
        return {'domain': domain}

    @api.onchange('account_id')
    def _onchange_account_id(self):
        if not self.account_id:
            return
        if not self.product_id:
            fpos = self.invoice_id.fiscal_position_id
            self.invoice_line_tax_ids = fpos.map_tax(self.account_id.tax_ids, partner=self.partner_id).ids
        elif not self.price_unit:
            self._set_taxes()

    @api.onchange('uom_id')
    def _onchange_uom_id(self):
        warning = {}
        result = {}
        if not self.uom_id:
            self.price_unit = 0.0
        if self.product_id and self.uom_id:
            if self.product_id.uom_id.category_id.id != self.uom_id.category_id.id:
                warning = {
                    'title': _('Warning!'),
                    'message': _('The selected unit of measure is not compatible with the unit of measure of the product.'),
                }
                self.uom_id = self.product_id.uom_id.id
        if warning:
            result['warning'] = warning
        return result

    def _set_additional_fields(self, invoice):
        """ Some modules, such as Purchase, provide a feature to add automatically pre-filled
            invoice lines. However, these modules might not be aware of extra fields which are
            added by extensions of the accounting module.
            This method is intended to be overridden by these extensions, so that any new field can
            easily be auto-filled as well.
            :param invoice : account.invoice corresponding record
            :rtype line : account.invoice.line record
        """
        pass

    @api.multi
    def unlink(self):
        if self.filtered(lambda r: r.invoice_id and r.invoice_id.state != 'draft'):
            raise UserError(_('You can only delete an invoice line if the invoice is in draft state.'))
        return super(AccountInvoiceLine, self).unlink()

class AccountInvoiceTax(models.Model):
    _name = "account.invoice.tax"
    _description = "Invoice Tax"
    _order = 'sequence'

    @api.depends('invoice_id.invoice_line_ids')
    def _compute_base_amount(self):
        tax_grouped = {}
        for invoice in self.mapped('invoice_id'):
            tax_grouped[invoice.id] = invoice.get_taxes_values()
        for tax in self:
            tax.base = 0.0
            if tax.tax_id:
                key = tax.tax_id.get_grouping_key({
                    'tax_id': tax.tax_id.id,
                    'account_id': tax.account_id.id,
                    'account_analytic_id': tax.account_analytic_id.id,
                })
                if tax.invoice_id and key in tax_grouped[tax.invoice_id.id]:
                    tax.base = tax_grouped[tax.invoice_id.id][key]['base']
                else:
                    _logger.warning('Tax Base Amount not computable probably due to a change in an underlying tax (%s).', tax.tax_id.name)

    invoice_id = fields.Many2one('account.invoice', string='Invoice', ondelete='cascade', index=True)
    name = fields.Char(string='Tax Description', required=True)
    tax_id = fields.Many2one('account.tax', string='Tax', ondelete='restrict')
    account_id = fields.Many2one('account.account', string='Tax Account', required=True, domain=[('deprecated', '=', False)])
    account_analytic_id = fields.Many2one('account.analytic.account', string='Analytic account')
    amount = fields.Monetary()
    amount_rounding = fields.Monetary()
    amount_total = fields.Monetary(string="Amount", compute='_compute_amount_total')
    manual = fields.Boolean(default=True)
    sequence = fields.Integer(help="Gives the sequence order when displaying a list of invoice tax.")
    company_id = fields.Many2one('res.company', string='Company', related='account_id.company_id', store=True, readonly=True)
    currency_id = fields.Many2one('res.currency', related='invoice_id.currency_id', store=True, readonly=True)
    base = fields.Monetary(string='Base', compute='_compute_base_amount', store=True)

    @api.depends('amount', 'amount_rounding')
    def _compute_amount_total(self):
        for tax_line in self:
            tax_line.amount_total = tax_line.amount + tax_line.amount_rounding


class AccountPaymentTerm(models.Model):
    _name = "account.payment.term"
    _description = "Payment Terms"
    _order = "sequence, id"

    def _default_line_ids(self):
        return [(0, 0, {'value': 'balance', 'value_amount': 0.0, 'sequence': 9, 'days': 0, 'option': 'day_after_invoice_date'})]

    name = fields.Char(string='Payment Terms', translate=True, required=True)
    active = fields.Boolean(default=True, help="If the active field is set to False, it will allow you to hide the payment terms without removing it.")
    note = fields.Text(string='Description on the Invoice', translate=True)
    line_ids = fields.One2many('account.payment.term.line', 'payment_id', string='Terms', copy=True, default=_default_line_ids)
    company_id = fields.Many2one('res.company', string='Company', required=True, default=lambda self: self.env.user.company_id)
    sequence = fields.Integer(required=True, default=10)

    @api.constrains('line_ids')
    @api.one
    def _check_lines(self):
        payment_term_lines = self.line_ids.sorted()
        if payment_term_lines and payment_term_lines[-1].value != 'balance':
            raise ValidationError(_('A Payment Terms should have its last line of type Balance.'))
        lines = self.line_ids.filtered(lambda r: r.value == 'balance')
        if len(lines) > 1:
            raise ValidationError(_('A Payment Terms should have only one line of type Balance.'))

    @api.one
    def compute(self, value, date_ref=False):
        date_ref = date_ref or fields.Date.today()
        amount = value
        sign = value < 0 and -1 or 1
        result = []
        if self.env.context.get('currency_id'):
            currency = self.env['res.currency'].browse(self.env.context['currency_id'])
        else:
            currency = self.env.user.company_id.currency_id
        for line in self.line_ids:
            if line.value == 'fixed':
                amt = sign * currency.round(line.value_amount)
            elif line.value == 'percent':
                amt = currency.round(value * (line.value_amount / 100.0))
            elif line.value == 'balance':
                amt = currency.round(amount)
            if amt:
                next_date = fields.Date.from_string(date_ref)
                if line.option == 'day_after_invoice_date':
                    next_date += relativedelta(days=line.days)
                elif line.option == 'fix_day_following_month':
                    next_first_date = next_date + relativedelta(day=1, months=1)  # Getting 1st of next month
                    next_date = next_first_date + relativedelta(days=line.days - 1)
                elif line.option == 'last_day_following_month':
                    next_date += relativedelta(day=31, months=1)  # Getting last day of next month
                elif line.option == 'last_day_current_month':
                    next_date += relativedelta(day=31, months=0)  # Getting last day of next month
                result.append((fields.Date.to_string(next_date), amt))
                amount -= amt
        amount = sum(amt for _, amt in result)
        dist = currency.round(value - amount)
        if dist:
            last_date = result and result[-1][0] or fields.Date.today()
            result.append((last_date, dist))
        return result

    @api.multi
    def unlink(self):
        property_recs = self.env['ir.property'].search([('value_reference', 'in', ['account.payment.term,%s'%payment_term.id for payment_term in self])])
        property_recs.unlink()
        return super(AccountPaymentTerm, self).unlink()


class AccountPaymentTermLine(models.Model):
    _name = "account.payment.term.line"
    _description = "Payment Terms Line"
    _order = "sequence, id"

    value = fields.Selection([
            ('balance', 'Balance'),
            ('percent', 'Percent'),
            ('fixed', 'Fixed Amount')
        ], string='Type', required=True, default='balance',
        help="Select here the kind of valuation related to this payment terms line.")
    value_amount = fields.Float(string='Value', digits=dp.get_precision('Payment Terms'), help="For percent enter a ratio between 0-100.")
    days = fields.Integer(string='Number of Days', required=True, default=0)
    option = fields.Selection([
            ('day_after_invoice_date', 'Day(s) after the invoice date'),
            ('fix_day_following_month', 'Day(s) after the end of the invoice month (Net EOM)'),
            ('last_day_following_month', 'Last day of following month'),
            ('last_day_current_month', 'Last day of current month'),
        ],
        default='day_after_invoice_date', required=True, string='Options'
        )
    payment_id = fields.Many2one('account.payment.term', string='Payment Terms', required=True, index=True, ondelete='cascade')
    sequence = fields.Integer(default=10, help="Gives the sequence order when displaying a list of payment terms lines.")

    @api.one
    @api.constrains('value', 'value_amount')
    def _check_percent(self):
        if self.value == 'percent' and (self.value_amount < 0.0 or self.value_amount > 100.0):
            raise ValidationError(_('Percentages for Payment Terms Line must be between 0 and 100.'))

    @api.onchange('option')
    def _onchange_option(self):
        if self.option in ('last_day_current_month', 'last_day_following_month'):
            self.days = 0


class MailComposeMessage(models.TransientModel):
    _inherit = 'mail.compose.message'

    @api.multi
    def send_mail(self, auto_commit=False):
        context = self._context
        if context.get('default_model') == 'account.invoice' and \
                context.get('default_res_id') and context.get('mark_invoice_as_sent'):
            invoice = self.env['account.invoice'].browse(context['default_res_id'])
            if not invoice.sent:
                invoice.sent = True
            self = self.with_context(mail_post_autofollow=True)
        return super(MailComposeMessage, self).send_mail(auto_commit=auto_commit)<|MERGE_RESOLUTION|>--- conflicted
+++ resolved
@@ -219,19 +219,11 @@
     @api.one
     @api.depends('move_id.line_ids.amount_residual')
     def _compute_payments(self):
-<<<<<<< HEAD
         payment_lines = set()
-        for line in self.move_id.line_ids:
+        for line in self.move_id.line_ids.filtered(lambda l: l.account_id.id == self.account_id.id):
             payment_lines.update(line.mapped('matched_credit_ids.credit_move_id.id'))
             payment_lines.update(line.mapped('matched_debit_ids.debit_move_id.id'))
         self.payment_move_line_ids = self.env['account.move.line'].browse(list(payment_lines))
-=======
-        payment_lines = []
-        for line in self.move_id.line_ids.filtered(lambda l: l.account_id.id == self.account_id.id):
-            payment_lines.extend(filter(None, [rp.credit_move_id.id for rp in line.matched_credit_ids]))
-            payment_lines.extend(filter(None, [rp.debit_move_id.id for rp in line.matched_debit_ids]))
-        self.payment_move_line_ids = self.env['account.move.line'].browse(list(set(payment_lines)))
->>>>>>> 3730a0d2
 
     name = fields.Char(string='Reference/Description', index=True,
         readonly=True, states={'draft': [('readonly', False)]}, copy=False, help='The name that will be used on account move lines')
