--- conflicted
+++ resolved
@@ -934,7 +934,6 @@
             diff_currency = inv.currency_id != company_currency
             # create one move line for the total and possibly adjust the other lines amount
             total, total_currency, iml = inv.with_context(ctx).compute_invoice_totals(company_currency, iml)
-<<<<<<< HEAD
             
             #SECCION MODIFICADA POR TRESCLOUD
             #El codigo removido en esa seccion esta en el nuevo metodo _payable_receivable_accounts_get
@@ -948,47 +947,6 @@
             part = self.env['res.partner']._find_accounting_partner(move_partner_id)
             #FIN DE SECCIÓN MODIFICADA POR TRESCLOUD
             
-=======
-
-            name = inv.name or '/'
-            if inv.payment_term_id:
-                totlines = inv.with_context(ctx).payment_term_id.with_context(currency_id=company_currency.id).compute(total, inv.date_invoice)[0]
-                res_amount_currency = total_currency
-                ctx['date'] = inv._get_currency_rate_date()
-                for i, t in enumerate(totlines):
-                    if inv.currency_id != company_currency:
-                        amount_currency = company_currency.with_context(ctx).compute(t[1], inv.currency_id)
-                    else:
-                        amount_currency = False
-
-                    # last line: add the diff
-                    res_amount_currency -= amount_currency or 0
-                    if i + 1 == len(totlines):
-                        amount_currency += res_amount_currency
-
-                    iml.append({
-                        'type': 'dest',
-                        'name': name,
-                        'price': t[1],
-                        'account_id': inv.account_id.id,
-                        'date_maturity': t[0],
-                        'amount_currency': diff_currency and amount_currency,
-                        'currency_id': diff_currency and inv.currency_id.id,
-                        'invoice_id': inv.id
-                    })
-            else:
-                iml.append({
-                    'type': 'dest',
-                    'name': name,
-                    'price': total,
-                    'account_id': inv.account_id.id,
-                    'date_maturity': inv.date_due,
-                    'amount_currency': diff_currency and total_currency,
-                    'currency_id': diff_currency and inv.currency_id.id,
-                    'invoice_id': inv.id
-                })
-            part = self.env['res.partner']._find_accounting_partner(inv.partner_id)
->>>>>>> fd2b1304
             line = [(0, 0, self.line_get_convert(l, part.id)) for l in iml]
             line = inv.group_lines(iml, line)
 
