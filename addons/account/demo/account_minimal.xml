<?xml version="1.0" encoding="utf-8"?>
<openerp>
    <data noupdate="1">
        <!--
        Account Type
        -->

        <record id="account_type_cash_equity" model="account.account.type">
            <field name="name">Equity</field>
            <field name="close_method">balance</field>
            <field name="report_type">liability</field>
        </record>

        <!--
        Chart of Accounts
        -->

        <record id="chart0" model="account.account">
            <field name="code">X0</field>
            <field name="name">Chart For Automated Tests</field>
            <field name="user_type" ref="data_account_type_view"/>
        </record>

        <!-- Balance Sheet -->

        <record id="bal" model="account.account">
            <field name="code">X1</field>
            <field name="name">Balance Sheet - (test)</field>
            <field name="user_type" ref="data_account_type_view"/>
        </record>

        <record model="account.account" id="assets_view">
            <field name="name">Assets - (test)</field>
            <field name="code">X10</field>
            <field name="user_type" ref="data_account_type_asset"/>
            <field name="reconcile" eval="False"/>
        </record>

        <record id="fas" model="account.account">
            <field name="code">X100</field>
            <field name="name">Fixed Assets - (test)</field>
            <field name="user_type" ref="data_account_type_asset"/>
        </record>

        <record id="xfa" model="account.account">
            <field name="code">X1000</field>
            <field name="name">Fixed Asset Account - (test)</field>
            <field name="user_type" ref="data_account_type_asset"/>
        </record>

        <record id="nca" model="account.account">
            <field name="code">X101</field>
            <field name="name">Net Current Assets - (test)</field>
            <field name="user_type" ref="data_account_type_asset"/>
        </record>

        <record id="cas" model="account.account">
            <field name="code">X1100</field>
            <field name="name">Current Assets - (test)</field>
            <field name="user_type" ref="data_account_type_asset"/>
        </record>

        <record id="stk" model="account.account">
            <field name="code">X11001</field>
            <field name="name">Purchased Stocks - (test)</field>
            <field name="user_type" ref="data_account_type_asset"/>
        </record>

        <record id="a_recv" model="account.account">
            <field name="code">X11002</field>
            <field name="name">Debtors - (test)</field>
            <field eval="True" name="reconcile"/>
            <field name="user_type" ref="data_account_type_receivable"/>
        </record>

        <record id="ova" model="account.account">
            <field name="code">X11003</field>
            <field name="name">Output VAT - (test)</field>
            <field name="user_type" ref="data_account_type_asset"/>
        </record>

        <record id="bnk" model="account.account">
            <field name="code">X11004</field>
            <field name="name">Bank Current Account - (test)</field>
            <field name="user_type" ref="data_account_type_asset"/>
        </record>

        <record id="cash" model="account.account">
            <field name="code">X11005</field>
            <field name="name">Cash - (test)</field>
            <field name="user_type" ref="data_account_type_asset"/>
        </record>

        <record id="o_income" model="account.account">
            <field name="code">X11006</field>
            <field name="name">Opening Income - (test)</field>
            <field name="user_type" ref="data_account_type_income"/>
        </record>
        <record id="usd_bnk" model="account.account">
            <field name="code">X11007</field>
            <field name="name">USD Bank Account - (test)</field>
            <field name="user_type" ref="data_account_type_asset"/>
            <field name="currency_id" ref="base.USD"/>
        </record>

        <record model="account.account" id="liabilities_view">
            <field name="name">Liabilities - (test)</field>
            <field name="code">X11</field>
            <field name="user_type" ref="data_account_type_liability"/>
            <field name="reconcile" eval="False"/>
        </record>

        <record id="cli" model="account.account">
            <field name="code">X110</field>
            <field name="name">Current Liabilities - (test)</field>
            <field name="user_type" ref="data_account_type_liability"/>
        </record>

        <record id="a_pay" model="account.account">
            <field name="code">X1111</field>
            <field name="name">Creditors - (test)</field>
            <field eval="True" name="reconcile"/>
            <field name="user_type" ref="data_account_type_payable"/>
        </record>

        <record id="iva" model="account.account">
            <field name="code">X1112</field>
            <field name="name">Input VAT - (test)</field>
            <field name="user_type" ref="data_account_type_liability"/>
        </record>

        <record id="rsa" model="account.account">
            <field name="code">X1113</field>
            <field name="name">Reserve and Profit/Loss - (test)</field>
            <field name="user_type" ref="data_account_type_liability"/>
        </record>

        <record id="o_expense" model="account.account">
            <field name="code">X1114</field>
            <field name="name">Opening Expense - (test)</field>
            <field name="user_type" ref="data_account_type_expense"/>
        </record>

        <!-- Profit and Loss -->

        <record id="gpf" model="account.account">
            <field name="code">X2</field>
            <field name="name">Profit and Loss - (test)</field>
            <field name="user_type" ref="data_account_type_view"/>
        </record>

        <record model="account.account" id="income_view">
            <field name="name">Income - (test)</field>
            <field name="code">X20</field>
            <field name="user_type" ref="data_account_type_income"/>
            <field name="reconcile" eval="False"/>
        </record>

        <record model="account.account" id="income_fx_income">
            <field name="name">Foreign Exchange Gain - (test)</field>
            <field name="code">X201</field>
            <field name="user_type" ref="data_account_type_income"/>
            <field name="reconcile" eval="False"/>
        </record>

        <record id="rev" model="account.account">
            <field name="code">X200</field>
            <field name="name">Revenue - (test)</field>
            <field name="user_type" ref="data_account_type_income"/>
        </record>

        <record id="a_sale" model="account.account">
            <field name="code">X2001</field>
            <field name="name">Product Sales - (test)</field>
            <field name="user_type" ref="data_account_type_income"/>
        </record>

        <record model="account.account" id="expense_view">
            <field name="name">Expense - (test)</field>
            <field name="code">X21</field>
            <field name="user_type" ref="data_account_type_expense"/>
            <field name="reconcile" eval="False"/>
        </record>


        <record id="cos" model="account.account">
            <field name="code">X210</field>
            <field name="name">Cost of Sales - (test)</field>
            <field name="user_type" ref="data_account_type_expense"/>
        </record>

        <record id="cog" model="account.account">
            <field name="code">X2100</field>
            <field name="name">Cost of Goods Sold - (test)</field>
            <field name="user_type" ref="data_account_type_expense"/>
        </record>

        <record id="ovr" model="account.account">
            <field name="code">X211</field>
            <field name="name">Overheads - (test)</field>
            <field name="user_type" ref="data_account_type_expense"/>
        </record>

        <record id="a_expense" model="account.account">
            <field name="code">X2110</field>
            <field name="name">Expenses - (test)</field>
            <field name="user_type" ref="data_account_type_expense"/>
        </record>

        <record model="account.account" id="income_fx_expense">
            <field name="name">Foreign Exchange Loss - (test)</field>
            <field name="code">X2111</field>
            <field name="user_type" ref="data_account_type_expense"/>
            <field name="reconcile" eval="False"/>
        </record>

        <record id="a_salary_expense" model="account.account">
            <field name="code">X2112</field>
            <field name="name">Salary Expenses - (test)</field>
            <field name="user_type" ref="data_account_type_expense"/>
        </record>

        <!-- Properties -->
        <record forcecreate="True" id="property_account_receivable" model="ir.property">
            <field name="name">property_account_receivable</field>
            <field name="fields_id" search="[('model','=','res.partner'),('name','=','property_account_receivable')]"/>
            <field eval="'account.account,'+str(a_recv)" name="value"/>
            <field name="company_id" ref="base.main_company"/>
        </record>
        <record forcecreate="True" id="property_account_payable" model="ir.property">
            <field name="name">property_account_payable</field>
            <field name="fields_id" search="[('model','=','res.partner'),('name','=','property_account_payable')]"/>
            <field eval="'account.account,'+str(a_pay)" name="value"/>
            <field name="company_id" ref="base.main_company"/>
        </record>
        <record forcecreate="True" id="property_account_position" model="ir.property">
            <field name="name">property_account_position</field>
            <field name="fields_id" search="[('model','=','res.partner'),('name','=','property_account_position')]"/>
            <field eval="False" name="value"/>
            <field name="company_id" ref="base.main_company"/>
        </record>

        <!--
        Account Journal
        -->

        <record id="sales_journal" model="account.journal">
            <field name="name">Sales Journal - (test)</field>
            <field name="code">TSAJ</field>
            <field name="type">sale</field>
<<<<<<< HEAD
            <field name="default_credit_account_id" ref="a_sale"/>
            <field name="default_debit_account_id" ref="a_sale"/>
            <field name="analytic_journal_id" ref="analytic.cose_journal_sale"/>
            <field name="user_id" ref="base.user_root"/>
            <field name="refund_sequence" eval="True"/>
=======
            <field name="sequence_id" ref="sequence_sale_journal"/>
            <field name="default_credit_account_id" ref="a_sale"/>
            <field name="default_debit_account_id" ref="a_sale"/>
            <field name="analytic_journal_id" ref="analytic.cose_journal_sale"/>
        </record>
        <record id="refund_sales_journal" model="account.journal">
            <field name="name">Sales Credit Note Journal - (test)</field>
            <field name="code">TSCNJ</field>
            <field name="type">sale_refund</field>
            <field name="sequence_id" ref="sequence_refund_sales_journal"/>
            <field name="default_credit_account_id" ref="a_sale"/>
            <field name="default_debit_account_id" ref="a_sale"/>
            <field name="analytic_journal_id" ref="analytic.cose_journal_sale"/>
>>>>>>> 580077f0
        </record>

        <record id="expenses_journal" model="account.journal">
            <field name="name">Expenses Journal - (test)</field>
            <field name="code">TEXJ</field>
            <field name="type">purchase</field>
<<<<<<< HEAD
            <field name="default_debit_account_id" ref="a_expense"/>
            <field name="default_credit_account_id" ref="a_expense"/>
            <field name="analytic_journal_id" ref="exp"/>
            <field name="user_id" ref="base.user_root"/>
            <field name="refund_sequence" eval="True"/>
=======
            <field name="sequence_id" ref="sequence_purchase_journal"/>
            <field name="default_debit_account_id" ref="a_expense"/>
            <field name="default_credit_account_id" ref="a_expense"/>
            <field name="analytic_journal_id" ref="exp"/>
        </record>
        <record id="refund_expenses_journal" model="account.journal">
            <field name="name">Expenses Credit Notes Journal - (test)</field>
            <field name="code">TECNJ</field>
            <field name="type">purchase_refund</field>
            <field name="sequence_id" ref="sequence_refund_purchase_journal"/>
            <field name="default_debit_account_id" ref="a_expense"/>
            <field name="default_credit_account_id" ref="a_expense"/>
            <field name="analytic_journal_id" ref="exp"/>
>>>>>>> 580077f0
        </record>

        <record id="bank_journal" model="account.journal">
            <field name="name">Bank Journal - (test)</field>
            <field name="code">TBNK</field>
            <field name="type">bank</field>
            <field name="default_debit_account_id" ref="bnk"/>
            <field name="default_credit_account_id" ref="bnk"/>
            <field name="analytic_journal_id" ref="analytic.sit"/>
        </record>
        <record id="check_journal" model="account.journal">
            <field name="name">Checks Journal - (test)</field>
            <field name="code">TCHK</field>
            <field name="type">bank</field>
            <field name="default_debit_account_id" ref="cash"/>
            <field name="default_credit_account_id" ref="cash"/>
            <field name="analytic_journal_id" ref="analytic.sit"/>
        </record>
        <record id="cash_journal" model="account.journal">
            <field name="name">Cash Journal - (test)</field>
            <field name="code">TCSH</field>
            <field name="type">cash</field>
            <field name="profit_account_id" ref="rsa" />
            <field name="loss_account_id" ref="rsa" />
            <field name="internal_account_id" ref="rsa" />
            <field name="with_last_closing_balance" eval="True" />
            <!--
                 Usually, cash payment methods requires a control at opening and closing.
                 Bot for demo data, it's better to avoid the control step so that people
                 that test Odoo arrive directly in the touchscreen UI.
            -->
<<<<<<< HEAD
            <field name="cash_control" eval="False"/>
=======
            <field name="sequence_id" ref="sequence_cash_journal"/>
>>>>>>> 580077f0
            <field name="default_debit_account_id" ref="cash"/>
            <field name="default_credit_account_id" ref="cash"/>
            <field name="analytic_journal_id" ref="analytic.sit"/>
        </record>
        <record id="miscellaneous_journal" model="account.journal">
            <field name="name">Miscellaneous Journal - (test)</field>
            <field name="code">TMIS</field>
            <field name="type">general</field>
            <field name="analytic_journal_id" ref="analytic.sit"/>
        </record>
        <record id="opening_journal" model="account.journal">
            <field name="name">Opening Entries Journal - (test)</field>
            <field name="code">TOEJ</field>
            <field name="type">situation</field>
            <field name="default_debit_account_id" ref="o_income"/>
            <field name="default_credit_account_id" ref="o_expense"/>
        </record>

        <record id="bank_journal_usd" model="account.journal">
            <field name="name">USD Bank Journal - (test)</field>
            <field name="code">TUBK</field>
            <field name="type">bank</field>
            <field name="default_debit_account_id" ref="usd_bnk"/>
            <field name="default_credit_account_id" ref="usd_bnk"/>
            <field name="currency" ref="base.USD"/>
        </record>
        <!--
        Product income and expense accounts, default parameters
        -->

        <record id="property_account_expense_categ" model="ir.property">
            <field name="name">property_account_expense_categ</field>
            <field name="fields_id" search="[('model','=','product.category'),('name','=','property_account_expense_categ')]"/>
            <field eval="'account.account,'+str(ref('account.a_expense'))" name="value"/>
            <field name="company_id" ref="base.main_company"/>
        </record>
        <record id="property_account_income_categ" model="ir.property">
            <field name="name">property_account_income_categ</field>
            <field name="fields_id" search="[('model','=','product.category'),('name','=','property_account_income_categ')]"/>
            <field eval="'account.account,'+str(ref('account.a_sale'))" model="account.account" name="value"/>
            <field name="company_id" ref="base.main_company"/>
        </record>
    </data>
</openerp><|MERGE_RESOLUTION|>--- conflicted
+++ resolved
@@ -248,54 +248,20 @@
             <field name="name">Sales Journal - (test)</field>
             <field name="code">TSAJ</field>
             <field name="type">sale</field>
-<<<<<<< HEAD
             <field name="default_credit_account_id" ref="a_sale"/>
             <field name="default_debit_account_id" ref="a_sale"/>
             <field name="analytic_journal_id" ref="analytic.cose_journal_sale"/>
-            <field name="user_id" ref="base.user_root"/>
             <field name="refund_sequence" eval="True"/>
-=======
-            <field name="sequence_id" ref="sequence_sale_journal"/>
-            <field name="default_credit_account_id" ref="a_sale"/>
-            <field name="default_debit_account_id" ref="a_sale"/>
-            <field name="analytic_journal_id" ref="analytic.cose_journal_sale"/>
-        </record>
-        <record id="refund_sales_journal" model="account.journal">
-            <field name="name">Sales Credit Note Journal - (test)</field>
-            <field name="code">TSCNJ</field>
-            <field name="type">sale_refund</field>
-            <field name="sequence_id" ref="sequence_refund_sales_journal"/>
-            <field name="default_credit_account_id" ref="a_sale"/>
-            <field name="default_debit_account_id" ref="a_sale"/>
-            <field name="analytic_journal_id" ref="analytic.cose_journal_sale"/>
->>>>>>> 580077f0
         </record>
 
         <record id="expenses_journal" model="account.journal">
             <field name="name">Expenses Journal - (test)</field>
             <field name="code">TEXJ</field>
             <field name="type">purchase</field>
-<<<<<<< HEAD
             <field name="default_debit_account_id" ref="a_expense"/>
             <field name="default_credit_account_id" ref="a_expense"/>
             <field name="analytic_journal_id" ref="exp"/>
-            <field name="user_id" ref="base.user_root"/>
             <field name="refund_sequence" eval="True"/>
-=======
-            <field name="sequence_id" ref="sequence_purchase_journal"/>
-            <field name="default_debit_account_id" ref="a_expense"/>
-            <field name="default_credit_account_id" ref="a_expense"/>
-            <field name="analytic_journal_id" ref="exp"/>
-        </record>
-        <record id="refund_expenses_journal" model="account.journal">
-            <field name="name">Expenses Credit Notes Journal - (test)</field>
-            <field name="code">TECNJ</field>
-            <field name="type">purchase_refund</field>
-            <field name="sequence_id" ref="sequence_refund_purchase_journal"/>
-            <field name="default_debit_account_id" ref="a_expense"/>
-            <field name="default_credit_account_id" ref="a_expense"/>
-            <field name="analytic_journal_id" ref="exp"/>
->>>>>>> 580077f0
         </record>
 
         <record id="bank_journal" model="account.journal">
@@ -322,16 +288,6 @@
             <field name="loss_account_id" ref="rsa" />
             <field name="internal_account_id" ref="rsa" />
             <field name="with_last_closing_balance" eval="True" />
-            <!--
-                 Usually, cash payment methods requires a control at opening and closing.
-                 Bot for demo data, it's better to avoid the control step so that people
-                 that test Odoo arrive directly in the touchscreen UI.
-            -->
-<<<<<<< HEAD
-            <field name="cash_control" eval="False"/>
-=======
-            <field name="sequence_id" ref="sequence_cash_journal"/>
->>>>>>> 580077f0
             <field name="default_debit_account_id" ref="cash"/>
             <field name="default_credit_account_id" ref="cash"/>
             <field name="analytic_journal_id" ref="analytic.sit"/>
