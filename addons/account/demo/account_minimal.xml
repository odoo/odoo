<?xml version="1.0" encoding="utf-8"?>
<openerp>
    <data noupdate="1">
<<<<<<< HEAD
=======
        <record id="base.main_company" model="res.company">
            <field name="bank_account_code_char">X1100</field>
            <field name="accounts_code_digits">7</field>
        </record>
        <!--
        Account Type
        -->

        <record id="account_type_cash_equity" model="account.account.type">
            <field name="name">Equity</field>
            <field name="report_type">liability</field>
        </record>
>>>>>>> cfb41013

        <!--
        Chart of Accounts
        -->

        <!-- Balance Sheet -->


        <record id="xfa" model="account.account">
            <field name="code">X1000</field>
            <field name="name">Fixed Assets - (test)</field>
            <field name="user_type" ref="data_account_type_fixed_assets"/>
        </record>
        <record id="cas" model="account.account">
            <field name="code">X1010</field>
            <field name="name">Current Assets - (test)</field>
            <field name="user_type" ref="data_account_type_current_assets"/>
        </record>
        <record id="stk" model="account.account">
            <field name="code">X1011</field>
            <field name="name">Purchased Stocks - (test)</field>
            <field name="user_type" ref="data_account_type_current_assets"/>
        </record>
        <record id="a_recv" model="account.account">
            <field name="code">X1012</field>
            <field name="name">Debtors - (test)</field>
            <field eval="True" name="reconcile"/>
            <field name="user_type" ref="data_account_type_receivable"/>
        </record>
        <record id="ova" model="account.account">
            <field name="code">X1013</field>
            <field name="name">Output VAT - (test)</field>
            <field name="user_type" ref="data_account_type_current_assets"/>
        </record>
        <record id="bnk" model="account.account">
            <field name="code">X1014</field>
            <field name="name">Bank Current Account - (test)</field>
            <field name="user_type" ref="data_account_type_liquidity"/>
        </record>
        <record id="cash" model="account.account">
            <field name="code">X1015</field>
            <field name="name">Cash - (test)</field>
            <field name="user_type" ref="data_account_type_liquidity"/>
        </record>
        <record id="o_income" model="account.account">
            <field name="code">X1016</field>
            <field name="name">Opening Income - (test)</field>
            <field name="user_type" ref="data_account_type_other_income"/>
        </record>
        <record id="usd_bnk" model="account.account">
            <field name="code">X1017</field>
            <field name="name">USD Bank Account - (test)</field>
            <field name="user_type" ref="data_account_type_liquidity"/>
            <field name="currency_id" ref="base.USD"/>
        </record>
        <record id="ncas" model="account.account">
            <field name="code">X1020</field>
            <field name="name">Non-current Assets - (test)</field>
            <field name="user_type" ref="data_account_type_non_current_assets"/>
        </record>
        <record id="prepayements" model="account.account">
            <field name="code">X1030</field>
            <field name="name">Prepayments - (test)</field>
            <field name="user_type" ref="data_account_type_prepayments"/>
        </record>
        <record id="current_liabilities" model="account.account">
            <field name="code">X1110</field>
            <field name="name">Current Liabilities - (test)</field>
            <field name="user_type" ref="data_account_type_current_liabilities"/>
        </record>
        <record id="a_pay" model="account.account">
            <field name="code">X1111</field>
            <field name="name">Creditors - (test)</field>
            <field eval="True" name="reconcile"/>
            <field name="user_type" ref="data_account_type_payable"/>
        </record>

        <record id="iva" model="account.account">
            <field name="code">X1112</field>
            <field name="name">Input VAT - (test)</field>
            <field name="user_type" ref="data_account_type_current_liabilities"/>
        </record>

        <record id="rsa" model="account.account">
            <field name="code">X1113</field>
            <field name="name">Reserve and Profit/Loss - (test)</field>
            <field name="user_type" ref="data_account_type_current_liabilities"/>
        </record>

        <record id="cas" model="account.account">
            <field name="code">X1120</field>
            <field name="name">Non-current Liabilities - (test)</field>
            <field name="user_type" ref="data_account_type_non_current_liabilities"/>
        </record>
        <record id="o_expense" model="account.account">
            <field name="code">X1114</field>
            <field name="name">Opening Expense - (test)</field>
            <field name="user_type" ref="data_account_type_expenses"/>
        </record>

        <!-- Profit and Loss -->

        <record model="account.account" id="income_fx_income">
            <field name="name">Foreign Exchange Gain - (test)</field>
            <field name="code">X2010</field>
            <field name="user_type" ref="data_account_type_revenue"/>
            <field name="reconcile" eval="False"/>
        </record>
        <record id="a_sale" model="account.account">
            <field name="code">X2020</field>
            <field name="name">Product Sales - (test)</field>
            <field name="user_type" ref="data_account_type_sales"/>
        </record>
        <record id="cog" model="account.account">
            <field name="code">X2030</field>
            <field name="name">Cost of Goods Sold - (test)</field>
            <field name="user_type" ref="data_account_type_direct_costs"/>
        </record>

        <record id="a_expense" model="account.account">
            <field name="code">X2110</field>
            <field name="name">Expenses - (test)</field>
            <field name="user_type" ref="data_account_type_expenses"/>
        </record>
        <record model="account.account" id="income_fx_expense">
            <field name="name">Foreign Exchange Loss - (test)</field>
            <field name="code">X2111</field>
            <field name="user_type" ref="data_account_type_overheads"/>
            <field name="reconcile" eval="False"/>
        </record>

        <record id="a_salary_expense" model="account.account">
            <field name="code">X2112</field>
            <field name="name">Salary Expenses - (test)</field>
            <field name="user_type" ref="data_account_type_overheads"/>
        </record>
        <record id="a_dividends" model="account.account">
            <field name="code">X3000</field>
            <field name="name">Dividends</field>
            <field name="user_type" ref="data_account_type_equity"/>
        </record>
        <record id="a_current_year_earnings" model="account.account">
            <field name="code">X0000</field>
            <field name="name">Unaffected Earnings</field>
            <field name="user_type" ref="data_unaffected_earnings"/>
        </record>

        <!-- Properties -->
        <record forcecreate="True" id="property_account_receivable" model="ir.property">
            <field name="name">property_account_receivable</field>
            <field name="fields_id" search="[('model','=','res.partner'),('name','=','property_account_receivable')]"/>
            <field eval="'account.account,'+str(a_recv)" name="value"/>
            <field name="company_id" ref="base.main_company"/>
        </record>
        <record forcecreate="True" id="property_account_payable" model="ir.property">
            <field name="name">property_account_payable</field>
            <field name="fields_id" search="[('model','=','res.partner'),('name','=','property_account_payable')]"/>
            <field eval="'account.account,'+str(a_pay)" name="value"/>
            <field name="company_id" ref="base.main_company"/>
        </record>
        <record forcecreate="True" id="property_account_position" model="ir.property">
            <field name="name">property_account_position</field>
            <field name="fields_id" search="[('model','=','res.partner'),('name','=','property_account_position')]"/>
            <field eval="False" name="value"/>
            <field name="company_id" ref="base.main_company"/>
        </record>

        <!--
        Account Journal
        -->

        <record id="sales_journal" model="account.journal">
            <field name="name">Sales Journal - (test)</field>
            <field name="code">TSAJ</field>
            <field name="type">sale</field>
            <field name="default_credit_account_id" ref="a_sale"/>
            <field name="default_debit_account_id" ref="a_sale"/>
            <field name="analytic_journal_id" ref="analytic.cose_journal_sale"/>
            <field name="refund_sequence" eval="True"/>
        </record>

        <record id="expenses_journal" model="account.journal">
            <field name="name">Expenses Journal - (test)</field>
            <field name="code">TEXJ</field>
            <field name="type">purchase</field>
            <field name="default_debit_account_id" ref="a_expense"/>
            <field name="default_credit_account_id" ref="a_expense"/>
            <field name="analytic_journal_id" ref="exp"/>
            <field name="refund_sequence" eval="True"/>
        </record>

        <record id="bank_journal" model="account.journal">
            <field name="name">Bank Journal - (test)</field>
            <field name="code">TBNK</field>
            <field name="type">bank</field>
            <field name="default_debit_account_id" ref="bnk"/>
            <field name="default_credit_account_id" ref="bnk"/>
            <field name="analytic_journal_id" ref="analytic.sit"/>
        </record>
        <record id="check_journal" model="account.journal">
            <field name="name">Checks Journal - (test)</field>
            <field name="code">TCHK</field>
            <field name="type">bank</field>
            <field name="default_debit_account_id" ref="cash"/>
            <field name="default_credit_account_id" ref="cash"/>
            <field name="analytic_journal_id" ref="analytic.sit"/>
        </record>
        <record id="cash_journal" model="account.journal">
            <field name="name">Cash Journal - (test)</field>
            <field name="code">TCSH</field>
            <field name="type">cash</field>
            <field name="profit_account_id" ref="rsa" />
            <field name="loss_account_id" ref="rsa" />
            <field name="internal_account_id" ref="rsa" />
            <field name="with_last_closing_balance" eval="True" />
            <field name="default_debit_account_id" ref="cash"/>
            <field name="default_credit_account_id" ref="cash"/>
            <field name="analytic_journal_id" ref="analytic.sit"/>
        </record>
        <record id="miscellaneous_journal" model="account.journal">
            <field name="name">Miscellaneous Journal - (test)</field>
            <field name="code">TMIS</field>
            <field name="type">general</field>
            <field name="analytic_journal_id" ref="analytic.sit"/>
        </record>
        <record id="currency_diff_journal" model="account.journal">
            <field name="name">Currency Difference Journal - (test)</field>
            <field name="code">CUR</field>
            <field name="type">general</field>
            <field name="default_debit_account_id" ref="income_fx_income"/>
            <field name="default_credit_account_id" ref="income_fx_expense"/>
        </record>
        <record id="opening_journal" model="account.journal">
            <field name="name">Opening Entries Journal - (test)</field>
            <field name="code">TOEJ</field>
            <field name="type">situation</field>
            <field name="default_debit_account_id" ref="o_income"/>
            <field name="default_credit_account_id" ref="o_expense"/>
        </record>

        <record id="bank_journal_usd" model="account.journal">
            <field name="name">USD Bank Journal - (test)</field>
            <field name="code">TUBK</field>
            <field name="type">bank</field>
            <field name="default_debit_account_id" ref="usd_bnk"/>
            <field name="default_credit_account_id" ref="usd_bnk"/>
            <field name="currency" ref="base.USD"/>
        </record>
        <record id="base.main_company" model="res.company">
            <field name="currency_exchange_journal_id" ref="currency_diff_journal"/>
        </record>
        <!--
        Product income and expense accounts, default parameters
        -->

        <record id="property_account_expense_categ" model="ir.property">
            <field name="name">property_account_expense_categ</field>
            <field name="fields_id" search="[('model','=','product.category'),('name','=','property_account_expense_categ')]"/>
            <field eval="'account.account,'+str(ref('account.a_expense'))" name="value"/>
            <field name="company_id" ref="base.main_company"/>
        </record>
        <record id="property_account_income_categ" model="ir.property">
            <field name="name">property_account_income_categ</field>
            <field name="fields_id" search="[('model','=','product.category'),('name','=','property_account_income_categ')]"/>
            <field eval="'account.account,'+str(ref('account.a_sale'))" model="account.account" name="value"/>
            <field name="company_id" ref="base.main_company"/>
        </record>
    </data>
</openerp><|MERGE_RESOLUTION|>--- conflicted
+++ resolved
@@ -1,21 +1,10 @@
 <?xml version="1.0" encoding="utf-8"?>
 <openerp>
     <data noupdate="1">
-<<<<<<< HEAD
-=======
         <record id="base.main_company" model="res.company">
             <field name="bank_account_code_char">X1100</field>
             <field name="accounts_code_digits">7</field>
         </record>
-        <!--
-        Account Type
-        -->
-
-        <record id="account_type_cash_equity" model="account.account.type">
-            <field name="name">Equity</field>
-            <field name="report_type">liability</field>
-        </record>
->>>>>>> cfb41013
 
         <!--
         Chart of Accounts
