# -*- coding: utf-8 -*-
##############################################################################
#
#    OpenERP, Open Source Management Solution
#    Copyright (C) 2004-2010 Tiny SPRL (<http://tiny.be>).
#
#    This program is free software: you can redistribute it and/or modify
#    it under the terms of the GNU Affero General Public License as
#    published by the Free Software Foundation, either version 3 of the
#    License, or (at your option) any later version.
#
#    This program is distributed in the hope that it will be useful,
#    but WITHOUT ANY WARRANTY; without even the implied warranty of
#    MERCHANTABILITY or FITNESS FOR A PARTICULAR PURPOSE.  See the
#    GNU Affero General Public License for more details.
#
#    You should have received a copy of the GNU Affero General Public License
#    along with this program.  If not, see <http://www.gnu.org/licenses/>.
#
##############################################################################

import time
from datetime import datetime

from openerp import workflow
from openerp.osv import fields, osv
from openerp.tools.translate import _
import openerp.addons.decimal_precision as dp
from openerp import tools
from openerp.report import report_sxw
import openerp
from openerp.exceptions import UserError

class account_move_line(osv.osv):
    _name = "account.move.line"
    _description = "Journal Items"

    def _query_get(self, cr, uid, obj='l', context=None):
        fiscalyear_obj = self.pool.get('account.fiscalyear')
        fiscalperiod_obj = self.pool.get('account.period')
        account_obj = self.pool.get('account.account')
        fiscalyear_ids = []
        context = dict(context or {})
        initial_bal = context.get('initial_bal', False)
        company_clause = " "
        if context.get('company_id', False):
            company_clause = " AND " +obj+".company_id = %s" % context.get('company_id', False)
        if not context.get('fiscalyear', False):
            if context.get('all_fiscalyear', False):
                #this option is needed by the aged balance report because otherwise, if we search only the draft ones, an open invoice of a closed fiscalyear won't be displayed
                fiscalyear_ids = fiscalyear_obj.search(cr, uid, [])
            else:
                fiscalyear_ids = fiscalyear_obj.search(cr, uid, [('state', '=', 'draft')])
        else:
            #for initial balance as well as for normal query, we check only the selected FY because the best practice is to generate the FY opening entries
            fiscalyear_ids = [context['fiscalyear']]

        fiscalyear_clause = (','.join([str(x) for x in fiscalyear_ids])) or '0'
        state = context.get('state', False)
        where_move_state = ''
        where_move_lines_by_date = ''

        if context.get('date_from', False) and context.get('date_to', False):
            if initial_bal:
                where_move_lines_by_date = " AND " +obj+".move_id IN (SELECT id FROM account_move WHERE date < '" +context['date_from']+"')"
            else:
                where_move_lines_by_date = " AND " +obj+".move_id IN (SELECT id FROM account_move WHERE date >= '" +context['date_from']+"' AND date <= '"+context['date_to']+"')"

        if state:
            if state.lower() not in ['all']:
                where_move_state= " AND "+obj+".move_id IN (SELECT id FROM account_move WHERE account_move.state = '"+state+"')"
        if context.get('period_from', False) and context.get('period_to', False) and not context.get('periods', False):
            if initial_bal:
                period_company_id = fiscalperiod_obj.browse(cr, uid, context['period_from'], context=context).company_id.id
                first_period = fiscalperiod_obj.search(cr, uid, [('company_id', '=', period_company_id)], order='date_start', limit=1)[0]
                context['periods'] = fiscalperiod_obj.build_ctx_periods(cr, uid, first_period, context['period_from'])
            else:
                context['periods'] = fiscalperiod_obj.build_ctx_periods(cr, uid, context['period_from'], context['period_to'])
        if context.get('periods', False):
            if initial_bal:
                query = obj+".state <> 'draft' AND "+obj+".period_id IN (SELECT id FROM account_period WHERE fiscalyear_id IN (%s)) %s %s" % (fiscalyear_clause, where_move_state, where_move_lines_by_date)
                period_ids = fiscalperiod_obj.search(cr, uid, [('id', 'in', context['periods'])], order='date_start', limit=1)
                if period_ids and period_ids[0]:
                    first_period = fiscalperiod_obj.browse(cr, uid, period_ids[0], context=context)
                    ids = ','.join([str(x) for x in context['periods']])
                    query = obj+".state <> 'draft' AND "+obj+".period_id IN (SELECT id FROM account_period WHERE fiscalyear_id IN (%s) AND date_start <= '%s' AND id NOT IN (%s)) %s %s" % (fiscalyear_clause, first_period.date_start, ids, where_move_state, where_move_lines_by_date)
            else:
                ids = ','.join([str(x) for x in context['periods']])
                query = obj+".state <> 'draft' AND "+obj+".period_id IN (SELECT id FROM account_period WHERE fiscalyear_id IN (%s) AND id IN (%s)) %s %s" % (fiscalyear_clause, ids, where_move_state, where_move_lines_by_date)
        else:
            query = obj+".state <> 'draft' AND "+obj+".period_id IN (SELECT id FROM account_period WHERE fiscalyear_id IN (%s)) %s %s" % (fiscalyear_clause, where_move_state, where_move_lines_by_date)

        if initial_bal and not context.get('periods', False) and not where_move_lines_by_date:
            #we didn't pass any filter in the context, and the initial balance can't be computed using only the fiscalyear otherwise entries will be summed twice
            #so we have to invalidate this query
            raise UserError(("You have not supplied enough arguments to compute the initial balance, please select a period and a journal in the context."))


        if context.get('journal_ids', False):
            query += ' AND '+obj+'.journal_id IN (%s)' % ','.join(map(str, context['journal_ids']))

        if context.get('chart_account_id', False):
            child_ids = account_obj._get_children_and_consol(cr, uid, [context['chart_account_id']], context=context)
            query += ' AND '+obj+'.account_id IN (%s)' % ','.join(map(str, child_ids))

        query += company_clause
        return query

    def _amount_residual(self, cr, uid, ids, field_names, args, context=None):
        """
           This function returns the residual amount on a receivable or payable account.move.line.
           By default, it returns an amount in the currency of this journal entry (maybe different
           of the company currency), but if you pass 'residual_in_company_currency' = True in the
           context then the returned amount will be in company currency.
        """
        res = {}
        if context is None:
            context = {}
        cur_obj = self.pool.get('res.currency')
        for move_line in self.browse(cr, uid, ids, context=context):
            res[move_line.id] = {
                'amount_residual': 0.0,
                'amount_residual_currency': 0.0,
            }

            if move_line.reconcile_id:
                continue
            if not move_line.account_id.reconcile:
                #this function does not suport to be used on move lines not related to a reconcilable account
                continue

            if move_line.currency_id:
                move_line_total = move_line.amount_currency
                sign = move_line.amount_currency < 0 and -1 or 1
            else:
                move_line_total = move_line.debit - move_line.credit
                sign = (move_line.debit - move_line.credit) < 0 and -1 or 1
            line_total_in_company_currency =  move_line.debit - move_line.credit
            context_unreconciled = context.copy()
            if move_line.reconcile_partial_id:
                for payment_line in move_line.reconcile_partial_id.line_partial_ids:
                    if payment_line.id == move_line.id:
                        continue
                    if payment_line.currency_id and move_line.currency_id and payment_line.currency_id.id == move_line.currency_id.id:
                            move_line_total += payment_line.amount_currency
                    else:
                        if move_line.currency_id:
                            context_unreconciled.update({'date': payment_line.date})
                            amount_in_foreign_currency = cur_obj.compute(cr, uid, move_line.company_id.currency_id.id, move_line.currency_id.id, (payment_line.debit - payment_line.credit), round=False, context=context_unreconciled)
                            move_line_total += amount_in_foreign_currency
                        else:
                            move_line_total += (payment_line.debit - payment_line.credit)
                    line_total_in_company_currency += (payment_line.debit - payment_line.credit)

            result = move_line_total
            res[move_line.id]['amount_residual_currency'] =  sign * (move_line.currency_id and self.pool.get('res.currency').round(cr, uid, move_line.currency_id, result) or result)
            res[move_line.id]['amount_residual'] = sign * line_total_in_company_currency
        return res

    def default_get(self, cr, uid, fields, context=None):
        data = self._default_get(cr, uid, fields, context=context)
        for f in data.keys():
            if f not in fields:
                del data[f]
        return data

    def _prepare_analytic_line(self, cr, uid, obj_line, context=None):
        """
        Prepare the values given at the create() of account.analytic.line upon the validation of a journal item having
        an analytic account. This method is intended to be extended in other modules.

        :param obj_line: browse record of the account.move.line that triggered the analytic line creation
        """
        return {'name': obj_line.name,
                'date': obj_line.date,
                'account_id': obj_line.analytic_account_id.id,
                'unit_amount': obj_line.quantity,
                'product_id': obj_line.product_id and obj_line.product_id.id or False,
                'product_uom_id': obj_line.product_uom_id and obj_line.product_uom_id.id or False,
                'amount': (obj_line.credit or  0.0) - (obj_line.debit or 0.0),
                'general_account_id': obj_line.account_id.id,
                'journal_id': obj_line.journal_id.analytic_journal_id.id,
                'ref': obj_line.ref,
                'move_id': obj_line.id,
                'user_id': uid,
               }

    def create_analytic_lines(self, cr, uid, ids, context=None):
        acc_ana_line_obj = self.pool.get('account.analytic.line')
        for obj_line in self.browse(cr, uid, ids, context=context):
            if obj_line.analytic_lines:
                acc_ana_line_obj.unlink(cr,uid,[obj.id for obj in obj_line.analytic_lines])
            if obj_line.analytic_account_id:
                if not obj_line.journal_id.analytic_journal_id:
                    raise UserError(("You have to define an analytic journal on the '%s' journal!") % (obj_line.journal_id.name, ))
                vals_line = self._prepare_analytic_line(cr, uid, obj_line, context=context)
                acc_ana_line_obj.create(cr, uid, vals_line)
        return True

    def _default_get_move_form_hook(self, cursor, user, data):
        '''Called in the end of default_get method for manual entry in account_move form'''
        if data.has_key('analytic_account_id'):
            del(data['analytic_account_id'])
        if data.has_key('account_tax_id'):
            del(data['account_tax_id'])
        return data

    def convert_to_period(self, cr, uid, context=None):
        if context is None:
            context = {}
        period_obj = self.pool.get('account.period')
        #check if the period_id changed in the context from client side
        if context.get('period_id', False):
            period_id = context.get('period_id')
            if type(period_id) == str:
                ids = period_obj.search(cr, uid, [('name', 'ilike', period_id)])
                context = dict(context, period_id=ids and ids[0] or False)
        return context

    def _default_get(self, cr, uid, fields, context=None):
        #default_get should only do the following:
        #   -propose the next amount in debit/credit in order to balance the move
        #   -propose the next account from the journal (default debit/credit account) accordingly
        context = dict(context or {})
        account_obj = self.pool.get('account.account')
        period_obj = self.pool.get('account.period')
        journal_obj = self.pool.get('account.journal')
        move_obj = self.pool.get('account.move')
        tax_obj = self.pool.get('account.tax')
        fiscal_pos_obj = self.pool.get('account.fiscal.position')
        partner_obj = self.pool.get('res.partner')
        currency_obj = self.pool.get('res.currency')

        if not context.get('journal_id', False):
            context['journal_id'] = context.get('search_default_journal_id', False)
        if not context.get('period_id', False):
            context['period_id'] = context.get('search_default_period_id', False)
        context = self.convert_to_period(cr, uid, context)

        # Compute simple values
        data = super(account_move_line, self).default_get(cr, uid, fields, context=context)
        if context.get('journal_id'):
            total = 0.0
            #in account.move form view, it is not possible to compute total debit and credit using
            #a browse record. So we must use the context to pass the whole one2many field and compute the total
            if context.get('line_id'):
                for move_line_dict in move_obj.resolve_2many_commands(cr, uid, 'line_id', context.get('line_id'), context=context):
                    data['name'] = data.get('name') or move_line_dict.get('name')
                    data['partner_id'] = data.get('partner_id') or move_line_dict.get('partner_id')
                    total += move_line_dict.get('debit', 0.0) - move_line_dict.get('credit', 0.0)
            elif context.get('period_id'):
                #find the date and the ID of the last unbalanced account.move encoded by the current user in that journal and period
                move_id = False
                cr.execute('''SELECT move_id, date FROM account_move_line
                    WHERE journal_id = %s AND period_id = %s AND create_uid = %s AND state = %s
                    ORDER BY id DESC limit 1''', (context['journal_id'], context['period_id'], uid, 'draft'))
                res = cr.fetchone()
                move_id = res and res[0] or False
                data['date'] = res and res[1] or period_obj.browse(cr, uid, context['period_id'], context=context).date_start
                data['move_id'] = move_id
                if move_id:
                    #if there exist some unbalanced accounting entries that match the journal and the period,
                    #we propose to continue the same move by copying the ref, the name, the partner...
                    move = move_obj.browse(cr, uid, move_id, context=context)
                    data.setdefault('name', move.line_id[-1].name)
                    for l in move.line_id:
                        data['partner_id'] = data.get('partner_id') or l.partner_id.id
                        data['ref'] = data.get('ref') or l.ref
                        total += (l.debit or 0.0) - (l.credit or 0.0)

            #compute the total of current move
            data['debit'] = total < 0 and -total or 0.0
            data['credit'] = total > 0 and total or 0.0
            #pick the good account on the journal accordingly if the next proposed line will be a debit or a credit
            journal_data = journal_obj.browse(cr, uid, context['journal_id'], context=context)
            account = total > 0 and journal_data.default_credit_account_id or journal_data.default_debit_account_id
            #map the account using the fiscal position of the partner, if needed
            if isinstance(data.get('partner_id'), (int, long)):
                part = partner_obj.browse(cr, uid, data['partner_id'], context=context)
            elif isinstance(data.get('partner_id'), (tuple, list)):
                part = partner_obj.browse(cr, uid, data['partner_id'][0], context=context)
            else:
                part = False
            if account and part:
                account = fiscal_pos_obj.map_account(cr, uid, part and part.property_account_position or False, account.id)
                account = account_obj.browse(cr, uid, account, context=context)
            data['account_id'] =  account and account.id or False
            #compute the amount in secondary currency of the account, if needed
            if account and account.currency_id:
                data['currency_id'] = account.currency_id.id
                #set the context for the multi currency change
                compute_ctx = context.copy()
                compute_ctx.update({
                        #the following 2 parameters are used to choose the currency rate, in case where the account
                        #doesn't work with an outgoing currency rate method 'at date' but 'average'
                        'res.currency.compute.account': account,
                        'res.currency.compute.account_invert': True,
                    })
                if data.get('date'):
                    compute_ctx.update({'date': data['date']})
                data['amount_currency'] = currency_obj.compute(cr, uid, account.company_id.currency_id.id, data['currency_id'], -total, context=compute_ctx)
        data = self._default_get_move_form_hook(cr, uid, data)
        return data

    def on_create_write(self, cr, uid, id, context=None):
        if not id:
            return []
        ml = self.browse(cr, uid, id, context=context)
        domain = (context or {}).get('on_write_domain', [])
        return self.pool.get('account.move.line').search(cr, uid, domain + [['id', 'in', [l.id for l in ml.move_id.line_id]]], context=context)

    def _balance(self, cr, uid, ids, name, arg, context=None):
        if context is None:
            context = {}
        c = context.copy()
        c['initital_bal'] = True
        sql = """SELECT l1.id, COALESCE(SUM(l2.debit-l2.credit), 0)
                    FROM account_move_line l1 LEFT JOIN account_move_line l2
                    ON (l1.account_id = l2.account_id
                      AND l2.id <= l1.id
                      AND """ + \
                self._query_get(cr, uid, obj='l2', context=c) + \
                ") WHERE l1.id IN %s GROUP BY l1.id"

        cr.execute(sql, [tuple(ids)])
        return dict(cr.fetchall())

    def _invoice(self, cursor, user, ids, name, arg, context=None):
        invoice_obj = self.pool.get('account.invoice')
        res = {}
        for line_id in ids:
            res[line_id] = False
        cursor.execute('SELECT l.id, i.id ' \
                        'FROM account_move_line l, account_invoice i ' \
                        'WHERE l.move_id = i.move_id ' \
                        'AND l.id IN %s',
                        (tuple(ids),))
        invoice_ids = []
        for line_id, invoice_id in cursor.fetchall():
            res[line_id] = invoice_id
            invoice_ids.append(invoice_id)
        invoice_names = {}
        for invoice_id, name in invoice_obj.name_get(cursor, user, invoice_ids, context=context):
            invoice_names[invoice_id] = name
        for line_id in res.keys():
            invoice_id = res[line_id]
            res[line_id] = invoice_id and (invoice_id, invoice_names[invoice_id]) or False
        return res

    def name_get(self, cr, uid, ids, context=None):
        if not ids:
            return []
        result = []
        for line in self.browse(cr, uid, ids, context=context):
            if line.ref:
                result.append((line.id, (line.move_id.name or '')+' ('+line.ref+')'))
            else:
                result.append((line.id, line.move_id.name))
        return result

    def _balance_search(self, cursor, user, obj, name, args, domain=None, context=None):
        if context is None:
            context = {}
        if not args:
            return []
        where = ' AND '.join(map(lambda x: '(abs(sum(debit-credit))'+x[1]+str(x[2])+')',args))
        cursor.execute('SELECT id, SUM(debit-credit) FROM account_move_line \
                     GROUP BY id, debit, credit having '+where)
        res = cursor.fetchall()
        if not res:
            return [('id', '=', '0')]
        return [('id', 'in', [x[0] for x in res])]

    def _invoice_search(self, cursor, user, obj, name, args, context=None):
        if not args:
            return []
        invoice_obj = self.pool.get('account.invoice')
        i = 0
        while i < len(args):
            fargs = args[i][0].split('.', 1)
            if len(fargs) > 1:
                args[i] = (fargs[0], 'in', invoice_obj.search(cursor, user,
                    [(fargs[1], args[i][1], args[i][2])]))
                i += 1
                continue
            if isinstance(args[i][2], basestring):
                res_ids = invoice_obj.name_search(cursor, user, args[i][2], [],
                        args[i][1])
                args[i] = (args[i][0], 'in', [x[0] for x in res_ids])
            i += 1
        qu1, qu2 = [], []
        for x in args:
            if x[1] != 'in':
                if (x[2] is False) and (x[1] == '='):
                    qu1.append('(i.id IS NULL)')
                elif (x[2] is False) and (x[1] == '<>' or x[1] == '!='):
                    qu1.append('(i.id IS NOT NULL)')
                else:
                    qu1.append('(i.id %s %s)' % (x[1], '%s'))
                    qu2.append(x[2])
            elif x[1] == 'in':
                if len(x[2]) > 0:
                    qu1.append('(i.id IN (%s))' % (','.join(['%s'] * len(x[2]))))
                    qu2 += x[2]
                else:
                    qu1.append(' (False)')
        if qu1:
            qu1 = ' AND' + ' AND'.join(qu1)
        else:
            qu1 = ''
        cursor.execute('SELECT l.id ' \
                'FROM account_move_line l, account_invoice i ' \
                'WHERE l.move_id = i.move_id ' + qu1, qu2)
        res = cursor.fetchall()
        if not res:
            return [('id', '=', '0')]
        return [('id', 'in', [x[0] for x in res])]

    def _get_move_lines(self, cr, uid, ids, context=None):
        result = []
        for move in self.pool.get('account.move').browse(cr, uid, ids, context=context):
            for line in move.line_id:
                result.append(line.id)
        return result

    def _get_reconcile(self, cr, uid, ids,name, unknow_none, context=None):
        res = dict.fromkeys(ids, False)
        for line in self.browse(cr, uid, ids, context=context):
            if line.reconcile_id:
                res[line.id] = str(line.reconcile_id.name)
            elif line.reconcile_partial_id:
                res[line.id] = str(line.reconcile_partial_id.name)
        return res

    def _get_move_from_reconcile(self, cr, uid, ids, context=None):
        move = {}
        for r in self.pool.get('account.move.reconcile').browse(cr, uid, ids, context=context):
            for line in r.line_partial_ids:
                move[line.move_id.id] = True
            for line in r.line_id:
                move[line.move_id.id] = True
        move_line_ids = []
        if move:
            move_line_ids = self.pool.get('account.move.line').search(cr, uid, [('move_id','in',move.keys())], context=context)
        return move_line_ids


    _columns = {
        'name': fields.char('Name', required=True),
        'quantity': fields.float('Quantity', digits=(16,2), help="The optional quantity expressed by this line, eg: number of product sold. The quantity is not a legal requirement but is very useful for some reports."),
        'product_uom_id': fields.many2one('product.uom', 'Unit of Measure'),
        'product_id': fields.many2one('product.product', 'Product'),
        'debit': fields.float('Debit', digits_compute=dp.get_precision('Account')),
        'credit': fields.float('Credit', digits_compute=dp.get_precision('Account')),
        'account_id': fields.many2one('account.account', 'Account', required=True, ondelete="cascade", domain=[('type','<>','view'), ('type', '<>', 'closed')], select=2),
        'move_id': fields.many2one('account.move', 'Journal Entry', ondelete="cascade", help="The move of this entry line.", select=2, required=True, auto_join=True),
        'narration': fields.related('move_id','narration', type='text', relation='account.move', string='Internal Note'),
        'ref': fields.related('move_id', 'ref', string='Reference', type='char', store=True),
        'statement_id': fields.many2one('account.bank.statement', 'Statement', help="The bank statement used for bank reconciliation", select=1, copy=False),
        'reconcile_id': fields.many2one('account.move.reconcile', 'Reconcile', readonly=True, ondelete='set null', select=2, copy=False),
        'reconcile_partial_id': fields.many2one('account.move.reconcile', 'Partial Reconcile', readonly=True, ondelete='set null', select=2, copy=False),
        'reconcile_ref': fields.function(_get_reconcile, type='char', string='Reconcile Ref', oldname='reconcile', store={
                    'account.move.line': (lambda self, cr, uid, ids, c={}: ids, ['reconcile_id','reconcile_partial_id'], 50),'account.move.reconcile': (_get_move_from_reconcile, None, 50)}),
        'amount_currency': fields.float('Amount Currency', help="The amount expressed in an optional other currency if it is a multi-currency entry.", digits_compute=dp.get_precision('Account')),
        'amount_residual_currency': fields.function(_amount_residual, string='Residual Amount in Currency', multi="residual", help="The residual amount on a receivable or payable of a journal entry expressed in its currency (maybe different of the company currency)."),
        'amount_residual': fields.function(_amount_residual, string='Residual Amount', multi="residual", help="The residual amount on a receivable or payable of a journal entry expressed in the company currency."),
        'currency_id': fields.many2one('res.currency', 'Currency', help="The optional other currency if it is a multi-currency entry."),
        'journal_id': fields.related('move_id', 'journal_id', string='Journal', type='many2one', relation='account.journal', required=True, select=True,
                                store = {
                                    'account.move': (_get_move_lines, ['journal_id'], 20)
                                }),
        'period_id': fields.related('move_id', 'period_id', string='Period', type='many2one', relation='account.period', required=True, select=True,
                                store = {
                                    'account.move': (_get_move_lines, ['period_id'], 20)
                                }),
        'blocked': fields.boolean('No Follow-up', help="You can check this box to mark this journal item as a litigation with the associated partner"),
        'partner_id': fields.many2one('res.partner', 'Partner', select=1, ondelete='restrict'),
        'date_maturity': fields.date('Due date', select=True ,help="This field is used for payable and receivable journal entries. You can put the limit date for the payment of this line."),
        'date': fields.related('move_id','date', string='Effective date', type='date', required=True, select=True,
                                store = {
                                    'account.move': (_get_move_lines, ['date'], 20)
                                }),
        'date_created': fields.date('Creation date', select=True),
        'analytic_lines': fields.one2many('account.analytic.line', 'move_id', 'Analytic lines'),
        'centralisation': fields.selection([('normal','Normal'),('credit','Credit Centralisation'),('debit','Debit Centralisation'),('currency','Currency Adjustment')], 'Centralisation', size=8),
        'balance': fields.function(_balance, fnct_search=_balance_search, string='Balance'),
        'state': fields.selection([('draft','Unbalanced'), ('valid','Balanced')], 'Status', readonly=True, copy=False),
        'tax_code_id': fields.many2one('account.tax.code', 'Tax Account', help="The Account can either be a base tax code or a tax code account."),
        'tax_amount': fields.float('Tax/Base Amount', digits_compute=dp.get_precision('Account'), select=True, help="If the Tax account is a tax code account, this field will contain the taxed amount.If the tax account is base tax code, "\
                    "this field will contain the basic amount(without tax)."),
        'invoice': fields.function(_invoice, string='Invoice',
            type='many2one', relation='account.invoice', fnct_search=_invoice_search),
        'account_tax_id':fields.many2one('account.tax', 'Tax', copy=False),
        'analytic_account_id': fields.many2one('account.analytic.account', 'Analytic Account'),
        'company_id': fields.related('account_id', 'company_id', type='many2one', relation='res.company',
                            string='Company', store=True, readonly=True)
    }

    def _get_date(self, cr, uid, context=None):
        if context is None:
            context or {}
        period_obj = self.pool.get('account.period')
        dt = time.strftime('%Y-%m-%d')
        if context.get('journal_id') and context.get('period_id'):
            cr.execute('SELECT date FROM account_move_line ' \
                    'WHERE journal_id = %s AND period_id = %s ' \
                    'ORDER BY id DESC limit 1',
                    (context['journal_id'], context['period_id']))
            res = cr.fetchone()
            if res:
                dt = res[0]
            else:
                period = period_obj.browse(cr, uid, context['period_id'], context=context)
                dt = period.date_start
        return dt

    def _get_currency(self, cr, uid, context=None):
        if context is None:
            context = {}
        if not context.get('journal_id', False):
            return False
        cur = self.pool.get('account.journal').browse(cr, uid, context['journal_id']).currency
        return cur and cur.id or False

    def _get_period(self, cr, uid, context=None):
        """
        Return  default account period value
        """
        context = context or {}
        if context.get('period_id', False):
            return context['period_id']
        account_period_obj = self.pool.get('account.period')
        ids = account_period_obj.find(cr, uid, context=context)
        period_id = False
        if ids:
            period_id = ids[0]
        return period_id

    def _get_journal(self, cr, uid, context=None):
        """
        Return journal based on the journal type
        """
        context = context or {}
        if context.get('journal_id', False):
            return context['journal_id']
        journal_id = False

        journal_pool = self.pool.get('account.journal')
        if context.get('journal_type', False):
            jids = journal_pool.search(cr, uid, [('type','=', context.get('journal_type'))])
            if not jids:
                model, action_id = self.pool['ir.model.data'].get_object_reference(cr, uid, 'account', 'action_account_journal_form')
                msg = _("""Cannot find any account journal of "%s" type for this company, You should create one.\n Please go to Journal Configuration""") % context.get('journal_type').replace('_', ' ').title()
                raise openerp.exceptions.RedirectWarning(msg, action_id, _('Go to the configuration panel'))
            journal_id = jids[0]
        return journal_id


    _defaults = {
        'blocked': False,
        'centralisation': 'normal',
        'date': _get_date,
        'date_created': fields.date.context_today,
        'state': 'draft',
        'currency_id': _get_currency,
        'journal_id': _get_journal,
        'credit': 0.0,
        'debit': 0.0,
        'amount_currency': 0.0,
        'account_id': lambda self, cr, uid, c: c.get('account_id', False),
        'period_id': _get_period,
        'company_id': lambda self, cr, uid, c: self.pool.get('res.company')._company_default_get(cr, uid, 'account.move.line', context=c)
    }
    _order = "date desc, id desc"
    _sql_constraints = [
        ('credit_debit1', 'CHECK (credit*debit=0)',  'Wrong credit or debit value in accounting entry !'),
        ('credit_debit2', 'CHECK (credit+debit>=0)', 'Wrong credit or debit value in accounting entry !'),
    ]

    def _auto_init(self, cr, context=None):
        res = super(account_move_line, self)._auto_init(cr, context=context)
        cr.execute('SELECT indexname FROM pg_indexes WHERE indexname = \'account_move_line_journal_id_period_id_index\'')
        if not cr.fetchone():
            cr.execute('CREATE INDEX account_move_line_journal_id_period_id_index ON account_move_line (journal_id, period_id)')
        cr.execute('SELECT indexname FROM pg_indexes WHERE indexname = %s', ('account_move_line_date_id_index',))
        if not cr.fetchone():
            cr.execute('CREATE INDEX account_move_line_date_id_index ON account_move_line (date DESC, id desc)')
        return res

    def _check_no_view(self, cr, uid, ids, context=None):
        lines = self.browse(cr, uid, ids, context=context)
        for l in lines:
            if l.account_id.type in ('view', 'consolidation'):
                return False
        return True

    def _check_no_closed(self, cr, uid, ids, context=None):
        lines = self.browse(cr, uid, ids, context=context)
        for l in lines:
            if l.account_id.type == 'closed':
                raise UserError(('You cannot create journal items on a closed account %s %s.') % (l.account_id.code, l.account_id.name))
        return True

    def _check_company_id(self, cr, uid, ids, context=None):
        lines = self.browse(cr, uid, ids, context=context)
        for l in lines:
            if l.company_id != l.account_id.company_id or l.company_id != l.period_id.company_id:
                return False
        return True

    def _check_date(self, cr, uid, ids, context=None):
        for l in self.browse(cr, uid, ids, context=context):
            if l.journal_id.allow_date:
                if not time.strptime(l.date[:10],'%Y-%m-%d') >= time.strptime(l.period_id.date_start, '%Y-%m-%d') or not time.strptime(l.date[:10], '%Y-%m-%d') <= time.strptime(l.period_id.date_stop, '%Y-%m-%d'):
                    return False
        return True

    def _check_currency(self, cr, uid, ids, context=None):
        for l in self.browse(cr, uid, ids, context=context):
            if l.account_id.currency_id:
                if not l.currency_id or not l.currency_id.id == l.account_id.currency_id.id:
                    return False
        return True

    def _check_currency_and_amount(self, cr, uid, ids, context=None):
        for l in self.browse(cr, uid, ids, context=context):
            if (l.amount_currency and not l.currency_id):
                return False
        return True

    def _check_currency_amount(self, cr, uid, ids, context=None):
        for l in self.browse(cr, uid, ids, context=context):
            if l.amount_currency:
                if (l.amount_currency > 0.0 and l.credit > 0.0) or (l.amount_currency < 0.0 and l.debit > 0.0):
                    return False
        return True

    def _check_currency_company(self, cr, uid, ids, context=None):
        for l in self.browse(cr, uid, ids, context=context):
            if l.currency_id.id == l.company_id.currency_id.id:
                return False
        return True

    _constraints = [
        (_check_no_view, 'You cannot create journal items on an account of type view or consolidation.', ['account_id']),
        (_check_no_closed, 'You cannot create journal items on closed account.', ['account_id']),
        (_check_company_id, 'Account and Period must belong to the same company.', ['company_id']),
        (_check_date, 'The date of your Journal Entry is not in the defined period! You should change the date or remove this constraint from the journal.', ['date']),
        (_check_currency, 'The selected account of your Journal Entry forces to provide a secondary currency. You should remove the secondary currency on the account or select a multi-currency view on the journal.', ['currency_id']),
        (_check_currency_and_amount, "You cannot create journal items with a secondary currency without recording both 'currency' and 'amount currency' field.", ['currency_id','amount_currency']),
        (_check_currency_amount, 'The amount expressed in the secondary currency must be positive when account is debited and negative when account is credited.', ['amount_currency']),
        (_check_currency_company, "You cannot provide a secondary currency if it is the same than the company one." , ['currency_id']),
    ]

    #TODO: ONCHANGE_ACCOUNT_ID: set account_tax_id
    def onchange_currency(self, cr, uid, ids, account_id, amount, currency_id, date=False, journal=False, context=None):
        if context is None:
            context = {}
        account_obj = self.pool.get('account.account')
        journal_obj = self.pool.get('account.journal')
        currency_obj = self.pool.get('res.currency')
        if (not currency_id) or (not account_id):
            return {}
        result = {}
        acc = account_obj.browse(cr, uid, account_id, context=context)
        if (amount>0) and journal:
            x = journal_obj.browse(cr, uid, journal).default_credit_account_id
            if x: acc = x
        context = dict(context)
        context.update({
                'date': date,
                'res.currency.compute.account': acc,
            })
        v = currency_obj.compute(cr, uid, currency_id, acc.company_id.currency_id.id, amount, context=context)
        result['value'] = {
            'debit': v > 0 and v or 0.0,
            'credit': v < 0 and -v or 0.0
        }
        return result

    def onchange_partner_id(self, cr, uid, ids, move_id, partner_id, account_id=None, debit=0, credit=0, date=False, journal=False, context=None):
        partner_obj = self.pool.get('res.partner')
        payment_term_obj = self.pool.get('account.payment.term')
        journal_obj = self.pool.get('account.journal')
        fiscal_pos_obj = self.pool.get('account.fiscal.position')
        val = {}
        val['date_maturity'] = False

        if not partner_id:
            return {'value':val}
        if not date:
            date = datetime.now().strftime('%Y-%m-%d')
        jt = False
        if journal:
            jt = journal_obj.browse(cr, uid, journal, context=context).type
        part = partner_obj.browse(cr, uid, partner_id, context=context)

        payment_term_id = False
        if jt and jt in ('purchase', 'purchase_refund') and part.property_supplier_payment_term:
            payment_term_id = part.property_supplier_payment_term.id
        elif jt and part.property_payment_term:
            payment_term_id = part.property_payment_term.id
        if payment_term_id:
            res = payment_term_obj.compute(cr, uid, payment_term_id, 100, date)
            if res:
                val['date_maturity'] = res[0][0]
        if not account_id:
            id1 = part.property_account_payable.id
            id2 =  part.property_account_receivable.id
            if jt:
                if jt in ('sale', 'purchase_refund'):
                    val['account_id'] = fiscal_pos_obj.map_account(cr, uid, part and part.property_account_position or False, id2)
                elif jt in ('purchase', 'sale_refund'):
                    val['account_id'] = fiscal_pos_obj.map_account(cr, uid, part and part.property_account_position or False, id1)
                elif jt in ('general', 'bank', 'cash'):
                    if part.customer:
                        val['account_id'] = fiscal_pos_obj.map_account(cr, uid, part and part.property_account_position or False, id2)
                    elif part.supplier:
                        val['account_id'] = fiscal_pos_obj.map_account(cr, uid, part and part.property_account_position or False, id1)
                if val.get('account_id', False):
                    d = self.onchange_account_id(cr, uid, ids, account_id=val['account_id'], partner_id=part.id, context=context)
                    val.update(d['value'])
        return {'value':val}

    def onchange_account_id(self, cr, uid, ids, account_id=False, partner_id=False, context=None):
        account_obj = self.pool.get('account.account')
        partner_obj = self.pool.get('res.partner')
        fiscal_pos_obj = self.pool.get('account.fiscal.position')
        val = {}
        if account_id:
            res = account_obj.browse(cr, uid, account_id, context=context)
            tax_ids = res.tax_ids
            if tax_ids and partner_id:
                part = partner_obj.browse(cr, uid, partner_id, context=context)
                tax_id = fiscal_pos_obj.map_tax(cr, uid, part and part.property_account_position or False, tax_ids)[0]
            else:
                tax_id = tax_ids and tax_ids[0].id or False
            val['account_tax_id'] = tax_id
        return {'value': val}
    #
    # type: the type if reconciliation (no logic behind this field, for info)
    #
    # writeoff; entry generated for the difference between the lines
    #
    def search(self, cr, uid, args, offset=0, limit=None, order=None, context=None, count=False):
        if context is None:
            context = {}
        if context.get('fiscalyear'):
            args.append(('period_id.fiscalyear_id', '=', context.get('fiscalyear', False)))
        if context and context.get('next_partner_only', False):
            if not context.get('partner_id', False):
                partner = self.list_partners_to_reconcile(cr, uid, context=context)
                if partner:
                    partner = partner[0]
            else:
                partner = context.get('partner_id', False)
            if not partner:
                return []
            args.append(('partner_id', '=', partner[0]))
        return super(account_move_line, self).search(cr, uid, args, offset, limit, order, context, count)

    def prepare_move_lines_for_reconciliation_widget(self, cr, uid, lines, target_currency=False, target_date=False, context=None):
        """ Returns move lines formatted for the bank reconciliation widget

            :param target_currency: curreny you want the move line debit/credit converted into
            :param target_date: date to use for the monetary conversion
        """
        if not lines:
            return []
        if context is None:
            context = {}
        ctx = context.copy()
        currency_obj = self.pool.get('res.currency')
        company_currency = self.pool.get('res.users').browse(cr, uid, uid, context=context).company_id.currency_id
        rml_parser = report_sxw.rml_parse(cr, uid, 'reconciliation_widget_aml', context=context)
        ret = []

        for line in lines:
            partial_reconciliation_siblings_ids = []
            if line.reconcile_partial_id:
                partial_reconciliation_siblings_ids = self.search(cr, uid, [('reconcile_partial_id', '=', line.reconcile_partial_id.id)], context=context)
                partial_reconciliation_siblings_ids.remove(line.id)

            ret_line = {
                'id': line.id,
                'name': line.name != '/' and line.move_id.name + ': ' + line.name or line.move_id.name,
                'ref': line.move_id.ref or '',
                # For reconciliation between statement transactions and already registered payments (eg. checks)
                'already_paid': line.account_id.type == 'liquidity',
                'account_code': line.account_id.code,
                'account_name': line.account_id.name,
                'account_type': line.account_id.type,
                'date_maturity': line.date_maturity,
                'date': line.date,
                'period_name': line.period_id.name,
                'journal_name': line.journal_id.name,
                'partner_id': line.partner_id.id,
                'partner_name': line.partner_id.name,
                'is_partially_reconciled': bool(line.reconcile_partial_id),
                'partial_reconciliation_siblings_ids': partial_reconciliation_siblings_ids,
            }

            # Amount residual can be negative
            debit = line.debit
            credit = line.credit
            amount = line.amount_residual
            amount_currency = line.amount_residual_currency
            if line.amount_residual < 0:
                debit, credit = credit, debit
                amount = -amount
                amount_currency = -amount_currency

            # For already reconciled lines, don't use amount_residual(_currency)
            if line.account_id.type == 'liquidity':
                amount = abs(debit - credit)
<<<<<<< HEAD
                amount_currency = line.amount_currency
=======
                amount_currency = abs(line.amount_currency)
>>>>>>> 4bef17cc

            # Get right debit / credit:
            target_currency = target_currency or company_currency
            line_currency = line.currency_id or company_currency
            amount_currency_str = ""
            total_amount_currency_str = ""
            if line_currency != company_currency:
                total_amount = line.amount_currency
                actual_debit = debit > 0 and amount_currency or 0.0
                actual_credit = credit > 0 and amount_currency or 0.0
            else:
                total_amount = abs(debit - credit)
                actual_debit = debit > 0 and amount or 0.0
                actual_credit = credit > 0 and amount or 0.0
            if line_currency != target_currency:
                amount_currency_str = rml_parser.formatLang(actual_debit or actual_credit, currency_obj=line_currency)
                total_amount_currency_str = rml_parser.formatLang(total_amount, currency_obj=line_currency)
                ret_line['credit_currency'] = actual_credit
                ret_line['debit_currency'] = actual_debit
                ctx = context.copy()
                if target_date:
                    ctx.update({'date': target_date})
                total_amount = currency_obj.compute(cr, uid, line_currency.id, target_currency.id, total_amount, context=ctx)
                actual_debit = currency_obj.compute(cr, uid, line_currency.id, target_currency.id, actual_debit, context=ctx)
                actual_credit = currency_obj.compute(cr, uid, line_currency.id, target_currency.id, actual_credit, context=ctx)
            amount_str = rml_parser.formatLang(actual_debit or actual_credit, currency_obj=target_currency)
            total_amount_str = rml_parser.formatLang(total_amount, currency_obj=target_currency)

            ret_line['debit'] = actual_debit
            ret_line['credit'] = actual_credit
            ret_line['amount_str'] = amount_str
            ret_line['total_amount_str'] = total_amount_str
            ret_line['amount_currency_str'] = amount_currency_str
            ret_line['total_amount_currency_str'] = total_amount_currency_str
            ret.append(ret_line)
        return ret


    def list_partners_to_reconcile(self, cr, uid, context=None, filter_domain=False):
        line_ids = []
        if filter_domain:
            line_ids = self.search(cr, uid, filter_domain, context=context)
        where_clause = filter_domain and "AND l.id = ANY(%s)" or ""
        cr.execute(
             """SELECT partner_id FROM (
                SELECT l.partner_id, p.last_reconciliation_date, SUM(l.debit) AS debit, SUM(l.credit) AS credit, MAX(l.create_date) AS max_date
                FROM account_move_line l
                RIGHT JOIN account_account a ON (a.id = l.account_id)
                RIGHT JOIN res_partner p ON (l.partner_id = p.id)
                    WHERE a.reconcile IS TRUE
                    AND l.reconcile_id IS NULL
                    AND l.state <> 'draft'
                    %s
                    GROUP BY l.partner_id, p.last_reconciliation_date
                ) AS s
                WHERE debit > 0 AND credit > 0 AND (last_reconciliation_date IS NULL OR max_date > last_reconciliation_date)
                ORDER BY last_reconciliation_date"""
            % where_clause, (line_ids,))
        ids = [x[0] for x in cr.fetchall()]
        if not ids:
            return []

        # To apply the ir_rules
        partner_obj = self.pool.get('res.partner')
        ids = partner_obj.search(cr, uid, [('id', 'in', ids)], context=context)
        return partner_obj.name_get(cr, uid, ids, context=context)

    def reconcile_partial(self, cr, uid, ids, type='auto', context=None, writeoff_acc_id=False, writeoff_period_id=False, writeoff_journal_id=False):
        move_rec_obj = self.pool.get('account.move.reconcile')
        merges = []
        unmerge = []
        total = 0.0
        merges_rec = []
        company_list = []
        if context is None:
            context = {}
        for line in self.browse(cr, uid, ids, context=context):
            if company_list and not line.company_id.id in company_list:
                raise UserError(_('To reconcile the entries company should be the same for all entries.'))
            company_list.append(line.company_id.id)

        for line in self.browse(cr, uid, ids, context=context):
            if line.account_id.currency_id:
                currency_id = line.account_id.currency_id
            else:
                currency_id = line.company_id.currency_id
            if line.reconcile_id:
                raise UserError(_("Journal Item '%s' (id: %s), Move '%s' is already reconciled!") % (line.name, line.id, line.move_id.name))
            if line.reconcile_partial_id:
                for line2 in line.reconcile_partial_id.line_partial_ids:
                    if line2.state != 'valid':
                        raise UserError(_("Journal Item '%s' (id: %s) cannot be used in a reconciliation as it is not balanced!") % (line2.name, line2.id))
                    if not line2.reconcile_id:
                        if line2.id not in merges:
                            merges.append(line2.id)
                        if line2.account_id.currency_id:
                            total += line2.amount_currency
                        else:
                            total += (line2.debit or 0.0) - (line2.credit or 0.0)
                merges_rec.append(line.reconcile_partial_id.id)
            else:
                unmerge.append(line.id)
                if line.account_id.currency_id:
                    total += line.amount_currency
                else:
                    total += (line.debit or 0.0) - (line.credit or 0.0)
        if self.pool.get('res.currency').is_zero(cr, uid, currency_id, total):
            res = self.reconcile(cr, uid, merges+unmerge, context=context, writeoff_acc_id=writeoff_acc_id, writeoff_period_id=writeoff_period_id, writeoff_journal_id=writeoff_journal_id)
            return res
        # marking the lines as reconciled does not change their validity, so there is no need
        # to revalidate their moves completely.
        reconcile_context = dict(context, novalidate=True)
        r_id = move_rec_obj.create(cr, uid, {
            'type': type,
            'line_partial_ids': map(lambda x: (4,x,False), merges+unmerge)
        }, context=reconcile_context)
        move_rec_obj.reconcile_partial_check(cr, uid, [r_id] + merges_rec, context=reconcile_context)
        return r_id

    def reconcile(self, cr, uid, ids, type='auto', writeoff_acc_id=False, writeoff_period_id=False, writeoff_journal_id=False, context=None):
        account_obj = self.pool.get('account.account')
        move_obj = self.pool.get('account.move')
        move_rec_obj = self.pool.get('account.move.reconcile')
        partner_obj = self.pool.get('res.partner')
        currency_obj = self.pool.get('res.currency')
        lines = self.browse(cr, uid, ids, context=context)
        unrec_lines = filter(lambda x: not x['reconcile_id'], lines)
        credit = debit = 0.0
        currency = 0.0
        account_id = False
        partner_id = False
        if context is None:
            context = {}
        company_list = []
        for line in self.browse(cr, uid, ids, context=context):
            if company_list and not line.company_id.id in company_list:
                raise UserError(_('To reconcile the entries company should be the same for all entries.'))
            company_list.append(line.company_id.id)
        for line in unrec_lines:
            if line.state <> 'valid':
                raise UserError(_('Entry "%s" is not valid !') % line.name)
            credit += line['credit']
            debit += line['debit']
            currency += line['amount_currency'] or 0.0
            account_id = line['account_id']['id']
            partner_id = (line['partner_id'] and line['partner_id']['id']) or False
        writeoff = debit - credit

        # Ifdate_p in context => take this date
        if context.has_key('date_p') and context['date_p']:
            date=context['date_p']
        else:
            date = time.strftime('%Y-%m-%d')

        cr.execute('SELECT account_id, reconcile_id '\
                   'FROM account_move_line '\
                   'WHERE id IN %s '\
                   'GROUP BY account_id,reconcile_id',
                   (tuple(ids), ))
        r = cr.fetchall()
        #TODO: move this check to a constraint in the account_move_reconcile object
        if len(r) != 1:
            raise UserError(_('Entries are not of the same account or already reconciled ! '))
        if not unrec_lines:
            raise UserError(_('Entry is already reconciled.'))
        account = account_obj.browse(cr, uid, account_id, context=context)
        if not account.reconcile:
            raise UserError(_('The account is not defined to be reconciled !'))
        if r[0][1] != None:
            raise UserError(_('Some entries are already reconciled.'))

        if (not currency_obj.is_zero(cr, uid, account.company_id.currency_id, writeoff)) or \
           (account.currency_id and (not currency_obj.is_zero(cr, uid, account.currency_id, currency))):
            if not writeoff_acc_id:
                raise UserError(_('You have to provide an account for the write off/exchange difference entry.'))
            if writeoff > 0:
                debit = writeoff
                credit = 0.0
                self_credit = writeoff
                self_debit = 0.0
            else:
                debit = 0.0
                credit = -writeoff
                self_credit = 0.0
                self_debit = -writeoff
            # If comment exist in context, take it
            if 'comment' in context and context['comment']:
                libelle = context['comment']
            else:
                libelle = _('Write-Off')

            cur_obj = self.pool.get('res.currency')
            cur_id = False
            amount_currency_writeoff = 0.0
            if context.get('company_currency_id',False) != context.get('currency_id',False):
                cur_id = context.get('currency_id',False)
                for line in unrec_lines:
                    if line.currency_id and line.currency_id.id == context.get('currency_id',False):
                        amount_currency_writeoff += line.amount_currency
                    else:
                        tmp_amount = cur_obj.compute(cr, uid, line.account_id.company_id.currency_id.id, context.get('currency_id',False), abs(line.debit-line.credit), context={'date': line.date})
                        amount_currency_writeoff += (line.debit > 0) and tmp_amount or -tmp_amount

            writeoff_lines = [
                (0, 0, {
                    'name': libelle,
                    'debit': self_debit,
                    'credit': self_credit,
                    'account_id': account_id,
                    'date': date,
                    'partner_id': partner_id,
                    'currency_id': cur_id or (account.currency_id.id or False),
                    'amount_currency': amount_currency_writeoff and -1 * amount_currency_writeoff or (account.currency_id.id and -1 * currency or 0.0)
                }),
                (0, 0, {
                    'name': libelle,
                    'debit': debit,
                    'credit': credit,
                    'account_id': writeoff_acc_id,
                    'analytic_account_id': context.get('analytic_id', False),
                    'date': date,
                    'partner_id': partner_id,
                    'currency_id': cur_id or (account.currency_id.id or False),
                    'amount_currency': amount_currency_writeoff and amount_currency_writeoff or (account.currency_id.id and currency or 0.0)
                })
            ]

            writeoff_move_id = move_obj.create(cr, uid, {
                'period_id': writeoff_period_id,
                'journal_id': writeoff_journal_id,
                'date':date,
                'state': 'draft',
                'line_id': writeoff_lines
            })

            writeoff_line_ids = self.search(cr, uid, [('move_id', '=', writeoff_move_id), ('account_id', '=', account_id)])
            if account_id == writeoff_acc_id:
                writeoff_line_ids = [writeoff_line_ids[1]]
            ids += writeoff_line_ids

        # marking the lines as reconciled does not change their validity, so there is no need
        # to revalidate their moves completely.
        reconcile_context = dict(context, novalidate=True)
        r_id = move_rec_obj.create(cr, uid, {
            'type': type,
            'line_id': map(lambda x: (4, x, False), ids),
            'line_partial_ids': map(lambda x: (3, x, False), ids)
        }, context=reconcile_context)
        # the id of the move.reconcile is written in the move.line (self) by the create method above
        # because of the way the line_id are defined: (4, x, False)
        for id in ids:
            workflow.trg_trigger(uid, 'account.move.line', id, cr)

        if lines and lines[0]:
            partner_id = lines[0].partner_id and lines[0].partner_id.id or False
            if partner_id and not partner_obj.has_something_to_reconcile(cr, uid, partner_id, context=context):
                partner_obj.mark_as_reconciled(cr, uid, [partner_id], context=context)
        return r_id

    def view_header_get(self, cr, user, view_id, view_type, context=None):
        if context is None:
            context = {}
        context = self.convert_to_period(cr, user, context=context)
        if context.get('account_id', False):
            cr.execute('SELECT code FROM account_account WHERE id = %s', (context['account_id'], ))
            res = cr.fetchone()
            if res:
                res = _('Entries: ')+ (res[0] or '')
            return res
        if (not context.get('journal_id', False)) or (not context.get('period_id', False)):
            return False
        if context.get('search_default_journal_id', False):
            context['journal_id'] = context.get('search_default_journal_id')
        cr.execute('SELECT code FROM account_journal WHERE id = %s', (context['journal_id'], ))
        j = cr.fetchone()[0] or ''
        cr.execute('SELECT code FROM account_period WHERE id = %s', (context['period_id'], ))
        p = cr.fetchone()[0] or ''
        if j or p:
            return j + (p and (':' + p) or '')
        return False

    def onchange_date(self, cr, user, ids, date, context=None):
        """
        Returns a dict that contains new values and context
        @param cr: A database cursor
        @param user: ID of the user currently logged in
        @param date: latest value from user input for field date
        @param args: other arguments
        @param context: context arguments, like lang, time zone
        @return: Returns a dict which contains new values, and context
        """
        res = {}
        if context is None:
            context = {}
        period_pool = self.pool.get('account.period')
        pids = period_pool.find(cr, user, date, context=context)
        if pids:
            res.update({'period_id':pids[0]})
            context = dict(context, period_id=pids[0])
        return {
            'value':res,
            'context':context,
        }

    def _check_moves(self, cr, uid, context=None):
        # use the first move ever created for this journal and period
        if context is None:
            context = {}
        cr.execute('SELECT id, state, name FROM account_move WHERE journal_id = %s AND period_id = %s ORDER BY id limit 1', (context['journal_id'],context['period_id']))
        res = cr.fetchone()
        if res:
            if res[1] != 'draft':
                raise UserError(_('The account move (%s) for centralisation has been confirmed.') % res[2])
        return res

    def _remove_move_reconcile(self, cr, uid, move_ids=None, opening_reconciliation=False, context=None):
        # Function remove move rencocile ids related with moves
        obj_move_line = self.pool.get('account.move.line')
        obj_move_rec = self.pool.get('account.move.reconcile')
        unlink_ids = []
        if not move_ids:
            return True
        recs = obj_move_line.read(cr, uid, move_ids, ['reconcile_id', 'reconcile_partial_id'])
        full_recs = filter(lambda x: x['reconcile_id'], recs)
        rec_ids = [rec['reconcile_id'][0] for rec in full_recs]
        part_recs = filter(lambda x: x['reconcile_partial_id'], recs)
        part_rec_ids = [rec['reconcile_partial_id'][0] for rec in part_recs]
        unlink_ids += rec_ids
        unlink_ids += part_rec_ids
        all_moves = obj_move_line.search(cr, uid, ['|',('reconcile_id', 'in', unlink_ids),('reconcile_partial_id', 'in', unlink_ids)])
        all_moves = list(set(all_moves) - set(move_ids))
        if unlink_ids:
            if opening_reconciliation:
                raise UserError(_('Opening Entries have already been generated.  Please run "Cancel Closing Entries" wizard to cancel those entries and then run this wizard.'))
                obj_move_rec.write(cr, uid, unlink_ids, {'opening_reconciliation': False})
            obj_move_rec.unlink(cr, uid, unlink_ids)
            if len(all_moves) >= 2:
                obj_move_line.reconcile_partial(cr, uid, all_moves, 'auto',context=context)
        return True

    def unlink(self, cr, uid, ids, context=None, check=True):
        if context is None:
            context = {}
        move_obj = self.pool.get('account.move')
        self._update_check(cr, uid, ids, context)
        result = False
        move_ids = set()
        for line in self.browse(cr, uid, ids, context=context):
            move_ids.add(line.move_id.id)
            localcontext = dict(context)
            localcontext['journal_id'] = line.journal_id.id
            localcontext['period_id'] = line.period_id.id
            result = super(account_move_line, self).unlink(cr, uid, [line.id], context=localcontext)
        move_ids = list(move_ids)
        if check and move_ids:
            move_obj.validate(cr, uid, move_ids, context=context)
        return result

    def write(self, cr, uid, ids, vals, context=None, check=True, update_check=True):
        if context is None:
            context={}
        move_obj = self.pool.get('account.move')
        account_obj = self.pool.get('account.account')
        journal_obj = self.pool.get('account.journal')
        if isinstance(ids, (int, long)):
            ids = [ids]
        if vals.get('account_tax_id', False):
            raise UserError(_('You cannot change the tax, you should remove and recreate lines.'))
        if ('account_id' in vals) and not account_obj.read(cr, uid, vals['account_id'], ['active'])['active']:
            raise UserError(_('You cannot use an inactive account.'))

        affects_move = any(f in vals for f in ('account_id', 'journal_id', 'period_id', 'move_id', 'debit', 'credit', 'date'))

        if update_check and affects_move:
            self._update_check(cr, uid, ids, context)

        todo_date = None
        if vals.get('date', False):
            todo_date = vals['date']
            del vals['date']

        for line in self.browse(cr, uid, ids, context=context):
            ctx = context.copy()
            if not ctx.get('journal_id'):
                if line.move_id:
                   ctx['journal_id'] = line.move_id.journal_id.id
                else:
                    ctx['journal_id'] = line.journal_id.id
            if not ctx.get('period_id'):
                if line.move_id:
                    ctx['period_id'] = line.move_id.period_id.id
                else:
                    ctx['period_id'] = line.period_id.id
            #Check for centralisation
            journal = journal_obj.browse(cr, uid, ctx['journal_id'], context=ctx)
            if journal.centralisation:
                self._check_moves(cr, uid, context=ctx)
        result = super(account_move_line, self).write(cr, uid, ids, vals, context)

        if affects_move and check and not context.get('novalidate'):
            done = []
            for line in self.browse(cr, uid, ids):
                if line.move_id.id not in done:
                    done.append(line.move_id.id)
                    move_obj.validate(cr, uid, [line.move_id.id], context)
                    if todo_date:
                        move_obj.write(cr, uid, [line.move_id.id], {'date': todo_date}, context=context)
        return result

    def _update_journal_check(self, cr, uid, journal_id, period_id, context=None):
        journal_obj = self.pool.get('account.journal')
        period_obj = self.pool.get('account.period')
        jour_period_obj = self.pool.get('account.journal.period')
        cr.execute('SELECT state FROM account_journal_period WHERE journal_id = %s AND period_id = %s', (journal_id, period_id))
        result = cr.fetchall()
        journal = journal_obj.browse(cr, uid, journal_id, context=context)
        period = period_obj.browse(cr, uid, period_id, context=context)
        for (state,) in result:
            if state == 'done':
                raise UserError(_('You can not add/modify entries in a closed period %s of journal %s.') % (period.name,journal.name))
        if not result:
            jour_period_obj.create(cr, uid, {
                'name': (journal.code or journal.name)+':'+(period.name or ''),
                'journal_id': journal.id,
                'period_id': period.id
            })
        return True

    def _update_check(self, cr, uid, ids, context=None):
        done = {}
        for line in self.browse(cr, uid, ids, context=context):
            err_msg = _('Move name (id): %s (%s)') % (line.move_id.name, str(line.move_id.id))
            if line.move_id.state <> 'draft' and (not line.journal_id.entry_posted):
                raise UserError(_('You cannot do this modification on a confirmed entry. You can just change some non legal fields or you must unconfirm the journal entry first.\n%s.') % err_msg)
            if line.reconcile_id:
                raise UserError(_('You cannot do this modification on a reconciled entry. You can just change some non legal fields or you must unreconcile first.\n%s.') % err_msg)
            t = (line.journal_id.id, line.period_id.id)
            if t not in done:
                self._update_journal_check(cr, uid, line.journal_id.id, line.period_id.id, context)
                done[t] = True
        return True

    def create(self, cr, uid, vals, context=None, check=True):
        account_obj = self.pool.get('account.account')
        tax_obj = self.pool.get('account.tax')
        move_obj = self.pool.get('account.move')
        cur_obj = self.pool.get('res.currency')
        journal_obj = self.pool.get('account.journal')
        context = dict(context or {})
        if vals.get('move_id', False):
            move = self.pool.get('account.move').browse(cr, uid, vals['move_id'], context=context)
            if move.company_id:
                vals['company_id'] = move.company_id.id
            if move.date and not vals.get('date'):
                vals['date'] = move.date
        if ('account_id' in vals) and not account_obj.read(cr, uid, [vals['account_id']], ['active'])[0]['active']:
            raise UserError(_('You cannot use an inactive account.'))
        if 'journal_id' in vals and vals['journal_id']:
            context['journal_id'] = vals['journal_id']
        if 'period_id' in vals and vals['period_id']:
            context['period_id'] = vals['period_id']
        if ('journal_id' not in context) and ('move_id' in vals) and vals['move_id']:
            m = move_obj.browse(cr, uid, vals['move_id'])
            context['journal_id'] = m.journal_id.id
            context['period_id'] = m.period_id.id
        #we need to treat the case where a value is given in the context for period_id as a string
        if 'period_id' in context and not isinstance(context.get('period_id', ''), (int, long)):
            period_candidate_ids = self.pool.get('account.period').name_search(cr, uid, name=context.get('period_id',''))
            if len(period_candidate_ids) != 1:
                raise UserError(_('No period found or more than one period found for the given date.'))
            context['period_id'] = period_candidate_ids[0][0]
        if not context.get('journal_id', False) and context.get('search_default_journal_id', False):
            context['journal_id'] = context.get('search_default_journal_id')
        self._update_journal_check(cr, uid, context['journal_id'], context['period_id'], context)
        move_id = vals.get('move_id', False)
        journal = journal_obj.browse(cr, uid, context['journal_id'], context=context)
        vals['journal_id'] = vals.get('journal_id') or context.get('journal_id')
        vals['period_id'] = vals.get('period_id') or context.get('period_id')
        vals['date'] = vals.get('date') or context.get('date')
        if not move_id:
            if journal.centralisation:
                #Check for centralisation
                res = self._check_moves(cr, uid, context)
                if res:
                    vals['move_id'] = res[0]
            if not vals.get('move_id', False):
                if journal.sequence_id:
                    #name = self.pool.get('ir.sequence').next_by_id(cr, uid, journal.sequence_id.id)
                    v = {
                        'date': vals.get('date', time.strftime('%Y-%m-%d')),
                        'period_id': context['period_id'],
                        'journal_id': context['journal_id']
                    }
                    if vals.get('ref', ''):
                        v.update({'ref': vals['ref']})
                    move_id = move_obj.create(cr, uid, v, context)
                    vals['move_id'] = move_id
                else:
                    raise UserError(_('Cannot create an automatic sequence for this piece.\nPut a sequence in the journal definition for automatic numbering or create a sequence manually for this piece.'))
        ok = not (journal.type_control_ids or journal.account_control_ids)
        if ('account_id' in vals):
            account = account_obj.browse(cr, uid, vals['account_id'], context=context)
            if journal.type_control_ids:
                type = account.user_type
                for t in journal.type_control_ids:
                    if type.code == t.code:
                        ok = True
                        break
            if journal.account_control_ids and not ok:
                for a in journal.account_control_ids:
                    if a.id == vals['account_id']:
                        ok = True
                        break
            # Automatically convert in the account's secondary currency if there is one and
            # the provided values were not already multi-currency
            if account.currency_id and 'amount_currency' not in vals and account.currency_id.id != account.company_id.currency_id.id:
                vals['currency_id'] = account.currency_id.id
                ctx = {}
                if 'date' in vals:
                    ctx['date'] = vals['date']
                vals['amount_currency'] = cur_obj.compute(cr, uid, account.company_id.currency_id.id,
                    account.currency_id.id, vals.get('debit', 0.0)-vals.get('credit', 0.0), context=ctx)
        if not ok:
            raise UserError(_('You cannot use this general account in this journal, check the tab \'Entry Controls\' on the related journal.'))

        result = super(account_move_line, self).create(cr, uid, vals, context=context)
        # CREATE Taxes
        if vals.get('account_tax_id', False):
            tax_id = tax_obj.browse(cr, uid, vals['account_tax_id'])
            total = vals['debit'] - vals['credit']
            base_code = 'base_code_id'
            tax_code = 'tax_code_id'
            account_id = 'account_collected_id'
            base_sign = 'base_sign'
            tax_sign = 'tax_sign'
            if journal.type in ('purchase_refund', 'sale_refund') or (journal.type in ('cash', 'bank') and total < 0):
                base_code = 'ref_base_code_id'
                tax_code = 'ref_tax_code_id'
                account_id = 'account_paid_id'
                base_sign = 'ref_base_sign'
                tax_sign = 'ref_tax_sign'
            base_adjusted = False
            for tax in tax_obj.compute_all(cr, uid, [tax_id], total, 1.00, force_excluded=False).get('taxes'):
                #create the base movement
                if base_adjusted == False:
                    base_adjusted = True
                    if tax_id.price_include:
                        total = tax['price_unit']
                    newvals = {
                        'tax_code_id': tax[base_code],
                        'tax_amount': tax[base_sign] * abs(total),
                    }
                    if tax_id.price_include:
                        if tax['price_unit'] < 0:
                            newvals['credit'] = abs(tax['price_unit'])
                        else:
                            newvals['debit'] = tax['price_unit']
                    self.write(cr, uid, [result], newvals, context=context)
                else:
                    data = {
                        'move_id': vals['move_id'],
                        'name': tools.ustr(vals['name'] or '') + ' ' + tools.ustr(tax['name'] or ''),
                        'date': vals['date'],
                        'partner_id': vals.get('partner_id', False),
                        'ref': vals.get('ref', False),
                        'statement_id': vals.get('statement_id', False),
                        'account_tax_id': False,
                        'tax_code_id': tax[base_code],
                        'tax_amount': tax[base_sign] * abs(total),
                        'account_id': vals['account_id'],
                        'credit': 0.0,
                        'debit': 0.0,
                    }
                    self.create(cr, uid, data, context)
                #create the Tax movement
                if not tax['amount'] and not tax[tax_code]:
                    continue
                data = {
                    'move_id': vals['move_id'],
                    'name': tools.ustr(vals['name'] or '') + ' ' + tools.ustr(tax['name'] or ''),
                    'date': vals['date'],
                    'partner_id': vals.get('partner_id',False),
                    'ref': vals.get('ref',False),
                    'statement_id': vals.get('statement_id', False),
                    'account_tax_id': False,
                    'tax_code_id': tax[tax_code],
                    'tax_amount': tax[tax_sign] * abs(tax['amount']),
                    'account_id': tax[account_id] or vals['account_id'],
                    'credit': tax['amount']<0 and -tax['amount'] or 0.0,
                    'debit': tax['amount']>0 and tax['amount'] or 0.0,
                }
                self.create(cr, uid, data, context)
            del vals['account_tax_id']

        recompute = journal.env.recompute and context.get('recompute', True)
        if check and not context.get('novalidate') and (recompute or journal.entry_posted):
            tmp = move_obj.validate(cr, uid, [vals['move_id']], context)
            if journal.entry_posted and tmp:
                move_obj.button_validate(cr,uid, [vals['move_id']], context)
        return result

    def list_periods(self, cr, uid, context=None):
        ids = self.pool.get('account.period').search(cr,uid,[])
        return self.pool.get('account.period').name_get(cr, uid, ids, context=context)

    def list_journals(self, cr, uid, context=None):
        ng = dict(self.pool.get('account.journal').name_search(cr,uid,'',[]))
        ids = ng.keys()
        result = []
        for journal in self.pool.get('account.journal').browse(cr, uid, ids, context=context):
            result.append((journal.id,ng[journal.id],journal.type,
                bool(journal.currency),bool(journal.analytic_journal_id)))
        return result<|MERGE_RESOLUTION|>--- conflicted
+++ resolved
@@ -813,11 +813,7 @@
             # For already reconciled lines, don't use amount_residual(_currency)
             if line.account_id.type == 'liquidity':
                 amount = abs(debit - credit)
-<<<<<<< HEAD
-                amount_currency = line.amount_currency
-=======
                 amount_currency = abs(line.amount_currency)
->>>>>>> 4bef17cc
 
             # Get right debit / credit:
             target_currency = target_currency or company_currency
