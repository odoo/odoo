# -*- coding: utf-8 -*-
##############################################################################
#
#    OpenERP, Open Source Management Solution
#    Copyright (C) 2004-2010 Tiny SPRL (<http://tiny.be>).
#
#    This program is free software: you can redistribute it and/or modify
#    it under the terms of the GNU Affero General Public License as
#    published by the Free Software Foundation, either version 3 of the
#    License, or (at your option) any later version.
#
#    This program is distributed in the hope that it will be useful,
#    but WITHOUT ANY WARRANTY; without even the implied warranty of
#    MERCHANTABILITY or FITNESS FOR A PARTICULAR PURPOSE.  See the
#    GNU Affero General Public License for more details.
#
#    You should have received a copy of the GNU Affero General Public License
#    along with this program.  If not, see <http://www.gnu.org/licenses/>.
#
##############################################################################

import time
from datetime import datetime


from openerp import workflow
from openerp.osv import fields, osv
from openerp.tools.translate import _
import openerp.addons.decimal_precision as dp
from openerp import tools
import openerp

class account_move_line(osv.osv):
    _name = "account.move.line"
    _description = "Journal Items"

    def _query_get(self, cr, uid, obj='l', context=None):
        fiscalyear_obj = self.pool.get('account.fiscalyear')
        fiscalperiod_obj = self.pool.get('account.period')
        account_obj = self.pool.get('account.account')
        fiscalyear_ids = []
        context = dict(context or {})
        initial_bal = context.get('initial_bal', False)
        company_clause = " "
        if context.get('company_id', False):
            company_clause = " AND " +obj+".company_id = %s" % context.get('company_id', False)
        if not context.get('fiscalyear', False):
            if context.get('all_fiscalyear', False):
                #this option is needed by the aged balance report because otherwise, if we search only the draft ones, an open invoice of a closed fiscalyear won't be displayed
                fiscalyear_ids = fiscalyear_obj.search(cr, uid, [])
            else:
                fiscalyear_ids = fiscalyear_obj.search(cr, uid, [('state', '=', 'draft')])
        else:
            #for initial balance as well as for normal query, we check only the selected FY because the best practice is to generate the FY opening entries
            fiscalyear_ids = [context['fiscalyear']]

        fiscalyear_clause = (','.join([str(x) for x in fiscalyear_ids])) or '0'
        state = context.get('state', False)
        where_move_state = ''
        where_move_lines_by_date = ''

        if context.get('date_from', False) and context.get('date_to', False):
            if initial_bal:
                where_move_lines_by_date = " AND " +obj+".move_id IN (SELECT id FROM account_move WHERE date < '" +context['date_from']+"')"
            else:
                where_move_lines_by_date = " AND " +obj+".move_id IN (SELECT id FROM account_move WHERE date >= '" +context['date_from']+"' AND date <= '"+context['date_to']+"')"

        if state:
            if state.lower() not in ['all']:
                where_move_state= " AND "+obj+".move_id IN (SELECT id FROM account_move WHERE account_move.state = '"+state+"')"
        if context.get('period_from', False) and context.get('period_to', False) and not context.get('periods', False):
            if initial_bal:
                period_company_id = fiscalperiod_obj.browse(cr, uid, context['period_from'], context=context).company_id.id
                first_period = fiscalperiod_obj.search(cr, uid, [('company_id', '=', period_company_id)], order='date_start', limit=1)[0]
                context['periods'] = fiscalperiod_obj.build_ctx_periods(cr, uid, first_period, context['period_from'])
            else:
                context['periods'] = fiscalperiod_obj.build_ctx_periods(cr, uid, context['period_from'], context['period_to'])
        if context.get('periods', False):
            if initial_bal:
                query = obj+".state <> 'draft' AND "+obj+".period_id IN (SELECT id FROM account_period WHERE fiscalyear_id IN (%s)) %s %s" % (fiscalyear_clause, where_move_state, where_move_lines_by_date)
                period_ids = fiscalperiod_obj.search(cr, uid, [('id', 'in', context['periods'])], order='date_start', limit=1)
                if period_ids and period_ids[0]:
                    first_period = fiscalperiod_obj.browse(cr, uid, period_ids[0], context=context)
                    ids = ','.join([str(x) for x in context['periods']])
                    query = obj+".state <> 'draft' AND "+obj+".period_id IN (SELECT id FROM account_period WHERE fiscalyear_id IN (%s) AND date_start <= '%s' AND id NOT IN (%s)) %s %s" % (fiscalyear_clause, first_period.date_start, ids, where_move_state, where_move_lines_by_date)
            else:
                ids = ','.join([str(x) for x in context['periods']])
                query = obj+".state <> 'draft' AND "+obj+".period_id IN (SELECT id FROM account_period WHERE fiscalyear_id IN (%s) AND id IN (%s)) %s %s" % (fiscalyear_clause, ids, where_move_state, where_move_lines_by_date)
        else:
            query = obj+".state <> 'draft' AND "+obj+".period_id IN (SELECT id FROM account_period WHERE fiscalyear_id IN (%s)) %s %s" % (fiscalyear_clause, where_move_state, where_move_lines_by_date)

        if initial_bal and not context.get('periods', False) and not where_move_lines_by_date:
            #we didn't pass any filter in the context, and the initial balance can't be computed using only the fiscalyear otherwise entries will be summed twice
            #so we have to invalidate this query
            raise osv.except_osv(_('Warning!'),_("You have not supplied enough arguments to compute the initial balance, please select a period and a journal in the context."))


        if context.get('journal_ids', False):
            query += ' AND '+obj+'.journal_id IN (%s)' % ','.join(map(str, context['journal_ids']))

        if context.get('chart_account_id', False):
            child_ids = account_obj._get_children_and_consol(cr, uid, [context['chart_account_id']], context=context)
            query += ' AND '+obj+'.account_id IN (%s)' % ','.join(map(str, child_ids))

        query += company_clause
        return query

    def _amount_residual(self, cr, uid, ids, field_names, args, context=None):
        """
           This function returns the residual amount on a receivable or payable account.move.line.
           By default, it returns an amount in the currency of this journal entry (maybe different
           of the company currency), but if you pass 'residual_in_company_currency' = True in the
           context then the returned amount will be in company currency.
        """
        res = {}
        if context is None:
            context = {}
        cur_obj = self.pool.get('res.currency')
        for move_line in self.browse(cr, uid, ids, context=context):
            res[move_line.id] = {
                'amount_residual': 0.0,
                'amount_residual_currency': 0.0,
            }

            if move_line.reconcile_id:
                continue
            if not move_line.account_id.reconcile:
                #this function does not suport to be used on move lines not related to a reconcilable account
                continue

            if move_line.currency_id:
                move_line_total = move_line.amount_currency
                sign = move_line.amount_currency < 0 and -1 or 1
            else:
                move_line_total = move_line.debit - move_line.credit
                sign = (move_line.debit - move_line.credit) < 0 and -1 or 1
            line_total_in_company_currency =  move_line.debit - move_line.credit
            context_unreconciled = context.copy()
            if move_line.reconcile_partial_id:
                for payment_line in move_line.reconcile_partial_id.line_partial_ids:
                    if payment_line.id == move_line.id:
                        continue
                    if payment_line.currency_id and move_line.currency_id and payment_line.currency_id.id == move_line.currency_id.id:
                            move_line_total += payment_line.amount_currency
                    else:
                        if move_line.currency_id:
                            context_unreconciled.update({'date': payment_line.date})
                            amount_in_foreign_currency = cur_obj.compute(cr, uid, move_line.company_id.currency_id.id, move_line.currency_id.id, (payment_line.debit - payment_line.credit), round=False, context=context_unreconciled)
                            move_line_total += amount_in_foreign_currency
                        else:
                            move_line_total += (payment_line.debit - payment_line.credit)
                    line_total_in_company_currency += (payment_line.debit - payment_line.credit)

            result = move_line_total
            res[move_line.id]['amount_residual_currency'] =  sign * (move_line.currency_id and self.pool.get('res.currency').round(cr, uid, move_line.currency_id, result) or result)
            res[move_line.id]['amount_residual'] = sign * line_total_in_company_currency
        return res

    def default_get(self, cr, uid, fields, context=None):
        data = self._default_get(cr, uid, fields, context=context)
        for f in data.keys():
            if f not in fields:
                del data[f]
        return data

    def _prepare_analytic_line(self, cr, uid, obj_line, context=None):
        """
        Prepare the values given at the create() of account.analytic.line upon the validation of a journal item having
        an analytic account. This method is intended to be extended in other modules.

        :param obj_line: browse record of the account.move.line that triggered the analytic line creation
        """
        return {'name': obj_line.name,
                'date': obj_line.date,
                'account_id': obj_line.analytic_account_id.id,
                'unit_amount': obj_line.quantity,
                'product_id': obj_line.product_id and obj_line.product_id.id or False,
                'product_uom_id': obj_line.product_uom_id and obj_line.product_uom_id.id or False,
                'amount': (obj_line.credit or  0.0) - (obj_line.debit or 0.0),
                'general_account_id': obj_line.account_id.id,
                'journal_id': obj_line.journal_id.analytic_journal_id.id,
                'ref': obj_line.ref,
                'move_id': obj_line.id,
                'user_id': uid,
               }

    def create_analytic_lines(self, cr, uid, ids, context=None):
        acc_ana_line_obj = self.pool.get('account.analytic.line')
        for obj_line in self.browse(cr, uid, ids, context=context):
            if obj_line.analytic_account_id:
                if not obj_line.journal_id.analytic_journal_id:
                    raise osv.except_osv(_('No Analytic Journal!'),_("You have to define an analytic journal on the '%s' journal!") % (obj_line.journal_id.name, ))
                if obj_line.analytic_lines:
                    acc_ana_line_obj.unlink(cr,uid,[obj.id for obj in obj_line.analytic_lines])
                vals_line = self._prepare_analytic_line(cr, uid, obj_line, context=context)
                acc_ana_line_obj.create(cr, uid, vals_line)
        return True

    def _default_get_move_form_hook(self, cursor, user, data):
        '''Called in the end of default_get method for manual entry in account_move form'''
        if data.has_key('analytic_account_id'):
            del(data['analytic_account_id'])
        if data.has_key('account_tax_id'):
            del(data['account_tax_id'])
        return data

    def convert_to_period(self, cr, uid, context=None):
        if context is None:
            context = {}
        period_obj = self.pool.get('account.period')
        #check if the period_id changed in the context from client side
        if context.get('period_id', False):
            period_id = context.get('period_id')
            if type(period_id) == str:
                ids = period_obj.search(cr, uid, [('name', 'ilike', period_id)])
                context = dict(context, period_id=ids and ids[0] or False)
        return context

    def _default_get(self, cr, uid, fields, context=None):
        #default_get should only do the following:
        #   -propose the next amount in debit/credit in order to balance the move
        #   -propose the next account from the journal (default debit/credit account) accordingly
        context = dict(context or {})
        account_obj = self.pool.get('account.account')
        period_obj = self.pool.get('account.period')
        journal_obj = self.pool.get('account.journal')
        move_obj = self.pool.get('account.move')
        tax_obj = self.pool.get('account.tax')
        fiscal_pos_obj = self.pool.get('account.fiscal.position')
        partner_obj = self.pool.get('res.partner')
        currency_obj = self.pool.get('res.currency')

        if not context.get('journal_id', False):
            context['journal_id'] = context.get('search_default_journal_id', False)
        if not context.get('period_id', False):
            context['period_id'] = context.get('search_default_period_id', False)
        context = self.convert_to_period(cr, uid, context)

        # Compute simple values
        data = super(account_move_line, self).default_get(cr, uid, fields, context=context)
        if context.get('journal_id'):
            total = 0.0
            #in account.move form view, it is not possible to compute total debit and credit using
            #a browse record. So we must use the context to pass the whole one2many field and compute the total
            if context.get('line_id'):
                for move_line_dict in move_obj.resolve_2many_commands(cr, uid, 'line_id', context.get('line_id'), context=context):
                    data['name'] = data.get('name') or move_line_dict.get('name')
                    data['partner_id'] = data.get('partner_id') or move_line_dict.get('partner_id')
                    total += move_line_dict.get('debit', 0.0) - move_line_dict.get('credit', 0.0)
            elif context.get('period_id'):
                #find the date and the ID of the last unbalanced account.move encoded by the current user in that journal and period
                move_id = False
                cr.execute('''SELECT move_id, date FROM account_move_line
                    WHERE journal_id = %s AND period_id = %s AND create_uid = %s AND state = %s
                    ORDER BY id DESC limit 1''', (context['journal_id'], context['period_id'], uid, 'draft'))
                res = cr.fetchone()
                move_id = res and res[0] or False
                data['date'] = res and res[1] or period_obj.browse(cr, uid, context['period_id'], context=context).date_start
                data['move_id'] = move_id
                if move_id:
                    #if there exist some unbalanced accounting entries that match the journal and the period,
                    #we propose to continue the same move by copying the ref, the name, the partner...
                    move = move_obj.browse(cr, uid, move_id, context=context)
                    data.setdefault('name', move.line_id[-1].name)
                    for l in move.line_id:
                        data['partner_id'] = data.get('partner_id') or l.partner_id.id
                        data['ref'] = data.get('ref') or l.ref
                        total += (l.debit or 0.0) - (l.credit or 0.0)

            #compute the total of current move
            data['debit'] = total < 0 and -total or 0.0
            data['credit'] = total > 0 and total or 0.0
            #pick the good account on the journal accordingly if the next proposed line will be a debit or a credit
            journal_data = journal_obj.browse(cr, uid, context['journal_id'], context=context)
            account = total > 0 and journal_data.default_credit_account_id or journal_data.default_debit_account_id
            #map the account using the fiscal position of the partner, if needed
            part = data.get('partner_id') and partner_obj.browse(cr, uid, data['partner_id'], context=context) or False
            if account and data.get('partner_id'):
                account = fiscal_pos_obj.map_account(cr, uid, part and part.property_account_position or False, account.id)
                account = account_obj.browse(cr, uid, account, context=context)
            data['account_id'] =  account and account.id or False
            #compute the amount in secondary currency of the account, if needed
            if account and account.currency_id:
                data['currency_id'] = account.currency_id.id
                #set the context for the multi currency change
                compute_ctx = context.copy()
                compute_ctx.update({
                        #the following 2 parameters are used to choose the currency rate, in case where the account
                        #doesn't work with an outgoing currency rate method 'at date' but 'average'
                        'res.currency.compute.account': account,
                        'res.currency.compute.account_invert': True,
                    })
                if data.get('date'):
                    compute_ctx.update({'date': data['date']})
                data['amount_currency'] = currency_obj.compute(cr, uid, account.company_id.currency_id.id, data['currency_id'], -total, context=compute_ctx)
        data = self._default_get_move_form_hook(cr, uid, data)
        return data

    def on_create_write(self, cr, uid, id, context=None):
        if not id:
            return []
        ml = self.browse(cr, uid, id, context=context)
        return map(lambda x: x.id, ml.move_id.line_id)

    def _balance(self, cr, uid, ids, name, arg, context=None):
        if context is None:
            context = {}
        c = context.copy()
        c['initital_bal'] = True
        sql = """SELECT l1.id, COALESCE(SUM(l2.debit-l2.credit), 0)
                    FROM account_move_line l1 LEFT JOIN account_move_line l2
                    ON (l1.account_id = l2.account_id
                      AND l2.id <= l1.id
                      AND """ + \
                self._query_get(cr, uid, obj='l2', context=c) + \
                ") WHERE l1.id IN %s GROUP BY l1.id"

        cr.execute(sql, [tuple(ids)])
        return dict(cr.fetchall())

    def _invoice(self, cursor, user, ids, name, arg, context=None):
        invoice_obj = self.pool.get('account.invoice')
        res = {}
        for line_id in ids:
            res[line_id] = False
        cursor.execute('SELECT l.id, i.id ' \
                        'FROM account_move_line l, account_invoice i ' \
                        'WHERE l.move_id = i.move_id ' \
                        'AND l.id IN %s',
                        (tuple(ids),))
        invoice_ids = []
        for line_id, invoice_id in cursor.fetchall():
            res[line_id] = invoice_id
            invoice_ids.append(invoice_id)
        invoice_names = {False: ''}
        for invoice_id, name in invoice_obj.name_get(cursor, user, invoice_ids, context=context):
            invoice_names[invoice_id] = name
        for line_id in res.keys():
            invoice_id = res[line_id]
            res[line_id] = (invoice_id, invoice_names[invoice_id])
        return res

    def name_get(self, cr, uid, ids, context=None):
        if not ids:
            return []
        result = []
        for line in self.browse(cr, uid, ids, context=context):
            if line.ref:
                result.append((line.id, (line.move_id.name or '')+' ('+line.ref+')'))
            else:
                result.append((line.id, line.move_id.name))
        return result

    def _balance_search(self, cursor, user, obj, name, args, domain=None, context=None):
        if context is None:
            context = {}
        if not args:
            return []
        where = ' AND '.join(map(lambda x: '(abs(sum(debit-credit))'+x[1]+str(x[2])+')',args))
        cursor.execute('SELECT id, SUM(debit-credit) FROM account_move_line \
                     GROUP BY id, debit, credit having '+where)
        res = cursor.fetchall()
        if not res:
            return [('id', '=', '0')]
        return [('id', 'in', [x[0] for x in res])]

    def _invoice_search(self, cursor, user, obj, name, args, context=None):
        if not args:
            return []
        invoice_obj = self.pool.get('account.invoice')
        i = 0
        while i < len(args):
            fargs = args[i][0].split('.', 1)
            if len(fargs) > 1:
                args[i] = (fargs[0], 'in', invoice_obj.search(cursor, user,
                    [(fargs[1], args[i][1], args[i][2])]))
                i += 1
                continue
            if isinstance(args[i][2], basestring):
                res_ids = invoice_obj.name_search(cursor, user, args[i][2], [],
                        args[i][1])
                args[i] = (args[i][0], 'in', [x[0] for x in res_ids])
            i += 1
        qu1, qu2 = [], []
        for x in args:
            if x[1] != 'in':
                if (x[2] is False) and (x[1] == '='):
                    qu1.append('(i.id IS NULL)')
                elif (x[2] is False) and (x[1] == '<>' or x[1] == '!='):
                    qu1.append('(i.id IS NOT NULL)')
                else:
                    qu1.append('(i.id %s %s)' % (x[1], '%s'))
                    qu2.append(x[2])
            elif x[1] == 'in':
                if len(x[2]) > 0:
                    qu1.append('(i.id IN (%s))' % (','.join(['%s'] * len(x[2]))))
                    qu2 += x[2]
                else:
                    qu1.append(' (False)')
        if qu1:
            qu1 = ' AND' + ' AND'.join(qu1)
        else:
            qu1 = ''
        cursor.execute('SELECT l.id ' \
                'FROM account_move_line l, account_invoice i ' \
                'WHERE l.move_id = i.move_id ' + qu1, qu2)
        res = cursor.fetchall()
        if not res:
            return [('id', '=', '0')]
        return [('id', 'in', [x[0] for x in res])]

    def _get_move_lines(self, cr, uid, ids, context=None):
        result = []
        for move in self.pool.get('account.move').browse(cr, uid, ids, context=context):
            for line in move.line_id:
                result.append(line.id)
        return result

    def _get_reconcile(self, cr, uid, ids,name, unknow_none, context=None):
        res = dict.fromkeys(ids, False)
        for line in self.browse(cr, uid, ids, context=context):
            if line.reconcile_id:
                res[line.id] = str(line.reconcile_id.name)
            elif line.reconcile_partial_id:
                res[line.id] = str(line.reconcile_partial_id.name)
        return res

    def _get_move_from_reconcile(self, cr, uid, ids, context=None):
        move = {}
        for r in self.pool.get('account.move.reconcile').browse(cr, uid, ids, context=context):
            for line in r.line_partial_ids:
                move[line.move_id.id] = True
            for line in r.line_id:
                move[line.move_id.id] = True
        move_line_ids = []
        if move:
            move_line_ids = self.pool.get('account.move.line').search(cr, uid, [('journal_id','in',move.keys())], context=context)
        return move_line_ids


    _columns = {
        'name': fields.char('Name', required=True),
        'quantity': fields.float('Quantity', digits=(16,2), help="The optional quantity expressed by this line, eg: number of product sold. The quantity is not a legal requirement but is very useful for some reports."),
        'product_uom_id': fields.many2one('product.uom', 'Unit of Measure'),
        'product_id': fields.many2one('product.product', 'Product'),
        'debit': fields.float('Debit', digits_compute=dp.get_precision('Account')),
        'credit': fields.float('Credit', digits_compute=dp.get_precision('Account')),
        'account_id': fields.many2one('account.account', 'Account', required=True, ondelete="cascade", domain=[('type','<>','view'), ('type', '<>', 'closed')], select=2),
        'move_id': fields.many2one('account.move', 'Journal Entry', ondelete="cascade", help="The move of this entry line.", select=2, required=True),
        'narration': fields.related('move_id','narration', type='text', relation='account.move', string='Internal Note'),
        'ref': fields.related('move_id', 'ref', string='Reference', type='char', store=True),
        'statement_id': fields.many2one('account.bank.statement', 'Statement', help="The bank statement used for bank reconciliation", select=1, copy=False),
        'reconcile_id': fields.many2one('account.move.reconcile', 'Reconcile', readonly=True, ondelete='set null', select=2, copy=False),
        'reconcile_partial_id': fields.many2one('account.move.reconcile', 'Partial Reconcile', readonly=True, ondelete='set null', select=2, copy=False),
        'reconcile_ref': fields.function(_get_reconcile, type='char', string='Reconcile Ref', oldname='reconcile', store={
                    'account.move.line': (lambda self, cr, uid, ids, c={}: ids, ['reconcile_id','reconcile_partial_id'], 50),'account.move.reconcile': (_get_move_from_reconcile, None, 50)}),
        'amount_currency': fields.float('Amount Currency', help="The amount expressed in an optional other currency if it is a multi-currency entry.", digits_compute=dp.get_precision('Account')),
        'amount_residual_currency': fields.function(_amount_residual, string='Residual Amount in Currency', multi="residual", help="The residual amount on a receivable or payable of a journal entry expressed in its currency (maybe different of the company currency)."),
        'amount_residual': fields.function(_amount_residual, string='Residual Amount', multi="residual", help="The residual amount on a receivable or payable of a journal entry expressed in the company currency."),
        'currency_id': fields.many2one('res.currency', 'Currency', help="The optional other currency if it is a multi-currency entry."),
        'journal_id': fields.related('move_id', 'journal_id', string='Journal', type='many2one', relation='account.journal', required=True, select=True,
                                store = {
                                    'account.move': (_get_move_lines, ['journal_id'], 20)
                                }),
        'period_id': fields.related('move_id', 'period_id', string='Period', type='many2one', relation='account.period', required=True, select=True,
                                store = {
                                    'account.move': (_get_move_lines, ['period_id'], 20)
                                }),
        'blocked': fields.boolean('No Follow-up', help="You can check this box to mark this journal item as a litigation with the associated partner"),
        'partner_id': fields.many2one('res.partner', 'Partner', select=1, ondelete='restrict'),
        'date_maturity': fields.date('Due date', select=True ,help="This field is used for payable and receivable journal entries. You can put the limit date for the payment of this line."),
        'date': fields.related('move_id','date', string='Effective date', type='date', required=True, select=True,
                                store = {
                                    'account.move': (_get_move_lines, ['date'], 20)
                                }),
        'date_created': fields.date('Creation date', select=True),
        'analytic_lines': fields.one2many('account.analytic.line', 'move_id', 'Analytic lines'),
        'centralisation': fields.selection([('normal','Normal'),('credit','Credit Centralisation'),('debit','Debit Centralisation'),('currency','Currency Adjustment')], 'Centralisation', size=8),
        'balance': fields.function(_balance, fnct_search=_balance_search, string='Balance'),
        'state': fields.selection([('draft','Unbalanced'), ('valid','Balanced')], 'Status', readonly=True, copy=False),
        'tax_code_id': fields.many2one('account.tax.code', 'Tax Account', help="The Account can either be a base tax code or a tax code account."),
        'tax_amount': fields.float('Tax/Base Amount', digits_compute=dp.get_precision('Account'), select=True, help="If the Tax account is a tax code account, this field will contain the taxed amount.If the tax account is base tax code, "\
                    "this field will contain the basic amount(without tax)."),
        'invoice': fields.function(_invoice, string='Invoice',
            type='many2one', relation='account.invoice', fnct_search=_invoice_search),
        'account_tax_id':fields.many2one('account.tax', 'Tax', copy=False),
        'analytic_account_id': fields.many2one('account.analytic.account', 'Analytic Account'),
        'company_id': fields.related('account_id', 'company_id', type='many2one', relation='res.company',
                            string='Company', store=True, readonly=True)
    }

    def _get_date(self, cr, uid, context=None):
        if context is None:
            context or {}
        period_obj = self.pool.get('account.period')
        dt = time.strftime('%Y-%m-%d')
        if context.get('journal_id') and context.get('period_id'):
            cr.execute('SELECT date FROM account_move_line ' \
                    'WHERE journal_id = %s AND period_id = %s ' \
                    'ORDER BY id DESC limit 1',
                    (context['journal_id'], context['period_id']))
            res = cr.fetchone()
            if res:
                dt = res[0]
            else:
                period = period_obj.browse(cr, uid, context['period_id'], context=context)
                dt = period.date_start
        return dt

    def _get_currency(self, cr, uid, context=None):
        if context is None:
            context = {}
        if not context.get('journal_id', False):
            return False
        cur = self.pool.get('account.journal').browse(cr, uid, context['journal_id']).currency
        return cur and cur.id or False

    def _get_period(self, cr, uid, context=None):
        """
        Return  default account period value
        """
        context = context or {}
        if context.get('period_id', False):
            return context['period_id']
        account_period_obj = self.pool.get('account.period')
        ids = account_period_obj.find(cr, uid, context=context)
        period_id = False
        if ids:
            period_id = ids[0]
        return period_id

    def _get_journal(self, cr, uid, context=None):
        """
        Return journal based on the journal type
        """
        context = context or {}
        if context.get('journal_id', False):
            return context['journal_id']
        journal_id = False

        journal_pool = self.pool.get('account.journal')
        if context.get('journal_type', False):
            jids = journal_pool.search(cr, uid, [('type','=', context.get('journal_type'))])
            if not jids:
                model, action_id = self.pool['ir.model.data'].get_object_reference(cr, uid, 'account', 'action_account_journal_form')
                msg = _("""Cannot find any account journal of "%s" type for this company, You should create one.\n Please go to Journal Configuration""") % context.get('journal_type').replace('_', ' ').title()
                raise openerp.exceptions.RedirectWarning(msg, action_id, _('Go to the configuration panel'))
            journal_id = jids[0]
        return journal_id


    _defaults = {
        'blocked': False,
        'centralisation': 'normal',
        'date': _get_date,
        'date_created': fields.date.context_today,
        'state': 'draft',
        'currency_id': _get_currency,
        'journal_id': _get_journal,
        'credit': 0.0,
        'debit': 0.0,
        'amount_currency': 0.0,
        'account_id': lambda self, cr, uid, c: c.get('account_id', False),
        'period_id': _get_period,
        'company_id': lambda self, cr, uid, c: self.pool.get('res.company')._company_default_get(cr, uid, 'account.move.line', context=c)
    }
    _order = "date desc, id desc"
    _sql_constraints = [
        ('credit_debit1', 'CHECK (credit*debit=0)',  'Wrong credit or debit value in accounting entry !'),
        ('credit_debit2', 'CHECK (credit+debit>=0)', 'Wrong credit or debit value in accounting entry !'),
    ]

    def _auto_init(self, cr, context=None):
        res = super(account_move_line, self)._auto_init(cr, context=context)
        cr.execute('SELECT indexname FROM pg_indexes WHERE indexname = \'account_move_line_journal_id_period_id_index\'')
        if not cr.fetchone():
            cr.execute('CREATE INDEX account_move_line_journal_id_period_id_index ON account_move_line (journal_id, period_id)')
        cr.execute('SELECT indexname FROM pg_indexes WHERE indexname = %s', ('account_move_line_date_id_index',))
        if not cr.fetchone():
            cr.execute('CREATE INDEX account_move_line_date_id_index ON account_move_line (date DESC, id desc)')
        return res

    def _check_no_view(self, cr, uid, ids, context=None):
        lines = self.browse(cr, uid, ids, context=context)
        for l in lines:
            if l.account_id.type in ('view', 'consolidation'):
                return False
        return True

    def _check_no_closed(self, cr, uid, ids, context=None):
        lines = self.browse(cr, uid, ids, context=context)
        for l in lines:
            if l.account_id.type == 'closed':
                raise osv.except_osv(_('Error!'), _('You cannot create journal items on a closed account %s %s.') % (l.account_id.code, l.account_id.name))
        return True

    def _check_company_id(self, cr, uid, ids, context=None):
        lines = self.browse(cr, uid, ids, context=context)
        for l in lines:
            if l.company_id != l.account_id.company_id or l.company_id != l.period_id.company_id:
                return False
        return True

    def _check_date(self, cr, uid, ids, context=None):
        for l in self.browse(cr, uid, ids, context=context):
            if l.journal_id.allow_date:
                if not time.strptime(l.date[:10],'%Y-%m-%d') >= time.strptime(l.period_id.date_start, '%Y-%m-%d') or not time.strptime(l.date[:10], '%Y-%m-%d') <= time.strptime(l.period_id.date_stop, '%Y-%m-%d'):
                    return False
        return True

    def _check_currency(self, cr, uid, ids, context=None):
        for l in self.browse(cr, uid, ids, context=context):
            if l.account_id.currency_id:
                if not l.currency_id or not l.currency_id.id == l.account_id.currency_id.id:
                    return False
        return True

    def _check_currency_and_amount(self, cr, uid, ids, context=None):
        for l in self.browse(cr, uid, ids, context=context):
            if (l.amount_currency and not l.currency_id):
                return False
        return True

    def _check_currency_amount(self, cr, uid, ids, context=None):
        for l in self.browse(cr, uid, ids, context=context):
            if l.amount_currency:
                if (l.amount_currency > 0.0 and l.credit > 0.0) or (l.amount_currency < 0.0 and l.debit > 0.0):
                    return False
        return True

    def _check_currency_company(self, cr, uid, ids, context=None):
        for l in self.browse(cr, uid, ids, context=context):
            if l.currency_id.id == l.company_id.currency_id.id:
                return False
        return True

    _constraints = [
        (_check_no_view, 'You cannot create journal items on an account of type view or consolidation.', ['account_id']),
        (_check_no_closed, 'You cannot create journal items on closed account.', ['account_id']),
        (_check_company_id, 'Account and Period must belong to the same company.', ['company_id']),
        (_check_date, 'The date of your Journal Entry is not in the defined period! You should change the date or remove this constraint from the journal.', ['date']),
        (_check_currency, 'The selected account of your Journal Entry forces to provide a secondary currency. You should remove the secondary currency on the account or select a multi-currency view on the journal.', ['currency_id']),
        (_check_currency_and_amount, "You cannot create journal items with a secondary currency without recording both 'currency' and 'amount currency' field.", ['currency_id','amount_currency']),
        (_check_currency_amount, 'The amount expressed in the secondary currency must be positive when account is debited and negative when account is credited.', ['amount_currency']),
        (_check_currency_company, "You cannot provide a secondary currency if it is the same than the company one." , ['currency_id']),
    ]

    #TODO: ONCHANGE_ACCOUNT_ID: set account_tax_id
    def onchange_currency(self, cr, uid, ids, account_id, amount, currency_id, date=False, journal=False, context=None):
        if context is None:
            context = {}
        account_obj = self.pool.get('account.account')
        journal_obj = self.pool.get('account.journal')
        currency_obj = self.pool.get('res.currency')
        if (not currency_id) or (not account_id):
            return {}
        result = {}
        acc = account_obj.browse(cr, uid, account_id, context=context)
        if (amount>0) and journal:
            x = journal_obj.browse(cr, uid, journal).default_credit_account_id
            if x: acc = x
        context = dict(context)
        context.update({
                'date': date,
                'res.currency.compute.account': acc,
            })
        v = currency_obj.compute(cr, uid, currency_id, acc.company_id.currency_id.id, amount, context=context)
        result['value'] = {
            'debit': v > 0 and v or 0.0,
            'credit': v < 0 and -v or 0.0
        }
        return result

    def onchange_partner_id(self, cr, uid, ids, move_id, partner_id, account_id=None, debit=0, credit=0, date=False, journal=False, context=None):
        partner_obj = self.pool.get('res.partner')
        payment_term_obj = self.pool.get('account.payment.term')
        journal_obj = self.pool.get('account.journal')
        fiscal_pos_obj = self.pool.get('account.fiscal.position')
        val = {}
        val['date_maturity'] = False

        if not partner_id:
            return {'value':val}
        if not date:
            date = datetime.now().strftime('%Y-%m-%d')
        jt = False
        if journal:
            jt = journal_obj.browse(cr, uid, journal, context=context).type
        part = partner_obj.browse(cr, uid, partner_id, context=context)

        payment_term_id = False
        if jt and jt in ('purchase', 'purchase_refund') and part.property_supplier_payment_term:
            payment_term_id = part.property_supplier_payment_term.id
        elif jt and part.property_payment_term:
            payment_term_id = part.property_payment_term.id
        if payment_term_id:
            res = payment_term_obj.compute(cr, uid, payment_term_id, 100, date)
            if res:
                val['date_maturity'] = res[0][0]
        if not account_id:
            id1 = part.property_account_payable.id
            id2 =  part.property_account_receivable.id
            if jt:
                if jt in ('sale', 'purchase_refund'):
                    val['account_id'] = fiscal_pos_obj.map_account(cr, uid, part and part.property_account_position or False, id2)
                elif jt in ('purchase', 'sale_refund'):
                    val['account_id'] = fiscal_pos_obj.map_account(cr, uid, part and part.property_account_position or False, id1)
                elif jt in ('general', 'bank', 'cash'):
                    if part.customer:
                        val['account_id'] = fiscal_pos_obj.map_account(cr, uid, part and part.property_account_position or False, id2)
                    elif part.supplier:
                        val['account_id'] = fiscal_pos_obj.map_account(cr, uid, part and part.property_account_position or False, id1)
                if val.get('account_id', False):
                    d = self.onchange_account_id(cr, uid, ids, account_id=val['account_id'], partner_id=part.id, context=context)
                    val.update(d['value'])
        return {'value':val}

    def onchange_account_id(self, cr, uid, ids, account_id=False, partner_id=False, context=None):
        account_obj = self.pool.get('account.account')
        partner_obj = self.pool.get('res.partner')
        fiscal_pos_obj = self.pool.get('account.fiscal.position')
        val = {}
        if account_id:
            res = account_obj.browse(cr, uid, account_id, context=context)
            tax_ids = res.tax_ids
            if tax_ids and partner_id:
                part = partner_obj.browse(cr, uid, partner_id, context=context)
                tax_id = fiscal_pos_obj.map_tax(cr, uid, part and part.property_account_position or False, tax_ids)[0]
            else:
                tax_id = tax_ids and tax_ids[0].id or False
            val['account_tax_id'] = tax_id
        return {'value': val}
    #
    # type: the type if reconciliation (no logic behind this field, for info)
    #
    # writeoff; entry generated for the difference between the lines
    #
    def search(self, cr, uid, args, offset=0, limit=None, order=None, context=None, count=False):
        if context is None:
            context = {}
        if context.get('fiscalyear'):
            args.append(('period_id.fiscalyear_id', '=', context.get('fiscalyear', False)))
        if context and context.get('next_partner_only', False):
            if not context.get('partner_id', False):
                partner = self.list_partners_to_reconcile(cr, uid, context=context)
                if partner:
                    partner = partner[0]
            else:
                partner = context.get('partner_id', False)
            if not partner:
                return []
            args.append(('partner_id', '=', partner[0]))
        return super(account_move_line, self).search(cr, uid, args, offset, limit, order, context, count)

    def list_partners_to_reconcile(self, cr, uid, context=None):
        cr.execute(
             """SELECT partner_id FROM (
                SELECT l.partner_id, p.last_reconciliation_date, SUM(l.debit) AS debit, SUM(l.credit) AS credit, MAX(l.create_date) AS max_date
                FROM account_move_line l
                RIGHT JOIN account_account a ON (a.id = l.account_id)
                RIGHT JOIN res_partner p ON (l.partner_id = p.id)
                    WHERE a.reconcile IS TRUE
                    AND l.reconcile_id IS NULL
                    AND l.state <> 'draft'
                    GROUP BY l.partner_id, p.last_reconciliation_date
                ) AS s
                WHERE debit > 0 AND credit > 0 AND (last_reconciliation_date IS NULL OR max_date > last_reconciliation_date)
                ORDER BY last_reconciliation_date""")
        ids = [x[0] for x in cr.fetchall()]
        if not ids:
            return []

        # To apply the ir_rules
        partner_obj = self.pool.get('res.partner')
        ids = partner_obj.search(cr, uid, [('id', 'in', ids)], context=context)
        return partner_obj.name_get(cr, uid, ids, context=context)

    def reconcile_partial(self, cr, uid, ids, type='auto', context=None, writeoff_acc_id=False, writeoff_period_id=False, writeoff_journal_id=False):
        move_rec_obj = self.pool.get('account.move.reconcile')
        merges = []
        unmerge = []
        total = 0.0
        merges_rec = []
        company_list = []
        if context is None:
            context = {}
        for line in self.browse(cr, uid, ids, context=context):
            if company_list and not line.company_id.id in company_list:
                raise osv.except_osv(_('Warning!'), _('To reconcile the entries company should be the same for all entries.'))
            company_list.append(line.company_id.id)

        for line in self.browse(cr, uid, ids, context=context):
            if line.account_id.currency_id:
                currency_id = line.account_id.currency_id
            else:
                currency_id = line.company_id.currency_id
            if line.reconcile_id:
                raise osv.except_osv(_('Warning'), _("Journal Item '%s' (id: %s), Move '%s' is already reconciled!") % (line.name, line.id, line.move_id.name))
            if line.reconcile_partial_id:
                for line2 in line.reconcile_partial_id.line_partial_ids:
                    if line2.state != 'valid':
                        raise osv.except_osv(_('Warning'), _("Journal Item '%s' (id: %s) cannot be used in a reconciliation as it is not balanced!") % (line2.name, line2.id))
                    if not line2.reconcile_id:
                        if line2.id not in merges:
                            merges.append(line2.id)
                        if line2.account_id.currency_id:
                            total += line2.amount_currency
                        else:
                            total += (line2.debit or 0.0) - (line2.credit or 0.0)
                merges_rec.append(line.reconcile_partial_id.id)
            else:
                unmerge.append(line.id)
                if line.account_id.currency_id:
                    total += line.amount_currency
                else:
                    total += (line.debit or 0.0) - (line.credit or 0.0)
        if self.pool.get('res.currency').is_zero(cr, uid, currency_id, total):
            res = self.reconcile(cr, uid, merges+unmerge, context=context, writeoff_acc_id=writeoff_acc_id, writeoff_period_id=writeoff_period_id, writeoff_journal_id=writeoff_journal_id)
            return res
        # marking the lines as reconciled does not change their validity, so there is no need
        # to revalidate their moves completely.
        reconcile_context = dict(context, novalidate=True)
        r_id = move_rec_obj.create(cr, uid, {
            'type': type,
            'line_partial_ids': map(lambda x: (4,x,False), merges+unmerge)
<<<<<<< HEAD
        }, context=context)
        move_rec_obj.reconcile_partial_check(cr, uid, [r_id] + merges_rec, context=context)
        return r_id
=======
        }, context=reconcile_context)
        move_rec_obj.reconcile_partial_check(cr, uid, [r_id] + merges_rec, context=reconcile_context)
        return True
>>>>>>> 39bee35e

    def reconcile(self, cr, uid, ids, type='auto', writeoff_acc_id=False, writeoff_period_id=False, writeoff_journal_id=False, context=None):
        account_obj = self.pool.get('account.account')
        move_obj = self.pool.get('account.move')
        move_rec_obj = self.pool.get('account.move.reconcile')
        partner_obj = self.pool.get('res.partner')
        currency_obj = self.pool.get('res.currency')
        lines = self.browse(cr, uid, ids, context=context)
        unrec_lines = filter(lambda x: not x['reconcile_id'], lines)
        credit = debit = 0.0
        currency = 0.0
        account_id = False
        partner_id = False
        if context is None:
            context = {}
        company_list = []
        for line in self.browse(cr, uid, ids, context=context):
            if company_list and not line.company_id.id in company_list:
                raise osv.except_osv(_('Warning!'), _('To reconcile the entries company should be the same for all entries.'))
            company_list.append(line.company_id.id)
        for line in unrec_lines:
            if line.state <> 'valid':
                raise osv.except_osv(_('Error!'),
                        _('Entry "%s" is not valid !') % line.name)
            credit += line['credit']
            debit += line['debit']
            currency += line['amount_currency'] or 0.0
            account_id = line['account_id']['id']
            partner_id = (line['partner_id'] and line['partner_id']['id']) or False
        writeoff = debit - credit

        # Ifdate_p in context => take this date
        if context.has_key('date_p') and context['date_p']:
            date=context['date_p']
        else:
            date = time.strftime('%Y-%m-%d')

        cr.execute('SELECT account_id, reconcile_id '\
                   'FROM account_move_line '\
                   'WHERE id IN %s '\
                   'GROUP BY account_id,reconcile_id',
                   (tuple(ids), ))
        r = cr.fetchall()
        #TODO: move this check to a constraint in the account_move_reconcile object
        if len(r) != 1:
            raise osv.except_osv(_('Error'), _('Entries are not of the same account or already reconciled ! '))
        if not unrec_lines:
            raise osv.except_osv(_('Error!'), _('Entry is already reconciled.'))
        account = account_obj.browse(cr, uid, account_id, context=context)
        if not account.reconcile:
            raise osv.except_osv(_('Error'), _('The account is not defined to be reconciled !'))
        if r[0][1] != None:
            raise osv.except_osv(_('Error!'), _('Some entries are already reconciled.'))

        if (not currency_obj.is_zero(cr, uid, account.company_id.currency_id, writeoff)) or \
           (account.currency_id and (not currency_obj.is_zero(cr, uid, account.currency_id, currency))):
            if not writeoff_acc_id:
                raise osv.except_osv(_('Warning!'), _('You have to provide an account for the write off/exchange difference entry.'))
            if writeoff > 0:
                debit = writeoff
                credit = 0.0
                self_credit = writeoff
                self_debit = 0.0
            else:
                debit = 0.0
                credit = -writeoff
                self_credit = 0.0
                self_debit = -writeoff
            # If comment exist in context, take it
            if 'comment' in context and context['comment']:
                libelle = context['comment']
            else:
                libelle = _('Write-Off')

            cur_obj = self.pool.get('res.currency')
            cur_id = False
            amount_currency_writeoff = 0.0
            if context.get('company_currency_id',False) != context.get('currency_id',False):
                cur_id = context.get('currency_id',False)
                for line in unrec_lines:
                    if line.currency_id and line.currency_id.id == context.get('currency_id',False):
                        amount_currency_writeoff += line.amount_currency
                    else:
                        tmp_amount = cur_obj.compute(cr, uid, line.account_id.company_id.currency_id.id, context.get('currency_id',False), abs(line.debit-line.credit), context={'date': line.date})
                        amount_currency_writeoff += (line.debit > 0) and tmp_amount or -tmp_amount

            writeoff_lines = [
                (0, 0, {
                    'name': libelle,
                    'debit': self_debit,
                    'credit': self_credit,
                    'account_id': account_id,
                    'date': date,
                    'partner_id': partner_id,
                    'currency_id': cur_id or (account.currency_id.id or False),
                    'amount_currency': amount_currency_writeoff and -1 * amount_currency_writeoff or (account.currency_id.id and -1 * currency or 0.0)
                }),
                (0, 0, {
                    'name': libelle,
                    'debit': debit,
                    'credit': credit,
                    'account_id': writeoff_acc_id,
                    'analytic_account_id': context.get('analytic_id', False),
                    'date': date,
                    'partner_id': partner_id,
                    'currency_id': cur_id or (account.currency_id.id or False),
                    'amount_currency': amount_currency_writeoff and amount_currency_writeoff or (account.currency_id.id and currency or 0.0)
                })
            ]

            writeoff_move_id = move_obj.create(cr, uid, {
                'period_id': writeoff_period_id,
                'journal_id': writeoff_journal_id,
                'date':date,
                'state': 'draft',
                'line_id': writeoff_lines
            })

            writeoff_line_ids = self.search(cr, uid, [('move_id', '=', writeoff_move_id), ('account_id', '=', account_id)])
            if account_id == writeoff_acc_id:
                writeoff_line_ids = [writeoff_line_ids[1]]
            ids += writeoff_line_ids

        # marking the lines as reconciled does not change their validity, so there is no need
        # to revalidate their moves completely.
        reconcile_context = dict(context, novalidate=True)
        r_id = move_rec_obj.create(cr, uid, {
            'type': type,
            'line_id': map(lambda x: (4, x, False), ids),
            'line_partial_ids': map(lambda x: (3, x, False), ids)
        }, context=reconcile_context)
        # the id of the move.reconcile is written in the move.line (self) by the create method above
        # because of the way the line_id are defined: (4, x, False)
        for id in ids:
            workflow.trg_trigger(uid, 'account.move.line', id, cr)

        if lines and lines[0]:
            partner_id = lines[0].partner_id and lines[0].partner_id.id or False
            if partner_id and not partner_obj.has_something_to_reconcile(cr, uid, partner_id, context=context):
                partner_obj.mark_as_reconciled(cr, uid, [partner_id], context=context)
        return r_id

    def view_header_get(self, cr, user, view_id, view_type, context=None):
        if context is None:
            context = {}
        context = self.convert_to_period(cr, user, context=context)
        if context.get('account_id', False):
            cr.execute('SELECT code FROM account_account WHERE id = %s', (context['account_id'], ))
            res = cr.fetchone()
            if res:
                res = _('Entries: ')+ (res[0] or '')
            return res
        if (not context.get('journal_id', False)) or (not context.get('period_id', False)):
            return False
        if context.get('search_default_journal_id', False):
            context['journal_id'] = context.get('search_default_journal_id')
        cr.execute('SELECT code FROM account_journal WHERE id = %s', (context['journal_id'], ))
        j = cr.fetchone()[0] or ''
        cr.execute('SELECT code FROM account_period WHERE id = %s', (context['period_id'], ))
        p = cr.fetchone()[0] or ''
        if j or p:
            return j + (p and (':' + p) or '')
        return False

    def onchange_date(self, cr, user, ids, date, context=None):
        """
        Returns a dict that contains new values and context
        @param cr: A database cursor
        @param user: ID of the user currently logged in
        @param date: latest value from user input for field date
        @param args: other arguments
        @param context: context arguments, like lang, time zone
        @return: Returns a dict which contains new values, and context
        """
        res = {}
        if context is None:
            context = {}
        period_pool = self.pool.get('account.period')
        pids = period_pool.find(cr, user, date, context=context)
        if pids:
            res.update({'period_id':pids[0]})
            context = dict(context, period_id=pids[0])
        return {
            'value':res,
            'context':context,
        }

    def _check_moves(self, cr, uid, context=None):
        # use the first move ever created for this journal and period
        if context is None:
            context = {}
        cr.execute('SELECT id, state, name FROM account_move WHERE journal_id = %s AND period_id = %s ORDER BY id limit 1', (context['journal_id'],context['period_id']))
        res = cr.fetchone()
        if res:
            if res[1] != 'draft':
                raise osv.except_osv(_('User Error!'),
                       _('The account move (%s) for centralisation ' \
                                'has been confirmed.') % res[2])
        return res

    def _remove_move_reconcile(self, cr, uid, move_ids=None, opening_reconciliation=False, context=None):
        # Function remove move rencocile ids related with moves
        obj_move_line = self.pool.get('account.move.line')
        obj_move_rec = self.pool.get('account.move.reconcile')
        unlink_ids = []
        if not move_ids:
            return True
        recs = obj_move_line.read(cr, uid, move_ids, ['reconcile_id', 'reconcile_partial_id'])
        full_recs = filter(lambda x: x['reconcile_id'], recs)
        rec_ids = [rec['reconcile_id'][0] for rec in full_recs]
        part_recs = filter(lambda x: x['reconcile_partial_id'], recs)
        part_rec_ids = [rec['reconcile_partial_id'][0] for rec in part_recs]
        unlink_ids += rec_ids
        unlink_ids += part_rec_ids
        all_moves = obj_move_line.search(cr, uid, ['|',('reconcile_id', 'in', unlink_ids),('reconcile_partial_id', 'in', unlink_ids)])
        all_moves = list(set(all_moves) - set(move_ids))
        if unlink_ids:
            if opening_reconciliation:
                raise osv.except_osv(_('Warning!'),
                    _('Opening Entries have already been generated.  Please run "Cancel Closing Entries" wizard to cancel those entries and then run this wizard.'))
                obj_move_rec.write(cr, uid, unlink_ids, {'opening_reconciliation': False})
            obj_move_rec.unlink(cr, uid, unlink_ids)
            if len(all_moves) >= 2:
                obj_move_line.reconcile_partial(cr, uid, all_moves, 'auto',context=context)
        return True

    def unlink(self, cr, uid, ids, context=None, check=True):
        if context is None:
            context = {}
        move_obj = self.pool.get('account.move')
        self._update_check(cr, uid, ids, context)
        result = False
        move_ids = set()
        for line in self.browse(cr, uid, ids, context=context):
            move_ids.add(line.move_id.id)
            context['journal_id'] = line.journal_id.id
            context['period_id'] = line.period_id.id
            result = super(account_move_line, self).unlink(cr, uid, [line.id], context=context)
        move_ids = list(move_ids)
        if check and move_ids:
            move_obj.validate(cr, uid, move_ids, context=context)
        return result

    def write(self, cr, uid, ids, vals, context=None, check=True, update_check=True):
        if context is None:
            context={}
        move_obj = self.pool.get('account.move')
        account_obj = self.pool.get('account.account')
        journal_obj = self.pool.get('account.journal')
        if isinstance(ids, (int, long)):
            ids = [ids]
        if vals.get('account_tax_id', False):
            raise osv.except_osv(_('Unable to change tax!'), _('You cannot change the tax, you should remove and recreate lines.'))
        if ('account_id' in vals) and not account_obj.read(cr, uid, vals['account_id'], ['active'])['active']:
            raise osv.except_osv(_('Bad Account!'), _('You cannot use an inactive account.'))
        if update_check:
            if ('account_id' in vals) or ('journal_id' in vals) or ('period_id' in vals) or ('move_id' in vals) or ('debit' in vals) or ('credit' in vals) or ('date' in vals):
                self._update_check(cr, uid, ids, context)

        todo_date = None
        if vals.get('date', False):
            todo_date = vals['date']
            del vals['date']

        for line in self.browse(cr, uid, ids, context=context):
            ctx = context.copy()
            if not ctx.get('journal_id'):
                if line.move_id:
                   ctx['journal_id'] = line.move_id.journal_id.id
                else:
                    ctx['journal_id'] = line.journal_id.id
            if not ctx.get('period_id'):
                if line.move_id:
                    ctx['period_id'] = line.move_id.period_id.id
                else:
                    ctx['period_id'] = line.period_id.id
            #Check for centralisation
            journal = journal_obj.browse(cr, uid, ctx['journal_id'], context=ctx)
            if journal.centralisation:
                self._check_moves(cr, uid, context=ctx)
        result = super(account_move_line, self).write(cr, uid, ids, vals, context)
        if check:
            done = []
            for line in self.browse(cr, uid, ids):
                if line.move_id.id not in done:
                    done.append(line.move_id.id)
                    move_obj.validate(cr, uid, [line.move_id.id], context)
                    if todo_date:
                        move_obj.write(cr, uid, [line.move_id.id], {'date': todo_date}, context=context)
        return result

    def _update_journal_check(self, cr, uid, journal_id, period_id, context=None):
        journal_obj = self.pool.get('account.journal')
        period_obj = self.pool.get('account.period')
        jour_period_obj = self.pool.get('account.journal.period')
        cr.execute('SELECT state FROM account_journal_period WHERE journal_id = %s AND period_id = %s', (journal_id, period_id))
        result = cr.fetchall()
        journal = journal_obj.browse(cr, uid, journal_id, context=context)
        period = period_obj.browse(cr, uid, period_id, context=context)
        for (state,) in result:
            if state == 'done':
                raise osv.except_osv(_('Error!'), _('You can not add/modify entries in a closed period %s of journal %s.' % (period.name,journal.name)))
        if not result:
            jour_period_obj.create(cr, uid, {
                'name': (journal.code or journal.name)+':'+(period.name or ''),
                'journal_id': journal.id,
                'period_id': period.id
            })
        return True

    def _update_check(self, cr, uid, ids, context=None):
        done = {}
        for line in self.browse(cr, uid, ids, context=context):
            err_msg = _('Move name (id): %s (%s)') % (line.move_id.name, str(line.move_id.id))
            if line.move_id.state <> 'draft' and (not line.journal_id.entry_posted):
                raise osv.except_osv(_('Error!'), _('You cannot do this modification on a confirmed entry. You can just change some non legal fields or you must unconfirm the journal entry first.\n%s.') % err_msg)
            if line.reconcile_id:
                raise osv.except_osv(_('Error!'), _('You cannot do this modification on a reconciled entry. You can just change some non legal fields or you must unreconcile first.\n%s.') % err_msg)
            t = (line.journal_id.id, line.period_id.id)
            if t not in done:
                self._update_journal_check(cr, uid, line.journal_id.id, line.period_id.id, context)
                done[t] = True
        return True

    def create(self, cr, uid, vals, context=None, check=True):
        account_obj = self.pool.get('account.account')
        tax_obj = self.pool.get('account.tax')
        move_obj = self.pool.get('account.move')
        cur_obj = self.pool.get('res.currency')
        journal_obj = self.pool.get('account.journal')
        context = dict(context or {})
        if vals.get('move_id', False):
            move = self.pool.get('account.move').browse(cr, uid, vals['move_id'], context=context)
            if move.company_id:
                vals['company_id'] = move.company_id.id
            if move.date and not vals.get('date'):
                vals['date'] = move.date
        if ('account_id' in vals) and not account_obj.read(cr, uid, [vals['account_id']], ['active'])[0]['active']:
            raise osv.except_osv(_('Bad Account!'), _('You cannot use an inactive account.'))
        if 'journal_id' in vals and vals['journal_id']:
            context['journal_id'] = vals['journal_id']
        if 'period_id' in vals and vals['period_id']:
            context['period_id'] = vals['period_id']
        if ('journal_id' not in context) and ('move_id' in vals) and vals['move_id']:
            m = move_obj.browse(cr, uid, vals['move_id'])
            context['journal_id'] = m.journal_id.id
            context['period_id'] = m.period_id.id
        #we need to treat the case where a value is given in the context for period_id as a string
        if 'period_id' in context and not isinstance(context.get('period_id', ''), (int, long)):
            period_candidate_ids = self.pool.get('account.period').name_search(cr, uid, name=context.get('period_id',''))
            if len(period_candidate_ids) != 1:
                raise osv.except_osv(_('Error!'), _('No period found or more than one period found for the given date.'))
            context['period_id'] = period_candidate_ids[0][0]
        if not context.get('journal_id', False) and context.get('search_default_journal_id', False):
            context['journal_id'] = context.get('search_default_journal_id')
        self._update_journal_check(cr, uid, context['journal_id'], context['period_id'], context)
        move_id = vals.get('move_id', False)
        journal = journal_obj.browse(cr, uid, context['journal_id'], context=context)
        vals['journal_id'] = vals.get('journal_id') or context.get('journal_id')
        vals['period_id'] = vals.get('period_id') or context.get('period_id')
        vals['date'] = vals.get('date') or context.get('date')
        if not move_id:
            if journal.centralisation:
                #Check for centralisation
                res = self._check_moves(cr, uid, context)
                if res:
                    vals['move_id'] = res[0]
            if not vals.get('move_id', False):
                if journal.sequence_id:
                    #name = self.pool.get('ir.sequence').next_by_id(cr, uid, journal.sequence_id.id)
                    v = {
                        'date': vals.get('date', time.strftime('%Y-%m-%d')),
                        'period_id': context['period_id'],
                        'journal_id': context['journal_id']
                    }
                    if vals.get('ref', ''):
                        v.update({'ref': vals['ref']})
                    move_id = move_obj.create(cr, uid, v, context)
                    vals['move_id'] = move_id
                else:
                    raise osv.except_osv(_('No Piece Number!'), _('Cannot create an automatic sequence for this piece.\nPut a sequence in the journal definition for automatic numbering or create a sequence manually for this piece.'))
        ok = not (journal.type_control_ids or journal.account_control_ids)
        if ('account_id' in vals):
            account = account_obj.browse(cr, uid, vals['account_id'], context=context)
            if journal.type_control_ids:
                type = account.user_type
                for t in journal.type_control_ids:
                    if type.code == t.code:
                        ok = True
                        break
            if journal.account_control_ids and not ok:
                for a in journal.account_control_ids:
                    if a.id == vals['account_id']:
                        ok = True
                        break
            # Automatically convert in the account's secondary currency if there is one and
            # the provided values were not already multi-currency
            if account.currency_id and 'amount_currency' not in vals and account.currency_id.id != account.company_id.currency_id.id:
                vals['currency_id'] = account.currency_id.id
                ctx = {}
                if 'date' in vals:
                    ctx['date'] = vals['date']
                vals['amount_currency'] = cur_obj.compute(cr, uid, account.company_id.currency_id.id,
                    account.currency_id.id, vals.get('debit', 0.0)-vals.get('credit', 0.0), context=ctx)
        if not ok:
            raise osv.except_osv(_('Bad Account!'), _('You cannot use this general account in this journal, check the tab \'Entry Controls\' on the related journal.'))

        result = super(account_move_line, self).create(cr, uid, vals, context=context)
        # CREATE Taxes
        if vals.get('account_tax_id', False):
            tax_id = tax_obj.browse(cr, uid, vals['account_tax_id'])
            total = vals['debit'] - vals['credit']
            base_code = 'base_code_id'
            tax_code = 'tax_code_id'
            account_id = 'account_collected_id'
            base_sign = 'base_sign'
            tax_sign = 'tax_sign'
            if journal.type in ('purchase_refund', 'sale_refund') or (journal.type in ('cash', 'bank') and total < 0):
                base_code = 'ref_base_code_id'
                tax_code = 'ref_tax_code_id'
                account_id = 'account_paid_id'
                base_sign = 'ref_base_sign'
                tax_sign = 'ref_tax_sign'
            tmp_cnt = 0
            for tax in tax_obj.compute_all(cr, uid, [tax_id], total, 1.00, force_excluded=False).get('taxes'):
                #create the base movement
                if tmp_cnt == 0:
                    if tax[base_code]:
                        tmp_cnt += 1
                        if tax_id.price_include:
                            total = tax['price_unit']
                        newvals = {
                            'tax_code_id': tax[base_code],
                            'tax_amount': tax[base_sign] * abs(total),
                        }
                        if tax_id.price_include:
                            if tax['price_unit'] < 0:
                                newvals['credit'] = abs(tax['price_unit'])
                            else:
                                newvals['debit'] = tax['price_unit']
                        self.write(cr, uid, [result], newvals, context=context)
                else:
                    data = {
                        'move_id': vals['move_id'],
                        'name': tools.ustr(vals['name'] or '') + ' ' + tools.ustr(tax['name'] or ''),
                        'date': vals['date'],
                        'partner_id': vals.get('partner_id', False),
                        'ref': vals.get('ref', False),
                        'statement_id': vals.get('statement_id', False),
                        'account_tax_id': False,
                        'tax_code_id': tax[base_code],
                        'tax_amount': tax[base_sign] * abs(total),
                        'account_id': vals['account_id'],
                        'credit': 0.0,
                        'debit': 0.0,
                    }
                    if data['tax_code_id']:
                        self.create(cr, uid, data, context)
                #create the Tax movement
                data = {
                    'move_id': vals['move_id'],
                    'name': tools.ustr(vals['name'] or '') + ' ' + tools.ustr(tax['name'] or ''),
                    'date': vals['date'],
                    'partner_id': vals.get('partner_id',False),
                    'ref': vals.get('ref',False),
                    'statement_id': vals.get('statement_id', False),
                    'account_tax_id': False,
                    'tax_code_id': tax[tax_code],
                    'tax_amount': tax[tax_sign] * abs(tax['amount']),
                    'account_id': tax[account_id] or vals['account_id'],
                    'credit': tax['amount']<0 and -tax['amount'] or 0.0,
                    'debit': tax['amount']>0 and tax['amount'] or 0.0,
                }
                if data['tax_code_id']:
                    self.create(cr, uid, data, context)
            del vals['account_tax_id']

        if check and not context.get('novalidate') and (context.get('recompute', True) or journal.entry_posted):
            tmp = move_obj.validate(cr, uid, [vals['move_id']], context)
            if journal.entry_posted and tmp:
                move_obj.button_validate(cr,uid, [vals['move_id']], context)
        return result

    def list_periods(self, cr, uid, context=None):
        ids = self.pool.get('account.period').search(cr,uid,[])
        return self.pool.get('account.period').name_get(cr, uid, ids, context=context)

    def list_journals(self, cr, uid, context=None):
        ng = dict(self.pool.get('account.journal').name_search(cr,uid,'',[]))
        ids = ng.keys()
        result = []
        for journal in self.pool.get('account.journal').browse(cr, uid, ids, context=context):
            result.append((journal.id,ng[journal.id],journal.type,
                bool(journal.currency),bool(journal.analytic_journal_id)))
        return result


# vim:expandtab:smartindent:tabstop=4:softtabstop=4:shiftwidth=4:<|MERGE_RESOLUTION|>--- conflicted
+++ resolved
@@ -823,15 +823,9 @@
         r_id = move_rec_obj.create(cr, uid, {
             'type': type,
             'line_partial_ids': map(lambda x: (4,x,False), merges+unmerge)
-<<<<<<< HEAD
-        }, context=context)
-        move_rec_obj.reconcile_partial_check(cr, uid, [r_id] + merges_rec, context=context)
-        return r_id
-=======
         }, context=reconcile_context)
         move_rec_obj.reconcile_partial_check(cr, uid, [r_id] + merges_rec, context=reconcile_context)
-        return True
->>>>>>> 39bee35e
+        return r_id
 
     def reconcile(self, cr, uid, ids, type='auto', writeoff_acc_id=False, writeoff_period_id=False, writeoff_journal_id=False, context=None):
         account_obj = self.pool.get('account.account')
