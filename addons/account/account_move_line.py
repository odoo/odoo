--- conflicted
+++ resolved
@@ -90,7 +90,6 @@
                 'user_id': self._uid,
                }
 
-<<<<<<< HEAD
     @api.multi
     def create_analytic_lines(self):
         for obj_line in self:
@@ -105,172 +104,6 @@
     @api.multi
     @api.depends('ref', 'move_id')
     def name_get(self):
-=======
-    def create_analytic_lines(self, cr, uid, ids, context=None):
-        acc_ana_line_obj = self.pool.get('account.analytic.line')
-        for obj_line in self.browse(cr, uid, ids, context=context):
-            if obj_line.analytic_lines:
-                acc_ana_line_obj.unlink(cr,uid,[obj.id for obj in obj_line.analytic_lines])
-            if obj_line.analytic_account_id:
-                if not obj_line.journal_id.analytic_journal_id:
-                    raise osv.except_osv(_('No Analytic Journal!'),_("You have to define an analytic journal on the '%s' journal!") % (obj_line.journal_id.name, ))
-                vals_line = self._prepare_analytic_line(cr, uid, obj_line, context=context)
-                acc_ana_line_obj.create(cr, uid, vals_line)
-        return True
-
-    def _default_get_move_form_hook(self, cursor, user, data):
-        '''Called in the end of default_get method for manual entry in account_move form'''
-        if data.has_key('analytic_account_id'):
-            del(data['analytic_account_id'])
-        if data.has_key('account_tax_id'):
-            del(data['account_tax_id'])
-        return data
-
-    def convert_to_period(self, cr, uid, context=None):
-        if context is None:
-            context = {}
-        period_obj = self.pool.get('account.period')
-        #check if the period_id changed in the context from client side
-        if context.get('period_id', False):
-            period_id = context.get('period_id')
-            if type(period_id) == str:
-                ids = period_obj.search(cr, uid, [('name', 'ilike', period_id)])
-                context = dict(context, period_id=ids and ids[0] or False)
-        return context
-
-    def _default_get(self, cr, uid, fields, context=None):
-        #default_get should only do the following:
-        #   -propose the next amount in debit/credit in order to balance the move
-        #   -propose the next account from the journal (default debit/credit account) accordingly
-        context = dict(context or {})
-        account_obj = self.pool.get('account.account')
-        period_obj = self.pool.get('account.period')
-        journal_obj = self.pool.get('account.journal')
-        move_obj = self.pool.get('account.move')
-        tax_obj = self.pool.get('account.tax')
-        fiscal_pos_obj = self.pool.get('account.fiscal.position')
-        partner_obj = self.pool.get('res.partner')
-        currency_obj = self.pool.get('res.currency')
-
-        if not context.get('journal_id', False):
-            context['journal_id'] = context.get('search_default_journal_id', False)
-        if not context.get('period_id', False):
-            context['period_id'] = context.get('search_default_period_id', False)
-        context = self.convert_to_period(cr, uid, context)
-
-        # Compute simple values
-        data = super(account_move_line, self).default_get(cr, uid, fields, context=context)
-        if context.get('journal_id'):
-            total = 0.0
-            #in account.move form view, it is not possible to compute total debit and credit using
-            #a browse record. So we must use the context to pass the whole one2many field and compute the total
-            if context.get('line_id'):
-                for move_line_dict in move_obj.resolve_2many_commands(cr, uid, 'line_id', context.get('line_id'), context=context):
-                    data['name'] = data.get('name') or move_line_dict.get('name')
-                    data['partner_id'] = data.get('partner_id') or move_line_dict.get('partner_id')
-                    total += move_line_dict.get('debit', 0.0) - move_line_dict.get('credit', 0.0)
-            elif context.get('period_id'):
-                #find the date and the ID of the last unbalanced account.move encoded by the current user in that journal and period
-                move_id = False
-                cr.execute('''SELECT move_id, date FROM account_move_line
-                    WHERE journal_id = %s AND period_id = %s AND create_uid = %s AND state = %s
-                    ORDER BY id DESC limit 1''', (context['journal_id'], context['period_id'], uid, 'draft'))
-                res = cr.fetchone()
-                move_id = res and res[0] or False
-                data['date'] = res and res[1] or period_obj.browse(cr, uid, context['period_id'], context=context).date_start
-                data['move_id'] = move_id
-                if move_id:
-                    #if there exist some unbalanced accounting entries that match the journal and the period,
-                    #we propose to continue the same move by copying the ref, the name, the partner...
-                    move = move_obj.browse(cr, uid, move_id, context=context)
-                    data.setdefault('name', move.line_id[-1].name)
-                    for l in move.line_id:
-                        data['partner_id'] = data.get('partner_id') or l.partner_id.id
-                        data['ref'] = data.get('ref') or l.ref
-                        total += (l.debit or 0.0) - (l.credit or 0.0)
-
-            #compute the total of current move
-            data['debit'] = total < 0 and -total or 0.0
-            data['credit'] = total > 0 and total or 0.0
-            #pick the good account on the journal accordingly if the next proposed line will be a debit or a credit
-            journal_data = journal_obj.browse(cr, uid, context['journal_id'], context=context)
-            account = total > 0 and journal_data.default_credit_account_id or journal_data.default_debit_account_id
-            #map the account using the fiscal position of the partner, if needed
-            if isinstance(data.get('partner_id'), (int, long)):
-                part = partner_obj.browse(cr, uid, data['partner_id'], context=context)
-            elif isinstance(data.get('partner_id'), (tuple, list)):
-                part = partner_obj.browse(cr, uid, data['partner_id'][0], context=context)
-            else:
-                part = False
-            if account and part:
-                account = fiscal_pos_obj.map_account(cr, uid, part and part.property_account_position or False, account.id)
-                account = account_obj.browse(cr, uid, account, context=context)
-            data['account_id'] =  account and account.id or False
-            #compute the amount in secondary currency of the account, if needed
-            if account and account.currency_id:
-                data['currency_id'] = account.currency_id.id
-                #set the context for the multi currency change
-                compute_ctx = context.copy()
-                compute_ctx.update({
-                        #the following 2 parameters are used to choose the currency rate, in case where the account
-                        #doesn't work with an outgoing currency rate method 'at date' but 'average'
-                        'res.currency.compute.account': account,
-                        'res.currency.compute.account_invert': True,
-                    })
-                if data.get('date'):
-                    compute_ctx.update({'date': data['date']})
-                data['amount_currency'] = currency_obj.compute(cr, uid, account.company_id.currency_id.id, data['currency_id'], -total, context=compute_ctx)
-        data = self._default_get_move_form_hook(cr, uid, data)
-        return data
-
-    def on_create_write(self, cr, uid, id, context=None):
-        if not id:
-            return []
-        ml = self.browse(cr, uid, id, context=context)
-        return map(lambda x: x.id, ml.move_id.line_id)
-
-    def _balance(self, cr, uid, ids, name, arg, context=None):
-        if context is None:
-            context = {}
-        c = context.copy()
-        c['initital_bal'] = True
-        sql = """SELECT l1.id, COALESCE(SUM(l2.debit-l2.credit), 0)
-                    FROM account_move_line l1 LEFT JOIN account_move_line l2
-                    ON (l1.account_id = l2.account_id
-                      AND l2.id <= l1.id
-                      AND """ + \
-                self._query_get(cr, uid, obj='l2', context=c) + \
-                ") WHERE l1.id IN %s GROUP BY l1.id"
-
-        cr.execute(sql, [tuple(ids)])
-        return dict(cr.fetchall())
-
-    def _invoice(self, cursor, user, ids, name, arg, context=None):
-        invoice_obj = self.pool.get('account.invoice')
-        res = {}
-        for line_id in ids:
-            res[line_id] = False
-        cursor.execute('SELECT l.id, i.id ' \
-                        'FROM account_move_line l, account_invoice i ' \
-                        'WHERE l.move_id = i.move_id ' \
-                        'AND l.id IN %s',
-                        (tuple(ids),))
-        invoice_ids = []
-        for line_id, invoice_id in cursor.fetchall():
-            res[line_id] = invoice_id
-            invoice_ids.append(invoice_id)
-        invoice_names = {}
-        for invoice_id, name in invoice_obj.name_get(cursor, user, invoice_ids, context=context):
-            invoice_names[invoice_id] = name
-        for line_id in res.keys():
-            invoice_id = res[line_id]
-            res[line_id] = invoice_id and (invoice_id, invoice_names[invoice_id]) or False
-        return res
-
-    def name_get(self, cr, uid, ids, context=None):
-        if not ids:
-            return []
->>>>>>> a15ea265
         result = []
         for line in self:
             if line.ref:
@@ -286,91 +119,8 @@
             if line.reconcile_id:
                 line.reconcile_ref = str(line.reconcile_id.name)
             elif line.reconcile_partial_id:
-<<<<<<< HEAD
                 line.reconcile_ref = str(line.reconcile_partial_id.name)
             # To get rid of Error: Field account.move.line.reconcile_ref is accessed before being computed.
-=======
-                res[line.id] = str(line.reconcile_partial_id.name)
-        return res
-
-    def _get_move_from_reconcile(self, cr, uid, ids, context=None):
-        move = {}
-        for r in self.pool.get('account.move.reconcile').browse(cr, uid, ids, context=context):
-            for line in r.line_partial_ids:
-                move[line.move_id.id] = True
-            for line in r.line_id:
-                move[line.move_id.id] = True
-        move_line_ids = []
-        if move:
-            move_line_ids = self.pool.get('account.move.line').search(cr, uid, [('move_id','in',move.keys())], context=context)
-        return move_line_ids
-
-
-    _columns = {
-        'name': fields.char('Name', required=True),
-        'quantity': fields.float('Quantity', digits=(16,2), help="The optional quantity expressed by this line, eg: number of product sold. The quantity is not a legal requirement but is very useful for some reports."),
-        'product_uom_id': fields.many2one('product.uom', 'Unit of Measure'),
-        'product_id': fields.many2one('product.product', 'Product'),
-        'debit': fields.float('Debit', digits_compute=dp.get_precision('Account')),
-        'credit': fields.float('Credit', digits_compute=dp.get_precision('Account')),
-        'account_id': fields.many2one('account.account', 'Account', required=True, ondelete="cascade", domain=[('type','<>','view'), ('type', '<>', 'closed')], select=2),
-        'move_id': fields.many2one('account.move', 'Journal Entry', ondelete="cascade", help="The move of this entry line.", select=2, required=True),
-        'narration': fields.related('move_id','narration', type='text', relation='account.move', string='Internal Note'),
-        'ref': fields.related('move_id', 'ref', string='Reference', type='char', store=True),
-        'statement_id': fields.many2one('account.bank.statement', 'Statement', help="The bank statement used for bank reconciliation", select=1, copy=False),
-        'reconcile_id': fields.many2one('account.move.reconcile', 'Reconcile', readonly=True, ondelete='set null', select=2, copy=False),
-        'reconcile_partial_id': fields.many2one('account.move.reconcile', 'Partial Reconcile', readonly=True, ondelete='set null', select=2, copy=False),
-        'reconcile_ref': fields.function(_get_reconcile, type='char', string='Reconcile Ref', oldname='reconcile', store={
-                    'account.move.line': (lambda self, cr, uid, ids, c={}: ids, ['reconcile_id','reconcile_partial_id'], 50),'account.move.reconcile': (_get_move_from_reconcile, None, 50)}),
-        'amount_currency': fields.float('Amount Currency', help="The amount expressed in an optional other currency if it is a multi-currency entry.", digits_compute=dp.get_precision('Account')),
-        'amount_residual_currency': fields.function(_amount_residual, string='Residual Amount in Currency', multi="residual", help="The residual amount on a receivable or payable of a journal entry expressed in its currency (maybe different of the company currency)."),
-        'amount_residual': fields.function(_amount_residual, string='Residual Amount', multi="residual", help="The residual amount on a receivable or payable of a journal entry expressed in the company currency."),
-        'currency_id': fields.many2one('res.currency', 'Currency', help="The optional other currency if it is a multi-currency entry."),
-        'journal_id': fields.related('move_id', 'journal_id', string='Journal', type='many2one', relation='account.journal', required=True, select=True,
-                                store = {
-                                    'account.move': (_get_move_lines, ['journal_id'], 20)
-                                }),
-        'period_id': fields.related('move_id', 'period_id', string='Period', type='many2one', relation='account.period', required=True, select=True,
-                                store = {
-                                    'account.move': (_get_move_lines, ['period_id'], 20)
-                                }),
-        'blocked': fields.boolean('No Follow-up', help="You can check this box to mark this journal item as a litigation with the associated partner"),
-        'partner_id': fields.many2one('res.partner', 'Partner', select=1, ondelete='restrict'),
-        'date_maturity': fields.date('Due date', select=True ,help="This field is used for payable and receivable journal entries. You can put the limit date for the payment of this line."),
-        'date': fields.related('move_id','date', string='Effective date', type='date', required=True, select=True,
-                                store = {
-                                    'account.move': (_get_move_lines, ['date'], 20)
-                                }),
-        'date_created': fields.date('Creation date', select=True),
-        'analytic_lines': fields.one2many('account.analytic.line', 'move_id', 'Analytic lines'),
-        'centralisation': fields.selection([('normal','Normal'),('credit','Credit Centralisation'),('debit','Debit Centralisation'),('currency','Currency Adjustment')], 'Centralisation', size=8),
-        'balance': fields.function(_balance, fnct_search=_balance_search, string='Balance'),
-        'state': fields.selection([('draft','Unbalanced'), ('valid','Balanced')], 'Status', readonly=True, copy=False),
-        'tax_code_id': fields.many2one('account.tax.code', 'Tax Account', help="The Account can either be a base tax code or a tax code account."),
-        'tax_amount': fields.float('Tax/Base Amount', digits_compute=dp.get_precision('Account'), select=True, help="If the Tax account is a tax code account, this field will contain the taxed amount.If the tax account is base tax code, "\
-                    "this field will contain the basic amount(without tax)."),
-        'invoice': fields.function(_invoice, string='Invoice',
-            type='many2one', relation='account.invoice', fnct_search=_invoice_search),
-        'account_tax_id':fields.many2one('account.tax', 'Tax', copy=False),
-        'analytic_account_id': fields.many2one('account.analytic.account', 'Analytic Account'),
-        'company_id': fields.related('account_id', 'company_id', type='many2one', relation='res.company',
-                            string='Company', store=True, readonly=True)
-    }
-
-    def _get_date(self, cr, uid, context=None):
-        if context is None:
-            context or {}
-        period_obj = self.pool.get('account.period')
-        dt = time.strftime('%Y-%m-%d')
-        if context.get('journal_id') and context.get('period_id'):
-            cr.execute('SELECT date FROM account_move_line ' \
-                    'WHERE journal_id = %s AND period_id = %s ' \
-                    'ORDER BY id DESC limit 1',
-                    (context['journal_id'], context['period_id']))
-            res = cr.fetchone()
-            if res:
-                dt = res[0]
->>>>>>> a15ea265
             else:
                 line.reconcile_ref = False
 
@@ -576,7 +326,6 @@
         """
         if not self:
             return []
-<<<<<<< HEAD
         company_currency = self.env.user.company_id.currency_id
         rml_parser = report_sxw.rml_parse(self._cr, self._uid, 'reconciliation_widget_aml', self._context)
         reconcile_partial_ids = []  # for a partial reconciliation, take only one line
@@ -585,18 +334,6 @@
         for line in self:
             if line.reconcile_partial_id and line.reconcile_partial_id.id in reconcile_partial_ids:
                 continue
-=======
-        if context is None:
-            context = {}
-        ctx = context.copy()
-        currency_obj = self.pool.get('res.currency')
-        company_currency = self.pool.get('res.users').browse(cr, uid, uid, context=context).company_id.currency_id
-        rml_parser = report_sxw.rml_parse(cr, uid, 'reconciliation_widget_aml', context=context)
-        ret = []
-
-        for line in lines:
-            partial_reconciliation_siblings_ids = []
->>>>>>> a15ea265
             if line.reconcile_partial_id:
                 partial_reconciliation_siblings_ids = self.search(cr, uid, [('reconcile_partial_id', '=', line.reconcile_partial_id.id)], context=context)
                 partial_reconciliation_siblings_ids.remove(line.id)
@@ -644,13 +381,8 @@
                 amount_str = rml_parser.formatLang(debit or credit, currency_obj=target_currency)
                 total_amount_str = rml_parser.formatLang(total_amount_currency, currency_obj=target_currency)
             else:
-<<<<<<< HEAD
-                debit = line.debit
-                credit = line.credit
-=======
                 debit = debit > 0 and amount_residual or 0.0
                 credit = credit > 0 and amount_residual or 0.0
->>>>>>> a15ea265
                 amount_str = rml_parser.formatLang(debit or credit, currency_obj=company_currency)
                 total_amount_str = rml_parser.formatLang(total_amount, currency_obj=company_currency)
                 if target_currency and target_currency != company_currency:
@@ -659,13 +391,8 @@
                     ctx = context.copy()
                     if target_date:
                         ctx.update({'date': target_date})
-<<<<<<< HEAD
                     debit = target_currency.with_context(ctx).compute(company_currency.id, debit)
                     credit = target_currency.with_context(ctx).compute(company_currency.id, credit)
-=======
-                    debit = currency_obj.compute(cr, uid, company_currency.id, target_currency.id, debit, context=ctx)
-                    credit = currency_obj.compute(cr, uid, company_currency.id, target_currency.id, credit, context=ctx)
->>>>>>> a15ea265
                     amount_str = rml_parser.formatLang(debit or credit, currency_obj=target_currency)
                     total_amount = currency_obj.compute(cr, uid, company_currency.id, target_currency.id, total_amount, context=ctx)
                     total_amount_str = rml_parser.formatLang(total_amount, currency_obj=target_currency)
