<?xml version="1.0" encoding="utf-8"?>
<odoo>
    <data>

        <!-- VIEWS -->

        <!-- account.move.line (Journal items) -->
        <record id="view_move_line_form" model="ir.ui.view">
            <field name="name">account.move.line.form</field>
            <field name="model">account.move.line</field>
            <field eval="2" name="priority"/>
            <field name="arch" type="xml">
                <form string="Journal Item" create="false">
                    <sheet>
                        <field name="company_id" invisible="1"/>
                        <field name="parent_state" invisible="1"/>
                        <group>
                            <field name="name"/>
                            <field name="partner_id"
                                domain="['|', ('parent_id', '=', False), ('is_company', '=', True)]"
                                readonly="1"/>
                        </group>
                        <notebook colspan="4">
                            <page string="Information" name="information">
                                <group>
                                    <group string="Amount">
                                        <field name="account_id" options="{'no_create': True}" domain="[('company_id', '=', company_id)]" readonly="1"/>
                                        <field name="debit" readonly="1"/>
                                        <field name="credit" readonly="1"/>
                                        <field name="quantity" readonly="1"/>
                                    </group>
                                    <group string="Accounting Documents">
                                        <field name="move_id" readonly="1"/>
                                        <field name="statement_id" readonly="True" attrs="{'invisible': [('statement_id','=',False)]}"/>
                                    </group>
                                    <group string="Dates">
                                        <field name="date" groups="account.group_account_readonly"/>
                                        <field name="date_maturity"/>
                                    </group>

                                    <group string="Taxes" attrs="{'invisible': [('tax_line_id','=',False), ('tax_ids','=',[])]}">
                                        <field name="tax_line_id" readonly="1" attrs="{'invisible': [('tax_line_id','=',False)]}"/>
                                        <field name="tax_ids" widget="many2many_tags" readonly="1" attrs="{'invisible': [('tax_ids','=',[])]}"/>
                                        <field name="tax_tag_invert" readonly="1" groups="base.group_no_one"/>
                                        <field name="tax_audit"/>
                                    </group>
                                    <group string="Matching" attrs="{'invisible':[('matched_debit_ids', '=', []),('matched_credit_ids', '=', [])]}">
                                        <label for="full_reconcile_id"/>
                                        <div>
                                            <field name="full_reconcile_id" attrs="{'invisible':[('full_reconcile_id','=',False)]}"/>
                                            <field name="matched_debit_ids" invisible="1"/>
                                            <field name="matched_credit_ids" invisible="1"/>
                                            <button name="open_reconcile_view"
                                                class="oe_link"
                                                type="object"
                                                string="-> View partially reconciled entries"
                                                attrs="{'invisible': ['|', ('full_reconcile_id', '!=', False), '&amp;', ('matched_debit_ids', '=', []),('matched_credit_ids', '=', [])]}">
                                            </button>
                                        </div>
                                    </group>
                                    <group string="Currency" groups="base.group_multi_currency">
                                        <field name="currency_id" invisible="1"/>
                                        <field name="amount_currency"/>
                                    </group>
                                    <group string="Product" attrs="{'invisible': [('product_id', '=', False)]}">
                                        <field name="product_id" readonly="1"/>
                                    </group>
                                    <group string="States">
                                        <field name="blocked"/>
                                    </group>
                                    <group string="Analytic" groups="analytic.group_analytic_accounting,analytic.group_analytic_tags">
                                        <field name="analytic_account_id" groups="analytic.group_analytic_accounting"
                                            domain="['|', ('company_id', '=', company_id), ('company_id', '=', False)]"
                                            readonly="1"/>
                                        <field name="analytic_tag_ids" groups="analytic.group_analytic_tags"
                                            widget="many2many_tags"/>
                                    </group>
                                </group>
                            </page>
                            <page string="Analytic Lines" name="analytic_lines" groups="analytic.group_analytic_accounting">
                                <field name="date" invisible="1"/>
                                <field name="analytic_line_ids" context="{'tree_view_ref':'analytic.view_account_analytic_line_tree', 'default_general_account_id':account_id, 'default_name': name, 'default_date':date, 'amount': (debit or 0.0)-(credit or 0.0)}"/>
                            </page>
                        </notebook>
                    </sheet>
                </form>
            </field>
        </record>

        <record id="account_move_line_view_kanban" model="ir.ui.view">
            <field name="name">account.move.line.kanban</field>
            <field name="model">account.move.line</field>
            <field name="arch" type="xml">
<<<<<<< HEAD
                <kanban class="o_kanban_mobile" create="false">
=======
                <kanban class="o_kanban_mobile" create="false" group_create="false">
>>>>>>> 4d11cb0e
                    <field name="company_currency_id"/>
                    <field name="partner_id"/>
                    <templates>
                        <t t-name="kanban-box">
                            <div class="oe_kanban_global_click">
                                <div class="row mb4">
                                    <div class="col-8">
                                        <field name="account_id"/>
                                    </div>
                                    <strong t-if="record.date_maturity.raw_value" class="col-4 pl-0 text-right">
                                        <i class="fa fa-clock-o" aria-label="Date" role="img" title="Date"/> <field name="date_maturity"/>
                                    </strong>
                                </div>
                                <div class="row mb4" style="min-height: 60px;">
                                    <em class="col-10">
                                        <field name="name"/>
                                    </em>
                                    <div class="col-2 text-right">
                                        <img t-att-src="kanban_image('res.partner', 'avatar_128', record.partner_id.raw_value)" t-att-title="record.partner_id.value" t-att-alt="record.partner_id.value" class="oe_kanban_avatar o_image_24_cover"/>
                                    </div>
                                </div>
                                <div class="row">
                                    <div class="col-6">
                                        <field name="tax_ids" widget="many2many_tags"/>
                                    </div>
                                    <div class="col-6 text-right">
                                        <t t-if="record.debit.raw_value > 0">
                                            <field name="debit"/><span> (DR)</span>
                                        </t>
                                        <t t-if="record.credit.raw_value > 0">
                                            <field name="credit"/><span> (CR)</span>
                                        </t>
                                    </div>
                                </div>
                            </div>
                        </t>
                    </templates>
                </kanban>
            </field>
        </record>

        <record id="view_move_line_pivot" model="ir.ui.view">
            <field name="name">account.move.line.pivot</field>
            <field name="model">account.move.line</field>
            <field name="arch" type="xml">
                <pivot string="Journal Items" sample="1">
                    <field name="journal_id" type="row"/>
                    <field name="date" type="col"/>
                    <field name="balance" type="measure"/>
                </pivot>
            </field>
        </record>

        <record id="view_move_line_tree" model="ir.ui.view">
            <field name="name">account.move.line.tree</field>
            <field name="model">account.move.line</field>
            <field eval="100" name="priority"/>
            <field name="arch" type="xml">
                <tree string="Journal Items" create="false" edit="false" sample="1">
                    <field name="date" optional="show"/>
                    <field name="company_id" groups="base.group_multi_company"/>
                    <field name="journal_id" options='{"no_open":True}'/>
                    <field name="move_id" optional="show"/>
                    <field name="account_id" options="{'no_open': True}" groups="account.group_account_readonly"/>
                    <field name="partner_id" optional="show"/>
                    <field name="statement_id" invisible="1"/>
                    <field name="ref" optional="show"/>
                    <field name="name" optional="show"/>
                    <field name="analytic_account_id" groups="account.group_account_readonly" optional="show" attrs="{'readonly':[('parent_state','=','posted')]}"/>
                    <field name="analytic_tag_ids" widget="many2many_tags" groups="analytic.group_analytic_tags" optional="hide"/>
                    <field name="tax_ids" widget="many2many_tags" width="0.5" optional="show"/>
                    <field name="debit" sum="Total Debit"/>
                    <field name="credit" sum="Total Credit"/>
                    <field name="amount_currency" groups="base.group_multi_currency" optional="hide"/>
                    <field name="currency_id" readonly="1" groups="base.group_multi_currency" optional="hide" string="Original Currency"/>
                    <field name="tax_tag_ids" widget="many2many_tags" width="0.5" optional="hide"/>
                    <field name="matching_number" optional="show"/>
                    <field name="reconcile_model_id" invisible="1"/>
                    <field name="reconciled" invisible="1"/>
                    <field name="date_maturity" optional="hide"/>
                    <field name="company_currency_id" invisible="1"/>
                    <field name="parent_state" invisible="1"/>
                </tree>
            </field>
        </record>

        <record id="view_move_line_tree_grouped" model="ir.ui.view">
            <field name="name">account.move.line.tree.grouped</field>
            <field name="model">account.move.line</field>
            <field eval="1" name="priority"/>
            <field name="arch" type="xml">
                <tree string="Journal Items" create="false" expand="context.get('expand', False)" multi_edit="1">
                    <field name="date" optional="show" readonly="1"/>
                    <field name="company_id" groups="base.group_multi_company" options="{'no_create': True}" optional="hide"/>
                    <field name="journal_id" options="{'no_open': True, 'no_create': True}" optional="hide"/>
                    <field name="move_id" optional="show"/>
                    <field name="account_id" optional="show" options="{'no_open': True, 'no_create': True}"
                           domain="[('company_id', '=', company_id)]"
                           groups="account.group_account_readonly"/>
                    <field name="statement_id" invisible="1"/>
                    <field name="partner_id" optional="hide" readonly="1"/>
                    <field name="ref" optional="hide"/>
                    <field name="name"/>
                    <field name="reconciled" invisible="1"/>
                    <field name="reconcile_model_id" invisible="1"/>
                    <field name="date_maturity" optional="hide"/>
                    <field name="analytic_account_id" optional="hide" groups="analytic.group_analytic_accounting" attrs="{'readonly':[('parent_state','=','posted')]}"/>
                    <field name="analytic_tag_ids" optional="hide" readonly="1" widget="many2many_tags" groups="analytic.group_analytic_tags"/>
                    <field name="amount_currency" readonly="1" groups="base.group_multi_currency"/>
                    <field name="currency_id" readonly="1" groups="base.group_multi_currency" optional="hide" string="Original Currency"/>
                    <field name="debit" sum="Total Debit" readonly="1"/>
                    <field name="credit" sum="Total Credit" readonly="1"/>
                    <field name="balance" sum="Total Balance" readonly="1" optional="hide"/>
                    <field name="matching_number" string="Matching" optional="show"/>
                    <field name="company_currency_id" invisible="1"/>
                    <field name="parent_state" invisible="1"/>
                    <field name="tax_ids" widget="many2many_tags" width="0.5" optional="hide" readonly="1"/>
                    <field name="tax_tag_ids" widget="many2many_tags" width="0.5" optional="hide" string="Tax Grids"
                           options="{'no_open': True, 'no_create': True}"
                           domain="[('applicability', '=', 'taxes')]"/>
                    <field name="product_id" optional="hide"/>
                    <groupby name="move_id">
                        <field name="state" invisible="1"/>
                        <field name="move_type" invisible="1"/>
                        <field name="statement_id" invisible="1"/>
                        <field name="payment_id" invisible="1"/>
                        <button name="edit" type="edit" icon="fa-edit" title="Edit" attrs="{'invisible': ['&amp;', ('move_type', '=', 'entry'), '|', ('statement_id', '!=', False), ('payment_id', '!=', False)]}"/>
                        <button name="open_bank_statement_view" type="object" icon="fa-edit" title="Edit" attrs="{'invisible': ['|', ('move_type', '!=', 'entry'), ('statement_id', '=', False)]}"/>
                        <button name="open_payment_view" type="object" icon="fa-edit" title="Edit" attrs="{'invisible': ['|', ('move_type', '!=', 'entry'), ('payment_id', '=', False)]}"/>
                        <button name="action_post" states="draft" icon="fa-check" title="Post" type="object" groups="account.group_account_invoice"/>
                        <button name="%(action_view_account_move_reversal)d" states="posted" title="Reverse" icon="fa-undo" type="action" groups="account.group_account_invoice"/>
                        <button name="action_duplicate" icon="fa-files-o" title="Duplicate" type="object" groups="account.group_account_invoice"/>
                    </groupby>
                </tree>
            </field>
        </record>

        <record id="view_move_line_tree_grouped_sales_purchases" model="ir.ui.view">
            <field name="name">account.move.line.tree.grouped.sales.purchase</field>
            <field name="model">account.move.line</field>
            <field name="mode">primary</field>
            <field name="inherit_id" ref="account.view_move_line_tree_grouped"/>
            <field name="arch" type="xml">
                <field name="date" position="attributes"><attribute name="optional">hide</attribute></field>
                <field name="move_id" position="attributes"><attribute name="optional">hide</attribute></field>
                <field name="tax_ids" position="attributes"><attribute name="optional">show</attribute></field>
                <field name="tax_tag_ids" position="attributes"><attribute name="optional">show</attribute></field>
            </field>
        </record>

        <record id="view_move_line_tree_grouped_bank_cash" model="ir.ui.view">
            <field name="name">account.move.line.tree.grouped.bank.cash</field>
            <field name="model">account.move.line</field>
            <field name="mode">primary</field>
            <field name="inherit_id" ref="account.view_move_line_tree_grouped"/>
            <field name="arch" type="xml">
                <field name="date" position="attributes"><attribute name="optional">hide</attribute></field>
                <field name="move_id" position="attributes"><attribute name="optional">hide</attribute></field>
                <field name="ref" position="attributes"><attribute name="optional">show</attribute></field>
            </field>
        </record>

        <record id="view_move_line_tree_grouped_misc" model="ir.ui.view">
            <field name="name">account.move.line.tree.grouped.misc</field>
            <field name="model">account.move.line</field>
            <field name="mode">primary</field>
            <field name="inherit_id" ref="account.view_move_line_tree_grouped"/>
            <field name="arch" type="xml">
                <field name="date" position="attributes"><attribute name="optional">hide</attribute></field>
                <field name="move_id" position="attributes"><attribute name="optional">hide</attribute></field>
            </field>
        </record>

        <record id="view_move_line_tree_grouped_general" model="ir.ui.view">
            <field name="name">account.move.line.tree.grouped.misc</field>
            <field name="model">account.move.line</field>
            <field name="mode">primary</field>
            <field name="inherit_id" ref="account.view_move_line_tree_grouped"/>
            <field name="arch" type="xml">
                <field name="account_id" position="attributes">
                    <attribute name="optional">hide</attribute>
                    <attribute name="readonly">1</attribute>
                </field>
                <field name="balance" position="attributes"><attribute name="optional">show</attribute></field>
                <field name="balance" position="after">
                    <field name="cumulated_balance" optional="show"/>
                </field>
            </field>
        </record>


        <record id="view_move_line_tree_grouped_partner" model="ir.ui.view">
            <field name="name">account.move.line.tree.grouped.partner</field>
            <field name="model">account.move.line</field>
            <field name="mode">primary</field>
            <field name="inherit_id" ref="account.view_move_line_tree_grouped"/>
            <field name="arch" type="xml">
                <field name="partner_id" position="attributes"><attribute name="optional">hide</attribute></field>
                <field name="date_maturity" position="attributes"><attribute name="optional">show</attribute></field>
                <field name="balance" position="attributes"><attribute name="optional">show</attribute></field>
                <field name="balance" position="after">
                    <field name="cumulated_balance" optional="show"/>
                </field>
            </field>
        </record>

        <record id="view_move_line_tax_audit_tree" model="ir.ui.view">
            <field name="name">account.move.line.tax.audit.tree</field>
            <field name="model">account.move.line</field>
            <field name="mode">primary</field>
            <field name="inherit_id" ref="account.view_move_line_tree"/>
            <field name="arch" type="xml">
                <field name="move_id" position="replace"/>
                <field name="matching_number" position="replace">
                    <field name="tax_line_id" string="Tax"/>
                    <field name="tax_base_amount" sum="Total Base Amount"/>
                    <field name="tax_audit"/>
                    <field name="move_id"/>
                </field>
                <field name="date_maturity" position="replace"/>
                <field name="analytic_account_id" position="replace"/>
                <field name="debit" position="replace"/>
                <field name="credit" position="replace"/>
            </field>
        </record>

        <record id="account_move_line_graph_date" model="ir.ui.view">
            <field name="name">account.move.line.graph</field>
            <field name="model">account.move.line</field>
            <field name="arch" type="xml">
                <graph string="Account Statistics" sample="1">
                    <field name="date"/>
                    <field name="balance" operator="+" type='measure'/>
                </graph>
            </field>
        </record>

        <record id="view_account_move_line_filter" model="ir.ui.view">
            <field name="name">account.move.line.search</field>
            <field name="model">account.move.line</field>
            <field name="arch" type="xml">
                <search string="Search Journal Items">
                    <field name="name" string="Journal Item" filter_domain="[
                        '|', '|', '|',
                        ('name', 'ilike', self), ('ref', 'ilike', self), ('account_id', 'ilike', self), ('partner_id', 'ilike', self)]"/>
                    <field name="date"/>
                    <field name="account_id"/>
                    <field name="account_root_id"/>
                    <field name="account_internal_type"/>
                    <field name="partner_id"/>
                    <field name="journal_id"/>
                    <field name="move_id" string="Journal Entry" filter_domain="[
                        '|', '|', ('move_id.name', 'ilike', self), ('move_id.ref', 'ilike', self), ('move_id.partner_id', 'ilike', self)]"/>
                    <field name="tax_ids" />
                    <field name="tax_line_id" string="Originator Tax"/>
                    <field name="reconcile_model_id"/>
                    <separator/>
                    <filter string="Unposted" name="unposted" domain="[('parent_state', '=', 'draft')]" help="Unposted Journal Items"/>
                    <filter string="Posted" name="posted" domain="[('parent_state', '=', 'posted')]" help="Posted Journal Items"/>
                    <separator/>
                    <filter string="To Check" name="to_check" domain="[('move_id.to_check', '=', True)]"/>
                    <separator/>
                    <filter string="Unreconciled" domain="[('full_reconcile_id', '=', False), ('balance', '!=', 0), ('account_id.reconcile', '=', True)]" help="Journal items where matching number isn't set" name="unreconciled"/>
                    <separator/>
                    <filter string="Sales" name="sales" domain="[('journal_id.type', '=', 'sale')]" context="{'default_journal_type': 'sale'}"/>
                    <filter string="Purchases" name="purchases" domain="[('journal_id.type', '=', 'purchase')]" context="{'default_journal_type': 'purchase'}"/>
                    <filter string="Bank" name="bank" domain="[('journal_id.type', '=', 'bank')]" context="{'default_journal_type': 'bank'}"/>
                    <filter string="Cash" name="cash" domain="[('journal_id.type', '=', 'cash')]" context="{'default_journal_type': 'cash'}"/>
                    <filter string="Miscellaneous" domain="[('journal_id.type', '=', 'general')]" name="misc_filter" context="{'default_journal_type': 'general'}"/>
                    <separator/>
                    <filter string="Payable" domain="[('account_id.internal_type', '=', 'payable')]" help="From Payable accounts" name="payable"/>
                    <filter string="Receivable" domain="[('account_id.internal_type', '=', 'receivable')]" help="From Receivable accounts" name="receivable"/>
                    <separator/>
                    <filter string="Date" name="date" date="date"/>
                    <separator/>
                    <group expand="0" string="Group By">
                        <filter string="Journal Entry" name="group_by_move" domain="[]" context="{'group_by': 'move_id'}"/>
                        <filter string="Account" name="group_by_account" domain="[]" context="{'group_by': 'account_id'}"/>
                        <filter string="Partner" name="group_by_partner" domain="[]" context="{'group_by': 'partner_id'}"/>
                        <filter string="Journal" name="journal" domain="[]" context="{'group_by': 'journal_id'}"/>
                        <filter string="Date" name="groupby_date" domain="[]" context="{'group_by': 'date'}"/>
                    </group>
                </search>
            </field>
        </record>
        <record id="view_account_move_line_filter_with_root_selection" model="ir.ui.view">
            <field name="name">account.move.line.search</field>
            <field name="model">account.move.line</field>
            <field name="mode">primary</field>
            <field name="priority">20</field>
            <field name="inherit_id" ref="account.view_account_move_line_filter"/>
            <field name="arch" type="xml">
                <xpath expr="//group" position="after">
                    <searchpanel class="account_root">
                        <field name="account_root_id" icon="fa-filter" limit="0"/>
                    </searchpanel>
                </xpath>
            </field>
        </record>

        <!-- account.move (Journal Entry) -->

        <record id="view_move_tree" model="ir.ui.view">
            <field name="name">account.move.tree</field>
            <field name="model">account.move</field>
            <field name="arch" type="xml">
                <tree string="Journal Entries" sample="1" decoration-info="state == 'draft'">
                    <field name="date"/>
                    <field name="name"/>
                    <field name="partner_id" optional="show"/>
                    <field name="ref" optional="show"/>
                    <field name="journal_id"/>
                    <field name="company_id" groups="base.group_multi_company" optional="show"/>
                    <field name="amount_total_signed" sum="Total Amount" string="Total" decoration-bf="1"/>
                    <field name="state" widget="badge" decoration-info="state == 'draft'" decoration-success="state == 'posted'"/>
                    <field name="currency_id" invisible="1"/>
                    <field name="to_check" optional="hide" widget="boolean_toggle"/>
                </tree>
            </field>
        </record>

        <record id="view_invoice_tree" model="ir.ui.view">
            <field name="name">account.invoice.tree</field>
            <field name="model">account.move</field>
            <field name="arch" type="xml">
                <tree string="Invoices"
                      js_class="account_tree"
                      decoration-info="state == 'draft'"
                      decoration-muted="state == 'cancel'"
                      sample="1">
                    <header>
                        <button name="action_register_payment" type="object" string="Register Payment"
                            groups="account.group_account_user"
                            invisible="context.get('default_move_type') not in ('out_invoice', 'out_refund', 'out_receipt', 'in_invoice', 'in_refund','in_receipt')"/>
                    </header>
                    <field name="name" decoration-bf="1"/>
                    <field name="partner_id" invisible="1"/>
                    <field name="invoice_source_email" invisible="1"/>
                    <field name="invoice_partner_display_name" invisible="context.get('default_move_type') not in ('in_invoice', 'in_refund','in_receipt')" groups="base.group_user" string="Vendor" />
                    <field name="invoice_partner_display_name" invisible="context.get('default_move_type') not in ('out_invoice', 'out_refund','out_receipt')" groups="base.group_user" string="Customer" />
                    <field name="invoice_date" optional="show" invisible="context.get('default_move_type') not in ('in_invoice', 'in_refund','in_receipt')" string="Bill Date"/>
                    <field name="invoice_date" optional="show" invisible="context.get('default_move_type') not in ('out_invoice', 'out_refund','out_receipt')" string="Invoice Date"/>
                    <field name="date" optional="hide" invisible="context.get('default_move_type') in ('out_invoice', 'out_refund', 'out_receipt')" string="Accounting Date"/>
                    <field name="invoice_date_due" widget="remaining_days" optional="show" attrs="{'invisible': [['payment_state', 'in', ('paid', 'in_payment', 'reversed')]]}"/>
                    <field name="invoice_origin" optional="hide" string="Source Document"/>
                    <field name="payment_reference" optional="hide" invisible="context.get('default_move_type') in ('out_invoice', 'out_refund','out_receipt')"/>
                    <field name="ref" optional="hide"/>
                    <field name="invoice_user_id" optional="hide" invisible="context.get('default_move_type') not in ('out_invoice', 'out_refund','out_receipt')" string="Salesperson" widget="many2one_avatar_user"/>
                    <field name="activity_ids" widget="list_activity" optional="show"/>
                    <field name="company_id" groups="base.group_multi_company" options="{'no_create': True}" optional="hide"/>
                    <field name="amount_untaxed_signed" string="Tax Excluded" sum="Total" optional="show"/>
                    <field name="amount_tax_signed" string="Tax" sum="Total" optional="hide"/>
                    <field name="amount_total_signed" string="Total" sum="Total" decoration-bf="1" optional="show"/>
                    <field name="amount_total_in_currency_signed" string="Total in Currency" groups="base.group_multi_currency"  optional="show"/>
                    <field name="amount_residual_signed" string="Amount Due" sum="Amount Due" optional="hide"/>
                    <field name="currency_id" groups="base.group_multi_currency" optional="hide"/>
                    <field name="company_currency_id" invisible="1"/>
                    <field name="to_check" optional="hide" widget="boolean_toggle"/>
                    <field name="payment_state"
                           widget="badge"
                           decoration-danger="payment_state == 'not_paid'"
                           decoration-warning="payment_state in ('partial', 'in_payment')"
                           decoration-success="payment_state in ('paid', 'reversed')"
                           attrs="{'invisible': [('payment_state', 'in', ('invoicing_legacy'))]}"
                           optional="show"/>
                    <field name="state" widget="badge" decoration-success="state == 'posted'" decoration-info="state == 'draft'" optional="show"/>
                    <field name="move_type" invisible="context.get('default_move_type', True)"/>
                  </tree>
            </field>
        </record>

        <record id="view_out_invoice_tree" model="ir.ui.view">
            <field name="name">account.out.invoice.tree</field>
            <field name="model">account.move</field>
            <field name="inherit_id" ref="account.view_invoice_tree"/>
            <field name="mode">primary</field>
            <field name="arch" type="xml">
                <xpath expr="//tree" position="attributes">
                    <attribute name="banner_route">/account/account_invoice_onboarding</attribute>
                </xpath>
                <field name="currency_id" position="attributes">
                    <attribute name="string">Invoice Currency</attribute>
                </field>
            </field>
        </record>

        <record id="view_out_credit_note_tree" model="ir.ui.view">
            <field name="name">account.out.invoice.tree</field>
            <field name="model">account.move</field>
            <field name="inherit_id" ref="account.view_invoice_tree"/>
            <field name="mode">primary</field>
            <field name="arch" type="xml">
                <field name="currency_id" position="attributes">
                    <attribute name="string">Credit Note Currency</attribute>
                </field>
            </field>
        </record>

        <record id="view_in_invoice_tree" model="ir.ui.view">
            <field name="name">account.out.invoice.tree</field>
            <field name="model">account.move</field>
            <field name="inherit_id" ref="account.view_invoice_tree"/>
            <field name="mode">primary</field>
            <field name="arch" type="xml">
                <xpath expr="//field[@name='ref']" position="attributes">
                    <attribute name="optional">show</attribute>
                </xpath>

                <xpath expr="//field[@name='payment_state']" position="attributes">
                    <attribute name="optional">hide</attribute>
                </xpath>
            </field>
        </record>

        <record id="view_in_invoice_bill_tree" model="ir.ui.view">
            <field name="name">account.out.invoice.tree</field>
            <field name="model">account.move</field>
            <field name="inherit_id" ref="account.view_in_invoice_tree"/>
            <field name="mode">primary</field>
            <field name="arch" type="xml">
                <field name="currency_id" position="attributes">
                    <attribute name="string">Bill Currency</attribute>
                </field>
            </field>
        </record>

        <record id="view_in_invoice_refund_tree" model="ir.ui.view">
            <field name="name">account.out.invoice.tree</field>
            <field name="model">account.move</field>
            <field name="inherit_id" ref="account.view_in_invoice_tree"/>
            <field name="mode">primary</field>
            <field name="arch" type="xml">
                <field name="currency_id" position="attributes">
                    <attribute name="string">Refund Currency</attribute>
                </field>
            </field>
        </record>

        <record id="view_in_invoice_receipt_tree" model="ir.ui.view">
            <field name="name">account.out.invoice.tree</field>
            <field name="model">account.move</field>
            <field name="inherit_id" ref="account.view_in_invoice_tree"/>
            <field name="mode">primary</field>
            <field name="arch" type="xml">
                <field name="currency_id" position="attributes">
                    <attribute name="string">Receipt Currency</attribute>
                </field>
            </field>
        </record>

        <record id="view_account_move_kanban" model="ir.ui.view">
            <field name="name">account.move.kanban</field>
            <field name="model">account.move</field>
            <field name="arch" type="xml">
                <kanban class="o_kanban_mobile" sample="1" js_class="account_bills_kanban">
                    <field name="journal_id"/>
                    <field name="partner_id"/>
                    <field name="ref"/>
                    <field name="date"/>
                    <field name="state"/>
                    <templates>
                        <t t-name="kanban-box">
                            <div t-attf-class="oe_kanban_global_click">
                                <div class="row mb4">
                                    <div class="col-6 o_kanban_record_headings">
                                        <strong>
                                            <span>
                                                <field name="partner_id" attrs="{'invisible': [('partner_id', '=', False)]}" />
                                                <field name="journal_id" attrs="{'invisible': [('partner_id', '!=', False)]}" />
                                            </span>
                                        </strong>
                                    </div>
                                    <div class="col-6 text-right">
                                        <strong><i class="fa fa-clock-o" aria-label="Date" role="img" title="Date"/> <t t-esc="record.date.value"/></strong>
                                    </div>
                                </div>
                                <div class="row">
                                    <div class="col-12">
                                        <span><field name="ref"/></span>
                                    </div>
                                </div>
                                <div class="row">
                                    <div class="col-6">
                                        <span><field name="amount_total" widget='monetary'/></span>
                                        <span><field name="currency_id" invisible="1"/></span>
                                    </div>
                                    <div class="col-6">
                                        <span class="float-right">
                                            <field name="state" widget="label_selection" options="{'classes': {'draft': 'default', 'posted': 'success'}}"/>
                                        </span>
                                    </div>
                                </div>
                            </div>
                        </t>
                    </templates>
                </kanban>
            </field>
        </record>

        <record id="view_move_form" model="ir.ui.view">
            <field name="name">account.move.form</field>
            <field name="model">account.move</field>
            <field name="arch" type="xml">
                <form string="Account Entry">
                    <header>
                        <!-- Post -->
                        <button name="action_post" string="Post" class="oe_highlight"
                                type="object" groups="account.group_account_invoice" data-hotkey="v"
                                attrs="{'invisible': ['|', '|', ('state', '!=', 'draft'), ('auto_post', '=', True), ('move_type', '!=', 'entry')]}"/>
                        <button name="action_post" string="Confirm" class="oe_highlight"
                                type="object" groups="account.group_account_invoice" data-hotkey="v"
                                attrs="{'invisible': ['|', '|', '|', ('state', '!=', 'draft'), ('auto_post', '=', True), ('move_type', '=', 'entry'), ('display_inactive_currency_warning','=',True)]}"/>
                        <!-- Send (only invoices) -->
                        <button name="action_invoice_sent"
                                type="object"
                                string="Send &amp; Print"
                                attrs="{'invisible':['|', '|', ('state', '!=', 'posted'), ('is_move_sent', '=', True), ('move_type', 'not in', ('out_invoice', 'out_refund'))]}"
                                class="oe_highlight"
                                data-hotkey="y"/>
                        <button name="action_invoice_sent"
                                type="object"
                                string="Send &amp; Print"
                                attrs="{'invisible':['|', '|', ('state', '!=', 'posted'), ('is_move_sent', '=', False), ('move_type', 'not in', ('out_invoice', 'out_refund', 'in_invoice', 'in_refund'))]}"
                                data-hotkey="y"/>
                        <!-- Register Payment (only invoices / receipts) -->
                        <button name="action_register_payment" id="account_invoice_payment_btn"
                                type="object" class="oe_highlight"
                                attrs="{'invisible': ['|', '|', ('state', '!=', 'posted'), ('payment_state', 'not in', ('not_paid', 'partial')), ('move_type', 'not in', ('out_invoice', 'out_refund', 'in_invoice', 'in_refund', 'out_receipt', 'in_receipt'))]}"
                                context="{'dont_redirect_to_payments': True}"
                                string="Register Payment" data-hotkey="g"
                                groups="account.group_account_invoice"/>
                        <!-- Preview (only customer invoices) -->
                        <button name="preview_invoice" type="object" string="Preview" data-hotkey="o"
                                title="Preview invoice"
                                attrs="{'invisible': [('move_type', 'not in', ('out_invoice', 'out_refund'))]}"/>
                        <!-- Reverse -->
                        <button name="%(action_view_account_move_reversal)d" string="Reverse Entry"
                                type="action" groups="account.group_account_invoice" data-hotkey="z"
                                attrs="{'invisible': ['|', ('move_type', '!=', 'entry'), '|', ('state', '!=', 'posted'), ('payment_state', '=', 'reversed')]}"/>
                        <button name="action_reverse" string='Add Credit Note'
                                type='object' groups="account.group_account_invoice"
                                attrs="{'invisible': ['|', ('move_type', 'not in', ('out_invoice', 'in_invoice')), ('state', '!=', 'posted')]}"/>
                        <!-- Cancel -->
                        <button name="button_cancel" string="Cancel Entry" type="object" groups="account.group_account_invoice" data-hotkey="w"
                                attrs="{'invisible' : ['|', '|', ('id', '=', False), ('state', '!=', 'draft'),('move_type', '!=', 'entry')]}"/>
                        <button name="button_cancel" string="Cancel" type="object" groups="account.group_account_invoice" data-hotkey="w"
                                attrs="{'invisible' : ['|', '|', ('id', '=', False), ('state', '!=', 'draft'),('move_type', '==', 'entry')]}"/>
                        <button name="button_draft" string="Reset to Draft" type="object" groups="account.group_account_invoice"
                                attrs="{'invisible' : [('show_reset_to_draft_button', '=', False)]}" data-hotkey="q" />
                        <!-- Set as Checked -->
                        <button name="button_set_checked" string="Set as Checked" type="object" groups="account.group_account_invoice"
                                attrs="{'invisible' : [('to_check', '=', False)]}" data-hotkey="k" />
                        <field name="state" widget="statusbar" statusbar_visible="draft,posted"/>
                    </header>
                    <!-- Invoice outstanding credits -->
                    <div groups="account.group_account_invoice,account.group_account_readonly"
                         class="alert alert-warning mb-0" role="alert"
                         attrs="{'invisible': ['|', ('state', '!=', 'draft'), ('tax_lock_date_message', '=', False)]}">
                        <field name="tax_lock_date_message" nolabel="1"/>
                    </div>
                    <div groups="account.group_account_invoice,account.group_account_readonly"
                         class="alert alert-info mb-0" role="alert"
                         attrs="{'invisible': ['|', '|', ('move_type', '!=', 'out_invoice'), ('invoice_has_outstanding', '=', False), ('payment_state', 'not in', ('not_paid', 'partial'))]}">
                        You have <bold><a class="alert-link" href="#outstanding" role="button">outstanding credits</a></bold> for this customer. You can allocate them to mark this invoice as paid.
                    </div>
                    <div groups="account.group_account_invoice,account.group_account_readonly"
                         class="alert alert-info mb-0" role="alert"
                         attrs="{'invisible': ['|', '|', ('move_type', '!=', 'in_invoice'), ('invoice_has_outstanding', '=', False), ('payment_state', 'not in', ('not_paid', 'partial'))]}">
                        You have <bold><a class="alert-link" href="#outstanding" role="button">outstanding debits</a></bold> for this vendor. You can allocate them to mark this bill as paid.
                    </div>
                    <div groups="account.group_account_invoice,account.group_account_readonly"
                         class="alert alert-info mb-0" role="alert"
                         attrs="{'invisible': ['|', '|', ('move_type', '!=', 'out_refund'), ('invoice_has_outstanding', '=', False), ('payment_state', 'not in', ('not_paid', 'partial'))]}">
                        You have <bold><a class="alert-link" href="#outstanding" role="button">outstanding debits</a></bold> for this customer. You can allocate them to mark this credit note as paid.
                    </div>
                    <div groups="account.group_account_invoice,account.group_account_readonly"
                         class="alert alert-info mb-0" role="alert"
                         attrs="{'invisible': ['|', '|', ('move_type', '!=', 'in_refund'), ('invoice_has_outstanding', '=', False), ('payment_state', 'not in', ('not_paid', 'partial'))]}">
                        You have <bold><a class="alert-link" href="#outstanding" role="button">outstanding credits</a></bold> for this vendor. You can allocate them to mark this credit note as paid.
                    </div>
                    <div class="alert alert-info mb-0" role="alert"
                         attrs="{'invisible': ['|', ('state', '!=', 'draft'), ('auto_post', '=', False)]}">
                        This move is configured to be posted automatically at the accounting date: <field name="date" readonly="1"/>.
                    </div>
                    <!-- Currency consistency -->
                    <div class="alert alert-warning mb-0" role="alert"
                         attrs="{'invisible': ['|', ('display_inactive_currency_warning', '=', False), ('move_type', 'not in', ('in_invoice', 'in_refund', 'in_receipt'))]}">
                        In order to validate this bill, you must <button class="oe_link" type="object" name="action_activate_currency" style="padding: 0; vertical-align: baseline;">activate the currency of the bill</button>. The journal entries need to be computed by Odoo before being posted in your company's currency.
                    </div>
                    <div class="alert alert-warning mb-0" role="alert"
                         attrs="{'invisible': ['|', ('display_inactive_currency_warning', '=', False), ('move_type', 'not in', ('out_invoice', 'out_refund', 'out_receipt'))]}">
                        In order to validate this invoice, you must <button class="oe_link" type="object" name="action_activate_currency" style="padding: 0; vertical-align: baseline;">activate the currency of the invoice</button>. The journal entries need to be computed by Odoo before being posted in your company's currency.
                    </div>
                    <sheet>
                        <div name="button_box" class="oe_button_box">
                            <button name="open_bank_statement_view"
                                    class="oe_stat_button"
                                    icon="fa-bars"
                                    type="object"
                                    attrs="{'invisible': ['|', '|', ('move_type', '!=', 'entry'), ('id', '=', False), ('statement_id', '=', False)]}"
                                    string="1 Statement">
                            </button>
                            <button name="open_payment_view"
                                    class="oe_stat_button"
                                    icon="fa-bars"
                                    type="object"
                                    attrs="{'invisible': ['|', '|', ('move_type', '!=', 'entry'), ('id', '=', False), ('payment_id', '=', False)]}"
                                    string="1 Payment">
                            </button>
                            <button name="open_reconcile_view"
                                    class="oe_stat_button"
                                    icon="fa-bars"
                                    type="object"
                                    attrs="{'invisible': ['|', '|', ('move_type', '!=', 'entry'), ('id', '=', False), ('has_reconciled_entries', '=', False)]}"
                                    string="Reconciled Entries">
                            </button>
                            <button name="open_created_caba_entries"
                                    class="oe_stat_button"
                                    icon="fa-usd"
                                    type="object"
                                    attrs="{'invisible': [('tax_cash_basis_created_move_ids', '=', [])]}"
                                    string="Cash Basis Entries">
                            </button>
                        </div>

                        <!-- Payment status for invoices / receipts -->
                        <widget name="web_ribbon" title="Paid"
                                attrs="{'invisible': ['|', ('payment_state', '!=', 'paid'), ('move_type', 'not in', ('out_invoice', 'out_refund', 'in_invoice', 'in_refund', 'out_receipt', 'in_receipt'))]}"/>
                        <widget name="web_ribbon" title="In Payment"
                                attrs="{'invisible': ['|', ('payment_state', '!=', 'in_payment'), ('move_type', 'not in', ('out_invoice', 'out_refund', 'in_invoice', 'in_refund', 'out_receipt', 'in_receipt'))]}"/>
                        <widget name="web_ribbon" title="Partial"
                                attrs="{'invisible': ['|', ('payment_state', '!=', 'partial'), ('move_type', 'not in', ('out_invoice', 'out_refund', 'in_invoice', 'in_refund', 'out_receipt', 'in_receipt'))]}"/>
                        <widget name="web_ribbon" title="Reversed"
                                bg_color="bg-danger"
                                attrs="{'invisible': [('payment_state', '!=', 'reversed')]}"/>
                         <widget name="web_ribbon" text="Invoicing App Legacy"
                                bg_color="bg-info"
                                attrs="{'invisible': [('payment_state', '!=', 'invoicing_legacy')]}"
                                tooltip="This entry has been generated through the Invoicing app, before installing Accounting. It has been disabled by the 'Invoicing Switch Threshold Date' setting so that it does not impact your accounting."/>

                        <!-- Invisible fields -->
                        <field name="id" invisible="1"/>
                        <field name="show_name_warning" invisible="1"/>
                        <field name="posted_before" invisible="1"/>
                        <field name="move_type" invisible="1"/>
                        <field name="payment_state" invisible="1" force_save="1"/>
                        <field name="invoice_filter_type_domain" invisible="1"/>
                        <field name="suitable_journal_ids" invisible="1"/>
                        <field name="company_currency_id" invisible="1"/>
                        <field name="commercial_partner_id" invisible="1"/>
                        <field name="bank_partner_id" invisible="1"/>
                        <field name="display_qr_code" invisible="1"/>
                        <field name="show_reset_to_draft_button" invisible="1"/>

                        <field name="invoice_has_outstanding" invisible="1"/>
                        <field name="is_move_sent" invisible="1"/>
                        <field name="invoice_has_matching_suspense_amount" invisible="1"/>
                        <field name="has_reconciled_entries" invisible="1"/>
                        <field name="restrict_mode_hash_table" invisible="1"/>
                        <field name="country_code" invisible="1"/>
                        <field name="display_inactive_currency_warning" invisible="1"/>
                        <field name="statement_id" invisible="1"/>
                        <field name="payment_id" invisible="1"/>
                        <field name="tax_country_id" invisible="1"/>
                        <field name="tax_cash_basis_created_move_ids" invisible="1"/>

                        <div class="oe_title">
                            <!-- Invoice draft header -->
                            <span class="o_form_label"><field name="move_type" attrs="{'invisible': [('move_type', '=', 'entry')]}" readonly="1" nolabel="1"/></span>
                            <h1 attrs="{'invisible': ['|', ('state', '!=', 'draft'), ('name', '!=', '/')]}">
                                <span>Draft</span>
                            </h1>

                            <!-- Number -->
                            <span class="text-warning" attrs="{'invisible': [('show_name_warning', '=', False)]}">The current highest number is <field name="highest_name"/>. You might want to put a higher number here.</span>
                            <h1 class="mt0" attrs="{'invisible':[('name', '=', '/'), ('posted_before', '=', False)]}">
                                <field name="name" attrs="{'readonly': [('state', '!=', 'draft')]}" placeholder="JRNL/2016/00001"/>
                            </h1>

                        </div>
                        <group>
                            <group id="header_left_group">
                                <div class="o_td_label">
                                    <label for="partner_id" string="Customer" style="font-weight:bold;"
                                           attrs="{'invisible': [('move_type', 'not in', ('out_invoice', 'out_refund', 'out_receipt'))]}"/>
                                    <label for="partner_id" string="Vendor" style="font-weight:bold;"
                                           attrs="{'invisible': [('move_type', 'not in', ('in_invoice', 'in_refund', 'in_receipt'))]}"/>
                                </div>
                                <field name="partner_id" widget="res_partner_many2one" nolabel="1"
                                       context="{
                                            'res_partner_search_mode': (context.get('default_move_type', 'entry') in ('out_invoice', 'out_refund', 'out_receipt') and 'customer') or (context.get('default_move_type', 'entry') in ('in_invoice', 'in_refund', 'in_receipt') and 'supplier') or False,
                                            'show_address': 1, 'default_is_company': True, 'show_vat': True}"
                                       options='{"always_reload": True, "no_quick_create": True}'
                                       attrs="{'invisible': [('move_type', 'not in', ('out_invoice', 'out_refund', 'in_invoice', 'in_refund', 'out_receipt', 'in_receipt'))]}"/>
                                <label for="ref" string="Bill Reference"
                                       attrs="{'invisible':[('move_type', 'not in', ('in_invoice', 'in_receipt', 'in_refund'))]}" />
                                <field name="ref" nolabel="1" attrs="{'invisible':[('move_type', 'not in', ('in_invoice', 'in_receipt', 'in_refund'))]}" />
                                <field name="ref" attrs="{'invisible':[('move_type', 'in', ('in_invoice', 'in_receipt', 'in_refund', 'out_invoice', 'out_refund'))]}"/>
                                <field name="tax_cash_basis_origin_move_id" attrs="{'invisible': [('tax_cash_basis_origin_move_id', '=', False)]}"/>
                                <field name="payment_reference"
                                       attrs="{'invisible': [('move_type', 'not in', ('out_invoice', 'out_refund', 'in_invoice', 'in_refund', 'out_receipt', 'in_receipt'))], 'readonly': [('state', '!=', 'draft')]}"/>
                                <field name="partner_bank_id"
                                       context="{'default_partner_id': bank_partner_id}"
                                       domain="[('partner_id', '=', bank_partner_id)]"
                                       attrs="{'invisible': [('move_type', 'not in', ('in_invoice', 'in_refund', 'in_receipt'))], 'readonly': [('state', '!=', 'draft')]}"/>
                                <label name="invoice_vendor_bill_id_label" for="invoice_vendor_bill_id" string="Auto-Complete" class="oe_edit_only"
                                       attrs="{'invisible': ['|', ('state', '!=', 'draft'), ('move_type', '!=', 'in_invoice')]}"/>
                                <field name="invoice_vendor_bill_id" nolabel="1" class="oe_edit_only"
                                       attrs="{'invisible': ['|', ('state', '!=', 'draft'), ('move_type', '!=', 'in_invoice')]}"
                                       domain="[('company_id', '=', company_id), ('partner_id','child_of', [partner_id]), ('move_type','=','in_invoice')]"
                                       placeholder="Select an old vendor bill"
                                       options="{'no_create': True}" context="{'show_total_amount': True}"/>
                            </group>
                            <group id="header_right_group">
                                <!-- Invoice date (only invoices / receipts) -->
                                <div class="o_td_label">
                                    <label for="invoice_date" string="Invoice Date" style="font-weight:bold;"
                                           attrs="{'invisible': [('move_type', 'not in', ('out_invoice', 'out_refund', 'out_receipt'))]}"/>
                                    <label for="invoice_date" string="Bill Date" style="font-weight:bold;"
                                           attrs="{'invisible': [('move_type', 'not in', ('in_invoice', 'in_refund', 'in_receipt'))]}"/>
                                </div>
                                <field name="invoice_date" nolabel="1" options="{'datepicker': {'warn_future': true}}"
                                       attrs="{'invisible': [('move_type', 'not in', ('out_invoice', 'out_refund', 'in_invoice', 'in_refund', 'out_receipt', 'in_receipt'))]}"/>

                                <field name="date" string="Accounting Date"
                                       attrs="{
                                            'invisible': [('move_type', 'in', ('out_invoice', 'out_refund', 'out_receipt'))],
                                            'readonly': [('state', '!=', 'draft')],
                                       }"/>

                                <!-- Invoice payment terms (only invoices) + due date (only invoices / receipts) -->
                                <label for="invoice_payment_term_id" string="Due Date"
                                       attrs="{'invisible': [('move_type', 'not in', ('out_invoice', 'out_refund', 'in_invoice', 'in_refund', 'out_receipt', 'in_receipt'))]}"/>
                                <div class="d-flex" attrs="{'invisible': [('move_type', 'not in', ('out_invoice', 'out_refund', 'in_invoice', 'in_refund', 'out_receipt', 'in_receipt'))]}">
                                    <field name="invoice_date_due" force_save="1"
                                           placeholder="Date"
                                           attrs="{'invisible': [('invoice_payment_term_id', '!=', False)]}"/>
                                    <span class="o_form_label mx-3 oe_edit_only"
                                          attrs="{'invisible': ['|', ('state', '!=', 'draft'), ('invoice_payment_term_id', '!=', False)]}"> or </span>
                                    <field name="invoice_payment_term_id"
                                           placeholder="Terms"/>
                                </div>

                                <label for="journal_id"
                                       groups="account.group_account_readonly"
                                       invisible="context.get('default_journal_id') and context.get('move_type', 'entry') != 'entry'"/>
                                <div name="journal_div" class="d-flex" invisible="context.get('default_journal_id') and context.get('move_type', 'entry') != 'entry'">
                                    <field name="journal_id"
                                        groups="account.group_account_readonly"
                                        options="{'no_create': True}"
                                        attrs="{'readonly': [('posted_before', '=', True)]}"/>
                                    <span class="oe_inline o_form_label mx-3 oe_read_only"
                                        groups="base.group_multi_currency"> in </span>
                                    <!-- Bigger margin on the left because in edit mode the external link button covers the text -->
                                    <span class="oe_inline o_form_label mr-3 ml-5 oe_edit_only"
                                        groups="base.group_multi_currency"> in </span>
                                    <field name="currency_id"
                                        groups="base.group_multi_currency"
                                        attrs="{'readonly': [('state', '!=', 'draft')]}"/>
                                </div>
                            </group>
                        </group>
                        <notebook>
                            <page id="invoice_tab"
                                  string="Invoice Lines"
                                  attrs="{'invisible': [('move_type', '=', 'entry')]}">
                                <field name="invoice_line_ids"
                                       widget="section_and_note_one2many"
                                       mode="tree,kanban"
                                       context="{'default_move_type': context.get('default_move_type'), 'journal_id': journal_id, 'default_partner_id': commercial_partner_id, 'default_currency_id': currency_id or company_currency_id}">
                                    <tree editable="bottom" string="Journal Items" default_order="sequence, date desc, move_name desc, id">
                                        <control>
                                            <create name="add_line_control" string="Add a line"/>
                                            <create name="add_section_control" string="Add a section" context="{'default_display_type': 'line_section'}"/>
                                            <create name="add_note_control" string="Add a note" context="{'default_display_type': 'line_note'}"/>
                                        </control>

                                        <!-- Displayed fields -->
                                        <field name="sequence" widget="handle"/>
                                        <field name="move_name" invisible="1"/>
                                        <field name="product_id"
                                               optional="show"
                                               domain="
                                                    context.get('default_move_type') in ('out_invoice', 'out_refund', 'out_receipt')
                                                    and [('sale_ok', '=', True), '|', ('company_id', '=', False), ('company_id', '=', parent.company_id)]
                                                    or [('purchase_ok', '=', True), '|', ('company_id', '=', False), ('company_id', '=', parent.company_id)]
                                               "/>
                                        <field name="name" widget="section_and_note_text" attrs="{'required': [('parent.move_type', 'not in', ('in_invoice', 'in_refund','in_receipt'))]}"/>
                                        <field name="account_id"
                                               groups="account.group_account_readonly"
                                               options="{'no_create': True}"
                                               domain="[('deprecated', '=', False), ('user_type_id.type', 'not in', ('receivable', 'payable')), ('company_id', '=', parent.company_id), ('is_off_balance', '=', False)]"
                                               attrs="{'required': [('display_type', '=', False)]}"/>
                                        <field name="analytic_account_id"
                                               domain="['|', ('company_id', '=', False), ('company_id', '=', parent.company_id)]"
                                               groups="analytic.group_analytic_accounting"
                                               optional="show"/>
                                        <field name="analytic_tag_ids"
                                               domain="['|', ('company_id', '=', False), ('company_id', '=', parent.company_id)]"
                                               groups="analytic.group_analytic_tags"
                                               optional="show"
                                               widget="many2many_tags"/>
                                        <field name="quantity"/>
                                        <field name="product_uom_category_id" invisible="1"/>
                                        <field name="product_uom_id" string="UoM" groups="uom.group_uom" optional="show"/>
                                        <field name="price_unit" string="Price"/>
                                        <field name="discount" string="Disc.%" optional="hide"/>
                                        <field name="tax_ids" widget="many2many_tags"
                                               domain="[('type_tax_use', '=?', parent.invoice_filter_type_domain), ('company_id', '=', parent.company_id), ('country_id', '=', parent.tax_country_id)]"
                                               context="{'append_type_to_tax_name': not parent.invoice_filter_type_domain}"
                                               options="{'no_create': True}"
                                               optional="show"/>
                                        <field name="price_subtotal"
                                               string="Subtotal"
                                               groups="account.group_show_line_subtotals_tax_excluded"/>
                                        <field name="price_total"
                                               string="Total"
                                               groups="account.group_show_line_subtotals_tax_included"/>

                                        <!-- Others fields -->
                                        <field name="partner_id" invisible="1"/>
                                        <field name="amount_currency" invisible="1"/>
                                        <field name="currency_id" invisible="1"/>
                                        <field name="debit" invisible="1"/>
                                        <field name="credit" invisible="1"/>
                                        <field name="date" invisible="1"/>
                                        <field name="date_maturity" invisible="1"/>

                                        <field name="group_tax_id" invisible="1"/>
                                        <field name="tax_line_id" invisible="1"/>
                                        <field name="tax_repartition_line_id" invisible="1"/>
                                        <field name="tax_tag_ids" invisible="1"/>
                                        <field name="tax_base_amount" invisible="1"/>
                                        <field name="company_id" invisible="1"/>
                                        <field name="company_currency_id" invisible="1"/>
                                        <field name="recompute_tax_line" invisible="1" force_save="1"/>
                                        <field name="display_type" force_save="1" invisible="1"/>
                                        <field name="is_rounding_line" invisible="1"/>
                                        <field name="exclude_from_invoice_tab" invisible="1"/>
                                        <field name="account_internal_type" invisible="1"/>
                                        <field name="account_internal_group" invisible="1"/>
                                    </tree>
                                    <kanban class="o_kanban_mobile">
                                        <!-- Displayed fields -->
                                        <field name="name"/>
                                        <field name="product_id"/>
                                        <field name="price_subtotal" groups="account.group_show_line_subtotals_tax_excluded"/>
                                        <field name="price_total" groups="account.group_show_line_subtotals_tax_included"/>
                                        <field name="quantity"/>
                                        <field name="product_uom_category_id" invisible="1"/>
                                        <field name="product_uom_id" groups="uom.group_uom"/>
                                        <field name="price_unit"/>
                                        <templates>
                                            <t t-name="kanban-box">
                                                <div t-attf-class="oe_kanban_card oe_kanban_global_click pl-0 pr-0 {{ record.display_type.raw_value ? 'o_is_' + record.display_type.raw_value : '' }}">
                                                    <t t-if="!record.display_type.raw_value">
                                                        <div class="row no-gutters">
                                                            <div class="col-2 pr-3">
                                                                <img t-att-src="kanban_image('product.product', 'image_128', record.product_id.raw_value)" t-att-title="record.product_id.value" t-att-alt="record.product_id.value" style="max-width: 100%;"/>
                                                            </div>
                                                            <div class="col-10">
                                                                <div class="row">
                                                                    <div class="col">
                                                                        <strong t-esc="record.product_id.value"/>
                                                                    </div>
                                                                    <div class="col-auto">
                                                                        <strong class="float-right text-right">
                                                                            <t t-esc="record.price_subtotal.value" groups="account.group_show_line_subtotals_tax_excluded"/>
                                                                            <t t-esc="record.price_total.value" groups="account.group_show_line_subtotals_tax_included"/>
                                                                        </strong>
                                                                    </div>
                                                                </div>
                                                                <div class="text-muted">
                                                                    Quantity:
                                                                    <t t-esc="record.quantity.value"/>
                                                                    <t t-esc="record.product_uom_id.value"/>
                                                                </div>
                                                                <div class="text-muted">
                                                                    Unit Price:
                                                                    <t t-esc="record.price_unit.value"/>
                                                                </div>
                                                            </div>
                                                        </div>
                                                    </t>
                                                    <t t-if="record.display_type.raw_value === 'line_section' || record.display_type.raw_value === 'line_note'">
                                                        <div class="row">
                                                            <div class="col-12">
                                                                <t t-esc="record.name.value"/>
                                                            </div>
                                                        </div>
                                                    </t>
                                                </div>
                                            </t>
                                        </templates>

                                        <!-- Others fields -->
                                        <field name="partner_id" invisible="1"/>
                                        <field name="amount_currency" invisible="1"/>
                                        <field name="currency_id" invisible="1"/>
                                        <field name="debit" invisible="1"/>
                                        <field name="credit" invisible="1"/>
                                        <field name="date" invisible="1"/>
                                        <field name="date_maturity" invisible="1"/>

                                        <field name="group_tax_id" invisible="1"/>
                                        <field name="tax_line_id" invisible="1"/>
                                        <field name="tax_repartition_line_id" invisible="1"/>
                                        <field name="tax_tag_ids" invisible="1"/>
                                        <field name="tax_base_amount" invisible="1"/>
                                        <field name="company_id" invisible="1"/>
                                        <field name="company_currency_id" invisible="1"/>
                                        <field name="recompute_tax_line" invisible="1" force_save="1"/>
                                        <field name="display_type" force_save="1" invisible="1"/>
                                        <field name="is_rounding_line" invisible="1"/>
                                        <field name="exclude_from_invoice_tab" invisible="1"/>
                                        <field name="account_internal_type" invisible="1"/>
                                        <field name="account_internal_group" invisible="1"/>
                                    </kanban>

                                    <!-- Form view to cover mobile use -->
                                    <form>
                                        <sheet>
                                            <field name="product_uom_category_id" invisible="1"/>
                                            <field name="display_type" invisible="1"/>
                                            <field name="parent_state" invisible="1"/>
                                            <group>
                                                <field name="partner_id" invisible="1"/>
                                                <field name="company_id" invisible="1"/>
                                                <field name="debit" invisible="1"/>
                                                <field name="credit" invisible="1"/>
                                                <field name="product_id" widget="many2one_barcode"/>
                                                <field name="quantity"/>
                                                <field name="product_uom_id" groups="uom.group_uom"/>
                                                <field name="price_unit"/>
                                                <field name="discount" string="Disc.%"/>
                                                <field name="currency_id" invisible="1"/>
                                            </group>
                                            <group>
                                                <field name="analytic_tag_ids" groups="analytic.group_analytic_tags" widget="many2many_tags"/>
                                                <field name="account_id" options="{'no_create': True}" domain="[('company_id', '=', company_id)]" />
                                                <field name="tax_ids" widget="many2many_tags"/>
                                                <field name="analytic_account_id" groups="analytic.group_analytic_accounting"/>
                                            </group>
                                            <label for="name" string="Description" attrs="{'invisible': [('display_type', '!=', False)]}"/>
                                            <label for="name" string="Section" attrs="{'invisible': [('display_type', '!=', 'line_section')]}"/>
                                            <label for="name" string="Note" attrs="{'invisible': [('display_type', '!=', 'line_note')]}"/>
                                            <field name="name" widget="text"/>
                                            <group>
                                                <field name="price_subtotal" string="Subtotal" groups="account.group_show_line_subtotals_tax_excluded"/>
                                                <field name="price_total" string="Total" groups="account.group_show_line_subtotals_tax_included"/>
                                            </group>
                                        </sheet>
                                    </form>
                                </field>
                                <group col="12" class="oe_invoice_lines_tab">
                                    <group colspan="8">
                                        <field name="narration" placeholder="Terms and Conditions" class="oe_inline" nolabel="1"/>
                                    </group>
                                    <!-- Totals (only invoices / receipts) -->
                                    <group colspan="4">
                                        <group class="oe_subtotal_footer oe_right"
                                            attrs="{'invisible': ['|', ('move_type', 'not in', ('out_invoice', 'out_refund', 'in_invoice', 'in_refund', 'out_receipt', 'in_receipt')),
                                                                       ('payment_state' ,'=', 'invoicing_legacy')]}">

                                            <field name="tax_totals_json" widget="account-tax-totals-field" nolabel="1" colspan="2"/>

                                            <field name="invoice_payments_widget" colspan="2" nolabel="1" widget="payment"/>
                                            <field name="amount_residual" class="oe_subtotal_footer_separator" attrs="{'invisible': [('state', '=', 'draft')]}"/>
                                        </group>
                                        <field name="invoice_outstanding_credits_debits_widget"
                                            class="oe_invoice_outstanding_credits_debits"
                                            colspan="2" nolabel="1" widget="payment"
                                            attrs="{'invisible': ['|', ('state', '!=', 'posted'), ('move_type', 'in', ('out_receipt', 'in_receipt'))]}"/>
                                    </group>
                                </group>
                            </page>
                            <page id="aml_tab" string="Journal Items" groups="account.group_account_readonly">
                                <div class="alert alert-info text-center mb-0" role="alert" attrs="{'invisible': ['|', ('payment_state', '!=', 'invoicing_legacy'), ('move_type', '=', 'entry')]}">
                                    <span>This entry has been generated through the Invoicing app, before installing Accounting. Its balance has been imported separately.</span>
                                </div>
                                <field name="line_ids"
                                       mode="tree,kanban"
                                       context="{'default_move_type': context.get('default_move_type'), 'line_ids': line_ids, 'journal_id': journal_id, 'default_partner_id': commercial_partner_id, 'default_currency_id': currency_id or company_currency_id}"
                                       attrs="{'invisible': [('payment_state', '=', 'invoicing_legacy'), ('move_type', '!=', 'entry')]}">
                                    <tree editable="bottom" string="Journal Items" decoration-muted="display_type in ('line_section', 'line_note')" default_order="sequence, date desc, move_name desc, id">
                                        <!-- Displayed fields -->
                                        <field name="account_id"
                                               attrs="{
                                                    'required': [('display_type', 'not in', ('line_section', 'line_note'))],
                                                    'invisible': [('display_type', 'in', ('line_section', 'line_note'))],
                                               }"
                                               domain="[('deprecated', '=', False), ('company_id', '=', parent.company_id)]" />
                                        <field name="partner_id"
                                               domain="['|', ('parent_id', '=', False), ('is_company', '=', True)]"
                                               attrs="{'column_invisible': [('parent.move_type', '!=', 'entry')]}"/>
                                        <field name="name" widget="section_and_note_text" optional="show"/>
                                        <field name="analytic_account_id"
                                               optional="hide"
                                               domain="['|', ('company_id', '=', parent.company_id), ('company_id', '=', False)]"
                                               groups="analytic.group_analytic_accounting"
                                               attrs="{'invisible': [('display_type', 'in', ('line_section', 'line_note'))]}"/>
                                        <field name="analytic_tag_ids"
                                               optional="show"
                                               groups="analytic.group_analytic_tags"
                                               widget="many2many_tags"
                                               attrs="{'invisible': [('display_type', 'in', ('line_section', 'line_note'))]}"/>
                                        <field name="date_maturity"
                                               optional="hide"
                                               invisible="context.get('view_no_maturity')"
                                               attrs="{'invisible': [('display_type', 'in', ('line_section', 'line_note'))]}"/>
                                        <field name="amount_currency"
                                               groups="base.group_multi_currency"
                                               optional="hide"/>
                                        <field name="currency_id" options="{'no_create': True}"
                                               groups="base.group_multi_currency"
                                               attrs="{'column_invisible': [('parent.move_type', '!=', 'entry')]}"/>
                                        <field name="tax_ids" widget="many2many_tags"
                                               optional="hide"
                                               domain="[('type_tax_use', '=?', parent.invoice_filter_type_domain)]"
                                               context="{'append_type_to_tax_name': not parent.invoice_filter_type_domain}"
                                               options="{'no_create': True}"
                                               force_save="1"
                                               attrs="{'readonly': [
                                                    '|', '|',
                                                    ('display_type', 'in', ('line_section', 'line_note')),
                                                    ('tax_line_id', '!=', False),
                                                    '&amp;',
                                                    ('parent.move_type', 'in', ('out_invoice', 'out_refund', 'in_invoice', 'in_refund', 'out_receipt', 'in_receipt')),
                                                    ('account_internal_type', 'in', ('receivable', 'payable')),
                                                ]}"/>
                                        <field name="debit"
                                               sum="Total Debit"
                                               attrs="{'invisible': [('display_type', 'in', ('line_section', 'line_note'))]}"/>
                                        <field name="credit"
                                               sum="Total Credit"
                                               attrs="{'invisible': [('display_type', 'in', ('line_section', 'line_note'))]}"/>

                                        <field name="tax_tag_ids"
                                               widget="many2many_tags"
                                               string="Tax Grids"
                                               optional="show"
                                               domain="[
                                                    ('applicability', '=', 'taxes'),
                                                    '|', ('country_id', '=', parent.tax_country_id),
                                                    ('country_id', '=', False),
                                                ]"/>

                                        <field name="tax_tag_invert" readonly="1" optional="hide" groups="base.group_no_one"/>

                                        <!-- Buttons -->
                                        <button name="action_automatic_entry"
                                                type="object"
                                                icon="fa-calendar"
                                                string="Cut-Off"
                                                aria-label="Change Period"
                                                class="float-right"
                                                attrs="{'invisible': [('account_internal_group', 'not in', ('income', 'expense'))], 'column_invisible': ['|', ('parent.move_type', '=', 'entry'), ('parent.state', '!=', 'posted')]}"
                                                context="{'hide_automatic_options': 1, 'default_action': 'change_period'}"/>

                                        <!-- Others fields -->
                                        <field name="payment_id" invisible="1"/>

                                        <field name="product_id" invisible="1"/>
                                        <field name="quantity" invisible="1"/>
                                        <field name="product_uom_category_id" invisible="1"/>
                                        <field name="product_uom_id" invisible="1"/>
                                        <field name="price_unit" invisible="1"/>
                                        <field name="discount" invisible="1"/>
                                        <field name="price_subtotal" invisible="1"/>
                                        <field name="price_total" invisible="1"/>

                                        <field name="sequence" invisible="1"/>
                                        <field name="move_name" invisible="1"/>
                                        <field name="date" invisible="1"/>
                                        <field name="group_tax_id" invisible="1"/>
                                        <field name="tax_line_id" invisible="1"/>
                                        <field name="tax_group_id" invisible="1"/>
                                        <field name="tax_repartition_line_id" invisible="1" force_save="1"/>
                                        <field name="tax_base_amount" invisible="1" force_save="1"/>
                                        <field name="company_id" invisible="1"/>
                                        <field name="company_currency_id" invisible="1"/>
                                        <field name="recompute_tax_line" invisible="1" force_save="1"/>
                                        <field name="display_type" force_save="1" invisible="1"/>
                                        <field name="is_rounding_line" invisible="1"/>
                                        <field name="exclude_from_invoice_tab" invisible="1"/>
                                        <field name="account_internal_type" invisible="1"/>
                                        <field name="account_internal_group" invisible="1"/>
                                    </tree>
                                    <!-- Form view to cover mobile use -->
                                    <form>
                                      <group>
                                        <field name="group_tax_id" invisible="1"/>
                                        <field name="tax_line_id" invisible="1"/>
                                        <field name="account_id" domain="[('company_id', '=', parent.company_id), ('deprecated', '=', False)]"/>
                                        <field name="partner_id" domain="['|', ('parent_id', '=', False), ('is_company', '=', True)]"/>
                                        <field name="name"/>
                                        <field name="analytic_account_id" groups="analytic.group_analytic_accounting"/>
                                        <field name="analytic_tag_ids" groups="analytic.group_analytic_tags" widget="many2many_tags"/>
                                        <field name="amount_currency" groups="base.group_multi_currency"/>
                                        <field name="company_currency_id" invisible="1"/>
                                        <field name="company_id" invisible="1"/>
                                        <field name="currency_id" options="{'no_create': True}" groups="base.group_multi_currency"/>
                                        <field name="debit" sum="Total Debit"/>
                                        <field name="credit" sum="Total Credit"/>
                                        <field name="tax_ids" string="Taxes Applied" widget="many2many_tags" options="{'no_create': True}"/>
                                        <field name="date_maturity" required="0" invisible="context.get('view_no_maturity', False)"/>
                                        <field name="recompute_tax_line" invisible="1" readonly="1"/>
                                      </group>
                                    </form>
                                </field>
                            </page>
                            <page id="other_tab" string="Other Info" name="other_info"
                                  attrs="{'invisible': [('move_type', 'not in', ('out_invoice', 'out_refund', 'in_invoice', 'in_refund'))]}">
                                <group id="other_tab_group">
                                    <group string="Invoice"
                                           name="sale_info_group"
                                           attrs="{'invisible': [('move_type', 'not in', ('out_invoice', 'out_refund'))]}">
                                        <label for="ref" string="Customer Reference" />
                                        <field name="ref" nolabel="1"/>
                                        <field name="user_id" invisible="1" force_save="1"/>
                                        <field name="invoice_user_id" domain="[('share', '=', False)]" widget="many2one_avatar_user"/>
                                        <field name="invoice_origin" string="Source Document" force_save="1" invisible="1"/>
                                        <field name="partner_bank_id"
                                               context="{'default_partner_id': bank_partner_id}"
                                               domain="[('partner_id', '=', bank_partner_id)]"
                                               attrs="{'readonly': [('state', '!=', 'draft')]}"/>
                                        <field name="qr_code_method"
                                               attrs="{'invisible': [('display_qr_code', '=', False)]}"/>
                                    </group>
                                    <group string="Accounting"
                                           name="accounting_info_group"
                                           attrs="{'invisible': [('move_type', 'not in', ('out_invoice', 'out_refund', 'in_invoice', 'in_refund'))]}">
                                        <field name="company_id" groups="base.group_multi_company"/>
                                        <field name="invoice_incoterm_id"/>
                                        <field name="fiscal_position_id"/>
                                        <field name="invoice_cash_rounding_id" groups="account.group_cash_rounding"/>
                                        <field name="invoice_source_email"
                                               widget="email"
                                               attrs="{'invisible': ['|', ('move_type', 'not in', ('in_invoice', 'in_refund')), ('invoice_source_email', '=', False)]}"/>
                                        <field name="auto_post"
                                               attrs="{'readonly': [('state','!=','draft')]}"/>
                                        <field name="to_check"/>
                                    </group>
                                </group>
                            </page>
                            <page id="other_tab_entry" string="Other Info" name="other_info"
                                  attrs="{'invisible': [('move_type', '!=', 'entry')]}">
                                <group id="other_tab_entry_group">
                                    <group name="misc_group">
                                        <field name="auto_post"
                                               attrs="{'invisible': [('move_type', '!=', 'entry')], 'readonly': [('state','!=','draft')]}"/>
                                        <field name="reversed_entry_id"
                                               attrs="{'invisible': [('move_type', '!=', 'entry')]}"/>
                                        <field name="to_check"
                                               attrs="{'invisible': [('move_type', '!=', 'entry')]}" />
                                    </group>
                                    <group>
                                        <field name="fiscal_position_id"/>
                                        <field name="company_id" groups="base.group_multi_company" required="1"/>
                                    </group>
                                </group>
                                <!-- Internal note -->
                                <field name="narration" placeholder="Add an internal note..." nolabel="1" height="50"/>
                            </page>
                        </notebook>
                    </sheet>
                    <!-- Attachment preview -->
                    <div class="o_attachment_preview"
                         attrs="{'invisible': ['|',
                                ('move_type', 'not in', ('out_invoice', 'out_refund', 'in_invoice', 'in_refund')),
                                ('state', '!=', 'draft')]}" />
                    <!-- Chatter -->
                    <div class="oe_chatter">
                        <field name="message_follower_ids" groups="base.group_user"/>
                        <field name="activity_ids"/>
                        <field name="message_ids"/>
                    </div>
                </form>
            </field>
        </record>

        <record id="view_account_move_filter" model="ir.ui.view">
            <field name="name">account.move.select</field>
            <field name="model">account.move</field>
            <field name="arch" type="xml">
                <search string="Search Move">
                    <field name="name" string="Journal Entry" filter_domain="['|', '|', ('name', 'ilike', self), ('ref', 'ilike', self), ('partner_id', 'ilike', self)]"/>
                    <field name="date"/>
                    <field name="partner_id"/>
                    <field name="journal_id"/>
                    <filter string="Unposted" name="unposted" domain="[('state', '=', 'draft')]" help="Unposted Journal Entries"/>
                    <filter string="Posted" name="posted" domain="[('state', '=', 'posted')]" help="Posted Journal Entries"/>
                    <separator/>
                    <filter string="Reversed" name="reversed" domain="[('payment_state', '=', 'reversed')]"/>
                    <separator/>
                    <filter string="To Check" name="to_check" domain="[('to_check', '=', True)]"/>
                    <separator/>
                    <filter string="Sales" name="sales" domain="[('journal_id.type', '=', 'sale')]" context="{'default_journal_type': 'sale'}"/>
                    <filter string="Purchases" name="purchases" domain="[('journal_id.type', '=', 'purchase')]" context="{'default_journal_type': 'purchase'}"/>
                    <filter string="Bank" name="bankoperations" domain="[('journal_id.type', '=', 'bank')]" context="{'default_journal_type': 'bank'}"/>
                    <filter string="Cash" name="cashoperations" domain="[('journal_id.type', '=', 'cash')]" context="{'default_journal_type': 'cash'}"/>
                    <filter string="Miscellaneous" name="misc_filter" domain="[('journal_id.type', '=', 'general')]" context="{'default_journal_type': 'general'}"/>
                    <separator/>
                    <filter string="Date" name="date" date="date"/>
                    <separator/>
                    <group expand="0" string="Group By">
                        <filter string="Partner" name="partner" domain="[]" context="{'group_by': 'partner_id'}"/>
                        <filter string="Journal" name="journal" domain="[]" context="{'group_by': 'journal_id'}"/>
                        <filter string="Status" name="status" domain="[]" context="{'group_by': 'state'}"/>
                        <filter string="Date" name="by_date" domain="[]" context="{'group_by': 'date'}" help="Journal Entries by Date"/>
                        <filter string="Company" name="by_company" domain="[]" context="{'group_by': 'company_id'}" groups="base.group_multi_company"/>
                    </group>
                </search>
            </field>
        </record>

        <record id="view_account_invoice_filter" model="ir.ui.view">
            <field name="name">account.invoice.select</field>
            <field name="model">account.move</field>
            <field name="arch" type="xml">
                <search string="Search Invoice">
                    <field name="name" string="Invoice"
                           filter_domain="[
                                '|', '|' , '|', '|',
                                ('name', 'ilike', self), ('invoice_origin', 'ilike', self),
                                ('ref', 'ilike', self), ('payment_reference', 'ilike', self),
                                ('partner_id', 'child_of', self)]"/>
                    <field name="journal_id"/>
                    <field name="partner_id" operator="child_of"/>
                    <field name="invoice_user_id" string="Salesperson" domain="[('share', '=', False)]"/>
                    <field name="date" string="Period"/>
                    <filter domain="[('invoice_user_id', '=', uid)]" name="myinvoices" help="My Invoices"/>
                    <separator/>
                    <filter name="draft" string="Draft" domain="[('state','=','draft')]"/>
                    <filter name="posted" string="Posted" domain="[('state', '=', 'posted')]"/>
                    <filter name="cancel" string="Cancelled" domain="[('state', '=', 'cancel')]"/>
                    <separator/>
                    <filter string="To Check" name="to_check" domain="[('to_check', '=', True)]"/>
                    <separator/>
                    <!-- not_paid & partial -->
                    <filter name="open" string="Unpaid" domain="[('state', '=', 'posted'), ('payment_state', 'in', ('not_paid', 'partial'))]"/>
                    <!-- in_payment & paid -->
                    <filter name="closed" string="Paid" domain="[('state', '=', 'posted'), ('payment_state', 'in', ('in_payment', 'paid'))]"/>
                    <!-- overdue -->
                    <filter name="late" string="Overdue" domain="[
                        ('invoice_date_due', '&lt;', time.strftime('%%Y-%%m-%%d')),
                        ('state', '=', 'posted'),
                        ('payment_state', 'in', ('not_paid', 'partial'))
                    ]" help="Overdue invoices, maturity date passed"/>
                    <separator/>
                    <filter name="invoice_date" string="Invoice Date" date="invoice_date"/>
                    <filter name="date" invisible="context.get('default_move_type') in ('out_invoice', 'out_refund', 'out_receipt')" string="Accounting Date" date="date"/>
                    <filter name="due_date" string="Due Date" date="invoice_date_due"/>
                    <separator/>
                    <filter invisible="1" string="Late Activities" name="activities_overdue"
                        domain="[('my_activity_date_deadline', '&lt;', context_today().strftime('%Y-%m-%d'))]"
                        help="Show all records which has next action date is before today"/>
                    <filter invisible="1" string="Today Activities" name="activities_today"
                        domain="[('my_activity_date_deadline', '=', context_today().strftime('%Y-%m-%d'))]"/>
                    <filter invisible="1" string="Future Activities" name="activities_upcoming_all"
                        domain="[('my_activity_date_deadline', '&gt;', context_today().strftime('%Y-%m-%d'))]"/>
                    <group expand="0" string="Group By">
                        <filter string="Salesperson" name="salesperson" context="{'group_by':'invoice_user_id'}"/>
                        <filter name="status" string="Status" context="{'group_by':'state'}"/>
                        <separator/>
                        <filter string="Invoice Date" name="invoicedate" context="{'group_by': 'invoice_date'}"/>
                        <filter string="Due Date" name="duedate" context="{'group_by': 'invoice_date_due'}"/>
                    </group>
               </search>
            </field>
        </record>

        <!-- ACTIONS -->

        <!-- account.move.line (Journal Items) -->

        <record id="action_move_line_select" model="ir.actions.act_window">
            <field name="name">Journal Items</field>
            <field name="res_model">account.move.line</field>
            <field name="context">{'search_default_account_id': [active_id]}</field>
        </record>

        <record id="action_automatic_entry" model="ir.actions.server">
            <field name="name">Automatic Entries</field>
            <field name="model_id" ref="account.model_account_move_line"/>
            <field name="groups_id" eval="[(4, ref('account.group_account_user'))]"/>
            <field name="binding_model_id" ref="account.model_account_move_line"/>
            <field name="state">code</field>
            <field name="code">action = records.action_automatic_entry()</field>
        </record>

        <record id="action_account_moves_all_a" model="ir.actions.act_window">
            <field name="context">{'journal_type':'general', 'search_default_group_by_move': 1, 'search_default_posted':1, 'name_groupby':1, 'create':0}</field>
            <field name="name">Journal Items</field>
            <field name="res_model">account.move.line</field>
            <field name="domain">[('display_type', 'not in', ('line_section', 'line_note'))]</field>
            <field name="view_id" ref="view_move_line_tree_grouped"/>
            <field name="view_mode">tree,pivot,graph,form,kanban</field>
        </record>

        <record id="action_account_moves_journal_sales" model="ir.actions.act_window">
            <field name="context">{'journal_type':'sales', 'search_default_group_by_move': 1, 'search_default_posted':1, 'search_default_sales':1, 'name_groupby':1, 'expand': 1}</field>
            <field name="name">Sales</field>
            <field name="res_model">account.move.line</field>
            <field name="domain">[('display_type', 'not in', ('line_section', 'line_note'))]</field>
            <field name="view_id" ref="view_move_line_tree_grouped_sales_purchases"/>
            <field name="view_mode">tree,pivot,graph,kanban</field>
        </record>

        <record id="action_account_moves_journal_purchase" model="ir.actions.act_window">
            <field name="context">{'journal_type':'purchase', 'search_default_group_by_move': 1, 'search_default_posted':1, 'search_default_purchases':1, 'name_groupby':1, 'expand': 1}</field>
            <field name="name">Purchases</field>
            <field name="res_model">account.move.line</field>
            <field name="domain">[('display_type', 'not in', ('line_section', 'line_note'))]</field>
            <field name="view_id" ref="view_move_line_tree_grouped_sales_purchases"/>
            <field name="view_mode">tree,pivot,graph,kanban</field>
        </record>

        <record id="action_account_moves_journal_bank_cash" model="ir.actions.act_window">
            <field name="context">{'journal_type':'bank', 'search_default_group_by_move': 1, 'search_default_posted':1, 'search_default_bank':1, 'search_default_cash':1, 'name_groupby':1, 'expand': 1}</field>
            <field name="name">Bank and Cash</field>
            <field name="res_model">account.move.line</field>
            <field name="domain">[('display_type', 'not in', ('line_section', 'line_note'))]</field>
            <field name="view_id" ref="view_move_line_tree_grouped_bank_cash"/>
            <field name="view_mode">tree,pivot,graph,kanban</field>
        </record>

        <record id="action_account_moves_journal_misc" model="ir.actions.act_window">
            <field name="context">{'journal_type':'general', 'search_default_group_by_move': 1, 'search_default_posted':1, 'search_default_misc_filter':1, 'name_groupby':1, 'expand': 1}</field>
            <field name="name">Miscellaneous</field>
            <field name="res_model">account.move.line</field>
            <field name="domain">[('display_type', 'not in', ('line_section', 'line_note'))]</field>
            <field name="view_id" ref="view_move_line_tree_grouped_misc"/>
            <field name="view_mode">tree,pivot,graph,kanban</field>
        </record>

        <record id="action_account_moves_ledger_general" model="ir.actions.act_window">
            <field name="context">{'journal_type':'general', 'search_default_group_by_account': 1, 'search_default_posted':1}</field>
            <field name="name">General Ledger</field>
            <field name="res_model">account.move.line</field>
            <field name="domain">[('display_type', 'not in', ('line_section', 'line_note'))]</field>
            <field name="view_id" ref="view_move_line_tree_grouped_general"/>
            <field name="search_view_id" ref="view_account_move_line_filter_with_root_selection"/>
            <field name="view_mode">tree,pivot,graph</field>
        </record>

        <record id="action_account_moves_ledger_partner" model="ir.actions.act_window">
            <field name="context">{'journal_type':'general', 'search_default_group_by_partner': 1, 'search_default_posted':1, 'search_default_payable':1, 'search_default_receivable':1, 'search_default_unreconciled':1}</field>
            <field name="name">Partner Ledger</field>
            <field name="res_model">account.move.line</field>
            <field name="domain">[('display_type', 'not in', ('line_section', 'line_note'))]</field>
            <field name="view_id" ref="view_move_line_tree_grouped_partner"/>
            <field name="search_view_id" ref="view_account_move_line_filter"/>
            <field name="view_mode">tree,pivot,graph</field>
        </record>

        <record id="action_account_moves_all_tree" model="ir.actions.act_window">
            <field name="name">Journal Items</field>
            <field name="res_model">account.move.line</field>
            <field name="domain">[('display_type', 'not in', ('line_section', 'line_note'))]</field>
            <field name="context">{'search_default_partner_id': [active_id], 'default_partner_id': active_id, 'search_default_posted':1}</field>
            <field name="view_id" ref="view_move_line_tree"/>
        </record>

        <record id="action_account_moves_all" model="ir.actions.act_window">
            <field name="context">{'journal_type':'general', 'search_default_posted':1}</field>
            <field name="name">Journal Items</field>
            <field name="res_model">account.move.line</field>
            <field name="domain">[('display_type', 'not in', ('line_section', 'line_note')), ('parent_state', '!=', 'cancel')]</field>
            <field name="view_id" ref="view_move_line_tree"/>
            <field name="view_mode">tree,pivot,graph,form,kanban</field>
        </record>

        <!-- account.move (Journal Entry) -->

        <record id="action_move_journal_line" model="ir.actions.act_window">
            <field name="name">Journal Entries</field>
            <field name="res_model">account.move</field>
            <field name="view_mode">tree,kanban,form</field>
            <field name="view_id" ref="view_move_tree"/>
            <field name="search_view_id" ref="view_account_move_filter"/>
            <field name="context">{'default_move_type': 'entry', 'search_default_misc_filter':1, 'view_no_maturity': True}</field>
            <field name="help" type="html">
              <p class="o_view_nocontent_smiling_face">
                Create a journal entry
              </p><p>
                A journal entry consists of several journal items, each of
                which is either a debit or a credit transaction.
              </p>
            </field>
        </record>

        <record id="action_move_out_invoice_type" model="ir.actions.act_window">
            <field name="name">Invoices</field>
            <field name="res_model">account.move</field>
            <field name="view_mode">tree,kanban,form</field>
            <field name="view_id" ref="view_out_invoice_tree"/>
            <field name="search_view_id" ref="view_account_invoice_filter"/>
            <field name="domain">[('move_type', '=', 'out_invoice')]</field>
            <field name="context">{'default_move_type': 'out_invoice'}</field>
            <field name="help" type="html">
              <p class="o_view_nocontent_smiling_face">
                Create a customer invoice
              </p><p>
                Create invoices, register payments and keep track of the discussions with your customers.
              </p>
            </field>
        </record>

        <record id="action_move_out_refund_type" model="ir.actions.act_window">
            <field name="name">Credit Notes</field>
            <field name="res_model">account.move</field>
            <field name="view_mode">tree,kanban,form</field>
            <field name="view_id" ref="view_out_credit_note_tree"/>
            <field name="search_view_id" ref="view_account_invoice_filter"/>
            <field name="domain">[('move_type', '=', 'out_refund')]</field>
            <field name="context">{'default_move_type': 'out_refund'}</field>
            <field name="help" type="html">
              <p class="o_view_nocontent_smiling_face">
                Create a credit note
              </p><p>
                Note that the easiest way to create a credit note is to do it directly
                from the customer invoice.
              </p>
            </field>
        </record>

        <record id="action_move_in_invoice_type" model="ir.actions.act_window">
            <field name="name">Bills</field>
            <field name="res_model">account.move</field>
            <field name="view_mode">tree,kanban,form</field>
            <field name="view_id" ref="view_in_invoice_bill_tree"/>
            <field name="search_view_id" ref="view_account_invoice_filter"/>
            <field name="domain">[('move_type', '=', 'in_invoice')]</field>
            <field name="context">{'default_move_type': 'in_invoice'}</field>
            <field name="help" type="html">
              <p class="o_view_nocontent_smiling_face">
                Create a vendor bill
              </p><p>
                Create invoices, register payments and keep track of the discussions with your vendors.
              </p>
            </field>
        </record>

        <record id="action_move_in_refund_type" model="ir.actions.act_window">
            <field name="name">Refunds</field>
            <field name="res_model">account.move</field>
            <field name="view_mode">tree,kanban,form</field>
            <field name="view_id" ref="view_in_invoice_refund_tree"/>
            <field name="search_view_id" ref="view_account_invoice_filter"/>
            <field name="domain">[('move_type', '=', 'in_refund')]</field>
            <field name="context">{'default_move_type': 'in_refund'}</field>
            <field name="help" type="html">
              <p class="o_view_nocontent_smiling_face">
                Create a vendor credit note
              </p><p>
                Note that the easiest way to create a vendor credit note it to do it directly from the vendor bill.
              </p>
            </field>
        </record>

        <record id="action_move_out_receipt_type" model="ir.actions.act_window">
            <field name="name">Receipts</field>
            <field name="res_model">account.move</field>
            <field name="view_mode">tree,kanban,form</field>
            <field name="view_id" ref="view_invoice_tree"/>
            <field name="search_view_id" ref="view_account_invoice_filter"/>
            <field name="domain">[('move_type', '=', 'out_receipt')]</field>
            <field name="context">{'default_move_type': 'out_receipt'}</field>
            <field name="help" type="html">
              <p class="o_view_nocontent_smiling_face">
                Create a new sales receipt
              </p><p>
                When the sale receipt is confirmed, you can record the customer
                payment related to this sales receipt.
              </p>
            </field>
        </record>

        <record id="action_move_in_receipt_type" model="ir.actions.act_window">
            <field name="name">Receipts</field>
            <field name="res_model">account.move</field>
            <field name="view_mode">tree,kanban,form</field>
            <field name="view_id" ref="view_in_invoice_receipt_tree"/>
            <field name="search_view_id" ref="view_account_invoice_filter"/>
            <field name="domain">[('move_type', '=', 'in_receipt')]</field>
            <field name="context">{'default_move_type': 'in_receipt'}</field>
            <field name="help" type="html">
              <p class="o_view_nocontent_smiling_face">
                Register a new purchase receipt
              </p><p>
                When the purchase receipt is confirmed, you can record the
                vendor payment related to this purchase receipt.
              </p>
            </field>
        </record>

        <record id="action_move_line_form" model="ir.actions.act_window">
            <field name="name">Entries</field>
            <field name="type">ir.actions.act_window</field>
            <field name="res_model">account.move</field>
            <field name="view_id" ref="view_move_tree"/>
            <field name="search_view_id" ref="view_account_move_filter"/>
        </record>

        <record model="ir.actions.server" id="action_move_switch_invoice_to_credit_note">
            <field name="name">Switch into refund/credit note</field>
            <field name="model_id" ref="account.model_account_move"/>
            <field name="groups_id" eval="[(4, ref('account.group_account_invoice'))]"/>
            <field name="binding_model_id" ref="account.model_account_move" />
            <field name="state">code</field>
            <field name="binding_view_types">form</field>
            <field name="code">
if records:
    action = records.action_switch_invoice_into_refund_credit_note()
            </field>
        </record>

        <record model="ir.actions.server" id="action_check_hash_integrity">
            <field name="name">Data Inalterability Check</field>
            <field name="model_id" ref="account.model_res_company"/>
            <field name="type">ir.actions.server</field>
            <field name="state">code</field>
            <field name="code">
                action = env.company._action_check_hash_integrity()
            </field>
        </record>

    </data>
</odoo><|MERGE_RESOLUTION|>--- conflicted
+++ resolved
@@ -91,11 +91,7 @@
             <field name="name">account.move.line.kanban</field>
             <field name="model">account.move.line</field>
             <field name="arch" type="xml">
-<<<<<<< HEAD
-                <kanban class="o_kanban_mobile" create="false">
-=======
                 <kanban class="o_kanban_mobile" create="false" group_create="false">
->>>>>>> 4d11cb0e
                     <field name="company_currency_id"/>
                     <field name="partner_id"/>
                     <templates>
