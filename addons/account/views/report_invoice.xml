--- conflicted
+++ resolved
@@ -176,13 +176,8 @@
                     <p t-if="o.fiscal_position_id.note" name="note">
                         <span t-field="o.fiscal_position_id.note"/>
                     </p>
-<<<<<<< HEAD
-                    <div id="qrcode" t-if="(o.partner_id.country_id.code in ['BE', 'AT', 'DE', 'FI', 'NL']) and (o.company_id.qr_code) and (o.currency_id.name == 'EUR') and (o.invoice_partner_bank_id.acc_number != False)">
+                    <div id="qrcode" t-if="(o.company_id.qr_code) and (o.currency_id.name == 'EUR') and (o.invoice_partner_bank_id.acc_number != False)">
                         <p t-if="(o.invoice_partner_bank_id.qr_code_valid)">
-=======
-                    <div id="qrcode" t-if="(o.company_id.qr_code) and (o.currency_id.name == 'EUR') and (o.partner_bank_id.acc_number != False)">
-                        <p t-if="(o.partner_bank_id.qr_code_valid)">
->>>>>>> ae50f2cb
                             <strong class="text-center">Scan me with your banking app.</strong><br /><br />
                             <img class="border border-dark rounded" t-att-src="o.invoice_partner_bank_id.build_qr_code_url(o.amount_residual,(o.ref) if (o.ref) else o.name)"/>
                         </p>
