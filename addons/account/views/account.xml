--- conflicted
+++ resolved
@@ -4,21 +4,19 @@
         <template id="assets_backend" name="account assets" inherit_id="web.assets_backend">
             <xpath expr="." position="inside">
                 <link rel="stylesheet" href="/account/static/src/css/account_bank_and_cash.css"/>
-<<<<<<< HEAD
-                <link rel="stylesheet" href="/account/static/src/css/account_reconciliation.css"/>
+                <link rel="stylesheet" href="/account/static/src/css/account_bank_statement_reconciliation.css"/>
                 <link rel="stylesheet" href="/account/static/src/css/account.css"/>
                 <link rel="stylesheet" href="/account/static/src/css/account_journal_dashboard.css"/>
-                <script type="text/javascript" src="/account/static/src/js/account_main.js"></script>
-                <script type="text/javascript" src="/account/static/src/js/account_widgets.js"></script>
-                <script type="text/javascript" src="/account/static/src/js/account_tour_bank_statement_reconciliation.js"></script>
-                <script type="text/javascript" src="/account/static/src/js/account_payment_widget.js"></script>
-                <script type="text/javascript" src="/account/static/src/js/account_journal_dashboard_widget.js"></script>
-=======
-                <link rel="stylesheet" href="/account/static/src/css/account_bank_statement_reconciliation.css"/>
-                <script type="text/javascript" src="/account/static/src/js/widgets.js"></script>
+                <script type="text/javascript" src="/account/static/src/js/reconciliation.js"></script>
                 <script type="text/javascript" src="/account/static/src/js/move_line_quickadd.js"></script>
                 <script type="text/javascript" src="/account/static/src/js/tour_bank_statement_reconciliation.js"></script>
->>>>>>> 54c7eb44
+
+                <!-- To convert to new webclient api -->
+                <!-- <script type="text/javascript" src="/account/static/src/js/account_main.js"></script>
+                <script type="text/javascript" src="/account/static/src/js/account_widgets.js"></script>
+                <script type="text/javascript" src="/account/static/src/js/account_journal_dashboard_widget.js"></script>
+                <script type="text/javascript" src="/account/static/src/js/account_payment_widget.js"></script>
+                -->
             </xpath>
         </template>
     </data>
