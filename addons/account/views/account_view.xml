--- conflicted
+++ resolved
@@ -745,11 +745,6 @@
                             <field name="type"/>
                         </group>
                         <group>
-<<<<<<< HEAD
-                            <field name="close_method"/>
-=======
-                            <field name="report_type"/>
->>>>>>> cfb41013
                         </group>
                     </group>
                     <separator string="Description"/>
@@ -2006,8 +2001,6 @@
             parent="menu_finance_payables"
             action="base.action_partner_supplier_form" sequence="7"/>
 
-<<<<<<< HEAD
-=======
         <!-- Account Reports -->
         <record id="view_account_financial_report_form" model="ir.ui.view">
             <field name="name">account.financial.report.form</field>
@@ -2015,23 +2008,13 @@
             <field name="arch" type="xml">
                 <form string="Account Report">
                     <group col="4">
-                        <field name="name"/>
-                        <field name="parent_id"/>
-                        <field name="sequence"/>
-                        <field name="type"/>
-                        <field name="sign"/>
-                        <field name="style_overwrite"/>
-                    </group>
-                    <notebook attrs="{'invisible': [('type','not in',['accounts','account_type', 'account_report'])]}">
-                        <page string="Report">
-                            <group>
-                                <field name="display_detail" attrs="{'invisible': [('type','not in',['accounts','account_type'])]}"/>
-                                <field name="account_report_id" attrs="{'invisible': [('type', '!=', 'account_report')]}"/>
-                            </group>
-                            <field name="account_ids" attrs="{'invisible': [('type', '!=', 'accounts')]}"/>
-                            <field name="account_type_ids" attrs="{'invisible': [('type', '!=', 'account_type')]}"/>
-                        </page>
-                    </notebook>
+                        <field colspan="4" name="name"/>
+                        <field name="debit_credit"/>
+                        <field name="report_type"/>
+                        <separator string="Lines"/>
+                        <field colspan="4" name="line_ids" nolabel="1"/>
+                        </field>
+                    </group>
                 </form>
             </field>
         </record>
@@ -2041,9 +2024,6 @@
             <field name="arch" type="xml">
                 <tree string="Account Report">
                     <field name="name"/>
-                    <field name="parent_id" invisible="1"/>
-                    <field name="type"/>
-                    <field name="account_report_id"/>
                 </tree>
             </field>
         </record>
@@ -2053,11 +2033,8 @@
             <field name="arch" type="xml">
                 <search string="Account Report">
                     <field name="name" string="Account Report"/>
-                    <field name="type"/>
-                    <field name="account_report_id"/>
                     <group expand="0" string="Group By">
-                        <filter string="Parent Report" icon="terp-folder-orange" domain="" context="{'group_by':'parent_id'}"/>
-                        <filter string="Report Type" icon="terp-stock_symbol-selection" domain="[]" context="{'group_by':'type'}"/>
+                        <filter string="Report Type" context="{'group_by':'report_type'}"/>
                     </group>
                 </search>
             </field>
@@ -2071,31 +2048,51 @@
             <field name="search_view_id" ref="view_account_financial_report_search"/>
             <field name="view_id" ref="view_account_financial_report_tree"/>
         </record>
-        <menuitem id="menu_account_financial_reports_tree" name="Account Reports Types" parent="menu_account_reports" action="action_account_financial_report_tree"/>
-
-        <record id="view_account_report_tree_hierarchy" model="ir.ui.view">
-            <field name="name">account.report.hierarchy</field>
-            <field name="model">account.financial.report</field>
-            <field name="field_parent">children_ids</field>
-            <field name="arch" type="xml">
-                <tree string="Account Reports Hierarchy">
+        <menuitem id="menu_account_financial_reports_tree" name="Financial Reports" parent="menu_account_reports" action="action_account_financial_report_tree"/>
+
+        <record id="view_account_financial_report_line_form" model="ir.ui.view">
+            <field name="name">account.financial.report.line.form</field>
+            <field name="model">account.financial.report.line</field>
+            <field name="arch" type="xml">
+                <form string="Report Line">
+                    <group>
+                      <group string="Main Info">
+                        <field name="name"/>
+                        <field name="code"/>
+                        <field name="sequence"/>
+                        <field name="parent_id"/>
+                      </group>
+                      <group string="Computation">
+                        <field name="formulas"/>
+                        <field name="domain"/>
+                        <field name="groupby"/>
+                        <field name="special_date_changer"/>
+                      </group>
+                      <group string="Cosmetics">
+                        <field name="level"/>
+                        <field name="green_on_positive"/>
+                        <field name="figure_type"/>
+                        <field name="show_domain"/>
+                      </group>
+                      <separator string="Children Lines"/>
+                      <field name="children_ids"/>
+                    </group>
+                </form>
+            </field>
+        </record>
+        <record id="view_account_financial_report_line_tree" model="ir.ui.view">
+            <field name="name">account.financial.report.line.tree</field>
+            <field name="model">account.financial.report.line</field>
+            <field name="arch" type="xml">
+                <tree string="Report Lines">
                     <field name="name"/>
-                    <field name="type"/>
-                    <field name="parent_id" invisible="1"/>
-                    <field name="account_report_id"/>
+                    <field name="code"/>
+                    <field name="level"/>
+                    <field name="green_on_positive"/>
+                    <field name="figure_type"/>
                 </tree>
             </field>
         </record>
-        <record id="action_account_report_tree_hierarchy" model="ir.actions.act_window">
-            <field name="name">Financial Reports Hierarchy</field>
-            <field name="res_model">account.financial.report</field>
-            <field name="view_type">tree</field>
-            <field name="view_id" ref="view_account_report_tree_hierarchy"/>
-            <field name="domain">[('parent_id','=',False)]</field>
-        </record>
-        <menuitem id="menu_account_report_tree_hierarchy" name="Account Reports Hierarchy"
-                  parent="menu_account_reports" action="action_account_report_tree_hierarchy"/>
-
->>>>>>> cfb41013
+
     </data>
 </openerp>