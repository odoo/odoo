<?xml version="1.0" encoding="utf-8"?>
<openerp>
    <data>

        <!-- Fiscal Year -->
        <record id="view_account_fiscalyear_form" model="ir.ui.view">
            <field name="name">account.fiscalyear.form</field>
            <field name="model">account.fiscalyear</field>
            <field name="arch" type="xml">
                <form string="Fiscal year">
                <header>
                    <field name="state" widget="statusbar" nolabel="1" />
                </header>
                    <group>
                        <group>
                            <field name="name"/>
                            <field name="company_id" groups="base.group_multi_company"/>
                        </group>
                        <group>
                            <field name="date_start"/>
                            <field name="date_stop"/>
                            <field name="freeze_date"/>
                        </group>
                    </group>
                </form>
            </field>
        </record>
        <record id="view_account_fiscalyear_tree" model="ir.ui.view">
            <field name="name">account.fiscalyear.tree</field>
            <field name="model">account.fiscalyear</field>
            <field name="arch" type="xml">
                <tree colors="blue:state == 'draft';gray:state == 'done' " string="Fiscalyear">
                    <field name="name"/>
                    <field name="company_id" groups="base.group_multi_company"/>
                    <field name="state"/>
                </tree>
            </field>
        </record>
        <record id="view_account_fiscalyear_search" model="ir.ui.view">
            <field name="name">account.fiscalyear.search</field>
            <field name="model">account.fiscalyear</field>
            <field name="arch" type="xml">
                <search string="Search Fiscalyear">
                    <field name="name" string="Fiscal Year"/>
                    <filter string="Open" domain="[('state','=','draft')]" icon="terp-camera_test"/>
                    <filter string="Closed" domain="[('state','=','done')]" icon="terp-dialog-close"/>
                    <field name="state"/>
                    <group expand="0" string="Group By">
                        <filter string="Status" context="{'group_by': 'state'}" icon="terp-stock_effects-object-colorize"/>
                    </group>
                </search>
            </field>
        </record>
        <record id="action_account_fiscalyear" model="ir.actions.act_window">
            <field name="name">Fiscal Years</field>
            <field name="res_model">account.fiscalyear</field>
            <field name="view_type">form</field>
            <field name="view_mode">tree,form</field>
            <field name="help" type="html">
              <p class="oe_view_nocontent_create">
                Click to start a new fiscal year.
              </p><p>
                Define your company's financial year according to your needs. A
                financial year is a period at the end of which a company's
                accounts are made up (usually 12 months). The financial year is
                usually referred to by the date in which it ends. For example,
                if a company's financial year ends November 30, 2011, then
                everything between December 1, 2010 and November 30, 2011
                would be referred to as FY 2011.
              </p>
            </field>
        </record>
        <menuitem id="next_id_23" name="Fiscal Years" parent="account.menu_finance_configuration" sequence="1" />
        <menuitem id="menu_action_account_fiscalyear" action="action_account_fiscalyear" parent="next_id_23"/>

        <!-- Accounts -->

        <record id="action_reconcile_account" model="ir.actions.client">
            <field name="name">Account Reconciliation</field>
            <field name="tag">manual_reconciliation_view</field>
            <field name="context">{'account_id': active_id}</field>
        </record>

        <record id="view_account_form" model="ir.ui.view">
            <field name="name">account.account.form</field>
            <field name="model">account.account</field>
            <field name="arch" type="xml">
                <form string="Account">
                    <label for="code" class="oe_edit_only" string="Account Code and Name"/>
                    <h1>
                        <field name="code" class="oe_inline" placeholder="Account code" style="width: 6em"/> -
                        <field name="name" class="oe_inline" placeholder="Account name"/>
                    </h1>
                    <group>
                        <group>
                            <field name="user_type"/>
                            <field name="deprecated"/>
                            <field name="company_id" options="{'no_create': True}" groups="base.group_multi_company"/>
                        </group>
                        <group>
                            <field name="tax_ids" domain="[('parent_id','=',False)]" widget="many2many_tags"/>
                            <field name="reconcile"/>
                            <field name="last_time_entries_checked" readonly="1" attrs="{'invisible':['|',('reconcile','=',False),('user_type.type','in',['payable', 'receivable'])]}"/>
                            <field name="child_consol_ids"
                                widget="many2many_tags"/>
                        </group>
                        <button string="Reconcile" type="action" class="oe_highlight"
                            name="%(action_reconcile_account)d"
                            attrs="{'invisible':['|',('reconcile','=',False),('user_type.type','in',['payable', 'receivable'])]}"/>
                        <group groups="base.group_multi_currency">
                            <field name="currency_id"/>
                        </group>
                    </group>
                    <label for="note"/>
                    <field name="note"/>
                </form>
            </field>
        </record>
        <record id="view_account_list" model="ir.ui.view">
            <field name="name">account.account.list</field>
            <field name="model">account.account</field>
            <field name="arch" type="xml">
                <tree string="Chart of accounts" toolbar="1" >
                    <field name="code"/>
                    <field name="name"/>
                    <field name="user_type" invisible="1"/>
                    <field name="company_currency_id"/>
                    <field name="company_id" groups="base.group_multi_company"/>
                </tree>
            </field>
        </record>
        <record id="view_account_search" model="ir.ui.view">
            <field name="name">account.account.search</field>
            <field name="model">account.account</field>
            <field name="arch" type="xml">
                <search string="Accounts">
                    <field name="name" filter_domain="['|', ('name','ilike',self), ('code','=like',str(self)+'%')]" string="Account"/>
                    <filter icon="terp-sale" string="Receivable Accounts" domain="[('user_type.type','=','receivable')]"/>
                    <filter icon="terp-purchase" string="Payable Accounts" domain="[('user_type.type','=','payable')]"/>
                    <field name="user_type"/>
                    <group expand="0" string="Group By">
                        <filter string="Account Type" icon="terp-stock_symbol-selection" domain="" context="{'group_by':'user_type'}"/>
                    </group>
                </search>
            </field>
        </record>
        <record id="action_account_form" model="ir.actions.act_window">
            <field name="name">Accounts</field>
            <field name="res_model">account.account</field>
            <field name="view_type">form</field>
            <field name="view_mode">tree,form</field>
            <field name="search_view_id" ref="view_account_search"/>
            <field name="view_id" ref="view_account_list"/>
            <field name="help" type="html">
              <p class="oe_view_nocontent_create">
                Click to add an account.
              </p><p>
                An account is part of a ledger allowing your company
                to register all kinds of debit and credit transactions.
                Companies present their annual accounts in two main parts: the
                balance sheet and the income statement (profit and loss
                account). The annual accounts of a company are required by law
                to disclose a certain amount of information.
              </p>
            </field>
        </record>
        <menuitem id="account_account_menu" name="Accounts" parent="account.menu_finance_configuration" sequence="2"/>
        <menuitem action="action_account_form" id="menu_action_account_form" parent="account_account_menu" sequence="1"/>

        <act_window
            id="act_account_acount_move_line_open_unreconciled"
            name="Unreconciled Entries"
            res_model="account.move.line"
            context="{'search_default_account_id':[active_id], 'search_default_unreconciled':1, 'default_account_id': active_id}"
            src_model="account.account"/>

        <act_window
            id="action_move_line_select"
            name="Journal Items"
            context="{'search_default_account_id': [active_id]}"
            res_model="account.move.line"
            src_model="account.account"/>

        <!-- Account Journal -->
        <record id="view_account_journal_tree" model="ir.ui.view">
            <field name="name">account.journal.tree</field>
            <field name="model">account.journal</field>
            <field name="arch" type="xml">
                <tree string="Account Journal">
                    <field name="code"/>
                    <field name="name"/>
                    <field name="type"/>
                    <field name="company_id" groups="base.group_multi_company"/>
                </tree>
            </field>
        </record>
        <record id="view_account_journal_search" model="ir.ui.view">
            <field name="name">account.journal.search</field>
            <field name="model">account.journal</field>
            <field name="arch" type="xml">
                <search string="Search Account Journal">
                    <field name="name" filter_domain="['|', ('name','ilike',self), ('code','ilike',self)]" string="Journal"/>
                    <filter domain="['|', ('type', '=', 'sale'), ('type', '=', 'sale_refund')]" string="Sale" icon="terp-camera_test"/>
                    <filter domain="['|', ('type', '=', 'purchase'), ('type', '=', 'purchase_refund')]" string="Purchase" icon="terp-purchase"/>
                    <filter domain="['|', ('type', '=', 'cash'), ('type', '=', 'bank')]" string="Liquidity" icon="terp-dolar"/>
                    <filter domain="['|', ('type', '=', 'general'), ('type', '=', 'situation')]" string="Others" icon="terp-stock"/>
                    <group expand="0" string="Group By">
                        <filter string="Type" context="{'group_by':'type'}" icon="terp-stock_symbol-selection"/>
                        <filter string="Company" context="{'group_by':'company_id'}" icon="terp-go-home" groups="base.group_multi_company"/>
                    </group>
                </search>
            </field>
        </record>
        <record id="view_account_journal_form" model="ir.ui.view">
            <field name="name">account.journal.form</field>
            <field name="model">account.journal</field>
            <field name="arch" type="xml">
                <form string="Account Journal">
                    <div class="oe_title">
                        <label for="name" class="oe_edit_only"/>
                        <h1><field name="name"/></h1>
                    </div>
                    <group>
                        <group>
                            <field name="code"/>
                            <field name="type"/>
                        </group>
                        <group>
                            <field name="default_debit_account_id" attrs="{'required':[('type','in', ('cash', 'bank'))]}" domain="[('user_type.type', '!=', 'consolidation')]"/>
                            <field name="default_credit_account_id" attrs="{'required':[('type','in',('cash', 'bank'))]}" domain="[('user_type.type', '!=', 'consolidation')]"/>
                            <field name="currency" groups="base.group_multi_currency"/>
                            <field name="company_id" groups="base.group_multi_company"/>
                        </group>
                    </group>
                    <notebook>
                        <page string="Advanced Settings">
                            <group>
                                <group>
                                    <field name="sequence_id" required="0"/>
                                </group>
                                <group>
                                    <field name="entry_posted"/>
                                    <field name="group_invoice_lines"/>
                                </group>
                            </group>
                        </page>
                        <page string="Entry Controls">
                            <separator colspan="4" string="Accounts Type Allowed (empty for no control)"/>
                            <field colspan="4" name="type_control_ids" nolabel="1"/>
                            <separator colspan="4" string="Accounts Allowed (empty for no control)"/>
                            <field colspan="4" name="account_control_ids" nolabel="1"/>
                        </page>
                        <page string="Cash Registers" attrs="{'invisible': [('type', '!=', 'cash')]}">
                            <group>
                                <group string="Accounts">
                                    <field name="profit_account_id"/>
                                    <field name="loss_account_id"/>
                                    <field name="internal_account_id"/>
                                </group>
                                <group string="Miscellaneous">
                                    <field name="with_last_closing_balance" attrs="{'invisible': [('type', 'not in', ['bank', 'cash'])]}"/>
                                </group>
                            </group>
                            <separator string="Available Coins" colspan="4" attrs="{'invisible' : [('type','not in', ('cash',))] }"/>
                            <field name="cashbox_line_ids" nolabel="1" string="Unit Of Currency Definition" colspan="4" attrs="{'invisible' : [('type','not in', ('cash',))]}">
                                <tree string="CashBox Lines" editable="bottom">
                                    <field name="coin_value" />
                                </tree>
                            </field>
                        </page>
                    </notebook>
                </form>
            </field>
        </record>
        <record id="action_account_journal_form" model="ir.actions.act_window">
            <field name="name">Journals</field>
            <field name="res_model">account.journal</field>
            <field name="view_type">form</field>
            <field name="view_mode">tree,form</field>
            <field name="help" type="html">
              <p class="oe_view_nocontent_create">
                Click to add a journal.
              </p><p>
                A journal is used to record transactions of all accounting data
                related to the day-to-day business.
              </p><p>
                A typical company may use one journal per payment method (cash,
                bank accounts, checks), one purchase journal, one sale journal
                and one for miscellaneous information.
              </p>
            </field>
        </record>
        <menuitem action="action_account_journal_form" id="menu_action_account_journal_form" parent="menu_journals"/>

        <act_window
           id="act_account_journal_2_account_bank_statement"
           name="Bank statements"
           context="{'search_default_journal_id': active_id, 'default_journal_id': active_id}"
           res_model="account.bank.statement"
           src_model="account.journal"/>

        <act_window
           id="act_account_journal_2_account_move_line"
           name="Journal Items"
           context="{'search_default_journal_id': active_id, 'default_journal_id': active_id}"
           res_model="account.move.line"
           src_model="account.journal"/>

        <!-- Bank statement -->
        
        <record id="action_bank_reconcile_bank_statements" model="ir.actions.client">
            <field name="name">Reconciliation on Bank Statements</field>
            <field name="tag">bank_statement_reconciliation_view</field>
            <field name="context">{'statement_ids': [active_id]}</field>
        </record>
        
        <record id="view_bank_statement_tree" model="ir.ui.view">
            <field name="name">account.bank.statement.tree</field>
            <field name="model">account.bank.statement</field>
            <field name="arch" type="xml">
                <tree colors="red:balance_end_real!=balance_end and state=='open';blue:state=='open' and (balance_end_real==balance_end);black:state=='confirm'" string="Statements">
                    <field name="name"/>
                    <field name="date"/>
                    <field name="journal_id"/>
                    <field name="balance_start"/>
                    <field name="balance_end_real"/>
                    <field name="balance_end" invisible="1"/>
                    <field name="state" invisible="1"/>
                </tree>
            </field>
        </record>
        
        <record id="view_bank_statement_search" model="ir.ui.view">
            <field name="name">account.bank.statement.search</field>
            <field name="model">account.bank.statement</field>
            <field name="arch" type="xml">
                <search string="Search Bank Statements">
                    <field name="name" string="Bank Statement"/>
                    <field name="date"/>
                    <filter string="Draft" domain="[('state','=','open')]" icon="terp-document-new"/>
                    <filter string="Confirmed" domain="[('state','=','confirm')]" icon="terp-camera_test"/>
                    <field name="journal_id" domain="[('type', '=', 'bank')]" />
                    <group expand="0" string="Group By">
                        <filter string="Journal" context="{'group_by': 'journal_id'}" icon="terp-folder-orange"/>
                        <filter string="Status" context="{'group_by': 'state'}" icon="terp-stock_effects-object-colorize"/>
                        <filter string="Date" context="{'group_by': 'date'}" icon="terp-go-month"/>
                    </group>
                </search>
            </field>
        </record>
        
        <record id="view_bank_statement_form" model="ir.ui.view">
            <field name="name">account.bank.statement.form</field>
            <field name="model">account.bank.statement</field>
            <field name="priority">1</field>
            <field name="arch" type="xml">
                <form string="Bank Statement">
                <header>
                    <field name="all_lines_reconciled" invisible="1" />
                    <span attrs="{'invisible':['|',('all_lines_reconciled','=',True),('line_ids','=',[])]}">
                        <button name="%(action_bank_reconcile_bank_statements)d" states="open" string="Reconcile" type="action" class="oe_highlight"/>
                    </span>
                    <span attrs="{'invisible':[('all_lines_reconciled','=',False)]}">
                        <button name="button_confirm_bank" states="open" string="Close" type="object" class="oe_highlight"/>
                    </span>
                    <button name="button_cancel" states="confirm" string="Cancel Statement" type="object"/>
                    <field name="state" widget="statusbar" statusbar_visible="open,confirm"/>
                </header>
                <sheet>
                    <div class="oe_right oe_button_box" name="import_buttons">
                        <button class="oe_inline oe_stat_button" name="%(action_view_account_statement_from_invoice_lines)d"
                            string="Import Invoice" type="action"
                            attrs="{'invisible':[('state','=','confirm')]}" widget="statinfo" icon="fa-pencil-square-o"/>
                        <button class="oe_inline oe_stat_button" name="button_journal_entries"
                                string="Journal Items" type="object"
                                attrs="{'invisible':[('move_line_ids','=',[])]}" icon="fa-bars"/>
                        <field name="move_line_ids" invisible="1"/>
                    </div>
                    <label for="name" class="oe_edit_only"/>
                    <h1><field name="name"/></h1>
                    <group>
                        <group>
                            <field name="journal_id" domain="[('type', '=', 'bank')]" attrs="{'readonly': [('move_line_ids', '!=', [])]}" widget="selection"/>
                            <field name="date"/>
                            <field name='company_id' options="{'no_create': True}" groups="base.group_multi_company" />
                            <field name="currency" invisible="1"/>
                        </group><group>
                            <field name="balance_start" widget="monetary" options='{"currency_field" : "currency"}'/>
                            <field name="balance_end_real" widget="monetary" options='{"currency_field" : "currency"}'/>
                        </group>
                    </group>

                    <notebook>
                        <page string="Transactions" name="statement_line_ids">
                            <field name="line_ids" context="{'date':date}">
                                <tree editable="bottom" string="Statement lines" colors="grey:journal_entry_id!=False">
                                    <field name="sequence" readonly="1" invisible="1"/>
                                    <field name="journal_entry_id" invisible="1"/>
                                    <field name="date" attrs="{'readonly' : [('journal_entry_id', '!=', False)] }"/>
                                    <field name="name" attrs="{'readonly' : [('journal_entry_id', '!=', False)] }"/>
                                    <field name="ref" attrs="{'readonly' : [('journal_entry_id', '!=', False)] }"/>
                                    <field name="partner_id" domain="[
                                        '&amp;',
                                            '|',('parent_id','=',False),('is_company','=',True),
                                            '|',('customer','=',True),('supplier','=',True)]"
                                         context="{'default_supplier': 1}"
                                         attrs="{'readonly' : [('journal_entry_id', '!=', False)] }"/>
                                    <field name="amount" attrs="{'readonly' : [('journal_entry_id', '!=', False)] }"/>
                                    <field name="amount_currency" groups="base.group_multi_currency" attrs="{'readonly' : [('journal_entry_id', '!=', False)] }"/>
                                    <field name="currency_id" groups="base.group_multi_currency" attrs="{'readonly' : [('journal_entry_id', '!=', False)] }"/>
                                    <field name="bank_account_id" groups="base.group_no_one"/>
                                </tree>
                            </field>
                        </page>
                    </notebook>
                    <group class="oe_subtotal_footer oe_right" colspan="2" name="sale_total">
                        <div class="oe_subtotal_footer_separator oe_inline">
                            <label for="balance_end" />
                        </div>
                        <field name="balance_end" nolabel="1" class="oe_subtotal_footer_separator" widget='monetary' options="{'currency_field': 'currency_id'}"/>
                    </group>
                    <div class="oe_clear"/>
                </sheet>
                </form>
            </field>
        </record>

        <record id="action_bank_statement_tree" model="ir.actions.act_window">
            <field name="name">Bank Statements</field>
            <field name="res_model">account.bank.statement</field>
            <field name="view_type">form</field>
            <field name="view_mode">tree,form,graph</field>
            <field name="domain">[('journal_id.type', '=', 'bank')]</field>
            <field name="context">{'journal_type':'bank'}</field>
            <field name="search_view_id" ref="view_bank_statement_search"/>
            <field name="help" type="html">
              <p class="oe_view_nocontent_create">
                Click to register a bank statement.
              </p><p>
                A bank statement is a summary of all financial transactions
                occurring over a given period of time on a bank account. You
                should receive this periodicaly from your bank.
              </p><p>
                Odoo allows you to reconcile a statement line directly with
                the related sale or puchase invoices.
              </p>
            </field>
        </record>
        <record model="ir.actions.act_window.view" id="action_bank_statement_tree_bank">
            <field name="sequence" eval="1"/>
            <field name="view_mode">tree</field>
            <field name="view_id" ref="view_bank_statement_tree"/>
            <field name="act_window_id" ref="action_bank_statement_tree"/>
        </record>
        <record model="ir.actions.act_window.view" id="action_bank_statement_form_bank">
            <field name="sequence" eval="1"/>
            <field name="view_mode">form</field>
            <field name="view_id" ref="view_bank_statement_form"/>
            <field name="act_window_id" ref="action_bank_statement_tree"/>
        </record>

        <menuitem string="Bank Statements" action="action_bank_statement_tree" id="menu_bank_statement_tree" parent="menu_finance_bank_and_cash" sequence="7"/>

        <record id="view_bank_statement_line_form" model="ir.ui.view">
            <field name="name">bank.statement.line.form</field>
            <field name="model">account.bank.statement.line</field>
            <field name="priority">8</field>
            <field name="arch" type="xml">
            <form string="Statement Line" create="false">
                <group col="4">
                    <field name="statement_id" readonly="1"/>
                    <field name="date"/>
                    <field name="name"/>
                    <field name="ref"/>
                    <field name="partner_id"/>
                    <field name="amount"/>
                    <field name="sequence"/>
                    <field name="note"/>
                </group>
            </form>
            </field>
        </record>
        <record id="view_bank_statement_line_tree" model="ir.ui.view">
            <field name="name">account.bank.statement.line.tree</field>
            <field name="model">account.bank.statement.line</field>
            <field name="priority">8</field>
            <field name="arch" type="xml">
                <tree string="Statement lines">
                    <field name="sequence" readonly="1" invisible="1"/>
                    <field name="statement_id" readonly="1" />
                    <field name="date"/>
                    <field name="name"/>
                    <field name="ref"/>
                    <field name="partner_id"/>
                    <field name="amount"/>
                    <field name="note"/>
                </tree>
            </field>
        </record>

        <record id="action_bank_statement_draft_tree" model="ir.actions.act_window">
            <field name="name">Draft statements</field>
            <field name="res_model">account.bank.statement</field>
            <field name="view_type">form</field>
            <field name="view_mode">tree,form</field>
            <field name="domain">[('state','=','draft')]</field>
            <field name="filter" eval="True"/>
        </record>
        
        <record id="action_bank_reconcile" model="ir.actions.client">
            <field name="name">Reconciliation on Bank Statements</field>
            <field name="res_model">account.bank.statement.line</field>
            <field name="tag">bank_statement_reconciliation_view</field>
        </record>
        
        <!-- because of the needaction badge, groups needs to be specified -->
        <menuitem id="menu_bank_reconcile_bank_statements" name="Reconciliation on Bank Statements" parent="account.periodical_processing_reconciliation" groups="group_account_user" action="action_bank_reconcile" sequence="20"/>
        
        <record id="action_manual_reconcile" model="ir.actions.client">
            <field name="name">Journal Items to Reconcile</field>
            <field name="res_model">account.move.line</field>
            <field name="tag">manual_reconciliation_view</field>
        </record>

        <menuitem id="menu_bank_manual_reconciliation" name="Manual Reconciliation" parent="account.periodical_processing_reconciliation" groups="group_account_user" action="action_manual_reconcile"/>

        <record id="view_account_operation_template_form" model="ir.ui.view">
            <field name="name">account.operation.template.form</field>
            <field name="model">account.operation.template</field>
            <field name="arch" type="xml">
                <form string="Operation Templates">
                    <sheet>
                        <div class="oe_title">
                            <label for="name" class="oe_edit_only"/>
                            <h1><field name="name"/></h1>
                        </div>
                        <field class="oe_right oe_inline" nolabel="1" name="company_id" groups="base.group_multi_company"/>
                        <br/><br/><br/>
                        <group>
                            <group>
                                <field name="account_id" domain="[('company_id', '=', company_id)]"/>
                                <field name="amount_type"/>
                                <field name="tax_id" domain="[('company_id', '=', company_id)]"/>
                                <field name="analytic_account_id" groups="analytic.group_analytic_accounting" domain="[('company_id', '=', company_id)]"/>
                            </group>
                            <group>
                                <field name="label"/>
                                <label for="amount"/>
                                <div>
                                    <field name="amount" class="oe_inline" />
                                    <label string="%" class="oe_inline" attrs="{'invisible':[('amount_type','!=','percentage')]}" />
                                </div>
                                <field name="journal_id" domain="[('company_id', '=', company_id)]"/>
                            </group>
                        </group>
                        <div class="oe_edit_only">
                            <label for="has_second_line" string="Second line"/>
                            <field name="has_second_line" />
                        </div>
                        <group attrs="{'invisible':[('has_second_line','!=',True)]}">
                            <group>
                                <field name="second_account_id" domain="[('company_id', '=', company_id)]"/>
                                <field name="second_amount_type"/>
                                <field name="second_tax_id" domain="[('company_id', '=', company_id)]"/>
                                <field name="second_analytic_account_id" groups="analytic.group_analytic_accounting" domain="[('company_id', '=', company_id)]"/>
                            </group>
                            <group>
                                <field name="second_label"/>
                                <label for="second_amount"/>
                                <div>
                                    <field name="second_amount" class="oe_inline" />
                                    <label string="%" class="oe_inline" attrs="{'invisible':[('amount_type','!=','percentage')]}" />
                                </div>
                                <field name="second_journal_id" domain="[('company_id', '=', company_id)]"/>
                            </group>
                        </group>
                    </sheet>
                </form>
            </field>
        </record>
        <record id="view_account_operation_template_tree" model="ir.ui.view">
            <field name="name">account.operation.template.tree</field>
            <field name="model">account.operation.template</field>
            <field name="arch" type="xml">
                <tree string="Bank Reconciliation Move Presets">
                    <field name="sequence" widget="handle" />
                    <field name="name"/>
                    <field name="account_id"/>
                    <field name="amount_type"/>
                </tree>
            </field>
        </record>
        <record id="view_account_operation_template_search" model="ir.ui.view">
            <field name="name">account.operation.template.search</field>
            <field name="model">account.operation.template</field>
            <field name="arch" type="xml">
                <search string="Bank Reconciliation Move preset">
                        <filter string="With tax" domain="[('tax_id','!=',False)]"/>
                        <field name="amount_type"/>
                </search>
            </field>
        </record>
        <record id="action_account_operation_template" model="ir.actions.act_window">
            <field name="name">Operation Templates</field>
            <field name="res_model">account.operation.template</field>
            <field name="view_type">form</field>
            <field name="view_mode">tree,form</field>
            <field name="search_view_id" ref="view_account_operation_template_search"/>
            <field name="help" type="html">
              <p class="oe_view_nocontent_create">
                Click to create an operation template.
              </p><p>
                Those can be used to quickly create a move line when reconciling
                a bank statement or an account.
              </p>
            </field>
        </record>


        <menuitem
            id="account_template_folder"
            name="Templates"
            parent="account_account_menu"
            groups="account.group_account_manager"
            sequence="3"/>
        <menuitem
            id="account_report_folder"
            name="Reports"
            parent="account_account_menu"
            groups="account.group_account_manager"
            sequence="4"/>

        <menuitem action="action_account_operation_template" id="menu_action_account_operation_template" parent="account_template_folder" name="Operation Templates" sequence="22"/>

        <!-- Account Types -->
        <record id="view_account_type_search" model="ir.ui.view">
            <field name="name">account.account.type.search</field>
            <field name="model">account.account.type</field>
            <field name="arch" type="xml">
                <search string="Account Type">
                    <field name="name" filter_domain="['|', ('name','ilike',self), ('type','ilike',self)]" string="Account Type"/>
                </search>
            </field>
        </record>
        <record id="view_account_type_tree" model="ir.ui.view">
            <field name="name">account.account.type.tree</field>
            <field name="model">account.account.type</field>
            <field name="arch" type="xml">
                <tree string="Account Type">
                    <field name="name"/>
                    <field name="type"/>
                </tree>
            </field>
        </record>
        <record id="view_account_type_form" model="ir.ui.view">
            <field name="name">account.account.type.form</field>
            <field name="model">account.account.type</field>
            <field name="arch" type="xml">
                <form string="Account Type">
                    <group>
                        <group>
                            <field name="name"/>
                            <field name="type"/>
                        </group>
                        <group>
                            <field name="report_type"/>
                            <field name="close_method"/>
                        </group>
                    </group>
                    <separator string="Description"/>
                    <field name="note"/>
                </form>
            </field>
        </record>
        <record id="action_account_type_form" model="ir.actions.act_window">
            <field name="name">Account Types</field>
            <field name="res_model">account.account.type</field>
            <field name="view_type">form</field>
            <field name="view_mode">tree,form</field>
            <field name="search_view_id" ref="view_account_type_search"/>
            <field name="help" type="html">
              <p class="oe_view_nocontent_create">
                Click to define a new account type.
              </p><p>
                An account type is used to determine how an account is used in
                each journal. The deferral method of an account type determines
                the process for the annual closing. Reports such as the Balance
                Sheet and the Profit and Loss report use the category
                (profit/loss or balance sheet).
              </p>
            </field>
        </record>
        <menuitem action="action_account_type_form" sequence="2" id="menu_action_account_type_form" parent="account_account_menu" groups="base.group_no_one"/>

        <!-- Entries -->
        <record id="view_account_move_tree" model="ir.ui.view">
            <field name="name">account.move.tree</field>
            <field name="model">account.move</field>
            <field name="arch" type="xml">
                <tree colors="blue:state == 'draft';black:state == 'posted'" string="Journal Entries">
                    <field name="name"/>
                    <field name="ref"/>
                    <field name="date"/>
                    <field name="journal_id"/>
                    <field name="partner_id"/>
                    <field name="amount" sum="Total Amount"/>
                    <field name="state"/>
                </tree>
            </field>
        </record>

        <!-- Reconcile -->
        <record id="view_move_reconcile_form" model="ir.ui.view">
            <field name="name">account.move.reconcile.form</field>
            <field name="model">account.move.reconcile</field>
            <field name="arch" type="xml">
                <form string="Journal Entry Reconcile">
                    <group col="4">
                        <field name="name"/>
                        <field name="create_date"/>
                    </group>
                    <separator string="Reconcile Entries"/>
                    <field name="line_id"/>
                </form>
            </field>
        </record>

        <!-- Tax -->
        <menuitem id="next_id_27" name="Taxes" parent="account.menu_finance_configuration" sequence="4"/>
        
        <record id="view_tax_tree" model="ir.ui.view">
            <field name="name">account.tax.tree</field>
            <field name="model">account.tax</field>
            <field name="arch" type="xml">
                <tree string="Account Tax">
                    <field name="sequence" widget="handle"/>
                    <field name="name"/>
<<<<<<< HEAD
                    <field name="price_include"/>
                    <field name="description"/>
                    <field name="company_id" options="{'no_create': True}" groups="base.group_multi_company"/>
                    <field name="type_tax_use" invisible="1"/>
=======
                    <field name="type_tax_use"/>
                    <field name="description" string="Short Name"/>
                    <field name="company_id" widget="selection" groups="base.group_multi_company"/>
>>>>>>> d1b56da6
                </tree>
            </field>
        </record>
        <record id="view_account_tax_search" model="ir.ui.view">
            <field name="name">account.tax.search</field>
            <field name="model">account.tax</field>
            <field name="arch" type="xml">
                <search string="Search Taxes">
                    <field name="name" filter_domain="['|', ('name','ilike',self), ('description','ilike',self)]" string="Tax"/>
                    <field name="company_id" groups="base.group_multi_company"/>
                    <filter string="Sale" domain="[('type_tax_use','=','sale')]" />
                    <filter string="Purchase" domain="[('type_tax_use','=','purchase')]" />
                    <group string="Group By">
                        <filter string="Company" domain="[]" context="{'group_by':'company_id'}"/>
                        <filter string="Tax Application" domain="[]" context="{'group_by':'type_tax_use'}" groups="base.group_multi_company"/>
                    </group>
                </search>
            </field>
        </record>
        <record id="view_tax_form" model="ir.ui.view">
            <field name="name">account.tax.form</field>
            <field name="model">account.tax</field>
            <field name="arch" type="xml">
                <form string="Account Tax">
                    <group>
                        <group>
                            <field name="name"/>
                        </group>
                        <group>
                            <field name="type_tax_use"/>
<<<<<<< HEAD
                            <field name="company_id" options="{'no_create': True}" groups="base.group_multi_company"/>
                            <field name="active"/>
=======
>>>>>>> d1b56da6
                        </group>
                    </group>
                    <notebook>
                        <page string="Definition">
                            <group>
                                <group>
                                    <field name="amount_type" />
                                    <label for="amount" attrs="{'invisible':[('amount_type','=', 'group')]}"/>
                                    <div attrs="{'invisible':[('amount_type','=', 'group')]}">
                                        <field name="amount" class="oe_inline" />
                                        <label string="%" class="oe_inline" attrs="{'invisible':[('amount_type','=','fixed')]}" />
                                    </div>
                                </group>
                                <group attrs="{'invisible':[('amount_type','=', 'group')]}">
                                    <field name="account_id"/>
                                    <field name="refund_account_id"/>
                                </group>
                            </group>
                            <field name="children_tax_ids"
                                attrs="{'invisible':['|', ('amount_type','!=','group'), ('type_tax_use','=','as_child')]}"
                                domain="[('type_tax_use','in',('as_child',type_tax_use)), ('amount_type','!=','group')]">
                                <tree string="Children Taxes">
                                    <field name="sequence" widget="handle" />
                                    <field name="name"/>
                                    <field name="amount_type" />
                                    <field name="amount" />
                                </tree>
                            </field>
                        </page>
                        <page string="Advanced Options">
                            <group>
                                <group>
                                    <field name="description" attrs="{'invisible':[('amount_type','=', 'group')]}"/>
                                    <field name="analytic" attrs="{'invisible':[('amount_type','=', 'group')]}" groups="analytic.group_analytic_accounting" />
                                    <br/><br/>
                                    <field name="active" groups="base.group_no_one"/>
                                    <field name="company_id" widget="selection" groups="base.group_multi_company"/>
                                </group>
                                <group>
                                    <field name="price_include" attrs="{'invisible':[('amount_type','=', 'group')]}" />
                                    <field name="include_base_amount" attrs="{'invisible':[('amount_type','=', 'group')]}" />
                                </group>
                            </group>
                        </page>
                    </notebook>
                </form>
              </field>
        </record>
        <record id="action_tax_form" model="ir.actions.act_window">
            <field name="name">Taxes</field>
            <field name="res_model">account.tax</field>
            <field name="view_type">form</field>
            <field name="view_mode">tree,form</field>
            <field name="view_id" ref="view_tax_tree"/>
        </record>
        <menuitem action="action_tax_form" id="menu_action_tax_form" parent="next_id_27" sequence="1"/>

        <!-- Journal Items -->
        <record id="view_move_line_form" model="ir.ui.view">
            <field name="name">account.move.line.form</field>
            <field name="model">account.move.line</field>
            <field eval="2" name="priority"/>
            <field name="arch" type="xml">
                <form string="Journal Item">
                    <sheet>
                        <group>
                            <group>
                                <field name="name"/>
                                <field name="ref"/>
                                <field name="partner_id"/>
                            </group>
                            <group>
                                <field name="journal_id"/>
                                <field name="date"/>
                                <field name="company_id" required="1" groups="base.group_multi_company"/>
                            </group>
                        </group>
                        <notebook colspan="4">
                            <page string="Information">
                                <group>
                                    <group string="Amount">
                                        <field name="account_id" domain="[('company_id', '=', company_id)]"/>
                                        <field name="debit"/>
                                        <field name="credit"/>
                                        <field name="quantity"/>
                                    </group>
                                    <group string="Accounting Documents">
                                        <field name="move_id" required="False"/>
                                        <field name="statement_id" readonly="True"/>
                                    </group>
                                    <group string="Dates">
                                        <field name="date_maturity"/>
                                    </group>
                                    <group string="Taxes">
                                        <field name="tax_line_id"/>
                                        <field name="tax_ids"/>
                                    </group>
                                    <group string="Currency" groups="base.group_multi_currency">
                                        <field name="currency_id" invisible="1"/>
                                        <field name="amount_currency" widget="monetary" options="{'currency_field': 'currency_id'}"/>
                                    </group>
                                    <group string="Reconciliation">
                                        <field name="reconcile_id"/>
                                        <field name="reconcile_partial_id"/>
                                    </group>
                                    <group string="States">
                                        <field name="blocked"/>
                                    </group>
                                    <group groups="analytic.group_analytic_accounting" string="Analytic">
                                        <field name="analytic_account_id" domain="[('type','in',('normal','contract'))]"/>
                                    </group>
                                </group>
                                <field name="narration" colspan="4" nolabel="1" placeholder="Add an internal note..."/>
                            </page>
                            <page string="Analytic Lines" groups="analytic.group_analytic_accounting">
                                <field name="analytic_lines" context="{'default_general_account_id':account_id, 'default_name': name, 'default_date':date, 'amount': (debit or 0.0)-(credit or 0.0)}"/>
                            </page>
                        </notebook>
                    </sheet>
                </form>
            </field>
        </record>
        <record id="view_move_line_form2" model="ir.ui.view">
            <field name="name">account.move.line.form2</field>
            <field name="model">account.move.line</field>
            <field eval="9" name="priority"/>
            <field name="arch" type="xml">
                <form string="Journal Item">
                    <notebook colspan="4">
                        <page string="Information">
                            <group col="4">
                                <separator colspan="4" string="General Information"/>
                                <field name="name"/>
                                <field name="date"/>
                                <field name="journal_id" readonly="False"/>
                                <field name="account_id" domain="[('company_id', '=', company_id)]"/>
                                <field name="partner_id"/>
                                <newline/>
                                <field name="debit"/>
                                <field name="credit"/>

                                <separator colspan="4" string="Optional Information"/>
                                <field name="currency_id" invisible="1"/>
                                <field name="amount_currency" groups="base.group_multi_currency" widget="monetary" options="{'currency_field': 'currency_id'}"/>
                                <field name="quantity"/>
                                <field name="move_id" required="False"/>
                                <newline/>
                                <field name="date_maturity"/>
                                <field name="date"/>
                                <field name="blocked"/>
                                <newline/>
                                <field name="tax_ids"/>
                                <field name="tax_line_id"/>
                                <field name="analytic_account_id" groups="analytic.group_analytic_accounting"/>
                                <separator colspan="4" string="Status"/>
                                <newline/>
                                <field name="reconcile_id"/>
                                <field name="reconcile_partial_id"/>
                            </group>
                        </page>
                        <page string="Analytic Lines" groups="analytic.group_analytic_accounting">
                            <field name="analytic_lines"/>
                        </page>
                    </notebook>
                </form>
            </field>
        </record>
        <record id="view_move_line_tree" model="ir.ui.view">
            <field name="name">account.move.line.tree</field>
            <field name="model">account.move.line</field>
            <field eval="1" name="priority"/>
            <field name="arch" type="xml">
                <tree string="Journal Items" create="false">
                    <field name="journal_id" options='{"no_open":True}' invisible="context.get('journal_id',False)"/>
                    <field name="date"/>
                    <field name="name"/>
                    <field name="ref"/>
                    <field name="reconciled"/>
                    <field name="statement_id" invisible="1"/>
                    <field name="partner_id"/>
                    <field name="account_id" options='{"no_open":True}' domain="[('company_id', '=', company_id)]"/>
                    <field name="tax_ids" options='{"no_open":True}'/>
                    <field name="tax_line_id"/>
                    <field name="analytic_account_id" groups="analytic.group_analytic_accounting" domain="[('type','not in',['view','template'])]" invisible="not context.get('analytic_journal_id',False)"/>
                    <field name="move_id" required="0"/>
                    <field name="debit" sum="Total Debit"/>
                    <field name="credit" sum="Total Credit"/>
                    <field name="date_maturity" invisible="context.get('journal_type', False) not in ['sale','sale_refund','purchase','purchase_refund']"/>
                    <field name="amount_currency" readonly="True" invisible="not context.get('currency',False)"/>
                    <field name="currency_id" readonly="True" invisible="not context.get('currency',False)" />
                    <field name="company_id" invisible="1"/>
                </tree>
            </field>
        </record>
        <record id="account_move_line_graph" model="ir.ui.view">
            <field name="name">account.move.line.graph</field>
            <field name="model">account.move.line</field>
            <field name="arch" type="xml">
                <graph string="Account Statistics" type="bar">
                    <field name="account_id"/>
                    <field name="debit" operator="+"/>
                    <field name="credit" operator="+"/>
                </graph>
            </field>
        </record>
        <record id="view_account_move_line_filter" model="ir.ui.view">
            <field name="name">Journal Items</field>
            <field name="model">account.move.line</field>
            <field name="arch" type="xml">
                <search string="Search Journal Items">
                    <field name="name" filter_domain="['|', ('name','ilike',self), ('ref','ilike',self)]" string="Move"/>
                    <field name="date"/>
                    <separator/>
                    <filter string="Unposted" domain="[('move_id.state','=','draft')]" help="Unposted Journal Items"/>
                    <filter name="posted" string="Posted" domain="[('move_id.state','=','posted')]" help="Posted Journal Items"/>
                    <separator/>
                    <filter string="Unreconciled" domain="[('reconcile_id','=',False), ('account_id.reconcile','=',True)]" help="Unreconciled Journal Items" name="unreconciled"/>
                    <separator/>
                    <filter string="Next Partner to Reconcile" help="Next Partner Entries to reconcile" name="next_partner" context="{'next_partner_only': 1}" domain="[('account_id.reconcile','=',True),('reconcile_id','=',False)]"/>
                    <field name="move_id" string="Number (Move)"/>
                    <field name="account_id"/>
                    <field name="partner_id"/>
                    <field name="journal_id" context="{'journal_id':self}" widget="selection"/> <!-- it's important to keep widget='selection' in this filter viewbecause without that the value passed in the context is not the ID but the textual value (name) of the selected journal -->
                    <group expand="0" string="Group By">
                        <filter string="Partner" domain="[]" context="{'group_by':'partner_id'}"/>
                        <filter string="Journal" domain="[]" context="{'group_by':'journal_id'}"/>
                        <filter string="Account"  context="{'group_by':'account_id'}"/>
                        <filter string="Date" domain="[]" context="{'group_by':'date'}"/>
                    </group>
                </search>
            </field>
        </record>
        <record id="action_account_moves_all_a" model="ir.actions.act_window">
            <field name="context">{'journal_type':'general'}</field>
            <field name="name">Journal Items</field>
            <field name="res_model">account.move.line</field>
            <field name="view_id" ref="view_move_line_tree"/>
            <field name="view_mode">tree,form</field>
        </record>
        <menuitem
            action="action_account_moves_all_a"
            icon="STOCK_JUSTIFY_FILL"
            id="menu_action_account_moves_all"
            parent="account.menu_finance_entries"
            sequence="1"
            groups="group_account_user"
        />
        <record id="action_account_moves_all_tree" model="ir.actions.act_window">
            <field name="name">Journal Items</field>
            <field name="res_model">account.move.line</field>
            <field name="context">{'search_default_partner_id': [active_id], 'default_partner_id': active_id}</field>
            <field name="view_id" ref="view_move_line_tree"/>
        </record>

        <!-- Account.Entry Edition -->
        <record id="view_move_tree" model="ir.ui.view">
            <field name="name">account.move.tree</field>
            <field name="model">account.move</field>
            <field name="arch" type="xml">
                <tree colors="blue:state == 'draft';black:state == 'posted'" string="Journal Entries">
                    <field name="name"/>
                    <field name="ref"/>
                    <field name="date"/>
                    <field name="journal_id"/>
                    <field name="partner_id"/>
                    <field name="amount" sum="Total Amount"/>
                    <field name="state"/>
                </tree>
            </field>
        </record>
        <record id="view_move_form" model="ir.ui.view">
            <field name="name">account.move.form</field>
            <field name="model">account.move</field>
            <field name="arch" type="xml">
                <form string="Account Entry">
                    <header>
                        <button name="button_validate" states="draft" string="Post" type="object" class="oe_highlight" groups="account.group_account_invoice"/>
                        <button name="button_cancel" states="posted" string="Cancel Entry" type="object" groups="account.group_account_invoice"/>
                        <field name="state" widget="statusbar"/>
                    </header>
                    <label for="name" class="oe_edit_only" attrs="{'invisible':[('name','=','/')]}"/>
                    <h1>
                        <field name="name" readonly="True" attrs="{'invisible':[('name','=','/')]}"/>
                    </h1>
                    <group>
                        <group>
                            <field name="journal_id"/>
                            <field name="company_id" required="1" groups="base.group_multi_company"/>
                            <field name="partner_id" invisible="1"/>
                        </group>
                        <group>
                            <field name="ref"/>
                            <field name="date"/>
                            <field name="amount" invisible="1"/>
                        </group>
                    </group>
                    <notebook>
                        <page string="Journal Items">
                            <field name="line_id" widget="one2many_list"
                              context="{'line_id': line_id , 'journal_id': journal_id }">
                                <form string="Journal Item">
                                    <group col="6" colspan="4">
                                        <field name="name"/>
                                        <field name="ref"/>
                                        <field name="partner_id"/>

                                        <field name="journal_id"/>
                                        <field name="date"/>
                                        <field name="company_id" required="1" groups="base.group_multi_company"/>
                                    </group>
                                    <notebook colspan="4">
                                        <page string="Information">
                                            <group>
                                                <group string="Amount">
                                                    <field name="account_id" domain="[('company_id', '=', parent.company_id)]"/>
                                                    <field name="debit"/>
                                                    <field name="credit"/>
                                                    <field name="quantity"/>
                                                </group>

                                                <group string="Accounting Documents">
                                                    <field name="invoice"/>
                                                    <field name="move_id" required="False"/>
                                                    <field name="statement_id"/>
                                                </group>

                                                <group string="Dates">
                                                    <field name="date_maturity"/>
                                                    <field name="date"/>
                                                </group>
                                                <group string="Taxes">
                                                    <field name="tax_ids"/>
                                                    <field name="tax_line_id"/>
                                                </group>
                                                <group string="Currency" groups="base.group_multi_currency">
                                                    <field name="currency_id"/>
                                                    <field name="amount_currency"/>
                                                </group>

                                                <group string="Reconciliation">
                                                    <field name="reconcile_id"/>
                                                    <field name="reconcile_partial_id"/>
                                                </group>

                                                <group string="States">
                                                    <field name="blocked"/>
                                                </group>

                                                <group groups="analytic.group_analytic_accounting" string="Analytic">
                                                    <field name="analytic_account_id"/>
                                                </group>
                                            </group>
                                            <separator string="Internal Note"/>
                                            <field name="narration"/>
                                        </page>
                                        <page string="Analytic Lines" groups="analytic.group_analytic_accounting">
                                            <field colspan="4" name="analytic_lines" nolabel="1" context="{'default_general_account_id':account_id, 'default_name': name, 'default_date':date, 'amount': (debit or 0.0)-(credit or 0.0)}"/>
                                        </page>
                                    </notebook>
                                </form>
                                <tree editable="top" string="Journal Items">
                                    <field name="name"/>
                                    <field name="partner_id"/>
                                    <field name="account_id" domain="[('company_id', '=', parent.company_id)]"/>
                                    <field name="date_maturity"/>
                                    <field name="debit" sum="Total Debit"/>
                                    <field name="credit" sum="Total Credit"/>
                                    <field name="analytic_account_id" groups="analytic.group_analytic_accounting"/>
                                    <field name="amount_currency"/>
                                    <field name="currency_id" groups="base.group_multi_currency"/>
                                    <field name="tax_ids"/>
                                    <field name="tax_line_id"/>
                                    <field name="reconcile_id"/>
                                    <field name="reconcile_partial_id"/>
                                </tree>
                            </field>
                            <field name="narration" colspan="4" placeholder="Add an internal note..." nolabel="1" height="50"/>
                        </page>
                    </notebook>
                </form>
            </field>
        </record>
        <record id="view_account_move_filter" model="ir.ui.view">
            <field name="name">account.move.select</field>
            <field name="model">account.move</field>
            <field name="arch" type="xml">
                <search string="Search Move">
                    <field name="name" filter_domain="['|', ('name','ilike',self), ('ref','ilike',self)]" string="Move"/>
                    <field name="date"/>
                    <filter icon="terp-document-new" string="Unposted" domain="[('state','=','draft')]" help="Unposted Journal Entries"/>
                    <filter icon="terp-camera_test" string="Posted" domain="[('state','=','posted')]" help="Posted Journal Entries"/>
                    <separator/>
                    <field name="partner_id"/>
                    <field name="journal_id"/>
                    <group expand="0" string="Group By">
                        <filter string="Partner" domain="[]" context="{'group_by':'partner_id'}"/>
                        <filter string="Journal" domain="[]" context="{'group_by':'journal_id'}"/>
                        <filter string="States" domain="[]" context="{'group_by':'state'}"/>
                        <filter string="Date" domain="[]" context="{'group_by':'date'}" help="Journal Entries by Month"/>
                    </group>
                </search>
            </field>
        </record>
        <record id="action_move_journal_line" model="ir.actions.act_window">
            <field name="name">Journal Entries</field>
            <field name="res_model">account.move</field>
            <field name="view_type">form</field>
            <field name="view_mode">tree,form</field>
            <field name="view_id" ref="view_move_tree"/>
            <field name="search_view_id" ref="view_account_move_filter"/>
            <field name="help" type="html">
              <p class="oe_view_nocontent_create">
                Click to create a journal entry.
              </p><p>
                A journal entry consists of several journal items, each of
                which is either a debit or a credit transaction.
              </p><p>
                Odoo automatically creates one journal entry per accounting
                document: invoice, refund, supplier payment, bank statements,
                etc. So, you should record journal entries manually only/mainly
                for miscellaneous operations.
              </p>
            </field>
        </record>
        <menuitem
            icon="STOCK_JUSTIFY_FILL"
            action="action_move_journal_line"
            id="menu_action_move_journal_line_form"
            parent="account.menu_finance_entries"
            groups="group_account_user"
            sequence="5"/>

        <record id="action_move_line_form" model="ir.actions.act_window">
            <field name="name">Entries</field>
            <field name="type">ir.actions.act_window</field>
            <field name="res_model">account.move</field>
            <field name="view_type">form</field>
            <field name="view_id" ref="view_move_tree"/>
            <field name="search_view_id" ref="view_account_move_filter"/>
        </record>

        <act_window
            id="act_account_move_to_account_move_line_open"
            name="Journal Items"
            context="{'search_default_move_id': active_id, 'default_move_id': active_id}"
            res_model="account.move.line"
            src_model="account.move"/>

        <act_window
            domain="[('reconcile_id', '=', active_id)]"
            id="act_account_acount_move_line_reconcile_open"
            name="Reconciled entries"
            res_model="account.move.line"
            src_model="account.move.reconcile"/>

        <!-- Payment Terms -->
        <record id="view_payment_term_line_tree" model="ir.ui.view">
            <field name="name">account.payment.term.line.tree</field>
            <field name="model">account.payment.term.line</field>
            <field name="arch" type="xml">
                <tree string="Payment Term">
                    <field name="value"/>
                    <field name="value_amount" attrs="{'readonly':[('value','=','balance')]}"/>
                    <field name="days"/>
                    <field name="days2"/>
                </tree>
            </field>
        </record>
        <record id="view_payment_term_line_form" model="ir.ui.view">
            <field name="name">account.payment.term.line.form</field>
            <field name="model">account.payment.term.line</field>
            <field name="arch" type="xml">
                <form string="Payment Term">
                    <group>
                        <group string="Amount Computation">
                            <field name="value" widget="radio" nolabel="1" colspan="4"/>
                            <label for="value_amount" string="Amount To Pay"  attrs="{'invisible':[('value','=','balance')]}"/>
                            <div attrs="{'invisible':[('value','=','balance')]}">
                                <field name="value_amount" class="oe_inline"/>
                            </div>
                        </group>
                        <group string="Due Date Computation">
                            <field name="days"/>
                            <field name="days2"/>
                        </group>
                    </group>
                </form>
            </field>
        </record>
        <record id="view_payment_term_search" model="ir.ui.view">
            <field name="name">account.payment.term.search</field>
            <field name="model">account.payment.term</field>
            <field name="arch" type="xml">
                <search string="Payment Term">
                    <field name="name" string="Payment Term"/>
                    <field name="active"/>
                </search>
            </field>
        </record>
        <record id="view_payment_term_form" model="ir.ui.view">
            <field name="name">account.payment.term.form</field>
            <field name="model">account.payment.term</field>
            <field name="arch" type="xml">
                <form string="Payment Term">
                    <group col="4">
                        <field name="name"/>
                        <field name="active"/>
                    </group>
                    <label for="note"/>
                    <field name="note" placeholder="Payment term explanation for the customer..."/>
                    <separator string="Computation"/>
                    <field name="line_ids"/>
                </form>
            </field>
        </record>
        <record id="action_payment_term_form" model="ir.actions.act_window">
            <field name="name">Payment Terms</field>
            <field name="res_model">account.payment.term</field>
            <field name="view_type">form</field>
            <field name="view_mode">tree,form</field>
            <field name="search_view_id" ref="view_payment_term_search"/>
        </record>
        <menuitem id="account_followup_main_menu" parent="menu_finance_configuration" name="Follow-ups" sequence="6"/>

        <menuitem action="action_payment_term_form"
            id="menu_action_payment_term_form" parent="account_followup_main_menu" sequence="0"/>

        <!-- Account Templates -->

        <menuitem
            id="account_template_taxes"
            name="Templates"
            parent="next_id_27"
            sequence="4"/>

        <record id="view_account_template_form" model="ir.ui.view">
            <field name="name">account.account.template.form</field>
            <field name="model">account.account.template</field>
            <field name="arch" type="xml">
                <form string="Account Template">
                    <group col="4">
                        <field name="name"/>
                        <field name="code"/>
                        <newline/>
                        <field name="user_type"/>
                        <field name="currency_id" groups="base.group_multi_currency"/>
                        <field name="reconcile"/>
                        <field name="chart_template_id"/>
                    </group>
                    <separator string="Default Taxes"/>
                    <field name="tax_ids"/>
                    <separator string="Notes"/>
                    <field name="note" placeholder="Internal notes..."/>
                </form>
            </field>
        </record>
        <record id="view_account_template_tree" model="ir.ui.view">
            <field name="name">account.account.template.tree</field>
            <field name="model">account.account.template</field>
            <field name="arch" type="xml">
                <tree string="Account Template">
                    <field name="code"/>
                    <field name="name"/>
                    <field name="user_type" invisible="1"/>
                </tree>
            </field>
        </record>
        <record id="view_account_template_search" model="ir.ui.view">
            <field name="name">account.account.template.search</field>
            <field name="model">account.account.template</field>
            <field name="arch" type="xml">
                <search string="Search Account Templates">
                    <field name="name" filter_domain="['|', ('name','ilike',self), ('code','ilike',self)]" string="Account Template"/>
                    <field name="user_type"/>
                    <group expand="0" string="Group By">
                        <filter string="Account Type" icon="terp-stock_symbol-selection" domain="[]" context="{'group_by':'user_type'}"/>
                   </group>
                </search>
            </field>
        </record>
        <record id="action_account_template_form" model="ir.actions.act_window">
            <field name="name">Account Templates</field>
            <field name="res_model">account.account.template</field>
            <field name="view_type">form</field>
            <field name="view_mode">tree,form</field>
            <field name="search_view_id" ref="view_account_template_search"/>
        </record>
        <menuitem action="action_account_template_form" id="menu_action_account_template_form" parent="account_template_folder" 
        sequence="2"/>

        <record id="view_account_addtmpl_wizard_form" model="ir.ui.view">
            <field name="name">Create Account</field>
            <field name="model">account.addtmpl.wizard</field>
            <field name="arch" type="xml">
                <form string="Create Account">
                    <header>
                        <button icon="gtk-ok" name="action_create" string="Add" type="object" class="oe_highlight"  />
                    </header>
                    <separator col="4" colspan="4" string="Create an Account Based on this Template"/>
                    <field name="cparent_id"/>
                </form>
            </field>
        </record>

        <act_window domain="[]" id="action_account_addtmpl_wizard_form"
            name="Create Account"
            target="new"
            res_model="account.addtmpl.wizard"
            context="{'tmpl_ids': active_id}"
            src_model="account.account.template"
            view_type="form" view_mode="form"/>


        <!-- Chart of Accounts Templates -->
        <record id="view_account_chart_template_form" model="ir.ui.view">
            <field name="name">account.chart.template.form</field>
            <field name="model">account.chart.template</field>
            <field name="arch" type="xml">
                <form string="Chart of Accounts Template">
                    <group col="4">
                        <field name="name"/>
                        <field name="company_id"/>
                        <field name="account_root_id" attrs="{'required': [('parent_id', '=', False)]}"/>
                        <field name="bank_account_view_id" attrs="{'required': [('parent_id', '=', False)]}"/>
                        <field name="parent_id" />
                        <field name="code_digits" />
                        <field name="visible" />
                        <field name="complete_tax_set" />
                    </group>
                    <separator string="Default Taxes" colspan="4"/>
                    <field name="tax_template_ids" colspan="4"  nolabel="1"/>
                    <separator string="Properties" colspan="4"/>
                    <group col="4">
                        <field name="property_account_receivable"/>
                        <field name="property_account_payable"/>
                        <field name="property_account_expense_categ"/>
                        <field name="property_account_income_categ"/>
                        <field name="property_account_expense"/>
                        <field name="property_account_income"/>
                        <field name="property_account_income_opening"/>
                        <field name="property_account_expense_opening"/>
                    </group>
                </form>
            </field>
        </record>
        <record id="view_account_chart_template_seacrh" model="ir.ui.view">
            <field name="name">account.chart.template.search</field>
            <field name="model">account.chart.template</field>
            <field name="arch" type="xml">
                <search string="Search Chart of Account Templates">
                    <field name="name" string="Account Template"/>
                    <field name="account_root_id"/>
                    <field name="bank_account_view_id"/>
                    <group expand="0" string="Group By">
                        <filter string="Root Account" icon="terp-folder-orange" domain="[]" context="{'group_by':'account_root_id'}"/>
                        <filter string="Bank Account" icon="terp-folder-orange" domain="[]" context="{'group_by':'bank_account_view_id'}"/>
                        <filter string="Receivable Account" icon="terp-sale" domain="[]" context="{'group_by':'property_account_receivable'}"/>
                        <filter string="Payable Account" icon="terp-purchase" domain="[]" context="{'group_by':'property_account_payable'}"/>
                        <filter string="Income Account" icon="terp-sale" domain="[]" context="{'group_by':'property_account_income_categ'}"/>
                        <filter string="Expense Account" icon="terp-purchase" domain="[]" context="{'group_by':'property_account_expense_categ'}"/>
                    </group>
                </search>
            </field>
        </record>
        <record id="view_account_chart_template_tree" model="ir.ui.view">
            <field name="name">account.chart.template.tree</field>
            <field name="model">account.chart.template</field>
            <field name="arch" type="xml">
                <tree string="Chart of Accounts Template">
                    <field name="name"/>
                    <field name="company_id"/>
                    <field name="account_root_id"/>
                    <field name="bank_account_view_id"/>
                    <field name="property_account_receivable" invisible="1"/>
                    <field name="property_account_payable" invisible="1"/>
                    <field name="property_account_expense_categ" invisible="1"/>
                    <field name="property_account_income_categ" invisible="1"/>
                </tree>
            </field>
        </record>
        <record id="action_account_chart_template_form" model="ir.actions.act_window">
            <field name="name">Chart of Accounts Templates</field>
            <field name="res_model">account.chart.template</field>
            <field name="view_type">form</field>
            <field name="view_mode">tree,form</field>
        </record>
        <menuitem action="action_account_chart_template_form" id="menu_action_account_chart_template_form" parent="account_template_folder" sequence="1"/>

        <!-- Account Tax Templates 
        <record id="view_account_tax_template_form" model="ir.ui.view">
            <field name="name">account.tax.template.form</field>
            <field name="model">account.tax.template</field>
            <field name="arch" type="xml">
                <form string="Account Tax Template">
                    <group col="4">
                        <field name="name"/>
                        <field name="description"/>
                        <field name="chart_template_id"/>
                        <field name="type"/>
                        <field name="type_tax_use"/>
                        <field name="price_include"/>
                    </group>
                    <notebook>
                        <page string="Tax Definition">
                            <group col="4">
                                <field name="applicable_type"/>
                                <field name="amount" attrs="{'readonly':[('type','=','none'),('type','=','code')]}"/>
                                <field name="include_base_amount"/>
                                <field name="domain"/>
                                <newline/>
                                <field name="account_collected_id"/>
                                <label colspan="2" string="Keep empty to use the income account"/>
                                <field name="account_paid_id"/>
                                <label colspan="2" string="Keep empty to use the expense account"/>
                                <field name="child_depend"/>
                                <field name="sequence"/>
                            </group>
                        </page>
                        <page string="Tax Declaration">
                            <group col="4">
                                <separator colspan="4" string="Invoices"/>
                                <field name="base_code_id"/>
                                <field name="base_sign"/>
                                <field name="tax_code_id"/>
                                <field name="tax_sign"/>

                                <separator colspan="4" string="Credit Notes"/>
                                <field name="ref_base_code_id"/>
                                <field name="ref_base_sign"/>
                                <field name="ref_tax_code_id"/>
                                <field name="ref_tax_sign"/>
                            </group>
                        </page>
                        <page string="Special Computation">
                            <separator string="Compute Code (if type=code)"/>
                            <field name="python_compute" attrs="{'readonly':[('type','!=','code')]}"/>
                            <separator string="Compute Code for Taxes Included Prices"/>
                            <field name="python_compute_inv"/>
                            <separator string="Applicable Code (if type=code)"/>
                            <field name="python_applicable" attrs="{'readonly':[('applicable_type','=','true')]}"/>
                        </page>
                    </notebook>
                </form>
            </field>
        </record>
        <record id="view_account_tax_template_tree" model="ir.ui.view">
            <field name="name">account.tax.template.tree</field>
            <field name="model">account.tax.template</field>
            <field name="arch" type="xml">
                <tree string="Account Tax Template">
                    <field name="name" />
                    <field name="description"/>
                </tree>
            </field>
        </record>
        <record id="view_account_tax_template_search" model="ir.ui.view">
            <field name="name">account.tax.template.search</field>
            <field name="model">account.tax.template</field>
            <field name="arch" type="xml">
                <search string="Search Tax Templates">
                    <field name="name" filter_domain="['|', ('name','ilike',self), ('description','ilike',self)]" string="Tax Template"/>
                    <filter icon="terp-sale" string="Sale" domain="[('type_tax_use','=','sale')]" help="Taxes used in Sales"/>
                    <filter icon="terp-purchase" string="Purchase" domain="[('type_tax_use','=','purchase')]" help="Taxes used in Purchases"/>
                    <field name="chart_template_id"/>
                </search>
            </field>
        </record>
        <record id="action_account_tax_template_form" model="ir.actions.act_window">
            <field name="name">Tax Templates</field>
            <field name="res_model">account.tax.template</field>
            <field name="view_type">form</field>
            <field name="view_mode">tree,form</field>
            <field name="search_view_id" ref="view_account_tax_template_search"/>
        </record>
        <menuitem action="action_account_tax_template_form" id="menu_action_account_tax_template_form" parent="account_template_taxes" sequence="13"/> -->

        <!--  Wizard for Multi Charts of Accounts -->
        <record id="view_wizard_multi_chart" model="ir.ui.view">
            <field name="name">Set Your Accounting Options</field>
            <field name="model">wizard.multi.charts.accounts</field>
            <field name="inherit_id" ref="base.res_config_view_base"/>
            <field name="arch" type="xml">
                <form position="attributes">
                    <attribute name="string">Accounting Application Configuration</attribute>
                </form>
                <group string="res_config_contents" position="replace">
                    <field name="only_one_chart_template" invisible="1"/>
                    <field name="complete_tax_set" invisible="1"/>
                    <group col="1">
                        <group attrs="{'invisible': [('only_one_chart_template','=',True)]}">
                            <field name="chart_template_id" widget="selection" domain="[('visible','=', True)]"/>
                        </group>
                        <group>
                            <field name="company_id" options="{'no_create': True}"/> <!-- we assume that this wizard will be run only by administrators and as this field may cause problem if hidden (because of the default company of the user removed from the selection because already configured), we simply choosed to remove the group "multi company" of it -->
                            <field name="currency_id" class="oe_inline"/>
                            <field name="sale_tax" attrs="{'invisible': [('complete_tax_set', '!=', True)]}" domain="[('chart_template_id', '=', chart_template_id),('parent_id','=',False),('type_tax_use','=','sale')]"/>
                            <label for="sale_tax_rate" string="Sale Tax" attrs="{'invisible': [('complete_tax_set', '=', True)]}"/>
                            <div attrs="{'invisible': [('complete_tax_set', '=', True)]}">
                                <field name="sale_tax_rate" class="oe_inline"/> %%
                            </div>
                            <field name="purchase_tax" attrs="{'invisible': [('complete_tax_set', '!=', True)]}" domain="[('chart_template_id', '=', chart_template_id),('parent_id','=',False),('type_tax_use','=','purchase')]"/>
                            <label for="purchase_tax_rate" string="Purchase Tax" attrs="{'invisible': [('complete_tax_set', '=', True)]}"/>
                            <div attrs="{'invisible': [('complete_tax_set', '=', True)]}">
                                <field name="purchase_tax_rate" class="oe_inline"/> %%
                            </div>
                        </group>
                        <group groups="account.group_account_user">
                            <field name="code_digits"/>
                        </group>
                    </group>
                </group>
            </field>
        </record>
        <record id="action_wizard_multi_chart" model="ir.actions.act_window">
            <field name="name">Set Your Accounting Options</field>
            <field name="type">ir.actions.act_window</field>
            <field name="res_model">wizard.multi.charts.accounts</field>
            <field name="view_id" ref="view_wizard_multi_chart"/>
            <field name="view_type">form</field>
            <field name="view_mode">form</field>
            <field name="target">new</field>
        </record>

         <!-- Fiscal Position Templates -->

        <record id="view_account_position_template_search" model="ir.ui.view">
            <field name="name">account.fiscal.position.template.search</field>
            <field name="model">account.fiscal.position.template</field>
            <field name="arch" type="xml">
                <search string="Fiscal Position">
                    <field name="name" string="Fiscal Position Template"/>
                </search>
            </field>
        </record>

        <record id="view_account_position_template_form" model="ir.ui.view">
            <field name="name">account.fiscal.position.template.form</field>
            <field name="model">account.fiscal.position.template</field>
            <field name="arch" type="xml">
                <form string="Fiscal Position Template">
                    <group col="4">
                        <field name="name"/>
                        <field name="chart_template_id"/>
                    </group>
                    <field name="tax_ids">
                        <tree string="Taxes Mapping" editable="bottom">
                            <field name="tax_src_id" domain="[('parent_id','=',False)]"/>
                            <field name="tax_dest_id" domain="[('parent_id','=',False)]"/>
                        </tree>
                        <form string="Taxes Mapping">
                            <field name="tax_src_id" domain="[('parent_id','=',False)]"/>
                            <field name="tax_dest_id" domain="[('parent_id','=',False)]"/>
                        </form>
                    </field>
                    <field name="account_ids">
                        <tree string="Accounts Mapping" editable="bottom">
                            <field name="account_src_id"/>
                            <field name="account_dest_id"/>
                        </tree>
                        <form string="Accounts Mapping">
                            <field name="account_src_id"/>
                            <field name="account_dest_id"/>
                        </form>
                    </field>
                </form>
            </field>
        </record>
        <record id="view_account_position_template_tree" model="ir.ui.view">
            <field name="name">account.fiscal.position.template.tree</field>
            <field name="model">account.fiscal.position.template</field>
            <field name="arch" type="xml">
                <tree string="Fiscal Position">
                    <field name="name"/>
                </tree>
            </field>
        </record>

        <record id="action_account_fiscal_position_template_form" model="ir.actions.act_window">
            <field name="name">Fiscal Position</field>
            <field name="res_model">account.fiscal.position.template</field>
            <field name="view_type">form</field>
            <field name="view_mode">tree,form</field>
            <field name="search_view_id" ref="view_account_position_template_search"/>
        </record>

        <menuitem
            action="action_account_fiscal_position_template_form"
            id="menu_action_account_fiscal_position_form_template"
            parent="account_template_taxes" sequence="20"/>

        <!-- Cash Statement -->
        <record id="view_account_cash_statement_filter" model="ir.ui.view">
            <field name="name">account.cash.statement.select</field>
            <field name="model">account.cash.statement</field>
            <field name="arch" type="xml">
                <search string="Search Bank Statements">
                    <field name="name" string="Bank Statement"/>
                    <field name="date"/>
                    <filter string="Draft" name="state_draft" domain="[('state','=','draft')]"/>
                    <filter string="Open" name="state_open" domain="[('state','=','open')]"/>
                    <filter string="Confirmed" name="state_confirmed" domain="[('state','=','confirm')]"/>
                    <field name="journal_id" domain="[('type', '=', 'cash')]" />
                    <group expand="0" string="Group By">
                        <filter string="Journal" context="{'group_by': 'journal_id'}" icon="terp-folder-orange"/>
                        <filter string="Status" context="{'group_by': 'state'}" icon="terp-stock_effects-object-colorize"/>
                        <filter string="Date" context="{'group_by': 'date'}" icon="terp-go-month"/>
                    </group>
                </search>
            </field>
        </record>

        <record id="view_cash_statement_tree" model="ir.ui.view">
            <field name="name">account.cash.statement.tree</field>
            <field name="model">account.cash.statement</field>
            <field name="arch" type="xml">
                <tree colors="red:balance_end_real!=balance_end;blue:state=='draft' and (balance_end_real==balance_end);black:state == 'open'" string="Statement">
                    <field name="name"/>
                    <field name="date"/>
                    <field name="journal_id"/>
                    <field name="balance_start"/>
                    <field name="balance_end_real"/>
                    <field name="balance_end" invisible="1" />
                    <field name="state"/>
                </tree>
            </field>
        </record>
        <record id="view_cash_statement_form" model="ir.ui.view">
            <field name="name">account.cash.statement.form</field>
            <field name="model">account.cash.statement</field>
            <field name="priority">2</field>
            <field name="arch" type="xml">
                <form string="Statement">
                <header>
                    <field name="all_lines_reconciled" invisible="1" />
                    <button name="button_open" states="draft" string="Open CashBox" type="object" class="oe_highlight"/>
                    <span attrs="{'invisible':['|',('all_lines_reconciled','=',True),('line_ids','=',[])]}">
                        <button name="%(action_bank_reconcile_bank_statements)d" states="open" string="Reconcile" type="action" class="oe_highlight"/>
                    </span>
                    <span attrs="{'invisible':[('all_lines_reconciled','=',False)]}">
                        <button name="button_confirm_cash" states="open" string="Close CashBox" type="object" class="oe_highlight"/>
                    </span>
                    <button name="button_cancel" states="draft,open,confirm" string="Cancel CashBox" type="object"/>
                    <field name="state" widget="statusbar" nolabel="1" statusbar_visible="draft,open,confirm"/>
                </header>
                <sheet string="Statement">
                    <label for="name" class="oe_edit_only" attrs="{'invisible':[('name','=','/')]}"/>
                    <h1><field name="name" class="oe_inline" attrs="{'invisible':[('name','=','/')]}"/></h1>
                    <group>
                        <group>
                            <field name="journal_id" widget="selection" domain="[('type', '=', 'cash')]"/>
                            <field name="user_id" attrs="{'readonly':[('state','!=','draft')]}" string="Responsible"/>
                            <field name='company_id' options="{'no_create': True}" groups="base.group_multi_company" />
                        </group>
                        <group>
                            <field name="date" attrs="{'readonly':[('state','!=','draft')]}"/>
                            <field name="date_done" readonly="1"/>
                            <field name="currency" invisible="1"/>
                        </group>
                    </group>
                    <notebook>
                        <page string="Cash Transactions" attrs="{'invisible': [('state', '=', 'draft')]}">
                            <field name="line_ids" context="{'date':date}">
                                <tree editable="bottom" string="Statement lines">
                                    <field name="sequence" invisible="1"/>
                                    <field name="date"/>
                                    <field name="name"/>
                                    <field name="ref"/>
                                    <field name="partner_id"/>
                                    <field name="amount"/>
                                </tree>
                                <form string="Statement lines">
                                    <group col="4">
                                        <field name="date"/>
                                        <field name="name"/>
                                        <field name="ref"/>
                                        <field name="partner_id"/>
                                        <field name="amount"/>
                                        <field name="sequence"/>
                                    </group>
                                    <separator string="Notes"/>
                                    <field name="note"/>
                                </form>
                            </field>
                        </page>
                        <page string="Cash Control">
                            <group col="2" expand="1">
                                <group string="Cash Control">
                                    <field name="details_ids" colspan="2" nolabel="1" attrs="{'readonly': [('state', '=', 'open')]}" >
                                        <tree string="Cashbox Lines" editable="bottom">
                                            <field name="coin_value"/>
                                            <field name="number_opening" attrs="{'readonly': [('parent_state', '!=', 'draft')]}"/>
                                            <field name="subtotal_opening" string="Opening Subtotal" sum="Total" attrs="{'readonly': [('parent_state', '!=', 'draft')]}"/>
                                            <field name="number_closing" attrs="{'readonly': [('parent_state', '!=', 'open')]}"/>
                                            <field name="subtotal_closing" string="Opening Subtotal" sum="Total" attrs="{'readonly': [('parent_state', '!=', 'open')]}"/>
                                            <field name="parent_state" invisible="1"/>
                                        </tree>
                                    </field>
                                </group>
                            </group>
                        </page>
                        <page string="Journal Entries" attrs="{'invisible': [('state','!=','confirm')]}">
                            <field name="move_line_ids" string="Journal Entries"/>
                        </page>
                    </notebook>
                    <group>
                        <group class="oe_subtotal_footer oe_right">
                            <label for="balance_start" class="oe_subtotal_footer_separator oe_open_balance" string="Opening Balance" style="padding-right: 23px !important; padding-top: 6px !important;"/>
                            <field name="balance_start" attrs="{'readonly' : [('state', '!=', 'draft')]}" nolabel="1" widget="monetary" class="oe_subtotal_footer_separator oe_open_balance" options="{'currency_field': 'currency'}" help="Total of opening cash control lines"/>
                            <label for="total_entry_encoding" string="+ Transactions" class="oe_force_bold oe_mini_subtotal_footer_separator" style="padding-right: 20px !important;"/>
                            <field name="total_entry_encoding" nolabel="1" class="oe_bold oe_account_total" widget="monetary" options="{'currency_field': 'currency'}"/>
                            <label for="balance_end" string="= Theoretical Closing Balance" class="oe_force_bold oe_mini_subtotal_footer_separator" style="padding-right: 20px !important;" help="Sum of opening balance and transactions."/>
                            <field name="balance_end" nolabel="1" class="oe_bold oe_account_total" widget="monetary" options="{'currency_field': 'currency'}"/>
                        </group>
                        <div>
                            <group class="oe_subtotal_footer oe_right" attrs="{'invisible': [('state', '=', 'draft')]}">
                                <label for="balance_end_real" class="oe_subtotal_footer_separator oe_real_closing_balance" string="Real Closing Balance" style="padding-right: 23px !important; padding-top: 6px !important;"/>
                                <field name="balance_end_real" attrs="{'readonly' : [('state', '!=', 'open')]}" nolabel="1" class="oe_subtotal_footer_separator oe_real_closing_balance" widget="monetary" options="{'currency_field': 'currency'}" help="Total of closing cash control lines."/>
                            </group>
                            <group/>
                            <group/>
                            <group class="oe_subtotal_footer oe_right" attrs="{'invisible': [('state', '=', 'draft')]}">
                                <label for="difference" string="Difference" class="oe_subtotal_footer_separator oe_difference" style="padding-right: 20px !important;"/>
                                <field name="difference" nolabel="1" class="oe_subtotal_footer_separator oe_difference" widget="monetary" options="{'currency_field': 'currency'}"/>
                            </group>
                        </div>
                    </group>
                </sheet>
                </form>
            </field>
        </record>
        <record id="account_cash_statement_graph" model="ir.ui.view">
            <field name="name">account.bank.statement.graph</field>
            <field name="model">account.bank.statement</field>
            <field name="arch" type="xml">
                <graph string="Account Statistics" type="bar">
                    <field name="date"/>
                    <field name="balance_start" operator="+"/>
                    <field name="balance_end" operator="+"/>
                </graph>
            </field>
         </record>
        <record id="action_view_bank_statement_tree" model="ir.actions.act_window">
            <field name="name">Cash Registers</field>
            <field name="type">ir.actions.act_window</field>
            <field name="res_model">account.cash.statement</field>
            <field name="view_type">form</field>
            <field name="view_mode">tree,form,graph</field>
            <field name="view_id" ref="view_cash_statement_tree"/>
            <field name="search_view_id" ref="view_account_cash_statement_filter"/>
            <field name="domain">[('journal_id.type', '=', 'cash')]</field>
            <field name="context">{'journal_type':'cash'}</field>
            <field name="help" type="html">
              <p class="oe_view_nocontent_create">
                Click to create a new cash log.
              </p><p>
                A Cash Register allows you to manage cash entries in your cash
                journals. This feature provides an easy way to follow up cash
                payments on a daily basis. You can enter the coins that are in
                your cash box, and then post entries when money comes in or
                goes out of the cash box.
              </p>
            </field>
        </record>

        <record model="ir.actions.act_window.view" id="act_cash_statement1_all">
            <field name="sequence" eval="1"/>
            <field name="view_mode">tree</field>
            <field name="view_id" ref="view_cash_statement_tree"/>
            <field name="act_window_id" ref="action_view_bank_statement_tree"/>
        </record>
        <record model="ir.actions.act_window.view" id="act_cash_statement2_all">
            <field name="sequence" eval="1"/>
            <field name="view_mode">form</field>
            <field name="view_id" ref="view_cash_statement_form"/>
            <field name="act_window_id" ref="action_view_bank_statement_tree"/>
        </record>
        <record model="ir.actions.act_window.view" id="act_cash_statement3_all">
            <field name="sequence" eval="1"/>
            <field name="view_mode">graph</field>
            <field name="view_id" ref="account_cash_statement_graph"/>
            <field name="act_window_id" ref="action_view_bank_statement_tree"/>
        </record>
        <menuitem action="action_view_bank_statement_tree" id="journal_cash_move_lines"
            parent="menu_finance_bank_and_cash"/>

        <menuitem id="menu_account_customer" name="Customers"
            parent="menu_finance_receivables"
            action="base.action_partner_customer_form" sequence="100"/>

        <menuitem id="menu_account_supplier" name="Suppliers"
            parent="menu_finance_payables"
            action="base.action_partner_supplier_form" sequence="7"/>

        <!-- Account Reports -->
        <record id="view_account_financial_report_form" model="ir.ui.view">
            <field name="name">account.financial.report.form</field>
            <field name="model">account.financial.report</field>
            <field name="arch" type="xml">
                <form string="Account Report">
                    <group col="4">
                        <field name="name"/>
                        <field name="parent_id"/>
                        <field name="sequence"/>
                        <field name="type"/>
                        <field name="sign"/>
                        <field name="style_overwrite"/>
                    </group>
                    <notebook attrs="{'invisible': [('type','not in',['accounts','account_type'])]}">
                        <page string="Report">
                            <group>
                                <field name="display_detail" attrs="{'invisible': [('type','not in',['accounts','account_type'])]}"/>
                                <field name="account_report_id" attrs="{'invisible': [('type', '!=', 'account_report')]}"/>
                            </group>
                            <field name="account_ids" attrs="{'invisible': [('type', '!=', 'accounts')]}"/>
                            <field name="account_type_ids" attrs="{'invisible': [('type', '!=', 'account_type')]}"/>
                        </page>
                    </notebook>
                </form>
            </field>
        </record>
        <record id="view_account_financial_report_tree" model="ir.ui.view">
            <field name="name">account.financial.report.tree</field>
            <field name="model">account.financial.report</field>
            <field name="arch" type="xml">
                <tree string="Account Report">
                    <field name="name"/>
                    <field name="parent_id" invisible="1"/>
                    <field name="type"/>
                    <field name="account_report_id"/>
                </tree>
            </field>
        </record>
        <record id="view_account_financial_report_search" model="ir.ui.view">
            <field name="name">account.financial.report.search</field>
            <field name="model">account.financial.report</field>
            <field name="arch" type="xml">
                <search string="Account Report">
                    <field name="name" string="Account Report"/>
                    <field name="type"/>
                    <field name="account_report_id"/>
                    <group expand="0" string="Group By">
                        <filter string="Parent Report" icon="terp-folder-orange" domain="" context="{'group_by':'parent_id'}"/>
                        <filter string="Report Type" icon="terp-stock_symbol-selection" domain="[]" context="{'group_by':'type'}"/>
                    </group>
                </search>
            </field>
        </record>
        <record id="action_account_financial_report_tree" model="ir.actions.act_window">
            <field name="name">Financial Reports</field>
            <field name="type">ir.actions.act_window</field>
            <field name="res_model">account.financial.report</field>
            <field name="view_type">form</field>
            <field name="view_mode">tree,form</field>
            <field name="search_view_id" ref="view_account_financial_report_search"/>
            <field name="view_id" ref="view_account_financial_report_tree"/>
        </record>
        <menuitem id="menu_account_financial_reports_tree" name="Account Reports Types" parent="menu_account_reports" action="action_account_financial_report_tree"/>

        <record id="view_account_report_tree_hierarchy" model="ir.ui.view">
            <field name="name">account.report.hierarchy</field>
            <field name="model">account.financial.report</field>
            <field name="field_parent">children_ids</field>
            <field name="arch" type="xml">
                <tree string="Account Reports Hierarchy">
                    <field name="name"/>
                    <field name="type"/>
                    <field name="parent_id" invisible="1"/>
                    <field name="account_report_id"/>
                </tree>
            </field>
        </record>
        <record id="action_account_report_tree_hierarchy" model="ir.actions.act_window">
            <field name="name">Financial Reports Hierarchy</field>
            <field name="res_model">account.financial.report</field>
            <field name="view_type">tree</field>
            <field name="view_id" ref="view_account_report_tree_hierarchy"/>
            <field name="domain">[('parent_id','=',False)]</field>
        </record>
        <menuitem id="menu_account_report_tree_hierarchy" name="Account Reports Hierarchy"
                  parent="menu_account_reports" action="action_account_report_tree_hierarchy"/>

    </data>
</openerp><|MERGE_RESOLUTION|>--- conflicted
+++ resolved
@@ -735,16 +735,9 @@
                 <tree string="Account Tax">
                     <field name="sequence" widget="handle"/>
                     <field name="name"/>
-<<<<<<< HEAD
-                    <field name="price_include"/>
-                    <field name="description"/>
-                    <field name="company_id" options="{'no_create': True}" groups="base.group_multi_company"/>
-                    <field name="type_tax_use" invisible="1"/>
-=======
                     <field name="type_tax_use"/>
                     <field name="description" string="Short Name"/>
-                    <field name="company_id" widget="selection" groups="base.group_multi_company"/>
->>>>>>> d1b56da6
+                    <field name="company_id" options="{'no_create': True}" groups="base.group_multi_company"/>
                 </tree>
             </field>
         </record>
@@ -775,11 +768,6 @@
                         </group>
                         <group>
                             <field name="type_tax_use"/>
-<<<<<<< HEAD
-                            <field name="company_id" options="{'no_create': True}" groups="base.group_multi_company"/>
-                            <field name="active"/>
-=======
->>>>>>> d1b56da6
                         </group>
                     </group>
                     <notebook>
@@ -816,7 +804,7 @@
                                     <field name="analytic" attrs="{'invisible':[('amount_type','=', 'group')]}" groups="analytic.group_analytic_accounting" />
                                     <br/><br/>
                                     <field name="active" groups="base.group_no_one"/>
-                                    <field name="company_id" widget="selection" groups="base.group_multi_company"/>
+                                    <field name="company_id" options="{'no_create': True}" groups="base.group_multi_company"/>
                                 </group>
                                 <group>
                                     <field name="price_include" attrs="{'invisible':[('amount_type','=', 'group')]}" />
