# -*- coding: utf-8 -*-
##############################################################################
#
#    OpenERP, Open Source Management Solution
#    Copyright (C) 2004-2010 Tiny SPRL (<http://tiny.be>).
#
#    This program is free software: you can redistribute it and/or modify
#    it under the terms of the GNU Affero General Public License as
#    published by the Free Software Foundation, either version 3 of the
#    License, or (at your option) any later version.
#
#    This program is distributed in the hope that it will be useful,
#    but WITHOUT ANY WARRANTY; without even the implied warranty of
#    MERCHANTABILITY or FITNESS FOR A PARTICULAR PURPOSE.  See the
#    GNU Affero General Public License for more details.
#
#    You should have received a copy of the GNU Affero General Public License
#    along with this program.  If not, see <http://www.gnu.org/licenses/>.
#
##############################################################################

from openerp.osv import fields, osv
from openerp.tools.translate import _
import openerp.addons.decimal_precision as dp
from openerp.report import report_sxw

class account_bank_statement(osv.osv):
    def create(self, cr, uid, vals, context=None):
        if vals.get('name', '/') == '/':
            journal_id = vals.get('journal_id', self._default_journal_id(cr, uid, context=context))
            vals['name'] = self._compute_default_statement_name(cr, uid, journal_id, context=context)
        if 'line_ids' in vals:
            for idx, line in enumerate(vals['line_ids']):
                line[2]['sequence'] = idx + 1
        return super(account_bank_statement, self).create(cr, uid, vals, context=context)

    def write(self, cr, uid, ids, vals, context=None):
        res = super(account_bank_statement, self).write(cr, uid, ids, vals, context=context)
        account_bank_statement_line_obj = self.pool.get('account.bank.statement.line')
        for statement in self.browse(cr, uid, ids, context):
            for idx, line in enumerate(statement.line_ids):
                account_bank_statement_line_obj.write(cr, uid, [line.id], {'sequence': idx + 1}, context=context)
        return res

    def _default_journal_id(self, cr, uid, context=None):
        if context is None:
            context = {}
        journal_pool = self.pool.get('account.journal')
        journal_type = context.get('journal_type', False)
        company_id = self.pool.get('res.company')._company_default_get(cr, uid, 'account.bank.statement',context=context)
        if journal_type:
            ids = journal_pool.search(cr, uid, [('type', '=', journal_type),('company_id','=',company_id)])
            if ids:
                return ids[0]
        return False

    def _end_balance(self, cursor, user, ids, name, attr, context=None):
        res = {}
        for statement in self.browse(cursor, user, ids, context=context):
            res[statement.id] = statement.balance_start
            for line in statement.line_ids:
                res[statement.id] += line.amount
        return res

    def _get_period(self, cr, uid, context=None):
        periods = self.pool.get('account.period').find(cr, uid, context=context)
        if periods:
            return periods[0]
        return False

    def _compute_default_statement_name(self, cr, uid, journal_id, context=None):
        if context is None:
            context = {}
        obj_seq = self.pool.get('ir.sequence')
        period = self.pool.get('account.period').browse(cr, uid, self._get_period(cr, uid, context=context), context=context)
        context['fiscalyear_id'] = period.fiscalyear_id.id
        journal = self.pool.get('account.journal').browse(cr, uid, journal_id, None)
        return obj_seq.next_by_id(cr, uid, journal.sequence_id.id, context=context)

    def _currency(self, cursor, user, ids, name, args, context=None):
        res = {}
        res_currency_obj = self.pool.get('res.currency')
        res_users_obj = self.pool.get('res.users')
        default_currency = res_users_obj.browse(cursor, user,
                user, context=context).company_id.currency_id
        for statement in self.browse(cursor, user, ids, context=context):
            currency = statement.journal_id.currency
            if not currency:
                currency = default_currency
            res[statement.id] = currency.id
        currency_names = {}
        for currency_id, currency_name in res_currency_obj.name_get(cursor,
                user, [x for x in res.values()], context=context):
            currency_names[currency_id] = currency_name
        for statement_id in res.keys():
            currency_id = res[statement_id]
            res[statement_id] = (currency_id, currency_names[currency_id])
        return res

    def _get_statement(self, cr, uid, ids, context=None):
        result = {}
        for line in self.pool.get('account.bank.statement.line').browse(cr, uid, ids, context=context):
            result[line.statement_id.id] = True
        return result.keys()

    def _all_lines_reconciled(self, cr, uid, ids, name, args, context=None):
        res = {}
        for statement in self.browse(cr, uid, ids, context=context):
            res[statement.id] = all([line.journal_entry_id.id for line in statement.line_ids])
        return res

    _order = "date desc, id desc"
    _name = "account.bank.statement"
    _description = "Bank Statement"
    _inherit = ['mail.thread']
    _columns = {
        'name': fields.char('Reference', size=64, states={'draft': [('readonly', False)]}, readonly=True, help='if you give the Name other then /, its created Accounting Entries Move will be with same name as statement name. This allows the statement entries to have the same references than the statement itself'), # readonly for account_cash_statement
        'date': fields.date('Date', required=True, states={'confirm': [('readonly', True)]}, select=True),
        'journal_id': fields.many2one('account.journal', 'Journal', required=True,
            readonly=True, states={'draft':[('readonly',False)]}),
        'period_id': fields.many2one('account.period', 'Period', required=True,
            states={'confirm':[('readonly', True)]}),
        'balance_start': fields.float('Starting Balance', digits_compute=dp.get_precision('Account'),
            states={'confirm':[('readonly',True)]}),
        'balance_end_real': fields.float('Ending Balance', digits_compute=dp.get_precision('Account'),
            states={'confirm': [('readonly', True)]}, help="Computed using the cash control lines"),
        'balance_end': fields.function(_end_balance,
            store = {
                'account.bank.statement': (lambda self, cr, uid, ids, c={}: ids, ['line_ids','move_line_ids','balance_start'], 10),
                'account.bank.statement.line': (_get_statement, ['amount'], 10),
            },
            string="Computed Balance", help='Balance as calculated based on Opening Balance and transaction lines'),
        'company_id': fields.related('journal_id', 'company_id', type='many2one', relation='res.company', string='Company', store=True, readonly=True),
        'line_ids': fields.one2many('account.bank.statement.line',
            'statement_id', 'Statement lines',
            states={'confirm':[('readonly', True)]}),
        'move_line_ids': fields.one2many('account.move.line', 'statement_id',
            'Entry lines', states={'confirm':[('readonly',True)]}),
        'state': fields.selection([('draft', 'New'),
                                   ('open','Open'), # used by cash statements
                                   ('confirm', 'Closed')],
                                   'Status', required=True, readonly="1",
                                   help='When new statement is created the status will be \'Draft\'.\n'
                                        'And after getting confirmation from the bank it will be in \'Confirmed\' status.'),
        'currency': fields.function(_currency, string='Currency',
            type='many2one', relation='res.currency'),
        'account_id': fields.related('journal_id', 'default_debit_account_id', type='many2one', relation='account.account', string='Account used in this journal', readonly=True, help='used in statement reconciliation domain, but shouldn\'t be used elswhere.'),
        'cash_control': fields.related('journal_id', 'cash_control' , type='boolean', relation='account.journal',string='Cash control'),
        'all_lines_reconciled': fields.function(_all_lines_reconciled, string='All lines reconciled', type='boolean'),
    }

    _defaults = {
        'name': '/', 
        'date': fields.date.context_today,
        'state': 'draft',
        'journal_id': _default_journal_id,
        'period_id': _get_period,
        'company_id': lambda self,cr,uid,c: self.pool.get('res.company')._company_default_get(cr, uid, 'account.bank.statement',context=c),
    }

    def _check_company_id(self, cr, uid, ids, context=None):
        for statement in self.browse(cr, uid, ids, context=context):
            if statement.company_id.id != statement.period_id.company_id.id:
                return False
        return True

    _constraints = [
        (_check_company_id, 'The journal and period chosen have to belong to the same company.', ['journal_id','period_id']),
    ]

    def onchange_date(self, cr, uid, ids, date, company_id, context=None):
        """
            Find the correct period to use for the given date and company_id, return it and set it in the context
        """
        res = {}
        period_pool = self.pool.get('account.period')

        if context is None:
            context = {}
        ctx = context.copy()
        ctx.update({'company_id': company_id})
        pids = period_pool.find(cr, uid, dt=date, context=ctx)
        if pids:
            res.update({'period_id': pids[0]})
            context.update({'period_id': pids[0]})

        return {
            'value':res,
            'context':context,
        }

    def button_dummy(self, cr, uid, ids, context=None):
        return self.write(cr, uid, ids, {}, context=context)

    def _prepare_move(self, cr, uid, st_line, st_line_number, context=None):
        """Prepare the dict of values to create the move from a
           statement line. This method may be overridden to implement custom
           move generation (making sure to call super() to establish
           a clean extension chain).

           :param browse_record st_line: account.bank.statement.line record to
                  create the move from.
           :param char st_line_number: will be used as the name of the generated account move
           :return: dict of value to create() the account.move
        """
        return {
            'journal_id': st_line.statement_id.journal_id.id,
            'period_id': st_line.statement_id.period_id.id,
            'date': st_line.date,
            'name': st_line_number,
            'ref': st_line.ref,
        }

    def _get_counter_part_account(sefl, cr, uid, st_line, context=None):
        """Retrieve the account to use in the counterpart move.

           :param browse_record st_line: account.bank.statement.line record to create the move from.
           :return: int/long of the account.account to use as counterpart
        """
        if st_line.amount >= 0:
            return st_line.statement_id.journal_id.default_credit_account_id.id
        return st_line.statement_id.journal_id.default_debit_account_id.id

    def _get_counter_part_partner(sefl, cr, uid, st_line, context=None):
        """Retrieve the partner to use in the counterpart move.

           :param browse_record st_line: account.bank.statement.line record to create the move from.
           :return: int/long of the res.partner to use as counterpart
        """
        return st_line.partner_id and st_line.partner_id.id or False

    def _prepare_bank_move_line(self, cr, uid, st_line, move_id, amount, company_currency_id, context=None):
        """Compute the args to build the dict of values to create the counter part move line from a
           statement line by calling the _prepare_move_line_vals. 

           :param browse_record st_line: account.bank.statement.line record to create the move from.
           :param int/long move_id: ID of the account.move to link the move line
           :param float amount: amount of the move line
           :param int/long company_currency_id: ID of currency of the concerned company
           :return: dict of value to create() the bank account.move.line
        """
        account_id = self._get_counter_part_account(cr, uid, st_line, context=context)
        partner_id = self._get_counter_part_partner(cr, uid, st_line, context=context)
        debit = ((amount > 0) and amount) or 0.0
        credit = ((amount < 0) and -amount) or 0.0
        cur_id = False
        amt_cur = False
        if st_line.statement_id.currency.id != company_currency_id:
            amt_cur = st_line.amount
            cur_id = st_line.currency_id or st_line.statement_id.currency.id
        if st_line.currency_id and st_line.amount_currency:
            amt_cur = st_line.amount_currency
            cur_id = st_line.currency_id.id
        return self._prepare_move_line_vals(cr, uid, st_line, move_id, debit, credit,
            amount_currency=amt_cur, currency_id=cur_id, account_id=account_id,
            partner_id=partner_id, context=context)

    def _prepare_move_line_vals(self, cr, uid, st_line, move_id, debit, credit, currency_id=False,
                amount_currency=False, account_id=False, partner_id=False, context=None):
        """Prepare the dict of values to create the move line from a
           statement line.

           :param browse_record st_line: account.bank.statement.line record to
                  create the move from.
           :param int/long move_id: ID of the account.move to link the move line
           :param float debit: debit amount of the move line
           :param float credit: credit amount of the move line
           :param int/long currency_id: ID of currency of the move line to create
           :param float amount_currency: amount of the debit/credit expressed in the currency_id
           :param int/long account_id: ID of the account to use in the move line if different
                  from the statement line account ID
           :param int/long partner_id: ID of the partner to put on the move line
           :return: dict of value to create() the account.move.line
        """
        acc_id = account_id or st_line.account_id.id
        cur_id = currency_id or st_line.statement_id.currency.id
        par_id = partner_id or (((st_line.partner_id) and st_line.partner_id.id) or False)
        return {
            'name': st_line.name,
            'date': st_line.date,
            'ref': st_line.ref,
            'move_id': move_id,
            'partner_id': par_id,
            'account_id': acc_id,
            'credit': credit,
            'debit': debit,
            'statement_id': st_line.statement_id.id,
            'journal_id': st_line.statement_id.journal_id.id,
            'period_id': st_line.statement_id.period_id.id,
            'currency_id': amount_currency and cur_id,
            'amount_currency': amount_currency,
        }

    def balance_check(self, cr, uid, st_id, journal_type='bank', context=None):
        st = self.browse(cr, uid, st_id, context=context)
        if not ((abs((st.balance_end or 0.0) - st.balance_end_real) < 0.0001) or (abs((st.balance_end or 0.0) - st.balance_end_real) < 0.0001)):
            raise osv.except_osv(_('Error!'),
                    _('The statement balance is incorrect !\nThe expected balance (%.2f) is different than the computed one. (%.2f)') % (st.balance_end_real, st.balance_end))
        return True

    def statement_close(self, cr, uid, ids, journal_type='bank', context=None):
        return self.write(cr, uid, ids, {'state':'confirm'}, context=context)

    def check_status_condition(self, cr, uid, state, journal_type='bank'):
        return state in ('draft','open')

    def button_confirm_bank(self, cr, uid, ids, context=None):
        if context is None:
            context = {}

        for st in self.browse(cr, uid, ids, context=context):
            j_type = st.journal_id.type
            if not self.check_status_condition(cr, uid, st.state, journal_type=j_type):
                continue

            self.balance_check(cr, uid, st.id, journal_type=j_type, context=context)
            if (not st.journal_id.default_credit_account_id) \
                    or (not st.journal_id.default_debit_account_id):
                raise osv.except_osv(_('Configuration Error!'), _('Please verify that an account is defined in the journal.'))
            for line in st.move_line_ids:
                if line.state <> 'valid':
                    raise osv.except_osv(_('Error!'), _('The account entries lines are not in valid state.'))
            move_ids = []
            for st_line in st.line_ids:
                if not st_line.amount:
                    continue
                if not st_line.journal_entry_id.id:
                    raise osv.except_osv(_('Error!'), _('All the account entries lines must be processed in order to close the statement.'))
                move_ids.append(st_line.journal_entry_id.id)
            self.pool.get('account.move').post(cr, uid, move_ids, context=context)
            self.message_post(cr, uid, [st.id], body=_('Statement %s confirmed, journal items were created.') % (st.name,), context=context)
        self.link_bank_to_partner(cr, uid, ids, context=context)
        return self.write(cr, uid, ids, {'state':'confirm'}, context=context)

    def button_cancel(self, cr, uid, ids, context=None):
        account_move_obj = self.pool.get('account.move')
        reconcile_pool = self.pool.get('account.move.reconcile')
        move_line_pool = self.pool.get('account.move.line')
        move_ids = []
        for st in self.browse(cr, uid, ids, context=context):
            for line in st.line_ids:
                if line.journal_entry_id:
                    move_ids.append(line.journal_entry_id.id)
                    for aml in line.journal_entry_id.line_id:
                        if aml.reconcile_id:
                            move_lines = [l.id for l in aml.reconcile_id.line_id]
                            move_lines.remove(aml.id)
                            reconcile_pool.unlink(cr, uid, [aml.reconcile_id.id], context=context)
                            if len(move_lines) >= 2:
                                move_line_pool.reconcile_partial(cr, uid, move_lines, 'auto', context=context)
        if move_ids:
            account_move_obj.button_cancel(cr, uid, move_ids, context=context)
            account_move_obj.unlink(cr, uid, move_ids, context)
        return self.write(cr, uid, ids, {'state': 'draft'}, context=context)

    def _compute_balance_end_real(self, cr, uid, journal_id, context=None):
        res = False
        if journal_id:
            journal = self.pool.get('account.journal').browse(cr, uid, journal_id, context=context)
            if journal.with_last_closing_balance:
                cr.execute('SELECT balance_end_real \
                      FROM account_bank_statement \
                      WHERE journal_id = %s AND NOT state = %s \
                      ORDER BY date DESC,id DESC LIMIT 1', (journal_id, 'draft'))
                res = cr.fetchone()
        return res and res[0] or 0.0

    def onchange_journal_id(self, cr, uid, statement_id, journal_id, context=None):
        if not journal_id:
            return {}
        balance_start = self._compute_balance_end_real(cr, uid, journal_id, context=context)
        journal = self.pool.get('account.journal').browse(cr, uid, journal_id, context=context)
        currency = journal.currency or journal.company_id.currency_id
        res = {'balance_start': balance_start, 'company_id': journal.company_id.id, 'currency': currency.id}
        if journal.type == 'cash':
            res['cash_control'] = journal.cash_control
        return {'value': res}

    def unlink(self, cr, uid, ids, context=None):
        stat = self.read(cr, uid, ids, ['state'], context=context)
        unlink_ids = []
        for t in stat:
            if t['state'] in ('draft'):
                unlink_ids.append(t['id'])
            else:
                raise osv.except_osv(_('Invalid Action!'), _('In order to delete a bank statement, you must first cancel it to delete related journal items.'))
        osv.osv.unlink(self, cr, uid, unlink_ids, context=context)
        return True

    def copy(self, cr, uid, id, default=None, context=None):
        if default is None:
            default = {}
        if context is None:
            context = {}
        default = default.copy()
        default['move_line_ids'] = []
        return super(account_bank_statement, self).copy(cr, uid, id, default, context=context)

    def button_journal_entries(self, cr, uid, ids, context=None):
        ctx = (context or {}).copy()
        ctx['journal_id'] = self.browse(cr, uid, ids[0], context=context).journal_id.id
        return {
            'name': _('Journal Items'),
            'view_type':'form',
            'view_mode':'tree',
            'res_model':'account.move.line',
            'view_id':False,
            'type':'ir.actions.act_window',
            'domain':[('statement_id','in',ids)],
            'context':ctx,
        }
<<<<<<< HEAD
=======

    def number_of_lines_reconciled(self, cr, uid, id, context=None):
        bsl_obj = self.pool.get('account.bank.statement.line')
        return bsl_obj.search_count(cr, uid, [('statement_id', '=', id), ('journal_entry_id', '!=', False)], context=context)
>>>>>>> e57fdc07
        
    def get_format_currency_js_function(self, cr, uid, id, context=None):
        """ Returns a string that can be used to instanciate a javascript function.
            That function formats a number according to the statement line's currency or the statement currency"""
        company_currency = self.pool.get('res.users').browse(cr, uid, uid, context=context).company_id.currency_id
        st = id and self.browse(cr, uid, id, context=context)
        if not st:
            return
        statement_currency = st.journal_id.currency or company_currency
        digits = 2 # TODO : from currency_obj
        function = ""
        done_currencies = []
        for st_line in st.line_ids:
            st_line_currency = st_line.currency_id or statement_currency
            if st_line_currency.id not in done_currencies:
                if st_line_currency.position == 'after':
                    return_str = "return amount.toFixed(" + str(digits) + ") + ' " + st_line_currency.symbol + "';"
                else:
                    return_str = "return '" + st_line_currency.symbol + " ' + amount.toFixed(" + str(digits) + ");"
                function += "if (currency_id === " + str(st_line_currency.id) + "){ " + return_str + " }"
                done_currencies.append(st_line_currency.id)
        return function

<<<<<<< HEAD
    def number_of_lines_reconciled(self, cr, uid, id, context=None):
        bsl_obj = self.pool.get('account.bank.statement.line')
        return bsl_obj.search_count(cr, uid, [('statement_id', '=', id), ('journal_entry_id', '!=', False)], context=context)

=======
>>>>>>> e57fdc07
    def link_bank_to_partner(self, cr, uid, ids, context=None):
        for statement in self.browse(cr, uid, ids, context=context):
            for st_line in statement.line_ids:
                if st_line.bank_account_id and st_line.partner_id and st_line.bank_account_id.partner_id.id != st_line.partner_id.id:
                    self.pool.get('res.partner.bank').write(cr, uid, [st_line.bank_account_id.id], {'partner_id': st_line.partner_id.id}, context=context)

class account_bank_statement_line(osv.osv):

    def get_data_for_reconciliations(self, cr, uid, ids, context=None):
        """ Used to instanciate a batch of reconciliations in a single request """
        # Build a list of reconciliations data
        ret = []
        mv_line_ids_selected = []
        for st_line_id in ids:
            reconciliation_data = {
                'st_line': self.get_statement_line_for_reconciliation(cr, uid, st_line_id, context),
                'reconciliation_proposition': self.get_reconciliation_proposition(cr, uid, st_line_id, mv_line_ids_selected, context)
            }
            for mv_line in reconciliation_data['reconciliation_proposition']:
                mv_line_ids_selected.append(mv_line['id'])
            ret.append(reconciliation_data)

        # Check if, now that 'candidate' move lines were selected, there are moves left for statement lines
        #for reconciliation_data in ret:
        #    if not reconciliation_data['st_line']['has_no_partner']:
        #        st_line = self.browse(cr, uid, reconciliation_data['st_line']['id'], context=context)
        #        if not self.get_move_lines_counterparts(cr, uid, st_line, excluded_ids=mv_line_ids_selected, count=True, context=context):
        #            reconciliation_data['st_line']['no_match'] = True
        return ret

    def get_statement_line_for_reconciliation(self, cr, uid, id, context=None):
        """ Returns the data required by the bank statement reconciliation use case """
        line = self.browse(cr, uid, id, context=context)
        statement_currency = line.journal_id.currency or line.journal_id.company_id.currency_id
        amount = line.amount
        rml_parser = report_sxw.rml_parse(cr, uid, 'statement_line_widget', context=context)
        amount_str = line.amount > 0 and line.amount or -line.amount
        amount_str = rml_parser.formatLang(amount_str, currency_obj=statement_currency)
        amount_currency_str = ""
        if line.amount_currency and line.currency_id:
            amount_currency_str = amount_str
            amount_str = rml_parser.formatLang(line.amount_currency, currency_obj=line.currency_id)
            amount = line.amount_currency

        data = {
            'id': line.id,
            'ref': line.ref,
            'note': line.note or "",
            'name': line.name,
            'date': line.date,
            'amount': amount,
            'amount_str': amount_str,
            'currency_id': line.currency_id.id or statement_currency.id,
            'no_match': self.get_move_lines_counterparts(cr, uid, line, count=True, context=context) == 0,
            'partner_id': line.partner_id.id,
            'statement_id': line.statement_id.id,
            'account_code': line.journal_id.default_debit_account_id.code,
            'account_name': line.journal_id.default_debit_account_id.name,
            'partner_name': line.partner_id.name,
            'amount_currency_str': amount_currency_str,
            'has_no_partner': not line.partner_id.id,
        }
        if line.partner_id.id:
            data['open_balance_account_id'] = line.partner_id.property_account_payable.id
            if amount > 0:
                data['open_balance_account_id'] = line.partner_id.property_account_receivable.id
        return data

    def search_structured_com(self, cr, uid, st_line, context=None):
        if not st_line.ref:
            return
        domain = [('ref', '=', st_line.ref)]
        if st_line.partner_id:
            domain += [('partner_id', '=', st_line.partner_id.id)]
        ids = self.pool.get('account.move.line').search(cr, uid, domain, limit=1, context=context)
        return ids and ids[0] or False

    def get_reconciliation_proposition(self, cr, uid, id, excluded_ids=[], context=None):
        """ Returns move lines that constitute the best guess to reconcile a statement line. """
        st_line = self.browse(cr, uid, id, context=context)
        company_currency = st_line.journal_id.company_id.currency_id.id
        statement_currency = st_line.journal_id.currency.id or company_currency
        # either use the unsigned debit/credit fields or the signed amount_currency field
        sign = 1
        if statement_currency == company_currency:
            amount_field = 'credit'
            if st_line.amount > 0:
                amount_field = 'debit'
        else:
            amount_field = 'amount_currency'
            if st_line.amount < 0:
                sign = -1

        # look for structured communication
        exact_match_id = self.search_structured_com(cr, uid, st_line, context=context)
        if exact_match_id:
<<<<<<< HEAD
            return self.make_counter_part_lines(cr, uid, st_line, [exact_match_id], context=context)
=======
            return self.make_counter_part_lines(cr, uid, st_line, [exact_match_id], count=False, context=context)
>>>>>>> e57fdc07
        #we don't propose anything if there is no partner detected
        if not st_line.partner_id.id:
            return []
        # look for exact match
<<<<<<< HEAD
        exact_match_id = self.get_move_lines_counterparts(cr, uid, st_line, excluded_ids=excluded_ids, additional_domain=[(amount_field, '=', (sign * st_line.amount))])
=======
        exact_match_id = self.get_move_lines_counterparts(cr, uid, st_line, excluded_ids=excluded_ids, limit=1, additional_domain=[(amount_field, '=', (sign * st_line.amount))])
>>>>>>> e57fdc07
        if exact_match_id:
            return exact_match_id[0]

        # select oldest move lines
        if sign == -1:
<<<<<<< HEAD
            mv_lines = self.get_move_lines_counterparts(cr, uid, st_line, excluded_ids=excluded_ids, additional_domain=[(amount_field, '<', 0)])
        else:
            mv_lines = self.get_move_lines_counterparts(cr, uid, st_line, excluded_ids=excluded_ids, additional_domain=[(amount_field, '>', 0)])
=======
            mv_lines = self.get_move_lines_counterparts(cr, uid, st_line, excluded_ids=excluded_ids, limit=50, additional_domain=[(amount_field, '<', 0)])
        else:
            mv_lines = self.get_move_lines_counterparts(cr, uid, st_line, excluded_ids=excluded_ids, limit=50, additional_domain=[(amount_field, '>', 0)])
>>>>>>> e57fdc07
        ret = []
        total = 0
        # get_move_lines_counterparts inverts debit and credit
        amount_field = 'debit' if amount_field == 'credit' else 'credit'
        for line in mv_lines:
            if total + line[amount_field] <= abs(st_line.amount):
                ret.append(line)
                total += line[amount_field]
<<<<<<< HEAD
            if total >= st_line.amount:
                break
        return ret

    def get_move_lines_counterparts_id(self, cr, uid, st_line_id, excluded_ids=[], additional_domain=[], count=False, context=None):
        st_line = self.browse(cr, uid, st_line_id, context=context)
        return self.get_move_lines_counterparts(cr, uid, st_line, excluded_ids, additional_domain, count, context=context)

    def get_move_lines_counterparts(self, cr, uid, st_line, excluded_ids=[], additional_domain=[], count=False, context=None):
=======
            if total >= abs(st_line.amount):
                break
        return ret

    def get_move_lines_counterparts_id(self, cr, uid, st_line_id, excluded_ids=[], filter_str="", offset=0, limit=None, count=False, additional_domain=[], context=None):
        st_line = self.browse(cr, uid, st_line_id, context=context)
        return self.get_move_lines_counterparts(cr, uid, st_line, excluded_ids, filter_str, offset, limit, count, additional_domain, context=context)

    def get_move_lines_counterparts(self, cr, uid, st_line, excluded_ids=[], filter_str="", offset=0, limit=None, count=False, additional_domain=[], context=None):
>>>>>>> e57fdc07
        """ Find the move lines that could be used to reconcile a statement line and returns the counterpart that could be created to reconcile them
            If count is true, only returns the count.

            :param st_line: the browse record of the statement line
            :param integers list excluded_ids: ids of move lines that should not be fetched
            :param string filter_str: string to filter lines
            :param integer offset: offset of the request
            :param integer limit: number of lines to fetch
            :param boolean count: just return the number of records
            :param tuples list domain: additional domain restrictions
        """
        mv_line_pool = self.pool.get('account.move.line')

<<<<<<< HEAD
        domain = additional_domain + [('reconcile_id', '=', False),('state', '=', 'valid')]
=======
        domain = additional_domain + [
            ('reconcile_id', '=', False),
            ('state', '=', 'valid'),
        ]
>>>>>>> e57fdc07
        if st_line.partner_id.id:
            domain += [('partner_id', '=', st_line.partner_id.id),
                '|', ('account_id.type', '=', 'receivable'),
                ('account_id.type', '=', 'payable')]
        else:
            domain += [('account_id.reconcile', '=', True)]
            #domain += [('account_id.reconcile', '=', True), ('account_id.type', '=', 'other')]
        if excluded_ids:
            domain.append(('id', 'not in', excluded_ids))
<<<<<<< HEAD
        line_ids = mv_line_pool.search(cr, uid, domain, order="date_maturity asc, id asc", context=context)
=======
        if filter_str:
            if not st_line.partner_id:
                domain += [ '|', ('partner_id.name', 'ilike', filter_str)]
            domain += ['|', ('move_id.name', 'ilike', filter_str), ('move_id.ref', 'ilike', filter_str)]
        line_ids = mv_line_pool.search(cr, uid, domain, offset=offset, limit=limit, order="date_maturity asc, id asc", context=context)
>>>>>>> e57fdc07
        return self.make_counter_part_lines(cr, uid, st_line, line_ids, count=count, context=context)

    def make_counter_part_lines(self, cr, uid, st_line, line_ids, count=False, context=None):
        if context is None:
            context = {}
        mv_line_pool = self.pool.get('account.move.line')
        currency_obj = self.pool.get('res.currency')
        company_currency = st_line.journal_id.company_id.currency_id
        statement_currency = st_line.journal_id.currency or company_currency
        rml_parser = report_sxw.rml_parse(cr, uid, 'statement_line_counterpart_widget', context=context)
        #partially reconciled lines can be displayed only once
        reconcile_partial_ids = []
        if count:
            nb_lines = 0
            for line in mv_line_pool.browse(cr, uid, line_ids, context=context):
                if line.reconcile_partial_id and line.reconcile_partial_id.id in reconcile_partial_ids:
                    continue
                nb_lines += 1
                if line.reconcile_partial_id:
                    reconcile_partial_ids.append(line.reconcile_partial_id.id)
            return nb_lines
        else:
            ret = []
            for line in mv_line_pool.browse(cr, uid, line_ids, context=context):
                if line.reconcile_partial_id and line.reconcile_partial_id.id in reconcile_partial_ids:
                    continue
                amount_currency_str = ""
                if line.currency_id and line.amount_currency:
                    amount_currency_str = rml_parser.formatLang(line.amount_currency, currency_obj=line.currency_id)
                ret_line = {
                    'id': line.id,
                    'name': line.move_id.name,
                    'ref': line.move_id.ref,
                    'account_code': line.account_id.code,
                    'account_name': line.account_id.name,
                    'account_type': line.account_id.type,
                    'date_maturity': line.date_maturity,
                    'date': line.date,
                    'period_name': line.period_id.name,
                    'journal_name': line.journal_id.name,
                    'amount_currency_str': amount_currency_str,
                    'partner_id': line.partner_id.id,
                    'partner_name': line.partner_id.name,
                    'has_no_partner': not bool(st_line.partner_id.id),
                }
                st_line_currency = st_line.currency_id or statement_currency
                if st_line.currency_id and line.currency_id and line.currency_id.id == st_line.currency_id.id:
                    if line.amount_residual_currency < 0:
                        ret_line['debit'] = 0
                        ret_line['credit'] = -line.amount_residual_currency
                    else:
                        ret_line['debit'] = line.amount_residual_currency if line.credit != 0 else 0
                        ret_line['credit'] = line.amount_residual_currency if line.debit != 0 else 0
                    ret_line['amount_currency_str'] = rml_parser.formatLang(line.amount_residual, currency_obj=company_currency)
                else:
                    if line.amount_residual < 0:
                        ret_line['debit'] = 0
                        ret_line['credit'] = -line.amount_residual
                    else:
                        ret_line['debit'] = line.amount_residual if line.credit != 0 else 0
                        ret_line['credit'] = line.amount_residual if line.debit != 0 else 0
                    ctx = context.copy()
                    ctx.update({'date': st_line.date})
                    ret_line['debit'] = currency_obj.compute(cr, uid, st_line_currency.id, company_currency.id, ret_line['debit'], context=ctx)
                    ret_line['credit'] = currency_obj.compute(cr, uid, st_line_currency.id, company_currency.id, ret_line['credit'], context=ctx)
                ret_line['debit_str'] = rml_parser.formatLang(ret_line['debit'], currency_obj=st_line_currency)
                ret_line['credit_str'] = rml_parser.formatLang(ret_line['credit'], currency_obj=st_line_currency)
                ret.append(ret_line)
                if line.reconcile_partial_id:
                    reconcile_partial_ids.append(line.reconcile_partial_id.id)
            return ret

    def get_currency_rate_line(self, cr, uid, st_line, currency_diff, move_id, context=None):
        if currency_diff < 0:
            account_id = st_line.company_id.expense_currency_exchange_account_id.id
            if not account_id:
                raise osv.except_osv(_('Insufficient Configuration!'), _("You should configure the 'Loss Exchange Rate Account' in the accounting settings, to manage automatically the booking of accounting entries related to differences between exchange rates."))
        else:
            account_id = st_line.company_id.income_currency_exchange_account_id.id
            if not account_id:
                raise osv.except_osv(_('Insufficient Configuration!'), _("You should configure the 'Gain Exchange Rate Account' in the accounting settings, to manage automatically the booking of accounting entries related to differences between exchange rates."))
        return {
            'move_id': move_id,
            'name': _('change') + ': ' + (st_line.name or '/'),
            'period_id': st_line.statement_id.period_id.id,
            'journal_id': st_line.journal_id.id,
            'partner_id': st_line.partner_id.id,
            'company_id': st_line.company_id.id,
            'statement_id': st_line.statement_id.id,
            'debit': currency_diff < 0 and -currency_diff or 0,
            'credit': currency_diff > 0 and currency_diff or 0,
            'date': st_line.date,
            'account_id': account_id
            }

    def process_reconciliation(self, cr, uid, id, mv_line_dicts, context=None):
        """ Creates a move line for each item of mv_line_dicts and for the statement line. Reconcile a new move line with its counterpart_move_line_id if specified. Finally, mark the statement line as reconciled by putting the newly created move id in the column journal_entry_id.

            :param int id: id of the bank statement line
            :param list of dicts mv_line_dicts: move lines to create. If counterpart_move_line_id is specified, reconcile with it
        """
        if context is None:
            context = {}
        st_line = self.browse(cr, uid, id, context=context)
        company_currency = st_line.journal_id.company_id.currency_id
        statement_currency = st_line.journal_id.currency or company_currency
        bs_obj = self.pool.get('account.bank.statement')
        am_obj = self.pool.get('account.move')
        aml_obj = self.pool.get('account.move.line')
        currency_obj = self.pool.get('res.currency')

        # Checks
        if st_line.journal_entry_id.id:
            raise osv.except_osv(_('Error!'), _('The bank statement line was already reconciled.'))
        for mv_line_dict in mv_line_dicts:
            for field in ['debit', 'credit', 'amount_currency']:
                if field not in mv_line_dict:
                    mv_line_dict[field] = 0.0
            if mv_line_dict.get('counterpart_move_line_id'):
                mv_line = aml_obj.browse(cr, uid, mv_line_dict.get('counterpart_move_line_id'), context=context)
                if mv_line.reconcile_id:
                    raise osv.except_osv(_('Error!'), _('A selected move line was already reconciled.'))

        # Create the move
        move_name = st_line.statement_id.name + "/" + str(st_line.sequence)
        move_vals = bs_obj._prepare_move(cr, uid, st_line, move_name, context=context)
        move_id = am_obj.create(cr, uid, move_vals, context=context)

        # Create the move line for the statement line
        amount = currency_obj.compute(cr, uid, st_line.statement_id.currency.id, company_currency.id, st_line.amount, context=context)
        bank_st_move_vals = bs_obj._prepare_bank_move_line(cr, uid, st_line, move_id, amount, company_currency.id, context=context)
        aml_obj.create(cr, uid, bank_st_move_vals, context=context)
        # Complete the dicts
        st_line_currency = st_line.currency_id or statement_currency
        st_line_currency_rate = st_line.currency_id and statement_currency.id == company_currency.id and (st_line.amount_currency / st_line.amount) or False
        to_create = []
        for mv_line_dict in mv_line_dicts:
            mv_line_dict['ref'] = move_name
            mv_line_dict['move_id'] = move_id
            mv_line_dict['period_id'] = st_line.statement_id.period_id.id
            mv_line_dict['journal_id'] = st_line.journal_id.id
            mv_line_dict['company_id'] = st_line.company_id.id
            mv_line_dict['statement_id'] = st_line.statement_id.id
            if mv_line_dict.get('counterpart_move_line_id'):
                mv_line = aml_obj.browse(cr, uid, mv_line_dict['counterpart_move_line_id'], context=context)
                mv_line_dict['account_id'] = mv_line.account_id.id
            if st_line_currency.id != company_currency.id:
                mv_line_dict['amount_currency'] = mv_line_dict['debit'] - mv_line_dict['credit']
                mv_line_dict['currency_id'] = st_line_currency.id
                if st_line.currency_id and statement_currency.id == company_currency.id and st_line_currency_rate:
                    debit_at_current_rate = self.pool.get('res.currency').round(cr, uid, company_currency, mv_line_dict['debit'] / st_line_currency_rate)
                    credit_at_current_rate = self.pool.get('res.currency').round(cr, uid, company_currency, mv_line_dict['credit'] / st_line_currency_rate)
                else:
                    debit_at_current_rate = currency_obj.compute(cr, uid, st_line_currency.id, company_currency.id, mv_line_dict['debit'], context=context)
                    credit_at_current_rate = currency_obj.compute(cr, uid, st_line_currency.id, company_currency.id, mv_line_dict['credit'], context=context)
                if mv_line_dict.get('counterpart_move_line_id'):
                    #post an account line that use the same currency rate than the counterpart (to balance the account) and post the difference in another line
                    ctx = context.copy()
                    ctx['date'] = mv_line.date
                    debit_at_old_rate = currency_obj.compute(cr, uid, st_line_currency.id, company_currency.id, mv_line_dict['debit'], context=ctx)
                    credit_at_old_rate = currency_obj.compute(cr, uid, st_line_currency.id, company_currency.id, mv_line_dict['credit'], context=ctx)
                    mv_line_dict['credit'] = credit_at_old_rate
                    mv_line_dict['debit'] = debit_at_old_rate
                    if debit_at_old_rate - debit_at_current_rate:
                        currency_diff = debit_at_current_rate - debit_at_old_rate
                        to_create.append(self.get_currency_rate_line(cr, uid, st_line, currency_diff, move_id, context=context))
                    if credit_at_old_rate - credit_at_current_rate:
                        currency_diff = credit_at_current_rate - credit_at_old_rate
                        to_create.append(self.get_currency_rate_line(cr, uid, st_line, currency_diff, move_id, context=context))
                else:
                    mv_line_dict['debit'] = debit_at_current_rate
                    mv_line_dict['credit'] = credit_at_current_rate
            to_create.append(mv_line_dict)
        # Create move lines
        move_line_pairs_to_reconcile = []
        for mv_line_dict in to_create:
            counterpart_move_line_id = None # NB : this attribute is irrelevant for aml_obj.create() and needs to be removed from the dict
            if mv_line_dict.get('counterpart_move_line_id'):
                counterpart_move_line_id = mv_line_dict['counterpart_move_line_id']
                del mv_line_dict['counterpart_move_line_id']
            new_aml_id = aml_obj.create(cr, uid, mv_line_dict, context=context)
            if counterpart_move_line_id != None:
                move_line_pairs_to_reconcile.append([new_aml_id, counterpart_move_line_id])

        # Reconcile
        for pair in move_line_pairs_to_reconcile:
            # TODO : too slow
            aml_obj.reconcile_partial(cr, uid, pair, context=context)

        # Mark the statement line as reconciled
        self.write(cr, uid, id, {'journal_entry_id': move_id}, context=context)

    # FIXME : if it wasn't for the multicompany security settings in account_security.xml, the method would just
    # return [('journal_entry_id', '=', False)]
    # Unfortunately, that spawns a "no access rights" error ; it shouldn't.
    def _needaction_domain_get(self, cr, uid, context=None):
        user = self.pool.get("res.users").browse(cr, uid, uid)
        return ['|',('company_id','=',False),('company_id','child_of',[user.company_id.id]),('journal_entry_id', '=', False)]

    _order = "statement_id desc, sequence"
    _name = "account.bank.statement.line"
    _description = "Bank Statement Line"
    _inherit = ['ir.needaction_mixin']
    _columns = {
        'name': fields.char('Description', required=True),
        'date': fields.date('Date', required=True),
        'amount': fields.float('Amount', digits_compute=dp.get_precision('Account')),
        'partner_id': fields.many2one('res.partner', 'Partner'),
        'bank_account_id': fields.many2one('res.partner.bank','Bank Account'),
        'statement_id': fields.many2one('account.bank.statement', 'Statement', select=True, required=True, ondelete='cascade'),
        'journal_id': fields.related('statement_id', 'journal_id', type='many2one', relation='account.journal', string='Journal', store=True, readonly=True),
        'ref': fields.char('Structured Communication'),
        'note': fields.text('Notes'),
        'sequence': fields.integer('Sequence', select=True, help="Gives the sequence order when displaying a list of bank statement lines."),
        'company_id': fields.related('statement_id', 'company_id', type='many2one', relation='res.company', string='Company', store=True, readonly=True),
        'journal_entry_id': fields.many2one('account.move', 'Journal Entry'),
        'amount_currency': fields.float('Amount Currency', help="The amount expressed in an optional other currency if it is a multi-currency entry.", digits_compute=dp.get_precision('Account')),
        'currency_id': fields.many2one('res.currency', 'Currency', help="The optional other currency if it is a multi-currency entry."),
    }
    _defaults = {
        'name': lambda self,cr,uid,context={}: self.pool.get('ir.sequence').get(cr, uid, 'account.bank.statement.line'),
        'date': lambda self,cr,uid,context={}: context.get('date', fields.date.context_today(self,cr,uid,context=context)),
    }

class account_statement_operation_template(osv.osv):
    _name = "account.statement.operation.template"
    _description = "Preset for the lines that can be created in a bank statement reconciliation"
    _columns = {
        'name': fields.char('Button Label', required=True),
        'account_id': fields.many2one('account.account', 'Account', ondelete='cascade', domain=[('type','!=','view')]),
        'label': fields.char('Label'),
        'amount_type': fields.selection([('fixed', 'Fixed'),('percentage_of_total','Percentage of total amount'),('percentage_of_balance', 'Percentage of open balance')],
                                   'Amount type', required=True),
        'amount': fields.float('Amount', digits_compute=dp.get_precision('Account'), help="Leave to 0 to ignore."),
        'tax_id': fields.many2one('account.tax', 'Tax', ondelete='cascade'),
        'analytic_account_id': fields.many2one('account.analytic.account', 'Analytic Account', ondelete='cascade'),
    }
    _defaults = {
        'amount_type': 'fixed',
        'amount': 0.0
    }

# vim:expandtab:smartindent:tabstop=4:softtabstop=4:shiftwidth=4:<|MERGE_RESOLUTION|>--- conflicted
+++ resolved
@@ -409,13 +409,6 @@
             'domain':[('statement_id','in',ids)],
             'context':ctx,
         }
-<<<<<<< HEAD
-=======
-
-    def number_of_lines_reconciled(self, cr, uid, id, context=None):
-        bsl_obj = self.pool.get('account.bank.statement.line')
-        return bsl_obj.search_count(cr, uid, [('statement_id', '=', id), ('journal_entry_id', '!=', False)], context=context)
->>>>>>> e57fdc07
         
     def get_format_currency_js_function(self, cr, uid, id, context=None):
         """ Returns a string that can be used to instanciate a javascript function.
@@ -439,13 +432,10 @@
                 done_currencies.append(st_line_currency.id)
         return function
 
-<<<<<<< HEAD
     def number_of_lines_reconciled(self, cr, uid, id, context=None):
         bsl_obj = self.pool.get('account.bank.statement.line')
         return bsl_obj.search_count(cr, uid, [('statement_id', '=', id), ('journal_entry_id', '!=', False)], context=context)
 
-=======
->>>>>>> e57fdc07
     def link_bank_to_partner(self, cr, uid, ids, context=None):
         for statement in self.browse(cr, uid, ids, context=context):
             for st_line in statement.line_ids:
@@ -459,7 +449,22 @@
         # Build a list of reconciliations data
         ret = []
         mv_line_ids_selected = []
-        for st_line_id in ids:
+        ids2 = []
+        for st_line in self.browse(cr, uid, ids, context=context):
+            # look for structured communication first
+            exact_match_id = self.search_structured_com(cr, uid, st_line, context=context)
+            if exact_match_id:
+                reconciliation_data = {
+                    'st_line': self.get_statement_line_for_reconciliation(cr, uid, st_line.id, context),
+                    'reconciliation_proposition': self.make_counter_part_lines(cr, uid, st_line, [exact_match_id], context=context)
+                }
+                for mv_line in reconciliation_data['reconciliation_proposition']:
+                    mv_line_ids_selected.append(mv_line['id'])
+                ret.append(reconciliation_data)
+            else:
+                ids2.append(st_line.id)
+                
+        for st_line_id in ids2:
             reconciliation_data = {
                 'st_line': self.get_statement_line_for_reconciliation(cr, uid, st_line_id, context),
                 'reconciliation_proposition': self.get_reconciliation_proposition(cr, uid, st_line_id, mv_line_ids_selected, context)
@@ -539,37 +544,20 @@
             if st_line.amount < 0:
                 sign = -1
 
-        # look for structured communication
-        exact_match_id = self.search_structured_com(cr, uid, st_line, context=context)
-        if exact_match_id:
-<<<<<<< HEAD
-            return self.make_counter_part_lines(cr, uid, st_line, [exact_match_id], context=context)
-=======
-            return self.make_counter_part_lines(cr, uid, st_line, [exact_match_id], count=False, context=context)
->>>>>>> e57fdc07
         #we don't propose anything if there is no partner detected
         if not st_line.partner_id.id:
             return []
         # look for exact match
-<<<<<<< HEAD
         exact_match_id = self.get_move_lines_counterparts(cr, uid, st_line, excluded_ids=excluded_ids, additional_domain=[(amount_field, '=', (sign * st_line.amount))])
-=======
-        exact_match_id = self.get_move_lines_counterparts(cr, uid, st_line, excluded_ids=excluded_ids, limit=1, additional_domain=[(amount_field, '=', (sign * st_line.amount))])
->>>>>>> e57fdc07
         if exact_match_id:
             return exact_match_id[0]
 
         # select oldest move lines
         if sign == -1:
-<<<<<<< HEAD
             mv_lines = self.get_move_lines_counterparts(cr, uid, st_line, excluded_ids=excluded_ids, additional_domain=[(amount_field, '<', 0)])
         else:
             mv_lines = self.get_move_lines_counterparts(cr, uid, st_line, excluded_ids=excluded_ids, additional_domain=[(amount_field, '>', 0)])
-=======
-            mv_lines = self.get_move_lines_counterparts(cr, uid, st_line, excluded_ids=excluded_ids, limit=50, additional_domain=[(amount_field, '<', 0)])
-        else:
-            mv_lines = self.get_move_lines_counterparts(cr, uid, st_line, excluded_ids=excluded_ids, limit=50, additional_domain=[(amount_field, '>', 0)])
->>>>>>> e57fdc07
+
         ret = []
         total = 0
         # get_move_lines_counterparts inverts debit and credit
@@ -578,8 +566,7 @@
             if total + line[amount_field] <= abs(st_line.amount):
                 ret.append(line)
                 total += line[amount_field]
-<<<<<<< HEAD
-            if total >= st_line.amount:
+            if total >= abs(st_line.amount):
                 break
         return ret
 
@@ -588,17 +575,6 @@
         return self.get_move_lines_counterparts(cr, uid, st_line, excluded_ids, additional_domain, count, context=context)
 
     def get_move_lines_counterparts(self, cr, uid, st_line, excluded_ids=[], additional_domain=[], count=False, context=None):
-=======
-            if total >= abs(st_line.amount):
-                break
-        return ret
-
-    def get_move_lines_counterparts_id(self, cr, uid, st_line_id, excluded_ids=[], filter_str="", offset=0, limit=None, count=False, additional_domain=[], context=None):
-        st_line = self.browse(cr, uid, st_line_id, context=context)
-        return self.get_move_lines_counterparts(cr, uid, st_line, excluded_ids, filter_str, offset, limit, count, additional_domain, context=context)
-
-    def get_move_lines_counterparts(self, cr, uid, st_line, excluded_ids=[], filter_str="", offset=0, limit=None, count=False, additional_domain=[], context=None):
->>>>>>> e57fdc07
         """ Find the move lines that could be used to reconcile a statement line and returns the counterpart that could be created to reconcile them
             If count is true, only returns the count.
 
@@ -612,14 +588,7 @@
         """
         mv_line_pool = self.pool.get('account.move.line')
 
-<<<<<<< HEAD
         domain = additional_domain + [('reconcile_id', '=', False),('state', '=', 'valid')]
-=======
-        domain = additional_domain + [
-            ('reconcile_id', '=', False),
-            ('state', '=', 'valid'),
-        ]
->>>>>>> e57fdc07
         if st_line.partner_id.id:
             domain += [('partner_id', '=', st_line.partner_id.id),
                 '|', ('account_id.type', '=', 'receivable'),
@@ -629,15 +598,7 @@
             #domain += [('account_id.reconcile', '=', True), ('account_id.type', '=', 'other')]
         if excluded_ids:
             domain.append(('id', 'not in', excluded_ids))
-<<<<<<< HEAD
         line_ids = mv_line_pool.search(cr, uid, domain, order="date_maturity asc, id asc", context=context)
-=======
-        if filter_str:
-            if not st_line.partner_id:
-                domain += [ '|', ('partner_id.name', 'ilike', filter_str)]
-            domain += ['|', ('move_id.name', 'ilike', filter_str), ('move_id.ref', 'ilike', filter_str)]
-        line_ids = mv_line_pool.search(cr, uid, domain, offset=offset, limit=limit, order="date_maturity asc, id asc", context=context)
->>>>>>> e57fdc07
         return self.make_counter_part_lines(cr, uid, st_line, line_ids, count=count, context=context)
 
     def make_counter_part_lines(self, cr, uid, st_line, line_ids, count=False, context=None):
