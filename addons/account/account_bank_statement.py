# -*- coding: utf-8 -*-
##############################################################################
#
#    OpenERP, Open Source Management Solution
#    Copyright (C) 2004-2010 Tiny SPRL (<http://tiny.be>).
#
#    This program is free software: you can redistribute it and/or modify
#    it under the terms of the GNU Affero General Public License as
#    published by the Free Software Foundation, either version 3 of the
#    License, or (at your option) any later version.
#
#    This program is distributed in the hope that it will be useful,
#    but WITHOUT ANY WARRANTY; without even the implied warranty of
#    MERCHANTABILITY or FITNESS FOR A PARTICULAR PURPOSE.  See the
#    GNU Affero General Public License for more details.
#
#    You should have received a copy of the GNU Affero General Public License
#    along with this program.  If not, see <http://www.gnu.org/licenses/>.
#
##############################################################################

import time

from openerp.osv import fields, osv
from openerp.tools.translate import _
import openerp.addons.decimal_precision as dp

class account_bank_statement(osv.osv):
    def create(self, cr, uid, vals, context=None):
        if 'line_ids' in vals:
            for idx, line in enumerate(vals['line_ids']):
                line[2]['sequence'] = idx + 1
        return super(account_bank_statement, self).create(cr, uid, vals, context=context)

    def write(self, cr, uid, ids, vals, context=None):
        res = super(account_bank_statement, self).write(cr, uid, ids, vals, context=context)
        account_bank_statement_line_obj = self.pool.get('account.bank.statement.line')
        for statement in self.browse(cr, uid, ids, context):
            for idx, line in enumerate(statement.line_ids):
                account_bank_statement_line_obj.write(cr, uid, [line.id], {'sequence': idx + 1}, context=context)
        return res

    def _default_journal_id(self, cr, uid, context=None):
        if context is None:
            context = {}
        journal_pool = self.pool.get('account.journal')
        journal_type = context.get('journal_type', False)
        company_id = self.pool.get('res.company')._company_default_get(cr, uid, 'account.bank.statement',context=context)
        if journal_type:
            ids = journal_pool.search(cr, uid, [('type', '=', journal_type),('company_id','=',company_id)])
            if ids:
                return ids[0]
        return False

    def _end_balance(self, cursor, user, ids, name, attr, context=None):
        res = {}
        for statement in self.browse(cursor, user, ids, context=context):
            res[statement.id] = statement.balance_start
            for line in statement.line_ids:
                res[statement.id] += line.amount
        return res

    def _get_period(self, cr, uid, context=None):
        periods = self.pool.get('account.period').find(cr, uid, context=context)
        if periods:
            return periods[0]
        return False

    def _currency(self, cursor, user, ids, name, args, context=None):
        res = {}
        res_currency_obj = self.pool.get('res.currency')
        res_users_obj = self.pool.get('res.users')
        default_currency = res_users_obj.browse(cursor, user,
                user, context=context).company_id.currency_id
        for statement in self.browse(cursor, user, ids, context=context):
            currency = statement.journal_id.currency
            if not currency:
                currency = default_currency
            res[statement.id] = currency.id
        currency_names = {}
        for currency_id, currency_name in res_currency_obj.name_get(cursor,
                user, [x for x in res.values()], context=context):
            currency_names[currency_id] = currency_name
        for statement_id in res.keys():
            currency_id = res[statement_id]
            res[statement_id] = (currency_id, currency_names[currency_id])
        return res

    def _get_statement(self, cr, uid, ids, context=None):
        result = {}
        for line in self.pool.get('account.bank.statement.line').browse(cr, uid, ids, context=context):
            result[line.statement_id.id] = True
        return result.keys()

    _order = "date desc, id desc"
    _name = "account.bank.statement"
    _description = "Bank Statement"
    _inherit = ['mail.thread']
    _columns = {
        'name': fields.char('Reference', size=64, required=True, states={'draft': [('readonly', False)]}, readonly=True, help='if you give the Name other then /, its created Accounting Entries Move will be with same name as statement name. This allows the statement entries to have the same references than the statement itself'), # readonly for account_cash_statement
        'date': fields.date('Date', required=True, states={'confirm': [('readonly', True)]}, select=True),
        'journal_id': fields.many2one('account.journal', 'Journal', required=True,
            readonly=True, states={'draft':[('readonly',False)]}),
        'period_id': fields.many2one('account.period', 'Period', required=True,
            states={'confirm':[('readonly', True)]}),
        'balance_start': fields.float('Starting Balance', digits_compute=dp.get_precision('Account'),
            states={'confirm':[('readonly',True)]}),
        'balance_end_real': fields.float('Ending Balance', digits_compute=dp.get_precision('Account'),
            states={'confirm': [('readonly', True)]}, help="Computed using the cash control lines"),
        'balance_end': fields.function(_end_balance,
            store = {
                'account.bank.statement': (lambda self, cr, uid, ids, c={}: ids, ['line_ids','move_line_ids','balance_start'], 10),
                'account.bank.statement.line': (_get_statement, ['amount'], 10),
            },
            string="Computed Balance", help='Balance as calculated based on Opening Balance and transaction lines'),
        'company_id': fields.related('journal_id', 'company_id', type='many2one', relation='res.company', string='Company', store=True, readonly=True),
        'line_ids': fields.one2many('account.bank.statement.line',
            'statement_id', 'Statement lines',
            states={'confirm':[('readonly', True)]}),
        'move_line_ids': fields.one2many('account.move.line', 'statement_id',
            'Entry lines', states={'confirm':[('readonly',True)]}),
        'state': fields.selection([('draft', 'New'),
                                   ('open','Open'), # used by cash statements
                                   ('confirm', 'Closed')],
                                   'Status', required=True, readonly="1",
                                   help='When new statement is created the status will be \'Draft\'.\n'
                                        'And after getting confirmation from the bank it will be in \'Confirmed\' status.'),
        'currency': fields.function(_currency, string='Currency',
            type='many2one', relation='res.currency'),
        'account_id': fields.related('journal_id', 'default_debit_account_id', type='many2one', relation='account.account', string='Account used in this journal', readonly=True, help='used in statement reconciliation domain, but shouldn\'t be used elswhere.'),
        'cash_control': fields.related('journal_id', 'cash_control' , type='boolean', relation='account.journal',string='Cash control'),
    }

    _defaults = {
        'name': "/",
        'date': fields.date.context_today,
        'state': 'draft',
        'journal_id': _default_journal_id,
        'period_id': _get_period,
        'company_id': lambda self,cr,uid,c: self.pool.get('res.company')._company_default_get(cr, uid, 'account.bank.statement',context=c),
    }

    def _check_company_id(self, cr, uid, ids, context=None):
        for statement in self.browse(cr, uid, ids, context=context):
            if statement.company_id.id != statement.period_id.company_id.id:
                return False
        return True

    _constraints = [
        (_check_company_id, 'The journal and period chosen have to belong to the same company.', ['journal_id','period_id']),
    ]

    def onchange_date(self, cr, uid, ids, date, company_id, context=None):
        """
            Find the correct period to use for the given date and company_id, return it and set it in the context
        """
        res = {}
        period_pool = self.pool.get('account.period')

        if context is None:
            context = {}
        ctx = context.copy()
        ctx.update({'company_id': company_id})
        pids = period_pool.find(cr, uid, dt=date, context=ctx)
        if pids:
            res.update({'period_id': pids[0]})
            context.update({'period_id': pids[0]})

        return {
            'value':res,
            'context':context,
        }

    def button_dummy(self, cr, uid, ids, context=None):
        return self.write(cr, uid, ids, {}, context=context)

    def _prepare_move(self, cr, uid, st_line, st_line_number, context=None):
        """Prepare the dict of values to create the move from a
           statement line. This method may be overridden to implement custom
           move generation (making sure to call super() to establish
           a clean extension chain).

           :param browse_record st_line: account.bank.statement.line record to
                  create the move from.
           :param char st_line_number: will be used as the name of the generated account move
           :return: dict of value to create() the account.move
        """
        return {
            'journal_id': st_line.statement_id.journal_id.id,
            'period_id': st_line.statement_id.period_id.id,
            'date': st_line.date,
            'name': st_line_number,
            'ref': st_line.ref,
        }

    def _prepare_bank_move_line(self, cr, uid, st_line, move_id, amount, company_currency_id,
        context=None):
        """Compute the args to build the dict of values to create the bank move line from a
           statement line by calling the _prepare_move_line_vals. This method may be
           overridden to implement custom move generation (making sure to call super() to
           establish a clean extension chain).

           :param browse_record st_line: account.bank.statement.line record to
                  create the move from.
           :param int/long move_id: ID of the account.move to link the move line
           :param float amount: amount of the move line
           :param int/long company_currency_id: ID of currency of the concerned company
           :return: dict of value to create() the bank account.move.line
        """
        anl_id = st_line.analytic_account_id and st_line.analytic_account_id.id or False
        debit = ((amount<0) and -amount) or 0.0
        credit =  ((amount>0) and amount) or 0.0
        cur_id = False
        amt_cur = False
        if st_line.statement_id.currency.id <> company_currency_id:
            cur_id = st_line.statement_id.currency.id
        if st_line.account_id and st_line.account_id.currency_id and st_line.account_id.currency_id.id <> company_currency_id:
            cur_id = st_line.account_id.currency_id.id
        if cur_id:
            res_currency_obj = self.pool.get('res.currency')
            amt_cur = -res_currency_obj.compute(cr, uid, company_currency_id, cur_id, amount, context=context)

        res = self._prepare_move_line_vals(cr, uid, st_line, move_id, debit, credit,
            amount_currency=amt_cur, currency_id=cur_id, analytic_id=anl_id, context=context)
        return res

    def _get_counter_part_account(sefl, cr, uid, st_line, context=None):
        """Retrieve the account to use in the counterpart move.
           This method may be overridden to implement custom move generation (making sure to
           call super() to establish a clean extension chain).

           :param browse_record st_line: account.bank.statement.line record to
                  create the move from.
           :return: int/long of the account.account to use as counterpart
        """
        if st_line.amount >= 0:
            return st_line.statement_id.journal_id.default_credit_account_id.id
        return st_line.statement_id.journal_id.default_debit_account_id.id

    def _get_counter_part_partner(sefl, cr, uid, st_line, context=None):
        """Retrieve the partner to use in the counterpart move.
           This method may be overridden to implement custom move generation (making sure to
           call super() to establish a clean extension chain).

           :param browse_record st_line: account.bank.statement.line record to
                  create the move from.
           :return: int/long of the res.partner to use as counterpart
        """
        return st_line.partner_id and st_line.partner_id.id or False

    def _prepare_counterpart_move_line(self, cr, uid, st_line, move_id, amount, company_currency_id,
        context=None):
        """Compute the args to build the dict of values to create the counter part move line from a
           statement line by calling the _prepare_move_line_vals. This method may be
           overridden to implement custom move generation (making sure to call super() to
           establish a clean extension chain).

           :param browse_record st_line: account.bank.statement.line record to
                  create the move from.
           :param int/long move_id: ID of the account.move to link the move line
           :param float amount: amount of the move line
           :param int/long account_id: ID of account to use as counter part
           :param int/long company_currency_id: ID of currency of the concerned company
           :return: dict of value to create() the bank account.move.line
        """
        account_id = self._get_counter_part_account(cr, uid, st_line, context=context)
        partner_id = self._get_counter_part_partner(cr, uid, st_line, context=context)
        debit = ((amount > 0) and amount) or 0.0
        credit =  ((amount < 0) and -amount) or 0.0
        cur_id = False
        amt_cur = False
        if st_line.statement_id.currency.id <> company_currency_id:
            amt_cur = st_line.amount
            cur_id = st_line.statement_id.currency.id
        return self._prepare_move_line_vals(cr, uid, st_line, move_id, debit, credit,
            amount_currency = amt_cur, currency_id = cur_id, account_id = account_id,
            partner_id = partner_id, context=context)

    def _prepare_move_line_vals(self, cr, uid, st_line, move_id, debit, credit, currency_id = False,
                amount_currency= False, account_id = False, analytic_id = False,
                partner_id = False, context=None):
        """Prepare the dict of values to create the move line from a
           statement line. All non-mandatory args will replace the default computed one.
           This method may be overridden to implement custom move generation (making sure to
           call super() to establish a clean extension chain).

           :param browse_record st_line: account.bank.statement.line record to
                  create the move from.
           :param int/long move_id: ID of the account.move to link the move line
           :param float debit: debit amount of the move line
           :param float credit: credit amount of the move line
           :param int/long currency_id: ID of currency of the move line to create
           :param float amount_currency: amount of the debit/credit expressed in the currency_id
           :param int/long account_id: ID of the account to use in the move line if different
                  from the statement line account ID
           :param int/long analytic_id: ID of analytic account to put on the move line
           :param int/long partner_id: ID of the partner to put on the move line
           :return: dict of value to create() the account.move.line
        """
        acc_id = account_id or st_line.account_id.id
        cur_id = currency_id or st_line.statement_id.currency.id
        par_id = partner_id or (((st_line.partner_id) and st_line.partner_id.id) or False)
        return {
            'name': st_line.name,
            'date': st_line.date,
            'ref': st_line.ref,
            'move_id': move_id,
            'partner_id': par_id,
            'account_id': acc_id,
            'credit': credit,
            'debit': debit,
            'statement_id': st_line.statement_id.id,
            'journal_id': st_line.statement_id.journal_id.id,
            'period_id': st_line.statement_id.period_id.id,
            'currency_id': amount_currency and cur_id,
            'amount_currency': amount_currency,
            'analytic_account_id': analytic_id,
        }

    def create_move_from_st_line(self, cr, uid, st_line_id, company_currency_id, st_line_number, context=None):
        """Create the account move from the statement line.

           :param int/long st_line_id: ID of the account.bank.statement.line to create the move from.
           :param int/long company_currency_id: ID of the res.currency of the company
           :param char st_line_number: will be used as the name of the generated account move
           :return: ID of the account.move created
        """

        if context is None:
            context = {}
        res_currency_obj = self.pool.get('res.currency')
        account_move_obj = self.pool.get('account.move')
        account_move_line_obj = self.pool.get('account.move.line')
        account_bank_statement_line_obj = self.pool.get('account.bank.statement.line')
        st_line = account_bank_statement_line_obj.browse(cr, uid, st_line_id, context=context)
        st = st_line.statement_id

        context.update({'date': st_line.date})

        move_vals = self._prepare_move(cr, uid, st_line, st_line_number, context=context)
        move_id = account_move_obj.create(cr, uid, move_vals, context=context)
        account_bank_statement_line_obj.write(cr, uid, [st_line.id], {
            'move_ids': [(4, move_id, False)]
        })
        torec = []
        acc_cur = ((st_line.amount<=0) and st.journal_id.default_debit_account_id) or st_line.account_id

        context.update({
                'res.currency.compute.account': acc_cur,
            })
        amount = res_currency_obj.compute(cr, uid, st.currency.id,
                company_currency_id, st_line.amount, context=context)

        bank_move_vals = self._prepare_bank_move_line(cr, uid, st_line, move_id, amount,
            company_currency_id, context=context)
        move_line_id = account_move_line_obj.create(cr, uid, bank_move_vals, context=context)
        torec.append(move_line_id)

        counterpart_move_vals = self._prepare_counterpart_move_line(cr, uid, st_line, move_id,
            amount, company_currency_id, context=context)
        account_move_line_obj.create(cr, uid, counterpart_move_vals, context=context)

        for line in account_move_line_obj.browse(cr, uid, [x.id for x in
                account_move_obj.browse(cr, uid, move_id,
                    context=context).line_id],
                context=context):
            if line.state <> 'valid':
                raise osv.except_osv(_('Error!'),
                        _('Journal item "%s" is not valid.') % line.name)

        # Bank statements will not consider boolean on journal entry_posted
        account_move_obj.post(cr, uid, [move_id], context=context)
        return move_id

    def get_next_st_line_number(self, cr, uid, st_number, st_line, context=None):
        return st_number + '/' + str(st_line.sequence)

    def balance_check(self, cr, uid, st_id, journal_type='bank', context=None):
        st = self.browse(cr, uid, st_id, context=context)
        if not ((abs((st.balance_end or 0.0) - st.balance_end_real) < 0.0001) or (abs((st.balance_end or 0.0) - st.balance_end_real) < 0.0001)):
            raise osv.except_osv(_('Error!'),
                    _('The statement balance is incorrect !\nThe expected balance (%.2f) is different than the computed one. (%.2f)') % (st.balance_end_real, st.balance_end))
        return True

    def statement_close(self, cr, uid, ids, journal_type='bank', context=None):
        return self.write(cr, uid, ids, {'state':'confirm'}, context=context)

    def check_status_condition(self, cr, uid, state, journal_type='bank'):
        return state in ('draft','open')

    def button_confirm_bank(self, cr, uid, ids, context=None):
        obj_seq = self.pool.get('ir.sequence')
        if context is None:
            context = {}

        for st in self.browse(cr, uid, ids, context=context):
            j_type = st.journal_id.type
            company_currency_id = st.journal_id.company_id.currency_id.id
            if not self.check_status_condition(cr, uid, st.state, journal_type=j_type):
                continue

            self.balance_check(cr, uid, st.id, journal_type=j_type, context=context)
            if (not st.journal_id.default_credit_account_id) \
                    or (not st.journal_id.default_debit_account_id):
                raise osv.except_osv(_('Configuration Error!'),
                        _('Please verify that an account is defined in the journal.'))

            if not st.name == '/':
                st_number = st.name
            else:
                c = {'fiscalyear_id': st.period_id.fiscalyear_id.id}
                if st.journal_id.sequence_id:
                    st_number = obj_seq.next_by_id(cr, uid, st.journal_id.sequence_id.id, context=c)
                else:
                    st_number = obj_seq.next_by_code(cr, uid, 'account.bank.statement', context=c)

            for line in st.move_line_ids:
                if line.state <> 'valid':
                    raise osv.except_osv(_('Error!'),
                            _('The account entries lines are not in valid state.'))
            for st_line in st.line_ids:
                if st_line.analytic_account_id:
                    if not st.journal_id.analytic_journal_id:
                        raise osv.except_osv(_('No Analytic Journal!'),_("You have to assign an analytic journal on the '%s' journal!") % (st.journal_id.name,))
                if not st_line.amount:
                    continue
                st_line_number = self.get_next_st_line_number(cr, uid, st_number, st_line, context)
                self.create_move_from_st_line(cr, uid, st_line.id, company_currency_id, st_line_number, context)

            self.write(cr, uid, [st.id], {
                    'name': st_number,
                    'balance_end_real': st.balance_end
            }, context=context)
            self.message_post(cr, uid, [st.id], body=_('Statement %s confirmed, journal items were created.') % (st_number,), context=context)
        return self.write(cr, uid, ids, {'state':'confirm'}, context=context)

    def button_cancel(self, cr, uid, ids, context=None):
        done = []
        account_move_obj = self.pool.get('account.move')
        for st in self.browse(cr, uid, ids, context=context):
            if st.state=='draft':
                continue
            move_ids = []
            for line in st.line_ids:
                move_ids += [x.id for x in line.move_ids]
            account_move_obj.button_cancel(cr, uid, move_ids, context=context)
            account_move_obj.unlink(cr, uid, move_ids, context)
            done.append(st.id)
        return self.write(cr, uid, done, {'state':'draft'}, context=context)

    def _compute_balance_end_real(self, cr, uid, journal_id, context=None):
        res = False
        if journal_id:
            journal = self.pool.get('account.journal').browse(cr, uid, journal_id, context=context)
            if journal.with_last_closing_balance:
                cr.execute('SELECT balance_end_real \
                      FROM account_bank_statement \
                      WHERE journal_id = %s AND NOT state = %s \
                      ORDER BY date DESC,id DESC LIMIT 1', (journal_id, 'draft'))
                res = cr.fetchone()
        return res and res[0] or 0.0

    def onchange_journal_id(self, cr, uid, statement_id, journal_id, context=None):
        if not journal_id:
            return {}
        balance_start = self._compute_balance_end_real(cr, uid, journal_id, context=context)
<<<<<<< HEAD

        proxy = self.pool.get('account.journal')
        journal = proxy.browse(cr, uid, journal_id, context=context)

        if journal.currency:
            currency = journal.currency
        else:
            currency = journal.company_id.currency_id
        return {
            'value': {
                'balance_start': balance_start,
                'company_id': journal.company_id.id,
                'currency': currency.id,
            }
        }
=======
        journal = self.pool.get('account.journal').browse(cr, uid, journal_id, context=context)
        currency = journal.currency or journal.company_id.currency_id
        res = {'balance_start': balance_start, 'company_id': journal.company_id.id, 'currency': currency.id}
        if journal.type == 'cash':
            res['cash_control'] = journal.cash_control
        return {'value': res}
>>>>>>> ced63415

    def unlink(self, cr, uid, ids, context=None):
        for item in self.browse(cr, uid, ids, context=context):
            if item.state != 'draft':
                raise osv.except_osv(
                    _('Invalid Action!'), 
                    _('In order to delete a bank statement, you must first cancel it to delete related journal items.')
                )
        return super(account_bank_statement, self).unlink(cr, uid, ids, context=context)

    def copy(self, cr, uid, id, default=None, context=None):
        default_values = dict(default or {}, move_line_ids=[])
        return super(account_bank_statement, self).copy(cr, uid, id, default_values, context=context)

    def button_journal_entries(self, cr, uid, ids, context=None):
        ctx = (context or {}).copy()
        ctx['journal_id'] = self.browse(cr, uid, ids[0], context=context).journal_id.id
        return {
            'view_type':'form',
            'view_mode':'tree',
            'res_model':'account.move.line',
            'view_id':False,
            'type':'ir.actions.act_window',
            'domain':[('statement_id','in',ids)],
            'context':ctx,
        }


class account_bank_statement_line(osv.osv):

    def onchange_partner_id(self, cr, uid, ids, partner_id, context=None):
        obj_partner = self.pool.get('res.partner')
        if context is None:
            context = {}
        if not partner_id:
            return {}
        part = obj_partner.browse(cr, uid, partner_id, context=context)

        if part.supplier:
            if part.customer:
                type = 'general'
            else:
                type = 'supplier'
        else:
            if part.customer:
                type = 'customer'
            else:
                type = 'general'

        res_type = self.onchange_type(cr, uid, ids, partner_id=partner_id, type=type, context=context)
        if res_type['value'] and res_type['value'].get('account_id', False):
            return {'value': {'type': type, 'account_id': res_type['value']['account_id']}}
        return {'value': {'type': type}}

    def onchange_type(self, cr, uid, line_id, partner_id, type, context=None):
        res = {'value': {}}
        obj_partner = self.pool.get('res.partner')
        if context is None:
            context = {}
        if not partner_id:
            return res
        account_id = False
        line = self.browse(cr, uid, line_id, context=context)
        if not line or (line and not line[0].account_id):
            part = obj_partner.browse(cr, uid, partner_id, context=context)
            if type == 'supplier':
                account_id = part.property_account_payable.id
            else:
                account_id = part.property_account_receivable.id
            res['value']['account_id'] = account_id
        return res

    _order = "statement_id desc, sequence"
    _name = "account.bank.statement.line"
    _description = "Bank Statement Line"
    _columns = {
        'name': fields.char('Description', required=True),
        'date': fields.date('Date', required=True),
        'amount': fields.float('Amount', digits_compute=dp.get_precision('Account')),
        'type': fields.selection([
            ('supplier','Supplier'),
            ('customer','Customer'),
            ('general','General')
            ], 'Type', required=True),
        'partner_id': fields.many2one('res.partner', 'Partner'),
        'account_id': fields.many2one('account.account','Account',
            required=True),
        'statement_id': fields.many2one('account.bank.statement', 'Statement',
            select=True, required=True, ondelete='cascade'),
        'journal_id': fields.related('statement_id', 'journal_id', type='many2one', relation='account.journal', string='Journal', store=True, readonly=True),
        'analytic_account_id': fields.many2one('account.analytic.account', 'Analytic Account'),
        'move_ids': fields.many2many('account.move',
            'account_bank_statement_line_move_rel', 'statement_line_id','move_id',
            'Moves'),
        'ref': fields.char('Reference', size=32),
        'note': fields.text('Notes'),
        'sequence': fields.integer('Sequence', select=True, help="Gives the sequence order when displaying a list of bank statement lines."),
        'company_id': fields.related('statement_id', 'company_id', type='many2one', relation='res.company', string='Company', store=True, readonly=True),
    }
    _defaults = {
        'name': lambda self,cr,uid,context={}: self.pool.get('ir.sequence').get(cr, uid, 'account.bank.statement.line'),
        'date': lambda self,cr,uid,context={}: context.get('date', fields.date.context_today(self,cr,uid,context=context)),
        'type': 'general',
    }


# vim:expandtab:smartindent:tabstop=4:softtabstop=4:shiftwidth=4:<|MERGE_RESOLUTION|>--- conflicted
+++ resolved
@@ -464,30 +464,12 @@
         if not journal_id:
             return {}
         balance_start = self._compute_balance_end_real(cr, uid, journal_id, context=context)
-<<<<<<< HEAD
-
-        proxy = self.pool.get('account.journal')
-        journal = proxy.browse(cr, uid, journal_id, context=context)
-
-        if journal.currency:
-            currency = journal.currency
-        else:
-            currency = journal.company_id.currency_id
-        return {
-            'value': {
-                'balance_start': balance_start,
-                'company_id': journal.company_id.id,
-                'currency': currency.id,
-            }
-        }
-=======
         journal = self.pool.get('account.journal').browse(cr, uid, journal_id, context=context)
         currency = journal.currency or journal.company_id.currency_id
         res = {'balance_start': balance_start, 'company_id': journal.company_id.id, 'currency': currency.id}
         if journal.type == 'cash':
             res['cash_control'] = journal.cash_control
         return {'value': res}
->>>>>>> ced63415
 
     def unlink(self, cr, uid, ids, context=None):
         for item in self.browse(cr, uid, ids, context=context):
