--- conflicted
+++ resolved
@@ -759,7 +759,6 @@
                 if mv_line.reconcile_id:
                     raise osv.except_osv(_('Error!'), _('A selected move line was already reconciled.'))
 
-<<<<<<< HEAD
         # When the move line is already paid (fully reconciled move), we just link them to the bank statement
         to_reconcile_mv_line_ids = [x['counterpart_move_line_id'] for x in mv_line_dicts if x.get('already_paid', False)]
         if to_reconcile_mv_line_ids:
@@ -798,6 +797,11 @@
                     mv_line = aml_obj.browse(cr, uid, mv_line_dict['counterpart_move_line_id'], context=context)
                     mv_line_dict['partner_id'] = mv_line.partner_id.id or st_line.partner_id.id
                     mv_line_dict['account_id'] = mv_line.account_id.id
+                    if mv_line.currency_id:
+                        ctx = context.copy()
+                        ctx['date'] = mv_line.date
+                        mv_line_dict['amount_currency'] = currency_obj.compute(cr, uid, company_currency.id, mv_line.currency_id.id, mv_line_dict['debit'] - mv_line_dict['credit'], context=ctx)
+                        mv_line_dict['currency_id'] = mv_line.currency_id.id
                 if st_line_currency.id != company_currency.id:
                     ctx = context.copy()
                     ctx['date'] = st_line.date
@@ -835,6 +839,22 @@
                     #statement is in foreign currency but the transaction is in company currency
                     prorata_factor = (mv_line_dict['debit'] - mv_line_dict['credit']) / st_line.amount_currency
                     mv_line_dict['amount_currency'] = prorata_factor * st_line.amount
+                    if mv_line_dict.get('counterpart_move_line_id'):
+                        counterpart_line = aml_obj.browse(cr, uid, mv_line_dict['counterpart_move_line_id'], context=context)
+                        if counterpart_line.currency_id and counterpart_line.currency_id.id == statement_currency.id:
+                            #post an account line that use the same currency rate than the counterpart (to balance the account) and post the difference in another line
+                            ctx = context.copy()
+                            ctx['date'] = mv_line.date
+                            debit_at_old_rate = mv_line_dict['amount_currency'] > 0 and currency_obj.compute(cr, uid, statement_currency.id, company_currency.id, mv_line_dict['amount_currency'], context=ctx) or 0.0
+                            credit_at_old_rate = mv_line_dict['amount_currency'] < 0 and currency_obj.compute(cr, uid, statement_currency.id, company_currency.id, -mv_line_dict['amount_currency'], context=ctx) or 0.0
+                            if debit_at_old_rate - mv_line_dict['debit']:
+                                currency_diff = mv_line_dict['debit'] - debit_at_old_rate
+                                to_create.append(self.get_currency_rate_line(cr, uid, st_line, -currency_diff, move_id, context=context))
+                            if credit_at_old_rate - mv_line_dict['credit']:
+                                currency_diff = mv_line_dict['credit'] - credit_at_old_rate
+                                to_create.append(self.get_currency_rate_line(cr, uid, st_line, currency_diff, move_id, context=context))
+                            mv_line_dict['debit'] = debit_at_old_rate
+                            mv_line_dict['credit'] = credit_at_old_rate
                 to_create.append(mv_line_dict)
 
             # Create move lines
@@ -851,113 +871,6 @@
             # Reconcile
             for pair in move_line_pairs_to_reconcile:
                 aml_obj.reconcile_partial(cr, uid, pair, context=context)
-=======
-        # Create the move
-        move_name = (st_line.statement_id.name or st_line.name) + "/" + str(st_line.sequence)
-        move_vals = bs_obj._prepare_move(cr, uid, st_line, move_name, context=context)
-        move_id = am_obj.create(cr, uid, move_vals, context=context)
-
-        # Create the move line for the statement line
-        if st_line.statement_id.currency.id != company_currency.id:
-            if st_line.currency_id == company_currency:
-                amount = st_line.amount_currency
-            else:
-                ctx = context.copy()
-                ctx['date'] = st_line.date
-                amount = currency_obj.compute(cr, uid, st_line.statement_id.currency.id, company_currency.id, st_line.amount, context=ctx)
-        else:
-            amount = st_line.amount
-        bank_st_move_vals = bs_obj._prepare_bank_move_line(cr, uid, st_line, move_id, amount, company_currency.id, context=context)
-        aml_obj.create(cr, uid, bank_st_move_vals, context=context)
-        # Complete the dicts
-        st_line_currency = st_line.currency_id or statement_currency
-        st_line_currency_rate = st_line.currency_id and (st_line.amount_currency / st_line.amount) or False
-        to_create = []
-        for mv_line_dict in mv_line_dicts:
-            if mv_line_dict.get('is_tax_line'):
-                continue
-            mv_line_dict['ref'] = move_name
-            mv_line_dict['move_id'] = move_id
-            mv_line_dict['period_id'] = st_line.statement_id.period_id.id
-            mv_line_dict['journal_id'] = st_line.journal_id.id
-            mv_line_dict['company_id'] = st_line.company_id.id
-            mv_line_dict['statement_id'] = st_line.statement_id.id
-            if mv_line_dict.get('counterpart_move_line_id'):
-                mv_line = aml_obj.browse(cr, uid, mv_line_dict['counterpart_move_line_id'], context=context)
-                mv_line_dict['partner_id'] = mv_line.partner_id.id or st_line.partner_id.id
-                mv_line_dict['account_id'] = mv_line.account_id.id
-                if mv_line.currency_id:
-                    ctx = context.copy()
-                    ctx['date'] = mv_line.date
-                    mv_line_dict['amount_currency'] = currency_obj.compute(cr, uid, company_currency.id, mv_line.currency_id.id, mv_line_dict['debit'] - mv_line_dict['credit'], context=ctx)
-                    mv_line_dict['currency_id'] = mv_line.currency_id.id
-            if st_line_currency.id != company_currency.id:
-                ctx = context.copy()
-                ctx['date'] = st_line.date
-                mv_line_dict['amount_currency'] = mv_line_dict['debit'] - mv_line_dict['credit']
-                mv_line_dict['currency_id'] = st_line_currency.id
-                if st_line.currency_id and statement_currency.id == company_currency.id and st_line_currency_rate:
-                    debit_at_current_rate = self.pool.get('res.currency').round(cr, uid, company_currency, mv_line_dict['debit'] / st_line_currency_rate)
-                    credit_at_current_rate = self.pool.get('res.currency').round(cr, uid, company_currency, mv_line_dict['credit'] / st_line_currency_rate)
-                elif st_line.currency_id and st_line_currency_rate:
-                    debit_at_current_rate = currency_obj.compute(cr, uid, statement_currency.id, company_currency.id, mv_line_dict['debit'] / st_line_currency_rate, context=ctx)
-                    credit_at_current_rate = currency_obj.compute(cr, uid, statement_currency.id, company_currency.id, mv_line_dict['credit'] / st_line_currency_rate, context=ctx)
-                else:
-                    debit_at_current_rate = currency_obj.compute(cr, uid, st_line_currency.id, company_currency.id, mv_line_dict['debit'], context=ctx)
-                    credit_at_current_rate = currency_obj.compute(cr, uid, st_line_currency.id, company_currency.id, mv_line_dict['credit'], context=ctx)
-                if mv_line_dict.get('counterpart_move_line_id'):
-                    #post an account line that use the same currency rate than the counterpart (to balance the account) and post the difference in another line
-                    ctx['date'] = mv_line.date
-                    debit_at_old_rate = currency_obj.compute(cr, uid, st_line_currency.id, company_currency.id, mv_line_dict['debit'], context=ctx)
-                    credit_at_old_rate = currency_obj.compute(cr, uid, st_line_currency.id, company_currency.id, mv_line_dict['credit'], context=ctx)
-                    mv_line_dict['credit'] = credit_at_old_rate
-                    mv_line_dict['debit'] = debit_at_old_rate
-                    if debit_at_old_rate - debit_at_current_rate:
-                        currency_diff = debit_at_current_rate - debit_at_old_rate
-                        to_create.append(self.get_currency_rate_line(cr, uid, st_line, -currency_diff, move_id, context=context))
-                    if credit_at_old_rate - credit_at_current_rate:
-                        currency_diff = credit_at_current_rate - credit_at_old_rate
-                        to_create.append(self.get_currency_rate_line(cr, uid, st_line, currency_diff, move_id, context=context))
-                else:
-                    mv_line_dict['debit'] = debit_at_current_rate
-                    mv_line_dict['credit'] = credit_at_current_rate
-            elif statement_currency.id != company_currency.id:
-                #statement is in foreign currency but the transaction is in company currency
-                prorata_factor = (mv_line_dict['debit'] - mv_line_dict['credit']) / st_line.amount_currency
-                mv_line_dict['amount_currency'] = prorata_factor * st_line.amount
-                if mv_line_dict.get('counterpart_move_line_id'):
-                    counterpart_line = aml_obj.browse(cr, uid, mv_line_dict['counterpart_move_line_id'], context=context)
-                    if counterpart_line.currency_id and counterpart_line.currency_id.id == statement_currency.id:
-                        #post an account line that use the same currency rate than the counterpart (to balance the account) and post the difference in another line
-                        ctx = context.copy()
-                        ctx['date'] = mv_line.date
-                        debit_at_old_rate = mv_line_dict['amount_currency'] > 0 and currency_obj.compute(cr, uid, statement_currency.id, company_currency.id, mv_line_dict['amount_currency'], context=ctx) or 0.0
-                        credit_at_old_rate = mv_line_dict['amount_currency'] < 0 and currency_obj.compute(cr, uid, statement_currency.id, company_currency.id, -mv_line_dict['amount_currency'], context=ctx) or 0.0
-                        if debit_at_old_rate - mv_line_dict['debit']:
-                            currency_diff = mv_line_dict['debit'] - debit_at_old_rate
-                            to_create.append(self.get_currency_rate_line(cr, uid, st_line, -currency_diff, move_id, context=context))
-                        if credit_at_old_rate - mv_line_dict['credit']:
-                            currency_diff = mv_line_dict['credit'] - credit_at_old_rate
-                            to_create.append(self.get_currency_rate_line(cr, uid, st_line, currency_diff, move_id, context=context))
-                        mv_line_dict['debit'] = debit_at_old_rate
-                        mv_line_dict['credit'] = credit_at_old_rate
-            to_create.append(mv_line_dict)
-        # Create move lines
-        move_line_pairs_to_reconcile = []
-        for mv_line_dict in to_create:
-            counterpart_move_line_id = None # NB : this attribute is irrelevant for aml_obj.create() and needs to be removed from the dict
-            if mv_line_dict.get('counterpart_move_line_id'):
-                counterpart_move_line_id = mv_line_dict['counterpart_move_line_id']
-                del mv_line_dict['counterpart_move_line_id']
-            new_aml_id = aml_obj.create(cr, uid, mv_line_dict, context=context)
-            if counterpart_move_line_id != None:
-                move_line_pairs_to_reconcile.append([new_aml_id, counterpart_move_line_id])
-        # Reconcile
-        for pair in move_line_pairs_to_reconcile:
-            aml_obj.reconcile_partial(cr, uid, pair, context=context)
-        # Mark the statement line as reconciled
-        self.write(cr, uid, id, {'journal_entry_id': move_id}, context=context)
->>>>>>> 1daad048
 
     # FIXME : if it wasn't for the multicompany security settings in account_security.xml, the method would just
     # return [('journal_entry_ids', '!=', True)]
