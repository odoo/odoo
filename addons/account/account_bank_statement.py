# -*- coding: utf-8 -*-
##############################################################################
#
#    OpenERP, Open Source Management Solution
#    Copyright (C) 2004-2010 Tiny SPRL (<http://tiny.be>).
#
#    This program is free software: you can redistribute it and/or modify
#    it under the terms of the GNU Affero General Public License as
#    published by the Free Software Foundation, either version 3 of the
#    License, or (at your option) any later version.
#
#    This program is distributed in the hope that it will be useful,
#    but WITHOUT ANY WARRANTY; without even the implied warranty of
#    MERCHANTABILITY or FITNESS FOR A PARTICULAR PURPOSE.  See the
#    GNU Affero General Public License for more details.
#
#    You should have received a copy of the GNU Affero General Public License
#    along with this program.  If not, see <http://www.gnu.org/licenses/>.
#
##############################################################################

import time

from openerp.osv import fields, osv
from openerp.tools.translate import _
import openerp.addons.decimal_precision as dp

class account_bank_statement(osv.osv):
    def create(self, cr, uid, vals, context=None):
        if 'line_ids' in vals:
            for idx, line in enumerate(vals['line_ids']):
                line[2]['sequence'] = idx + 1
        return super(account_bank_statement, self).create(cr, uid, vals, context=context)

    def write(self, cr, uid, ids, vals, context=None):
        res = super(account_bank_statement, self).write(cr, uid, ids, vals, context=context)
        account_bank_statement_line_obj = self.pool.get('account.bank.statement.line')
        for statement in self.browse(cr, uid, ids, context):
            for idx, line in enumerate(statement.line_ids):
                account_bank_statement_line_obj.write(cr, uid, [line.id], {'sequence': idx + 1}, context=context)
        return res

    def _default_journal_id(self, cr, uid, context=None):
        if context is None:
            context = {}
        journal_pool = self.pool.get('account.journal')
        journal_type = context.get('journal_type', False)
        company_id = self.pool.get('res.company')._company_default_get(cr, uid, 'account.bank.statement',context=context)
        if journal_type:
            ids = journal_pool.search(cr, uid, [('type', '=', journal_type),('company_id','=',company_id)])
            if ids:
                return ids[0]
        return False

    def _end_balance(self, cursor, user, ids, name, attr, context=None):
        res = {}
        for statement in self.browse(cursor, user, ids, context=context):
            res[statement.id] = statement.balance_start
            for line in statement.line_ids:
                res[statement.id] += line.amount
        return res

    def _get_period(self, cr, uid, context=None):
        periods = self.pool.get('account.period').find(cr, uid, context=context)
        if periods:
            return periods[0]
        return False

    def _currency(self, cursor, user, ids, name, args, context=None):
        res = {}
        res_currency_obj = self.pool.get('res.currency')
        res_users_obj = self.pool.get('res.users')
        default_currency = res_users_obj.browse(cursor, user,
                user, context=context).company_id.currency_id
        for statement in self.browse(cursor, user, ids, context=context):
            currency = statement.journal_id.currency
            if not currency:
                currency = default_currency
            res[statement.id] = currency.id
        currency_names = {}
        for currency_id, currency_name in res_currency_obj.name_get(cursor,
                user, [x for x in res.values()], context=context):
            currency_names[currency_id] = currency_name
        for statement_id in res.keys():
            currency_id = res[statement_id]
            res[statement_id] = (currency_id, currency_names[currency_id])
        return res

    def _get_statement(self, cr, uid, ids, context=None):
        result = {}
        for line in self.pool.get('account.bank.statement.line').browse(cr, uid, ids, context=context):
            result[line.statement_id.id] = True
        return result.keys()

    _order = "date desc, id desc"
    _name = "account.bank.statement"
    _description = "Bank Statement"
    _inherit = ['mail.thread']
    _columns = {
        'name': fields.char('Reference', size=64, required=True, states={'draft': [('readonly', False)]}, readonly=True, help='if you give the Name other then /, its created Accounting Entries Move will be with same name as statement name. This allows the statement entries to have the same references than the statement itself'), # readonly for account_cash_statement
        'date': fields.date('Date', required=True, states={'confirm': [('readonly', True)]}, select=True),
        'journal_id': fields.many2one('account.journal', 'Journal', required=True,
            readonly=True, states={'draft':[('readonly',False)]}),
        'period_id': fields.many2one('account.period', 'Period', required=True,
            states={'confirm':[('readonly', True)]}),
        'balance_start': fields.float('Starting Balance', digits_compute=dp.get_precision('Account'),
            states={'confirm':[('readonly',True)]}),
        'balance_end_real': fields.float('Ending Balance', digits_compute=dp.get_precision('Account'),
            states={'confirm': [('readonly', True)]}, help="Computed using the cash control lines"),
        'balance_end': fields.function(_end_balance,
            store = {
                'account.bank.statement': (lambda self, cr, uid, ids, c={}: ids, ['line_ids','move_line_ids','balance_start'], 10),
                'account.bank.statement.line': (_get_statement, ['amount'], 10),
            },
            string="Computed Balance", help='Balance as calculated based on Opening Balance and transaction lines'),
        'company_id': fields.related('journal_id', 'company_id', type='many2one', relation='res.company', string='Company', store=True, readonly=True),
        'line_ids': fields.one2many('account.bank.statement.line',
            'statement_id', 'Statement lines',
            states={'confirm':[('readonly', True)]}),
        'move_line_ids': fields.one2many('account.move.line', 'statement_id',
            'Entry lines', states={'confirm':[('readonly',True)]}),
        'state': fields.selection([('draft', 'New'),
                                   ('open','Open'), # used by cash statements
                                   ('confirm', 'Closed')],
                                   'Status', required=True, readonly="1",
                                   help='When new statement is created the status will be \'Draft\'.\n'
                                        'And after getting confirmation from the bank it will be in \'Confirmed\' status.'),
        'currency': fields.function(_currency, string='Currency',
            type='many2one', relation='res.currency'),
        'account_id': fields.related('journal_id', 'default_debit_account_id', type='many2one', relation='account.account', string='Account used in this journal', readonly=True, help='used in statement reconciliation domain, but shouldn\'t be used elswhere.'),
        'cash_control': fields.related('journal_id', 'cash_control' , type='boolean', relation='account.journal',string='Cash control'),
    }

    _defaults = {
        'name': "/",
        'date': fields.date.context_today,
        'state': 'draft',
        'journal_id': _default_journal_id,
        'period_id': _get_period,
        'company_id': lambda self,cr,uid,c: self.pool.get('res.company')._company_default_get(cr, uid, 'account.bank.statement',context=c),
    }

    def _check_company_id(self, cr, uid, ids, context=None):
        for statement in self.browse(cr, uid, ids, context=context):
            if statement.company_id.id != statement.period_id.company_id.id:
                return False
        return True

    _constraints = [
        (_check_company_id, 'The journal and period chosen have to belong to the same company.', ['journal_id','period_id']),
    ]

    def onchange_date(self, cr, uid, ids, date, company_id, context=None):
        """
            Find the correct period to use for the given date and company_id, return it and set it in the context
        """
        res = {}
        period_pool = self.pool.get('account.period')

        if context is None:
            context = {}
        ctx = context.copy()
        ctx.update({'company_id': company_id})
        pids = period_pool.find(cr, uid, dt=date, context=ctx)
        if pids:
            res.update({'period_id': pids[0]})
            context.update({'period_id': pids[0]})

        return {
            'value':res,
            'context':context,
        }

    def button_dummy(self, cr, uid, ids, context=None):
        return self.write(cr, uid, ids, {}, context=context)

    def _prepare_move(self, cr, uid, st_line, st_line_number, context=None):
        """Prepare the dict of values to create the move from a
           statement line. This method may be overridden to implement custom
           move generation (making sure to call super() to establish
           a clean extension chain).

           :param browse_record st_line: account.bank.statement.line record to
                  create the move from.
           :param char st_line_number: will be used as the name of the generated account move
           :return: dict of value to create() the account.move
        """
        return {
            'journal_id': st_line.statement_id.journal_id.id,
            'period_id': st_line.statement_id.period_id.id,
            'date': st_line.date,
            'name': st_line_number,
            'ref': st_line.ref,
        }

    def _prepare_bank_move_line(self, cr, uid, st_line, move_id, amount, company_currency_id,
        context=None):
        """Compute the args to build the dict of values to create the bank move line from a
           statement line by calling the _prepare_move_line_vals. This method may be
           overridden to implement custom move generation (making sure to call super() to
           establish a clean extension chain).

           :param browse_record st_line: account.bank.statement.line record to
                  create the move from.
           :param int/long move_id: ID of the account.move to link the move line
           :param float amount: amount of the move line
           :param int/long company_currency_id: ID of currency of the concerned company
           :return: dict of value to create() the bank account.move.line
        """
        anl_id = st_line.analytic_account_id and st_line.analytic_account_id.id or False
        debit = ((amount<0) and -amount) or 0.0
        credit =  ((amount>0) and amount) or 0.0
        cur_id = False
        amt_cur = False
        if st_line.statement_id.currency.id <> company_currency_id:
            cur_id = st_line.statement_id.currency.id
        if st_line.account_id and st_line.account_id.currency_id and st_line.account_id.currency_id.id <> company_currency_id:
            cur_id = st_line.account_id.currency_id.id
        if cur_id:
            res_currency_obj = self.pool.get('res.currency')
            amt_cur = -res_currency_obj.compute(cr, uid, company_currency_id, cur_id, amount, context=context)

        res = self._prepare_move_line_vals(cr, uid, st_line, move_id, debit, credit,
            amount_currency=amt_cur, currency_id=cur_id, analytic_id=anl_id, context=context)
        return res

    def _get_counter_part_account(sefl, cr, uid, st_line, context=None):
        """Retrieve the account to use in the counterpart move.
           This method may be overridden to implement custom move generation (making sure to
           call super() to establish a clean extension chain).

           :param browse_record st_line: account.bank.statement.line record to
                  create the move from.
           :return: int/long of the account.account to use as counterpart
        """
        if st_line.amount >= 0:
            return st_line.statement_id.journal_id.default_credit_account_id.id
        return st_line.statement_id.journal_id.default_debit_account_id.id

    def _get_counter_part_partner(sefl, cr, uid, st_line, context=None):
        """Retrieve the partner to use in the counterpart move.
           This method may be overridden to implement custom move generation (making sure to
           call super() to establish a clean extension chain).

           :param browse_record st_line: account.bank.statement.line record to
                  create the move from.
           :return: int/long of the res.partner to use as counterpart
        """
        return st_line.partner_id and st_line.partner_id.id or False

    def _prepare_counterpart_move_line(self, cr, uid, st_line, move_id, amount, company_currency_id,
        context=None):
        """Compute the args to build the dict of values to create the counter part move line from a
           statement line by calling the _prepare_move_line_vals. This method may be
           overridden to implement custom move generation (making sure to call super() to
           establish a clean extension chain).

           :param browse_record st_line: account.bank.statement.line record to
                  create the move from.
           :param int/long move_id: ID of the account.move to link the move line
           :param float amount: amount of the move line
           :param int/long account_id: ID of account to use as counter part
           :param int/long company_currency_id: ID of currency of the concerned company
           :return: dict of value to create() the bank account.move.line
        """
        account_id = self._get_counter_part_account(cr, uid, st_line, context=context)
        partner_id = self._get_counter_part_partner(cr, uid, st_line, context=context)
        debit = ((amount > 0) and amount) or 0.0
        credit =  ((amount < 0) and -amount) or 0.0
        cur_id = False
        amt_cur = False
        if st_line.statement_id.currency.id <> company_currency_id:
            amt_cur = st_line.amount
            cur_id = st_line.statement_id.currency.id
        return self._prepare_move_line_vals(cr, uid, st_line, move_id, debit, credit,
            amount_currency = amt_cur, currency_id = cur_id, account_id = account_id,
            partner_id = partner_id, context=context)

    def _prepare_move_line_vals(self, cr, uid, st_line, move_id, debit, credit, currency_id = False,
                amount_currency= False, account_id = False, analytic_id = False,
                partner_id = False, context=None):
        """Prepare the dict of values to create the move line from a
           statement line. All non-mandatory args will replace the default computed one.
           This method may be overridden to implement custom move generation (making sure to
           call super() to establish a clean extension chain).

           :param browse_record st_line: account.bank.statement.line record to
                  create the move from.
           :param int/long move_id: ID of the account.move to link the move line
           :param float debit: debit amount of the move line
           :param float credit: credit amount of the move line
           :param int/long currency_id: ID of currency of the move line to create
           :param float amount_currency: amount of the debit/credit expressed in the currency_id
           :param int/long account_id: ID of the account to use in the move line if different
                  from the statement line account ID
           :param int/long analytic_id: ID of analytic account to put on the move line
           :param int/long partner_id: ID of the partner to put on the move line
           :return: dict of value to create() the account.move.line
        """
        acc_id = account_id or st_line.account_id.id
        cur_id = currency_id or st_line.statement_id.currency.id
        par_id = partner_id or (((st_line.partner_id) and st_line.partner_id.id) or False)
        return {
            'name': st_line.name,
            'date': st_line.date,
            'ref': st_line.ref,
            'move_id': move_id,
            'partner_id': par_id,
            'account_id': acc_id,
            'credit': credit,
            'debit': debit,
            'statement_id': st_line.statement_id.id,
            'journal_id': st_line.statement_id.journal_id.id,
            'period_id': st_line.statement_id.period_id.id,
            'currency_id': amount_currency and cur_id,
            'amount_currency': amount_currency,
            'analytic_account_id': analytic_id,
        }

    def create_move_from_st_line(self, cr, uid, st_line_id, company_currency_id, st_line_number, context=None):
        """Create the account move from the statement line.

           :param int/long st_line_id: ID of the account.bank.statement.line to create the move from.
           :param int/long company_currency_id: ID of the res.currency of the company
           :param char st_line_number: will be used as the name of the generated account move
           :return: ID of the account.move created
        """

        if context is None:
            context = {}
        res_currency_obj = self.pool.get('res.currency')
        account_move_obj = self.pool.get('account.move')
        account_move_line_obj = self.pool.get('account.move.line')
        account_bank_statement_line_obj = self.pool.get('account.bank.statement.line')
        st_line = account_bank_statement_line_obj.browse(cr, uid, st_line_id, context=context)
        st = st_line.statement_id

        context.update({'date': st_line.date})

        move_vals = self._prepare_move(cr, uid, st_line, st_line_number, context=context)
        move_id = account_move_obj.create(cr, uid, move_vals, context=context)
        account_bank_statement_line_obj.write(cr, uid, [st_line.id], {
            'move_ids': [(4, move_id, False)]
        })
        torec = []
        acc_cur = ((st_line.amount<=0) and st.journal_id.default_debit_account_id) or st_line.account_id

        context.update({
                'res.currency.compute.account': acc_cur,
            })
        amount = res_currency_obj.compute(cr, uid, st.currency.id,
                company_currency_id, st_line.amount, context=context)

        bank_move_vals = self._prepare_bank_move_line(cr, uid, st_line, move_id, amount,
            company_currency_id, context=context)
        move_line_id = account_move_line_obj.create(cr, uid, bank_move_vals, context=context)
        torec.append(move_line_id)

        counterpart_move_vals = self._prepare_counterpart_move_line(cr, uid, st_line, move_id,
            amount, company_currency_id, context=context)
        account_move_line_obj.create(cr, uid, counterpart_move_vals, context=context)

        for line in account_move_line_obj.browse(cr, uid, [x.id for x in
                account_move_obj.browse(cr, uid, move_id,
                    context=context).line_id],
                context=context):
            if line.state <> 'valid':
                raise osv.except_osv(_('Error!'),
                        _('Journal item "%s" is not valid.') % line.name)

        # Bank statements will not consider boolean on journal entry_posted
        account_move_obj.post(cr, uid, [move_id], context=context)
        return move_id

    def get_next_st_line_number(self, cr, uid, st_number, st_line, context=None):
        return st_number + '/' + str(st_line.sequence)

    def balance_check(self, cr, uid, st_id, journal_type='bank', context=None):
        st = self.browse(cr, uid, st_id, context=context)
        if not ((abs((st.balance_end or 0.0) - st.balance_end_real) < 0.0001) or (abs((st.balance_end or 0.0) - st.balance_end_real) < 0.0001)):
            raise osv.except_osv(_('Error!'),
                    _('The statement balance is incorrect !\nThe expected balance (%.2f) is different than the computed one. (%.2f)') % (st.balance_end_real, st.balance_end))
        return True

    def statement_close(self, cr, uid, ids, journal_type='bank', context=None):
        return self.write(cr, uid, ids, {'state':'confirm'}, context=context)

    def check_status_condition(self, cr, uid, state, journal_type='bank'):
        return state in ('draft','open')

    def button_confirm_bank(self, cr, uid, ids, context=None):
        obj_seq = self.pool.get('ir.sequence')
        if context is None:
            context = {}

        for st in self.browse(cr, uid, ids, context=context):
            j_type = st.journal_id.type
            company_currency_id = st.journal_id.company_id.currency_id.id
            if not self.check_status_condition(cr, uid, st.state, journal_type=j_type):
                continue

            self.balance_check(cr, uid, st.id, journal_type=j_type, context=context)
            if (not st.journal_id.default_credit_account_id) \
                    or (not st.journal_id.default_debit_account_id):
                raise osv.except_osv(_('Configuration Error!'),
                        _('Please verify that an account is defined in the journal.'))

            if not st.name == '/':
                st_number = st.name
            else:
                c = {'fiscalyear_id': st.period_id.fiscalyear_id.id}
                if st.journal_id.sequence_id:
                    st_number = obj_seq.next_by_id(cr, uid, st.journal_id.sequence_id.id, context=c)
                else:
                    st_number = obj_seq.next_by_code(cr, uid, 'account.bank.statement', context=c)

            for line in st.move_line_ids:
                if line.state <> 'valid':
                    raise osv.except_osv(_('Error!'),
                            _('The account entries lines are not in valid state.'))
            for st_line in st.line_ids:
                if st_line.analytic_account_id:
                    if not st.journal_id.analytic_journal_id:
                        raise osv.except_osv(_('No Analytic Journal!'),_("You have to assign an analytic journal on the '%s' journal!") % (st.journal_id.name,))
                if not st_line.amount:
                    continue
                st_line_number = self.get_next_st_line_number(cr, uid, st_number, st_line, context)
                self.create_move_from_st_line(cr, uid, st_line.id, company_currency_id, st_line_number, context)

            self.write(cr, uid, [st.id], {
                    'name': st_number,
                    'balance_end_real': st.balance_end
            }, context=context)
            self.message_post(cr, uid, [st.id], body=_('Statement %s confirmed, journal items were created.') % (st_number,), context=context)
        return self.write(cr, uid, ids, {'state':'confirm'}, context=context)

    def button_cancel(self, cr, uid, ids, context=None):
        done = []
        account_move_obj = self.pool.get('account.move')
        for st in self.browse(cr, uid, ids, context=context):
            if st.state=='draft':
                continue
            move_ids = []
            for line in st.line_ids:
                move_ids += [x.id for x in line.move_ids]
            account_move_obj.button_cancel(cr, uid, move_ids, context=context)
            account_move_obj.unlink(cr, uid, move_ids, context)
            done.append(st.id)
        return self.write(cr, uid, done, {'state':'draft'}, context=context)

    def _compute_balance_end_real(self, cr, uid, journal_id, context=None):
        res = False
        if journal_id:
            journal = self.pool.get('account.journal').browse(cr, uid, journal_id, context=context)
            if journal.with_last_closing_balance:
                cr.execute('SELECT balance_end_real \
                      FROM account_bank_statement \
                      WHERE journal_id = %s AND NOT state = %s \
                      ORDER BY date DESC,id DESC LIMIT 1', (journal_id, 'draft'))
                res = cr.fetchone()
        return res and res[0] or 0.0

    def onchange_journal_id(self, cr, uid, statement_id, journal_id, context=None):
        if not journal_id:
            return {}
        balance_start = self._compute_balance_end_real(cr, uid, journal_id, context=context)
        journal = self.pool.get('account.journal').browse(cr, uid, journal_id, context=context)
        currency = journal.currency or journal.company_id.currency_id
        res = {'balance_start': balance_start, 'company_id': journal.company_id.id, 'currency': currency.id}
        if journal.type == 'cash':
            res['cash_control'] = journal.cash_control
        return {'value': res}

    def unlink(self, cr, uid, ids, context=None):
        for item in self.browse(cr, uid, ids, context=context):
            if item.state != 'draft':
                raise osv.except_osv(
                    _('Invalid Action!'), 
                    _('In order to delete a bank statement, you must first cancel it to delete related journal items.')
                )
        return super(account_bank_statement, self).unlink(cr, uid, ids, context=context)

    def copy(self, cr, uid, id, default=None, context=None):
        default_values = dict(default or {}, move_line_ids=[])
        return super(account_bank_statement, self).copy(cr, uid, id, default_values, context=context)

    def button_journal_entries(self, cr, uid, ids, context=None):
<<<<<<< HEAD
        ctx = (context or {}).copy()
        ctx['journal_id'] = self.browse(cr, uid, ids[0], context=context).journal_id.id
        return {
            'view_type':'form',
            'view_mode':'tree',
            'res_model':'account.move.line',
            'view_id':False,
            'type':'ir.actions.act_window',
            'domain':[('statement_id','in',ids)],
            'context':ctx,
        }
=======
      ctx = (context or {}).copy()
      ctx['journal_id'] = self.browse(cr, uid, ids[0], context=context).journal_id.id
      return {
        'name': _('Journal Items'),
        'view_type':'form',
        'view_mode':'tree',
        'res_model':'account.move.line',
        'view_id':False,
        'type':'ir.actions.act_window',
        'domain':[('statement_id','in',ids)],
        'context':ctx,
      }
>>>>>>> 5d18aa3e


class account_bank_statement_line(osv.osv):

    def onchange_partner_id(self, cr, uid, ids, partner_id, context=None):
        obj_partner = self.pool.get('res.partner')
        if context is None:
            context = {}
        if not partner_id:
            return {}
        part = obj_partner.browse(cr, uid, partner_id, context=context)

        if part.supplier:
            if part.customer:
                type = 'general'
            else:
                type = 'supplier'
        else:
            if part.customer:
                type = 'customer'
            else:
                type = 'general'

        res_type = self.onchange_type(cr, uid, ids, partner_id=partner_id, type=type, context=context)
        if res_type['value'] and res_type['value'].get('account_id', False):
            return {'value': {'type': type, 'account_id': res_type['value']['account_id']}}
        return {'value': {'type': type}}

    def onchange_type(self, cr, uid, line_id, partner_id, type, context=None):
        res = {'value': {}}
        obj_partner = self.pool.get('res.partner')
        if context is None:
            context = {}
        if not partner_id:
            return res
        account_id = False
        line = self.browse(cr, uid, line_id, context=context)
        if not line or (line and not line[0].account_id):
            part = obj_partner.browse(cr, uid, partner_id, context=context)
            if type == 'supplier':
                account_id = part.property_account_payable.id
            else:
                account_id = part.property_account_receivable.id
            res['value']['account_id'] = account_id
        return res

    _order = "statement_id desc, sequence"
    _name = "account.bank.statement.line"
    _description = "Bank Statement Line"
    _columns = {
        'name': fields.char('Description', required=True),
        'date': fields.date('Date', required=True),
        'amount': fields.float('Amount', digits_compute=dp.get_precision('Account')),
        'type': fields.selection([
            ('supplier','Supplier'),
            ('customer','Customer'),
            ('general','General')
            ], 'Type', required=True),
        'partner_id': fields.many2one('res.partner', 'Partner'),
        'account_id': fields.many2one('account.account','Account',
            required=True),
        'statement_id': fields.many2one('account.bank.statement', 'Statement',
            select=True, required=True, ondelete='cascade'),
        'journal_id': fields.related('statement_id', 'journal_id', type='many2one', relation='account.journal', string='Journal', store=True, readonly=True),
        'analytic_account_id': fields.many2one('account.analytic.account', 'Analytic Account'),
        'move_ids': fields.many2many('account.move',
            'account_bank_statement_line_move_rel', 'statement_line_id','move_id',
            'Moves'),
        'ref': fields.char('Reference', size=32),
        'note': fields.text('Notes'),
        'sequence': fields.integer('Sequence', select=True, help="Gives the sequence order when displaying a list of bank statement lines."),
        'company_id': fields.related('statement_id', 'company_id', type='many2one', relation='res.company', string='Company', store=True, readonly=True),
    }
    _defaults = {
        'name': lambda self,cr,uid,context={}: self.pool.get('ir.sequence').get(cr, uid, 'account.bank.statement.line'),
        'date': lambda self,cr,uid,context={}: context.get('date', fields.date.context_today(self,cr,uid,context=context)),
        'type': 'general',
    }


# vim:expandtab:smartindent:tabstop=4:softtabstop=4:shiftwidth=4:<|MERGE_RESOLUTION|>--- conflicted
+++ resolved
@@ -485,19 +485,6 @@
         return super(account_bank_statement, self).copy(cr, uid, id, default_values, context=context)
 
     def button_journal_entries(self, cr, uid, ids, context=None):
-<<<<<<< HEAD
-        ctx = (context or {}).copy()
-        ctx['journal_id'] = self.browse(cr, uid, ids[0], context=context).journal_id.id
-        return {
-            'view_type':'form',
-            'view_mode':'tree',
-            'res_model':'account.move.line',
-            'view_id':False,
-            'type':'ir.actions.act_window',
-            'domain':[('statement_id','in',ids)],
-            'context':ctx,
-        }
-=======
       ctx = (context or {}).copy()
       ctx['journal_id'] = self.browse(cr, uid, ids[0], context=context).journal_id.id
       return {
@@ -510,7 +497,6 @@
         'domain':[('statement_id','in',ids)],
         'context':ctx,
       }
->>>>>>> 5d18aa3e
 
 
 class account_bank_statement_line(osv.osv):
