# -*- coding: utf-8 -*-
##############################################################################
#
#    OpenERP, Open Source Management Solution
#    Copyright (C) 2004-2010 Tiny SPRL (<http://tiny.be>).
#
#    This program is free software: you can redistribute it and/or modify
#    it under the terms of the GNU Affero General Public License as
#    published by the Free Software Foundation, either version 3 of the
#    License, or (at your option) any later version.
#
#    This program is distributed in the hope that it will be useful,
#    but WITHOUT ANY WARRANTY; without even the implied warranty of
#    MERCHANTABILITY or FITNESS FOR A PARTICULAR PURPOSE.  See the
#    GNU Affero General Public License for more details.
#
#    You should have received a copy of the GNU Affero General Public License
#    along with this program.  If not, see <http://www.gnu.org/licenses/>.
#
##############################################################################

from openerp.osv import fields, osv
from openerp.tools.translate import _
import openerp.addons.decimal_precision as dp
from openerp.report import report_sxw

import time

class account_bank_statement(osv.osv):
    def create(self, cr, uid, vals, context=None):
        if vals.get('name', '/') == '/':
            journal_id = vals.get('journal_id', self._default_journal_id(cr, uid, context=context))
            vals['name'] = self._compute_default_statement_name(cr, uid, journal_id, context=context)
        if 'line_ids' in vals:
            for idx, line in enumerate(vals['line_ids']):
                line[2]['sequence'] = idx + 1
        return super(account_bank_statement, self).create(cr, uid, vals, context=context)

    def write(self, cr, uid, ids, vals, context=None):
        res = super(account_bank_statement, self).write(cr, uid, ids, vals, context=context)
        account_bank_statement_line_obj = self.pool.get('account.bank.statement.line')
        for statement in self.browse(cr, uid, ids, context):
            for idx, line in enumerate(statement.line_ids):
                account_bank_statement_line_obj.write(cr, uid, [line.id], {'sequence': idx + 1}, context=context)
        return res

    def _default_journal_id(self, cr, uid, context=None):
        if context is None:
            context = {}
        journal_pool = self.pool.get('account.journal')
        journal_type = context.get('journal_type', False)
        company_id = self.pool.get('res.company')._company_default_get(cr, uid, 'account.bank.statement',context=context)
        if journal_type:
            ids = journal_pool.search(cr, uid, [('type', '=', journal_type),('company_id','=',company_id)])
            if ids:
                return ids[0]
        return False

    def _end_balance(self, cursor, user, ids, name, attr, context=None):
        res = {}
        for statement in self.browse(cursor, user, ids, context=context):
            res[statement.id] = statement.balance_start
            for line in statement.line_ids:
                res[statement.id] += line.amount
        return res

    def _get_period(self, cr, uid, context=None):
        periods = self.pool.get('account.period').find(cr, uid, context=context)
        if periods:
            return periods[0]
        return False

    def _compute_default_statement_name(self, cr, uid, journal_id, context=None):
        context = dict(context or {})
        obj_seq = self.pool.get('ir.sequence')
        period = self.pool.get('account.period').browse(cr, uid, self._get_period(cr, uid, context=context), context=context)
        context['fiscalyear_id'] = period.fiscalyear_id.id
        journal = self.pool.get('account.journal').browse(cr, uid, journal_id, None)
        return obj_seq.next_by_id(cr, uid, journal.sequence_id.id, context=context)

    def _currency(self, cursor, user, ids, name, args, context=None):
        res = {}
        res_currency_obj = self.pool.get('res.currency')
        res_users_obj = self.pool.get('res.users')
        default_currency = res_users_obj.browse(cursor, user,
                user, context=context).company_id.currency_id
        for statement in self.browse(cursor, user, ids, context=context):
            currency = statement.journal_id.currency
            if not currency:
                currency = default_currency
            res[statement.id] = currency.id
        currency_names = {}
        for currency_id, currency_name in res_currency_obj.name_get(cursor,
                user, [x for x in res.values()], context=context):
            currency_names[currency_id] = currency_name
        for statement_id in res.keys():
            currency_id = res[statement_id]
            res[statement_id] = (currency_id, currency_names[currency_id])
        return res

    def _get_statement(self, cr, uid, ids, context=None):
        result = {}
        for line in self.pool.get('account.bank.statement.line').browse(cr, uid, ids, context=context):
            result[line.statement_id.id] = True
        return result.keys()

    def _all_lines_reconciled(self, cr, uid, ids, name, args, context=None):
        res = {}
        for statement in self.browse(cr, uid, ids, context=context):
            res[statement.id] = all([line.journal_entry_id.id for line in statement.line_ids])
        return res

    _order = "date desc, id desc"
    _name = "account.bank.statement"
    _description = "Bank Statement"
    _inherit = ['mail.thread']
    _columns = {
        'name': fields.char(
            'Reference', states={'draft': [('readonly', False)]},
            readonly=True, # readonly for account_cash_statement
            copy=False,
            help='if you give the Name other then /, its created Accounting Entries Move '
                 'will be with same name as statement name. '
                 'This allows the statement entries to have the same references than the '
                 'statement itself'),
        'date': fields.date('Date', required=True, states={'confirm': [('readonly', True)]},
                            select=True, copy=False),
        'journal_id': fields.many2one('account.journal', 'Journal', required=True,
            readonly=True, states={'draft':[('readonly',False)]}),
        'period_id': fields.many2one('account.period', 'Period', required=True,
            states={'confirm':[('readonly', True)]}),
        'balance_start': fields.float('Starting Balance', digits_compute=dp.get_precision('Account'),
            states={'confirm':[('readonly',True)]}),
        'balance_end_real': fields.float('Ending Balance', digits_compute=dp.get_precision('Account'),
            states={'confirm': [('readonly', True)]}, help="Computed using the cash control lines"),
        'balance_end': fields.function(_end_balance,
            store = {
                'account.bank.statement': (lambda self, cr, uid, ids, c={}: ids, ['line_ids','move_line_ids','balance_start'], 10),
                'account.bank.statement.line': (_get_statement, ['amount'], 10),
            },
            string="Computed Balance", help='Balance as calculated based on Opening Balance and transaction lines'),
        'company_id': fields.related('journal_id', 'company_id', type='many2one', relation='res.company', string='Company', store=True, readonly=True),
        'line_ids': fields.one2many('account.bank.statement.line',
                                    'statement_id', 'Statement lines',
                                    states={'confirm':[('readonly', True)]}, copy=True),
        'move_line_ids': fields.one2many('account.move.line', 'statement_id',
                                         'Entry lines', states={'confirm':[('readonly',True)]}),
        'state': fields.selection([('draft', 'New'),
                                   ('open','Open'), # used by cash statements
                                   ('confirm', 'Closed')],
                                   'Status', required=True, readonly="1",
                                   copy=False,
                                   help='When new statement is created the status will be \'Draft\'.\n'
                                        'And after getting confirmation from the bank it will be in \'Confirmed\' status.'),
        'currency': fields.function(_currency, string='Currency',
            type='many2one', relation='res.currency'),
        'account_id': fields.related('journal_id', 'default_debit_account_id', type='many2one', relation='account.account', string='Account used in this journal', readonly=True, help='used in statement reconciliation domain, but shouldn\'t be used elswhere.'),
        'cash_control': fields.related('journal_id', 'cash_control' , type='boolean', relation='account.journal',string='Cash control'),
        'all_lines_reconciled': fields.function(_all_lines_reconciled, string='All lines reconciled', type='boolean'),
    }

    _defaults = {
        'name': '/', 
        'date': fields.date.context_today,
        'state': 'draft',
        'journal_id': _default_journal_id,
        'period_id': _get_period,
        'company_id': lambda self,cr,uid,c: self.pool.get('res.company')._company_default_get(cr, uid, 'account.bank.statement',context=c),
    }

    def _check_company_id(self, cr, uid, ids, context=None):
        for statement in self.browse(cr, uid, ids, context=context):
            if statement.company_id.id != statement.period_id.company_id.id:
                return False
        return True

    _constraints = [
        (_check_company_id, 'The journal and period chosen have to belong to the same company.', ['journal_id','period_id']),
    ]

    def onchange_date(self, cr, uid, ids, date, company_id, context=None):
        """
            Find the correct period to use for the given date and company_id, return it and set it in the context
        """
        res = {}
        period_pool = self.pool.get('account.period')

        if context is None:
            context = {}
        ctx = context.copy()
        ctx.update({'company_id': company_id})
        pids = period_pool.find(cr, uid, dt=date, context=ctx)
        if pids:
            res.update({'period_id': pids[0]})
            context = dict(context, period_id=pids[0])

        return {
            'value':res,
            'context':context,
        }

    def button_dummy(self, cr, uid, ids, context=None):
        return self.write(cr, uid, ids, {}, context=context)

    def _prepare_move(self, cr, uid, st_line, st_line_number, context=None):
        """Prepare the dict of values to create the move from a
           statement line. This method may be overridden to implement custom
           move generation (making sure to call super() to establish
           a clean extension chain).

           :param browse_record st_line: account.bank.statement.line record to
                  create the move from.
           :param char st_line_number: will be used as the name of the generated account move
           :return: dict of value to create() the account.move
        """
        return {
            'journal_id': st_line.statement_id.journal_id.id,
            'period_id': st_line.statement_id.period_id.id,
            'date': st_line.date,
            'name': st_line_number,
            'ref': st_line.ref,
        }

    def _get_counter_part_account(sefl, cr, uid, st_line, context=None):
        """Retrieve the account to use in the counterpart move.

           :param browse_record st_line: account.bank.statement.line record to create the move from.
           :return: int/long of the account.account to use as counterpart
        """
        if st_line.amount >= 0:
            return st_line.statement_id.journal_id.default_credit_account_id.id
        return st_line.statement_id.journal_id.default_debit_account_id.id

    def _get_counter_part_partner(sefl, cr, uid, st_line, context=None):
        """Retrieve the partner to use in the counterpart move.

           :param browse_record st_line: account.bank.statement.line record to create the move from.
           :return: int/long of the res.partner to use as counterpart
        """
        return st_line.partner_id and st_line.partner_id.id or False

    def _prepare_bank_move_line(self, cr, uid, st_line, move_id, amount, company_currency_id, context=None):
        """Compute the args to build the dict of values to create the counter part move line from a
           statement line by calling the _prepare_move_line_vals. 

           :param browse_record st_line: account.bank.statement.line record to create the move from.
           :param int/long move_id: ID of the account.move to link the move line
           :param float amount: amount of the move line
           :param int/long company_currency_id: ID of currency of the concerned company
           :return: dict of value to create() the bank account.move.line
        """
        account_id = self._get_counter_part_account(cr, uid, st_line, context=context)
        partner_id = self._get_counter_part_partner(cr, uid, st_line, context=context)
        debit = ((amount > 0) and amount) or 0.0
        credit = ((amount < 0) and -amount) or 0.0
        cur_id = False
        amt_cur = False
        if st_line.statement_id.currency.id != company_currency_id:
            amt_cur = st_line.amount
            cur_id = st_line.statement_id.currency.id
        elif st_line.currency_id and st_line.amount_currency:
            amt_cur = st_line.amount_currency
            cur_id = st_line.currency_id.id
        return self._prepare_move_line_vals(cr, uid, st_line, move_id, debit, credit,
            amount_currency=amt_cur, currency_id=cur_id, account_id=account_id,
            partner_id=partner_id, context=context)

    def _prepare_move_line_vals(self, cr, uid, st_line, move_id, debit, credit, currency_id=False,
                amount_currency=False, account_id=False, partner_id=False, context=None):
        """Prepare the dict of values to create the move line from a
           statement line.

           :param browse_record st_line: account.bank.statement.line record to
                  create the move from.
           :param int/long move_id: ID of the account.move to link the move line
           :param float debit: debit amount of the move line
           :param float credit: credit amount of the move line
           :param int/long currency_id: ID of currency of the move line to create
           :param float amount_currency: amount of the debit/credit expressed in the currency_id
           :param int/long account_id: ID of the account to use in the move line if different
                  from the statement line account ID
           :param int/long partner_id: ID of the partner to put on the move line
           :return: dict of value to create() the account.move.line
        """
        acc_id = account_id or st_line.account_id.id
        cur_id = currency_id or st_line.statement_id.currency.id
        par_id = partner_id or (((st_line.partner_id) and st_line.partner_id.id) or False)
        return {
            'name': st_line.name,
            'date': st_line.date,
            'ref': st_line.ref,
            'move_id': move_id,
            'partner_id': par_id,
            'account_id': acc_id,
            'credit': credit,
            'debit': debit,
            'statement_id': st_line.statement_id.id,
            'journal_id': st_line.statement_id.journal_id.id,
            'period_id': st_line.statement_id.period_id.id,
            'currency_id': amount_currency and cur_id,
            'amount_currency': amount_currency,
        }

    def balance_check(self, cr, uid, st_id, journal_type='bank', context=None):
        st = self.browse(cr, uid, st_id, context=context)
        if not ((abs((st.balance_end or 0.0) - st.balance_end_real) < 0.0001) or (abs((st.balance_end or 0.0) - st.balance_end_real) < 0.0001)):
            raise osv.except_osv(_('Error!'),
                    _('The statement balance is incorrect !\nThe expected balance (%.2f) is different than the computed one. (%.2f)') % (st.balance_end_real, st.balance_end))
        return True

    def statement_close(self, cr, uid, ids, journal_type='bank', context=None):
        return self.write(cr, uid, ids, {'state':'confirm'}, context=context)

    def check_status_condition(self, cr, uid, state, journal_type='bank'):
        return state in ('draft','open')

    def button_confirm_bank(self, cr, uid, ids, context=None):
        if context is None:
            context = {}

        for st in self.browse(cr, uid, ids, context=context):
            j_type = st.journal_id.type
            if not self.check_status_condition(cr, uid, st.state, journal_type=j_type):
                continue

            self.balance_check(cr, uid, st.id, journal_type=j_type, context=context)
            if (not st.journal_id.default_credit_account_id) \
                    or (not st.journal_id.default_debit_account_id):
                raise osv.except_osv(_('Configuration Error!'), _('Please verify that an account is defined in the journal.'))
            for line in st.move_line_ids:
                if line.state != 'valid':
                    raise osv.except_osv(_('Error!'), _('The account entries lines are not in valid state.'))
            move_ids = []
            for st_line in st.line_ids:
                if not st_line.amount:
                    continue
                if st_line.account_id and not st_line.journal_entry_id.id:
                    #make an account move as before
                    vals = {
                        'debit': st_line.amount < 0 and -st_line.amount or 0.0,
                        'credit': st_line.amount > 0 and st_line.amount or 0.0,
                        'account_id': st_line.account_id.id,
                        'name': st_line.name
                    }
                    self.pool.get('account.bank.statement.line').process_reconciliation(cr, uid, st_line.id, [vals], context=context)
                elif not st_line.journal_entry_id.id:
                    raise osv.except_osv(_('Error!'), _('All the account entries lines must be processed in order to close the statement.'))
                move_ids.append(st_line.journal_entry_id.id)
            if move_ids:
                self.pool.get('account.move').post(cr, uid, move_ids, context=context)
            self.message_post(cr, uid, [st.id], body=_('Statement %s confirmed, journal items were created.') % (st.name,), context=context)
        self.link_bank_to_partner(cr, uid, ids, context=context)
        return self.write(cr, uid, ids, {'state': 'confirm', 'closing_date': time.strftime("%Y-%m-%d %H:%M:%S")}, context=context)

    def button_cancel(self, cr, uid, ids, context=None):
        bnk_st_line_ids = []
        for st in self.browse(cr, uid, ids, context=context):
            bnk_st_line_ids += [line.id for line in st.line_ids]
        self.pool.get('account.bank.statement.line').cancel(cr, uid, bnk_st_line_ids, context=context)
        return self.write(cr, uid, ids, {'state': 'draft'}, context=context)

    def _compute_balance_end_real(self, cr, uid, journal_id, context=None):
        res = False
        if journal_id:
            journal = self.pool.get('account.journal').browse(cr, uid, journal_id, context=context)
            if journal.with_last_closing_balance:
                cr.execute('SELECT balance_end_real \
                      FROM account_bank_statement \
                      WHERE journal_id = %s AND NOT state = %s \
                      ORDER BY date DESC,id DESC LIMIT 1', (journal_id, 'draft'))
                res = cr.fetchone()
        return res and res[0] or 0.0

    def onchange_journal_id(self, cr, uid, statement_id, journal_id, context=None):
        if not journal_id:
            return {}
        balance_start = self._compute_balance_end_real(cr, uid, journal_id, context=context)
        journal = self.pool.get('account.journal').browse(cr, uid, journal_id, context=context)
        currency = journal.currency or journal.company_id.currency_id
        res = {'balance_start': balance_start, 'company_id': journal.company_id.id, 'currency': currency.id}
        if journal.type == 'cash':
            res['cash_control'] = journal.cash_control
        return {'value': res}

    def unlink(self, cr, uid, ids, context=None):
        for item in self.browse(cr, uid, ids, context=context):
            if item.state != 'draft':
                raise osv.except_osv(
                    _('Invalid Action!'), 
                    _('In order to delete a bank statement, you must first cancel it to delete related journal items.')
                )
        return super(account_bank_statement, self).unlink(cr, uid, ids, context=context)

    def button_journal_entries(self, cr, uid, ids, context=None):
        ctx = (context or {}).copy()
        ctx['journal_id'] = self.browse(cr, uid, ids[0], context=context).journal_id.id
        return {
            'name': _('Journal Items'),
            'view_type':'form',
            'view_mode':'tree',
            'res_model':'account.move.line',
            'view_id':False,
            'type':'ir.actions.act_window',
            'domain':[('statement_id','in',ids)],
            'context':ctx,
        }

    def number_of_lines_reconciled(self, cr, uid, ids, context=None):
        bsl_obj = self.pool.get('account.bank.statement.line')
        return bsl_obj.search_count(cr, uid, [('statement_id', 'in', ids), ('journal_entry_id', '!=', False)], context=context)

    def link_bank_to_partner(self, cr, uid, ids, context=None):
        for statement in self.browse(cr, uid, ids, context=context):
            for st_line in statement.line_ids:
                if st_line.bank_account_id and st_line.partner_id and st_line.bank_account_id.partner_id.id != st_line.partner_id.id:
                    self.pool.get('res.partner.bank').write(cr, uid, [st_line.bank_account_id.id], {'partner_id': st_line.partner_id.id}, context=context)

class account_bank_statement_line(osv.osv):

    def unlink(self, cr, uid, ids, context=None):
        for item in self.browse(cr, uid, ids, context=context):
            if item.journal_entry_id:
                raise osv.except_osv(
                    _('Invalid Action!'), 
                    _('In order to delete a bank statement line, you must first cancel it to delete related journal items.')
                )
        return super(account_bank_statement_line, self).unlink(cr, uid, ids, context=context)

    def cancel(self, cr, uid, ids, context=None):
        account_move_obj = self.pool.get('account.move')
        move_ids = []
        for line in self.browse(cr, uid, ids, context=context):
            if line.journal_entry_id:
                move_ids.append(line.journal_entry_id.id)
                for aml in line.journal_entry_id.line_id:
                    if aml.reconcile_id:
                        move_lines = [l.id for l in aml.reconcile_id.line_id]
                        move_lines.remove(aml.id)
                        self.pool.get('account.move.reconcile').unlink(cr, uid, [aml.reconcile_id.id], context=context)
                        if len(move_lines) >= 2:
                            self.pool.get('account.move.line').reconcile_partial(cr, uid, move_lines, 'auto', context=context)
        if move_ids:
            account_move_obj.button_cancel(cr, uid, move_ids, context=context)
            account_move_obj.unlink(cr, uid, move_ids, context)

    def get_data_for_reconciliations(self, cr, uid, ids, excluded_ids=[], context=None):
        """ Returns the data required to display a reconciliation, for each statement line id in ids """
        ret = []
        mv_line_ids_selected = excluded_ids

        for st_line in self.browse(cr, uid, ids, context=context):
            reconciliation_proposition = self.get_reconciliation_proposition(cr, uid, st_line, excluded_ids=mv_line_ids_selected, context=context)
            st_line = self.get_statement_line_for_reconciliation(cr, uid, st_line, context=context)
            for mv_line in reconciliation_proposition:
                mv_line_ids_selected.append(mv_line['id'])
            reconciliation_data = {
                'st_line': st_line,
                'reconciliation_proposition': reconciliation_proposition
            }
            ret.append(reconciliation_data)

        return ret

    def get_statement_line_for_reconciliation(self, cr, uid, st_line, context=None):
        """ Returns the data required by the bank statement reconciliation widget to display a statement line """
        if context is None:
            context = {}
        statement_currency = st_line.journal_id.currency or st_line.journal_id.company_id.currency_id
        rml_parser = report_sxw.rml_parse(cr, uid, 'reconciliation_widget_asl', context=context)

        if st_line.amount_currency and st_line.currency_id:
            # If the statement line is not in the same currency as the statement, put amount in original currency in
            # amount_currency_str and put converted amount in amount_str
            src_currency = st_line.currency_id.with_context(dict(context, date=st_line.date))
            amount = src_currency.compute(st_line.amount_currency, statement_currency)
            amount_str = amount > 0 and amount or -amount
            amount_str = rml_parser.formatLang(amount_str, currency_obj=statement_currency)
            amount_currency_str = rml_parser.formatLang(st_line.amount_currency, currency_obj=st_line.currency_id)
        else:
            amount = st_line.amount
            amount_str = amount > 0 and amount or -amount
            amount_str = rml_parser.formatLang(amount_str, currency_obj=statement_currency)
            amount_currency_str = ""

        data = {
            'id': st_line.id,
            'ref': st_line.ref,
            'note': st_line.note or "",
            'name': st_line.name,
            'date': st_line.date,
            'amount': amount,
            'amount_str': amount_str,
<<<<<<< HEAD
            'currency_id': st_line.currency_id.id or statement_currency.id,
            'partner_id': st_line.partner_id.id,
            'statement_id': st_line.statement_id.id,
            'account_code': st_line.journal_id.default_debit_account_id.code,
            'account_name': st_line.journal_id.default_debit_account_id.name,
            'partner_name': st_line.partner_id.name,
=======
            'currency_id': line.currency_id.id or statement_currency.id,
            'no_match': self.get_move_lines_counterparts(cr, uid, line, count=True, context=context) == 0,
            'partner_id': line.partner_id.id,
            'statement_id': line.statement_id.id,
            'account_code': line.journal_id.default_debit_account_id.code,
            'account_name': line.journal_id.default_debit_account_id.name,
            'partner_name': line.partner_id and line.partner_id.name or line.partner_name,
>>>>>>> ecbcf85e
            'amount_currency_str': amount_currency_str,
            'has_no_partner': not st_line.partner_id.id,
            # ID of the currency used by the widget to format numbers. You want it to be the same currency you use to convert amounts in case of multicurrency or you're gonna have a bad time
            'display_currency_id': st_line.journal_id.currency.id or st_line.journal_id.company_id.currency_id.id,
        }
        if st_line.partner_id.id:
            if amount > 0:
                data['open_balance_account_id'] = st_line.partner_id.property_account_receivable.id
            else:
                data['open_balance_account_id'] = st_line.partner_id.property_account_payable.id

<<<<<<< HEAD
        return data
=======
    def search_structured_com(self, cr, uid, st_line, context=None):
        domain = [('ref', '=', st_line.name.replace('/', ''))]
        if st_line.partner_id:
            domain += [('partner_id', '=', st_line.partner_id.id)]
        ids = self.pool.get('account.move.line').search(cr, uid, domain, limit=1, context=context)
        return ids and ids[0] or False
>>>>>>> ecbcf85e

    def get_reconciliation_proposition(self, cr, uid, st_line, excluded_ids=[], context=None):
        """ Returns move lines that constitute the best guess to reconcile a statement line. """

        # Look for structured communication
        if st_line.ref:
            match_id = self.get_move_lines_for_reconciliation(cr, uid, st_line, excluded_ids=excluded_ids, additional_domain=[('ref', '=', st_line.ref)])
            if match_id:
                mv_line = match_id[0]
                # If the structured communication matches a move line that is associated with a partner, we can safely associate the statement line with the partner
                if (mv_line['partner_id']):
                    self.write(cr, uid, st_line.id, {'partner_id': mv_line['partner_id']}, context=context)
                    mv_line['has_no_partner'] = False
                return [mv_line]

        # If there is no identified partner or structured communication, don't look further
        if not st_line.partner_id.id:
            return []

        # Look for a move line whose amount matches the statement line's amount
        company_currency = st_line.journal_id.company_id.currency_id.id
        statement_currency = st_line.journal_id.currency.id or company_currency
        sign = 1
        if statement_currency == company_currency:
            amount_field = 'credit'
            sign = -1
            if st_line.amount > 0:
                amount_field = 'debit'
        else:
            amount_field = 'amount_currency'
            if st_line.amount < 0:
                sign = -1

        # TODO : in order to search for partial reconciliations too, amount_residual should be stored in DB
        # otherwise the current algorithm just select the first line involved in a partial reconciliation
        # according to its debit/credit field, which is half the time wrong
        additional_domain = [('reconcile_partial_id','=',False)]

        match_id = self.get_move_lines_for_reconciliation(cr, uid, st_line, excluded_ids=excluded_ids, additional_domain=additional_domain + [(amount_field, '=', (sign * st_line.amount))])
        if match_id:
            return [match_id[0]]

        return []

    def get_move_lines_for_reconciliation_by_statement_line_id(self, cr, uid, st_line_id, excluded_ids=[], str="", offset=0, limit=None, count=False, additional_domain=[], context=None):
        """ Bridge between the web client reconciliation widget and get_move_lines_for_reconciliation (which expects a browse record) """
        st_line = self.browse(cr, uid, st_line_id, context=context)
        return self.get_move_lines_for_reconciliation(cr, uid, st_line, excluded_ids, str, offset, limit, count, additional_domain, context=context)

    def get_move_lines_for_reconciliation(self, cr, uid, st_line, excluded_ids=[], str=False, offset=0, limit=None, count=False, additional_domain=[], context=None):
        """ Find the move lines that could be used to reconcile a statement line. If count is true, only returns the count.

            :param st_line: the browse record of the statement line
            :param integers list excluded_ids: ids of move lines that should not be fetched
            :param boolean count: just return the number of records
            :param tuples list additional_domain: additional domain restrictions
        """
        mv_line_pool = self.pool.get('account.move.line')

<<<<<<< HEAD
        # Make domain
        domain = additional_domain + [('reconcile_id', '=', False),('state', '=', 'valid')]
=======
        domain = additional_domain + [('reconcile_id', '=', False), ('state', '=', 'valid')]
>>>>>>> ecbcf85e
        if st_line.partner_id.id:
            domain += [('partner_id', '=', st_line.partner_id.id),
                '|', ('account_id.type', '=', 'receivable'),
                ('account_id.type', '=', 'payable')]
        else:
<<<<<<< HEAD
            domain += [('account_id.reconcile', '=', True)]
            if str:
                domain += [('partner_id.name', 'ilike', str)]
=======
            domain += [('account_id.reconcile', '=', True), ('account_id.type', '=', 'other')]
>>>>>>> ecbcf85e
        if excluded_ids:
            domain.append(('id', 'not in', excluded_ids))
        if str:
            domain += ['|', ('move_id.name', 'ilike', str), ('move_id.ref', 'ilike', str)]

        # Get move lines
        line_ids = mv_line_pool.search(cr, uid, domain, offset=offset, limit=limit, order="date_maturity asc, id asc", context=context)
        lines = mv_line_pool.browse(cr, uid, line_ids, context=context)
        
        # Either return number of lines
        if count:
            nb_lines = 0
            reconcile_partial_ids = [] # for a partial reconciliation, take only one line
            for line in lines:
                if line.reconcile_partial_id and line.reconcile_partial_id.id in reconcile_partial_ids:
                    continue
                nb_lines += 1
                if line.reconcile_partial_id:
                    reconcile_partial_ids.append(line.reconcile_partial_id.id)
            return nb_lines
        
        # Or return list of dicts representing the formatted move lines
        else:
<<<<<<< HEAD
            target_currency = st_line.journal_id.currency or st_line.journal_id.company_id.currency_id
            mv_lines = mv_line_pool.prepare_move_lines_for_reconciliation_widget(cr, uid, lines, target_currency=target_currency, target_date=st_line.date, context=context)
            has_no_partner = not bool(st_line.partner_id.id)
            for line in mv_lines:
                line['has_no_partner'] = has_no_partner
            return mv_lines
=======
            ret = []
            for line in mv_line_pool.browse(cr, uid, line_ids, context=context):
                if line.reconcile_partial_id and line.reconcile_partial_id.id in reconcile_partial_ids:
                    continue
                amount_currency_str = ""
                if line.currency_id and line.amount_currency:
                    amount_currency_str = rml_parser.formatLang(line.amount_currency, currency_obj=line.currency_id)
                ret_line = {
                    'id': line.id,
                    'name': line.move_id.name,
                    'ref': line.move_id.ref,
                    'account_code': line.account_id.code,
                    'account_name': line.account_id.name,
                    'account_type': line.account_id.type,
                    'date_maturity': line.date_maturity,
                    'date': line.date,
                    'period_name': line.period_id.name,
                    'journal_name': line.journal_id.name,
                    'amount_currency_str': amount_currency_str,
                    'partner_id': line.partner_id.id,
                    'partner_name': line.partner_id.name,
                    'has_no_partner': not bool(st_line.partner_id.id),
                }
                st_line_currency = st_line.currency_id or statement_currency
                line_currency = line.currency_id or company_currency
                if line_currency == st_line_currency and line_currency != company_currency:
                    ret_line['debit'] = line.credit > 0 and -line.amount_residual_currency or 0.0
                    ret_line['credit'] = line.debit > 0 and line.amount_residual_currency or 0.0
                    ret_line['amount_currency_str'] = rml_parser.formatLang(line.amount_residual, currency_obj=company_currency)
                else:
                    ret_line['debit'] = line.credit > 0 and -line.amount_residual or 0.0
                    ret_line['credit'] = line.debit > 0 and line.amount_residual or 0.0
                    if st_line_currency != company_currency:
                        ctx = context.copy()
                        ctx.update({'date': st_line.date})
                        ret_line['debit'] = currency_obj.compute(cr, uid, st_line_currency.id, company_currency.id, ret_line['debit'], context=ctx)
                        ret_line['credit'] = currency_obj.compute(cr, uid, st_line_currency.id, company_currency.id, ret_line['credit'], context=ctx)
                ret_line['debit_str'] = rml_parser.formatLang(ret_line['debit'], currency_obj=st_line_currency)
                ret_line['credit_str'] = rml_parser.formatLang(ret_line['credit'], currency_obj=st_line_currency)
                ret.append(ret_line)
                if line.reconcile_partial_id:
                    reconcile_partial_ids.append(line.reconcile_partial_id.id)
            return ret
>>>>>>> ecbcf85e

    def get_currency_rate_line(self, cr, uid, st_line, currency_diff, move_id, context=None):
        if currency_diff < 0:
            account_id = st_line.company_id.expense_currency_exchange_account_id.id
            if not account_id:
                raise osv.except_osv(_('Insufficient Configuration!'), _("You should configure the 'Loss Exchange Rate Account' in the accounting settings, to manage automatically the booking of accounting entries related to differences between exchange rates."))
        else:
            account_id = st_line.company_id.income_currency_exchange_account_id.id
            if not account_id:
                raise osv.except_osv(_('Insufficient Configuration!'), _("You should configure the 'Gain Exchange Rate Account' in the accounting settings, to manage automatically the booking of accounting entries related to differences between exchange rates."))
        return {
            'move_id': move_id,
            'name': _('change') + ': ' + (st_line.name or '/'),
            'period_id': st_line.statement_id.period_id.id,
            'journal_id': st_line.journal_id.id,
            'partner_id': st_line.partner_id.id,
            'company_id': st_line.company_id.id,
            'statement_id': st_line.statement_id.id,
            'debit': currency_diff < 0 and -currency_diff or 0,
            'credit': currency_diff > 0 and currency_diff or 0,
            'amount_currency': 0.0,
            'date': st_line.date,
            'account_id': account_id
            }

    def process_reconciliation(self, cr, uid, id, mv_line_dicts, context=None):
        """ Creates a move line for each item of mv_line_dicts and for the statement line. Reconcile a new move line with its counterpart_move_line_id if specified. Finally, mark the statement line as reconciled by putting the newly created move id in the column journal_entry_id.

            :param int id: id of the bank statement line
            :param list of dicts mv_line_dicts: move lines to create. If counterpart_move_line_id is specified, reconcile with it
        """
        if context is None:
            context = {}
        st_line = self.browse(cr, uid, id, context=context)
        company_currency = st_line.journal_id.company_id.currency_id
        statement_currency = st_line.journal_id.currency or company_currency
        bs_obj = self.pool.get('account.bank.statement')
        am_obj = self.pool.get('account.move')
        aml_obj = self.pool.get('account.move.line')
        currency_obj = self.pool.get('res.currency')

        # Checks
        if st_line.journal_entry_id.id:
            raise osv.except_osv(_('Error!'), _('The bank statement line was already reconciled.'))
        for mv_line_dict in mv_line_dicts:
            for field in ['debit', 'credit', 'amount_currency']:
                if field not in mv_line_dict:
                    mv_line_dict[field] = 0.0
            if mv_line_dict.get('counterpart_move_line_id'):
                mv_line = aml_obj.browse(cr, uid, mv_line_dict.get('counterpart_move_line_id'), context=context)
                if mv_line.reconcile_id:
                    raise osv.except_osv(_('Error!'), _('A selected move line was already reconciled.'))

        # Create the move
        move_name = (st_line.statement_id.name or st_line.name) + "/" + str(st_line.sequence)
        move_vals = bs_obj._prepare_move(cr, uid, st_line, move_name, context=context)
        move_id = am_obj.create(cr, uid, move_vals, context=context)

        # Create the move line for the statement line
        if st_line.statement_id.currency.id != company_currency.id:
            if st_line.currency_id == company_currency:
                amount = st_line.amount_currency
            else:
                ctx = context.copy()
                ctx['date'] = st_line.date
                amount = currency_obj.compute(cr, uid, st_line.statement_id.currency.id, company_currency.id, st_line.amount, context=ctx)
        else:
            amount = st_line.amount
        bank_st_move_vals = bs_obj._prepare_bank_move_line(cr, uid, st_line, move_id, amount, company_currency.id, context=context)
        aml_obj.create(cr, uid, bank_st_move_vals, context=context)
        # Complete the dicts
        st_line_currency = st_line.currency_id or statement_currency
        st_line_currency_rate = st_line.currency_id and statement_currency.id == company_currency.id and (st_line.amount_currency / st_line.amount) or False
        to_create = []
        for mv_line_dict in mv_line_dicts:
            if mv_line_dict.get('is_tax_line'):
                continue
            mv_line_dict['ref'] = move_name
            mv_line_dict['move_id'] = move_id
            mv_line_dict['period_id'] = st_line.statement_id.period_id.id
            mv_line_dict['journal_id'] = st_line.journal_id.id
            mv_line_dict['company_id'] = st_line.company_id.id
            mv_line_dict['statement_id'] = st_line.statement_id.id
            if mv_line_dict.get('counterpart_move_line_id'):
                mv_line = aml_obj.browse(cr, uid, mv_line_dict['counterpart_move_line_id'], context=context)
                mv_line_dict['account_id'] = mv_line.account_id.id
            if st_line_currency.id != company_currency.id:
                mv_line_dict['amount_currency'] = mv_line_dict['debit'] - mv_line_dict['credit']
                mv_line_dict['currency_id'] = st_line_currency.id
                if st_line.currency_id and statement_currency.id == company_currency.id and st_line_currency_rate:
                    debit_at_current_rate = self.pool.get('res.currency').round(cr, uid, company_currency, mv_line_dict['debit'] / st_line_currency_rate)
                    credit_at_current_rate = self.pool.get('res.currency').round(cr, uid, company_currency, mv_line_dict['credit'] / st_line_currency_rate)
                else:
                    debit_at_current_rate = currency_obj.compute(cr, uid, st_line_currency.id, company_currency.id, mv_line_dict['debit'], context=context)
                    credit_at_current_rate = currency_obj.compute(cr, uid, st_line_currency.id, company_currency.id, mv_line_dict['credit'], context=context)
                if mv_line_dict.get('counterpart_move_line_id'):
                    #post an account line that use the same currency rate than the counterpart (to balance the account) and post the difference in another line
                    ctx = context.copy()
                    ctx['date'] = mv_line.date
                    debit_at_old_rate = currency_obj.compute(cr, uid, st_line_currency.id, company_currency.id, mv_line_dict['debit'], context=ctx)
                    credit_at_old_rate = currency_obj.compute(cr, uid, st_line_currency.id, company_currency.id, mv_line_dict['credit'], context=ctx)
                    mv_line_dict['credit'] = credit_at_old_rate
                    mv_line_dict['debit'] = debit_at_old_rate
                    if debit_at_old_rate - debit_at_current_rate:
                        currency_diff = debit_at_current_rate - debit_at_old_rate
                        to_create.append(self.get_currency_rate_line(cr, uid, st_line, currency_diff, move_id, context=context))
                    if credit_at_old_rate - credit_at_current_rate:
                        currency_diff = credit_at_current_rate - credit_at_old_rate
                        to_create.append(self.get_currency_rate_line(cr, uid, st_line, currency_diff, move_id, context=context))
                else:
                    mv_line_dict['debit'] = debit_at_current_rate
                    mv_line_dict['credit'] = credit_at_current_rate
            elif statement_currency.id != company_currency.id:
                #statement is in foreign currency but the transaction is in company currency
                prorata_factor = (mv_line_dict['debit'] - mv_line_dict['credit']) / st_line.amount_currency
                mv_line_dict['amount_currency'] = prorata_factor * st_line.amount
            to_create.append(mv_line_dict)
        # Create move lines
        move_line_pairs_to_reconcile = []
        for mv_line_dict in to_create:
            counterpart_move_line_id = None # NB : this attribute is irrelevant for aml_obj.create() and needs to be removed from the dict
            if mv_line_dict.get('counterpart_move_line_id'):
                counterpart_move_line_id = mv_line_dict['counterpart_move_line_id']
                del mv_line_dict['counterpart_move_line_id']
            new_aml_id = aml_obj.create(cr, uid, mv_line_dict, context=context)
            if counterpart_move_line_id != None:
                move_line_pairs_to_reconcile.append([new_aml_id, counterpart_move_line_id])

        # Reconcile
        for pair in move_line_pairs_to_reconcile:
            aml_obj.reconcile_partial(cr, uid, pair, context=context)

        # Mark the statement line as reconciled
        self.write(cr, uid, id, {'journal_entry_id': move_id}, context=context)

    # FIXME : if it wasn't for the multicompany security settings in account_security.xml, the method would just
    # return [('journal_entry_id', '=', False)]
    # Unfortunately, that spawns a "no access rights" error ; it shouldn't.
    def _needaction_domain_get(self, cr, uid, context=None):
        user = self.pool.get("res.users").browse(cr, uid, uid)
        return ['|',('company_id','=',False),('company_id','child_of',[user.company_id.id]),('journal_entry_id', '=', False)]

    _order = "statement_id desc, sequence"
    _name = "account.bank.statement.line"
    _description = "Bank Statement Line"
    _inherit = ['ir.needaction_mixin']
    _columns = {
        'name': fields.char('Communication', required=True),
        'date': fields.date('Date', required=True),
        'amount': fields.float('Amount', digits_compute=dp.get_precision('Account')),
        'partner_id': fields.many2one('res.partner', 'Partner'),
        'bank_account_id': fields.many2one('res.partner.bank','Bank Account'),
        'account_id': fields.many2one('account.account', 'Account', help="This technical field can be used at the statement line creation/import time in order to avoid the reconciliation process on it later on. The statement line will simply create a counterpart on this account"),
        'statement_id': fields.many2one('account.bank.statement', 'Statement', select=True, required=True, ondelete='cascade'),
        'journal_id': fields.related('statement_id', 'journal_id', type='many2one', relation='account.journal', string='Journal', store=True, readonly=True),
        'partner_name': fields.char('Partner Name', help="This field is used to record the third party name when importing bank statement in electronic format, when the partner doesn't exist yet in the database (or cannot be found)."),
        'ref': fields.char('Reference'),
        'note': fields.text('Notes'),
        'sequence': fields.integer('Sequence', select=True, help="Gives the sequence order when displaying a list of bank statement lines."),
        'company_id': fields.related('statement_id', 'company_id', type='many2one', relation='res.company', string='Company', store=True, readonly=True),
        'journal_entry_id': fields.many2one('account.move', 'Journal Entry', copy=False),
        'amount_currency': fields.float('Amount Currency', help="The amount expressed in an optional other currency if it is a multi-currency entry.", digits_compute=dp.get_precision('Account')),
        'currency_id': fields.many2one('res.currency', 'Currency', help="The optional other currency if it is a multi-currency entry."),
    }
    _defaults = {
        'name': lambda self,cr,uid,context={}: self.pool.get('ir.sequence').get(cr, uid, 'account.bank.statement.line'),
        'date': lambda self,cr,uid,context={}: context.get('date', fields.date.context_today(self,cr,uid,context=context)),
    }

class account_statement_operation_template(osv.osv):
    _name = "account.statement.operation.template"
    _description = "Preset for the lines that can be created in a bank statement reconciliation"
    _columns = {
        'name': fields.char('Button Label', required=True),
        'account_id': fields.many2one('account.account', 'Account', ondelete='cascade', domain=[('type','!=','view')]),
        'label': fields.char('Label'),
        'amount_type': fields.selection([('fixed', 'Fixed'),('percentage_of_total','Percentage of total amount'),('percentage_of_balance', 'Percentage of open balance')],
                                   'Amount type', required=True),
        'amount': fields.float('Amount', digits_compute=dp.get_precision('Account'), help="The amount will count as a debit if it is negative, as a credit if it is positive (except if amount type is 'Percentage of open balance').", required=True),
        'tax_id': fields.many2one('account.tax', 'Tax', ondelete='cascade'),
        'analytic_account_id': fields.many2one('account.analytic.account', 'Analytic Account', ondelete='cascade'),
    }
    _defaults = {
        'amount_type': 'percentage_of_balance',
        'amount': 100.0
    }

# vim:expandtab:smartindent:tabstop=4:softtabstop=4:shiftwidth=4:<|MERGE_RESOLUTION|>--- conflicted
+++ resolved
@@ -490,22 +490,12 @@
             'date': st_line.date,
             'amount': amount,
             'amount_str': amount_str,
-<<<<<<< HEAD
             'currency_id': st_line.currency_id.id or statement_currency.id,
             'partner_id': st_line.partner_id.id,
             'statement_id': st_line.statement_id.id,
             'account_code': st_line.journal_id.default_debit_account_id.code,
             'account_name': st_line.journal_id.default_debit_account_id.name,
             'partner_name': st_line.partner_id.name,
-=======
-            'currency_id': line.currency_id.id or statement_currency.id,
-            'no_match': self.get_move_lines_counterparts(cr, uid, line, count=True, context=context) == 0,
-            'partner_id': line.partner_id.id,
-            'statement_id': line.statement_id.id,
-            'account_code': line.journal_id.default_debit_account_id.code,
-            'account_name': line.journal_id.default_debit_account_id.name,
-            'partner_name': line.partner_id and line.partner_id.name or line.partner_name,
->>>>>>> ecbcf85e
             'amount_currency_str': amount_currency_str,
             'has_no_partner': not st_line.partner_id.id,
             # ID of the currency used by the widget to format numbers. You want it to be the same currency you use to convert amounts in case of multicurrency or you're gonna have a bad time
@@ -517,16 +507,7 @@
             else:
                 data['open_balance_account_id'] = st_line.partner_id.property_account_payable.id
 
-<<<<<<< HEAD
         return data
-=======
-    def search_structured_com(self, cr, uid, st_line, context=None):
-        domain = [('ref', '=', st_line.name.replace('/', ''))]
-        if st_line.partner_id:
-            domain += [('partner_id', '=', st_line.partner_id.id)]
-        ids = self.pool.get('account.move.line').search(cr, uid, domain, limit=1, context=context)
-        return ids and ids[0] or False
->>>>>>> ecbcf85e
 
     def get_reconciliation_proposition(self, cr, uid, st_line, excluded_ids=[], context=None):
         """ Returns move lines that constitute the best guess to reconcile a statement line. """
@@ -586,24 +567,16 @@
         """
         mv_line_pool = self.pool.get('account.move.line')
 
-<<<<<<< HEAD
         # Make domain
         domain = additional_domain + [('reconcile_id', '=', False),('state', '=', 'valid')]
-=======
-        domain = additional_domain + [('reconcile_id', '=', False), ('state', '=', 'valid')]
->>>>>>> ecbcf85e
         if st_line.partner_id.id:
             domain += [('partner_id', '=', st_line.partner_id.id),
                 '|', ('account_id.type', '=', 'receivable'),
                 ('account_id.type', '=', 'payable')]
         else:
-<<<<<<< HEAD
-            domain += [('account_id.reconcile', '=', True)]
+            domain += [('account_id.reconcile', '=', True), ('account_id.type', '=', 'other')]
             if str:
                 domain += [('partner_id.name', 'ilike', str)]
-=======
-            domain += [('account_id.reconcile', '=', True), ('account_id.type', '=', 'other')]
->>>>>>> ecbcf85e
         if excluded_ids:
             domain.append(('id', 'not in', excluded_ids))
         if str:
@@ -627,58 +600,12 @@
         
         # Or return list of dicts representing the formatted move lines
         else:
-<<<<<<< HEAD
             target_currency = st_line.journal_id.currency or st_line.journal_id.company_id.currency_id
             mv_lines = mv_line_pool.prepare_move_lines_for_reconciliation_widget(cr, uid, lines, target_currency=target_currency, target_date=st_line.date, context=context)
             has_no_partner = not bool(st_line.partner_id.id)
             for line in mv_lines:
                 line['has_no_partner'] = has_no_partner
             return mv_lines
-=======
-            ret = []
-            for line in mv_line_pool.browse(cr, uid, line_ids, context=context):
-                if line.reconcile_partial_id and line.reconcile_partial_id.id in reconcile_partial_ids:
-                    continue
-                amount_currency_str = ""
-                if line.currency_id and line.amount_currency:
-                    amount_currency_str = rml_parser.formatLang(line.amount_currency, currency_obj=line.currency_id)
-                ret_line = {
-                    'id': line.id,
-                    'name': line.move_id.name,
-                    'ref': line.move_id.ref,
-                    'account_code': line.account_id.code,
-                    'account_name': line.account_id.name,
-                    'account_type': line.account_id.type,
-                    'date_maturity': line.date_maturity,
-                    'date': line.date,
-                    'period_name': line.period_id.name,
-                    'journal_name': line.journal_id.name,
-                    'amount_currency_str': amount_currency_str,
-                    'partner_id': line.partner_id.id,
-                    'partner_name': line.partner_id.name,
-                    'has_no_partner': not bool(st_line.partner_id.id),
-                }
-                st_line_currency = st_line.currency_id or statement_currency
-                line_currency = line.currency_id or company_currency
-                if line_currency == st_line_currency and line_currency != company_currency:
-                    ret_line['debit'] = line.credit > 0 and -line.amount_residual_currency or 0.0
-                    ret_line['credit'] = line.debit > 0 and line.amount_residual_currency or 0.0
-                    ret_line['amount_currency_str'] = rml_parser.formatLang(line.amount_residual, currency_obj=company_currency)
-                else:
-                    ret_line['debit'] = line.credit > 0 and -line.amount_residual or 0.0
-                    ret_line['credit'] = line.debit > 0 and line.amount_residual or 0.0
-                    if st_line_currency != company_currency:
-                        ctx = context.copy()
-                        ctx.update({'date': st_line.date})
-                        ret_line['debit'] = currency_obj.compute(cr, uid, st_line_currency.id, company_currency.id, ret_line['debit'], context=ctx)
-                        ret_line['credit'] = currency_obj.compute(cr, uid, st_line_currency.id, company_currency.id, ret_line['credit'], context=ctx)
-                ret_line['debit_str'] = rml_parser.formatLang(ret_line['debit'], currency_obj=st_line_currency)
-                ret_line['credit_str'] = rml_parser.formatLang(ret_line['credit'], currency_obj=st_line_currency)
-                ret.append(ret_line)
-                if line.reconcile_partial_id:
-                    reconcile_partial_ids.append(line.reconcile_partial_id.id)
-            return ret
->>>>>>> ecbcf85e
 
     def get_currency_rate_line(self, cr, uid, st_line, currency_diff, move_id, context=None):
         if currency_diff < 0:
