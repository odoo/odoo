--- conflicted
+++ resolved
@@ -513,68 +513,6 @@
         with self.assertRaises(psycopg2.OperationalError), mute_logger('odoo.sql_db'):
             move.action_post()
 
-<<<<<<< HEAD
-
-@tagged('post_install', '-at_install')
-class TestSequenceMixinDeletion(TestSequenceMixinCommon):
-    @classmethod
-    def setUpClass(cls, chart_template_ref=None):
-        super().setUpClass(chart_template_ref=chart_template_ref)
-        journal = cls.env['account.journal'].create({
-            'name': 'Test sequences - deletion',
-            'code': 'SEQDEL',
-            'type': 'general',
-        })
-
-        cls.move_1_1 = cls.create_move('2021-01-01', journal, name='TOTO/2021/01/0001', post=True)
-        cls.move_1_2 = cls.create_move('2021-01-02', journal, post=True)
-        cls.move_1_3 = cls.create_move('2021-01-03', journal, post=True)
-        cls.move_2_1 = cls.create_move('2021-02-01', journal, post=True)
-        cls.move_draft = cls.create_move('2021-02-02', journal, post=False)
-        cls.move_2_2 = cls.create_move('2021-02-03', journal, post=True)
-        cls.move_3_1 = cls.create_move('2021-02-10', journal, name='TURLUTUTU/21/02/001', post=True)
-
-    def test_sequence_deletion_1(self):
-        """The last element of a sequence chain should always be deletable if in draft state.
-
-        Trying to delete another part of the chain shouldn't work.
-        """
-
-        # A draft move without any name can always be deleted.
-        self.move_draft.unlink()
-
-        # The moves that are not at the end of their sequence chain cannot be deleted
-        for move in (self.move_1_1, self.move_1_2, self.move_2_1):
-            move.button_draft()
-            with self.assertRaises(UserError):
-                move.unlink()
-
-        # The last element of each sequence chain should allow deletion.
-        # Everything should be deletable if we follow this order (a bit randomized on purpose)
-        for move in (self.move_1_3, self.move_1_2, self.move_3_1, self.move_2_2, self.move_2_1, self.move_1_1):
-            move.button_draft()
-            move.unlink()
-
-    def test_sequence_deletion_2(self):
-        """Can delete in batch."""
-        all_moves = (self.move_1_3 + self.move_1_2 + self.move_3_1 + self.move_2_2 + self.move_2_1 + self.move_1_1)
-        all_moves.button_draft()
-        all_moves.unlink()
-
-    def test_sequence_deletion_3(self):
-        """Cannot delete non sequential batches."""
-        all_moves = (self.move_1_3 + self.move_3_1 + self.move_2_2 + self.move_2_1 + self.move_1_1)
-        all_moves.button_draft()
-        with self.assertRaises(UserError):
-            all_moves.unlink()
-
-    def test_sequence_deletion_4(self):
-        """Cannot delete batches not containing the last entry."""
-        all_moves = (self.move_1_2 + self.move_3_1 + self.move_2_2 + self.move_2_1 + self.move_1_1)
-        all_moves.button_draft()
-        with self.assertRaises(UserError):
-            all_moves.unlink()
-=======
         # check the values
         moves = env0['account.move'].browse(self.data['move_ids'])
         self.assertEqual(moves.mapped('name'), ['CT/2016/01/0001', 'CT/2016/01/0002', '/'])
@@ -598,5 +536,4 @@
 
         # check the values
         moves = env0['account.move'].browse(self.data['move_ids'])
-        self.assertEqual(moves.mapped('name'), ['CT/2016/01/0001', '/', 'CT/2016/01/0002'])
->>>>>>> 4d11cb0e
+        self.assertEqual(moves.mapped('name'), ['CT/2016/01/0001', '/', 'CT/2016/01/0002'])