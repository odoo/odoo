--- conflicted
+++ resolved
@@ -1,22 +1,6 @@
-#Accounting tests written in python should extend the class AccountingTestCase.
-#See its doc for more info.
-
-from . import test_account_customer_invoice
+from . import test_tax
+from . import test_search
+from . import test_reconciliation
 from . import test_account_move_closed_period
-<<<<<<< HEAD
-from . import test_account_supplier_invoice
-from . import test_account_validate_account_move
-from . import test_bank_statement_reconciliation
-#TODO re-enableand fix this test
-#from . import test_bank_stmt_reconciliation_widget_ui
-from . import test_chart_of_account
 from . import test_fiscal_position
-from . import test_manual_reconciliation
-from . import test_payment
-from . import test_reconciliation
-from . import test_search
-from . import test_tax
-=======
-from . import test_fiscal_position
-from . import test_product_id_change
->>>>>>> e04b9d55
+from . import test_product_id_change