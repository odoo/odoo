from odoo import api, fields
from odoo.addons.account.tests.account_test_classes import AccountingTestCase
from odoo.exceptions import UserError
from odoo.tests import Form, tagged
import time
import unittest


# TODO in master
# The name of this class should be TestReconciliationHelpers
class TestReconciliation(AccountingTestCase):

    """Tests for reconciliation (account.tax)

    Test used to check that when doing a sale or purchase invoice in a different currency,
    the result will be balanced.
    """

    def setUp(self):
        super(TestReconciliation, self).setUp()
        self.acc_bank_stmt_model = self.env['account.bank.statement']
        self.acc_bank_stmt_line_model = self.env['account.bank.statement.line']
        self.res_currency_model = self.registry('res.currency')
        self.res_currency_rate_model = self.registry('res.currency.rate')

        self.partner_agrolait = self.env.ref("base.res_partner_2")
        self.partner_agrolait_id = self.partner_agrolait.id
        self.currency_swiss_id = self.env.ref("base.CHF").id
        self.currency_usd_id = self.env.ref("base.USD").id
        self.currency_euro_id = self.env.ref("base.EUR").id
        company = self.env.ref('base.main_company')
        self.cr.execute("UPDATE res_company SET currency_id = %s WHERE id = %s", [self.currency_euro_id, company.id])
        self.account_rcv = self.partner_agrolait.property_account_receivable_id or self.env['account.account'].search([('user_type_id', '=', self.env.ref('account.data_account_type_receivable').id)], limit=1)
        self.account_rsa = self.partner_agrolait.property_account_payable_id or self.env['account.account'].search([('user_type_id', '=', self.env.ref('account.data_account_type_payable').id)], limit=1)
        self.product = self.env.ref("product.product_product_4")

        self.bank_journal_euro = self.env['account.journal'].create({'name': 'Bank', 'type': 'bank', 'code': 'BNK67'})
        self.account_euro = self.bank_journal_euro.default_debit_account_id

        self.bank_journal_usd = self.env['account.journal'].create({'name': 'Bank US', 'type': 'bank', 'code': 'BNK68', 'currency_id': self.currency_usd_id})
        self.account_usd = self.bank_journal_usd.default_debit_account_id

        self.fx_journal = self.env['res.users'].browse(self.env.uid).company_id.currency_exchange_journal_id
        self.diff_income_account = self.env['res.users'].browse(self.env.uid).company_id.income_currency_exchange_account_id
        self.diff_expense_account = self.env['res.users'].browse(self.env.uid).company_id.expense_currency_exchange_account_id

        self.inbound_payment_method = self.env['account.payment.method'].create({
            'name': 'inbound',
            'code': 'IN',
            'payment_type': 'inbound',
        })

        self.expense_account = self.env['account.account'].create({
            'name': 'EXP',
            'code': 'EXP',
            'user_type_id': self.env.ref('account.data_account_type_expenses').id,
            'company_id': company.id,
        })
        # cash basis intermediary account
        self.tax_waiting_account = self.env['account.account'].create({
            'name': 'TAX_WAIT',
            'code': 'TWAIT',
            'user_type_id': self.env.ref('account.data_account_type_current_liabilities').id,
            'reconcile': True,
            'company_id': company.id,
        })
        # cash basis final account
        self.tax_final_account = self.env['account.account'].create({
            'name': 'TAX_TO_DEDUCT',
            'code': 'TDEDUCT',
            'user_type_id': self.env.ref('account.data_account_type_current_assets').id,
            'company_id': company.id,
        })
        self.tax_base_amount_account = self.env['account.account'].create({
            'name': 'TAX_BASE',
            'code': 'TBASE',
            'user_type_id': self.env.ref('account.data_account_type_current_assets').id,
            'company_id': company.id,
        })

        # Journals
        self.purchase_journal = self.env['account.journal'].create({
            'name': 'purchase',
            'code': 'PURCH',
            'type': 'purchase',
        })
        self.cash_basis_journal = self.env['account.journal'].create({
            'name': 'CABA',
            'code': 'CABA',
            'type': 'general',
        })
        self.general_journal = self.env['account.journal'].create({
            'name': 'general',
            'code': 'GENE',
            'type': 'general',
        })

        # Tax Cash Basis
        self.tax_cash_basis = self.env['account.tax'].create({
            'name': 'cash basis 20%',
            'type_tax_use': 'purchase',
            'company_id': company.id,
            'amount': 20,
            'tax_exigibility': 'on_payment',
            'cash_basis_transition_account_id': self.tax_waiting_account.id,
            'cash_basis_base_account_id': self.tax_base_amount_account.id,
            'invoice_repartition_line_ids': [
                    (0,0, {
                        'factor_percent': 100,
                        'repartition_type': 'base',
                    }),

                    (0,0, {
                        'factor_percent': 100,
                        'repartition_type': 'tax',
                        'account_id': self.tax_final_account.id,
                    }),
                ],
            'refund_repartition_line_ids': [
                    (0,0, {
                        'factor_percent': 100,
                        'repartition_type': 'base',
                    }),

                    (0,0, {
                        'factor_percent': 100,
                        'repartition_type': 'tax',
                        'account_id': self.tax_final_account.id,
                    }),
                ],
        })

    def create_invoice(self, type='out_invoice', invoice_amount=50, currency_id=None):
        invoice_vals = {
            'type': type,
            'partner_id': self.partner_agrolait_id,
            'invoice_date': time.strftime('%Y') + '-07-01',
            'date': time.strftime('%Y') + '-07-01',
            'invoice_line_ids': [(0, 0, {
                'name': 'product that cost %s' % invoice_amount,
                'quantity': 1,
                'price_unit': invoice_amount,
                'tax_ids': [(6, 0, [])],
            })]
        }
        if currency_id:
            invoice_vals['currency_id'] = currency_id
        invoice = self.env['account.move'].with_context(default_type=type).create(invoice_vals)
        invoice.post()
        return invoice

    def create_invoice_partner(self, type='out_invoice', invoice_amount=50, currency_id=None, partner_id=False):
        #we create an invoice in given currency
        invoice = self.account_invoice_model.create({'partner_id': partner_id,
            'currency_id': currency_id,
            'name': type == 'out_invoice' and 'invoice to client' or 'invoice to vendor',
            'account_id': self.account_rcv.id,
            'type': type,
            'date_invoice': time.strftime('%Y') + '-07-01',
            })
        self.account_invoice_line_model.create({'product_id': self.product.id,
            'quantity': 1,
            'price_unit': invoice_amount,
            'invoice_id': invoice.id,
            'name': 'product that cost ' + str(invoice_amount),
            'account_id': self.env['account.account'].search([('user_type_id', '=', self.env.ref('account.data_account_type_revenue').id)], limit=1).id,
        })

        #validate invoice
        invoice.action_invoice_open()
        return invoice

    def make_payment(self, invoice_record, bank_journal, amount=0.0, amount_currency=0.0, currency_id=None):
        bank_stmt = self.acc_bank_stmt_model.create({
            'journal_id': bank_journal.id,
            'date': time.strftime('%Y') + '-07-15',
            'name': 'payment' + invoice_record.name
        })

        bank_stmt_line = self.acc_bank_stmt_line_model.create({'name': 'payment',
            'statement_id': bank_stmt.id,
            'partner_id': self.partner_agrolait_id,
            'amount': amount,
            'amount_currency': amount_currency,
            'currency_id': currency_id,
            'date': time.strftime('%Y') + '-07-15',
        })
        line_id = invoice_record.line_ids.filtered(lambda line: line.account_id.user_type_id.type in ('receivable', 'payable'))
        amount_in_widget = currency_id and amount_currency or amount
        bank_stmt_line.process_reconciliation(counterpart_aml_dicts=[{
            'move_line': line_id,
            'debit': amount_in_widget < 0 and -amount_in_widget or 0.0,
            'credit': amount_in_widget > 0 and amount_in_widget or 0.0,
            'name': line_id.name,
            }])
        return bank_stmt

    def make_customer_and_supplier_flows(self, invoice_currency_id, invoice_amount, bank_journal, amount, amount_currency, transaction_currency_id):
        #we create an invoice in given invoice_currency
        invoice_record = self.create_invoice(type='out_invoice', invoice_amount=invoice_amount, currency_id=invoice_currency_id)
        #we encode a payment on it, on the given bank_journal with amount, amount_currency and transaction_currency given
        bank_stmt = self.make_payment(invoice_record, bank_journal, amount=amount, amount_currency=amount_currency, currency_id=transaction_currency_id)
        customer_move_lines = bank_stmt.move_line_ids

        #we create a supplier bill in given invoice_currency
        invoice_record = self.create_invoice(type='in_invoice', invoice_amount=invoice_amount, currency_id=invoice_currency_id)
        #we encode a payment on it, on the given bank_journal with amount, amount_currency and transaction_currency given
        bank_stmt = self.make_payment(invoice_record, bank_journal, amount=-amount, amount_currency=-amount_currency, currency_id=transaction_currency_id)
        supplier_move_lines = bank_stmt.move_line_ids
        return customer_move_lines, supplier_move_lines


@tagged('post_install', '-at_install')
class TestReconciliationExec(TestReconciliation):

    def test_statement_usd_invoice_eur_transaction_eur(self):
        customer_move_lines, supplier_move_lines = self.make_customer_and_supplier_flows(self.currency_euro_id, 30, self.bank_journal_usd, 42, 30, self.currency_euro_id)
        self.assertRecordValues(customer_move_lines, [
            {'debit': 0.0,      'credit': 30.0,     'amount_currency': -42, 'currency_id': self.currency_usd_id},
            {'debit': 30.0,     'credit': 0.0,      'amount_currency': 42,  'currency_id': self.currency_usd_id},
        ])
        self.assertRecordValues(supplier_move_lines, [
            {'debit': 30.0,     'credit': 0.0,      'amount_currency': 42,  'currency_id': self.currency_usd_id},
            {'debit': 0.0,      'credit': 30.0,     'amount_currency': -42, 'currency_id': self.currency_usd_id},
        ])

    def test_statement_usd_invoice_usd_transaction_usd(self):
        customer_move_lines, supplier_move_lines = self.make_customer_and_supplier_flows(self.currency_usd_id, 50, self.bank_journal_usd, 50, 0, False)
        self.assertRecordValues(customer_move_lines, [
            {'debit': 0.0,      'credit': 32.70,    'amount_currency': -50, 'currency_id': self.currency_usd_id},
            {'debit': 32.70,    'credit': 0.0,      'amount_currency': 50,  'currency_id': self.currency_usd_id},
        ])
        self.assertRecordValues(supplier_move_lines, [
            {'debit': 32.70,    'credit': 0.0,      'amount_currency': 50,  'currency_id': self.currency_usd_id},
            {'debit': 0.0,      'credit': 32.70,    'amount_currency': -50, 'currency_id': self.currency_usd_id},
        ])

    def test_statement_usd_invoice_usd_transaction_eur(self):
        customer_move_lines, supplier_move_lines = self.make_customer_and_supplier_flows(self.currency_usd_id, 50, self.bank_journal_usd, 50, 40, self.currency_euro_id)
        self.assertRecordValues(customer_move_lines, [
            {'debit': 0.0,      'credit': 40.0,     'amount_currency': -50, 'currency_id': self.currency_usd_id},
            {'debit': 40.0,     'credit': 0.0,      'amount_currency': 50,  'currency_id': self.currency_usd_id},
        ])
        exchange_lines = customer_move_lines.mapped('full_reconcile_id.exchange_move_id.line_ids')
        self.assertRecordValues(exchange_lines, [
             {'debit': 7.30,    'credit': 0.0,      'account_id': self.account_rcv.id},
             {'debit': 0.0,     'credit': 7.30,     'account_id': self.diff_income_account.id},
        ])

        self.assertRecordValues(supplier_move_lines, [
            {'debit': 40.0,     'credit': 0.0,      'amount_currency': 50,  'currency_id': self.currency_usd_id},
            {'debit': 0.0,      'credit': 40.0,     'amount_currency': -50, 'currency_id': self.currency_usd_id},
        ])
        exchange_lines = supplier_move_lines.mapped('full_reconcile_id.exchange_move_id.line_ids')
        self.assertRecordValues(exchange_lines, [
             {'debit': 0.0,     'credit': 7.30,     'account_id': self.account_rsa.id},
             {'debit': 7.30,    'credit': 0.0,      'account_id': self.diff_expense_account.id},
        ])

    def test_statement_usd_invoice_chf_transaction_chf(self):
        customer_move_lines, supplier_move_lines = self.make_customer_and_supplier_flows(self.currency_swiss_id, 50, self.bank_journal_usd, 42, 50, self.currency_swiss_id)
        self.assertRecordValues(customer_move_lines, [
            {'debit': 0.0,      'credit': 27.47,    'amount_currency': -50, 'currency_id': self.currency_swiss_id},
            {'debit': 27.47,    'credit': 0.0,      'amount_currency': 42,  'currency_id': self.currency_usd_id},
        ])
        exchange_lines = customer_move_lines.mapped('full_reconcile_id.exchange_move_id.line_ids')
        self.assertRecordValues(exchange_lines, [
            {'debit': 0.0,      'credit': 10.74,    'account_id': self.account_rcv.id},
            {'debit': 10.74,    'credit': 0.0,      'account_id': self.diff_expense_account.id},
        ])

        self.assertRecordValues(supplier_move_lines, [
            {'debit': 27.47,    'credit': 0.0,      'amount_currency': 50,  'currency_id': self.currency_swiss_id},
            {'debit': 0.0,      'credit': 27.47,    'amount_currency': -42, 'currency_id': self.currency_usd_id},
        ])
        exchange_lines = supplier_move_lines.mapped('full_reconcile_id.exchange_move_id.line_ids')
        self.assertRecordValues(exchange_lines, [
            {'debit': 10.74,    'credit': 0.0,      'account_id': self.account_rsa.id},
            {'debit': 0.0,      'credit': 10.74,    'account_id': self.diff_income_account.id},
        ])

    def test_statement_eur_invoice_usd_transaction_usd(self):
        customer_move_lines, supplier_move_lines = self.make_customer_and_supplier_flows(self.currency_usd_id, 50, self.bank_journal_euro, 40, 50, self.currency_usd_id)
        self.assertRecordValues(customer_move_lines, [
            {'debit': 0.0,      'credit': 40.0,     'amount_currency': -50, 'currency_id': self.currency_usd_id},
            {'debit': 40.0,     'credit': 0.0,      'amount_currency': 50,  'currency_id': self.currency_usd_id},
        ])
        exchange_lines = customer_move_lines.mapped('full_reconcile_id.exchange_move_id.line_ids')
        self.assertRecordValues(exchange_lines, [
            {'debit': 7.30,     'credit': 0.0,      'account_id': self.account_rcv.id},
            {'debit': 0.0,      'credit': 7.30,     'account_id': self.diff_income_account.id},
        ])

        self.assertRecordValues(supplier_move_lines, [
            {'debit': 40.0,     'credit': 0.0,      'amount_currency': 50,  'currency_id': self.currency_usd_id},
            {'debit': 0.0,      'credit': 40.0,     'amount_currency': -50, 'currency_id': self.currency_usd_id},
        ])
        exchange_lines = supplier_move_lines.mapped('full_reconcile_id.exchange_move_id.line_ids')
        self.assertRecordValues(exchange_lines, [
            {'debit': 0.0,      'credit': 7.30,     'account_id': self.account_rsa.id},
            {'debit': 7.30,     'credit': 0.0,      'account_id': self.diff_expense_account.id},
        ])

    def test_statement_eur_invoice_usd_transaction_eur(self):
        customer_move_lines, supplier_move_lines = self.make_customer_and_supplier_flows(self.currency_usd_id, 50, self.bank_journal_euro, 40, 0.0, False)
        self.assertRecordValues(customer_move_lines, [
            {'debit': 0.0,      'credit': 40.0,     'amount_currency': 0.0, 'currency_id': False},
            {'debit': 40.0,     'credit': 0.0,      'amount_currency': 0.0, 'currency_id': False},
        ])
        self.assertRecordValues(supplier_move_lines, [
            {'debit': 40.0,     'credit': 0.0,      'amount_currency': 0.0, 'currency_id': False},
            {'debit': 0.0,      'credit': 40.0,     'amount_currency': 0.0, 'currency_id': False},
        ])

    def test_statement_euro_invoice_usd_transaction_chf(self):
        customer_move_lines, supplier_move_lines = self.make_customer_and_supplier_flows(self.currency_usd_id, 50, self.bank_journal_euro, 42, 50, self.currency_swiss_id)
        self.assertRecordValues(customer_move_lines, [
            {'debit': 0.0,      'credit': 42.0,     'amount_currency': -50, 'currency_id': self.currency_swiss_id},
            {'debit': 42.0,     'credit': 0.0,      'amount_currency': 50,  'currency_id': self.currency_swiss_id},
        ])
        self.assertRecordValues(supplier_move_lines, [
            {'debit': 42.0,     'credit': 0.0,      'amount_currency': 50,  'currency_id': self.currency_swiss_id},
            {'debit': 0.0,      'credit': 42.0,     'amount_currency': -50, 'currency_id': self.currency_swiss_id},
        ])

    def test_statement_euro_invoice_usd_transaction_euro_full(self):
        # Create a customer invoice of 50 USD.
        partner = self.env['res.partner'].create({'name': 'test'})
        move = self.env['account.move'].with_context(default_type='out_invoice').create({
            'type': 'out_invoice',
            'partner_id': partner.id,
            'invoice_date': '%s-07-01' % time.strftime('%Y'),
            'date': '%s-07-01' % time.strftime('%Y'),
            'currency_id': self.currency_usd_id,
            'invoice_line_ids': [
                (0, 0, {'quantity': 1, 'price_unit': 50.0, 'name': 'test'})
            ],
        })
        move.post()

        # Create a bank statement of 40 EURO.
        bank_stmt = self.env['account.bank.statement'].create({
            'journal_id': self.bank_journal_euro.id,
            'date': '%s-01-01' % time.strftime('%Y'),
            'line_ids': [
                (0, 0, {
                    'name': 'test',
                    'partner_id': partner.id,
                    'amount': 40.0,
                    'date': '%s-01-01' % time.strftime('%Y')
                })
            ],
        })

        # Reconcile the bank statement with the invoice.
        receivable_line = move.line_ids.filtered(lambda line: line.account_id.user_type_id.type in ('receivable', 'payable'))
        bank_stmt.line_ids[0].process_reconciliation(counterpart_aml_dicts=[{
              'move_line': receivable_line,
              'debit': 0.0,
              'credit': 32.7,
              'name': 'test_statement_euro_invoice_usd_transaction_euro_full',
            }], new_aml_dicts=[{
              'debit': 0.0,
              'credit': 7.3,
              'name': 'exchange difference',
              'account_id': self.diff_income_account.id
            }])

        self.assertRecordValues(bank_stmt.move_line_ids, [
            {'debit': 0.0,      'credit': 7.3,      'amount_currency': 0.0,     'currency_id': False},
            {'debit': 0.0,      'credit': 32.7,     'amount_currency': 0.0,     'currency_id': False},
            {'debit': 40.0,     'credit': 0.0,      'amount_currency': 0.0,     'currency_id': False},
        ])

        # The invoice should be paid, as the payments totally cover its total
        self.assertEquals(move.invoice_payment_state, 'paid', 'The invoice should be paid by now')
        self.assertTrue(receivable_line.reconciled, 'The invoice should be totally reconciled')
        self.assertTrue(receivable_line.full_reconcile_id, 'The invoice should have a full reconcile number')
        self.assertEquals(receivable_line.amount_residual, 0, 'The invoice should be totally reconciled')
        self.assertEquals(receivable_line.amount_residual_currency, 0, 'The invoice should be totally reconciled')

    @unittest.skip('adapt to new accounting')
    def test_balanced_exchanges_gain_loss(self):
        # The point of this test is to show that we handle correctly the gain/loss exchanges during reconciliations in foreign currencies.
        # For instance, with a company set in EUR, and a USD rate set to 0.033,
        # the reconciliation of an invoice of 2.00 USD (60.61 EUR) and a bank statement of two lines of 1.00 USD (30.30 EUR)
        # will lead to an exchange loss, that should be handled correctly within the journal items.
        env = api.Environment(self.cr, self.uid, {})
        # We update the currency rate of the currency USD in order to force the gain/loss exchanges in next steps
        rateUSDbis = env.ref("base.rateUSDbis")
        rateUSDbis.write({
            'name': time.strftime('%Y-%m-%d') + ' 00:00:00',
            'rate': 0.033,
        })
        # We create a customer invoice of 2.00 USD
        invoice = self.account_invoice_model.create({
            'partner_id': self.partner_agrolait_id,
            'currency_id': self.currency_usd_id,
            'name': 'Foreign invoice with exchange gain',
            'account_id': self.account_rcv_id,
            'type': 'out_invoice',
            'invoice_date': time.strftime('%Y-%m-%d'),
            'date': time.strftime('%Y-%m-%d'),
            'journal_id': self.bank_journal_usd_id,
            'invoice_line': [
                (0, 0, {
                    'name': 'line that will lead to an exchange gain',
                    'quantity': 1,
                    'price_unit': 2,
                })
            ]
        })
        invoice.post()
        # We create a bank statement with two lines of 1.00 USD each.
        statement = self.acc_bank_stmt_model.create({
            'journal_id': self.bank_journal_usd_id,
            'date': time.strftime('%Y-%m-%d'),
            'line_ids': [
                (0, 0, {
                    'name': 'half payment',
                    'partner_id': self.partner_agrolait_id,
                    'amount': 1.0,
                    'date': time.strftime('%Y-%m-%d')
                }),
                (0, 0, {
                    'name': 'second half payment',
                    'partner_id': self.partner_agrolait_id,
                    'amount': 1.0,
                    'date': time.strftime('%Y-%m-%d')
                })
            ]
        })

        # We process the reconciliation of the invoice line with the two bank statement lines
        line_id = None
        for l in invoice.line_id:
            if l.account_id.id == self.account_rcv_id:
                line_id = l
                break
        for statement_line in statement.line_ids:
            statement_line.process_reconciliation([
                {'counterpart_move_line_id': line_id.id, 'credit': 1.0, 'debit': 0.0, 'name': line_id.name}
            ])

        # The invoice should be paid, as the payments totally cover its total
        self.assertEquals(invoice.state, 'paid', 'The invoice should be paid by now')
        reconcile = None
        for payment in invoice.payment_ids:
            reconcile = payment.reconcile_model_id
            break
        # The invoice should be reconciled (entirely, not a partial reconciliation)
        self.assertTrue(reconcile, 'The invoice should be totally reconciled')
        result = {}
        exchange_loss_line = None
        for line in reconcile.line_id:
            res_account = result.setdefault(line.account_id, {'debit': 0.0, 'credit': 0.0, 'count': 0})
            res_account['debit'] = res_account['debit'] + line.debit
            res_account['credit'] = res_account['credit'] + line.credit
            res_account['count'] += 1
            if line.credit == 0.01:
                exchange_loss_line = line
        # We should be able to find a move line of 0.01 EUR on the Debtors account, being the cent we lost during the currency exchange
        self.assertTrue(exchange_loss_line, 'There should be one move line of 0.01 EUR in credit')
        # The journal items of the reconciliation should have their debit and credit total equal
        # Besides, the total debit and total credit should be 60.61 EUR (2.00 USD)
        self.assertEquals(sum(res['debit'] for res in result.values()), 60.61)
        self.assertEquals(sum(res['credit'] for res in result.items()), 60.61)
        counterpart_exchange_loss_line = None
        for line in exchange_loss_line.move_id.line_id:
            if line.account_id.id == self.account_fx_expense_id:
                counterpart_exchange_loss_line = line
        #  We should be able to find a move line of 0.01 EUR on the Foreign Exchange Loss account
        self.assertTrue(counterpart_exchange_loss_line, 'There should be one move line of 0.01 EUR on account "Foreign Exchange Loss"')

    def test_manual_reconcile_wizard_opw678153(self):

        def create_move(name, amount, amount_currency, currency_id):
            debit_line_vals = {
                'name': name,
                'debit': amount > 0 and amount or 0.0,
                'credit': amount < 0 and -amount or 0.0,
                'account_id': self.account_rcv.id,
                'amount_currency': amount_currency,
                'currency_id': currency_id,
            }
            credit_line_vals = debit_line_vals.copy()
            credit_line_vals['debit'] = debit_line_vals['credit']
            credit_line_vals['credit'] = debit_line_vals['debit']
            credit_line_vals['account_id'] = self.account_rsa.id
            credit_line_vals['amount_currency'] = -debit_line_vals['amount_currency']
            vals = {
                'journal_id': self.bank_journal_euro.id,
                'line_ids': [(0,0, debit_line_vals), (0, 0, credit_line_vals)]
            }
            return self.env['account.move'].create(vals).id
        move_list_vals = [
            ('1', -1.83, 0, self.currency_swiss_id),
            ('2', 728.35, 795.05, self.currency_swiss_id),
            ('3', -4.46, 0, self.currency_swiss_id),
            ('4', 0.32, 0, self.currency_swiss_id),
            ('5', 14.72, 16.20, self.currency_swiss_id),
            ('6', -737.10, -811.25, self.currency_swiss_id),
        ]
        move_ids = []
        for name, amount, amount_currency, currency_id in move_list_vals:
            move_ids.append(create_move(name, amount, amount_currency, currency_id))
        aml_recs = self.env['account.move.line'].search([('move_id', 'in', move_ids), ('account_id', '=', self.account_rcv.id), ('reconciled', '=', False)])
        aml_recs.reconcile()
        for aml in aml_recs:
            self.assertTrue(aml.reconciled, 'The journal item should be totally reconciled')
            self.assertEquals(aml.amount_residual, 0, 'The journal item should be totally reconciled')
            self.assertEquals(aml.amount_residual_currency, 0, 'The journal item should be totally reconciled')

        move_list_vals = [
            ('2', 728.35, 795.05, self.currency_swiss_id),
            ('3', -4.46, 0, False),
            ('4', 0.32, 0, False),
            ('5', 14.72, 16.20, self.currency_swiss_id),
            ('6', -737.10, -811.25, self.currency_swiss_id),
        ]
        move_ids = []
        for name, amount, amount_currency, currency_id in move_list_vals:
            move_ids.append(create_move(name, amount, amount_currency, currency_id))
        aml_recs = self.env['account.move.line'].search([('move_id', 'in', move_ids), ('account_id', '=', self.account_rcv.id), ('reconciled', '=', False)])
        aml_recs.reconcile(self.account_rsa, self.bank_journal_usd)
        for aml in aml_recs:
            self.assertTrue(aml.reconciled, 'The journal item should be totally reconciled')
            self.assertEquals(aml.amount_residual, 0, 'The journal item should be totally reconciled')
            self.assertEquals(aml.amount_residual_currency, 0, 'The journal item should be totally reconciled')

    def test_manual_reconcile_wizard_same_account(self):
        move_ids = self.env['account.move']
        debit_line_vals = {
                'name': '1',
                'debit': 728.35,
                'credit': 0.0,
                'account_id': self.account_rcv.id,
                'amount_currency': 795.05,
                'currency_id': self.currency_swiss_id,
            }
        credit_line_vals = {
                'name': '1',
                'debit': 0.0,
                'credit': 728.35,
                'account_id': self.account_rsa.id,
                'amount_currency': -795.05,
                'currency_id': self.currency_swiss_id,
            }
        vals = {
                'journal_id': self.bank_journal_euro.id,
                'date': time.strftime('%Y') + '-02-15',
                'line_ids': [(0,0, debit_line_vals), (0, 0, credit_line_vals)]
            }
        move_ids += self.env['account.move'].create(vals)
        debit_line_vals = {
                'name': '2',
                'debit': 0.0,
                'credit': 737.10,
                'account_id': self.account_rcv.id,
                'amount_currency': -811.25,
                'currency_id': self.currency_swiss_id,
            }
        credit_line_vals = {
                'name': '2',
                'debit': 737.10,
                'credit': 0.0,
                'account_id': self.account_rsa.id,
                'amount_currency': 811.25,
                'currency_id': self.currency_swiss_id,
            }
        vals = {
                'journal_id': self.bank_journal_euro.id,
                'date': time.strftime('%Y') + '-07-15',
                'line_ids': [(0,0, debit_line_vals), (0, 0, credit_line_vals)]
            }
        move_ids += self.env['account.move'].create(vals)

        account_move_line = move_ids.mapped('line_ids').filtered(lambda l: l.account_id == self.account_rcv)
        writeoff_vals = [{
                'account_id': self.account_rcv.id,
                'journal_id': self.bank_journal_euro.id,
                'date': time.strftime('%Y') + '-04-15',
                'debit': 8.75,
                'credit': 0.0
            }]
        writeoff_line = account_move_line._create_writeoff(writeoff_vals)
        (account_move_line + writeoff_line).reconcile()
        self.assertEquals(len(writeoff_line), 1, "The writeoff_line (balance_line) should have only one moves line")
        self.assertTrue(all(l.reconciled for l in writeoff_line), 'The balance lines should be totally reconciled')
        self.assertTrue(all(l.reconciled for l in account_move_line), 'The move lines should be totally reconciled')

    def test_reconcile_bank_statement_with_payment_and_writeoff(self):
        # Use case:
        # Company is in EUR, create a bill for 80 USD and register payment of 80 USD.
        # create a bank statement in USD bank journal with a bank statement line of 85 USD
        # Reconcile bank statement with payment and put the remaining 5 USD in bank fees or another account.

        invoice = self.create_invoice(type='out_invoice', invoice_amount=80, currency_id=self.currency_usd_id)
        # register payment on invoice
        payment = self.env['account.payment'].create({'payment_type': 'inbound',
            'payment_method_id': self.env.ref('account.account_payment_method_manual_in').id,
            'partner_type': 'customer',
            'partner_id': self.partner_agrolait_id,
            'amount': 80,
            'currency_id': self.currency_usd_id,
            'payment_date': time.strftime('%Y') + '-07-15',
            'journal_id': self.bank_journal_usd.id,
            'invoice_ids': [(6, 0, invoice.ids)],
            })
        payment.post()
        bank_move_line = payment.move_line_ids.filtered(lambda line: line.account_id.internal_type == 'liquidity')

        # create bank statement
        bank_stmt = self.acc_bank_stmt_model.create({
            'journal_id': self.bank_journal_usd.id,
            'date': time.strftime('%Y') + '-07-15',
        })

        bank_stmt_line = self.acc_bank_stmt_line_model.create({'name': 'payment',
            'statement_id': bank_stmt.id,
            'partner_id': self.partner_agrolait_id,
            'amount': 85,
            'date': time.strftime('%Y') + '-07-15',})

        #reconcile the statement with invoice and put remaining in another account
        bank_stmt_line.process_reconciliation(payment_aml_rec= bank_move_line, new_aml_dicts=[{
            'account_id': self.diff_income_account.id,
            'debit': 0,
            'credit': 5,
            'name': 'bank fees',
            }])

        # Check that move lines associated to bank_statement are correct
        bank_stmt_aml = self.env['account.move.line'].search([('statement_id', '=', bank_stmt.id)])
        bank_stmt_aml |= bank_stmt_aml.mapped('move_id').mapped('line_ids')
        self.assertEquals(len(bank_stmt_aml), 4, "The bank statement should have 4 moves lines")
        lines = {
            self.account_usd.id: [
                {'debit': 3.27, 'credit': 0.0, 'amount_currency': 5, 'currency_id': self.currency_usd_id},
                {'debit': 52.33, 'credit': 0, 'amount_currency': 80, 'currency_id': self.currency_usd_id}
                ],
            self.diff_income_account.id: {'debit': 0.0, 'credit': 3.27, 'amount_currency': -5, 'currency_id': self.currency_usd_id},
            self.account_rcv.id: {'debit': 0.0, 'credit': 52.33, 'amount_currency': -80, 'currency_id': self.currency_usd_id},
        }

        payments = bank_stmt_aml.mapped('payment_id')
        # creation and reconciliation of the over-amount statement
        # has created an another payment
        self.assertEqual(len(payments), 2)
        # Check amount of second, automatically created payment
        self.assertEqual((payments - payment).amount, 5)

        for aml in bank_stmt_aml:
            line = lines[aml.account_id.id]
            if type(line) == list:
                # find correct line inside the list
                if line[0]['debit'] == round(aml.debit, 2):
                    line = line[0]
                else:
                    line = line[1]
            self.assertEquals(round(aml.debit, 2), line['debit'])
            self.assertEquals(round(aml.credit, 2), line['credit'])
            self.assertEquals(round(aml.amount_currency, 2), line['amount_currency'])
            self.assertEquals(aml.currency_id.id, line['currency_id'])

    def test_partial_reconcile_currencies_01(self):
        #                client Account (payable, rsa)
        #        Debit                      Credit
        # --------------------------------------------------------
        # Pay a : 25/0.5 = 50       |   Inv a : 50/0.5 = 100
        # Pay b: 50/0.75 = 66.66    |   Inv b : 50/0.75 = 66.66
        # Pay c: 25/0.8 = 31.25     |
        #
        # Debit_currency = 100      | Credit currency = 100
        # Debit = 147.91            | Credit = 166.66
        # Balance Debit = 18.75
        # Counterpart Credit goes in Exchange diff

        dest_journal_id = self.env['account.journal'].search([('type', '=', 'purchase'), ('company_id', '=', self.env.ref('base.main_company').id)], limit=1)

        self.bank_journal_euro.write({'default_debit_account_id': self.account_rsa.id,
                                      'default_credit_account_id': self.account_rsa.id})
        dest_journal_id.write({'default_debit_account_id': self.account_rsa.id,
                               'default_credit_account_id': self.account_rsa.id})
        # Setting up rates for USD (main_company is in EUR)
        self.env['res.currency.rate'].create({'name': time.strftime('%Y') + '-' + '07' + '-01',
            'rate': 0.5,
            'currency_id': self.currency_usd_id,
            'company_id': self.env.ref('base.main_company').id})

        self.env['res.currency.rate'].create({'name': time.strftime('%Y') + '-' + '08' + '-01',
            'rate': 0.75,
            'currency_id': self.currency_usd_id,
            'company_id': self.env.ref('base.main_company').id})

        self.env['res.currency.rate'].create({'name': time.strftime('%Y') + '-' + '09' + '-01',
            'rate': 0.80,
            'currency_id': self.currency_usd_id,
            'company_id': self.env.ref('base.main_company').id})

        # Preparing Invoices (from vendor)
        invoice_a = self.env['account.move'].with_context(default_type='in_invoice').create({
            'type': 'in_invoice',
            'partner_id': self.partner_agrolait_id,
            'currency_id': self.currency_usd_id,
            'invoice_date': '%s-07-01' % time.strftime('%Y'),
            'date': '%s-07-01' % time.strftime('%Y'),
            'invoice_line_ids': [
                (0, 0, {'product_id': self.product.id, 'quantity': 1, 'price_unit': 50.0})
            ],
        })
        invoice_b = self.env['account.move'].with_context(default_type='in_invoice').create({
            'type': 'in_invoice',
            'partner_id': self.partner_agrolait_id,
            'currency_id': self.currency_usd_id,
            'invoice_date': '%s-08-01' % time.strftime('%Y'),
            'date': '%s-08-01' % time.strftime('%Y'),
            'invoice_line_ids': [
                (0, 0, {'product_id': self.product.id, 'quantity': 1, 'price_unit': 50.0})
            ],
        })
        (invoice_a + invoice_b).post()

        # Preparing Payments
        # One partial for invoice_a (fully assigned to it)
        payment_a = self.env['account.payment'].create({'payment_type': 'outbound',
            'amount': 25,
            'currency_id': self.currency_usd_id,
            'journal_id': self.bank_journal_euro.id,
            'company_id': self.env.ref('base.main_company').id,
            'payment_date': time.strftime('%Y') + '-' + '07' + '-01',
            'partner_id': self.partner_agrolait_id,
            'payment_method_id': self.env.ref('account.account_payment_method_manual_out').id,
            'destination_journal_id': dest_journal_id.id,
            'partner_type': 'supplier'})

        # One that will complete the payment of a, the rest goes to b
        payment_b = self.env['account.payment'].create({'payment_type': 'outbound',
            'amount': 50,
            'currency_id': self.currency_usd_id,
            'journal_id': self.bank_journal_euro.id,
            'company_id': self.env.ref('base.main_company').id,
            'payment_date': time.strftime('%Y') + '-' + '08' + '-01',
            'partner_id': self.partner_agrolait_id,
            'payment_method_id': self.env.ref('account.account_payment_method_manual_out').id,
            'destination_journal_id': dest_journal_id.id,
            'partner_type': 'supplier'})

        # The last one will complete the payment of b
        payment_c = self.env['account.payment'].create({'payment_type': 'outbound',
            'amount': 25,
            'currency_id': self.currency_usd_id,
            'journal_id': self.bank_journal_euro.id,
            'company_id': self.env.ref('base.main_company').id,
            'payment_date': time.strftime('%Y') + '-' + '09' + '-01',
            'partner_id': self.partner_agrolait_id,
            'payment_method_id': self.env.ref('account.account_payment_method_manual_out').id,
            'destination_journal_id': dest_journal_id.id,
            'partner_type': 'supplier'})

        payment_a.post()
        payment_b.post()
        payment_c.post()

        # Assigning payments to invoices
        debit_line_a = payment_a.move_line_ids.filtered(lambda l: l.debit and l.account_id == dest_journal_id.default_debit_account_id)
        debit_line_b = payment_b.move_line_ids.filtered(lambda l: l.debit and l.account_id == dest_journal_id.default_debit_account_id)
        debit_line_c = payment_c.move_line_ids.filtered(lambda l: l.debit and l.account_id == dest_journal_id.default_debit_account_id)

        invoice_a.js_assign_outstanding_line(debit_line_a.id)
        invoice_a.js_assign_outstanding_line(debit_line_b.id)
        invoice_b.js_assign_outstanding_line(debit_line_b.id)
        invoice_b.js_assign_outstanding_line(debit_line_c.id)

        # Asserting correctness (only in the payable account)
        full_reconcile = False
        reconciled_amls = (debit_line_a + debit_line_b + debit_line_c + (invoice_a + invoice_b).mapped('line_ids'))\
            .filtered(lambda l: l.account_id == self.account_rsa)
        for aml in reconciled_amls:
            self.assertEqual(aml.amount_residual, 0.0)
            self.assertEqual(aml.amount_residual_currency, 0.0)
            self.assertTrue(aml.reconciled)
            if not full_reconcile:
                full_reconcile = aml.full_reconcile_id
            else:
                self.assertTrue(aml.full_reconcile_id == full_reconcile)

        full_rec_move = full_reconcile.exchange_move_id
        # Globally check whether the amount is correct
        self.assertEqual(sum(full_rec_move.mapped('line_ids.debit')), 18.75)

        # Checking if the direction of the move is correct
        full_rec_payable = full_rec_move.line_ids.filtered(lambda l: l.account_id == self.account_rsa)
        self.assertEqual(full_rec_payable.balance, 18.75)

    def test_unreconcile(self):
        # Use case:
        # 2 invoices paid with a single payment. Unreconcile the payment with one invoice, the
        # other invoice should remain reconciled.
        inv1 = self.create_invoice(invoice_amount=10, currency_id=self.currency_usd_id)
        inv2 = self.create_invoice(invoice_amount=20, currency_id=self.currency_usd_id)
        payment = self.env['account.payment'].create({
            'payment_type': 'inbound',
            'payment_method_id': self.env.ref('account.account_payment_method_manual_in').id,
            'partner_type': 'customer',
            'partner_id': self.partner_agrolait_id,
            'amount': 100,
            'currency_id': self.currency_usd_id,
            'journal_id': self.bank_journal_usd.id,
        })
        payment.post()
        credit_aml = payment.move_line_ids.filtered('credit')

        # Check residual before assignation
        self.assertAlmostEquals(inv1.amount_residual, 10)
        self.assertAlmostEquals(inv2.amount_residual, 20)

        # Assign credit and residual
        inv1.js_assign_outstanding_line(credit_aml.id)
        inv2.js_assign_outstanding_line(credit_aml.id)
        self.assertAlmostEquals(inv1.amount_residual, 0)
        self.assertAlmostEquals(inv2.amount_residual, 0)

        # Unreconcile one invoice at a time and check residual
        credit_aml.remove_move_reconcile()
        self.assertAlmostEquals(inv1.amount_residual, 10)
        self.assertAlmostEquals(inv2.amount_residual, 20)

    def test_unreconcile_exchange(self):
        # Use case:
        # - Company currency in EUR
        # - Create 2 rates for USD:
        #   1.0 on 2018-01-01
        #   0.5 on 2018-02-01
        # - Create an invoice on 2018-01-02 of 111 USD
        # - Register a payment on 2018-02-02 of 111 USD
        # - Unreconcile the payment

        self.env['res.currency.rate'].create({
            'name': time.strftime('%Y') + '-07-01',
            'rate': 1.0,
            'currency_id': self.currency_usd_id,
            'company_id': self.env.ref('base.main_company').id
        })
        self.env['res.currency.rate'].create({
            'name': time.strftime('%Y') + '-08-01',
            'rate': 0.5,
            'currency_id': self.currency_usd_id,
            'company_id': self.env.ref('base.main_company').id
        })
        inv = self.create_invoice(invoice_amount=111, currency_id=self.currency_usd_id)
        payment = self.env['account.payment'].create({
            'payment_type': 'inbound',
            'payment_method_id': self.env.ref('account.account_payment_method_manual_in').id,
            'partner_type': 'customer',
            'partner_id': self.partner_agrolait_id,
            'amount': 111,
            'currency_id': self.currency_usd_id,
            'journal_id': self.bank_journal_usd.id,
            'payment_date': time.strftime('%Y') + '-08-01',
        })
        payment.post()
        credit_aml = payment.move_line_ids.filtered('credit')

        # Check residual before assignation
        self.assertAlmostEquals(inv.amount_residual, 111)

        # Assign credit, check exchange move and residual
        inv.js_assign_outstanding_line(credit_aml.id)
        self.assertEqual(len(payment.move_line_ids.mapped('full_reconcile_id').exchange_move_id), 1)
        self.assertAlmostEquals(inv.amount_residual, 0)

        # Unreconcile invoice and check residual
        credit_aml.with_context(invoice_id=inv.id).remove_move_reconcile()
        self.assertAlmostEquals(inv.amount_residual, 111)

    def test_revert_payment_and_reconcile(self):
        payment = self.env['account.payment'].create({
            'payment_method_id': self.inbound_payment_method.id,
            'payment_type': 'inbound',
            'partner_type': 'customer',
            'partner_id': self.partner_agrolait_id,
            'journal_id': self.bank_journal_usd.id,
            'payment_date': '2018-06-04',
            'amount': 666,
        })
        payment.post()

        self.assertEqual(len(payment.move_line_ids), 2)

        bank_line = payment.move_line_ids.filtered(lambda l: l.account_id.id == self.bank_journal_usd.default_debit_account_id.id)
        customer_line = payment.move_line_ids - bank_line

        self.assertEqual(len(bank_line), 1)
        self.assertEqual(len(customer_line), 1)
        self.assertNotEqual(bank_line.id, customer_line.id)

        self.assertEqual(bank_line.move_id.id, customer_line.move_id.id)
        move = bank_line.move_id

        # Reversing the payment's move
        reversed_move = move._reverse_moves([{'date': '2018-06-04'}])
        self.assertEqual(len(reversed_move), 1)

        self.assertEqual(len(reversed_move.line_ids), 2)

        # Testing the reconciliation matching between the move lines and their reversed counterparts
        reversed_bank_line = reversed_move.line_ids.filtered(lambda l: l.account_id.id == self.bank_journal_usd.default_debit_account_id.id)
        reversed_customer_line = reversed_move.line_ids - reversed_bank_line

        self.assertEqual(len(reversed_bank_line), 1)
        self.assertEqual(len(reversed_customer_line), 1)
        self.assertNotEqual(reversed_bank_line.id, reversed_customer_line.id)
        self.assertEqual(reversed_bank_line.move_id.id, reversed_customer_line.move_id.id)

        self.assertEqual(reversed_bank_line.full_reconcile_id.id, bank_line.full_reconcile_id.id)
        self.assertEqual(reversed_customer_line.full_reconcile_id.id, customer_line.full_reconcile_id.id)

<<<<<<< HEAD
    def create_invoice_partner(self, type='out_invoice', invoice_amount=50, currency_id=None, partner_id=False, payment_term_id=False):
        move = self.env['account.move'].with_context(default_type=type).create({
            'type': type,
            'partner_id': partner_id,
            'invoice_date': time.strftime('%Y') + '-07-01',
            'date': time.strftime('%Y') + '-07-01',
            'currency_id': currency_id,
            'invoice_payment_term_id': payment_term_id,
            'invoice_line_ids': [(0, 0, {
                'quantity': 1,
                'price_unit': invoice_amount,
                'name': 'product that cost ' + str(invoice_amount),
            })],
        })
        move.post()
        return move

=======
>>>>>>> ae50f2cb
    def test_aged_report(self):
        AgedReport = self.env['report.account.report_agedpartnerbalance'].with_context(include_nullified_amount=True)
        account_type = ['receivable']
        report_date_to = time.strftime('%Y') + '-07-17'
        partner = self.env['res.partner'].create({'name': 'AgedPartner'})
        currency = self.env.company.currency_id

        invoice = self.create_invoice_partner(currency_id=currency.id, partner_id=partner.id)
        journal = self.env['account.journal'].create({'name': 'Bank', 'type': 'bank', 'code': 'THE'})

        statement = self.make_payment(invoice, journal, 50)

        # The report searches on the create_date to dispatch reconciled lines to report periods
        # Also, in this case, there can be only 1 partial_reconcile
        statement_partial_id = statement.move_line_ids.mapped(lambda l: l.matched_credit_ids + l.matched_debit_ids)
        self.env.cr.execute('UPDATE account_partial_reconcile SET create_date = %(date)s WHERE id = %(partial_id)s',
            {'date': report_date_to + ' 00:00:00',
             'partial_id': statement_partial_id.id})

        # Case 1: The invoice and payment are reconciled: Nothing should appear
        report_lines, total, amls = AgedReport._get_partner_move_lines(account_type, report_date_to, 'posted', 30)

        partner_lines = [line for line in report_lines if line['partner_id'] == partner.id]
        self.assertEqual(partner_lines, [], 'The aged receivable shouldn\'t have lines at this point')
        self.assertFalse(amls.get(partner.id, False), 'The aged receivable should not have amls either')

        # Case 2: The invoice and payment are not reconciled: we should have one line on the report
        # and 2 amls
        invoice.line_ids.with_context(invoice_id=invoice.id).remove_move_reconcile()
        report_lines, total, amls = AgedReport._get_partner_move_lines(account_type, report_date_to, 'posted', 30)

        partner_lines = [line for line in report_lines if line['partner_id'] == partner.id]
        self.assertEqual(partner_lines, [{'trust': 'normal', '1': 0.0, '0': 0.0, 'direction': 0.0, 'partner_id': partner.id, '3': 0.0, 'total': 0.0, 'name': 'AgedPartner', '4': 0.0, '2': 0.0}],
            'We should have a line in the report for the partner')
        self.assertEqual(len(amls[partner.id]), 2, 'We should have 2 account move lines for the partner')

        positive_line = [line for line in amls[partner.id] if line['line'].balance > 0]
        negative_line = [line for line in amls[partner.id] if line['line'].balance < 0]

        self.assertEqual(positive_line[0]['amount'], 50.0, 'The amount of the amls should be 50')
        self.assertEqual(negative_line[0]['amount'], -50.0, 'The amount of the amls should be -50')

    def test_revert_payment_and_reconcile_exchange(self):

        # A reversal of a reconciled payment which created a currency exchange entry, should create reversal moves
        # which move lines should be reconciled two by two with the original move's lines

        def _determine_debit_credit_line(move):
            line_ids_reconciliable = move.line_ids.filtered(lambda l: l.account_id.reconcile or l.account_id.internal_type == 'liquidity')
            return line_ids_reconciliable.filtered(lambda l: l.debit), line_ids_reconciliable.filtered(lambda l: l.credit)

        def _move_revert_test_pair(move, revert):
            self.assertTrue(move.line_ids)
            self.assertTrue(revert.line_ids)

            move_lines = _determine_debit_credit_line(move)
            revert_lines = _determine_debit_credit_line(revert)

            # in the case of the exchange entry, only one pair of lines will be found
            if move_lines[0] and revert_lines[1]:
                self.assertTrue(move_lines[0].full_reconcile_id.exists())
                self.assertEqual(move_lines[0].full_reconcile_id.id, revert_lines[1].full_reconcile_id.id)

            if move_lines[1] and revert_lines[0]:
                self.assertTrue(move_lines[1].full_reconcile_id.exists())
                self.assertEqual(move_lines[1].full_reconcile_id.id, revert_lines[0].full_reconcile_id.id)

        self.env['res.currency.rate'].create({
            'name': time.strftime('%Y') + '-07-01',
            'rate': 1.0,
            'currency_id': self.currency_usd_id,
            'company_id': self.env.ref('base.main_company').id
        })
        self.env['res.currency.rate'].create({
            'name': time.strftime('%Y') + '-08-01',
            'rate': 0.5,
            'currency_id': self.currency_usd_id,
            'company_id': self.env.ref('base.main_company').id
        })
        inv = self.create_invoice(invoice_amount=111, currency_id=self.currency_usd_id)
        payment = self.env['account.payment'].create({
            'payment_type': 'inbound',
            'payment_method_id': self.env.ref('account.account_payment_method_manual_in').id,
            'partner_type': 'customer',
            'partner_id': self.partner_agrolait_id,
            'amount': 111,
            'currency_id': self.currency_usd_id,
            'journal_id': self.bank_journal_usd.id,
            'payment_date': time.strftime('%Y') + '-08-01',
        })
        payment.post()

        credit_aml = payment.move_line_ids.filtered('credit')
        inv.js_assign_outstanding_line(credit_aml.id)
        self.assertTrue(inv.invoice_payment_state == 'paid', 'The invoice should be paid')

        exchange_reconcile = payment.move_line_ids.mapped('full_reconcile_id')
        exchange_move = exchange_reconcile.exchange_move_id
        payment_move = payment.move_line_ids[0].move_id

        reverted_payment_move = payment_move._reverse_moves([{'date': time.strftime('%Y') + '-08-01'}], cancel=True)

        # After reversal of payment, the invoice should be open
        self.assertTrue(inv.state == 'posted', 'The invoice should be open again')
        self.assertFalse(exchange_reconcile.exists())

        reverted_exchange_move = self.env['account.move'].search([('journal_id', '=', exchange_move.journal_id.id), ('ref', 'ilike', exchange_move.name)], limit=1)
        _move_revert_test_pair(payment_move, reverted_payment_move)
        _move_revert_test_pair(exchange_move, reverted_exchange_move)

    def test_aged_report_future_payment(self):
        AgedReport = self.env['report.account.report_agedpartnerbalance'].with_context(include_nullified_amount=True)
        account_type = ['receivable']
        partner = self.env['res.partner'].create({'name': 'AgedPartner'})
        currency = self.env.company.currency_id

        invoice = self.create_invoice_partner(currency_id=currency.id, partner_id=partner.id)
        journal = self.env['account.journal'].create({'name': 'Bank', 'type': 'bank', 'code': 'THE'})

        statement = self.make_payment(invoice, journal, 50)

        # Force the payment recording to take place on the invoice date
        # Although the payment due_date is in the future relative to the invoice
        # Also, in this case, there can be only 1 partial_reconcile
        statement_partial_id = statement.move_line_ids.mapped(lambda l: l.matched_credit_ids + l.matched_debit_ids)
        self.env.cr.execute('UPDATE account_partial_reconcile SET create_date = %(date)s WHERE id = %(partial_id)s',
            {'date': invoice.invoice_date,
             'partial_id': statement_partial_id.id})

        # Case 1: report date is invoice date
        # There should be an entry for the partner
        report_date_to = invoice.invoice_date
        report_lines, total, amls = AgedReport._get_partner_move_lines(account_type, report_date_to, 'posted', 30)

        partner_lines = [line for line in report_lines if line['partner_id'] == partner.id]
        self.assertEqual(partner_lines, [{
            'name': 'AgedPartner',
            'trust': 'normal',
            'partner_id': partner.id,
            '0': 0.0,
            '1': 0.0,
            '2': 0.0,
            '3': 0.0,
            '4': 0.0,
            'total': 50.0,
            'direction': 50.0,
        }], 'We should have a line in the report for the partner')
        self.assertEqual(len(amls[partner.id]), 1, 'We should have 1 account move lines for the partner')

        positive_line = [line for line in amls[partner.id] if line['line'].balance > 0]

        self.assertEqual(positive_line[0]['amount'], 50.0, 'The amount of the amls should be 50')

        # Case 2: report date between invoice date and payment date
        # There should be an entry for the partner
        # And the amount has shifted to '1-30 due'
        report_date_to = time.strftime('%Y') + '-07-08'
        report_lines, total, amls = AgedReport._get_partner_move_lines(account_type, report_date_to, 'posted', 30)

        partner_lines = [line for line in report_lines if line['partner_id'] == partner.id]
        self.assertEqual(partner_lines, [{
            'name': 'AgedPartner',
            'trust': 'normal',
            'partner_id': partner.id,
            '0': 0.0,
            '1': 0.0,
            '2': 0.0,
            '3': 0.0,
            '4': 50.0,
            'total': 50.0,
            'direction': 0.0,
        }], 'We should have a line in the report for the partner')
        self.assertEqual(len(amls[partner.id]), 1, 'We should have 1 account move lines for the partner')

        positive_line = [line for line in amls[partner.id] if line['line'].balance > 0]

        self.assertEqual(positive_line[0]['amount'], 50.0, 'The amount of the amls should be 50')

        # Case 2: report date on payment date
        # There should not be an entry for the partner
        report_date_to = time.strftime('%Y') + '-07-15'
        report_lines, total, amls = AgedReport._get_partner_move_lines(account_type, report_date_to, 'posted', 30)

        partner_lines = [line for line in report_lines if line['partner_id'] == partner.id]
        self.assertEqual(partner_lines, [], 'The aged receivable shouldn\'t have lines at this point')
        self.assertFalse(amls.get(partner.id, False), 'The aged receivable should not have amls either')

    def test_partial_reconcile_currencies_02(self):
        ####
        # Day 1: Invoice Cust/001 to customer (expressed in USD)
        # Market value of USD (day 1): 1 USD = 0.5 EUR
        # * Dr. 100 USD / 50 EUR - Accounts receivable
        # * Cr. 100 USD / 50 EUR - Revenue
        ####
        dest_journal_id = self.env['account.journal'].search(
            [('type', '=', 'purchase'),
             ('company_id', '=', self.env.ref('base.main_company').id)],
            limit=1)

        # Delete any old rate - to make sure that we use the ones we need.
        old_rates = self.env['res.currency.rate'].search(
            [('currency_id', '=', self.currency_usd_id)])
        old_rates.unlink()

        self.env['res.currency.rate'].create({
            'currency_id': self.currency_usd_id,
            'name': time.strftime('%Y') + '-01-01',
            'rate': 2,
        })

        invoice_cust_1 = self.env['account.move'].with_context(default_type='out_invoice').create({
            'type': 'out_invoice',
            'partner_id': self.partner_agrolait_id,
            'invoice_date': '%s-01-01' % time.strftime('%Y'),
            'date': '%s-01-01' % time.strftime('%Y'),
            'currency_id': self.currency_usd_id,
            'invoice_line_ids': [
                (0, 0, {'quantity': 1, 'price_unit': 100.0, 'name': 'product that cost 100'})
            ],
        })
        invoice_cust_1.post()
        aml = invoice_cust_1.invoice_line_ids[0]
        self.assertEqual(aml.credit, 50.0)
        #####
        # Day 2: Receive payment for half invoice Cust/1 (in USD)
        # -------------------------------------------------------
        # Market value of USD (day 2): 1 USD = 1 EUR

        # Payment transaction:
        # * Dr. 50 USD / 50 EUR - EUR Bank (valued at market price
        # at the time of receiving the money)
        # * Cr. 50 USD / 50 EUR - Accounts Receivable
        #####
        self.env['res.currency.rate'].create({
            'currency_id': self.currency_usd_id,
            'name': time.strftime('%Y') + '-01-02',
            'rate': 1,
        })
        # register payment on invoice
        payment = self.env['account.payment'].create(
            {'payment_type': 'inbound',
             'payment_method_id': self.env.ref(
                 'account.account_payment_method_manual_in').id,
             'partner_type': 'customer',
             'partner_id': self.partner_agrolait_id,
             'amount': 50,
             'currency_id': self.currency_usd_id,
             'payment_date': time.strftime('%Y') + '-01-02',
             'journal_id': dest_journal_id.id,
             'invoice_ids': [(6, 0, invoice_cust_1.ids)],
             })
        payment.post()
        # We expect at this point that the invoice should still be open,
        # because they owe us still 50 CC.
        self.assertEqual(invoice_cust_1.invoice_payment_state, 'not_paid', 'Invoice is in status %s' % invoice_cust_1.state)

    def test_inv_refund_foreign_payment_writeoff_domestic(self):
        company = self.env.ref('base.main_company')
        self.env['res.currency.rate'].search([]).unlink()
        self.env['res.currency.rate'].create({
            'name': time.strftime('%Y') + '-07-01',
            'rate': 1.0,
            'currency_id': self.currency_euro_id,
            'company_id': company.id
        })
        self.env['res.currency.rate'].create({
            'name': time.strftime('%Y') + '-07-01',
            'rate': 1.113900,  # Don't change this !
            'currency_id': self.currency_usd_id,
            'company_id': self.env.ref('base.main_company').id
        })
        inv1 = self.create_invoice(invoice_amount=480, currency_id=self.currency_usd_id)
        inv2 = self.create_invoice(type="out_refund", invoice_amount=140, currency_id=self.currency_usd_id)

        payment = self.env['account.payment'].create({
            'payment_method_id': self.inbound_payment_method.id,
            'payment_type': 'inbound',
            'partner_type': 'customer',
            'partner_id': inv1.partner_id.id,
            'amount': 287.20,
            'journal_id': self.bank_journal_euro.id,
            'company_id': company.id,
        })
        payment.post()

        inv1_receivable = inv1.move_id.line_ids.filtered(lambda l: l.account_id.internal_type == 'receivable')
        inv2_receivable = inv2.move_id.line_ids.filtered(lambda l: l.account_id.internal_type == 'receivable')
        pay_receivable = payment.move_line_ids.filtered(lambda l: l.account_id.internal_type == 'receivable')

        data_for_reconciliation = [
            {
                'type': 'partner',
                'id': inv1.partner_id.id,
                'mv_line_ids': (inv1_receivable + inv2_receivable + pay_receivable).ids,
                'new_mv_line_dicts': [
                    {
                        'credit': 18.04,
                        'debit': 0.00,
                        'journal_id': self.bank_journal_euro.id,
                        'name': 'Total WriteOff (Fees)',
                        'account_id': self.diff_expense_account.id
                    }
                ]
            }
        ]

        self.env["account.reconciliation.widget"].process_move_lines(data_for_reconciliation)

        self.assertTrue(inv1_receivable.full_reconcile_id.exists())
        self.assertEquals(inv1_receivable.full_reconcile_id, inv2_receivable.full_reconcile_id)
        self.assertEquals(inv1_receivable.full_reconcile_id, pay_receivable.full_reconcile_id)

        self.assertTrue(inv1.reconciled)
        self.assertTrue(inv2.reconciled)

        self.assertEquals(inv1.state, 'paid')
        self.assertEquals(inv2.state, 'paid')

    def test_multiple_term_reconciliation_opw_1906665(self):
        '''Test that when registering a payment to an invoice with multiple
        payment term lines the reconciliation happens against the line
        with the earliest date_maturity
        '''

        payment_term = self.env['account.payment.term'].create({
            'name': 'Pay in 2 installments',
            'line_ids': [
                # Pay 50% immediately
                (0, 0, {
                    'value': 'percent',
                    'value_amount': 50,
                }),
                # Pay the rest after 14 days
                (0, 0, {
                    'value': 'balance',
                    'days': 14,
                })
            ],
        })

        # can't use self.create_invoice because it validates and we need to set payment_term_id
        invoice = self.create_invoice_partner(
            partner_id=self.partner_agrolait_id,
            payment_term_id=payment_term.id,
            currency_id=self.currency_usd_id,
        )

        payment = self.env['account.payment'].create({
            'payment_type': 'inbound',
            'payment_method_id': self.env.ref('account.account_payment_method_manual_in').id,
            'partner_type': 'customer',
            'partner_id': self.partner_agrolait_id,
            'amount': 25,
            'currency_id': self.currency_usd_id,
            'journal_id': self.bank_journal_usd.id,
        })
        payment.post()

        receivable_line = payment.move_line_ids.filtered('credit')
        invoice.js_assign_outstanding_line(receivable_line.id)

        self.assertTrue(receivable_line.matched_debit_ids)

    def test_reconciliation_cash_basis01(self):
        # Simulates an expense made up by 2 lines
        # one is subject to a cash basis tax
        # the other is not subject to tax

        company = self.env.ref('base.main_company')
        company.tax_cash_basis_journal_id = self.cash_basis_journal

        purchase_move = self.env['account.move'].create({
            'journal_id': self.purchase_journal.id,
            'line_ids': [
                (0, 0, {'account_id': self.account_rsa.id, 'debit': 0.0, 'credit': 100.0}),
                (0, 0, {'account_id': self.account_rsa.id, 'debit': 0.0, 'credit': 50.0}),
                (0, 0, {'account_id': self.expense_account.id, 'debit': 50.0, 'credit': 0.0}),
                (0, 0, {'account_id': self.expense_account.id, 'debit': 83.33, 'credit': 0.0, 'tax_ids': [(4, self.tax_cash_basis.id)], 'tax_exigible': False}),
                (0, 0, {
                    'account_id': self.tax_waiting_account.id,
                    'debit': 16.67,
                    'credit': 0.0,
                    'tax_repartition_line_id': self.tax_cash_basis.invoice_repartition_line_ids.filtered(lambda x: x.repartition_type == 'tax').id,
                    'tax_base_amount': 83.33,
                    'tax_exigible': False
                }),
            ],
        })
        purchase_move.post()

        payment_move = self.env['account.move'].create({
            'journal_id': self.bank_journal_euro.id,
            'line_ids': [
                (0, 0, {'account_id': self.account_rsa.id, 'debit': 150.0, 'credit': 0.0}),
                (0, 0, {'account_id': self.account_euro.id, 'debit': 0.0, 'credit': 150.0}),
            ],
        })
        payment_move.post()

        to_reconcile = (purchase_move + payment_move).mapped('line_ids').filtered(lambda l: l.account_id.internal_type == 'payable')
        to_reconcile.reconcile()

        cash_basis_moves = self.env['account.move'].search([('journal_id', '=', self.cash_basis_journal.id)])

        self.assertEqual(len(cash_basis_moves), 2)
        self.assertTrue(cash_basis_moves.exists())

        # check reconciliation in Payable account
        self.assertTrue(purchase_move.line_ids[0].full_reconcile_id.exists())
        self.assertEqual(purchase_move.line_ids[0].full_reconcile_id.reconciled_line_ids,
             purchase_move.line_ids[0] + purchase_move.line_ids[1] + payment_move.line_ids[0])

        cash_basis_aml_ids = cash_basis_moves.mapped('line_ids')
        # check reconciliation in the tax waiting account
        self.assertTrue(purchase_move.line_ids[4].full_reconcile_id.exists())
        self.assertEqual(purchase_move.line_ids[4].full_reconcile_id.reconciled_line_ids,
            cash_basis_aml_ids.filtered(lambda l: l.account_id == self.tax_waiting_account) + purchase_move.line_ids[4])

        self.assertEqual(len(cash_basis_aml_ids), 8)

        # check amounts
        cash_basis_move1 = cash_basis_moves.filtered(lambda m: m.amount_total == 33.34)
        cash_basis_move2 = cash_basis_moves.filtered(lambda m: m.amount_total == 66.66)

        self.assertTrue(cash_basis_move1.exists())
        self.assertTrue(cash_basis_move2.exists())

        # For first move
        move_lines = cash_basis_move1.line_ids
        base_amount_tax_lines = move_lines.filtered(lambda l: l.account_id == self.tax_base_amount_account)
        self.assertEqual(len(base_amount_tax_lines), 2)
        self.assertAlmostEqual(sum(base_amount_tax_lines.mapped('credit')), 27.78)
        self.assertAlmostEqual(sum(base_amount_tax_lines.mapped('debit')), 27.78)

        self.assertAlmostEqual((move_lines - base_amount_tax_lines).filtered(lambda l: l.account_id == self.tax_waiting_account).credit,
            5.56)
        self.assertAlmostEqual((move_lines - base_amount_tax_lines).filtered(lambda l: l.account_id == self.tax_final_account).debit,
            5.56)

        # For second move
        move_lines = cash_basis_move2.line_ids
        base_amount_tax_lines = move_lines.filtered(lambda l: l.account_id == self.tax_base_amount_account)
        self.assertEqual(len(base_amount_tax_lines), 2)
        self.assertAlmostEqual(sum(base_amount_tax_lines.mapped('credit')), 55.55)
        self.assertAlmostEqual(sum(base_amount_tax_lines.mapped('debit')), 55.55)

        self.assertAlmostEqual((move_lines - base_amount_tax_lines).filtered(lambda l: l.account_id == self.tax_waiting_account).credit,
            11.11)
        self.assertAlmostEqual((move_lines - base_amount_tax_lines).filtered(lambda l: l.account_id == self.tax_final_account).debit,
            11.11)

    def test_reconciliation_cash_basis02(self):
        # Simulates an invoice made up by 2 lines
        # both subjected to cash basis taxes
        # with 2 payment terms
        # And partial payment not martching any payment term

        company = self.env.ref('base.main_company')
        company.tax_cash_basis_journal_id = self.cash_basis_journal
        tax_cash_basis10percent = self.tax_cash_basis.copy({'amount': 10})
        tax_waiting_account10 = self.tax_waiting_account.copy({
            'name': 'TAX WAIT 10',
            'code': 'TWAIT1',
        })

        purchase_move = self.env['account.move'].create({
            'journal_id': self.purchase_journal.id,
            'line_ids': [
                (0, 0, {'account_id': self.account_rsa.id, 'debit': 0.0, 'credit': 50.0}),
                (0, 0, {'account_id': self.account_rsa.id, 'debit': 0.0, 'credit': 105.0}),
                (0, 0, {'name': 'expenseTaxed 10%', 'account_id': self.expense_account.id, 'debit': 50.0, 'credit': 0.0, 'tax_ids': [(4, tax_cash_basis10percent.id)], 'tax_exigible': False}),
                (0, 0, {
                    'name': 'TaxLine0',
                    'account_id': tax_waiting_account10.id,
                    'debit': 5.0,
                    'credit': 0.0,
                    'tax_repartition_line_id': tax_cash_basis10percent.invoice_repartition_line_ids.filtered(lambda x: x.repartition_type == 'tax').id,
                    'tax_exigible': False,
                    'tax_base_amount': 50.00,
                }),
                (0, 0, {'name': 'expenseTaxed 20%', 'account_id': self.expense_account.id, 'debit': 83.33, 'credit': 0.0, 'tax_ids': [(4, self.tax_cash_basis.id)], 'tax_exigible': False}),
                (0, 0, {
                    'name': 'TaxLine1',
                    'account_id': self.tax_waiting_account.id,
                    'debit': 16.67,
                    'credit': 0.0,
                    'tax_repartition_line_id': self.tax_cash_basis.invoice_repartition_line_ids.filtered(lambda x: x.repartition_type == 'tax').id,
                    'tax_exigible': False,
                    'tax_base_amount': 83.33,
             }),
            ],
        })
        purchase_move.post()

        payment_move0 = self.env['account.move'].create({
            'journal_id': self.bank_journal_euro.id,
            'line_ids': [
                (0, 0, {'account_id': self.account_rsa.id, 'debit': 40.0, 'credit': 0.0}),
                (0, 0, {'account_id': self.account_euro.id, 'debit': 0.0, 'credit': 40.0}),
            ],
        })
        payment_move0.post()

        payment_move1 = self.env['account.move'].create({
            'journal_id': self.bank_journal_euro.id,
            'line_ids': [
                (0, 0, {'account_id': self.account_rsa.id, 'debit': 115.0, 'credit': 0.0}),
                (0, 0, {'account_id': self.account_euro.id, 'debit': 0.0, 'credit': 115.0}),
            ],
        })
        payment_move1.post()

        (purchase_move + payment_move0).mapped('line_ids').filtered(lambda l: l.account_id.internal_type == 'payable').reconcile()
        (purchase_move + payment_move1).mapped('line_ids').filtered(lambda l: l.account_id.internal_type == 'payable').reconcile()

        cash_basis_moves = self.env['account.move'].search([('journal_id', '=', self.cash_basis_journal.id)])

        self.assertEqual(len(cash_basis_moves), 3)
        self.assertTrue(cash_basis_moves.exists())

        # check reconciliation in Payable account
        self.assertTrue(purchase_move.line_ids[0].full_reconcile_id.exists())
        self.assertEqual(purchase_move.line_ids[0].full_reconcile_id.reconciled_line_ids,
            (purchase_move + payment_move0 + payment_move1).mapped('line_ids').filtered(lambda l: l.account_id.internal_type == 'payable'))

        cash_basis_aml_ids = cash_basis_moves.mapped('line_ids')

        # check reconciliation in the tax waiting account
        self.assertTrue(purchase_move.line_ids[3].full_reconcile_id.exists())
        self.assertEqual(purchase_move.line_ids[3].full_reconcile_id.reconciled_line_ids,
            cash_basis_aml_ids.filtered(lambda l: l.account_id == tax_waiting_account10) + purchase_move.line_ids[3])

        self.assertTrue(purchase_move.line_ids[5].full_reconcile_id.exists())
        self.assertEqual(purchase_move.line_ids[5].full_reconcile_id.reconciled_line_ids,
            cash_basis_aml_ids.filtered(lambda l: l.account_id == self.tax_waiting_account) + purchase_move.line_ids[5])

        self.assertEqual(len(cash_basis_aml_ids), 24)

        # check amounts
        expected_move_amounts = [
            {'base_20': 56.45, 'tax_20': 11.29, 'base_10': 33.87, 'tax_10': 3.39},
            {'base_20': 5.38, 'tax_20': 1.08, 'base_10': 3.23, 'tax_10': 0.32},
            {'base_20': 21.50, 'tax_20': 4.30, 'base_10': 12.90, 'tax_10': 1.29},
        ]

        index = 0
        for cb_move in cash_basis_moves:
            expected = expected_move_amounts[index]
            move_lines = cb_move.line_ids
            base_amount_tax_lines20per = move_lines.filtered(lambda l: l.account_id == self.tax_base_amount_account and '20%' in l.name)
            base_amount_tax_lines10per = move_lines.filtered(lambda l: l.account_id == self.tax_base_amount_account and '10%' in l.name)
            self.assertEqual(len(base_amount_tax_lines20per), 2)

            self.assertAlmostEqual(sum(base_amount_tax_lines20per.mapped('credit')), expected['base_20'])
            self.assertAlmostEqual(sum(base_amount_tax_lines20per.mapped('debit')), expected['base_20'])

            self.assertEqual(len(base_amount_tax_lines10per), 2)
            self.assertAlmostEqual(sum(base_amount_tax_lines10per.mapped('credit')), expected['base_10'])
            self.assertAlmostEqual(sum(base_amount_tax_lines10per.mapped('debit')), expected['base_10'])

            self.assertAlmostEqual(
                (move_lines - base_amount_tax_lines20per - base_amount_tax_lines10per)
                .filtered(lambda l: l.account_id == self.tax_waiting_account).credit,
                expected['tax_20']
            )
            self.assertAlmostEqual(
                (move_lines - base_amount_tax_lines20per - base_amount_tax_lines10per)
                .filtered(lambda l: 'TaxLine1' in l.name).debit,
                expected['tax_20']
            )

            self.assertAlmostEqual(
                (move_lines - base_amount_tax_lines20per - base_amount_tax_lines10per)
                .filtered(lambda l: l.account_id == tax_waiting_account10).credit,
                expected['tax_10']
            )
            self.assertAlmostEqual(
                (move_lines - base_amount_tax_lines20per - base_amount_tax_lines10per)
                .filtered(lambda l: 'TaxLine0' in l.name).debit,
                expected['tax_10']
            )
            index += 1

    def test_reconciliation_to_check(self):
        partner = self.env['res.partner'].create({'name': 'UncertainPartner'})
        currency = self.env.company.currency_id
        invoice = self.create_invoice_partner(currency_id=currency.id, partner_id=partner.id)
        journal = self.env['account.journal'].create({'name': 'Bank', 'type': 'bank', 'code': 'THE', 'update_posted':True})

        statement = self.make_payment(invoice, journal, 50)
        st_line = statement.line_ids
        previous_move_lines = st_line.journal_entry_ids.ids
        previous_name = st_line.move_name

        with self.assertRaises(UserError): #you need edition mode to be able to change it
            st_line.with_context(suspense_moves_mode=False).process_reconciliation(
                counterpart_aml_dicts=[],
                new_aml_dicts=[{
                  'debit': 0,
                  'credit': 50,
                  'name': 'exchange difference',
                  'account_id': self.diff_income_account.id
                }],
            )

        st_line.with_context(suspense_moves_mode=True).process_reconciliation(
            counterpart_aml_dicts=[],
            new_aml_dicts=[{
              'debit': 0,
              'credit': 50,
              'name': 'exchange difference',
              'account_id': self.diff_income_account.id
            }],
        )
        self.assertEqual(previous_name, st_line.move_name) # the name of the move hasnt changed
        self.assertNotEqual(previous_move_lines, st_line.journal_entry_ids.ids) # the lines are new

    def test_reconciliation_cash_basis_fx_01(self):
        """
        Company's Currency EUR

        Having issued an invoice at date Nov-21-2018 as:

        Accounts         Amount Currency         Debit(EUR)       Credit(EUR)
        ---------------------------------------------------------------------
        Expenses            5,301.00 USD         106,841.65              0.00
        Taxes                 848.16 USD          17,094.66              0.00
            Payables       -6,149.16 USD               0.00        123,936.31

        On Dec-20-2018 user issues an FX Journal Entry as:

        Accounts         Amount Currency         Debit(EUR)       Credit(EUR)
        ---------------------------------------------------------------------
        Payables                0.00 USD             167.86             0.00
            FX Gains            0.00 USD               0.00           167.86

        On Same day user records a payment for:

        Accounts         Amount Currency         Debit(EUR)       Credit(EUR)
        ---------------------------------------------------------------------
        Payables            6,149.16 USD         123,768.45              0.00
            Bank           -6,149.16 USD               0.00        123,768.45

        And then reconciles the Payables Items which shall render only one Tax
        Cash Basis Journal Entry because of the actual payment, i.e.
        amount_currency != 0:

        Accounts         Amount Currency         Debit(EUR)       Credit(EUR)
        ---------------------------------------------------------------------
        Tax Base Acc.           0.00 USD         106,841.65              0.00
            Tax Base Acc.       0.00 USD               0.00        106,841.65
        Creditable Taxes      848.16 USD          17,094.66              0.00
            Taxes            -848.16 USD               0.00         17,094.66
        """

        company = self.env.ref('base.main_company')
        company.country_id = self.ref('base.us')
        company.tax_cash_basis_journal_id = self.cash_basis_journal

        # Purchase
        purchase_move = self.env['account.move'].create({
            'journal_id': self.purchase_journal.id,
            'line_ids': [
                (0, 0, {
                    'name': 'expenseTaxed',
                    'account_id': self.expense_account.id,
                    'currency_id': self.currency_usd_id,
                    'tax_ids': [(4, self.tax_cash_basis.id)],
                    'tax_exigible': False,
                    'debit': 106841.65, 'credit': 0.0, 'amount_currency': 5301.00,
                }),
                (0, 0, {
                    'name': 'TaxLine',
                    'account_id': self.tax_waiting_account.id,
                    'currency_id': self.currency_usd_id,
                    'tax_repartition_line_id': self.tax_cash_basis.invoice_repartition_line_ids.filtered(lambda x: x.repartition_type == 'tax').id,
                    'tax_exigible': False,
                    'tax_base_amount': 106841.65,
                    'debit': 17094.66, 'credit': 0.0, 'amount_currency': 848.16,
                }),
                (0, 0, {
                    'name': 'Payable',
                    'account_id': self.account_rsa.id,
                    'currency_id': self.currency_usd_id,
                    'debit': 0.0, 'credit': 123936.31, 'amount_currency': -6149.16,
                }),
            ],
        })
        purchase_move.post()

        # FX 01 Move
        fx_move_01 = self.env['account.move'].create({
            'journal_id': self.fx_journal.id,
            'line_ids': [
                (0, 0, {
                    'account_id': self.account_rsa.id,
                    'currency_id': self.currency_usd_id,
                    'debit': 167.86, 'credit': 0.0, 'amount_currency': 0.00,
                }),
                (0, 0, {
                    'account_id': self.diff_income_account.id,
                    'currency_id': self.currency_usd_id,
                    'debit': 0.0, 'credit': 167.86, 'amount_currency': 0.0,
                }),
            ],
        })
        fx_move_01.post()

        # Payment Move
        payment_move = self.env['account.move'].create({
            'journal_id': self.bank_journal_usd.id,
            'line_ids': [
                (0, 0, {
                    'account_id': self.account_rsa.id,
                    'currency_id': self.currency_usd_id,
                    'debit': 123768.45, 'credit': 0.0, 'amount_currency': 6149.16,
                }),
                (0, 0, {
                    'account_id': self.account_usd.id,
                    'currency_id': self.currency_usd_id,
                    'debit': 0.0, 'credit': 123768.45, 'amount_currency': -6149.16,
                }),
            ],
        })
        payment_move.post()

        to_reconcile = (
            (purchase_move + payment_move + fx_move_01).mapped('line_ids')
            .filtered(lambda l: l.account_id.internal_type == 'payable'))
        to_reconcile.reconcile()

        # check reconciliation in Payable account
        self.assertTrue(purchase_move.line_ids[2].full_reconcile_id.exists())
        self.assertEqual(
            purchase_move.line_ids[2].full_reconcile_id.reconciled_line_ids,
            purchase_move.line_ids[2] + fx_move_01.line_ids[0] + payment_move.line_ids[0])

        # check cash basis
        cash_basis_moves = self.env['account.move'].search(
            [('journal_id', '=', self.cash_basis_journal.id)])

        self.assertEqual(len(cash_basis_moves), 1)

        cash_basis_aml_ids = cash_basis_moves.mapped('line_ids')
        self.assertEqual(len(cash_basis_aml_ids), 4)

        # check amounts
        cash_basis_move1 = cash_basis_moves.filtered(lambda m: m.currency_id.is_zero(sum(line.credit for line in m.line_ids) - 123936.31))

        self.assertTrue(cash_basis_move1.exists())

        # For first move
        move_lines = cash_basis_moves.line_ids
        base_amount_tax_lines = move_lines.filtered(
            lambda l: l.account_id == self.tax_base_amount_account)
        self.assertEqual(len(base_amount_tax_lines), 2)
        self.assertAlmostEqual(
            sum(base_amount_tax_lines.mapped('credit')), 106841.65)
        self.assertAlmostEqual(
            sum(base_amount_tax_lines.mapped('debit')), 106841.65)

        self.assertAlmostEqual(
            (move_lines - base_amount_tax_lines)
            .filtered(lambda l: l.account_id == self.tax_waiting_account)
            .credit, 17094.66)
        self.assertAlmostEqual(
            (move_lines - base_amount_tax_lines)
            .filtered(lambda l: l.account_id == self.tax_final_account)
            .debit, 17094.66)

    def test_reconciliation_cash_basis_fx_02(self):
        """
        Company's Currency EUR

        Having issued an invoice at date Nov-21-2018 as:

        Accounts         Amount Currency         Debit(EUR)       Credit(EUR)
        ---------------------------------------------------------------------
        Expenses            5,301.00 USD         106,841.65              0.00
        Taxes                 848.16 USD          17,094.66              0.00
            Payables       -6,149.16 USD               0.00        123,936.31

        On Nov-30-2018 user issues an FX Journal Entry as:

        Accounts         Amount Currency         Debit(EUR)       Credit(EUR)
        ---------------------------------------------------------------------
        FX Losses               0.00 USD           1.572.96             0.00
            Payables            0.00 USD               0.00         1.572.96

        On Dec-20-2018 user issues an FX Journal Entry as:

        Accounts         Amount Currency         Debit(EUR)       Credit(EUR)
        ---------------------------------------------------------------------
        Payables                0.00 USD           1.740.82             0.00
            FX Gains            0.00 USD               0.00         1.740.82

        On Same day user records a payment for:

        Accounts         Amount Currency         Debit(EUR)       Credit(EUR)
        ---------------------------------------------------------------------
        Payables            6,149.16 USD         123,768.45              0.00
            Bank           -6,149.16 USD               0.00        123,768.45

        And then reconciles the Payables Items which shall render only one Tax
        Cash Basis Journal Entry because of the actual payment, i.e.
        amount_currency != 0:

        Accounts         Amount Currency         Debit(EUR)       Credit(EUR)
        ---------------------------------------------------------------------
        Tax Base Acc.           0.00 USD         106,841.65              0.00
            Tax Base Acc.       0.00 USD               0.00        106,841.65
        Creditable Taxes      848.16 USD          17,094.66              0.00
            Taxes            -848.16 USD               0.00         17,094.66
        """

        company = self.env.ref('base.main_company')
        company.country_id = self.ref('base.us')
        company.tax_cash_basis_journal_id = self.cash_basis_journal

        # Purchase
        purchase_move = self.env['account.move'].create({
            'journal_id': self.purchase_journal.id,
            'line_ids': [
                (0, 0, {
                    'name': 'expenseTaxed',
                    'account_id': self.expense_account.id,
                    'currency_id': self.currency_usd_id,
                    'tax_ids': [(4, self.tax_cash_basis.id)],
                    'tax_exigible': False,
                    'debit': 106841.65, 'credit': 0.0, 'amount_currency': 5301.00,
                }),
                (0, 0, {
                    'name': 'TaxLine',
                    'account_id': self.tax_waiting_account.id,
                    'currency_id': self.currency_usd_id,
                    'tax_repartition_line_id': self.tax_cash_basis.invoice_repartition_line_ids.filtered(lambda x: x.repartition_type == 'tax').id,
                    'tax_exigible': False,
                    'tax_base_amount': 106841.65,
                    'debit': 17094.66, 'credit': 0.0, 'amount_currency': 848.16,
                }),
                (0, 0, {
                    'name': 'Payable',
                    'account_id': self.account_rsa.id,
                    'currency_id': self.currency_usd_id,
                    'debit': 0.0, 'credit': 123936.31, 'amount_currency': -6149.16,
                }),
            ],
        })
        purchase_move.post()

        # FX 01 Move
        fx_move_01 = self.env['account.move'].create({
            'journal_id': self.fx_journal.id,
            'line_ids': [
                (0, 0, {
                    'account_id': self.account_rsa.id,
                    'currency_id': self.currency_usd_id,
                    'debit': 0.0, 'credit': 1572.96, 'amount_currency': 0.00,
                }),
                (0, 0, {
                    'account_id': self.diff_expense_account.id,
                    'currency_id': self.currency_usd_id,
                    'debit': 1572.96, 'credit': 0.0, 'amount_currency': 0.0,
                }),
            ],
        })
        fx_move_01.post()

        # FX 02 Move
        fx_move_02 = self.env['account.move'].create({
            'journal_id': self.fx_journal.id,
            'line_ids': [
                (0, 0, {
                    'account_id': self.account_rsa.id,
                    'currency_id': self.currency_usd_id,
                    'debit': 1740.82, 'credit': 0.0, 'amount_currency': 0.00,
                }),
                (0, 0, {
                    'account_id': self.diff_income_account.id,
                    'currency_id': self.currency_usd_id,
                    'debit': 0.0, 'credit': 1740.82, 'amount_currency': 0.0,
                }),
            ],
        })
        fx_move_02.post()

        # Payment Move
        payment_move = self.env['account.move'].create({
            'journal_id': self.bank_journal_usd.id,
            'line_ids': [
                (0, 0, {
                    'account_id': self.account_rsa.id,
                    'currency_id': self.currency_usd_id,
                    'debit': 123768.45, 'credit': 0.0, 'amount_currency': 6149.16,
                }),
                (0, 0, {
                    'account_id': self.account_usd.id,
                    'currency_id': self.currency_usd_id,
                    'debit': 0.0, 'credit': 123768.45, 'amount_currency': -6149.16,
                }),
            ],
        })
        payment_move.post()

        to_reconcile = (
            (purchase_move + payment_move + fx_move_01 + fx_move_02)
            .mapped('line_ids')
            .filtered(lambda l: l.account_id.internal_type == 'payable'))
        to_reconcile.reconcile()

        # check reconciliation in Payable account
        self.assertTrue(purchase_move.line_ids[2].full_reconcile_id.exists())
        self.assertEqual(
            purchase_move.line_ids[2].full_reconcile_id.reconciled_line_ids,
            purchase_move.line_ids[2] + fx_move_01.line_ids[0] + fx_move_02.line_ids[0] +
            payment_move.line_ids[0])

        # check cash basis
        cash_basis_moves = self.env['account.move'].search(
            [('journal_id', '=', self.cash_basis_journal.id)])

        self.assertEqual(len(cash_basis_moves), 1)

        cash_basis_aml_ids = cash_basis_moves.mapped('line_ids')
        self.assertEqual(len(cash_basis_aml_ids), 4)

        # check amounts
        cash_basis_move1 = cash_basis_moves.filtered(lambda m: m.currency_id.is_zero(sum(line.credit for line in m.line_ids) - 123936.31))

        self.assertTrue(cash_basis_move1.exists())

        # For first move
        move_lines = cash_basis_move1.line_ids
        base_amount_tax_lines = move_lines.filtered(
            lambda l: l.account_id == self.tax_base_amount_account)
        self.assertEqual(len(base_amount_tax_lines), 2)
        self.assertAlmostEqual(
            sum(base_amount_tax_lines.mapped('credit')), 106841.65)
        self.assertAlmostEqual(
            sum(base_amount_tax_lines.mapped('debit')), 106841.65)

        self.assertAlmostEqual(
            (move_lines - base_amount_tax_lines)
            .filtered(lambda l: l.account_id == self.tax_waiting_account)
            .credit, 17094.66)
        self.assertAlmostEqual(
            (move_lines - base_amount_tax_lines)
            .filtered(lambda l: l.account_id == self.tax_final_account)
            .debit, 17094.66)

    def test_reconciliation_cash_basis_revert(self):
        company = self.env.ref('base.main_company')
        company.tax_cash_basis_journal_id = self.cash_basis_journal
        tax_cash_basis10percent = self.tax_cash_basis.copy({'amount': 10})
        self.tax_waiting_account.reconcile = True
        tax_waiting_account10 = self.tax_waiting_account.copy({
            'name': 'TAX WAIT 10',
            'code': 'TWAIT1',
        })

        AccountMoveLine = self.env['account.move.line'].with_context(check_move_validity=False)

        # Purchase
        purchase_move = self.env['account.move'].create({
            'name': 'invoice',
            'journal_id': self.purchase_journal.id,
        })

        purchase_payable_line0 = AccountMoveLine.create({
            'account_id': self.account_rsa.id,
            'credit': 175,
            'move_id': purchase_move.id,
        })

        AccountMoveLine.create({
            'name': 'expenseTaxed 10%',
            'account_id': self.expense_account.id,
            'debit': 50,
            'move_id': purchase_move.id,
            'tax_ids': [(4, tax_cash_basis10percent.id, False)],
        })
        tax_line0 = AccountMoveLine.create({
            'name': 'TaxLine0',
            'account_id': tax_waiting_account10.id,
            'debit': 5,
            'move_id': purchase_move.id,
            'tax_repartition_line_id': tax_cash_basis10percent.invoice_repartition_line_ids.filtered(lambda x: x.repartition_type == 'tax').id,
            'tax_base_amount': 50,
        })
        AccountMoveLine.create({
            'name': 'expenseTaxed 20%',
            'account_id': self.expense_account.id,
            'debit': 100,
            'move_id': purchase_move.id,
            'tax_ids': [(4, self.tax_cash_basis.id, False)],
        })
        tax_line1 = AccountMoveLine.create({
            'name': 'TaxLine1',
            'account_id': self.tax_waiting_account.id,
            'debit': 20,
            'move_id': purchase_move.id,
            'tax_repartition_line_id': self.tax_cash_basis.invoice_repartition_line_ids.filtered(lambda x: x.repartition_type == 'tax').id,
            'tax_base_amount': 100,
        })
        purchase_move.post()

        reverted = purchase_move._reverse_moves(cancel=True)
        self.assertTrue(reverted.exists())

        for inv_line in [purchase_payable_line0, tax_line0, tax_line1]:
            self.assertTrue(inv_line.full_reconcile_id.exists())
            reverted_expected = reverted.line_ids.filtered(lambda l: l.account_id == inv_line.account_id)
            self.assertEqual(len(reverted_expected), 1)
            self.assertEqual(reverted_expected.full_reconcile_id, inv_line.full_reconcile_id)

    def test_reconciliation_cash_basis_foreign_currency_low_values(self):
        journal = self.env['account.journal'].create({
            'name': 'Bank', 'type': 'bank', 'code': 'THE',
            'currency_id': self.currency_usd_id,
        })
        usd = self.env['res.currency'].browse(self.currency_usd_id)
        usd.rate_ids.unlink()
        self.env['res.currency.rate'].create({
            'name': time.strftime('%Y-01-01'),
            'rate': 1/17.0,
            'currency_id': self.currency_usd_id,
            'company_id': self.env.ref('base.main_company').id,
        })

        move_form = Form(self.env['account.move'].with_context(default_type='out_invoice'))
        move_form.partner_id = self.partner_agrolait
        move_form.currency_id = self.env.ref('base.USD')
        move_form.invoice_date = time.strftime('%Y') + '-07-01'
        with move_form.invoice_line_ids.new() as line_form:
            line_form.name = 'test line'
            line_form.price_unit = 50
            line_form.tax_ids.clear()
        invoice = move_form.save()
        move_form = Form(invoice)
        with move_form.invoice_line_ids.edit(0) as line_form:
            line_form.tax_ids.add(self.tax_cash_basis)
        invoice = move_form.save()
        invoice.post()

        self.assertTrue(invoice.currency_id != self.env.user.company_id.currency_id)

        # First Payment
        payment0 = self.make_payment(invoice, journal, amount=59.99)
        self.assertEqual(invoice.amount_residual, 0.01)

        tax_waiting_line = invoice.line_ids.filtered(lambda l: l.account_id == self.tax_waiting_account)
        self.assertTrue(tax_waiting_line.exists())
        self.assertFalse(tax_waiting_line.reconciled)

        move_caba0 = tax_waiting_line.matched_debit_ids.debit_move_id.move_id
        self.assertTrue(move_caba0.exists())
        self.assertEqual(move_caba0.journal_id, self.env.user.company_id.tax_cash_basis_journal_id)

        pay_receivable_line0 = payment0.move_line_ids.filtered(lambda l: l.account_id == self.account_rcv)
        self.assertTrue(pay_receivable_line0.reconciled)
        self.assertEqual(pay_receivable_line0.matched_debit_ids, move_caba0.tax_cash_basis_rec_id)

        # Second Payment
        payment1 = self.make_payment(invoice, journal, 0.01)
        self.assertEqual(invoice.amount_residual, 0)
        self.assertEqual(invoice.invoice_payment_state, 'paid')

        self.assertTrue(tax_waiting_line.reconciled)
        move_caba1 = tax_waiting_line.matched_debit_ids.mapped('debit_move_id').mapped('move_id').filtered(lambda m: m != move_caba0)
        self.assertEqual(len(move_caba1.exists()), 1)
        self.assertEqual(move_caba1.journal_id, self.env.user.company_id.tax_cash_basis_journal_id)

        pay_receivable_line1 = payment1.move_line_ids.filtered(lambda l: l.account_id == self.account_rcv)
        self.assertTrue(pay_receivable_line1.reconciled)
        self.assertEqual(pay_receivable_line1.matched_debit_ids, move_caba1.tax_cash_basis_rec_id)

    def test_reconciliation_with_currency(self):
        #reconciliation on an account having a foreign currency being
        #the same as the company one
        account_rcv = self.account_rcv
        account_rcv.currency_id = self.currency_euro_id
        aml_obj = self.env['account.move.line'].with_context(
            check_move_validity=False)
        general_move1 = self.env['account.move'].create({
            'name': 'general1',
            'journal_id': self.general_journal.id,
        })
        aml_obj.create({
            'name': 'debit1',
            'account_id': account_rcv.id,
            'debit': 11,
            'move_id': general_move1.id,
        })
        aml_obj.create({
            'name': 'credit1',
            'account_id': self.account_rsa.id,
            'credit': 11,
            'move_id': general_move1.id,
        })
        general_move1.post()
        general_move2 = self.env['account.move'].create({
            'name': 'general2',
            'journal_id': self.general_journal.id,
        })
        aml_obj.create({
            'name': 'credit2',
            'account_id': account_rcv.id,
            'credit': 10,
            'move_id': general_move2.id,
        })
        aml_obj.create({
            'name': 'debit2',
            'account_id': self.account_rsa.id,
            'debit': 10,
            'move_id': general_move2.id,
        })
        general_move2.post()
        general_move3 = self.env['account.move'].create({
            'name': 'general3',
            'journal_id': self.general_journal.id,
        })
        aml_obj.create({
            'name': 'credit3',
            'account_id': account_rcv.id,
            'credit': 1,
            'move_id': general_move3.id,
        })
        aml_obj.create({
            'name': 'debit3',
            'account_id': self.account_rsa.id,
            'debit': 1,
            'move_id': general_move3.id,
        })
        general_move3.post()
        to_reconcile = ((general_move1 + general_move2 + general_move3)
            .mapped('line_ids')
            .filtered(lambda l: l.account_id.id == account_rcv.id))
        to_reconcile.reconcile()
        for aml in to_reconcile:
            self.assertEqual(aml.amount_residual, 0.0)

    def test_reconciliation_process_move_lines_with_mixed_currencies(self):
        # Delete any old rate - to make sure that we use the ones we need.
        old_rates = self.env['res.currency.rate'].search(
            [('currency_id', '=', self.currency_usd_id)])
        old_rates.unlink()

        self.env['res.currency.rate'].create({
            'currency_id': self.currency_usd_id,
            'name': time.strftime('%Y') + '-01-01',
            'rate': 2,
        })

        move_product = self.env['account.move'].create({
            'ref': 'move product',
        })
        move_product_lines = self.env['account.move.line'].create([
            {
                'name': 'line product',
                'move_id': move_product.id,
                'account_id': self.env['account.account'].search([('user_type_id', '=', self.env.ref('account.data_account_type_revenue').id)], limit=1).id,
                'debit': 20,
                'credit': 0,
            },
            {
                'name': 'line receivable',
                'move_id': move_product.id,
                'account_id': self.account_rcv.id,
                'debit': 0,
                'credit': 20,
            }
        ])
        move_product.post()

        move_payment = self.env['account.move'].create({
            'ref': 'move payment',
        })
        liquidity_account = self.env['account.account'].search([('user_type_id', '=', self.env.ref('account.data_account_type_liquidity').id)], limit=1)
        move_payment_lines = self.env['account.move.line'].create([
            {
                'name': 'line product',
                'move_id': move_payment.id,
                'account_id': liquidity_account.id,
                'debit': 10.0,
                'credit': 0,
                'amount_currency': 20,
                'currency_id': self.currency_usd_id,
            },
            {
                'name': 'line product',
                'move_id': move_payment.id,
                'account_id': self.account_rcv.id,
                'debit': 0,
                'credit': 10.0,
                'amount_currency': -20,
                'currency_id': self.currency_usd_id,
            }
        ])
        move_product.post()

        # We are reconciling a move line in currency A with a move line in currency B and putting
        # the rest in a writeoff, this test ensure that the debit/credit value of the writeoff is
        # correctly computed in company currency.
        self.env['account.reconciliation.widget'].process_move_lines([{
            'id': False,
            'type': False,
            'mv_line_ids': [move_payment_lines[1].id, move_product_lines[1].id],
            'new_mv_line_dicts': [{
                'account_id': liquidity_account.id,
                'analytic_tag_ids': [6, None, []],
                'credit': 0,
                'date': time.strftime('%Y') + '-01-01',
                'debit': 15.0,
                'journal_id': self.env['account.journal'].search([('type', '=', 'sale')], limit=1).id,
                'name': 'writeoff',
            }],
        }])

        writeoff_line = self.env['account.move.line'].search([('name', '=', 'writeoff')])
        self.assertEquals(writeoff_line.credit, 15.0)<|MERGE_RESOLUTION|>--- conflicted
+++ resolved
@@ -149,26 +149,23 @@
         invoice.post()
         return invoice
 
-    def create_invoice_partner(self, type='out_invoice', invoice_amount=50, currency_id=None, partner_id=False):
-        #we create an invoice in given currency
-        invoice = self.account_invoice_model.create({'partner_id': partner_id,
+    def create_invoice_partner(self, type='out_invoice', invoice_amount=50, currency_id=None, partner_id=False, payment_term_id=False):
+        move = self.env['account.move'].with_context(default_type=type).create({
+            'type': type,
+            'partner_id': partner_id,
+            'invoice_date': time.strftime('%Y') + '-07-01',
+            'date': time.strftime('%Y') + '-07-01',
             'currency_id': currency_id,
-            'name': type == 'out_invoice' and 'invoice to client' or 'invoice to vendor',
-            'account_id': self.account_rcv.id,
-            'type': type,
-            'date_invoice': time.strftime('%Y') + '-07-01',
-            })
-        self.account_invoice_line_model.create({'product_id': self.product.id,
-            'quantity': 1,
-            'price_unit': invoice_amount,
-            'invoice_id': invoice.id,
-            'name': 'product that cost ' + str(invoice_amount),
-            'account_id': self.env['account.account'].search([('user_type_id', '=', self.env.ref('account.data_account_type_revenue').id)], limit=1).id,
-        })
-
-        #validate invoice
-        invoice.action_invoice_open()
-        return invoice
+            'invoice_payment_term_id': payment_term_id,
+            'invoice_line_ids': [(0, 0, {
+                'quantity': 1,
+                'price_unit': invoice_amount,
+
+                'name': 'product that cost ' + str(invoice_amount),
+            })],
+        })
+        move.post()
+        return move
 
     def make_payment(self, invoice_record, bank_journal, amount=0.0, amount_currency=0.0, currency_id=None):
         bank_stmt = self.acc_bank_stmt_model.create({
@@ -916,26 +913,7 @@
         self.assertEqual(reversed_bank_line.full_reconcile_id.id, bank_line.full_reconcile_id.id)
         self.assertEqual(reversed_customer_line.full_reconcile_id.id, customer_line.full_reconcile_id.id)
 
-<<<<<<< HEAD
-    def create_invoice_partner(self, type='out_invoice', invoice_amount=50, currency_id=None, partner_id=False, payment_term_id=False):
-        move = self.env['account.move'].with_context(default_type=type).create({
-            'type': type,
-            'partner_id': partner_id,
-            'invoice_date': time.strftime('%Y') + '-07-01',
-            'date': time.strftime('%Y') + '-07-01',
-            'currency_id': currency_id,
-            'invoice_payment_term_id': payment_term_id,
-            'invoice_line_ids': [(0, 0, {
-                'quantity': 1,
-                'price_unit': invoice_amount,
-                'name': 'product that cost ' + str(invoice_amount),
-            })],
-        })
-        move.post()
-        return move
-
-=======
->>>>>>> ae50f2cb
+
     def test_aged_report(self):
         AgedReport = self.env['report.account.report_agedpartnerbalance'].with_context(include_nullified_amount=True)
         account_type = ['receivable']
