from odoo.addons.account.tests.account_test_classes import AccountingTestCase
import time
import unittest

class TestReconciliation(AccountingTestCase):

    """Tests for reconciliation (account.tax)

    Test used to check that when doing a sale or purchase invoice in a different currency,
    the result will be balanced.
    """

    def setUp(self):
        super(TestReconciliation, self).setUp()
        self.account_invoice_model = self.env['account.invoice']
        self.account_invoice_line_model = self.env['account.invoice.line']
        self.acc_bank_stmt_model = self.env['account.bank.statement']
        self.acc_bank_stmt_line_model = self.env['account.bank.statement.line']
        self.res_currency_model = self.registry('res.currency')
        self.res_currency_rate_model = self.registry('res.currency.rate')

        partner_agrolait = self.env.ref("base.res_partner_2")
        self.partner_agrolait_id = partner_agrolait.id
        self.currency_swiss_id = self.env.ref("base.CHF").id
        self.currency_usd_id = self.env.ref("base.USD").id
        self.currency_euro_id = self.env.ref("base.EUR").id
<<<<<<< HEAD
        self.env.ref('base.main_company').write({'currency_id': self.currency_euro_id})
        self.account_rcv = partner_agrolait.property_account_receivable_id or self.env['account.account'].search([('user_type_id', '=', self.env.ref('account.data_account_type_receivable').id)], limit=1)
        self.account_rsa = partner_agrolait.property_account_payable_id or self.env['account.account'].search([('user_type_id', '=', self.env.ref('account.data_account_type_payable').id)], limit=1)
=======
        company = self.env.ref('base.main_company')
        self.cr.execute("UPDATE res_company SET currency_id = %s WHERE id = %s", [self.currency_euro_id, company.id])
        self.account_rcv = self.env['account.account'].search([('user_type_id', '=', self.env.ref('account.data_account_type_receivable').id)], limit=1)
        self.account_rsa = self.env['account.account'].search([('user_type_id', '=', self.env.ref('account.data_account_type_payable').id)], limit=1)
>>>>>>> 6deed451
        self.product = self.env.ref("product.product_product_4")

        self.bank_journal_euro = self.env['account.journal'].create({'name': 'Bank', 'type': 'bank', 'code': 'BNK67'})
        self.account_euro = self.bank_journal_euro.default_debit_account_id

        self.bank_journal_usd = self.env['account.journal'].create({'name': 'Bank US', 'type': 'bank', 'code': 'BNK68', 'currency_id': self.currency_usd_id})
        self.account_usd = self.bank_journal_usd.default_debit_account_id
        
        self.diff_income_account = self.env['res.users'].browse(self.env.uid).company_id.income_currency_exchange_account_id
        self.diff_expense_account = self.env['res.users'].browse(self.env.uid).company_id.expense_currency_exchange_account_id

    def create_invoice(self, type='out_invoice', invoice_amount=50, currency_id=None):
        #we create an invoice in given currency
        invoice = self.account_invoice_model.create({'partner_id': self.partner_agrolait_id,
            'reference_type': 'none',
            'currency_id': currency_id,
            'name': type == 'out_invoice' and 'invoice to client' or 'invoice to vendor',
            'account_id': self.account_rcv.id,
            'type': type,
            'date_invoice': time.strftime('%Y') + '-07-01',
            })
        self.account_invoice_line_model.create({'product_id': self.product.id,
            'quantity': 1,
            'price_unit': invoice_amount,
            'invoice_id': invoice.id,
            'name': 'product that cost ' + str(invoice_amount),
            'account_id': self.env['account.account'].search([('user_type_id', '=', self.env.ref('account.data_account_type_revenue').id)], limit=1).id,
        })

        #validate invoice
        invoice.action_invoice_open()
        return invoice

    def make_payment(self, invoice_record, bank_journal, amount=0.0, amount_currency=0.0, currency_id=None):
        bank_stmt = self.acc_bank_stmt_model.create({
            'journal_id': bank_journal.id,
            'date': time.strftime('%Y') + '-07-15',
            'name': 'payment' + invoice_record.number
        })

        bank_stmt_line = self.acc_bank_stmt_line_model.create({'name': 'payment',
            'statement_id': bank_stmt.id,
            'partner_id': self.partner_agrolait_id,
            'amount': amount,
            'amount_currency': amount_currency,
            'currency_id': currency_id,
            'date': time.strftime('%Y') + '-07-15',})

        #reconcile the payment with the invoice
        for l in invoice_record.move_id.line_ids:
            if l.account_id.id == self.account_rcv.id:
                line_id = l
                break
        amount_in_widget = currency_id and amount_currency or amount
        bank_stmt_line.process_reconciliation(counterpart_aml_dicts=[{
            'move_line': line_id,
            'debit': amount_in_widget < 0 and -amount_in_widget or 0.0,
            'credit': amount_in_widget > 0 and amount_in_widget or 0.0,
            'name': line_id.name,
            }])
        return bank_stmt

    def check_results(self, move_line_recs, aml_dict):
        #we check that the line is balanced (bank statement line)
        self.assertEquals(len(move_line_recs), len(aml_dict))
        for move_line in move_line_recs:
            self.assertEquals(round(move_line.debit, 2), aml_dict[move_line.account_id.id]['debit'])
            self.assertEquals(round(move_line.credit, 2), aml_dict[move_line.account_id.id]['credit'])
            self.assertEquals(round(move_line.amount_currency, 2), aml_dict[move_line.account_id.id]['amount_currency'])
            self.assertEquals(move_line.currency_id.id, aml_dict[move_line.account_id.id]['currency_id'])
            if 'currency_diff' in aml_dict[move_line.account_id.id]:
                currency_diff_move = move_line.full_reconcile_id.exchange_move_id
                for currency_diff_line in currency_diff_move.line_ids:
                    if aml_dict[move_line.account_id.id].get('currency_diff') == 0:
                        if currency_diff_line.account_id.id == move_line.account_id.id:
                            self.assertAlmostEquals(currency_diff_line.amount_currency, aml_dict[move_line.account_id.id].get('amount_currency_diff'))
                    if aml_dict[move_line.account_id.id].get('currency_diff') == 0:
                        if currency_diff_line.account_id.id == move_line.account_id.id:
                            self.assertAlmostEquals(currency_diff_line.amount_currency, aml_dict[move_line.account_id.id].get('amount_currency_diff'))
                    if aml_dict[move_line.account_id.id].get('currency_diff') > 0:
                        if currency_diff_line.account_id.id == move_line.account_id.id:
                            self.assertAlmostEquals(currency_diff_line.debit, aml_dict[move_line.account_id.id].get('currency_diff'))
                        else:
                            self.assertAlmostEquals(currency_diff_line.credit, aml_dict[move_line.account_id.id].get('currency_diff'))
                            self.assertIn(currency_diff_line.account_id.id, [self.diff_expense_account.id, self.diff_income_account.id], 'The difference accounts should be used correctly. ')
                    else:
                        if currency_diff_line.account_id.id == move_line.account_id.id:
                            self.assertAlmostEquals(currency_diff_line.credit, abs(aml_dict[move_line.account_id.id].get('currency_diff')))
                        else:
                            self.assertAlmostEquals(currency_diff_line.debit, abs(aml_dict[move_line.account_id.id].get('currency_diff')))
                            self.assertIn(currency_diff_line.account_id.id, [self.diff_expense_account.id, self.diff_income_account.id], 'The difference accounts should be used correctly. ')

    def make_customer_and_supplier_flows(self, invoice_currency_id, invoice_amount, bank_journal, amount, amount_currency, transaction_currency_id):
        #we create an invoice in given invoice_currency
        invoice_record = self.create_invoice(type='out_invoice', invoice_amount=invoice_amount, currency_id=invoice_currency_id)
        #we encode a payment on it, on the given bank_journal with amount, amount_currency and transaction_currency given
        bank_stmt = self.make_payment(invoice_record, bank_journal, amount=amount, amount_currency=amount_currency, currency_id=transaction_currency_id)
        customer_move_lines = bank_stmt.move_line_ids

        #we create a supplier bill in given invoice_currency
        invoice_record = self.create_invoice(type='in_invoice', invoice_amount=invoice_amount, currency_id=invoice_currency_id)
        #we encode a payment on it, on the given bank_journal with amount, amount_currency and transaction_currency given
        bank_stmt = self.make_payment(invoice_record, bank_journal, amount=-amount, amount_currency=-amount_currency, currency_id=transaction_currency_id)
        supplier_move_lines = bank_stmt.move_line_ids
        return customer_move_lines, supplier_move_lines

    def test_statement_usd_invoice_eur_transaction_eur(self):
        customer_move_lines, supplier_move_lines = self.make_customer_and_supplier_flows(self.currency_euro_id, 30, self.bank_journal_usd, 42, 30, self.currency_euro_id)
        self.check_results(customer_move_lines, {
            self.account_usd.id: {'debit': 30.0, 'credit': 0.0, 'amount_currency': 42, 'currency_id': self.currency_usd_id},
            self.account_rcv.id: {'debit': 0.0, 'credit': 30.0, 'amount_currency': -42, 'currency_id': self.currency_usd_id},
        })
        self.check_results(supplier_move_lines, {
            self.account_usd.id: {'debit': 0.0, 'credit': 30.0, 'amount_currency': -42, 'currency_id': self.currency_usd_id},
            self.account_rcv.id: {'debit': 30.0, 'credit': 0.0, 'amount_currency': 42, 'currency_id': self.currency_usd_id},
        })

    def test_statement_usd_invoice_usd_transaction_usd(self):
        customer_move_lines, supplier_move_lines = self.make_customer_and_supplier_flows(self.currency_usd_id, 50, self.bank_journal_usd, 50, 0, False)
        self.check_results(customer_move_lines, {
            self.account_usd.id: {'debit': 32.70, 'credit': 0.0, 'amount_currency': 50, 'currency_id': self.currency_usd_id},
            self.account_rcv.id: {'debit': 0.0, 'credit': 32.70, 'amount_currency': -50, 'currency_id': self.currency_usd_id},
        })
        self.check_results(supplier_move_lines, {
            self.account_usd.id: {'debit': 0.0, 'credit': 32.70, 'amount_currency': -50, 'currency_id': self.currency_usd_id},
            self.account_rcv.id: {'debit': 32.70, 'credit': 0.0, 'amount_currency': 50, 'currency_id': self.currency_usd_id},
        })

    def test_statement_usd_invoice_usd_transaction_eur(self):
        customer_move_lines, supplier_move_lines = self.make_customer_and_supplier_flows(self.currency_usd_id, 50, self.bank_journal_usd, 50, 40, self.currency_euro_id)
        self.check_results(customer_move_lines, {
            self.account_usd.id: {'debit': 40.0, 'credit': 0.0, 'amount_currency': 50, 'currency_id': self.currency_usd_id},
            self.account_rcv.id: {'debit': 0.0, 'credit': 40.0, 'amount_currency': -50, 'currency_id': self.currency_usd_id, 'currency_diff': 7.30},
        })
        self.check_results(supplier_move_lines, {
            self.account_usd.id: {'debit': 0.0, 'credit': 40.0, 'amount_currency': -50, 'currency_id': self.currency_usd_id},
            self.account_rcv.id: {'debit': 40.0, 'credit': 0.0, 'amount_currency': 50, 'currency_id': self.currency_usd_id, 'currency_diff': -7.30},
        })

    def test_statement_usd_invoice_chf_transaction_chf(self):
        customer_move_lines, supplier_move_lines = self.make_customer_and_supplier_flows(self.currency_swiss_id, 50, self.bank_journal_usd, 42, 50, self.currency_swiss_id)
        self.check_results(customer_move_lines, {
            self.account_usd.id: {'debit': 27.47, 'credit': 0.0, 'amount_currency': 42, 'currency_id': self.currency_usd_id},
            self.account_rcv.id: {'debit': 0.0, 'credit': 27.47, 'amount_currency': -50, 'currency_id': self.currency_swiss_id, 'currency_diff': -10.74},
        })
        self.check_results(supplier_move_lines, {
            self.account_usd.id: {'debit': 0.0, 'credit': 27.47, 'amount_currency': -42, 'currency_id': self.currency_usd_id},
            self.account_rcv.id: {'debit': 27.47, 'credit': 0.0, 'amount_currency': 50, 'currency_id': self.currency_swiss_id, 'currency_diff': 10.74},
        })

    def test_statement_eur_invoice_usd_transaction_usd(self):
        customer_move_lines, supplier_move_lines = self.make_customer_and_supplier_flows(self.currency_usd_id, 50, self.bank_journal_euro, 40, 50, self.currency_usd_id)
        self.check_results(customer_move_lines, {
            self.account_euro.id: {'debit': 40.0, 'credit': 0.0, 'amount_currency': 50, 'currency_id': self.currency_usd_id},
            self.account_rcv.id: {'debit': 0.0, 'credit': 40.0, 'amount_currency': -50, 'currency_id': self.currency_usd_id, 'currency_diff': 7.30},
        })
        self.check_results(supplier_move_lines, {
            self.account_euro.id: {'debit': 0.0, 'credit': 40.0, 'amount_currency': -50, 'currency_id': self.currency_usd_id},
            self.account_rcv.id: {'debit': 40.0, 'credit': 0.0, 'amount_currency': 50, 'currency_id': self.currency_usd_id, 'currency_diff': -7.30},
        })

    def test_statement_eur_invoice_usd_transaction_eur(self):
        customer_move_lines, supplier_move_lines = self.make_customer_and_supplier_flows(self.currency_usd_id, 50, self.bank_journal_euro, 40, 0.0, False)
        self.check_results(customer_move_lines, {
            self.account_euro.id: {'debit': 40.0, 'credit': 0.0, 'amount_currency': 0.0, 'currency_id': False},
            self.account_rcv.id: {'debit': 0.0, 'credit': 40.0, 'amount_currency': -61.16, 'currency_id': self.currency_usd_id},
        })
        self.check_results(supplier_move_lines, {
            self.account_euro.id: {'debit': 0.0, 'credit': 40.0, 'amount_currency': 0.0, 'currency_id': False},
            self.account_rcv.id: {'debit': 40.0, 'credit': 0.0, 'amount_currency': 61.16, 'currency_id': self.currency_usd_id},
        })

    def test_statement_euro_invoice_usd_transaction_chf(self):
        customer_move_lines, supplier_move_lines = self.make_customer_and_supplier_flows(self.currency_usd_id, 50, self.bank_journal_euro, 42, 50, self.currency_swiss_id)
        self.check_results(customer_move_lines, {
            self.account_euro.id: {'debit': 42.0, 'credit': 0.0, 'amount_currency': 50, 'currency_id': self.currency_swiss_id},
            self.account_rcv.id: {'debit': 0.0, 'credit': 42.0, 'amount_currency': -50, 'currency_id': self.currency_swiss_id},
        })
        self.check_results(supplier_move_lines, {
            self.account_euro.id: {'debit': 0.0, 'credit': 42.0, 'amount_currency': -50, 'currency_id': self.currency_swiss_id},
            self.account_rcv.id: {'debit': 42.0, 'credit': 0.0, 'amount_currency': 50, 'currency_id': self.currency_swiss_id},
        })

    def test_statement_euro_invoice_usd_transaction_euro_full(self):
        #we create an invoice in given invoice_currency
        invoice_record = self.create_invoice(type='out_invoice', invoice_amount=50, currency_id=self.currency_usd_id)
        #we encode a payment on it, on the given bank_journal with amount, amount_currency and transaction_currency given
        bank_stmt = self.acc_bank_stmt_model.create({
            'journal_id': self.bank_journal_euro.id,
            'date': time.strftime('%Y') + '-01-01',
        })

        bank_stmt_line = self.acc_bank_stmt_line_model.create({'name': 'payment',
            'statement_id': bank_stmt.id,
            'partner_id': self.partner_agrolait_id,
            'amount': 40,
            'date': time.strftime('%Y') + '-01-01',})

        #reconcile the payment with the invoice
        for l in invoice_record.move_id.line_ids:
            if l.account_id.id == self.account_rcv.id:
                line_id = l
                break
        bank_stmt_line.process_reconciliation(counterpart_aml_dicts=[{
              'move_line': line_id,
              'debit': 0.0,
              'credit': 32.7,
              'name': line_id.name,
            }], new_aml_dicts=[{
              'debit': 0.0,
              'credit': 7.3,
              'name': 'exchange difference',
              'account_id': self.diff_income_account.id
            }])
        self.check_results(bank_stmt.move_line_ids, {
            self.account_euro.id: {'debit': 40.0, 'credit': 0.0, 'amount_currency': 0, 'currency_id': False},
            self.account_rcv.id: {'debit': 0.0, 'credit': 32.7, 'amount_currency': -41.97, 'currency_id': self.currency_usd_id, 'currency_diff': 0, 'amount_currency_diff': -8.03},
            self.diff_income_account.id: {'debit': 0.0, 'credit': 7.3, 'amount_currency': -9.37, 'currency_id': self.currency_usd_id},
        })

        # The invoice should be paid, as the payments totally cover its total
        self.assertEquals(invoice_record.state, 'paid', 'The invoice should be paid by now')
        invoice_rec_line = invoice_record.move_id.line_ids.filtered(lambda x: x.account_id.reconcile)
        self.assertTrue(invoice_rec_line.reconciled, 'The invoice should be totally reconciled')
        self.assertEquals(invoice_rec_line.amount_residual, 0, 'The invoice should be totally reconciled')
        self.assertEquals(invoice_rec_line.amount_residual_currency, 0, 'The invoice should be totally reconciled')

    @unittest.skip('adapt to new accounting')
    def test_balanced_exchanges_gain_loss(self):
        # The point of this test is to show that we handle correctly the gain/loss exchanges during reconciliations in foreign currencies.
        # For instance, with a company set in EUR, and a USD rate set to 0.033,
        # the reconciliation of an invoice of 2.00 USD (60.61 EUR) and a bank statement of two lines of 1.00 USD (30.30 EUR)
        # will lead to an exchange loss, that should be handled correctly within the journal items.
        env = api.Environment(self.cr, self.uid, {})
        # We update the currency rate of the currency USD in order to force the gain/loss exchanges in next steps
        rateUSDbis = env.ref("base.rateUSDbis")
        rateUSDbis.write({
            'name': time.strftime('%Y-%m-%d') + ' 00:00:00',
            'rate': 0.033,
        })
        # We create a customer invoice of 2.00 USD
        invoice = self.account_invoice_model.create({
            'partner_id': self.partner_agrolait_id,
            'currency_id': self.currency_usd_id,
            'name': 'Foreign invoice with exchange gain',
            'account_id': self.account_rcv_id,
            'type': 'out_invoice',
            'date_invoice': time.strftime('%Y-%m-%d'),
            'journal_id': self.bank_journal_usd_id,
            'invoice_line': [
                (0, 0, {
                    'name': 'line that will lead to an exchange gain',
                    'quantity': 1,
                    'price_unit': 2,
                })
            ]
        })
        invoice.action_invoice_open()
        # We create a bank statement with two lines of 1.00 USD each.
        statement = self.acc_bank_stmt_model.create({
            'journal_id': self.bank_journal_usd_id,
            'date': time.strftime('%Y-%m-%d'),
            'line_ids': [
                (0, 0, {
                    'name': 'half payment',
                    'partner_id': self.partner_agrolait_id,
                    'amount': 1.0,
                    'date': time.strftime('%Y-%m-%d')
                }),
                (0, 0, {
                    'name': 'second half payment',
                    'partner_id': self.partner_agrolait_id,
                    'amount': 1.0,
                    'date': time.strftime('%Y-%m-%d')
                })
            ]
        })

        # We process the reconciliation of the invoice line with the two bank statement lines
        line_id = None
        for l in invoice.move_id.line_id:
            if l.account_id.id == self.account_rcv_id:
                line_id = l
                break
        for statement_line in statement.line_ids:
            statement_line.process_reconciliation([
                {'counterpart_move_line_id': line_id.id, 'credit': 1.0, 'debit': 0.0, 'name': line_id.name}
            ])

        # The invoice should be paid, as the payments totally cover its total
        self.assertEquals(invoice.state, 'paid', 'The invoice should be paid by now')
        reconcile = None
        for payment in invoice.payment_ids:
            reconcile = payment.reconcile_id
            break
        # The invoice should be reconciled (entirely, not a partial reconciliation)
        self.assertTrue(reconcile, 'The invoice should be totally reconciled')
        result = {}
        exchange_loss_line = None
        for line in reconcile.line_id:
            res_account = result.setdefault(line.account_id, {'debit': 0.0, 'credit': 0.0, 'count': 0})
            res_account['debit'] = res_account['debit'] + line.debit
            res_account['credit'] = res_account['credit'] + line.credit
            res_account['count'] += 1
            if line.credit == 0.01:
                exchange_loss_line = line
        # We should be able to find a move line of 0.01 EUR on the Debtors account, being the cent we lost during the currency exchange
        self.assertTrue(exchange_loss_line, 'There should be one move line of 0.01 EUR in credit')
        # The journal items of the reconciliation should have their debit and credit total equal
        # Besides, the total debit and total credit should be 60.61 EUR (2.00 USD)
        self.assertEquals(sum([res['debit'] for res in result.values()]), 60.61)
        self.assertEquals(sum([res['credit'] for res in result.values()]), 60.61)
        counterpart_exchange_loss_line = None
        for line in exchange_loss_line.move_id.line_id:
            if line.account_id.id == self.account_fx_expense_id:
                counterpart_exchange_loss_line = line
        #  We should be able to find a move line of 0.01 EUR on the Foreign Exchange Loss account
        self.assertTrue(counterpart_exchange_loss_line, 'There should be one move line of 0.01 EUR on account "Foreign Exchange Loss"')

    def test_manual_reconcile_wizard_opw678153(self):

        def create_move(name, amount, amount_currency, currency_id):
            debit_line_vals = {
                'name': name,
                'debit': amount > 0 and amount or 0.0,
                'credit': amount < 0 and -amount or 0.0,
                'account_id': self.account_rcv.id,
                'amount_currency': amount_currency,
                'currency_id': currency_id,
            }
            credit_line_vals = debit_line_vals.copy()
            credit_line_vals['debit'] = debit_line_vals['credit']
            credit_line_vals['credit'] = debit_line_vals['debit']
            credit_line_vals['account_id'] = self.account_rsa.id
            credit_line_vals['amount_currency'] = -debit_line_vals['amount_currency']
            vals = {
                'journal_id': self.bank_journal_euro.id,
                'line_ids': [(0,0, debit_line_vals), (0, 0, credit_line_vals)]
            }
            return self.env['account.move'].create(vals).id
        move_list_vals = [
            ('1', -1.83, 0, self.currency_swiss_id),
            ('2', 728.35, 795.05, self.currency_swiss_id),
            ('3', -4.46, 0, self.currency_swiss_id),
            ('4', 0.32, 0, self.currency_swiss_id),
            ('5', 14.72, 16.20, self.currency_swiss_id),
            ('6', -737.10, -811.25, self.currency_swiss_id),
        ]
        move_ids = []
        for name, amount, amount_currency, currency_id in move_list_vals:
            move_ids.append(create_move(name, amount, amount_currency, currency_id))
        aml_recs = self.env['account.move.line'].search([('move_id', 'in', move_ids), ('account_id', '=', self.account_rcv.id)])
        wizard = self.env['account.move.line.reconcile'].with_context(active_ids=[x.id for x in aml_recs]).create({})
        wizard.trans_rec_reconcile_full()
        for aml in aml_recs:
            self.assertTrue(aml.reconciled, 'The journal item should be totally reconciled')
            self.assertEquals(aml.amount_residual, 0, 'The journal item should be totally reconciled')
            self.assertEquals(aml.amount_residual_currency, 0, 'The journal item should be totally reconciled')

        move_list_vals = [
            ('2', 728.35, 795.05, self.currency_swiss_id),
            ('3', -4.46, 0, False),
            ('4', 0.32, 0, False),
            ('5', 14.72, 16.20, self.currency_swiss_id),
            ('6', -737.10, -811.25, self.currency_swiss_id),
        ]
        move_ids = []
        for name, amount, amount_currency, currency_id in move_list_vals:
            move_ids.append(create_move(name, amount, amount_currency, currency_id))
        aml_recs = self.env['account.move.line'].search([('move_id', 'in', move_ids), ('account_id', '=', self.account_rcv.id)])
        wizard = self.env['account.move.line.reconcile.writeoff'].with_context(active_ids=[x.id for x in aml_recs]).create({'journal_id': self.bank_journal_usd.id, 'writeoff_acc_id': self.account_rsa.id})
        wizard.trans_rec_reconcile()
        for aml in aml_recs:
            self.assertTrue(aml.reconciled, 'The journal item should be totally reconciled')
            self.assertEquals(aml.amount_residual, 0, 'The journal item should be totally reconciled')
            self.assertEquals(aml.amount_residual_currency, 0, 'The journal item should be totally reconciled')

    def test_reconcile_bank_statement_with_payment_and_writeoff(self):
        # Use case:
        # Company is in EUR, create a bill for 80 USD and register payment of 80 USD.
        # create a bank statement in USD bank journal with a bank statement line of 85 USD
        # Reconcile bank statement with payment and put the remaining 5 USD in bank fees or another account.

        invoice = self.create_invoice(type='out_invoice', invoice_amount=80, currency_id=self.currency_usd_id)
        # register payment on invoice
        payment = self.env['account.payment'].create({'payment_type': 'inbound',
            'payment_method_id': self.env.ref('account.account_payment_method_manual_in').id,
            'partner_type': 'customer',
            'partner_id': self.partner_agrolait_id,
            'amount': 80,
            'currency_id': self.currency_usd_id,
            'payment_date': time.strftime('%Y') + '-07-15',
            'journal_id': self.bank_journal_usd.id,
            })
        payment.post()
        payment_move_line = False
        bank_move_line = False
        for l in payment.move_line_ids:
            if l.account_id.id == self.account_rcv.id:
                payment_move_line = l
            else:
                bank_move_line = l
        invoice.register_payment(payment_move_line)

        # create bank statement
        bank_stmt = self.acc_bank_stmt_model.create({
            'journal_id': self.bank_journal_usd.id,
            'date': time.strftime('%Y') + '-07-15',
        })

        bank_stmt_line = self.acc_bank_stmt_line_model.create({'name': 'payment',
            'statement_id': bank_stmt.id,
            'partner_id': self.partner_agrolait_id,
            'amount': 85,
            'date': time.strftime('%Y') + '-07-15',})

        #reconcile the statement with invoice and put remaining in another account
        bank_stmt_line.process_reconciliation(payment_aml_rec= bank_move_line, new_aml_dicts=[{
            'account_id': self.diff_income_account.id,
            'debit': 0,
            'credit': 5,
            'name': 'bank fees',
            }])

        # Check that move lines associated to bank_statement are correct
        bank_stmt_aml = self.env['account.move.line'].search([('statement_id', '=', bank_stmt.id)])
        bank_stmt_aml |= bank_stmt_aml.mapped('move_id').mapped('line_ids')
        self.assertEquals(len(bank_stmt_aml), 4, "The bank statement should have 4 moves lines")
        lines = {
            self.account_usd.id: [
                {'debit': 3.27, 'credit': 0.0, 'amount_currency': 5, 'currency_id': self.currency_usd_id},
                {'debit': 52.33, 'credit': 0, 'amount_currency': 80, 'currency_id': self.currency_usd_id}
                ],
            self.diff_income_account.id: {'debit': 0.0, 'credit': 3.27, 'amount_currency': -5, 'currency_id': self.currency_usd_id},
            self.account_rcv.id: {'debit': 0.0, 'credit': 52.33, 'amount_currency': -80, 'currency_id': self.currency_usd_id},
        }
        for aml in bank_stmt_aml:
            line = lines[aml.account_id.id]
            if type(line) == list:
                # find correct line inside the list
                if line[0]['debit'] == round(aml.debit, 2):
                    line = line[0]
                else:
                    line = line[1]
            self.assertEquals(round(aml.debit, 2), line['debit'])
            self.assertEquals(round(aml.credit, 2), line['credit'])
            self.assertEquals(round(aml.amount_currency, 2), line['amount_currency'])
            self.assertEquals(aml.currency_id.id, line['currency_id'])

    def test_partial_reconcile_currencies(self):
        #                client Account (payable, rsa)
        #        Debit                      Credit
        # --------------------------------------------------------
        # Pay a : 25/0.5 = 50       |   Inv a : 50/0.5 = 100
        # Pay b: 50/0.75 = 66.66    |   Inv b : 50/0.75 = 66.66
        # Pay c: 25/0.8 = 31.25     |
        #
        # Debit_currency = 100      | Credit currency = 100
        # Debit = 147.91            | Credit = 166.66
        # Balance Debit = 18.75
        # Counterpart Credit goes in Exchange diff

        dest_journal_id = self.env['account.journal'].search([('type', '=', 'purchase'), ('company_id', '=', self.env.ref('base.main_company').id)], limit=1)
        account_expenses = self.env['account.account'].search([('user_type_id', '=', self.env.ref('account.data_account_type_expenses').id)], limit=1)

        self.bank_journal_euro.write({'default_debit_account_id': self.account_rsa.id,
                                      'default_credit_account_id': self.account_rsa.id})
        dest_journal_id.write({'default_debit_account_id': self.account_rsa.id,
                               'default_credit_account_id': self.account_rsa.id})
        # Setting up rates for USD (main_company is in EUR)
        self.env['res.currency.rate'].create({'name': time.strftime('%Y') + '-' + '07' + '-01',
            'rate': 0.5,
            'currency_id': self.currency_usd_id,
            'company_id': self.env.ref('base.main_company').id})

        self.env['res.currency.rate'].create({'name': time.strftime('%Y') + '-' + '08' + '-01', 
            'rate': 0.75,
            'currency_id': self.currency_usd_id,
            'company_id': self.env.ref('base.main_company').id})

        self.env['res.currency.rate'].create({'name': time.strftime('%Y') + '-' + '09' + '-01', 
            'rate': 0.80,
            'currency_id': self.currency_usd_id,
            'company_id': self.env.ref('base.main_company').id})

        # Preparing Invoices (from vendor)
        invoice_a = self.account_invoice_model.create({'partner_id': self.partner_agrolait_id,
            'reference_type': 'none',
            'currency_id': self.currency_usd_id,
            'name': 'invoice to vendor',
            'account_id': self.account_rsa.id,
            'type': 'in_invoice',
            'date_invoice': time.strftime('%Y') + '-' + '07' + '-01',
            })
        self.account_invoice_line_model.create({'product_id': self.product.id,
            'quantity': 1,
            'price_unit': 50,
            'invoice_id': invoice_a.id,
            'name': 'product that cost ' + str(50),
            'account_id': account_expenses.id,
        })

        invoice_b = self.account_invoice_model.create({'partner_id': self.partner_agrolait_id,
            'reference_type': 'none',
            'currency_id': self.currency_usd_id,
            'name': 'invoice to vendor',
            'account_id': self.account_rsa.id,
            'type': 'in_invoice',
            'date_invoice': time.strftime('%Y') + '-' + '08' + '-01',
            })
        self.account_invoice_line_model.create({'product_id': self.product.id,
            'quantity': 1,
            'price_unit': 50,
            'invoice_id': invoice_b.id,
            'name': 'product that cost ' + str(50),
            'account_id': account_expenses.id,
        })

        invoice_a.action_invoice_open()
        invoice_b.action_invoice_open()

        # Preparing Payments
        # One partial for invoice_a (fully assigned to it)
        payment_a = self.env['account.payment'].create({'payment_type': 'outbound',
            'amount': 25,
            'currency_id': self.currency_usd_id,
            'journal_id': self.bank_journal_euro.id,
            'company_id': self.env.ref('base.main_company').id,
            'payment_date': time.strftime('%Y') + '-' + '07' + '-01',
            'partner_id': self.partner_agrolait_id,
            'payment_method_id': self.env.ref('account.account_payment_method_manual_out').id,
            'destination_journal_id': dest_journal_id.id,
            'partner_type': 'supplier'})

        # One that will complete the payment of a, the rest goes to b
        payment_b = self.env['account.payment'].create({'payment_type': 'outbound',
            'amount': 50,
            'currency_id': self.currency_usd_id,
            'journal_id': self.bank_journal_euro.id,
            'company_id': self.env.ref('base.main_company').id,
            'payment_date': time.strftime('%Y') + '-' + '08' + '-01',
            'partner_id': self.partner_agrolait_id,
            'payment_method_id': self.env.ref('account.account_payment_method_manual_out').id,
            'destination_journal_id': dest_journal_id.id,
            'partner_type': 'supplier'})

        # The last one will complete the payment of b
        payment_c = self.env['account.payment'].create({'payment_type': 'outbound',
            'amount': 25,
            'currency_id': self.currency_usd_id,
            'journal_id': self.bank_journal_euro.id,
            'company_id': self.env.ref('base.main_company').id,
            'payment_date': time.strftime('%Y') + '-' + '09' + '-01',
            'partner_id': self.partner_agrolait_id,
            'payment_method_id': self.env.ref('account.account_payment_method_manual_out').id,
            'destination_journal_id': dest_journal_id.id,
            'partner_type': 'supplier'})

        payment_a.post()
        payment_b.post()
        payment_c.post()

        # Assigning payments to invoices
        debit_line_a = payment_a.move_line_ids.filtered(lambda l: l.debit and l.account_id == dest_journal_id.default_debit_account_id)
        debit_line_b = payment_b.move_line_ids.filtered(lambda l: l.debit and l.account_id == dest_journal_id.default_debit_account_id)
        debit_line_c = payment_c.move_line_ids.filtered(lambda l: l.debit and l.account_id == dest_journal_id.default_debit_account_id)

        invoice_a.assign_outstanding_credit(debit_line_a.id)
        invoice_a.assign_outstanding_credit(debit_line_b.id)
        invoice_b.assign_outstanding_credit(debit_line_b.id)
        invoice_b.assign_outstanding_credit(debit_line_c.id)

        # Asserting correctness (only in the payable account)
        full_reconcile = False
        for inv in (invoice_a + invoice_b):
            self.assertTrue(inv.reconciled)
            for aml in (inv.payment_move_line_ids + inv.move_id.line_ids).filtered(lambda l: l.account_id == self.account_rsa):
                self.assertEqual(aml.amount_residual, 0.0)
                self.assertEqual(aml.amount_residual_currency, 0.0)
                self.assertTrue(aml.reconciled)
                if not full_reconcile:
                    full_reconcile = aml.full_reconcile_id
                else:
                    self.assertTrue(aml.full_reconcile_id == full_reconcile)

        full_rec_move = full_reconcile.exchange_move_id
        # Globally check whether the amount is correct
        self.assertEqual(full_rec_move.amount, 18.75)

        # Checking if the direction of the move is correct
        full_rec_payable = full_rec_move.line_ids.filtered(lambda l: l.account_id == self.account_rsa)
        self.assertEqual(full_rec_payable.balance, 18.75)<|MERGE_RESOLUTION|>--- conflicted
+++ resolved
@@ -24,16 +24,10 @@
         self.currency_swiss_id = self.env.ref("base.CHF").id
         self.currency_usd_id = self.env.ref("base.USD").id
         self.currency_euro_id = self.env.ref("base.EUR").id
-<<<<<<< HEAD
-        self.env.ref('base.main_company').write({'currency_id': self.currency_euro_id})
+        company = self.env.ref('base.main_company')
+        self.cr.execute("UPDATE res_company SET currency_id = %s WHERE id = %s", [self.currency_euro_id, company.id])
         self.account_rcv = partner_agrolait.property_account_receivable_id or self.env['account.account'].search([('user_type_id', '=', self.env.ref('account.data_account_type_receivable').id)], limit=1)
         self.account_rsa = partner_agrolait.property_account_payable_id or self.env['account.account'].search([('user_type_id', '=', self.env.ref('account.data_account_type_payable').id)], limit=1)
-=======
-        company = self.env.ref('base.main_company')
-        self.cr.execute("UPDATE res_company SET currency_id = %s WHERE id = %s", [self.currency_euro_id, company.id])
-        self.account_rcv = self.env['account.account'].search([('user_type_id', '=', self.env.ref('account.data_account_type_receivable').id)], limit=1)
-        self.account_rsa = self.env['account.account'].search([('user_type_id', '=', self.env.ref('account.data_account_type_payable').id)], limit=1)
->>>>>>> 6deed451
         self.product = self.env.ref("product.product_product_4")
 
         self.bank_journal_euro = self.env['account.journal'].create({'name': 'Bank', 'type': 'bank', 'code': 'BNK67'})
