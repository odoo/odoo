--- conflicted
+++ resolved
@@ -1181,896 +1181,6 @@
         self.assertEqual(invoice_cust_1.state, 'open',
                          'Invoice is in status %s' % invoice_cust_1.state)
 
-<<<<<<< HEAD
-    def test_multiple_term_reconciliation_opw_1906665(self):
-        '''Test that when registering a payment to an invoice with multiple
-        payment term lines the reconciliation happens against the line
-        with the earliest date_maturity
-        '''
-
-        payment_term = self.env['account.payment.term'].create({
-            'name': 'Pay in 2 installments',
-            'line_ids': [
-                # Pay 50% immediately
-                (0, 0, {
-                    'value': 'percent',
-                    'value_amount': 50,
-                }),
-                # Pay the rest after 14 days
-                (0, 0, {
-                    'value': 'balance',
-                    'days': 14,
-                })
-            ],
-        })
-
-        # can't use self.create_invoice because it validates and we need to set payment_term_id
-        invoice = self.account_invoice_model.create({
-            'partner_id': self.partner_agrolait_id,
-            'payment_term_id': payment_term.id,
-            'currency_id': self.currency_usd_id,
-            'name': 'Multiple payment terms',
-            'account_id': self.account_rcv.id,
-            'type': 'out_invoice',
-            'date_invoice': time.strftime('%Y') + '-07-01',
-        })
-        self.account_invoice_line_model.create({
-            'product_id': self.product.id,
-            'quantity': 1,
-            'price_unit': 50,
-            'invoice_id': invoice.id,
-            'name': self.product.display_name,
-            'account_id': self.env['account.account'].search([('user_type_id', '=', self.env.ref('account.data_account_type_revenue').id)], limit=1).id,
-        })
-
-        invoice.action_invoice_open()
-
-        payment = self.env['account.payment'].create({
-            'payment_type': 'inbound',
-            'payment_method_id': self.env.ref('account.account_payment_method_manual_in').id,
-            'partner_type': 'customer',
-            'partner_id': self.partner_agrolait_id,
-            'amount': 25,
-            'currency_id': self.currency_usd_id,
-            'journal_id': self.bank_journal_usd.id,
-        })
-        payment.post()
-
-        invoice.assign_outstanding_credit(payment.move_line_ids.filtered('credit').id)
-
-        receivable_lines = invoice.move_id.line_ids.filtered(lambda line: line.account_id == self.account_rcv).sorted('date_maturity')[0]
-        self.assertTrue(receivable_lines.matched_credit_ids)
-
-    def test_reconciliation_cash_basis01(self):
-        # Simulates an expense made up by 2 lines
-        # one is subject to a cash basis tax
-        # the other is not subject to tax
-
-        company = self.env.ref('base.main_company')
-        company.tax_cash_basis_journal_id = self.cash_basis_journal
-
-        AccountMoveLine = self.env['account.move.line'].with_context(check_move_validity=False)
-
-        # Purchase
-        purchase_move = self.env['account.move'].create({
-            'name': 'purchase',
-            'journal_id': self.purchase_journal.id,
-        })
-
-        purchase_payable_line0 = AccountMoveLine.create({
-            'account_id': self.account_rsa.id,
-            'credit': 100,
-            'move_id': purchase_move.id,
-        })
-        purchase_payable_line1 = AccountMoveLine.create({
-            'account_id': self.account_rsa.id,
-            'credit': 50,
-            'move_id': purchase_move.id,
-        })
-        AccountMoveLine.create({
-            'name': 'expensNoTax',
-            'account_id': self.expense_account.id,
-            'debit': 50,
-            'move_id': purchase_move.id,
-        })
-        AccountMoveLine.create({
-            'name': 'expenseTaxed',
-            'account_id': self.expense_account.id,
-            'debit': 83.33,
-            'move_id': purchase_move.id,
-            'tax_ids': [(4, self.tax_cash_basis.id, False)],
-        })
-        tax_line = AccountMoveLine.create({
-            'name': 'TaxLine',
-            'account_id': self.tax_waiting_account.id,
-            'debit': 16.67,
-            'move_id': purchase_move.id,
-            'tax_line_id': self.tax_cash_basis.id,
-        })
-        purchase_move.post()
-
-        # Payment Move
-        payment_move = self.env['account.move'].create({
-            'name': 'payment',
-            'journal_id': self.bank_journal_euro.id,
-        })
-        payment_payable_line = AccountMoveLine.create({
-            'account_id': self.account_rsa.id,
-            'debit': 150,
-            'move_id': payment_move.id,
-        })
-        AccountMoveLine.create({
-            'account_id': self.account_euro.id,
-            'credit': 150,
-            'move_id': payment_move.id,
-        })
-        payment_move.post()
-
-        to_reconcile = (purchase_move + payment_move).mapped('line_ids').filtered(lambda l: l.account_id.internal_type == 'payable')
-        to_reconcile.reconcile()
-
-        cash_basis_moves = self.env['account.move'].search([('journal_id', '=', self.cash_basis_journal.id)])
-
-        self.assertEqual(len(cash_basis_moves), 2)
-        self.assertTrue(cash_basis_moves.exists())
-
-        # check reconciliation in Payable account
-        self.assertTrue(purchase_payable_line0.full_reconcile_id.exists())
-        self.assertEqual(purchase_payable_line0.full_reconcile_id.reconciled_line_ids,
-            purchase_payable_line0 + purchase_payable_line1 + payment_payable_line)
-
-        cash_basis_aml_ids = cash_basis_moves.mapped('line_ids')
-        # check reconciliation in the tax waiting account
-        self.assertTrue(tax_line.full_reconcile_id.exists())
-        self.assertEqual(tax_line.full_reconcile_id.reconciled_line_ids,
-            cash_basis_aml_ids.filtered(lambda l: l.account_id == self.tax_waiting_account) + tax_line)
-
-        self.assertEqual(len(cash_basis_aml_ids), 8)
-
-        # check amounts
-        cash_basis_move1 = cash_basis_moves.filtered(lambda m: m.amount == 33.34)
-        cash_basis_move2 = cash_basis_moves.filtered(lambda m: m.amount == 66.66)
-
-        self.assertTrue(cash_basis_move1.exists())
-        self.assertTrue(cash_basis_move2.exists())
-
-        # For first move
-        move_lines = cash_basis_move1.line_ids
-        base_amount_tax_lines = move_lines.filtered(lambda l: l.account_id == self.tax_base_amount_account)
-        self.assertEqual(len(base_amount_tax_lines), 2)
-        self.assertAlmostEqual(sum(base_amount_tax_lines.mapped('credit')), 27.78)
-        self.assertAlmostEqual(sum(base_amount_tax_lines.mapped('debit')), 27.78)
-
-        self.assertAlmostEqual((move_lines - base_amount_tax_lines).filtered(lambda l: l.account_id == self.tax_waiting_account).credit,
-            5.56)
-        self.assertAlmostEqual((move_lines - base_amount_tax_lines).filtered(lambda l: l.account_id == self.tax_final_account).debit,
-            5.56)
-
-        # For second move
-        move_lines = cash_basis_move2.line_ids
-        base_amount_tax_lines = move_lines.filtered(lambda l: l.account_id == self.tax_base_amount_account)
-        self.assertEqual(len(base_amount_tax_lines), 2)
-        self.assertAlmostEqual(sum(base_amount_tax_lines.mapped('credit')), 55.55)
-        self.assertAlmostEqual(sum(base_amount_tax_lines.mapped('debit')), 55.55)
-
-        self.assertAlmostEqual((move_lines - base_amount_tax_lines).filtered(lambda l: l.account_id == self.tax_waiting_account).credit,
-            11.11)
-        self.assertAlmostEqual((move_lines - base_amount_tax_lines).filtered(lambda l: l.account_id == self.tax_final_account).debit,
-            11.11)
-
-    def test_reconciliation_cash_basis02(self):
-        # Simulates an invoice made up by 2 lines
-        # both subjected to cash basis taxes
-        # with 2 payment terms
-        # And partial payment not martching any payment term
-
-        company = self.env.ref('base.main_company')
-        company.tax_cash_basis_journal_id = self.cash_basis_journal
-        tax_cash_basis10percent = self.tax_cash_basis.copy({'amount': 10})
-        tax_waiting_account10 = self.tax_waiting_account.copy({
-            'name': 'TAX WAIT 10',
-            'code': 'TWAIT1',
-        })
-
-
-        AccountMoveLine = self.env['account.move.line'].with_context(check_move_validity=False)
-
-        # Purchase
-        purchase_move = self.env['account.move'].create({
-            'name': 'invoice',
-            'journal_id': self.purchase_journal.id,
-        })
-
-        purchase_payable_line0 = AccountMoveLine.create({
-            'account_id': self.account_rsa.id,
-            'credit': 105,
-            'move_id': purchase_move.id,
-        })
-        purchase_payable_line1 = AccountMoveLine.create({
-            'account_id': self.account_rsa.id,
-            'credit': 50,
-            'move_id': purchase_move.id,
-        })
-        AccountMoveLine.create({
-            'name': 'expenseTaxed 10%',
-            'account_id': self.expense_account.id,
-            'debit': 50,
-            'move_id': purchase_move.id,
-            'tax_ids': [(4, tax_cash_basis10percent.id, False)],
-        })
-        tax_line0 = AccountMoveLine.create({
-            'name': 'TaxLine0',
-            'account_id': tax_waiting_account10.id,
-            'debit': 5,
-            'move_id': purchase_move.id,
-            'tax_line_id': tax_cash_basis10percent.id,
-        })
-        AccountMoveLine.create({
-            'name': 'expenseTaxed 20%',
-            'account_id': self.expense_account.id,
-            'debit': 83.33,
-            'move_id': purchase_move.id,
-            'tax_ids': [(4, self.tax_cash_basis.id, False)],
-        })
-        tax_line1 = AccountMoveLine.create({
-            'name': 'TaxLine1',
-            'account_id': self.tax_waiting_account.id,
-            'debit': 16.67,
-            'move_id': purchase_move.id,
-            'tax_line_id': self.tax_cash_basis.id,
-        })
-        purchase_move.post()
-
-        # Payment Move
-        payment_move0 = self.env['account.move'].create({
-            'name': 'payment',
-            'journal_id': self.bank_journal_euro.id,
-        })
-        payment_payable_line0 = AccountMoveLine.create({
-            'account_id': self.account_rsa.id,
-            'debit': 40,
-            'move_id': payment_move0.id,
-        })
-        AccountMoveLine.create({
-            'account_id': self.account_euro.id,
-            'credit': 40,
-            'move_id': payment_move0.id,
-        })
-        payment_move0.post()
-
-        # Payment Move
-        payment_move1 = self.env['account.move'].create({
-            'name': 'payment',
-            'journal_id': self.bank_journal_euro.id,
-        })
-        payment_payable_line1 = AccountMoveLine.create({
-            'account_id': self.account_rsa.id,
-            'debit': 115,
-            'move_id': payment_move1.id,
-        })
-        AccountMoveLine.create({
-            'account_id': self.account_euro.id,
-            'credit': 115,
-            'move_id': payment_move1.id,
-        })
-        payment_move1.post()
-
-        (purchase_move + payment_move0).mapped('line_ids').filtered(lambda l: l.account_id.internal_type == 'payable').reconcile()
-        (purchase_move + payment_move1).mapped('line_ids').filtered(lambda l: l.account_id.internal_type == 'payable').reconcile()
-
-        cash_basis_moves = self.env['account.move'].search([('journal_id', '=', self.cash_basis_journal.id)])
-
-        self.assertEqual(len(cash_basis_moves), 3)
-        self.assertTrue(cash_basis_moves.exists())
-
-        # check reconciliation in Payable account
-        self.assertTrue(purchase_payable_line0.full_reconcile_id.exists())
-        self.assertEqual(purchase_payable_line0.full_reconcile_id.reconciled_line_ids,
-            purchase_payable_line0 + purchase_payable_line1 + payment_payable_line0 + payment_payable_line1)
-
-        cash_basis_aml_ids = cash_basis_moves.mapped('line_ids')
-
-        # check reconciliation in the tax waiting account
-        self.assertTrue(tax_line0.full_reconcile_id.exists())
-        self.assertEqual(tax_line0.full_reconcile_id.reconciled_line_ids,
-            cash_basis_aml_ids.filtered(lambda l: l.account_id == tax_waiting_account10) + tax_line0)
-
-        self.assertTrue(tax_line1.full_reconcile_id.exists())
-        self.assertEqual(tax_line1.full_reconcile_id.reconciled_line_ids,
-            cash_basis_aml_ids.filtered(lambda l: l.account_id == self.tax_waiting_account) + tax_line1)
-
-        self.assertEqual(len(cash_basis_aml_ids), 24)
-
-        # check amounts
-        expected_move_amounts = [
-            {'base_20': 56.45, 'tax_20': 11.29, 'base_10': 33.87, 'tax_10': 3.39},
-            {'base_20': 21.50, 'tax_20': 4.30, 'base_10': 12.90, 'tax_10': 1.29},
-            {'base_20': 5.38, 'tax_20': 1.08, 'base_10': 3.23, 'tax_10': 0.32},
-        ]
-
-        index = 0
-        for cb_move in cash_basis_moves.sorted('amount', reverse=True):
-            expected = expected_move_amounts[index]
-            move_lines = cb_move.line_ids
-            base_amount_tax_lines20per = move_lines.filtered(lambda l: l.account_id == self.tax_base_amount_account and '20%' in l.name)
-            base_amount_tax_lines10per = move_lines.filtered(lambda l: l.account_id == self.tax_base_amount_account and '10%' in l.name)
-            self.assertEqual(len(base_amount_tax_lines20per), 2)
-
-            self.assertAlmostEqual(sum(base_amount_tax_lines20per.mapped('credit')), expected['base_20'])
-            self.assertAlmostEqual(sum(base_amount_tax_lines20per.mapped('debit')), expected['base_20'])
-
-            self.assertEqual(len(base_amount_tax_lines10per), 2)
-            self.assertAlmostEqual(sum(base_amount_tax_lines10per.mapped('credit')), expected['base_10'])
-            self.assertAlmostEqual(sum(base_amount_tax_lines10per.mapped('debit')), expected['base_10'])
-
-            self.assertAlmostEqual(
-                (move_lines - base_amount_tax_lines20per - base_amount_tax_lines10per)
-                .filtered(lambda l: l.account_id == self.tax_waiting_account).credit,
-                expected['tax_20']
-            )
-            self.assertAlmostEqual(
-                (move_lines - base_amount_tax_lines20per - base_amount_tax_lines10per)
-                .filtered(lambda l: 'TaxLine1' in l.name).debit,
-                expected['tax_20']
-            )
-
-            self.assertAlmostEqual(
-                (move_lines - base_amount_tax_lines20per - base_amount_tax_lines10per)
-                .filtered(lambda l: l.account_id == tax_waiting_account10).credit,
-                expected['tax_10']
-            )
-            self.assertAlmostEqual(
-                (move_lines - base_amount_tax_lines20per - base_amount_tax_lines10per)
-                .filtered(lambda l: 'TaxLine0' in l.name).debit,
-                expected['tax_10']
-            )
-            index += 1
-
-    def test_reconciliation_cash_basis_fx_01(self):
-        """
-        Company's Currency EUR
-
-        Having issued an invoice at date Nov-21-2018 as:
-
-        Accounts         Amount Currency         Debit(EUR)       Credit(EUR)
-        ---------------------------------------------------------------------
-        Expenses            5,301.00 USD         106,841.65              0.00
-        Taxes                 848.16 USD          17,094.66              0.00
-            Payables       -6,149.16 USD               0.00        123,936.31
-
-        On Dec-20-2018 user issues an FX Journal Entry as:
-
-        Accounts         Amount Currency         Debit(EUR)       Credit(EUR)
-        ---------------------------------------------------------------------
-        Payables                0.00 USD             167.86             0.00
-            FX Gains            0.00 USD               0.00           167.86
-
-        On Same day user records a payment for:
-
-        Accounts         Amount Currency         Debit(EUR)       Credit(EUR)
-        ---------------------------------------------------------------------
-        Payables            6,149.16 USD         123,768.45              0.00
-            Bank           -6,149.16 USD               0.00        123,768.45
-
-        And then reconciles the Payables Items which shall render only one Tax
-        Cash Basis Journal Entry because of the actual payment, i.e.
-        amount_currency != 0:
-
-        Accounts         Amount Currency         Debit(EUR)       Credit(EUR)
-        ---------------------------------------------------------------------
-        Tax Base Acc.           0.00 USD         106,841.65              0.00
-            Tax Base Acc.       0.00 USD               0.00        106,841.65
-        Creditable Taxes      848.16 USD          17,094.66              0.00
-            Taxes            -848.16 USD               0.00         17,094.66
-        """
-
-        company = self.env.ref('base.main_company')
-        company.country_id = self.ref('base.us')
-        company.tax_cash_basis_journal_id = self.cash_basis_journal
-
-        aml_obj = self.env['account.move.line'].with_context(
-            check_move_validity=False)
-
-        # Purchase
-        purchase_move = self.env['account.move'].create({
-            'name': 'purchase',
-            'journal_id': self.purchase_journal.id,
-        })
-
-        aml_obj.create({
-            'name': 'expenseTaxed',
-            'account_id': self.expense_account.id,
-            'debit': 106841.65,
-            'move_id': purchase_move.id,
-            'tax_ids': [(4, self.tax_cash_basis.id, False)],
-            'currency_id': self.currency_usd_id,
-            'amount_currency': 5301.00,
-        })
-        aml_obj.create({
-            'name': 'TaxLine',
-            'account_id': self.tax_waiting_account.id,
-            'debit': 17094.66,
-            'move_id': purchase_move.id,
-            'tax_line_id': self.tax_cash_basis.id,
-            'currency_id': self.currency_usd_id,
-            'amount_currency': 848.16,
-        })
-        purchase_payable_line0 = aml_obj.create({
-            'name': 'Payable',
-            'account_id': self.account_rsa.id,
-            'credit': 123936.31,
-            'move_id': purchase_move.id,
-            'currency_id': self.currency_usd_id,
-            'amount_currency': -6149.16,
-        })
-        purchase_move.post()
-
-        # FX 01 Move
-        fx_move_01 = self.env['account.move'].create({
-            'name': 'FX 01',
-            'journal_id': self.fx_journal.id,
-        })
-        fx_01_payable_line = aml_obj.create({
-            'account_id': self.account_rsa.id,
-            'debit': 167.86,
-            'move_id': fx_move_01.id,
-            'currency_id': self.currency_usd_id,
-            'amount_currency': 0.00,
-        })
-        aml_obj.create({
-            'account_id': self.diff_income_account.id,
-            'credit': 167.86,
-            'move_id': fx_move_01.id,
-            'currency_id': self.currency_usd_id,
-            'amount_currency': 0.00,
-        })
-        fx_move_01.post()
-
-        # Payment Move
-        payment_move = self.env['account.move'].create({
-            'name': 'payment',
-            'journal_id': self.bank_journal_usd.id,
-        })
-        payment_payable_line = aml_obj.create({
-            'account_id': self.account_rsa.id,
-            'debit': 123768.45,
-            'move_id': payment_move.id,
-            'currency_id': self.currency_usd_id,
-            'amount_currency': 6149.16,
-        })
-        aml_obj.create({
-            'account_id': self.account_usd.id,
-            'credit': 123768.45,
-            'move_id': payment_move.id,
-            'currency_id': self.currency_usd_id,
-            'amount_currency': -6149.16,
-        })
-        payment_move.post()
-
-        to_reconcile = (
-            (purchase_move + payment_move + fx_move_01).mapped('line_ids')
-            .filtered(lambda l: l.account_id.internal_type == 'payable'))
-        to_reconcile.reconcile()
-
-        # check reconciliation in Payable account
-        self.assertTrue(purchase_payable_line0.full_reconcile_id.exists())
-        self.assertEqual(
-            purchase_payable_line0.full_reconcile_id.reconciled_line_ids,
-            purchase_payable_line0 + fx_01_payable_line + payment_payable_line)
-
-        # check cash basis
-        cash_basis_moves = self.env['account.move'].search(
-            [('journal_id', '=', self.cash_basis_journal.id)])
-
-        self.assertEqual(len(cash_basis_moves), 1)
-
-        cash_basis_aml_ids = cash_basis_moves.mapped('line_ids')
-        self.assertEqual(len(cash_basis_aml_ids), 4)
-
-        # check amounts
-        cash_basis_move1 = cash_basis_moves.filtered(
-            lambda m: m.amount == 123936.31)
-
-        self.assertTrue(cash_basis_move1.exists())
-
-        # For first move
-        move_lines = cash_basis_move1.line_ids
-        base_amount_tax_lines = move_lines.filtered(
-            lambda l: l.account_id == self.tax_base_amount_account)
-        self.assertEqual(len(base_amount_tax_lines), 2)
-        self.assertAlmostEqual(
-            sum(base_amount_tax_lines.mapped('credit')), 106841.65)
-        self.assertAlmostEqual(
-            sum(base_amount_tax_lines.mapped('debit')), 106841.65)
-
-        self.assertAlmostEqual(
-            (move_lines - base_amount_tax_lines)
-            .filtered(lambda l: l.account_id == self.tax_waiting_account)
-            .credit, 17094.66)
-        self.assertAlmostEqual(
-            (move_lines - base_amount_tax_lines)
-            .filtered(lambda l: l.account_id == self.tax_final_account)
-            .debit, 17094.66)
-
-    def test_reconciliation_cash_basis_fx_02(self):
-        """
-        Company's Currency EUR
-
-        Having issued an invoice at date Nov-21-2018 as:
-
-        Accounts         Amount Currency         Debit(EUR)       Credit(EUR)
-        ---------------------------------------------------------------------
-        Expenses            5,301.00 USD         106,841.65              0.00
-        Taxes                 848.16 USD          17,094.66              0.00
-            Payables       -6,149.16 USD               0.00        123,936.31
-
-        On Nov-30-2018 user issues an FX Journal Entry as:
-
-        Accounts         Amount Currency         Debit(EUR)       Credit(EUR)
-        ---------------------------------------------------------------------
-        FX Losses               0.00 USD           1.572.96             0.00
-            Payables            0.00 USD               0.00         1.572.96
-
-        On Dec-20-2018 user issues an FX Journal Entry as:
-
-        Accounts         Amount Currency         Debit(EUR)       Credit(EUR)
-        ---------------------------------------------------------------------
-        Payables                0.00 USD           1.740.82             0.00
-            FX Gains            0.00 USD               0.00         1.740.82
-
-        On Same day user records a payment for:
-
-        Accounts         Amount Currency         Debit(EUR)       Credit(EUR)
-        ---------------------------------------------------------------------
-        Payables            6,149.16 USD         123,768.45              0.00
-            Bank           -6,149.16 USD               0.00        123,768.45
-
-        And then reconciles the Payables Items which shall render only one Tax
-        Cash Basis Journal Entry because of the actual payment, i.e.
-        amount_currency != 0:
-
-        Accounts         Amount Currency         Debit(EUR)       Credit(EUR)
-        ---------------------------------------------------------------------
-        Tax Base Acc.           0.00 USD         106,841.65              0.00
-            Tax Base Acc.       0.00 USD               0.00        106,841.65
-        Creditable Taxes      848.16 USD          17,094.66              0.00
-            Taxes            -848.16 USD               0.00         17,094.66
-        """
-
-        company = self.env.ref('base.main_company')
-        company.country_id = self.ref('base.us')
-        company.tax_cash_basis_journal_id = self.cash_basis_journal
-
-        aml_obj = self.env['account.move.line'].with_context(
-            check_move_validity=False)
-
-        # Purchase
-        purchase_move = self.env['account.move'].create({
-            'name': 'purchase',
-            'journal_id': self.purchase_journal.id,
-        })
-
-        aml_obj.create({
-            'name': 'expenseTaxed',
-            'account_id': self.expense_account.id,
-            'debit': 106841.65,
-            'move_id': purchase_move.id,
-            'tax_ids': [(4, self.tax_cash_basis.id, False)],
-            'currency_id': self.currency_usd_id,
-            'amount_currency': 5301.00,
-        })
-        aml_obj.create({
-            'name': 'TaxLine',
-            'account_id': self.tax_waiting_account.id,
-            'debit': 17094.66,
-            'move_id': purchase_move.id,
-            'tax_line_id': self.tax_cash_basis.id,
-            'currency_id': self.currency_usd_id,
-            'amount_currency': 848.16,
-        })
-        purchase_payable_line0 = aml_obj.create({
-            'name': 'Payable',
-            'account_id': self.account_rsa.id,
-            'credit': 123936.31,
-            'move_id': purchase_move.id,
-            'currency_id': self.currency_usd_id,
-            'amount_currency': -6149.16,
-        })
-        purchase_move.post()
-
-        # FX 01 Move
-        fx_move_01 = self.env['account.move'].create({
-            'name': 'FX 01',
-            'journal_id': self.fx_journal.id,
-        })
-        fx_01_payable_line = aml_obj.create({
-            'account_id': self.account_rsa.id,
-            'credit': 1572.96,
-            'move_id': fx_move_01.id,
-            'currency_id': self.currency_usd_id,
-            'amount_currency': 0.00,
-        })
-        aml_obj.create({
-            'account_id': self.diff_expense_account.id,
-            'debit': 1572.96,
-            'move_id': fx_move_01.id,
-            'currency_id': self.currency_usd_id,
-            'amount_currency': 0.00,
-        })
-        fx_move_01.post()
-
-        # FX 02 Move
-        fx_move_02 = self.env['account.move'].create({
-            'name': 'FX 02',
-            'journal_id': self.fx_journal.id,
-        })
-        fx_02_payable_line = aml_obj.create({
-            'account_id': self.account_rsa.id,
-            'debit': 1740.82,
-            'move_id': fx_move_02.id,
-            'currency_id': self.currency_usd_id,
-            'amount_currency': 0.00,
-        })
-        aml_obj.create({
-            'account_id': self.diff_income_account.id,
-            'credit': 1740.82,
-            'move_id': fx_move_02.id,
-            'currency_id': self.currency_usd_id,
-            'amount_currency': 0.00,
-        })
-        fx_move_02.post()
-
-        # Payment Move
-        payment_move = self.env['account.move'].create({
-            'name': 'payment',
-            'journal_id': self.bank_journal_usd.id,
-        })
-        payment_payable_line = aml_obj.create({
-            'account_id': self.account_rsa.id,
-            'debit': 123768.45,
-            'move_id': payment_move.id,
-            'currency_id': self.currency_usd_id,
-            'amount_currency': 6149.16,
-        })
-        aml_obj.create({
-            'account_id': self.account_usd.id,
-            'credit': 123768.45,
-            'move_id': payment_move.id,
-            'currency_id': self.currency_usd_id,
-            'amount_currency': -6149.16,
-        })
-        payment_move.post()
-
-        to_reconcile = (
-            (purchase_move + payment_move + fx_move_01 + fx_move_02)
-            .mapped('line_ids')
-            .filtered(lambda l: l.account_id.internal_type == 'payable'))
-        to_reconcile.reconcile()
-
-        # check reconciliation in Payable account
-        self.assertTrue(purchase_payable_line0.full_reconcile_id.exists())
-        self.assertEqual(
-            purchase_payable_line0.full_reconcile_id.reconciled_line_ids,
-            purchase_payable_line0 + fx_01_payable_line + fx_02_payable_line +
-            payment_payable_line)
-
-        # check cash basis
-        cash_basis_moves = self.env['account.move'].search(
-            [('journal_id', '=', self.cash_basis_journal.id)])
-
-        self.assertEqual(len(cash_basis_moves), 1)
-
-        cash_basis_aml_ids = cash_basis_moves.mapped('line_ids')
-        self.assertEqual(len(cash_basis_aml_ids), 4)
-
-        # check amounts
-        cash_basis_move1 = cash_basis_moves.filtered(
-            lambda m: m.amount == 123936.31)
-
-        self.assertTrue(cash_basis_move1.exists())
-
-        # For first move
-        move_lines = cash_basis_move1.line_ids
-        base_amount_tax_lines = move_lines.filtered(
-            lambda l: l.account_id == self.tax_base_amount_account)
-        self.assertEqual(len(base_amount_tax_lines), 2)
-        self.assertAlmostEqual(
-            sum(base_amount_tax_lines.mapped('credit')), 106841.65)
-        self.assertAlmostEqual(
-            sum(base_amount_tax_lines.mapped('debit')), 106841.65)
-
-        self.assertAlmostEqual(
-            (move_lines - base_amount_tax_lines)
-            .filtered(lambda l: l.account_id == self.tax_waiting_account)
-            .credit, 17094.66)
-        self.assertAlmostEqual(
-            (move_lines - base_amount_tax_lines)
-            .filtered(lambda l: l.account_id == self.tax_final_account)
-            .debit, 17094.66)
-
-    def test_reconciliation_cash_basis_revert(self):
-        company = self.env.ref('base.main_company')
-        company.tax_cash_basis_journal_id = self.cash_basis_journal
-        tax_cash_basis10percent = self.tax_cash_basis.copy({'amount': 10})
-        self.tax_waiting_account.reconcile = True
-        tax_waiting_account10 = self.tax_waiting_account.copy({
-            'name': 'TAX WAIT 10',
-            'code': 'TWAIT1',
-        })
-
-        AccountMoveLine = self.env['account.move.line'].with_context(check_move_validity=False)
-
-        # Purchase
-        purchase_move = self.env['account.move'].create({
-            'name': 'invoice',
-            'journal_id': self.purchase_journal.id,
-        })
-
-        purchase_payable_line0 = AccountMoveLine.create({
-            'account_id': self.account_rsa.id,
-            'credit': 175,
-            'move_id': purchase_move.id,
-        })
-
-        AccountMoveLine.create({
-            'name': 'expenseTaxed 10%',
-            'account_id': self.expense_account.id,
-            'debit': 50,
-            'move_id': purchase_move.id,
-            'tax_ids': [(4, tax_cash_basis10percent.id, False)],
-        })
-        tax_line0 = AccountMoveLine.create({
-            'name': 'TaxLine0',
-            'account_id': tax_waiting_account10.id,
-            'debit': 5,
-            'move_id': purchase_move.id,
-            'tax_line_id': tax_cash_basis10percent.id,
-        })
-        AccountMoveLine.create({
-            'name': 'expenseTaxed 20%',
-            'account_id': self.expense_account.id,
-            'debit': 100,
-            'move_id': purchase_move.id,
-            'tax_ids': [(4, self.tax_cash_basis.id, False)],
-        })
-        tax_line1 = AccountMoveLine.create({
-            'name': 'TaxLine1',
-            'account_id': self.tax_waiting_account.id,
-            'debit': 20,
-            'move_id': purchase_move.id,
-            'tax_line_id': self.tax_cash_basis.id,
-        })
-        purchase_move.post()
-
-        reverted = self.env['account.move'].browse(purchase_move.reverse_moves())
-        self.assertTrue(reverted.exists())
-
-        for inv_line in [purchase_payable_line0, tax_line0, tax_line1]:
-            self.assertTrue(inv_line.full_reconcile_id.exists())
-            reverted_expected = reverted.line_ids.filtered(lambda l: l.account_id == inv_line.account_id)
-            self.assertEqual(len(reverted_expected), 1)
-            self.assertEqual(reverted_expected.full_reconcile_id, inv_line.full_reconcile_id)
-
-    def test_reconciliation_cash_basis_foreign_currency_low_values(self):
-        journal = self.env['account.journal'].create({
-            'name': 'Bank', 'type': 'bank', 'code': 'THE',
-            'currency_id': self.currency_usd_id,
-        })
-        usd = self.env['res.currency'].browse(self.currency_usd_id)
-        usd.rate_ids.unlink()
-        self.env['res.currency.rate'].create({
-            'name': time.strftime('%Y-01-01'),
-            'rate': 1/17.0,
-            'currency_id': self.currency_usd_id,
-            'company_id': self.env.ref('base.main_company').id,
-        })
-        invoice = self.create_invoice(
-            type='out_invoice', invoice_amount=50,
-            currency_id=self.currency_usd_id)
-        invoice.journal_id.update_posted = True
-        invoice.action_cancel()
-        invoice.state = 'draft'
-        invoice.invoice_line_ids.write({
-            'invoice_line_tax_ids': [(6, 0, [self.tax_cash_basis.id])]})
-        invoice.compute_taxes()
-        invoice.action_invoice_open()
-
-        self.assertTrue(invoice.currency_id != self.env.user.company_id.currency_id)
-
-        # First Payment
-        payment0 = self.make_payment(invoice, journal, invoice.amount_total - 0.01)
-        self.assertEqual(invoice.residual, 0.01)
-
-        tax_waiting_line = invoice.move_id.line_ids.filtered(lambda l: l.account_id == self.tax_waiting_account)
-        self.assertFalse(tax_waiting_line.reconciled)
-
-        move_caba0 = tax_waiting_line.matched_debit_ids.debit_move_id.move_id
-        self.assertTrue(move_caba0.exists())
-        self.assertEqual(move_caba0.journal_id, self.env.user.company_id.tax_cash_basis_journal_id)
-
-        pay_receivable_line0 = payment0.move_line_ids.filtered(lambda l: l.account_id == self.account_rcv)
-        self.assertTrue(pay_receivable_line0.reconciled)
-        self.assertEqual(pay_receivable_line0.matched_debit_ids, move_caba0.tax_cash_basis_rec_id)
-
-        # Second Payment
-        payment1 = self.make_payment(invoice, journal, 0.01)
-        self.assertEqual(invoice.residual, 0)
-        self.assertEqual(invoice.state, 'paid')
-
-        self.assertTrue(tax_waiting_line.reconciled)
-        move_caba1 = tax_waiting_line.matched_debit_ids.mapped('debit_move_id').mapped('move_id').filtered(lambda m: m != move_caba0)
-        self.assertEqual(len(move_caba1.exists()), 1)
-        self.assertEqual(move_caba1.journal_id, self.env.user.company_id.tax_cash_basis_journal_id)
-
-        pay_receivable_line1 = payment1.move_line_ids.filtered(lambda l: l.account_id == self.account_rcv)
-        self.assertTrue(pay_receivable_line1.reconciled)
-        self.assertEqual(pay_receivable_line1.matched_debit_ids, move_caba1.tax_cash_basis_rec_id)
-
-    def test_reconciliation_with_currency(self):
-        #reconciliation on an account having a foreign currency being
-        #the same as the company one
-        account_rcv = self.account_rcv
-        account_rcv.currency_id = self.currency_euro_id
-        aml_obj = self.env['account.move.line'].with_context(
-            check_move_validity=False)
-        general_move1 = self.env['account.move'].create({
-            'name': 'general1',
-            'journal_id': self.general_journal.id,
-        })
-        aml_obj.create({
-            'name': 'debit1',
-            'account_id': account_rcv.id,
-            'debit': 11,
-            'move_id': general_move1.id,
-        })
-        aml_obj.create({
-            'name': 'credit1',
-            'account_id': self.account_rsa.id,
-            'credit': 11,
-            'move_id': general_move1.id,
-        })
-        general_move1.post()
-        general_move2 = self.env['account.move'].create({
-            'name': 'general2',
-            'journal_id': self.general_journal.id,
-        })
-        aml_obj.create({
-            'name': 'credit2',
-            'account_id': account_rcv.id,
-            'credit': 10,
-            'move_id': general_move2.id,
-        })
-        aml_obj.create({
-            'name': 'debit2',
-            'account_id': self.account_rsa.id,
-            'debit': 10,
-            'move_id': general_move2.id,
-        })
-        general_move2.post()
-        general_move3 = self.env['account.move'].create({
-            'name': 'general3',
-            'journal_id': self.general_journal.id,
-        })
-        aml_obj.create({
-            'name': 'credit3',
-            'account_id': account_rcv.id,
-            'credit': 1,
-            'move_id': general_move3.id,
-        })
-        aml_obj.create({
-            'name': 'debit3',
-            'account_id': self.account_rsa.id,
-            'debit': 1,
-            'move_id': general_move3.id,
-        })
-        general_move3.post()
-        to_reconcile = ((general_move1 + general_move2 + general_move3)
-            .mapped('line_ids')
-            .filtered(lambda l: l.account_id.id == account_rcv.id))
-        to_reconcile.reconcile()
-        for aml in to_reconcile:
-            self.assertEqual(aml.amount_residual, 0.0)
-=======
     def test_inv_refund_foreign_payment_writeoff_domestic(self):
         company = self.env.ref('base.main_company')
         self.env['res.currency.rate'].search([]).unlink()
@@ -2132,4 +1242,892 @@
 
         self.assertEquals(inv1.state, 'paid')
         self.assertEquals(inv2.state, 'paid')
->>>>>>> ede253f1
+
+    def test_multiple_term_reconciliation_opw_1906665(self):
+        '''Test that when registering a payment to an invoice with multiple
+        payment term lines the reconciliation happens against the line
+        with the earliest date_maturity
+        '''
+
+        payment_term = self.env['account.payment.term'].create({
+            'name': 'Pay in 2 installments',
+            'line_ids': [
+                # Pay 50% immediately
+                (0, 0, {
+                    'value': 'percent',
+                    'value_amount': 50,
+                }),
+                # Pay the rest after 14 days
+                (0, 0, {
+                    'value': 'balance',
+                    'days': 14,
+                })
+            ],
+        })
+
+        # can't use self.create_invoice because it validates and we need to set payment_term_id
+        invoice = self.account_invoice_model.create({
+            'partner_id': self.partner_agrolait_id,
+            'payment_term_id': payment_term.id,
+            'currency_id': self.currency_usd_id,
+            'name': 'Multiple payment terms',
+            'account_id': self.account_rcv.id,
+            'type': 'out_invoice',
+            'date_invoice': time.strftime('%Y') + '-07-01',
+        })
+        self.account_invoice_line_model.create({
+            'product_id': self.product.id,
+            'quantity': 1,
+            'price_unit': 50,
+            'invoice_id': invoice.id,
+            'name': self.product.display_name,
+            'account_id': self.env['account.account'].search([('user_type_id', '=', self.env.ref('account.data_account_type_revenue').id)], limit=1).id,
+        })
+
+        invoice.action_invoice_open()
+
+        payment = self.env['account.payment'].create({
+            'payment_type': 'inbound',
+            'payment_method_id': self.env.ref('account.account_payment_method_manual_in').id,
+            'partner_type': 'customer',
+            'partner_id': self.partner_agrolait_id,
+            'amount': 25,
+            'currency_id': self.currency_usd_id,
+            'journal_id': self.bank_journal_usd.id,
+        })
+        payment.post()
+
+        invoice.assign_outstanding_credit(payment.move_line_ids.filtered('credit').id)
+
+        receivable_lines = invoice.move_id.line_ids.filtered(lambda line: line.account_id == self.account_rcv).sorted('date_maturity')[0]
+        self.assertTrue(receivable_lines.matched_credit_ids)
+
+    def test_reconciliation_cash_basis01(self):
+        # Simulates an expense made up by 2 lines
+        # one is subject to a cash basis tax
+        # the other is not subject to tax
+
+        company = self.env.ref('base.main_company')
+        company.tax_cash_basis_journal_id = self.cash_basis_journal
+
+        AccountMoveLine = self.env['account.move.line'].with_context(check_move_validity=False)
+
+        # Purchase
+        purchase_move = self.env['account.move'].create({
+            'name': 'purchase',
+            'journal_id': self.purchase_journal.id,
+        })
+
+        purchase_payable_line0 = AccountMoveLine.create({
+            'account_id': self.account_rsa.id,
+            'credit': 100,
+            'move_id': purchase_move.id,
+        })
+        purchase_payable_line1 = AccountMoveLine.create({
+            'account_id': self.account_rsa.id,
+            'credit': 50,
+            'move_id': purchase_move.id,
+        })
+        AccountMoveLine.create({
+            'name': 'expensNoTax',
+            'account_id': self.expense_account.id,
+            'debit': 50,
+            'move_id': purchase_move.id,
+        })
+        AccountMoveLine.create({
+            'name': 'expenseTaxed',
+            'account_id': self.expense_account.id,
+            'debit': 83.33,
+            'move_id': purchase_move.id,
+            'tax_ids': [(4, self.tax_cash_basis.id, False)],
+        })
+        tax_line = AccountMoveLine.create({
+            'name': 'TaxLine',
+            'account_id': self.tax_waiting_account.id,
+            'debit': 16.67,
+            'move_id': purchase_move.id,
+            'tax_line_id': self.tax_cash_basis.id,
+        })
+        purchase_move.post()
+
+        # Payment Move
+        payment_move = self.env['account.move'].create({
+            'name': 'payment',
+            'journal_id': self.bank_journal_euro.id,
+        })
+        payment_payable_line = AccountMoveLine.create({
+            'account_id': self.account_rsa.id,
+            'debit': 150,
+            'move_id': payment_move.id,
+        })
+        AccountMoveLine.create({
+            'account_id': self.account_euro.id,
+            'credit': 150,
+            'move_id': payment_move.id,
+        })
+        payment_move.post()
+
+        to_reconcile = (purchase_move + payment_move).mapped('line_ids').filtered(lambda l: l.account_id.internal_type == 'payable')
+        to_reconcile.reconcile()
+
+        cash_basis_moves = self.env['account.move'].search([('journal_id', '=', self.cash_basis_journal.id)])
+
+        self.assertEqual(len(cash_basis_moves), 2)
+        self.assertTrue(cash_basis_moves.exists())
+
+        # check reconciliation in Payable account
+        self.assertTrue(purchase_payable_line0.full_reconcile_id.exists())
+        self.assertEqual(purchase_payable_line0.full_reconcile_id.reconciled_line_ids,
+            purchase_payable_line0 + purchase_payable_line1 + payment_payable_line)
+
+        cash_basis_aml_ids = cash_basis_moves.mapped('line_ids')
+        # check reconciliation in the tax waiting account
+        self.assertTrue(tax_line.full_reconcile_id.exists())
+        self.assertEqual(tax_line.full_reconcile_id.reconciled_line_ids,
+            cash_basis_aml_ids.filtered(lambda l: l.account_id == self.tax_waiting_account) + tax_line)
+
+        self.assertEqual(len(cash_basis_aml_ids), 8)
+
+        # check amounts
+        cash_basis_move1 = cash_basis_moves.filtered(lambda m: m.amount == 33.34)
+        cash_basis_move2 = cash_basis_moves.filtered(lambda m: m.amount == 66.66)
+
+        self.assertTrue(cash_basis_move1.exists())
+        self.assertTrue(cash_basis_move2.exists())
+
+        # For first move
+        move_lines = cash_basis_move1.line_ids
+        base_amount_tax_lines = move_lines.filtered(lambda l: l.account_id == self.tax_base_amount_account)
+        self.assertEqual(len(base_amount_tax_lines), 2)
+        self.assertAlmostEqual(sum(base_amount_tax_lines.mapped('credit')), 27.78)
+        self.assertAlmostEqual(sum(base_amount_tax_lines.mapped('debit')), 27.78)
+
+        self.assertAlmostEqual((move_lines - base_amount_tax_lines).filtered(lambda l: l.account_id == self.tax_waiting_account).credit,
+            5.56)
+        self.assertAlmostEqual((move_lines - base_amount_tax_lines).filtered(lambda l: l.account_id == self.tax_final_account).debit,
+            5.56)
+
+        # For second move
+        move_lines = cash_basis_move2.line_ids
+        base_amount_tax_lines = move_lines.filtered(lambda l: l.account_id == self.tax_base_amount_account)
+        self.assertEqual(len(base_amount_tax_lines), 2)
+        self.assertAlmostEqual(sum(base_amount_tax_lines.mapped('credit')), 55.55)
+        self.assertAlmostEqual(sum(base_amount_tax_lines.mapped('debit')), 55.55)
+
+        self.assertAlmostEqual((move_lines - base_amount_tax_lines).filtered(lambda l: l.account_id == self.tax_waiting_account).credit,
+            11.11)
+        self.assertAlmostEqual((move_lines - base_amount_tax_lines).filtered(lambda l: l.account_id == self.tax_final_account).debit,
+            11.11)
+
+    def test_reconciliation_cash_basis02(self):
+        # Simulates an invoice made up by 2 lines
+        # both subjected to cash basis taxes
+        # with 2 payment terms
+        # And partial payment not martching any payment term
+
+        company = self.env.ref('base.main_company')
+        company.tax_cash_basis_journal_id = self.cash_basis_journal
+        tax_cash_basis10percent = self.tax_cash_basis.copy({'amount': 10})
+        tax_waiting_account10 = self.tax_waiting_account.copy({
+            'name': 'TAX WAIT 10',
+            'code': 'TWAIT1',
+        })
+
+
+        AccountMoveLine = self.env['account.move.line'].with_context(check_move_validity=False)
+
+        # Purchase
+        purchase_move = self.env['account.move'].create({
+            'name': 'invoice',
+            'journal_id': self.purchase_journal.id,
+        })
+
+        purchase_payable_line0 = AccountMoveLine.create({
+            'account_id': self.account_rsa.id,
+            'credit': 105,
+            'move_id': purchase_move.id,
+        })
+        purchase_payable_line1 = AccountMoveLine.create({
+            'account_id': self.account_rsa.id,
+            'credit': 50,
+            'move_id': purchase_move.id,
+        })
+        AccountMoveLine.create({
+            'name': 'expenseTaxed 10%',
+            'account_id': self.expense_account.id,
+            'debit': 50,
+            'move_id': purchase_move.id,
+            'tax_ids': [(4, tax_cash_basis10percent.id, False)],
+        })
+        tax_line0 = AccountMoveLine.create({
+            'name': 'TaxLine0',
+            'account_id': tax_waiting_account10.id,
+            'debit': 5,
+            'move_id': purchase_move.id,
+            'tax_line_id': tax_cash_basis10percent.id,
+        })
+        AccountMoveLine.create({
+            'name': 'expenseTaxed 20%',
+            'account_id': self.expense_account.id,
+            'debit': 83.33,
+            'move_id': purchase_move.id,
+            'tax_ids': [(4, self.tax_cash_basis.id, False)],
+        })
+        tax_line1 = AccountMoveLine.create({
+            'name': 'TaxLine1',
+            'account_id': self.tax_waiting_account.id,
+            'debit': 16.67,
+            'move_id': purchase_move.id,
+            'tax_line_id': self.tax_cash_basis.id,
+        })
+        purchase_move.post()
+
+        # Payment Move
+        payment_move0 = self.env['account.move'].create({
+            'name': 'payment',
+            'journal_id': self.bank_journal_euro.id,
+        })
+        payment_payable_line0 = AccountMoveLine.create({
+            'account_id': self.account_rsa.id,
+            'debit': 40,
+            'move_id': payment_move0.id,
+        })
+        AccountMoveLine.create({
+            'account_id': self.account_euro.id,
+            'credit': 40,
+            'move_id': payment_move0.id,
+        })
+        payment_move0.post()
+
+        # Payment Move
+        payment_move1 = self.env['account.move'].create({
+            'name': 'payment',
+            'journal_id': self.bank_journal_euro.id,
+        })
+        payment_payable_line1 = AccountMoveLine.create({
+            'account_id': self.account_rsa.id,
+            'debit': 115,
+            'move_id': payment_move1.id,
+        })
+        AccountMoveLine.create({
+            'account_id': self.account_euro.id,
+            'credit': 115,
+            'move_id': payment_move1.id,
+        })
+        payment_move1.post()
+
+        (purchase_move + payment_move0).mapped('line_ids').filtered(lambda l: l.account_id.internal_type == 'payable').reconcile()
+        (purchase_move + payment_move1).mapped('line_ids').filtered(lambda l: l.account_id.internal_type == 'payable').reconcile()
+
+        cash_basis_moves = self.env['account.move'].search([('journal_id', '=', self.cash_basis_journal.id)])
+
+        self.assertEqual(len(cash_basis_moves), 3)
+        self.assertTrue(cash_basis_moves.exists())
+
+        # check reconciliation in Payable account
+        self.assertTrue(purchase_payable_line0.full_reconcile_id.exists())
+        self.assertEqual(purchase_payable_line0.full_reconcile_id.reconciled_line_ids,
+            purchase_payable_line0 + purchase_payable_line1 + payment_payable_line0 + payment_payable_line1)
+
+        cash_basis_aml_ids = cash_basis_moves.mapped('line_ids')
+
+        # check reconciliation in the tax waiting account
+        self.assertTrue(tax_line0.full_reconcile_id.exists())
+        self.assertEqual(tax_line0.full_reconcile_id.reconciled_line_ids,
+            cash_basis_aml_ids.filtered(lambda l: l.account_id == tax_waiting_account10) + tax_line0)
+
+        self.assertTrue(tax_line1.full_reconcile_id.exists())
+        self.assertEqual(tax_line1.full_reconcile_id.reconciled_line_ids,
+            cash_basis_aml_ids.filtered(lambda l: l.account_id == self.tax_waiting_account) + tax_line1)
+
+        self.assertEqual(len(cash_basis_aml_ids), 24)
+
+        # check amounts
+        expected_move_amounts = [
+            {'base_20': 56.45, 'tax_20': 11.29, 'base_10': 33.87, 'tax_10': 3.39},
+            {'base_20': 21.50, 'tax_20': 4.30, 'base_10': 12.90, 'tax_10': 1.29},
+            {'base_20': 5.38, 'tax_20': 1.08, 'base_10': 3.23, 'tax_10': 0.32},
+        ]
+
+        index = 0
+        for cb_move in cash_basis_moves.sorted('amount', reverse=True):
+            expected = expected_move_amounts[index]
+            move_lines = cb_move.line_ids
+            base_amount_tax_lines20per = move_lines.filtered(lambda l: l.account_id == self.tax_base_amount_account and '20%' in l.name)
+            base_amount_tax_lines10per = move_lines.filtered(lambda l: l.account_id == self.tax_base_amount_account and '10%' in l.name)
+            self.assertEqual(len(base_amount_tax_lines20per), 2)
+
+            self.assertAlmostEqual(sum(base_amount_tax_lines20per.mapped('credit')), expected['base_20'])
+            self.assertAlmostEqual(sum(base_amount_tax_lines20per.mapped('debit')), expected['base_20'])
+
+            self.assertEqual(len(base_amount_tax_lines10per), 2)
+            self.assertAlmostEqual(sum(base_amount_tax_lines10per.mapped('credit')), expected['base_10'])
+            self.assertAlmostEqual(sum(base_amount_tax_lines10per.mapped('debit')), expected['base_10'])
+
+            self.assertAlmostEqual(
+                (move_lines - base_amount_tax_lines20per - base_amount_tax_lines10per)
+                .filtered(lambda l: l.account_id == self.tax_waiting_account).credit,
+                expected['tax_20']
+            )
+            self.assertAlmostEqual(
+                (move_lines - base_amount_tax_lines20per - base_amount_tax_lines10per)
+                .filtered(lambda l: 'TaxLine1' in l.name).debit,
+                expected['tax_20']
+            )
+
+            self.assertAlmostEqual(
+                (move_lines - base_amount_tax_lines20per - base_amount_tax_lines10per)
+                .filtered(lambda l: l.account_id == tax_waiting_account10).credit,
+                expected['tax_10']
+            )
+            self.assertAlmostEqual(
+                (move_lines - base_amount_tax_lines20per - base_amount_tax_lines10per)
+                .filtered(lambda l: 'TaxLine0' in l.name).debit,
+                expected['tax_10']
+            )
+            index += 1
+
+    def test_reconciliation_cash_basis_fx_01(self):
+        """
+        Company's Currency EUR
+
+        Having issued an invoice at date Nov-21-2018 as:
+
+        Accounts         Amount Currency         Debit(EUR)       Credit(EUR)
+        ---------------------------------------------------------------------
+        Expenses            5,301.00 USD         106,841.65              0.00
+        Taxes                 848.16 USD          17,094.66              0.00
+            Payables       -6,149.16 USD               0.00        123,936.31
+
+        On Dec-20-2018 user issues an FX Journal Entry as:
+
+        Accounts         Amount Currency         Debit(EUR)       Credit(EUR)
+        ---------------------------------------------------------------------
+        Payables                0.00 USD             167.86             0.00
+            FX Gains            0.00 USD               0.00           167.86
+
+        On Same day user records a payment for:
+
+        Accounts         Amount Currency         Debit(EUR)       Credit(EUR)
+        ---------------------------------------------------------------------
+        Payables            6,149.16 USD         123,768.45              0.00
+            Bank           -6,149.16 USD               0.00        123,768.45
+
+        And then reconciles the Payables Items which shall render only one Tax
+        Cash Basis Journal Entry because of the actual payment, i.e.
+        amount_currency != 0:
+
+        Accounts         Amount Currency         Debit(EUR)       Credit(EUR)
+        ---------------------------------------------------------------------
+        Tax Base Acc.           0.00 USD         106,841.65              0.00
+            Tax Base Acc.       0.00 USD               0.00        106,841.65
+        Creditable Taxes      848.16 USD          17,094.66              0.00
+            Taxes            -848.16 USD               0.00         17,094.66
+        """
+
+        company = self.env.ref('base.main_company')
+        company.country_id = self.ref('base.us')
+        company.tax_cash_basis_journal_id = self.cash_basis_journal
+
+        aml_obj = self.env['account.move.line'].with_context(
+            check_move_validity=False)
+
+        # Purchase
+        purchase_move = self.env['account.move'].create({
+            'name': 'purchase',
+            'journal_id': self.purchase_journal.id,
+        })
+
+        aml_obj.create({
+            'name': 'expenseTaxed',
+            'account_id': self.expense_account.id,
+            'debit': 106841.65,
+            'move_id': purchase_move.id,
+            'tax_ids': [(4, self.tax_cash_basis.id, False)],
+            'currency_id': self.currency_usd_id,
+            'amount_currency': 5301.00,
+        })
+        aml_obj.create({
+            'name': 'TaxLine',
+            'account_id': self.tax_waiting_account.id,
+            'debit': 17094.66,
+            'move_id': purchase_move.id,
+            'tax_line_id': self.tax_cash_basis.id,
+            'currency_id': self.currency_usd_id,
+            'amount_currency': 848.16,
+        })
+        purchase_payable_line0 = aml_obj.create({
+            'name': 'Payable',
+            'account_id': self.account_rsa.id,
+            'credit': 123936.31,
+            'move_id': purchase_move.id,
+            'currency_id': self.currency_usd_id,
+            'amount_currency': -6149.16,
+        })
+        purchase_move.post()
+
+        # FX 01 Move
+        fx_move_01 = self.env['account.move'].create({
+            'name': 'FX 01',
+            'journal_id': self.fx_journal.id,
+        })
+        fx_01_payable_line = aml_obj.create({
+            'account_id': self.account_rsa.id,
+            'debit': 167.86,
+            'move_id': fx_move_01.id,
+            'currency_id': self.currency_usd_id,
+            'amount_currency': 0.00,
+        })
+        aml_obj.create({
+            'account_id': self.diff_income_account.id,
+            'credit': 167.86,
+            'move_id': fx_move_01.id,
+            'currency_id': self.currency_usd_id,
+            'amount_currency': 0.00,
+        })
+        fx_move_01.post()
+
+        # Payment Move
+        payment_move = self.env['account.move'].create({
+            'name': 'payment',
+            'journal_id': self.bank_journal_usd.id,
+        })
+        payment_payable_line = aml_obj.create({
+            'account_id': self.account_rsa.id,
+            'debit': 123768.45,
+            'move_id': payment_move.id,
+            'currency_id': self.currency_usd_id,
+            'amount_currency': 6149.16,
+        })
+        aml_obj.create({
+            'account_id': self.account_usd.id,
+            'credit': 123768.45,
+            'move_id': payment_move.id,
+            'currency_id': self.currency_usd_id,
+            'amount_currency': -6149.16,
+        })
+        payment_move.post()
+
+        to_reconcile = (
+            (purchase_move + payment_move + fx_move_01).mapped('line_ids')
+            .filtered(lambda l: l.account_id.internal_type == 'payable'))
+        to_reconcile.reconcile()
+
+        # check reconciliation in Payable account
+        self.assertTrue(purchase_payable_line0.full_reconcile_id.exists())
+        self.assertEqual(
+            purchase_payable_line0.full_reconcile_id.reconciled_line_ids,
+            purchase_payable_line0 + fx_01_payable_line + payment_payable_line)
+
+        # check cash basis
+        cash_basis_moves = self.env['account.move'].search(
+            [('journal_id', '=', self.cash_basis_journal.id)])
+
+        self.assertEqual(len(cash_basis_moves), 1)
+
+        cash_basis_aml_ids = cash_basis_moves.mapped('line_ids')
+        self.assertEqual(len(cash_basis_aml_ids), 4)
+
+        # check amounts
+        cash_basis_move1 = cash_basis_moves.filtered(
+            lambda m: m.amount == 123936.31)
+
+        self.assertTrue(cash_basis_move1.exists())
+
+        # For first move
+        move_lines = cash_basis_move1.line_ids
+        base_amount_tax_lines = move_lines.filtered(
+            lambda l: l.account_id == self.tax_base_amount_account)
+        self.assertEqual(len(base_amount_tax_lines), 2)
+        self.assertAlmostEqual(
+            sum(base_amount_tax_lines.mapped('credit')), 106841.65)
+        self.assertAlmostEqual(
+            sum(base_amount_tax_lines.mapped('debit')), 106841.65)
+
+        self.assertAlmostEqual(
+            (move_lines - base_amount_tax_lines)
+            .filtered(lambda l: l.account_id == self.tax_waiting_account)
+            .credit, 17094.66)
+        self.assertAlmostEqual(
+            (move_lines - base_amount_tax_lines)
+            .filtered(lambda l: l.account_id == self.tax_final_account)
+            .debit, 17094.66)
+
+    def test_reconciliation_cash_basis_fx_02(self):
+        """
+        Company's Currency EUR
+
+        Having issued an invoice at date Nov-21-2018 as:
+
+        Accounts         Amount Currency         Debit(EUR)       Credit(EUR)
+        ---------------------------------------------------------------------
+        Expenses            5,301.00 USD         106,841.65              0.00
+        Taxes                 848.16 USD          17,094.66              0.00
+            Payables       -6,149.16 USD               0.00        123,936.31
+
+        On Nov-30-2018 user issues an FX Journal Entry as:
+
+        Accounts         Amount Currency         Debit(EUR)       Credit(EUR)
+        ---------------------------------------------------------------------
+        FX Losses               0.00 USD           1.572.96             0.00
+            Payables            0.00 USD               0.00         1.572.96
+
+        On Dec-20-2018 user issues an FX Journal Entry as:
+
+        Accounts         Amount Currency         Debit(EUR)       Credit(EUR)
+        ---------------------------------------------------------------------
+        Payables                0.00 USD           1.740.82             0.00
+            FX Gains            0.00 USD               0.00         1.740.82
+
+        On Same day user records a payment for:
+
+        Accounts         Amount Currency         Debit(EUR)       Credit(EUR)
+        ---------------------------------------------------------------------
+        Payables            6,149.16 USD         123,768.45              0.00
+            Bank           -6,149.16 USD               0.00        123,768.45
+
+        And then reconciles the Payables Items which shall render only one Tax
+        Cash Basis Journal Entry because of the actual payment, i.e.
+        amount_currency != 0:
+
+        Accounts         Amount Currency         Debit(EUR)       Credit(EUR)
+        ---------------------------------------------------------------------
+        Tax Base Acc.           0.00 USD         106,841.65              0.00
+            Tax Base Acc.       0.00 USD               0.00        106,841.65
+        Creditable Taxes      848.16 USD          17,094.66              0.00
+            Taxes            -848.16 USD               0.00         17,094.66
+        """
+
+        company = self.env.ref('base.main_company')
+        company.country_id = self.ref('base.us')
+        company.tax_cash_basis_journal_id = self.cash_basis_journal
+
+        aml_obj = self.env['account.move.line'].with_context(
+            check_move_validity=False)
+
+        # Purchase
+        purchase_move = self.env['account.move'].create({
+            'name': 'purchase',
+            'journal_id': self.purchase_journal.id,
+        })
+
+        aml_obj.create({
+            'name': 'expenseTaxed',
+            'account_id': self.expense_account.id,
+            'debit': 106841.65,
+            'move_id': purchase_move.id,
+            'tax_ids': [(4, self.tax_cash_basis.id, False)],
+            'currency_id': self.currency_usd_id,
+            'amount_currency': 5301.00,
+        })
+        aml_obj.create({
+            'name': 'TaxLine',
+            'account_id': self.tax_waiting_account.id,
+            'debit': 17094.66,
+            'move_id': purchase_move.id,
+            'tax_line_id': self.tax_cash_basis.id,
+            'currency_id': self.currency_usd_id,
+            'amount_currency': 848.16,
+        })
+        purchase_payable_line0 = aml_obj.create({
+            'name': 'Payable',
+            'account_id': self.account_rsa.id,
+            'credit': 123936.31,
+            'move_id': purchase_move.id,
+            'currency_id': self.currency_usd_id,
+            'amount_currency': -6149.16,
+        })
+        purchase_move.post()
+
+        # FX 01 Move
+        fx_move_01 = self.env['account.move'].create({
+            'name': 'FX 01',
+            'journal_id': self.fx_journal.id,
+        })
+        fx_01_payable_line = aml_obj.create({
+            'account_id': self.account_rsa.id,
+            'credit': 1572.96,
+            'move_id': fx_move_01.id,
+            'currency_id': self.currency_usd_id,
+            'amount_currency': 0.00,
+        })
+        aml_obj.create({
+            'account_id': self.diff_expense_account.id,
+            'debit': 1572.96,
+            'move_id': fx_move_01.id,
+            'currency_id': self.currency_usd_id,
+            'amount_currency': 0.00,
+        })
+        fx_move_01.post()
+
+        # FX 02 Move
+        fx_move_02 = self.env['account.move'].create({
+            'name': 'FX 02',
+            'journal_id': self.fx_journal.id,
+        })
+        fx_02_payable_line = aml_obj.create({
+            'account_id': self.account_rsa.id,
+            'debit': 1740.82,
+            'move_id': fx_move_02.id,
+            'currency_id': self.currency_usd_id,
+            'amount_currency': 0.00,
+        })
+        aml_obj.create({
+            'account_id': self.diff_income_account.id,
+            'credit': 1740.82,
+            'move_id': fx_move_02.id,
+            'currency_id': self.currency_usd_id,
+            'amount_currency': 0.00,
+        })
+        fx_move_02.post()
+
+        # Payment Move
+        payment_move = self.env['account.move'].create({
+            'name': 'payment',
+            'journal_id': self.bank_journal_usd.id,
+        })
+        payment_payable_line = aml_obj.create({
+            'account_id': self.account_rsa.id,
+            'debit': 123768.45,
+            'move_id': payment_move.id,
+            'currency_id': self.currency_usd_id,
+            'amount_currency': 6149.16,
+        })
+        aml_obj.create({
+            'account_id': self.account_usd.id,
+            'credit': 123768.45,
+            'move_id': payment_move.id,
+            'currency_id': self.currency_usd_id,
+            'amount_currency': -6149.16,
+        })
+        payment_move.post()
+
+        to_reconcile = (
+            (purchase_move + payment_move + fx_move_01 + fx_move_02)
+            .mapped('line_ids')
+            .filtered(lambda l: l.account_id.internal_type == 'payable'))
+        to_reconcile.reconcile()
+
+        # check reconciliation in Payable account
+        self.assertTrue(purchase_payable_line0.full_reconcile_id.exists())
+        self.assertEqual(
+            purchase_payable_line0.full_reconcile_id.reconciled_line_ids,
+            purchase_payable_line0 + fx_01_payable_line + fx_02_payable_line +
+            payment_payable_line)
+
+        # check cash basis
+        cash_basis_moves = self.env['account.move'].search(
+            [('journal_id', '=', self.cash_basis_journal.id)])
+
+        self.assertEqual(len(cash_basis_moves), 1)
+
+        cash_basis_aml_ids = cash_basis_moves.mapped('line_ids')
+        self.assertEqual(len(cash_basis_aml_ids), 4)
+
+        # check amounts
+        cash_basis_move1 = cash_basis_moves.filtered(
+            lambda m: m.amount == 123936.31)
+
+        self.assertTrue(cash_basis_move1.exists())
+
+        # For first move
+        move_lines = cash_basis_move1.line_ids
+        base_amount_tax_lines = move_lines.filtered(
+            lambda l: l.account_id == self.tax_base_amount_account)
+        self.assertEqual(len(base_amount_tax_lines), 2)
+        self.assertAlmostEqual(
+            sum(base_amount_tax_lines.mapped('credit')), 106841.65)
+        self.assertAlmostEqual(
+            sum(base_amount_tax_lines.mapped('debit')), 106841.65)
+
+        self.assertAlmostEqual(
+            (move_lines - base_amount_tax_lines)
+            .filtered(lambda l: l.account_id == self.tax_waiting_account)
+            .credit, 17094.66)
+        self.assertAlmostEqual(
+            (move_lines - base_amount_tax_lines)
+            .filtered(lambda l: l.account_id == self.tax_final_account)
+            .debit, 17094.66)
+
+    def test_reconciliation_cash_basis_revert(self):
+        company = self.env.ref('base.main_company')
+        company.tax_cash_basis_journal_id = self.cash_basis_journal
+        tax_cash_basis10percent = self.tax_cash_basis.copy({'amount': 10})
+        self.tax_waiting_account.reconcile = True
+        tax_waiting_account10 = self.tax_waiting_account.copy({
+            'name': 'TAX WAIT 10',
+            'code': 'TWAIT1',
+        })
+
+        AccountMoveLine = self.env['account.move.line'].with_context(check_move_validity=False)
+
+        # Purchase
+        purchase_move = self.env['account.move'].create({
+            'name': 'invoice',
+            'journal_id': self.purchase_journal.id,
+        })
+
+        purchase_payable_line0 = AccountMoveLine.create({
+            'account_id': self.account_rsa.id,
+            'credit': 175,
+            'move_id': purchase_move.id,
+        })
+
+        AccountMoveLine.create({
+            'name': 'expenseTaxed 10%',
+            'account_id': self.expense_account.id,
+            'debit': 50,
+            'move_id': purchase_move.id,
+            'tax_ids': [(4, tax_cash_basis10percent.id, False)],
+        })
+        tax_line0 = AccountMoveLine.create({
+            'name': 'TaxLine0',
+            'account_id': tax_waiting_account10.id,
+            'debit': 5,
+            'move_id': purchase_move.id,
+            'tax_line_id': tax_cash_basis10percent.id,
+        })
+        AccountMoveLine.create({
+            'name': 'expenseTaxed 20%',
+            'account_id': self.expense_account.id,
+            'debit': 100,
+            'move_id': purchase_move.id,
+            'tax_ids': [(4, self.tax_cash_basis.id, False)],
+        })
+        tax_line1 = AccountMoveLine.create({
+            'name': 'TaxLine1',
+            'account_id': self.tax_waiting_account.id,
+            'debit': 20,
+            'move_id': purchase_move.id,
+            'tax_line_id': self.tax_cash_basis.id,
+        })
+        purchase_move.post()
+
+        reverted = self.env['account.move'].browse(purchase_move.reverse_moves())
+        self.assertTrue(reverted.exists())
+
+        for inv_line in [purchase_payable_line0, tax_line0, tax_line1]:
+            self.assertTrue(inv_line.full_reconcile_id.exists())
+            reverted_expected = reverted.line_ids.filtered(lambda l: l.account_id == inv_line.account_id)
+            self.assertEqual(len(reverted_expected), 1)
+            self.assertEqual(reverted_expected.full_reconcile_id, inv_line.full_reconcile_id)
+
+    def test_reconciliation_cash_basis_foreign_currency_low_values(self):
+        journal = self.env['account.journal'].create({
+            'name': 'Bank', 'type': 'bank', 'code': 'THE',
+            'currency_id': self.currency_usd_id,
+        })
+        usd = self.env['res.currency'].browse(self.currency_usd_id)
+        usd.rate_ids.unlink()
+        self.env['res.currency.rate'].create({
+            'name': time.strftime('%Y-01-01'),
+            'rate': 1/17.0,
+            'currency_id': self.currency_usd_id,
+            'company_id': self.env.ref('base.main_company').id,
+        })
+        invoice = self.create_invoice(
+            type='out_invoice', invoice_amount=50,
+            currency_id=self.currency_usd_id)
+        invoice.journal_id.update_posted = True
+        invoice.action_cancel()
+        invoice.state = 'draft'
+        invoice.invoice_line_ids.write({
+            'invoice_line_tax_ids': [(6, 0, [self.tax_cash_basis.id])]})
+        invoice.compute_taxes()
+        invoice.action_invoice_open()
+
+        self.assertTrue(invoice.currency_id != self.env.user.company_id.currency_id)
+
+        # First Payment
+        payment0 = self.make_payment(invoice, journal, invoice.amount_total - 0.01)
+        self.assertEqual(invoice.residual, 0.01)
+
+        tax_waiting_line = invoice.move_id.line_ids.filtered(lambda l: l.account_id == self.tax_waiting_account)
+        self.assertFalse(tax_waiting_line.reconciled)
+
+        move_caba0 = tax_waiting_line.matched_debit_ids.debit_move_id.move_id
+        self.assertTrue(move_caba0.exists())
+        self.assertEqual(move_caba0.journal_id, self.env.user.company_id.tax_cash_basis_journal_id)
+
+        pay_receivable_line0 = payment0.move_line_ids.filtered(lambda l: l.account_id == self.account_rcv)
+        self.assertTrue(pay_receivable_line0.reconciled)
+        self.assertEqual(pay_receivable_line0.matched_debit_ids, move_caba0.tax_cash_basis_rec_id)
+
+        # Second Payment
+        payment1 = self.make_payment(invoice, journal, 0.01)
+        self.assertEqual(invoice.residual, 0)
+        self.assertEqual(invoice.state, 'paid')
+
+        self.assertTrue(tax_waiting_line.reconciled)
+        move_caba1 = tax_waiting_line.matched_debit_ids.mapped('debit_move_id').mapped('move_id').filtered(lambda m: m != move_caba0)
+        self.assertEqual(len(move_caba1.exists()), 1)
+        self.assertEqual(move_caba1.journal_id, self.env.user.company_id.tax_cash_basis_journal_id)
+
+        pay_receivable_line1 = payment1.move_line_ids.filtered(lambda l: l.account_id == self.account_rcv)
+        self.assertTrue(pay_receivable_line1.reconciled)
+        self.assertEqual(pay_receivable_line1.matched_debit_ids, move_caba1.tax_cash_basis_rec_id)
+
+    def test_reconciliation_with_currency(self):
+        #reconciliation on an account having a foreign currency being
+        #the same as the company one
+        account_rcv = self.account_rcv
+        account_rcv.currency_id = self.currency_euro_id
+        aml_obj = self.env['account.move.line'].with_context(
+            check_move_validity=False)
+        general_move1 = self.env['account.move'].create({
+            'name': 'general1',
+            'journal_id': self.general_journal.id,
+        })
+        aml_obj.create({
+            'name': 'debit1',
+            'account_id': account_rcv.id,
+            'debit': 11,
+            'move_id': general_move1.id,
+        })
+        aml_obj.create({
+            'name': 'credit1',
+            'account_id': self.account_rsa.id,
+            'credit': 11,
+            'move_id': general_move1.id,
+        })
+        general_move1.post()
+        general_move2 = self.env['account.move'].create({
+            'name': 'general2',
+            'journal_id': self.general_journal.id,
+        })
+        aml_obj.create({
+            'name': 'credit2',
+            'account_id': account_rcv.id,
+            'credit': 10,
+            'move_id': general_move2.id,
+        })
+        aml_obj.create({
+            'name': 'debit2',
+            'account_id': self.account_rsa.id,
+            'debit': 10,
+            'move_id': general_move2.id,
+        })
+        general_move2.post()
+        general_move3 = self.env['account.move'].create({
+            'name': 'general3',
+            'journal_id': self.general_journal.id,
+        })
+        aml_obj.create({
+            'name': 'credit3',
+            'account_id': account_rcv.id,
+            'credit': 1,
+            'move_id': general_move3.id,
+        })
+        aml_obj.create({
+            'name': 'debit3',
+            'account_id': self.account_rsa.id,
+            'debit': 1,
+            'move_id': general_move3.id,
+        })
+        general_move3.post()
+        to_reconcile = ((general_move1 + general_move2 + general_move3)
+            .mapped('line_ids')
+            .filtered(lambda l: l.account_id.id == account_rcv.id))
+        to_reconcile.reconcile()
+        for aml in to_reconcile:
+            self.assertEqual(aml.amount_residual, 0.0)