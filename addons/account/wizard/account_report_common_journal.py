from openerp import models, fields, api

class account_common_journal_report(models.TransientModel):
    _name = 'account.common.journal.report'
    _description = 'Account Common Journal Report'
    _inherit = "account.common.report"

    amount_currency = fields.Boolean(string='With Currency', 
        help="Print Report with the currency column if the currency differs from the company currency.")

    @api.multi
    def _build_contexts(self, data):
        result = super(account_common_journal_report, self)._build_contexts(data)

        if data['form']['filter'] == 'filter_date':
            self._cr.execute('SELECT date FROM account_move_line WHERE date >= %s AND date <= %s', (data['form']['date_from'], data['form']['date_to']))
            result['date'] = map(lambda x: x[0], self._cr.fetchall())
        elif data['form']['filter'] == 'filter_period':
            result['date'] = fields.Date.context_today
        return result

<<<<<<< HEAD
    @api.multi
    def pre_print_report(self, data):
        data['form'].update(self.read(['amount_currency'])[0])
        fy_ids = data['form']['fiscalyear_id'] and [data['form']['fiscalyear_id']] or self.env['account.fiscalyear'].search([('state', '=', 'draft')]).ids
        date = fields.Date.context_today
        # TODO : account_journal_period has been removed
#         data['form']['active_ids'] = self.env['account.journal.period'].search([('journal_id', 'in', data['form']['journal_ids']), ('period_id', 'in', period_list)])
        return data
=======
    def pre_print_report(self, cr, uid, ids, data, context=None):
        if context is None:
            context = {}
        data['form'].update(self.read(cr, uid, ids, ['amount_currency'], context=context)[0])
        fy_ids = data['form']['fiscalyear_id'] and [data['form']['fiscalyear_id']] or self.pool.get('account.fiscalyear').search(cr, uid, [('state', '=', 'draft')], context=context)
        period_list = data['form']['periods'] or self.pool.get('account.period').search(cr, uid, [('fiscalyear_id', 'in', fy_ids)], context=context)
        data['form']['active_ids'] = self.pool.get('account.journal.period').search(cr, uid, [('journal_id', 'in', data['form']['journal_ids']), ('period_id', 'in', period_list)], context=context)
        return data
>>>>>>> 704de944
<|MERGE_RESOLUTION|>--- conflicted
+++ resolved
@@ -19,7 +19,6 @@
             result['date'] = fields.Date.context_today
         return result
 
-<<<<<<< HEAD
     @api.multi
     def pre_print_report(self, data):
         data['form'].update(self.read(['amount_currency'])[0])
@@ -27,14 +26,4 @@
         date = fields.Date.context_today
         # TODO : account_journal_period has been removed
 #         data['form']['active_ids'] = self.env['account.journal.period'].search([('journal_id', 'in', data['form']['journal_ids']), ('period_id', 'in', period_list)])
-        return data
-=======
-    def pre_print_report(self, cr, uid, ids, data, context=None):
-        if context is None:
-            context = {}
-        data['form'].update(self.read(cr, uid, ids, ['amount_currency'], context=context)[0])
-        fy_ids = data['form']['fiscalyear_id'] and [data['form']['fiscalyear_id']] or self.pool.get('account.fiscalyear').search(cr, uid, [('state', '=', 'draft')], context=context)
-        period_list = data['form']['periods'] or self.pool.get('account.period').search(cr, uid, [('fiscalyear_id', 'in', fy_ids)], context=context)
-        data['form']['active_ids'] = self.pool.get('account.journal.period').search(cr, uid, [('journal_id', 'in', data['form']['journal_ids']), ('period_id', 'in', period_list)], context=context)
-        return data
->>>>>>> 704de944
+        return data