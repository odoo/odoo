--- conflicted
+++ resolved
@@ -33,15 +33,8 @@
                          </group>
                          <group>
                              <field name="description"/>
-<<<<<<< HEAD
-                             <field name="same_journal" invisible="1"/>
-                             <field name="journal_id" widget='selection' attrs="{'invisible':[('same_journal', '=', True)]}"/>
-                         </group><group>
-=======
-                             <field name="journal_id" widget='selection'/>
                          </group>
                          <group>
->>>>>>> 580077f0
                              <field name="date"/>
                          </group>
                     </group>
