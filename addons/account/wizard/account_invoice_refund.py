--- conflicted
+++ resolved
@@ -10,59 +10,11 @@
 
     _name = "account.invoice.refund"
     _description = "Invoice Refund"
-<<<<<<< HEAD
-    _columns = {
-       'date': fields.date('Date', help='This date will be used as the invoice date for credit note and period will be chosen accordingly!'),
-       'period': fields.many2one('account.period', 'Force period'),
-       'journal_id': fields.many2one('account.journal', 'Refund Journal', help='You can select here the journal to use for the credit note that will be created. If you leave that field empty, it will use the same journal as the current invoice.'),
-       'description': fields.char('Reason', required=True),
-       'filter_refund': fields.selection([('refund', 'Create a draft refund'), ('cancel', 'Cancel: create refund and reconcile'),('modify', 'Modify: create refund, reconcile and create a new draft invoice')], "Refund Method", required=True, help='Refund base on this type. You can not Modify and Cancel if the invoice is already reconciled'),
-       'same_journal': fields.boolean(help='Technical field used to hide the journal in case we must use the same for the refunds (it already has a refund sequence given)'),
-    }
-
-    def _get_same_journal(self, cr, uid, context=None):
-        inv = self._get_inv(cr, uid, context=context)
-        if inv and inv.journal_id.refund_sequence_id:
-            return True
-        else:
-            return False
-
-    def _get_journal(self, cr, uid, context=None):
-        inv = self._get_inv(cr, uid, context=context)
-        #If we must use the same journal (because it has a refund_sequence) return that one
-        if inv and self._get_same_journal(cr, uid, context=context):
-            return inv.journal_id
-        else:
-            obj_journal = self.pool.get('account.journal')
-            user_obj = self.pool.get('res.users')
-            if context is None:
-                context = {}
-            inv_type = context.get('type', 'out_invoice')
-            company_id = user_obj.browse(cr, uid, uid, context=context).company_id.id
-            type = (inv_type in ('out_invoice', 'out_refund')) and 'sale' or \
-                   (inv_type in ('in_invoice', 'in_refund')) and 'purchase'
-            journal = obj_journal.search(cr, uid, [('type', '=', type), ('company_id','=',company_id)], limit=1, context=context)
-            return journal and journal[0] or False
-=======
 
     date = fields.Date(string='Account Date', default=fields.Date.context_today)
-    journal_id = fields.Many2one('account.journal', string='Refund Journal', default=lambda self: self._get_journal(),
-        help='You can select here the journal to use for the credit note that will be created. If you leave that field empty, it will use the same journal as the current invoice.')
     description = fields.Char(string='Reason', required=True, default=lambda self: self._get_reason())
     filter_refund = fields.Selection([('refund', 'Create a draft refund'), ('cancel', 'Cancel: create refund and reconcile'), ('modify', 'Modify: create refund, reconcile and create a new draft invoice')],
         default='refund', string='Refund Method', required=True, help='Refund base on this type. You can not Modify and Cancel if the invoice is already reconciled')
-
-    @api.model
-    def _get_journal(self):
-        context = dict(self._context or {})
-        inv_type = context.get('type', 'out_invoice')
-        type = (inv_type == 'out_invoice') and 'sale_refund' or \
-               (inv_type == 'out_refund') and 'sale' or \
-               (inv_type == 'in_invoice') and 'purchase_refund' or \
-               (inv_type == 'in_refund') and 'purchase'
-        journal = self.env['account.journal'].search([('type', '=', type), ('company_id', '=', self.env.user.company_id.id)], limit=1)
-        return journal
->>>>>>> 580077f0
 
     @api.model
     def _get_reason(self):
@@ -73,51 +25,6 @@
             return inv.name
         else:
             return ''
-
-<<<<<<< HEAD
-    _defaults = {
-        'date': lambda *a: time.strftime('%Y-%m-%d'),
-        'same_journal': _get_same_journal,
-        'journal_id': _get_journal,
-        'filter_refund': 'refund',
-        'description': _get_reason,
-    }
-
-    def _get_inv(self, cr, uid, context=None):
-        active_id = context and context.get('active_id', False)
-        if active_id:
-            return self.pool.get('account.invoice').browse(cr, uid, active_id, context=context)
-        return False
-
-    def fields_view_get(self, cr, uid, view_id=None, view_type=False, context=None, toolbar=False, submenu=False):
-        journal_obj = self.pool.get('account.journal')
-        user_obj = self.pool.get('res.users')
-=======
-    @api.model
-    def fields_view_get(self, view_id=None, view_type=False, toolbar=False, submenu=False):
-        journal_obj = self.env['account.journal']
->>>>>>> 580077f0
-        # remove the entry with key 'form_view_ref', otherwise fields_view_get crashes
-        context = dict(self._context or {})
-        context.pop('form_view_ref', None)
-        res = super(account_invoice_refund, self).fields_view_get(view_id=view_id, view_type=view_type, toolbar=toolbar, submenu=submenu)
-        type = context.get('type', 'out_invoice')
-<<<<<<< HEAD
-        company_id = user_obj.browse(cr, uid, uid, context=context).company_id.id
-        journal_type = (type in ('out_invoice', 'out_refund')) and 'sale' or \
-                       (type in ('in_invoice', 'in_refund')) and 'purchase'
-=======
-        company_id = self.env.user.company_id.id
-        journal_type = (type == 'out_invoice') and 'sale_refund' or \
-                       (type == 'out_refund') and 'sale' or \
-                       (type == 'in_invoice') and 'purchase_refund' or \
-                       (type == 'in_refund') and 'purchase'
->>>>>>> 580077f0
-        for field in res['fields']:
-            if field == 'journal_id':
-                journal_select = journal_obj._name_search('', [('type', '=', journal_type), ('company_id', 'child_of', [company_id])])
-                res['fields'][field]['selection'] = journal_select
-        return res
 
     @api.multi
     def compute_refund(self, mode='refund'):
@@ -135,7 +42,6 @@
             date = False
             description = False
             company = self.env.user.company_id
-            journal_id = form.journal_id.id
             for inv in inv_obj.browse(context.get('active_ids')):
                 if inv.state in ['draft', 'proforma2', 'cancel']:
                     raise Warning(_('Cannot %s draft/proforma/cancel invoice.') % (mode))
@@ -146,8 +52,7 @@
                 else:
                     date = inv.date or False
 
-                if not journal_id:
-                    journal_id = inv.journal_id.id
+                journal_id = inv.journal_id.id
 
                 if form.date:
                     date = form.date
