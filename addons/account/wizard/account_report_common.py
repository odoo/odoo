--- conflicted
+++ resolved
@@ -3,13 +3,8 @@
 from lxml import etree
 
 from openerp import models, fields, api, _
-from openerp.exceptions import Warning
 from openerp.osv.orm import setup_modifiers
-<<<<<<< HEAD
-=======
-from openerp.tools.translate import _
 from openerp.exceptions import UserError
->>>>>>> 704de944
 
 class account_common_report(models.TransientModel):
     _name = "account.common.report"
@@ -112,11 +107,7 @@
             result['date_to'] = data['form']['date_to']
         elif data['form']['filter'] == 'filter_period':
             if not data['form']['period_from'] or not data['form']['period_to']:
-<<<<<<< HEAD
-                raise Warning(_('Select a starting and an ending period.'))
-=======
                 raise UserError(_('Select a starting and an ending period.'))
->>>>>>> 704de944
             result['period_from'] = data['form']['period_from']
             result['period_to'] = data['form']['period_to']
         return result
@@ -137,10 +128,5 @@
                 data['form'][field] = data['form'][field][0]
         used_context = self._build_contexts(data)
         data['form']['periods'] = used_context.get('periods', False) and used_context['periods'] or []
-<<<<<<< HEAD
         data['form']['used_context'] = dict(used_context, lang = context.get('lang', 'en_US'))
         return self._print_report(data)
-=======
-        data['form']['used_context'] = dict(used_context, lang=context.get('lang', 'en_US'))
-        return self._print_report(cr, uid, ids, data, context=context)
->>>>>>> 704de944
