--- conflicted
+++ resolved
@@ -26,15 +26,6 @@
         help="The payment's currency.")
     journal_id = fields.Many2one('account.journal', store=True, readonly=False,
         compute='_compute_journal_id',
-<<<<<<< HEAD
-        domain="[('id', 'in', available_journal_ids)]")
-    available_journal_ids = fields.Many2many(
-        comodel_name='account.journal',
-        compute='_compute_available_journal_ids'
-    )
-    partner_bank_id = fields.Many2one('res.partner.bank', string="Recipient Bank Account",
-        readonly=False, store=True,
-=======
         domain="[('company_id', '=', company_id), ('type', 'in', ('bank', 'cash'))]")
     available_partner_bank_ids = fields.Many2many(
         comodel_name='res.partner.bank',
@@ -45,7 +36,6 @@
         string="Recipient Bank Account",
         readonly=False,
         store=True,
->>>>>>> 4d11cb0e
         compute='_compute_partner_bank_id',
         domain="[('id', 'in', available_partner_bank_ids)]",
     )
@@ -101,6 +91,9 @@
         "SEPA Credit Transfer: Pay in the SEPA zone by submitting a SEPA Credit Transfer file to your bank. Module account_sepa is necessary.\n"
         "SEPA Direct Debit: Get paid in the SEPA zone thanks to a mandate your partner will have granted to you. Module account_sepa is necessary.\n")
     available_payment_method_line_ids = fields.Many2many('account.payment.method.line', compute='_compute_payment_method_line_fields')
+    hide_payment_method_line = fields.Boolean(
+        compute='_compute_payment_method_line_fields',
+        help="Technical field used to hide the payment method if the selected journal has only one available which is 'manual'")
 
     # == Payment difference fields ==
     payment_difference = fields.Monetary(
@@ -333,48 +326,6 @@
                 batch = wizard._get_batches()[0]
                 wizard.journal_id = wizard._get_batch_journal(batch)
             else:
-<<<<<<< HEAD
-                partner_bank_id = wizard.line_ids.move_id.mapped('partner_bank_id')
-
-                company_domain = [('company_id', '=', wizard.company_id.id), ('id', 'in', wizard.available_journal_ids.ids)]
-                bank_domain = [('bank_account_id', '=', partner_bank_id.id), ('type', '=', 'bank')] if len(partner_bank_id) == 1 else None
-                no_bank_domain = [('type', 'in', ('bank', 'cash'))]
-
-                journal = None
-                if wizard.source_currency_id:
-                    currency_domain = [('currency_id', '=', wizard.source_currency_id.id)]
-                    if bank_domain:
-                        journal = self.env['account.journal'].search(company_domain + currency_domain + bank_domain, limit=1)
-                    if not journal:
-                        journal = self.env['account.journal'].search(company_domain + currency_domain + no_bank_domain, limit=1)
-                if not journal and bank_domain:
-                    journal = self.env['account.journal'].search(company_domain + bank_domain, limit=1)
-                if not journal:
-                    journal = self.env['account.journal'].search(company_domain + no_bank_domain, limit=1)
-
-                wizard.journal_id = journal
-
-    @api.depends('payment_type')
-    def _compute_available_journal_ids(self):
-        """
-        Get all journals having at least one payment method for inbound/outbound depending on the payment_type.
-        """
-        journals = self.env['account.journal'].search([
-            ('company_id', 'in', self.company_id.ids), ('type', 'in', ('bank', 'cash'))
-        ])
-        for pay in self:
-            if pay.payment_type == 'inbound':
-                pay.available_journal_ids = journals.filtered(
-                    lambda j: j.company_id == pay.company_id and j.inbound_payment_method_line_ids.ids != []
-                )
-            else:
-                pay.available_journal_ids = journals.filtered(
-                    lambda j: j.company_id == pay.company_id and j.outbound_payment_method_line_ids.ids != []
-                )
-
-    @api.depends('journal_id')
-    def _compute_currency_id(self):
-=======
                 wizard.journal_id = self.env['account.journal'].search([
                     ('type', 'in', ('bank', 'cash')),
                     ('company_id', '=', wizard.company_id.id),
@@ -382,7 +333,6 @@
 
     @api.depends('can_edit_wizard', 'journal_id')
     def _compute_available_partner_bank_ids(self):
->>>>>>> 4d11cb0e
         for wizard in self:
             if wizard.can_edit_wizard:
                 batch = wizard._get_batches()[0]
@@ -407,18 +357,19 @@
     @api.depends('payment_type', 'journal_id')
     def _compute_payment_method_line_fields(self):
         for wizard in self:
-            if wizard.journal_id:
-                wizard.available_payment_method_line_ids = wizard.journal_id._get_available_payment_method_lines(wizard.payment_type)
-            else:
-                wizard.available_payment_method_line_ids = False
+            wizard.available_payment_method_line_ids = wizard.journal_id._get_available_payment_method_lines(wizard.payment_type)
+            if wizard.payment_method_line_id.id not in wizard.available_payment_method_line_ids.ids:
+                # In some cases, we could be linked to a payment method line that has been unlinked from the journal.
+                # In such cases, we want to show it on the payment.
+                wizard.hide_payment_method_line = False
+            else:
+                wizard.hide_payment_method_line = len(wizard.available_payment_method_line_ids) == 1 \
+                                                  and wizard.available_payment_method_line_ids.code == 'manual'
 
     @api.depends('payment_type', 'journal_id')
     def _compute_payment_method_line_id(self):
         for wizard in self:
-            if wizard.journal_id:
-                available_payment_method_lines = wizard.journal_id._get_available_payment_method_lines(wizard.payment_type)
-            else:
-                available_payment_method_lines = False
+            available_payment_method_lines = wizard.journal_id._get_available_payment_method_lines(wizard.payment_type)
 
             # Select the first available one by default.
             if available_payment_method_lines:
