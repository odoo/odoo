# -*- coding: utf-8 -*-

from operator import itemgetter
import time

from openerp import api, fields, models
from openerp.tools import DEFAULT_SERVER_DATETIME_FORMAT


class account_fiscal_position(models.Model):
    _name = 'account.fiscal.position'
    _description = 'Fiscal Position'
    _order = 'sequence'
<<<<<<< HEAD
=======
    _columns = {
        'sequence': fields.integer('Sequence'),
        'name': fields.char('Fiscal Position', required=True),
        'active': fields.boolean('Active', help="By unchecking the active field, you may hide a fiscal position without deleting it."),
        'company_id': fields.many2one('res.company', 'Company'),
        'account_ids': fields.one2many('account.fiscal.position.account', 'position_id', 'Account Mapping', copy=True),
        'tax_ids': fields.one2many('account.fiscal.position.tax', 'position_id', 'Tax Mapping', copy=True),
        'note': fields.text('Notes'),
        'auto_apply': fields.boolean('Automatic', help="Apply automatically this fiscal position if the conditions match."),
        'vat_required': fields.boolean('VAT required', help="Apply only if partner has a VAT number."),
        'country_id': fields.many2one('res.country', 'Country', help="Apply when the shipping or invoicing country matches. Takes precedence over positions matching on a country group."),
        'country_group_id': fields.many2one('res.country.group', 'Country Group', help="Apply when the shipping or invoicing country is in this country group, and no position matches the country directly."),
    }

    _defaults = {
        'active': True,
    }

    def _check_country(self, cr, uid, ids, context=None):
        obj = self.browse(cr, uid, ids[0], context=context)
        if obj.country_id and obj.country_group_id:
            return False
        return True
>>>>>>> 704de944

    sequence = fields.Integer(string='Sequence')
    name = fields.Char(string='Fiscal Position', required=True)
    active = fields.Boolean(string='Active', default=True,
        help="By unchecking the active field, you may hide a fiscal position without deleting it.")
    company_id = fields.Many2one('res.company', string='Company')
    account_ids = fields.One2many('account.fiscal.position.account', 'position_id', string='Account Mapping', copy=True)
    tax_ids = fields.One2many('account.fiscal.position.tax', 'position_id', string='Tax Mapping', copy=True)
    note = fields.Text('Notes')
    auto_apply = fields.Boolean(string='Automatic', help="Apply automatically this fiscal position.")
    vat_required = fields.Boolean(string='VAT required', help="Apply only if partner has a VAT number.")
    country_id = fields.Many2one('res.country', string='Countries', 
        help="Apply only if delivery or invoicing country match.")
    country_group_id = fields.Many2one('res.country.group', string='Country Group',
        help="Apply only if delivery or invocing country match the group.")

    @api.one
    @api.constrains('country_id', 'country_group_id')
    def _check_country(self):
        if self.country_id and self.country_group_id:
            raise Warning(_('You can not select a country and a group of countries.'))

    @api.v7
    def map_tax(self, cr, uid, fposition_id, taxes, context=None):
        if not taxes:
            return []
        if not fposition_id:
            return map(lambda x: x.id, taxes)
        result = set()
        for t in taxes:
            ok = False
            for tax in fposition_id.tax_ids:
                if tax.tax_src_id.id == t.id:
                    if tax.tax_dest_id:
                        result.add(tax.tax_dest_id.id)
                    ok=True
            if not ok:
                result.add(t.id)
        return list(result)

    @api.v8     # noqa
    def map_tax(self, taxes):
        result = self.env['account.tax'].browse()
        for tax in taxes:
            tax_count = 0
            for t in self.tax_ids:
                if t.tax_src_id == tax:
                    tax_count += 1
                    if t.tax_dest_id:
                        result |= t.tax_dest_id
            if not tax_count:
                result |= tax
        return result

    @api.v7
    def map_account(self, cr, uid, fposition_id, account_id, context=None):
        if not fposition_id:
            return account_id
        for pos in fposition_id.account_ids:
            if pos.account_src_id.id == account_id:
                account_id = pos.account_dest_id.id
                break
        return account_id

    @api.v8
    def map_account(self, account):
        for pos in self.account_ids:
            if pos.account_src_id == account:
                return pos.account_dest_id
        return account

    @api.v8
    def map_accounts(self, accounts):
        """ Receive a dictionary having accounts in values and try to replace those accounts accordingly to the fiscal position.
        """
        ref_dict = {}
        for line in self.account_ids:
            ref_dict[line.account_src_id] = line.account_dest_id
        for key, acc in accounts.items():
            if acc in ref_dict:
                accounts[key] = ref_dict[acc]
        return accounts

    @api.model
    def get_fiscal_position(self, company_id, partner_id, delivery_id=None):
        if not partner_id:
            return False
        # This can be easily overriden to apply more complex fiscal rules
        PartnerObj = self.env['res.partner']
        partner = PartnerObj.browse(partner_id)

        # partner manually set fiscal position always win
        if partner.property_account_position:
            return partner.property_account_position.id

        # if no delivery use invocing
        if delivery_id:
            delivery = PartnerObj.browse(delivery_id)
        else:
            delivery = partner

        domain = [
            ('auto_apply', '=', True),
            '|', ('vat_required', '=', False), ('vat_required', '=', partner.vat_subjected),
        ]

        fiscal_position = self.search(domain + [('country_id', '=', delivery.country_id.id)], limit=1)
        if fiscal_position:
            return fiscal_position

        fiscal_position = self.search(domain + [('country_group_id.country_ids', '=', delivery.country_id.id)], limit=1)
        if fiscal_position:
            return fiscal_position

        fiscal_position = self.search(domain + [('country_id', '=', None), ('country_group_id', '=', None)], limit=1)
        return fiscal_position.id or False


class account_fiscal_position_tax(models.Model):
    _name = 'account.fiscal.position.tax'
    _description = 'Taxes Fiscal Position'
    _rec_name = 'position_id'

    position_id = fields.Many2one('account.fiscal.position', string='Fiscal Position',
        required=True, ondelete='cascade')
    tax_src_id = fields.Many2one('account.tax', string='Tax Source', required=True)
    tax_dest_id = fields.Many2one('account.tax', string='Replacement Tax')

    _sql_constraints = [
        ('tax_src_dest_uniq',
         'unique (position_id,tax_src_id,tax_dest_id)',
         'A tax fiscal position could be defined only once time on same taxes.')
    ]


class account_fiscal_position_account(models.Model):
    _name = 'account.fiscal.position.account'
    _description = 'Accounts Fiscal Position'
    _rec_name = 'position_id'


    position_id = fields.Many2one('account.fiscal.position', string='Fiscal Position',
        required=True, ondelete='cascade')
    account_src_id = fields.Many2one('account.account', string='Account Source', 
        domain=[('deprecated', '=', False)], required=True)
    account_dest_id = fields.Many2one('account.account', string='Account Destination',
        domain=[('deprecated', '=', False)], required=True)

    _sql_constraints = [
        ('account_src_dest_uniq',
         'unique (position_id,account_src_id,account_dest_id)',
         'An account fiscal position could be defined only once time on same accounts.')
    ]


class res_partner(models.Model):
    _name = 'res.partner'
    _inherit = 'res.partner'
    _description = 'Partner'

    @api.multi
    def _credit_debit_get(self):
        ctx = dict(self._context or {})
        ctx['all_fiscalyear'] = True
        query = self.env['account.move.line'].with_context(ctx)._query_get()
        if not self.ids:
            self.debit = 0
            self.credit = 0
            return True
        self._cr.execute("""SELECT l.partner_id, act.type, SUM(l.debit-l.credit)
                      FROM account_move_line l
                      LEFT JOIN account_account a ON (l.account_id=a.id)
                      LEFT JOIN account_account_type act ON (a.user_type=act.id)
                      WHERE act.type IN ('receivable','payable')
                      AND l.partner_id IN %s
                      AND l.reconciled IS FALSE
                      """ + query + """
                      GROUP BY l.partner_id, act.type
                      """,
                   (tuple(self.ids),))
        maps = {'receivable':'credit', 'payable':'debit' }
        for partner in self:
            partner.debit = 0
            partner.credit = 0
        for pid, type, val in self._cr.fetchall():
            if val is None: val=0
            value = {maps[type]: (type=='receivable') and val or -val}
            self.browse(pid).write(value)

    @api.multi
    def _asset_difference_search(self, type, args):
        if not args:
            return []
        having_values = tuple(map(itemgetter(2), args))
        where = ' AND '.join(
            map(lambda x: '(SUM(bal2) %(operator)s %%s)' % {
                                'operator':x[1]},args))
        query = self.env['account.move.line']._query_get()
        self._cr.execute(('SELECT pid AS partner_id, SUM(bal2) FROM ' \
                    '(SELECT CASE WHEN bal IS NOT NULL THEN bal ' \
                    'ELSE 0.0 END AS bal2, p.id as pid FROM ' \
                    '(SELECT (debit-credit) AS bal, partner_id ' \
                    'FROM account_move_line l ' \
                    'WHERE account_id IN ' \
                            '(SELECT id FROM account_account '\
                            'WHERE type=%s AND active) ' \
                    'AND reconciled IS FALSE ' \
                    'AND '+query+') AS l ' \
                    'RIGHT JOIN res_partner p ' \
                    'ON p.id = partner_id ) AS pl ' \
                    'GROUP BY pid HAVING ' + where), 
                    (type,) + having_values)
        res = self._cr.fetchall()
        if not res:
            return [('id','=','0')]
        return [('id','in',map(itemgetter(0), res))]

    @api.multi
    def _credit_search(self, args):
        return self._asset_difference_search('receivable', args)

    @api.multi
    def _debit_search(self, args):
        return self._asset_difference_search('payable', args)

    @api.multi
    def _invoice_total(self):
        account_invoice_report = self.env['account.invoice.report']
        if not self.ids:
            self.total_invoiced = 0.0
            return True
        for partner in self:
            invoices = account_invoice_report.search([('partner_id', 'child_of', partner.id)])
            partner.total_invoiced = sum(inv.user_currency_price_total for inv in invoices)

    @api.multi
    def _journal_item_count(self):
        for partner in self:
            partner.journal_item_count = self.env['account.move.line'].search_count([('partner_id', '=', partner.id)])
            partner.contracts_count = self.env['account.analytic.account'].search_count([('partner_id', '=', partner.id)])

    @api.multi
    def mark_as_reconciled(self):
        return self.write({'last_time_entries_checked': time.strftime(DEFAULT_SERVER_DATETIME_FORMAT)})

    vat_subjected = fields.Boolean('VAT Legal Statement', 
        help="Check this box if the partner is subjected to the VAT. It will be used for the VAT legal statement.")
    credit = fields.Float(compute='_credit_debit_get', search=_credit_search, 
        string='Total Receivable', help="Total amount this customer owes you.")
    debit = fields.Float(compute='_credit_debit_get', search=_debit_search, string='Total Payable', 
        help="Total amount you have to pay to this supplier.")
    debit_limit = fields.Float('Payable Limit')
    total_invoiced = fields.Float(compute='_invoice_total', string="Total Invoiced",
        groups='account.group_account_invoice')

    contracts_count = fields.Integer(compute='_journal_item_count', string="Contracts", type='integer')
    journal_item_count = fields.Integer(compute='_journal_item_count', string="Journal Items", type="integer")
    property_account_payable = fields.Many2one('account.account', company_dependent=True,
        string="Account Payable",
        domain="[('internal_type', '=', 'payable'), ('deprecated', '=', False)]",
        help="This account will be used instead of the default one as the payable account for the current partner",
        required=True)
    property_account_receivable = fields.Many2one('account.account', company_dependent=True,
        string="Account Receivable",
        domain="[('internal_type', '=', 'receivable'), ('deprecated', '=', False)]",
        help="This account will be used instead of the default one as the receivable account for the current partner",
        required=True)
    property_account_position = fields.Many2one('account.fiscal.position', company_dependent=True, 
        string="Fiscal Position",
        help="The fiscal position will determine taxes and accounts used for the partner.")
    property_payment_term = fields.Many2one('account.payment.term', company_dependent=True, 
        string ='Customer Payment Term',
        help="This payment term will be used instead of the default one for sale orders and customer invoices")
    property_supplier_payment_term = fields.Many2one('account.payment.term', company_dependent=True, 
         string ='Supplier Payment Term',
         help="This payment term will be used instead of the default one for purchase orders and supplier invoices")
    ref_companies = fields.One2many('res.company', 'partner_id',
        string='Companies that refers to partner')
    last_time_entries_checked = fields.Datetime(oldname='last_reconciliation_date',
        string='Latest Invoices & Payments Matching Date', readonly=True, copy=False,
        help='Last time the invoices & payments matching was performed for this partner. '
             'It is set either if there\'s not at least an unreconciled debit and an unreconciled credit '
             'or if you click the "Done" button.')

    @api.model
    def _commercial_fields(self):
        return super(res_partner, self)._commercial_fields() + \
            ['debit_limit', 'property_account_payable', 'property_account_receivable', 'property_account_position',
<<<<<<< HEAD
             'property_payment_term', 'property_supplier_payment_term', 'last_time_entries_checked']
=======
             'property_payment_term', 'property_supplier_payment_term', 'last_reconciliation_date']
>>>>>>> 704de944
<|MERGE_RESOLUTION|>--- conflicted
+++ resolved
@@ -2,8 +2,9 @@
 
 from operator import itemgetter
 import time
-
-from openerp import api, fields, models
+from openerp.exceptions import UserError
+
+from openerp import api, fields, models, _
 from openerp.tools import DEFAULT_SERVER_DATETIME_FORMAT
 
 
@@ -11,32 +12,6 @@
     _name = 'account.fiscal.position'
     _description = 'Fiscal Position'
     _order = 'sequence'
-<<<<<<< HEAD
-=======
-    _columns = {
-        'sequence': fields.integer('Sequence'),
-        'name': fields.char('Fiscal Position', required=True),
-        'active': fields.boolean('Active', help="By unchecking the active field, you may hide a fiscal position without deleting it."),
-        'company_id': fields.many2one('res.company', 'Company'),
-        'account_ids': fields.one2many('account.fiscal.position.account', 'position_id', 'Account Mapping', copy=True),
-        'tax_ids': fields.one2many('account.fiscal.position.tax', 'position_id', 'Tax Mapping', copy=True),
-        'note': fields.text('Notes'),
-        'auto_apply': fields.boolean('Automatic', help="Apply automatically this fiscal position if the conditions match."),
-        'vat_required': fields.boolean('VAT required', help="Apply only if partner has a VAT number."),
-        'country_id': fields.many2one('res.country', 'Country', help="Apply when the shipping or invoicing country matches. Takes precedence over positions matching on a country group."),
-        'country_group_id': fields.many2one('res.country.group', 'Country Group', help="Apply when the shipping or invoicing country is in this country group, and no position matches the country directly."),
-    }
-
-    _defaults = {
-        'active': True,
-    }
-
-    def _check_country(self, cr, uid, ids, context=None):
-        obj = self.browse(cr, uid, ids[0], context=context)
-        if obj.country_id and obj.country_group_id:
-            return False
-        return True
->>>>>>> 704de944
 
     sequence = fields.Integer(string='Sequence')
     name = fields.Char(string='Fiscal Position', required=True)
@@ -57,7 +32,7 @@
     @api.constrains('country_id', 'country_group_id')
     def _check_country(self):
         if self.country_id and self.country_group_id:
-            raise Warning(_('You can not select a country and a group of countries.'))
+            raise UserError(_('You can not select a country and a group of countries.'))
 
     @api.v7
     def map_tax(self, cr, uid, fposition_id, taxes, context=None):
@@ -325,8 +300,4 @@
     def _commercial_fields(self):
         return super(res_partner, self)._commercial_fields() + \
             ['debit_limit', 'property_account_payable', 'property_account_receivable', 'property_account_position',
-<<<<<<< HEAD
-             'property_payment_term', 'property_supplier_payment_term', 'last_time_entries_checked']
-=======
-             'property_payment_term', 'property_supplier_payment_term', 'last_reconciliation_date']
->>>>>>> 704de944
+             'property_payment_term', 'property_supplier_payment_term', 'last_time_entries_checked']