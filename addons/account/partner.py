--- conflicted
+++ resolved
@@ -228,7 +228,6 @@
                     (type,) + having_values)
         res = self._cr.fetchall()
         if not res:
-<<<<<<< HEAD
             return [('id', '=', '0')]
         return [('id', 'in', map(itemgetter(0), res))]
 
@@ -247,7 +246,7 @@
             self.total_invoiced = 0.0
             return True
         for partner in self:
-            invoices = account_invoice_report.search([('partner_id', 'child_of', partner.id)])
+            invoices = account_invoice_report.search([('partner_id', 'child_of', partner.id), ('state', 'not in', ['draft', 'cancel'])])
             partner.total_invoiced = sum(inv.user_currency_price_total for inv in invoices)
 
     @api.multi
@@ -302,114 +301,5 @@
     @api.model
     def _commercial_fields(self):
         return super(ResPartner, self)._commercial_fields() + \
-=======
-            return [('id','=','0')]
-        return [('id','in',map(itemgetter(0), res))]
-
-    def _credit_search(self, cr, uid, obj, name, args, context=None):
-        return self._asset_difference_search(cr, uid, obj, name, 'receivable', args, context=context)
-
-    def _debit_search(self, cr, uid, obj, name, args, context=None):
-        return self._asset_difference_search(cr, uid, obj, name, 'payable', args, context=context)
-
-    def _invoice_total(self, cr, uid, ids, field_name, arg, context=None):
-        result = {}
-        account_invoice_report = self.pool.get('account.invoice.report')
-        for partner in self.browse(cr, uid, ids, context=context):
-            domain = [('partner_id', 'child_of', partner.id), ('state', 'not in', ['draft', 'cancel'])]
-            invoice_ids = account_invoice_report.search(cr, uid, domain, context=context)
-            invoices = account_invoice_report.browse(cr, uid, invoice_ids, context=context)
-            result[partner.id] = sum(inv.user_currency_price_total for inv in invoices)
-        return result
-
-    def _journal_item_count(self, cr, uid, ids, field_name, arg, context=None):
-        MoveLine = self.pool('account.move.line')
-        AnalyticAccount = self.pool('account.analytic.account')
-        return {
-            partner_id: {
-                'journal_item_count': MoveLine.search_count(cr, uid, [('partner_id', '=', partner_id)], context=context),
-                'contracts_count': AnalyticAccount.search_count(cr,uid, [('partner_id', '=', partner_id)], context=context)
-            }
-            for partner_id in ids
-        }
-
-    def has_something_to_reconcile(self, cr, uid, partner_id, context=None):
-        '''
-        at least a debit, a credit and a line older than the last reconciliation date of the partner
-        '''
-        cr.execute('''
-            SELECT l.partner_id, SUM(l.debit) AS debit, SUM(l.credit) AS credit
-            FROM account_move_line l
-            RIGHT JOIN account_account a ON (a.id = l.account_id)
-            RIGHT JOIN res_partner p ON (l.partner_id = p.id)
-            WHERE a.reconcile IS TRUE
-            AND p.id = %s
-            AND l.reconcile_id IS NULL
-            AND (p.last_reconciliation_date IS NULL OR l.date > p.last_reconciliation_date)
-            AND l.state <> 'draft'
-            GROUP BY l.partner_id''', (partner_id,))
-        res = cr.dictfetchone()
-        if res:
-            return bool(res['debit'] and res['credit'])
-        return False
-
-    def mark_as_reconciled(self, cr, uid, ids, context=None):
-        return self.write(cr, uid, ids, {'last_reconciliation_date': time.strftime('%Y-%m-%d %H:%M:%S')}, context=context)
-
-    _columns = {
-        'vat_subjected': fields.boolean('VAT Legal Statement', help="Check this box if the partner is subjected to the VAT. It will be used for the VAT legal statement."),
-        'credit': fields.function(_credit_debit_get,
-            fnct_search=_credit_search, string='Total Receivable', multi='dc', help="Total amount this customer owes you."),
-        'debit': fields.function(_credit_debit_get, fnct_search=_debit_search, string='Total Payable', multi='dc', help="Total amount you have to pay to this supplier."),
-        'debit_limit': fields.float('Payable Limit'),
-        'total_invoiced': fields.function(_invoice_total, string="Total Invoiced", type='float', groups='account.group_account_invoice'),
-
-        'contracts_count': fields.function(_journal_item_count, string="Contracts", type='integer', multi="invoice_journal"),
-        'journal_item_count': fields.function(_journal_item_count, string="Journal Items", type="integer", multi="invoice_journal"),
-        'property_account_payable': fields.property(
-            type='many2one',
-            relation='account.account',
-            string="Account Payable",
-            domain="[('type', '=', 'payable')]",
-            help="This account will be used instead of the default one as the payable account for the current partner",
-            required=True),
-        'property_account_receivable': fields.property(
-            type='many2one',
-            relation='account.account',
-            string="Account Receivable",
-            domain="[('type', '=', 'receivable')]",
-            help="This account will be used instead of the default one as the receivable account for the current partner",
-            required=True),
-        'property_account_position': fields.property(
-            type='many2one',
-            relation='account.fiscal.position',
-            string="Fiscal Position",
-            help="The fiscal position will determine taxes and accounts used for the partner.",
-        ),
-        'property_payment_term': fields.property(
-            type='many2one',
-            relation='account.payment.term',
-            string ='Customer Payment Term',
-            help="This payment term will be used instead of the default one for sale orders and customer invoices"),
-        'property_supplier_payment_term': fields.property(
-             type='many2one',
-             relation='account.payment.term',
-             string ='Supplier Payment Term',
-             help="This payment term will be used instead of the default one for purchase orders and supplier invoices"),
-        'ref_companies': fields.one2many('res.company', 'partner_id',
-            'Companies that refers to partner'),
-        'last_reconciliation_date': fields.datetime(
-            'Latest Full Reconciliation Date', copy=False,
-            help='Date on which the partner accounting entries were fully reconciled last time. '
-                 'It differs from the last date where a reconciliation has been made for this partner, '
-                 'as here we depict the fact that nothing more was to be reconciled at this date. '
-                 'This can be achieved in 2 different ways: either the last unreconciled debit/credit '
-                 'entry of this partner was reconciled, either the user pressed the button '
-                 '"Nothing more to reconcile" during the manual reconciliation process.')
-    }
-
-    def _commercial_fields(self, cr, uid, context=None):
-        return super(res_partner, self)._commercial_fields(cr, uid, context=context) + \
->>>>>>> adbc6ae5
             ['debit_limit', 'property_account_payable', 'property_account_receivable', 'property_account_position',
              'property_payment_term', 'property_supplier_payment_term', 'last_time_entries_checked']