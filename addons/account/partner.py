--- conflicted
+++ resolved
@@ -113,24 +113,6 @@
         else:
             delivery = partner
 
-<<<<<<< HEAD
-        domain = [
-            ('auto_apply', '=', True),
-            '|', ('vat_required', '=', False), ('vat_required', '=', partner.vat_subjected),
-        ]
-
-        if delivery.country_id.id:
-            fiscal_position = self.search(domain + [('country_id', '=', delivery.country_id.id)], limit=1)
-            if fiscal_position:
-                return fiscal_position
-
-            fiscal_position = self.search(domain + [('country_group_id.country_ids', '=', delivery.country_id.id)], limit=1)
-            if fiscal_position:
-                return fiscal_position
-
-        fiscal_position = self.search(domain + [('country_id', '=', None), ('country_group_id', '=', None)], limit=1)
-        return fiscal_position.id or False
-=======
         domains = [[('auto_apply', '=', True), ('vat_required', '=', partner.vat_subjected)]]
         if partner.vat_subjected:
             # Possibly allow fallback to non-VAT positions, if no VAT-required position matches
@@ -150,7 +132,6 @@
             if fiscal_position_ids:
                 return fiscal_position_ids[0]
         return False
->>>>>>> 54c7eb44
 
 
 class AccountFiscalPositionTax(models.Model):
