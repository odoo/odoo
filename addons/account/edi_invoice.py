--- conflicted
+++ resolved
@@ -116,12 +116,7 @@
                     will be of type 'manual', and default accounts should be picked based
                     on the tax config of the DB where it is imported.    
         """
-<<<<<<< HEAD
-=======
-        # generic implementation!
-        ""
-        
->>>>>>> 66356f01
+
         partner = self.pool.get('res.partner')
         partner_add = self.pool.get('res.partner.address')
         model_data = self.pool.get('ir.model.data')
