<?xml version="1.0" encoding="utf-8"?>
<openerp>
    <data>
        <!--
        Invoices
        -->
        <record id="view_invoice_line_calendar" model="ir.ui.view">
            <field name="name">account.invoice.calendar</field>
            <field name="model">account.invoice</field>
            <field name="type">calendar</field>
            <field name="arch" type="xml">
                <calendar string="Invoices" color="journal_id" date_start="date_invoice">
                    <field name="partner_id"/>
                    <field name="amount_total"/>
                </calendar>
            </field>
        </record>

        <record model="ir.ui.view" id="view_invoice_graph">
            <field name="name">account.invoice.graph</field>
            <field name="model">account.invoice</field>
            <field name="type">graph</field>
            <field name="arch" type="xml">
                <graph string="Invoices" type="bar">
                    <field name="partner_id"/>
                    <field name="amount_total" operator="+"/>
                </graph>
            </field>
        </record>

        <record id="view_invoice_line_tree" model="ir.ui.view">
            <field name="name">account.invoice.line.tree</field>
            <field name="model">account.invoice.line</field>
            <field name="type">tree</field>
            <field name="arch" type="xml">
                <tree string="Invoice Line">
                    <field name="name"/>
                    <field name="account_id" groups="account.group_account_user"/>
                    <field name="quantity"/>
                    <field name="uos_id"/>
                    <field name="price_unit"/>
                    <field name="discount" groups="base.group_extended"/>
                    <field name="price_subtotal"/>
                </tree>
            </field>
        </record>

        <record id="view_invoice_line_form" model="ir.ui.view">
            <field name="name">account.invoice.line.form</field>
            <field name="model">account.invoice.line</field>
            <field name="type">form</field>
            <field name="arch" type="xml">
                <form string="Invoice Line">
                    <notebook>
                        <page string="Line">
                            <field name="product_id" on_change="product_id_change(product_id, uos_id, quantity, name, parent.type, parent.partner_id, parent.fiscal_position, price_unit, parent.address_invoice_id, parent.currency_id, {'company_id': parent.company_id})"/>
                            <field name="uos_id"  on_change="uos_id_change(product_id, uos_id, quantity, name, parent.type, parent.partner_id, parent.fiscal_position, price_unit, parent.address_invoice_id, parent.currency_id, {'company_id': parent.company_id})"/>
                            <field name="quantity"/>
                            <field name="price_unit"/>
                            <field name="discount" groups="base.group_extended"/>
                            <field colspan="4" name="name"/>
                            <field domain="[('company_id', '=', parent.company_id), ('journal_id', '=', parent.journal_id), ('type', '&lt;&gt;', 'view')]" name="account_id" on_change="onchange_account_id(parent.fiscal_position,account_id)"/>
                            <field domain="[('type','&lt;&gt;','view'), ('company_id', '=', parent.company_id), ('parent_id', '!=', False)]" name="account_analytic_id" groups="analytic.group_analytic_accounting"/>
                            <newline/>
                            <field name="company_id" groups="base.group_multi_company" readonly="1"/>
                            <separator colspan="4" string="Taxes"/>
                            <field colspan="4" name="invoice_line_tax_id" context="{'type':parent.type}" domain="[('parent_id','=',False),('company_id', '=', parent.company_id)]"
                            nolabel="1"/>
                        </page>
                        <page string="Notes">
                            <field colspan="4" name="note" nolabel="1"/>
                        </page>
                    </notebook>
                </form>
            </field>
        </record>

        <record id="view_invoice_tax_tree" model="ir.ui.view">
            <field name="name">account.invoice.tax.tree</field>
            <field name="model">account.invoice.tax</field>
            <field name="type">tree</field>
            <field name="arch" type="xml">
                <tree string="Manual Invoice Taxes">
                    <field name="sequence"/>
                    <field name="manual"/>
                    <field name="name"/>
                    <field name="account_id" groups="base.group_account_user"/>
                    <field name="base"/>
                    <field name="amount"/>
                </tree>
            </field>
        </record>

        <record id="view_invoice_tax_form" model="ir.ui.view">
            <field name="name">account.invoice.tax.form</field>
            <field name="model">account.invoice.tax</field>
            <field name="type">form</field>
            <field name="arch" type="xml">
                <form string="Manual Invoice Taxes">
                    <field name="name"/>
                    <field name="sequence"/>
                    <field name="account_id"/>
                    <field name="manual"/>
                    <field name="amount"/>
                    <field name="base" readonly="0"/>
                    <separator colspan="4" string="Tax codes"/>
                    <field name="base_code_id"/>
                    <field name="base_amount"/>
                    <field name="tax_code_id"/>
                    <field name="tax_amount"/>
                    <field name="factor_base" invisible="True"/>
                    <field name="factor_tax" invisible="True"/>
                </form>
            </field>
        </record>

        <record id="invoice_tree" model="ir.ui.view">
            <field name="name">account.invoice.tree</field>
            <field name="model">account.invoice</field>
            <field name="type">tree</field>
            <field name="arch" type="xml">
                <tree colors="blue:state in ('draft');black:state in ('proforma','proforma2','open');gray:state in ('cancel')" string="Invoice">
                    <field name="date_invoice"/>
                    <field name="number"/>
                    <field name="partner_id" groups="base.group_user"/>
                    <field name="name"/>
                    <field name="journal_id" invisible="1"/>
                    <field name="period_id" invisible="1" groups="account.group_account_user"/>
                    <field name="company_id" groups="base.group_multi_company" widget="selection"/>
                    <field name="user_id"/>
                    <field name="date_due"/>
                    <field name="origin"/>
                    <field name="currency_id"/>
                    <field name="residual" sum="Residual Amount"/>
                    <field name="amount_untaxed" sum="Untaxed Amount"/>
                    <field name="amount_total" sum="Total Amount"/>
                    <field name="state"/>

                    <button name="invoice_open" states="draft,proforma2" string="Approve" icon="terp-camera_test"/>
                </tree>
            </field>
        </record>

        <record id="invoice_supplier_form" model="ir.ui.view">
            <field name="name">account.invoice.supplier.form</field>
            <field name="model">account.invoice</field>
            <field name="type">form</field>
            <field name="priority">2</field>
            <field name="arch" type="xml">
                <form string="Supplier Invoice">
                    <group col="8" colspan="4">
                        <field name="journal_id" on_change="onchange_journal_id(journal_id)" widget="selection"/>
                        <field name="number" readonly="1"/>
                        <field name="type" invisible="1"/>
                        <field name="currency_id" width="50"/>
                        <button name="%(action_account_change_currency)d" type="action" icon="terp-stock_effects-object-colorize" string="Change" attrs="{'invisible':[('state','!=','draft')]}" groups="account.group_account_user"/>
                        <newline/>
                        <field string="Supplier" name="partner_id" domain="[('supplier','=', 1)]" on_change="onchange_partner_id(type,partner_id,date_invoice,payment_term, partner_bank_id,company_id)" context="{'default_customer': 0}"/>
                        <field domain="[('partner_id','=',partner_id)]" name="address_invoice_id"/>
                        <field name="fiscal_position" groups="base.group_extended" widget="selection"/>
                        <newline/>
                        <field name="date_invoice"/>
                        <field name="period_id" domain="[('state', '=', 'draft')]" groups="account.group_account_user" widget="selection"/>
                        <group colspan="2" col="1" groups="account.group_account_user">
                            <label align="0.0" string="(keep empty to use the current period)"/>
                        </group>
                    </group>
                    <notebook colspan="4">
                        <page string="Invoice">
                           <field domain="[('company_id', '=', company_id), ('type', '=', 'payable')]" name="account_id" groups="account.group_account_user"/>
                            <field name="reference_type" nolabel="1" size="0"/>
                            <field name="reference" nolabel="1"/>
                            <field name="date_due"/>
                            <field name="check_total" required="2"/>
                            <field colspan="4" default_get="{'check_total': check_total, 'invoice_line': invoice_line, 'address_invoice_id': address_invoice_id, 'partner_id': partner_id, 'price_type': 'price_type' in dir() and price_type or False}" name="invoice_line" nolabel="1">
                                <tree string="Invoice lines">
                                    <field name="product_id" on_change="product_id_change(product_id, uos_id, quantity, name, parent.type, parent.partner_id, parent.fiscal_position, price_unit, parent.address_invoice_id, parent.currency_id, {'company_id': parent.company_id})"/>
                                    <field domain="[('company_id', '=', parent.company_id), ('journal_id', '=', parent.journal_id), ('type', '&lt;&gt;', 'view')]" name="account_id" on_change="onchange_account_id(parent.fiscal_position,account_id)"/>
                                    <field name="invoice_line_tax_id" view_mode="2" context="{'type':parent.type}" domain="[('parent_id','=',False)]"/>
                                    <field domain="[('type','&lt;&gt;','view'), ('company_id', '=', parent.company_id), ('parent_id', '!=', False)]" name="account_analytic_id" groups="analytic.group_analytic_accounting"/>
                                    <field name="quantity"/>
                                    <field name="price_unit"/>
                                     <!-- Removed if subtotal is set -->
                                    <field name="price_subtotal"/>
                                    <field name="name"/>
                                    <field invisible="True" name="uos_id"/>
                                </tree>
                            </field>
                            <group col="1" colspan="2">
                                <field name="tax_line" nolabel="1">
                                    <tree editable="bottom" string="Taxes">
                                        <field name="name"/>
                                        <field name="base" on_change="base_change(base,parent.currency_id,parent.company_id,parent.date_invoice)" readonly="1"/>
                                        <field name="amount" on_change="amount_change(amount,parent.currency_id,parent.company_id,parent.date_invoice)"/>

                                        <field invisible="True" name="base_amount"/>
                                        <field invisible="True" name="tax_amount"/>
                                        <field name="factor_base" invisible="True"/>
                                        <field name="factor_tax" invisible="True"/>
                                    </tree>
                                </field>
                            </group>
                            <group col="4" colspan="2">
                                <button colspan="2" name="button_reset_taxes" states="draft" string="Compute Taxes" type="object" icon="terp-stock_format-scientific"/>
                                <field name="amount_untaxed"/>
                                <label string="" colspan="2"/>
                                <field name="amount_tax"/>
                                <field name="reconciled"/>
                                <field name="amount_total"/>
                                <field name="state"/>
                                <field name="residual"/>
                                <group col="6" colspan="4">
                                    <button name="invoice_cancel" states="draft,proforma2,sale,open" string="Cancel" icon="gtk-cancel"/>
                                    <button name="action_cancel_draft" states="cancel" string="Set to Draft" type="object" icon="terp-stock_effects-object-colorize"/>
                                    <button name="%(action_account_invoice_refund)d" type='action' string='Refund' states='open,paid' icon="gtk-execute"/>
                                    <button name="%(action_account_state_open)d" type='action' string='Re-Open' states='paid' icon="gtk-convert" groups="base.group_no_one"/>
                                    <button name="invoice_open" states="draft,proforma2" string="Approve" icon="terp-camera_test"/>
                                </group>
                            </group>
                        </page>
                        <page string="Other Info">
                            <field domain="[('partner_id', '=', partner_id)]" name="partner_bank_id" on_change="onchange_partner_bank(partner_bank_id)"/>
                            <field name="company_id" on_change="onchange_company_id(company_id,partner_id,type,invoice_line,currency_id)" widget="selection" groups="base.group_multi_company"/>
                            <newline/>
                            <field name="payment_term" widget="selection"/>
                            <field name="name"/>
                            <newline/>
                            <field name="origin" groups="base.group_extended"/>
                            <field domain="[('partner_id','=',partner_id)]" name="address_contact_id" groups="base.group_extended"/>
                            <field name="user_id"/>
                            <field name="move_id" groups="account.group_account_user"/>
                            <separator colspan="4" string="Additional Information"/>
                            <field colspan="4" name="comment" nolabel="1"/>
                        </page>
                        <page string="Payments" groups="base.group_extended">
                            <field name="payment_ids" colspan="4" nolabel="1" >
                                <tree string="Payments">
                                    <field name="date" string="Payment Date"/>
                                    <field name="ref"/>
                                    <field name="name" groups="base.group_extended"/>
                                    <field name="journal_id"/>
                                    <field name="debit"/>
                                    <field name="credit"/>
                                    <field name="amount_currency" groups="base.group_extended"/>
                                    <field name="currency_id" groups="base.group_extended"/>
                                </tree>
                            </field>
                        </page>
                    </notebook>
                </form>
            </field>
        </record>

        <record id="invoice_form" model="ir.ui.view">
            <field name="name">account.invoice.form</field>
            <field name="model">account.invoice</field>
            <field name="type">form</field>
            <field name="arch" type="xml">
                <form string="Invoice">
                    <group colspan="4" col="8">
                    <field name="journal_id" groups="base.group_user" on_change="onchange_journal_id(journal_id)" widget="selection"/>
                    <field name="number"/>
                    <field name="type" invisible="1"/>
                    <field name="currency_id" width="50"/>
                    <button name="%(action_account_change_currency)d" type="action" icon="terp-stock_effects-object-colorize" string="Change" attrs="{'invisible':[('state','!=','draft')]}" groups="account.group_account_user"/>
                    <newline/>
                    <field string="Customer" name="partner_id" on_change="onchange_partner_id(type,partner_id,date_invoice,payment_term, partner_bank_id,company_id)" groups="base.group_user"/>
                    <field domain="[('partner_id','=',partner_id)]" name="address_invoice_id"/>
                    <field name="fiscal_position" groups="base.group_extended" widget="selection"/>
                    <newline/>
                    <field name="date_invoice"/>
                    <field name="period_id" domain="[('state', '=', 'draft')]" groups="account.group_account_user" widget="selection"/>
                    <group colspan="2" col="1" groups="account.group_account_user">
                        <label align="0.0" string="(keep empty to use the current period)"/>
                    </group>
                    </group>
                    <notebook colspan="4">
                        <page string="Invoice">
                            <field domain="[('company_id', '=', company_id),('type','=', 'receivable')]" name="account_id" groups="account.group_account_user"/>
                            <field name="name"/>
                            <field name="payment_term" widget="selection"/>
                            <field colspan="4" name="invoice_line" nolabel="1" widget="one2many_list"/>
                            <group col="1" colspan="2">
                                <field name="tax_line" nolabel="1">
                                    <tree editable="bottom" string="Taxes">
                                        <field name="name"/>
                                         <field name="base" on_change="base_change(base,parent.currency_id,parent.company_id,parent.date_invoice)" readonly="1"/>
                                        <field name="amount" on_change="amount_change(amount,parent.currency_id,parent.company_id,parent.date_invoice)"/>
                                        <field invisible="True" name="base_amount"/>
                                        <field invisible="True" name="tax_amount"/>
                                        <field name="factor_base" invisible="True"/>
                                        <field name="factor_tax" invisible="True"/>
                                    </tree>
                                </field>
                            </group>
                            <group col="4" colspan="2">
                                <button colspan="2" name="button_reset_taxes" states="draft" string="Compute Taxes" type="object" groups="base.group_user" icon="terp-stock_format-scientific"/>
                                <field name="amount_untaxed"/>
                                <label string="" colspan="2"/>
                                <field name="amount_tax"/>
                                <field name="reconciled"/>
                                <field name="amount_total"/>
                                <field name="state"/>
                                <field name="residual"/>
                                <group col="8" colspan="4" groups="base.group_user">
                                    <button name="invoice_cancel" states="draft,proforma2,sale,open" string="Cancel" icon="gtk-cancel"/>
                                    <button name="action_cancel_draft" states="cancel" string="Reset to Draft" type="object" icon="terp-stock_effects-object-colorize"/>

                                    <button name="%(action_account_invoice_refund)d" type='action' string='Refund' states='open,paid' icon="gtk-execute"/>
                                    <button name='%(action_account_state_open)d' type='action' string='Re-Open' states='paid' icon="gtk-convert" groups="base.group_no_one"/>
                                    <button name="invoice_proforma2" states="draft" string="PRO-FORMA" icon="terp-gtk-media-pause" groups="account.group_account_user"/>
                                    <button name="invoice_open" states="draft,proforma2" string="Validate" icon="gtk-go-forward"/>
                                    <button name="%(account_invoices)d" string="Print Invoice" type="action" icon="gtk-print"/>
                                </group>
                            </group>
                        </page>
                        <page string="Other Info">
                            <field name="company_id" on_change="onchange_company_id(company_id,partner_id,type,invoice_line,currency_id)" widget="selection" groups="base.group_multi_company"/>
                            <newline/>
                            <field name="date_due"/>
                            <field name="user_id"/>
                            <newline/>
                            <field domain="[('partner_id.ref_companies', 'in', [company_id])]" name="partner_bank_id"
                                groups="base.group_extended"/>
                            <field name="origin"/>
                            <field colspan="4" domain="[('partner_id','=',partner_id)]" name="address_contact_id"
                                groups="base.group_extended"/>
                            <field name="move_id" groups="account.group_account_user"/>
                            <separator colspan="4" string="Additional Information"/>
                            <field colspan="4" name="comment" nolabel="1"/>
                        </page>
                        <page string="Payments">
                            <field name="payment_ids" colspan="4" nolabel="1">
                                <tree string="Payments">
                                    <field name="date"/>
                                    <field name="ref"/>
                                    <field name="name"/>
                                    <field name="journal_id" groups="base.group_user"/>
                                    <field name="debit"/>
                                    <field name="credit"/>
                                    <field name="amount_currency"/>
                                    <field name="currency_id"/>
                                </tree>
                            </field>
                        </page>
                    </notebook>
                </form>
            </field>
        </record>

        <record id="view_account_invoice_filter" model="ir.ui.view">
            <field name="name">account.invoice.select</field>
            <field name="model">account.invoice</field>
            <field name="type">search</field>
            <field name="arch" type="xml">
                <search string="Search Invoice">
                   <group col="10" colspan="4">
                        <filter name="draft" icon="terp-document-new" string="Draft" domain="[('state','=','draft')]" help="Draft Invoices"/>
                        <filter name="proforma" icon="terp-gtk-media-pause" string="Proforma" domain="[('state','=','proforma2')]" help="Proforma Invoices"/>
                        <filter name="invoices" icon="terp-dolar" string="Invoices" domain="[('state','not in',['draft','cancel'])]" help="Proforma/Open/Paid Invoices"/>
                        <separator orientation="vertical"/>
                        <filter name="unpaid" icon="terp-dolar_ok!" string="Unpaid" domain="[('state','=','open')]" help="Unpaid Invoices"/>
                        <separator orientation="vertical"/>
                        <field name="number"/>
                        <field name="partner_id"/>
                        <field name="user_id" select="1" widget="selection" string="Salesman">
                        <filter domain="[('user_id','=',uid)]" help="My invoices" icon="terp-personal" separator="1"/>
                        </field>
                        <field name="origin"/>
                        <field name="amount_total"/>
                    </group>
                    <newline/>
                    <group col="10" colspan="4">
                        <field name="journal_id" widget="selection" select='1'/>
                        <field name="period_id" select='1' string="Period"/>
                    </group>
                    <newline/>
                    <group expand="0" string="Group By...">
                        <filter string="Partner" icon="terp-partner" domain="[]" context="{'group_by':'partner_id'}"/>
                        <filter string="Responsible" icon="terp-personal" domain="[]"  context="{'group_by':'user_id'}"/>
                        <separator orientation="vertical"/>
                        <filter string="Journal" icon="terp-folder-orange" domain="[]" context="{'group_by':'journal_id'}"/>
                        <filter string="State" icon="terp-stock_effects-object-colorize" domain="[]"  context="{'group_by':'state'}"/>
                        <separator orientation="vertical"/>
                        <filter string="Period" icon="terp-go-month" domain="[]" context="{'group_by':'period_id'}"/>
                        <filter string="Invoice Date" icon="terp-go-month" domain="[]"  context="{'group_by':'date_invoice'}"/>
                        <filter string="Due Date" icon="terp-go-month" domain="[]"  context="{'group_by':'date_due'}"/>
                    </group>
               </search>
            </field>
        </record>

        <record id="action_invoice_tree" model="ir.actions.act_window">
            <field name="name">Invoices</field>
            <field name="res_model">account.invoice</field>
            <field name="view_type">form</field>
            <field name="view_mode">tree,form,calendar,graph</field>
            <field name="view_id" ref="invoice_tree"/>
            <field name="context">{'type':'out_invoice'}</field>
            <field name="search_view_id" ref="view_account_invoice_filter"/>
        </record>

        <record id="action_invoice_tree_pending_invoice" model="ir.actions.act_window">
            <field name="name">Pending Invoice</field>
            <field name="res_model">account.invoice</field>
            <field name="view_type">form</field>
            <field name="view_mode">tree,form,calendar,graph</field>
            <field name="view_id" ref="invoice_tree"/>
            <field name="context">{'type':'out_invoice'}</field>
            <field name="domain">[('state','=','draft')]</field>
           <!-- <field name="search_view_id" ref="view_account_invoice_filter"/>-->
        </record>

        <record id="action_invoice_tree_view1" model="ir.actions.act_window.view">
            <field eval="1" name="sequence"/>
            <field name="view_mode">tree</field>
            <field name="act_window_id" ref="action_invoice_tree"/>
        </record>

        <record id="action_invoice_tree_view2" model="ir.actions.act_window.view">
            <field eval="2" name="sequence"/>
            <field name="view_mode">form</field>
            <field name="view_id" ref="invoice_form"/>
            <field name="act_window_id" ref="action_invoice_tree"/>
        </record>

        <record id="action_invoice_tree1" model="ir.actions.act_window">
            <field name="name">Customer Invoices</field>
            <field name="res_model">account.invoice</field>
            <field name="view_type">form</field>
            <field name="view_mode">tree,form,calendar,graph</field>
            <field eval="False" name="view_id"/>
            <field name="domain">[('type','=','out_invoice')]</field>
            <field name="context">{'type':'out_invoice', 'journal_type': 'sale'}</field>
            <field name="search_view_id" ref="view_account_invoice_filter"/>
            <field name="help">With Customer Invoices you can create and manage sales invoices issued to your customers. OpenERP can also generate draft invoices automatically from sales orders or deliveries. You should only confirm them before sending them to your customers.</field>
        </record>


        <record id="action_invoice_tree1_view1" model="ir.actions.act_window.view">
            <field eval="1" name="sequence"/>
            <field name="view_mode">tree</field>
            <field name="act_window_id" ref="action_invoice_tree1"/>
        </record>

        <record id="action_invoice_tree1_view2" model="ir.actions.act_window.view">
            <field eval="2" name="sequence"/>
            <field name="view_mode">form</field>
            <field name="view_id" ref="invoice_form"/>
            <field name="act_window_id" ref="action_invoice_tree1"/>
        </record>

        <menuitem action="action_invoice_tree1" id="menu_action_invoice_tree1" parent="menu_finance_receivables"/>

        <record id="action_invoice_tree2" model="ir.actions.act_window">
            <field name="name">Supplier Invoices</field>
            <field name="res_model">account.invoice</field>
            <field name="view_type">form</field>
            <field name="view_mode">tree,form,calendar,graph</field>
            <field eval="False" name="view_id"/>
            <field name="domain">[('type','=','in_invoice')]</field>
            <field name="context">{'type':'in_invoice', 'journal_type': 'purchase'}</field>
            <field name="search_view_id" ref="view_account_invoice_filter"/>
            <field name="help">With Supplier Invoices you can enter and manage invoices issued by your suppliers. OpenERP can also generate draft invoices automatically from purchase order or receipt. This way, you can control the invoice from your supplier according to what you purchased or received.</field>
        </record>
        <menuitem action="action_invoice_tree2" id="menu_action_invoice_tree2" parent="menu_finance_payables"/>

        <record id="action_invoice_tree3" model="ir.actions.act_window">
            <field name="name">Customer Refunds</field>
            <field name="res_model">account.invoice</field>
            <field name="view_type">form</field>
            <field name="view_mode">tree,form,calendar,graph</field>
            <field eval="False" name="view_id"/>
            <field name="domain">[('type','=','out_refund')]</field>
            <field name="context">{'type':'out_refund', 'journal_type': 'sale_refund'}</field>
            <field name="search_view_id" ref="view_account_invoice_filter"/>
<<<<<<< HEAD
            <field name="help">This menu helps you manage the credit notes issued/to be issued for your customers. A refund invoice is a document that cancels an invoice or a part of it. You can easily generate refunds and reconcile them from the invoice form.</field>
=======
            <field name="help">With Customer Refunds you can manage the credit notes for your customers. A refund is a document that credits an invoice completely or partially. You can easily generate refunds and reconcile them directly from the invoice form.</field>
>>>>>>> 140043c7
        </record>

        <record id="action_invoice_tree3_view1" model="ir.actions.act_window.view">
            <field eval="1" name="sequence"/>
            <field name="view_mode">tree</field>
            <field name="act_window_id" ref="action_invoice_tree3"/>
        </record>

        <record id="action_invoice_tree3_view2" model="ir.actions.act_window.view">
            <field eval="2" name="sequence"/>
            <field name="view_mode">form</field>
            <field name="view_id" ref="invoice_form"/>
            <field name="act_window_id" ref="action_invoice_tree3"/>
        </record>
        <menuitem action="action_invoice_tree3" id="menu_action_invoice_tree3" parent="menu_finance_receivables"/>

        <record id="action_invoice_tree4" model="ir.actions.act_window">
            <field name="name">Supplier Refunds</field>
            <field name="res_model">account.invoice</field>
            <field name="view_type">form</field>
            <field name="view_mode">tree,form,calendar,graph</field>
            <field eval="False" name="view_id"/>
            <field name="domain">[('type','=','in_refund')]</field>
            <field name="context">{'type':'in_refund', 'journal_type': 'purchase_refund'}</field>
            <field name="search_view_id" ref="view_account_invoice_filter"/>
<<<<<<< HEAD
            <field name="help">A supplier refund is a credit note from your supplier indicating that he refunds part or totality of the invoice sent to you.</field>
=======
            <field name="help">With Supplier Refunds you can manage the credit notes you receive from your suppliers. A refund is a document that credits an invoice completely or partially. You can easily generate refunds and reconcile them directly from the invoice form.</field>
>>>>>>> 140043c7
        </record>
        <menuitem action="action_invoice_tree4" id="menu_action_invoice_tree4" parent="menu_finance_payables"/>

        <act_window context="{'search_default_partner_id':[active_id]}" id="act_res_partner_2_account_invoice_opened" name="Invoices" res_model="account.invoice" src_model="res.partner"/>

        <act_window
           id="act_account_journal_2_account_invoice_opened"
           name="Unpaid Invoices"
           context="{'search_default_journal_id':active_id, 'search_default_unpaid':1,}"
           res_model="account.invoice"
           src_model="account.journal"/>

    </data>
</openerp><|MERGE_RESOLUTION|>--- conflicted
+++ resolved
@@ -474,11 +474,7 @@
             <field name="domain">[('type','=','out_refund')]</field>
             <field name="context">{'type':'out_refund', 'journal_type': 'sale_refund'}</field>
             <field name="search_view_id" ref="view_account_invoice_filter"/>
-<<<<<<< HEAD
-            <field name="help">This menu helps you manage the credit notes issued/to be issued for your customers. A refund invoice is a document that cancels an invoice or a part of it. You can easily generate refunds and reconcile them from the invoice form.</field>
-=======
             <field name="help">With Customer Refunds you can manage the credit notes for your customers. A refund is a document that credits an invoice completely or partially. You can easily generate refunds and reconcile them directly from the invoice form.</field>
->>>>>>> 140043c7
         </record>
 
         <record id="action_invoice_tree3_view1" model="ir.actions.act_window.view">
@@ -504,11 +500,7 @@
             <field name="domain">[('type','=','in_refund')]</field>
             <field name="context">{'type':'in_refund', 'journal_type': 'purchase_refund'}</field>
             <field name="search_view_id" ref="view_account_invoice_filter"/>
-<<<<<<< HEAD
-            <field name="help">A supplier refund is a credit note from your supplier indicating that he refunds part or totality of the invoice sent to you.</field>
-=======
             <field name="help">With Supplier Refunds you can manage the credit notes you receive from your suppliers. A refund is a document that credits an invoice completely or partially. You can easily generate refunds and reconcile them directly from the invoice form.</field>
->>>>>>> 140043c7
         </record>
         <menuitem action="action_invoice_tree4" id="menu_action_invoice_tree4" parent="menu_finance_payables"/>
 
