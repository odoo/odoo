# -*- coding: utf-8 -*-
##############################################################################
#
#    OpenERP, Open Source Management Solution
#    Copyright (C) 2004-2010 Tiny SPRL (<http://tiny.be>).
#
#    This program is free software: you can redistribute it and/or modify
#    it under the terms of the GNU Affero General Public License as
#    published by the Free Software Foundation, either version 3 of the
#    License, or (at your option) any later version.
#
#    This program is distributed in the hope that it will be useful,
#    but WITHOUT ANY WARRANTY; without even the implied warranty of
#    MERCHANTABILITY or FITNESS FOR A PARTICULAR PURPOSE.  See the
#    GNU Affero General Public License for more details.
#
#    You should have received a copy of the GNU Affero General Public License
#    along with this program.  If not, see <http://www.gnu.org/licenses/>.
#
##############################################################################

import time

import pooler
import rml_parse
from report import report_sxw
from common_report_header import common_report_header

class aged_trial_report(rml_parse.rml_parse, common_report_header):

    def __init__(self, cr, uid, name, context):
        super(aged_trial_report, self).__init__(cr, uid, name, context=context)
        self.query_line = ''
        self.total_account = []
        self.localcontext.update({
            'time': time,
            'get_lines_with_out_partner': self._get_lines_with_out_partner,
            'get_lines': self._get_lines,
            'get_total': self._get_total,
            'get_direction': self._get_direction,
            'get_for_period': self._get_for_period,
            'get_company': self._get_company,
            'get_currency': self._get_currency,
            'get_partners':self._get_partners,
            'get_account': self._get_account,
            'get_fiscalyear': self._get_fiscalyear,
        })

    def set_context(self, objects, data, ids, report_type=None):
        self.query = data['form'].get('query_line', '')
        self.direction_selection = data['form'].get('direction_selection', 'past')
        self.target_move = data['form'].get('target_move', 'all')
        self.date_from = data['form'].get('date_from', time.strftime('%Y-%m-%d'))
        if (data['form']['result_selection'] == 'customer' ):
            self.ACCOUNT_TYPE = ['receivable']
        elif (data['form']['result_selection'] == 'supplier'):
            self.ACCOUNT_TYPE = ['payable']
        else:
            self.ACCOUNT_TYPE = ['payable','receivable']
        return super(aged_trial_report, self).set_context(objects, data, ids, report_type=report_type)

    def _get_lines(self, form):
        res = []
        account_move_line_obj = pooler.get_pool(self.cr.dbname).get('account.move.line')
        self.cr.execute('SELECT DISTINCT res_partner.id AS id,\
                    res_partner.name AS name \
                FROM res_partner,account_move_line AS l, account_account\
                WHERE (l.account_id=account_account.id) \
                    AND ((reconcile_id IS NULL)\
                    OR (reconcile_id IN (SELECT recon.id FROM account_move_reconcile AS recon WHERE recon.create_date > %s )))\
                    AND (l.partner_id=res_partner.id)\
                    AND ' + self.query + ' \
                ORDER BY res_partner.name' , (self.date_from,))
        partners = self.cr.dictfetchall()
        ## mise a 0 du total
        for i in range(7):
            self.total_account.append(0)
        #
        # Build a string like (1,2,3) for easy use in SQL query
        partner_ids = [x['id'] for x in partners]
        # This dictionary will store the debit-credit for all partners, using partner_id as key.
        move_state = ['draft','posted']
        if self.target_move == 'posted':
            move_state = ['posted']
            
        totals = {}
        self.cr.execute('SELECT l.partner_id, SUM(l.debit-l.credit) \
                    FROM account_move_line AS l, account_account, account_move am \
                    WHERE (l.account_id = account_account.id) AND (l.move_id=am.id) \
                    AND (am.state IN %s)\
                    AND (account_account.type IN %s)\
                    AND (l.partner_id IN %s)\
                    AND ((l.reconcile_id IS NULL)\
                    OR (l.reconcile_id IN (SELECT recon.id FROM account_move_reconcile AS recon WHERE recon.create_date > %s )))\
                    AND ' + self.query + '\
                    AND account_account.active\
                    GROUP BY partner_id ' , (tuple(move_state), tuple(self.ACCOUNT_TYPE), tuple(partner_ids), self.date_from))
        t = self.cr.fetchall()
        for i in t:
            totals[i[0]] = i[1]

        # This dictionary will store the future or past of all partners
        future_past = {}
        if self.direction_selection == 'future':
            self.cr.execute('SELECT l.partner_id, SUM(l.debit-l.credit) \
                        FROM account_move_line AS l, account_account, account_move am \
                        WHERE (l.account_id=account_account.id) AND (l.move_id=am.id) \
                        AND (am.state IN %s)\
                        AND (account_account.type IN %s)\
                        AND (COALESCE(l.date_maturity, l.date) < %s)\
                        AND (l.partner_id IN %s)\
                        AND ((l.reconcile_id IS NULL)\
                        OR (l.reconcile_id IN (SELECT recon.id FROM account_move_reconcile AS recon WHERE recon.create_date > %s )))\
                        AND '+ self.query + '\
                        AND account_account.active\
                        GROUP BY l.partner_id', (tuple(move_state), tuple(self.ACCOUNT_TYPE), self.date_from, tuple(partner_ids),self.date_from))
            t = self.cr.fetchall()
            for i in t:
                future_past[i[0]] = i[1]
        elif self.direction_selection == 'past': # Using elif so people could extend without this breaking
            self.cr.execute('SELECT l.partner_id, SUM(l.debit-l.credit) \
                    FROM account_move_line AS l, account_account, account_move am \
                    WHERE (l.account_id=account_account.id) AND (l.move_id=am.id)\
                        AND (am.state IN %s)\
                        AND (account_account.type IN %s)\
                        AND (COALESCE(l.date_maturity,l.date) > %s)\
                        AND (l.partner_id IN %s)\
                        AND ((l.reconcile_id IS NULL)\
                        OR (l.reconcile_id IN (SELECT recon.id FROM account_move_reconcile AS recon WHERE recon.create_date > %s )))\
                        AND '+ self.query + '\
                        AND account_account.active\
                        GROUP BY l.partner_id' , (tuple(move_state), tuple(self.ACCOUNT_TYPE), self.date_from, tuple(partner_ids), self.date_from))
            t = self.cr.fetchall()
            for i in t:
                future_past[i[0]] = i[1]

        # Use one query per period and store results in history (a list variable)
        # Each history will contain : history[1] = {'<partner_id>': <partner_debit-credit>}
        history = []
        for i in range(5):
<<<<<<< HEAD
            args_list = (tuple(move_state), tuple(self.ACCOUNT_TYPE), tuple(partner_ids) ,self.date_from,)
            dates_query = '(COALESCE(l.date_maturity,l.date)'
=======
            args_list = (tuple(self.ACCOUNT_TYPE), tuple(partner_ids) ,self.date_from,)
            dates_query = "(COALESCE(date_maturity,date)"
>>>>>>> c273bb1a
            if form[str(i)]['start'] and form[str(i)]['stop']:
                dates_query += ' BETWEEN %s AND %s)'
                args_list += (form[str(i)]['start'], form[str(i)]['stop'])
            elif form[str(i)]['start']:
                dates_query += ' > %s)'
                args_list += (form[str(i)]['start'],)
            else:
                dates_query += ' < %s)'
                args_list += (form[str(i)]['stop'],)

            self.cr.execute('SELECT l.partner_id, SUM(l.debit-l.credit)\
                    FROM account_move_line AS l, account_account , account_move am \
                    WHERE (l.account_id = account_account.id) AND (l.move_id=am.id)\
                        AND (am.state IN %s)\
                        AND (account_account.type IN %s)\
                        AND (l.partner_id IN %s)\
                        AND ((l.reconcile_id IS NULL)\
                        OR (l.reconcile_id IN (SELECT recon.id FROM account_move_reconcile AS recon WHERE recon.create_date > %s )))\
                        AND '+ self.query + '\
                        AND account_account.active\
                        AND ' + dates_query + '\
                    GROUP BY l.partner_id' , args_list)
            t = self.cr.fetchall()
            d = {}
            for i in t:
                d[i[0]] = i[1]
            history.append(d)

        for partner in partners:
            values = {}
            ## If choise selection is in the future
            if self.direction_selection == 'future':
                # Query here is replaced by one query which gets the all the partners their 'before' value
                before = False
                if future_past.has_key(partner['id']):
                    before = [ future_past[partner['id']] ]
                self.total_account[6] = self.total_account[6] + (before and before[0] or 0.0)
                values['direction'] = before and before[0] or 0.0
            elif self.direction_selection == 'past': # Changed this so people could in the future create new direction_selections
                # Query here is replaced by one query which gets the all the partners their 'after' value
                after = False
                if future_past.has_key(partner['id']): # Making sure this partner actually was found by the query
                    after = [ future_past[partner['id']] ]

                self.total_account[6] = self.total_account[6] + (after and after[0] or 0.0)
                values['direction'] = after and after[0] or 0.0

            for i in range(5):
                during = False
                if history[i].has_key(partner['id']):
                    during = [ history[i][partner['id']] ]
                # Ajout du compteur
                self.total_account[(i)] = self.total_account[(i)] + (during and during[0] or 0)
                values[str(i)] = during and during[0] or 0.0
            total = False
            if totals.has_key( partner['id'] ):
                total = [ totals[partner['id']] ]
            values['total'] = total and total[0] or 0.0
            ## Add for total
            self.total_account[(i+1)] = self.total_account[(i+1)] + (total and total[0] or 0.0)
            values['name'] = partner['name']

            if values['total']:
                res.append(values)

        total = 0.0
        totals = {}
        for r in res:
            total += float(r['total'] or 0.0)
            for i in range(5)+['direction']:
                totals.setdefault(str(i), 0.0)
                totals[str(i)] += float(r[str(i)] or 0.0)
        return res

    def _get_lines_with_out_partner(self, form):
        res = []
        account_move_line_obj = pooler.get_pool(self.cr.dbname).get('account.move.line')
        move_state = ['draft','posted']
        if self.target_move == 'posted':
            move_state = ['posted']

        ## mise a 0 du total
        for i in range(7):
            self.total_account.append(0)
        totals = {}
        self.cr.execute('SELECT SUM(l.debit-l.credit) \
                    FROM account_move_line AS l, account_account , account_move am \
                    WHERE (l.account_id = account_account.id) AND (l.move_id=am.id)\
                    AND (am.state IN %s)\
                    AND (l.partner_id IS NULL)\
                    AND (account_account.type IN %s)\
                    AND ((l.reconcile_id IS NULL) \
                    OR (l.reconcile_id IN (SELECT recon.id FROM account_move_reconcile AS recon WHERE recon.create_date > %s )))\
                    AND ' + self.query + '\
                    AND account_account.active ' ,(tuple(move_state), tuple(self.ACCOUNT_TYPE), self.date_from))
        t = self.cr.fetchall()
        for i in t:
            totals['No Partner Defined'] = i[0]
        future_past = {}
        if self.direction_selection == 'future':
            self.cr.execute('SELECT SUM(l.debit-l.credit) \
                        FROM account_move_line AS l, account_account, account_move am\
                        WHERE (l.account_id=account_account.id) AND (l.move_id=am.id)\
                        AND (am.state IN %s)\
                        AND (l.partner_id IS NULL)\
                        AND (account_account.type IN %s)\
                        AND (COALESCE(l.date_maturity, l.date) < %s)\
                        AND ((l.reconcile_id IS NULL)\
                        OR (l.reconcile_id IN (SELECT recon.id FROM account_move_reconcile AS recon WHERE recon.create_date > %s )))\
                        AND '+ self.query + '\
                        AND account_account.active ', (tuple(move_state), tuple(self.ACCOUNT_TYPE), self.date_from, self.date_from))
            t = self.cr.fetchall()
            for i in t:
                future_past['No Partner Defined'] = i[0]
        elif self.direction_selection == 'past': # Using elif so people could extend without this breaking
            self.cr.execute('SELECT SUM(l.debit-l.credit) \
                    FROM account_move_line AS l, account_account, account_move am \
                    WHERE (l.account_id=account_account.id) AND (l.move_id=am.id)\
                        AND (am.state IN %s)\
                        AND (l.partner_id IS NULL)\
                        AND (account_account.type IN %s)\
                        AND (COALESCE(l.date_maturity,l.date) > %s)\
                        AND ((l.reconcile_id IS NULL)\
                        OR (l.reconcile_id IN (SELECT recon.id FROM account_move_reconcile AS recon WHERE recon.create_date > %s )))\
                        AND '+ self.query + '\
                        AND account_account.active ' , (tuple(move_state), tuple(self.ACCOUNT_TYPE), self.date_from, self.date_from))
            t = self.cr.fetchall()
            for i in t:
                future_past['No Partner Defined'] = i[0]
        history = []

        for i in range(5):
<<<<<<< HEAD
            args_list = (tuple(move_state), tuple(self.ACCOUNT_TYPE), self.date_from,)
            dates_query = '(COALESCE(l.date_maturity,l.date)'
=======
            args_list = (tuple(self.ACCOUNT_TYPE), self.date_from)
            dates_query = "(COALESCE(date_maturity,date)"
>>>>>>> c273bb1a
            if form[str(i)]['start'] and form[str(i)]['stop']:
                dates_query += ' BETWEEN %s AND %s)'
                args_list += (form[str(i)]['start'], form[str(i)]['stop'])
            elif form[str(i)]['start']:
                dates_query += ' > %s)'
                args_list += (form[str(i)]['start'],)
            else:
                dates_query += ' < %s)'
                args_list += (form[str(i)]['stop'],)
<<<<<<< HEAD

            self.cr.execute('SELECT SUM(l.debit-l.credit)\
                    FROM account_move_line AS l, account_account , account_move am \
                    WHERE (l.account_id = account_account.id) AND (l.move_id=am.id)\
                        AND (am.state IN %s)\
                        AND (account_account.type IN %s)\
                        AND (l.partner_id IS NULL)\
                        AND ((l.reconcile_id IS NULL)\
                        OR (l.reconcile_id IN (SELECT recon.id FROM account_move_reconcile AS recon WHERE recon.create_date > %s )))\
                        AND '+ self.query + '\
                        AND account_account.active\
                        AND ' + dates_query + '\
                    GROUP BY l.partner_id' , args_list)
=======
    
            self.cr.execute('SELECT SUM(debit-credit)\
                    FROM account_move_line AS l, account_account\
                    WHERE (l.account_id = account_account.id)\
                        AND (l.partner_id IS NULL)\
                        AND (account_account.type IN %s)\
                        AND ((reconcile_id IS NULL)\
                        OR (reconcile_id IN (SELECT recon.id FROM account_move_reconcile AS recon WHERE recon.create_date > %s )))\
                        AND '+ self.query + '\
                        AND '+ dates_query + '\
                        AND account_account.active ' , args_list)
>>>>>>> c273bb1a
            t = self.cr.fetchall()
            d = {}
            for i in t:
                d['No Partner Defined'] = i[0]
            history.append(d)

        values = {}
        if self.direction_selection == 'future':
            before = False
            if future_past.has_key('No Partner Defined'):
                before = [ future_past['No Partner Defined'] ]
            self.total_account[6] = self.total_account[6] + (before and before[0] or 0.0)
            values['direction'] = before and before[0] or 0.0
        elif self.direction_selection == 'past':
            after = False
            if future_past.has_key('No Partner Defined'):
                after = [ future_past['No Partner Defined'] ]
            self.total_account[6] = self.total_account[6] + (after and after[0] or 0.0)
            values['direction'] = after and after[0] or ""

        for i in range(5):
            during = False
            if history[i].has_key('No Partner Defined'):
                during = [ history[i]['No Partner Defined'] ]
            self.total_account[(i)] = self.total_account[(i)] + (during and during[0] or 0)
            values[str(i)] = during and during[0] or ""

        total = False
        if totals.has_key( 'No Partner Defined' ):
            total = [ totals['No Partner Defined'] ]
        values['total'] = total and total[0] or 0.0
        ## Add for total
        self.total_account[(i+1)] = self.total_account[(i+1)] + (total and total[0] or 0.0)
        values['name'] = 'No Partner Defined'

        if values['total']:
            res.append(values)

        total = 0.0
        totals = {}
        for r in res:
            total += float(r['total'] or 0.0)
            for i in range(5)+['direction']:
                totals.setdefault(str(i), 0.0)
                totals[str(i)] += float(r[str(i)] or 0.0)
        return res

    def _get_total(self,pos):
        period = self.total_account[int(pos)]
        return period or 0.0

    def _get_direction(self,pos):
        period = self.total_account[int(pos)]
        return period or 0.0

    def _get_for_period(self,pos):
        period = self.total_account[int(pos)]
        return period or 0.0

    def _get_partners(self,data):
        if data['form']['result_selection'] == 'customer':
            return 'Receivable Accounts'
        elif data['form']['result_selection'] == 'supplier':
            return 'Payable Accounts'
        elif data['form']['result_selection'] == 'customer_supplier':
            return 'Receivable and Payable Accounts'
        return ''

report_sxw.report_sxw('report.account.aged_trial_balance', 'res.partner',
        'addons/account/report/account_aged_partner_balance.rml',parser=aged_trial_report, header="internal landscape")


# vim:expandtab:smartindent:tabstop=4:softtabstop=4:shiftwidth=4:<|MERGE_RESOLUTION|>--- conflicted
+++ resolved
@@ -82,7 +82,7 @@
         move_state = ['draft','posted']
         if self.target_move == 'posted':
             move_state = ['posted']
-            
+
         totals = {}
         self.cr.execute('SELECT l.partner_id, SUM(l.debit-l.credit) \
                     FROM account_move_line AS l, account_account, account_move am \
@@ -138,13 +138,8 @@
         # Each history will contain : history[1] = {'<partner_id>': <partner_debit-credit>}
         history = []
         for i in range(5):
-<<<<<<< HEAD
             args_list = (tuple(move_state), tuple(self.ACCOUNT_TYPE), tuple(partner_ids) ,self.date_from,)
             dates_query = '(COALESCE(l.date_maturity,l.date)'
-=======
-            args_list = (tuple(self.ACCOUNT_TYPE), tuple(partner_ids) ,self.date_from,)
-            dates_query = "(COALESCE(date_maturity,date)"
->>>>>>> c273bb1a
             if form[str(i)]['start'] and form[str(i)]['stop']:
                 dates_query += ' BETWEEN %s AND %s)'
                 args_list += (form[str(i)]['start'], form[str(i)]['stop'])
@@ -277,13 +272,8 @@
         history = []
 
         for i in range(5):
-<<<<<<< HEAD
             args_list = (tuple(move_state), tuple(self.ACCOUNT_TYPE), self.date_from,)
             dates_query = '(COALESCE(l.date_maturity,l.date)'
-=======
-            args_list = (tuple(self.ACCOUNT_TYPE), self.date_from)
-            dates_query = "(COALESCE(date_maturity,date)"
->>>>>>> c273bb1a
             if form[str(i)]['start'] and form[str(i)]['stop']:
                 dates_query += ' BETWEEN %s AND %s)'
                 args_list += (form[str(i)]['start'], form[str(i)]['stop'])
@@ -293,7 +283,6 @@
             else:
                 dates_query += ' < %s)'
                 args_list += (form[str(i)]['stop'],)
-<<<<<<< HEAD
 
             self.cr.execute('SELECT SUM(l.debit-l.credit)\
                     FROM account_move_line AS l, account_account , account_move am \
@@ -307,19 +296,6 @@
                         AND account_account.active\
                         AND ' + dates_query + '\
                     GROUP BY l.partner_id' , args_list)
-=======
-    
-            self.cr.execute('SELECT SUM(debit-credit)\
-                    FROM account_move_line AS l, account_account\
-                    WHERE (l.account_id = account_account.id)\
-                        AND (l.partner_id IS NULL)\
-                        AND (account_account.type IN %s)\
-                        AND ((reconcile_id IS NULL)\
-                        OR (reconcile_id IN (SELECT recon.id FROM account_move_reconcile AS recon WHERE recon.create_date > %s )))\
-                        AND '+ self.query + '\
-                        AND '+ dates_query + '\
-                        AND account_account.active ' , args_list)
->>>>>>> c273bb1a
             t = self.cr.fetchall()
             d = {}
             for i in t:
