--- conflicted
+++ resolved
@@ -33,7 +33,7 @@
     payment_term = fields.Many2one('account.payment.term', string='Payment Term', readonly=True)
     fiscal_position = fields.Many2one('account.fiscal.position', string='Fiscal Position', readonly=True)
     currency_id = fields.Many2one('res.currency', string='Currency', readonly=True)
-    categ_id = fields.Many2one('product.category', string='Category of Product', readonly=True)
+    categ_id = fields.Many2one('product.category', string='Product Category', readonly=True)
     journal_id = fields.Many2one('account.journal', string='Journal', readonly=True)
     partner_id = fields.Many2one('res.partner', string='Partner', readonly=True)
     commercial_partner_id = fields.Many2one('res.partner', string='Partner Company', help="Commercial Entity")
@@ -67,53 +67,6 @@
     user_currency_residual = fields.Float(string="Total Residual", compute='_compute_amounts_in_user_currency', digits=dp.get_precision('Account'))
     country_id = fields.Many2one('res.country', string='Country of the Partner Company')
 
-<<<<<<< HEAD
-=======
-    _columns = {
-        'date': fields.date('Date', readonly=True),
-        'product_id': fields.many2one('product.product', 'Product', readonly=True),
-        'product_qty':fields.float('Product Quantity', readonly=True),
-        'uom_name': fields.char('Reference Unit of Measure', size=128, readonly=True),
-        'payment_term': fields.many2one('account.payment.term', 'Payment Term', readonly=True),
-        'period_id': fields.many2one('account.period', 'Force Period', domain=[('state','<>','done')], readonly=True),
-        'fiscal_position': fields.many2one('account.fiscal.position', 'Fiscal Position', readonly=True),
-        'currency_id': fields.many2one('res.currency', 'Currency', readonly=True),
-        'categ_id': fields.many2one('product.category','Product Category', readonly=True),
-        'journal_id': fields.many2one('account.journal', 'Journal', readonly=True),
-        'partner_id': fields.many2one('res.partner', 'Partner', readonly=True),
-        'commercial_partner_id': fields.many2one('res.partner', 'Partner Company', help="Commercial Entity"),
-        'company_id': fields.many2one('res.company', 'Company', readonly=True),
-        'user_id': fields.many2one('res.users', 'Salesperson', readonly=True),
-        'price_total': fields.float('Total Without Tax', readonly=True),
-        'user_currency_price_total': fields.function(_compute_amounts_in_user_currency, string="Total Without Tax", type='float', digits_compute=dp.get_precision('Account'), multi="_compute_amounts"),
-        'price_average': fields.float('Average Price', readonly=True, group_operator="avg"),
-        'user_currency_price_average': fields.function(_compute_amounts_in_user_currency, string="Average Price", type='float', digits_compute=dp.get_precision('Account'), multi="_compute_amounts"),
-        'currency_rate': fields.float('Currency Rate', readonly=True),
-        'nbr': fields.integer('# of Invoices', readonly=True),  # TDE FIXME master: rename into nbr_lines
-        'type': fields.selection([
-            ('out_invoice','Customer Invoice'),
-            ('in_invoice','Supplier Invoice'),
-            ('out_refund','Customer Refund'),
-            ('in_refund','Supplier Refund'),
-            ],'Type', readonly=True),
-        'state': fields.selection([
-            ('draft','Draft'),
-            ('proforma','Pro-forma'),
-            ('proforma2','Pro-forma'),
-            ('open','Open'),
-            ('paid','Done'),
-            ('cancel','Cancelled')
-            ], 'Invoice Status', readonly=True),
-        'date_due': fields.date('Due Date', readonly=True),
-        'account_id': fields.many2one('account.account', 'Account',readonly=True),
-        'account_line_id': fields.many2one('account.account', 'Account Line',readonly=True),
-        'partner_bank_id': fields.many2one('res.partner.bank', 'Bank Account',readonly=True),
-        'residual': fields.float('Total Residual', readonly=True),
-        'user_currency_residual': fields.function(_compute_amounts_in_user_currency, string="Total Residual", type='float', digits_compute=dp.get_precision('Account'), multi="_compute_amounts"),
-        'country_id': fields.many2one('res.country', 'Country of the Partner Company'),
-        'account_analytic_id': fields.many2one('account.analytic.account', 'Analytic Account', readonly=True),
-    }
->>>>>>> d6e9abd8
     _order = 'date desc'
 
     _depends = {
@@ -136,13 +89,8 @@
 
     def _select(self):
         select_str = """
-<<<<<<< HEAD
-            SELECT sub.id, sub.date, sub.product_id, sub.partner_id, sub.country_id,
+            SELECT sub.id, sub.date, sub.product_id, sub.partner_id, sub.country_id, sub.account_analytic_id,
                 sub.payment_term, sub.uom_name, sub.currency_id, sub.journal_id,
-=======
-            SELECT sub.id, sub.date, sub.product_id, sub.partner_id, sub.country_id, sub.account_analytic_id,
-                sub.payment_term, sub.period_id, sub.uom_name, sub.currency_id, sub.journal_id,
->>>>>>> d6e9abd8
                 sub.fiscal_position, sub.user_id, sub.company_id, sub.nbr, sub.type, sub.state,
                 sub.categ_id, sub.date_due, sub.account_id, sub.account_line_id, sub.partner_bank_id,
                 sub.product_qty, sub.price_total / cr.rate as price_total, sub.price_average /cr.rate as price_average,
@@ -154,11 +102,7 @@
         select_str = """
                 SELECT min(ail.id) AS id,
                     ai.date_invoice AS date,
-<<<<<<< HEAD
-                    ail.product_id, ai.partner_id, ai.payment_term, 
-=======
-                    ail.product_id, ai.partner_id, ai.payment_term, ai.period_id, ail.account_analytic_id,
->>>>>>> d6e9abd8
+                    ail.product_id, ai.partner_id, ai.payment_term, ail.account_analytic_id,
                     CASE
                      WHEN u.uom_type::text <> 'reference'::text
                         THEN ( SELECT product_uom.name
@@ -228,13 +172,8 @@
 
     def _group_by(self):
         group_by_str = """
-<<<<<<< HEAD
-                GROUP BY ail.product_id, ai.date_invoice, ai.id,
+                GROUP BY ail.product_id, ail.account_analytic_id, ai.date_invoice, ai.id,
                     ai.partner_id, ai.payment_term, u.name, ai.currency_id, ai.journal_id,
-=======
-                GROUP BY ail.product_id, ail.account_analytic_id, ai.date_invoice, ai.id,
-                    ai.partner_id, ai.payment_term, ai.period_id, u.name, ai.currency_id, ai.journal_id,
->>>>>>> d6e9abd8
                     ai.fiscal_position, ai.user_id, ai.company_id, ai.type, ai.state, pt.categ_id,
                     ai.date_due, ai.account_id, ail.account_id, ai.partner_bank_id, ai.residual,
                     ai.amount_total, u.uom_type, u.category_id, ai.commercial_partner_id, partner.country_id
