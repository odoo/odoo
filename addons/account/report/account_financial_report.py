# -*- coding: utf-8 -*-
##############################################################################
#
#    Odoo, Open Source Management Solution
#    Copyright (C) 2004-2014 OpenErp S.A. (<http://odoo.com>).
#
#    This program is free software: you can redistribute it and/or modify
#    it under the terms of the GNU Affero General Public License as
#    published by the Free Software Foundation, either version 3 of the
#    License, or (at your option) any later version.
#
#    This program is distributed in the hope that it will be useful,
#    but WITHOUT ANY WARRANTY; without even the implied warranty of
#    MERCHANTABILITY or FITNESS FOR A PARTICULAR PURPOSE.  See the
#    GNU Affero General Public License for more details.
#
#    You should have received a copy of the GNU Affero General Public License
#    along with this program.  If not, see <http://www.gnu.org/licenses/>.
#
##############################################################################

from openerp import models, fields, api
from openerp.tools.safe_eval import safe_eval
from openerp.tools.misc import formatLang
from datetime import timedelta, datetime
import calendar


class FormulaLine(object):
    def __init__(self, obj, type='balance'):
        fields = dict((fn, 0.0) for fn in ['balance', 'credit', 'debit'])
        if type == 'balance':
            fields = obj.get_balance()[0]
        elif type == 'sum':
            if obj._name == 'account.financial.report.line':
                fields = obj.get_sum()
            elif obj._name == 'account.move.line':
                field_names = ['balance', 'credit', 'debit']
                res = obj.compute_fields(field_names)
                if res.get(obj.id):
                    for field in field_names:
                        fields[field] = res[obj.id][field]
        elif type == 'not_computed':
            for field in fields:
                fields[field] = obj.get(field, 0)
        self.balance = fields['balance']
        self.credit = fields['credit']
        self.debit = fields['debit']


class FormulaContext(dict):
    def __init__(self, reportLineObj, curObj=None, *data):
        self.reportLineObj = reportLineObj
        self.curObj = curObj
        return super(FormulaContext, self).__init__(data)

    def __getitem__(self, item):
        if self.get(item):
            return super(FormulaContext, self).__getitem__(item)
        if item == 'sum':
            res = FormulaLine(self.curObj, type='sum')
            self['sum'] = res
            return res
        if item == 'NDays':
            d1 = datetime.strptime(self.curObj.env.context['date_from'], "%Y-%m-%d")
            d2 = datetime.strptime(self.curObj.env.context['date_to'], "%Y-%m-%d")
            res = (d2 - d1).days
            self['NDays'] = res
            return res
        line_id = self.reportLineObj.search([('code', '=', item)], limit=1)
        if line_id:
            res = FormulaLine(line_id)
            self[item] = res
            return res
        return super(FormulaContext, self).__getitem__(item)


def report_safe_eval(expr, globals_dict=None, locals_dict=None, mode="eval", nocopy=False, locals_builtins=False):
    try:
        res = safe_eval(expr, globals_dict, locals_dict, mode, nocopy, locals_builtins)
    except ValueError:
        res = 1
    return res


class report_account_financial_report(models.Model):
    _name = "account.financial.report"
    _description = "Account Report"

    name = fields.Char()
    debit_credit = fields.Boolean('Show Credit and Debit Columns')
    line_ids = fields.One2many('account.financial.report.line', 'financial_report_id', string='Lines')
    report_type = fields.Selection([('date_range', 'Based on date ranges'),
                                    ('date_range_extended', "Based on date ranges with 'older' and 'total' columns and last 3 months"),
                                    ('no_date_range', 'Based on a single date')],
                                   string='Not a date range report', default=False, required=True,
                                   help='For report like the balance sheet that do not work with date ranges')

    # Selection : date_range, imprime au temps t, imprime en date_range + older et totaux

    # balance initiale : si bs, depuis le tout debut, si p&L depuis le premier jour de l'annee

    @api.multi
    def get_lines(self, context_id, line_id=None):
        if isinstance(context_id, int):
            context_id = self.env['account.financial.report.context'].browse(context_id)
        line_obj = self.line_ids
        if line_id:
            line_obj = self.env['account.financial.report.line'].search([('id', '=', line_id)])
        if context_id.comparison:
            line_obj = line_obj.with_context(periods=context_id.get_cmp_periods())
        res = line_obj.with_context(
            target_move=context_id.all_entries and 'all' or 'posted',
            cash_basis=context_id.cash_basis,
        ).get_lines(self, context_id)
        return res

    def get_title(self):
        return self.name

    def get_name(self):
        return 'financial_report'

    def get_report_type(self):
        return self.report_type


class account_financial_report_line(models.Model):
    _name = "account.financial.report.line"
    _description = "Account Report Line"
    _order = "sequence"

    name = fields.Char('Line Name')
    code = fields.Char('Line Code')
    financial_report_id = fields.Many2one('account.financial.report', 'Financial Report')
    parent_id = fields.Many2one('account.financial.report.line', string='Parent')
    children_ids = fields.One2many('account.financial.report.line', 'parent_id', string='Children')
    sequence = fields.Integer('Sequence')

    domain = fields.Char('Domain', default=None)
    formulas = fields.Char('Formulas')
    groupby = fields.Char('Group By', default=False)
    figure_type = fields.Selection([('float', 'Float'), ('percents', 'Percents'), ('no_unit', 'No Unit')],
                                   'Type of the figure', default='float', required=True)
    green_on_positive = fields.Boolean('Is growth good when positive', default=True)
    level = fields.Integer(required=True)
    special_date_changer = fields.Selection([('from_beginning', 'From the beginning'), ('to_beginning_of_fy', 'At the beginning of the Year'), ('normal', 'Use given dates')], default='normal')
    show_domain = fields.Selection([('always', 'Always'), ('never', 'Never'), ('foldable', 'Foldable')], default='foldable')

    @api.model
    def _ids_to_sql(self, ids):
        if len(ids) == 0:
            return '()'
        if len(ids) == 1:
            return '(' + str(ids[0]) + ')'
        return str(tuple(ids))

    def get_sum(self, field_names=None):
        ''' Returns the sum of the amls in the domain '''
        if not field_names:
            field_names = ['balance', 'credit', 'debit']
        res = dict((fn, 0.0) for fn in field_names)
        if self.domain:
            amls = self.env['account.move.line'].search(report_safe_eval(self.domain))
            compute = amls.compute_fields(field_names)
            for aml in amls:
                if compute.get(aml.id):
                    for field in field_names:
                        res[field] += compute[aml.id][field]
        return res

    @api.one
    def get_balance(self, field_names=None):
        if not field_names:
            field_names = ['balance', 'credit', 'debit']
        res = dict((fn, 0.0) for fn in field_names)
        c = FormulaContext(self.env['account.financial.report.line'], self)
        if self.formulas:
            for f in self.formulas.split(';'):
                [field, formula] = f.split('=')
                field = field.strip()
                if field in field_names:
                    res[field] = report_safe_eval(formula, c, nocopy=True)
        return res

    def _format(self, value):
        if self.env.context.get('no_format'):
            return round(value, 1)
        if self.figure_type == 'float':
            currency_id = self.env.user.company_id.currency_id
            if currency_id.is_zero(value):
                #don't print -0.0 in reports
                value = abs(value)
            return formatLang(self.env, value, currency_obj=currency_id)
        if self.figure_type == 'percents':
            return str(round(value * 100, 1)) + '%'
        return round(value, 1)

    def _get_gb_name(self, gb_id):
        if self.groupby == 'account_id':
            return self.env['account.account'].browse(gb_id).name_get()[0][1]
        if self.groupby == 'user_type':
            return self.env['account.account.type'].browse(gb_id).name
        if self.groupby == 'partner_id':
            return self.env['res.partner'].browse(gb_id).name
        return gb_id

    def _build_cmp(self, balance, comp):
        if comp != 0:
            res = round(balance/comp * 100, 1)
        elif balance >= 0:
            res = 100.0
        else:
            res = -100.0
        if (res > 0) != self.green_on_positive:
            return (str(res) + '%', 'color: red;')
        else:
            return (str(res) + '%', 'color: green;')

    def _get_footnotes(self, type, target_id, context):
        footnotes = context.footnotes.filtered(lambda s: s.type == type and s.target_id == target_id)
        result = {}
        for footnote in footnotes:
            result.update({footnote.column: footnote.number})
        return result

    def _split_formulas(self):
        result = {}
        if self.formulas:
            for f in self.formulas.split(';'):
                [column, formula] = f.split('=')
                column = column.strip()
                result.update({column: formula})
        return result

    def eval_formula(self, financial_report, debit_credit, context):
        debit_credit = debit_credit and financial_report.debit_credit
        formulas = self._split_formulas()

        vals = self.get_balance(not debit_credit and ['balance'] or None)[0]

        results = {}
        if self.domain and self.groupby and self.show_domain != 'never':
            aml_obj = self.env['account.move.line']
            where_clause, where_params = aml_obj._query_get(domain=self.domain)

            groupby = self.groupby or 'id'
            select = ',COALESCE(SUM(\"account_move_line\".debit-\"account_move_line\".credit), 0)'
            if financial_report.debit_credit and debit_credit:
                select += ',SUM(\"account_move_line\".credit),SUM(\"account_move_line\".debit)'
            sql = "SELECT \"account_move_line\"." + groupby + "%s FROM \"account_move_line\" WHERE %s GROUP BY \"account_move_line\"." + groupby
            where_clause, where_params = aml_obj._query_get(domain=self.domain)
            query = sql % (select, where_clause)
            self.env.cr.execute(query, where_params)
            results = self.env.cr.fetchall()
            if financial_report.debit_credit and debit_credit:
                results = dict([(k[0], {'balance': k[1], 'credit': k[2], 'debit': k[3]}) for k in results])
            else:
                results = dict([(k[0], {'balance': k[1]}) for k in results])
            c = FormulaContext(self.env['account.financial.report.line'])
            if formulas:
                for key in results:
                    c['sum'] = FormulaLine(results[key], type='not_computed')
                    for col, formula in formulas.items():
                        if col in results[key]:
                            results[key][col] = report_safe_eval(formula, c, nocopy=True)

        results.update({'line': vals})

        return results

    @api.multi
    def get_lines(self, financial_report, context):
        final_result_table = []
        comparison_table = context.get_periods()
        #build comparison table

        for line in self:
            line_comparison_table = comparison_table
            if line.special_date_changer == 'from_beginning':
                line_comparison_table = [(False, k[1]) for k in comparison_table]
            if line.special_date_changer == 'to_begining_of_fy':
                for period in line_comparison_table:
                    date_to = datetime.strptime(period[1], "%Y-%m-%d")
                    period[1] = date_to.strftime('%Y-01-01')
            res = []
            debit_credit = len(comparison_table) == 1
            domain_ids = {'line'}
            for period in line_comparison_table:
                r = line.with_context(date_from=period[0], date_to=period[1]).eval_formula(financial_report, debit_credit, context)
                debit_credit = False
                res.append(r)
                domain_ids.update(set(r.keys()))

            # Post-processing ; creating line dictionnary, building comparison, computing total for extended, formatting
            vals = {
                'id': line.id,
                'name': line.name,
                'type': 'line',
                'level': line.level,
                'footnotes': line._get_footnotes('line', line.id, context),
                'columns': sum([[j[1] for j in k['line'].items()] for k in res], []),
                'unfoldable': len(domain_ids) > 1 and line.show_domain != 'always',
                'unfolded': line in context.unfolded_lines or line.show_domain == 'always',
            }
            domain_ids.remove('line')
            lines = [vals]
            groupby = line.groupby or 'aml'
            if line in context.unfolded_lines:# or line.show_domain == 'always':
                for domain_id in domain_ids:
                    vals = {
                        'id': domain_id,
                        'name': line._get_gb_name(domain_id),
                        'level': line.level + 2,
                        'type': groupby,
                        'footnotes': line._get_footnotes(groupby, domain_id, context),
                        'columns': sum([[j[1] for j in k.get(domain_id, dict([(l, 0) for l in k['line'].keys()])).items()] for k in res], []),
                    }
                    lines.append(vals)

            for vals in lines:
                if financial_report.report_type == 'date_range_extended':
                    vals['columns'].append(sum(vals['columns']))
                if len(comparison_table) == 2:
                    vals['columns'].append(line._build_cmp(vals['columns'][0], vals['columns'][1]))
                    for i in [0, 1]:
                        vals['columns'][i] = line._format(vals['columns'][i])
                else:
                    vals['columns'] = map(line._format, vals['columns'])

            new_lines = line.children_ids.get_lines(financial_report, context)

            result = []
            if line.level > 0:
                result += lines
            result += new_lines
            if line.level <= 0:
                result += lines
            final_result_table += result

        return final_result_table


class account_financial_report_context(models.TransientModel):
    _name = "account.financial.report.context"
    _description = "A particular context for a financial report"
    _inherit = "account.report.context.common"

    def get_report_obj(self):
        return self.report_id

    report_id = fields.Many2one('account.financial.report', 'Linked financial report', help='Only if financial report')
    unfolded_lines = fields.Many2many('account.financial.report.line', 'context_to_line', string='Unfolded lines')
    footnotes = fields.Many2many('account.report.footnote', 'account_context_footnote_financial', string='Footnotes')

    @api.multi
    def add_footnote(self, type, target_id, column, number, text):
        footnote = self.env['account.report.footnote'].create(
            {'type': type, 'target_id': target_id, 'column': column, 'number': number, 'text': text}
        )
        self.write({'footnotes': [(4, footnote.id)]})

    @api.multi
    def edit_footnote(self, number, text):
        footnote = self.footnotes.filtered(lambda s: s.number == number)
        footnote.write({'text': text})

    @api.multi
<<<<<<< HEAD
    def remove_footnote(self, number):
        footnotes = self.footnotes.filtered(lambda s: s.number == number)
        self.write({'footnotes': [(3, footnotes.id)]})

    @api.multi
    def remove_line(self, line_id):
        self.write({'unfolded_lines': [(3, line_id)]})

    @api.multi
    def add_line(self, line_id):
        self.write({'unfolded_lines': [(4, line_id)]})

    def get_balance_date(self):
        if self.report_id.report_type == 'no_date_range':
            return self.get_full_date_names(self.date_to)
        return self.get_full_date_names(self.date_to, self.date_from)

    def get_columns_names(self):
        columns = []
        if self.report_id.report_type == 'date_range_extended':
            columns += ['Non-issued']
        if self.report_id.debit_credit and not self.comparison:
            columns += ['Debit', 'Credit']
        columns += [self.get_balance_date()]
        if self.comparison:
            if self.periods_number == 1 or self.date_filter_cmp == 'custom':
                columns += [self.get_cmp_date(), '%']
            else:
                columns += self.get_cmp_periods(display=True)
        if self.report_id.report_type == 'date_range_extended':
            columns += ['Older', 'Total']
        return columns
=======
    def render_html(self, data=None):
        report_obj = self.env['report']
        module_report = report_obj._get_report_from_name('account.report_financial')
        docargs = {
            'doc_ids': self.ids,
            'doc_model': module_report.model,
            'docs': self,
            'data': data,
            'get_start_date': self._get_start_date,
            'get_end_date': self._get_end_date,
            'get_account': self._get_account,
            'get_fiscalyear': self._get_fiscalyear,
            'get_target_move': self._get_target_move,
            'get_lines': self._get_lines
        }
        return report_obj.render('account.report_financial', docargs)
>>>>>>> cfb41013
<|MERGE_RESOLUTION|>--- conflicted
+++ resolved
@@ -96,9 +96,6 @@
                                    string='Not a date range report', default=False, required=True,
                                    help='For report like the balance sheet that do not work with date ranges')
 
-    # Selection : date_range, imprime au temps t, imprime en date_range + older et totaux
-
-    # balance initiale : si bs, depuis le tout debut, si p&L depuis le premier jour de l'annee
 
     @api.multi
     def get_lines(self, context_id, line_id=None):
@@ -366,7 +363,6 @@
         footnote.write({'text': text})
 
     @api.multi
-<<<<<<< HEAD
     def remove_footnote(self, number):
         footnotes = self.footnotes.filtered(lambda s: s.number == number)
         self.write({'footnotes': [(3, footnotes.id)]})
@@ -399,7 +395,6 @@
         if self.report_id.report_type == 'date_range_extended':
             columns += ['Older', 'Total']
         return columns
-=======
     def render_html(self, data=None):
         report_obj = self.env['report']
         module_report = report_obj._get_report_from_name('account.report_financial')
@@ -416,4 +411,3 @@
             'get_lines': self._get_lines
         }
         return report_obj.render('account.report_financial', docargs)
->>>>>>> cfb41013
