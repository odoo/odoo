--- conflicted
+++ resolved
@@ -46,7 +46,6 @@
         res['mat_amount'] = reduce(lambda x, y: x + (y.debit - y.credit), filter(lambda x: x.date_maturity < time.strftime('%Y-%m-%d'), move_line_ids), 0)
         return res
 
-<<<<<<< HEAD
     @api.multi
     def render_html(self, data=None):
         report_obj = self.env['report']
@@ -62,13 +61,3 @@
             'getLines': self._lines_get
         }
         return report_obj.render('account.report_overdue', docargs)
-
-# vim:expandtab:smartindent:tabstop=4:softtabstop=4:shiftwidth=4:
-=======
-
-class report_overdue(osv.AbstractModel):
-    _name = 'report.account.report_overdue'
-    _inherit = 'report.abstract_report'
-    _template = 'account.report_overdue'
-    _wrapped_report_class = Overdue
->>>>>>> 704de944
