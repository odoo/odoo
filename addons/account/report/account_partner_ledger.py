# -*- coding: utf-8 -*-
##############################################################################
#
#    OpenERP, Open Source Management Solution
#    Copyright (C) 2004-2010 Tiny SPRL (<http://tiny.be>).
#
#    This program is free software: you can redistribute it and/or modify
#    it under the terms of the GNU Affero General Public License as
#    published by the Free Software Foundation, either version 3 of the
#    License, or (at your option) any later version.
#
#    This program is distributed in the hope that it will be useful,
#    but WITHOUT ANY WARRANTY; without even the implied warranty of
#    MERCHANTABILITY or FITNESS FOR A PARTICULAR PURPOSE.  See the
#    GNU Affero General Public License for more details.
#
#    You should have received a copy of the GNU Affero General Public License
#    along with this program.  If not, see <http://www.gnu.org/licenses/>.
#
##############################################################################

from openerp.tools.translate import _
from openerp import api, models
from common_report_header import common_report_header

class PartnerLedgerReport(models.AbstractModel, common_report_header):
    _name = 'report.account.report_partnerledger'

    @api.model
    def _get_lines(self, partner):
        move_state = ['draft','posted']
        if self.target_move == 'posted':
            move_state = ['posted']

        full_account = []
        if self.reconcil:
            RECONCILE_TAG = " "
        else:
            RECONCILE_TAG = "AND l.reconciled IS FALSE"
        self._cr.execute(
            "SELECT l.id, l.date, j.code, acc.code as a_code, acc.name as a_name, l.ref, m.name as move_name, l.name, l.debit, l.credit, l.amount_currency,l.currency_id, c.symbol AS currency_code " \
            "FROM account_move_line l " \
            "LEFT JOIN account_journal j " \
                "ON (l.journal_id = j.id) " \
            "LEFT JOIN account_account acc " \
                "ON (l.account_id = acc.id) " \
            "LEFT JOIN res_currency c ON (l.currency_id=c.id)" \
            "LEFT JOIN account_move m ON (m.id=l.move_id)" \
            "WHERE l.partner_id = %s " \
                "AND l.account_id IN %s " + self.query +" " \
                "AND m.state IN %s " \
                " " + RECONCILE_TAG + " "\
                "ORDER BY l.date",
                (partner.id, tuple(self.account_ids), tuple(move_state)))
        res = self._cr.dictfetchall()
        sum = 0.0
        if self.initial_balance:
            sum = self.init_bal_sum
        for r in res:
            sum += r['debit'] - r['credit']
            r['progress'] = sum
            full_account.append(r)
        return full_account

    @api.model
    def _get_intial_balance(self, partner):
        move_state = ['draft','posted']
        if self.target_move == 'posted':
            move_state = ['posted']
        if self.reconcil:
            RECONCILE_TAG = " "
        else:
            RECONCILE_TAG = "AND l.reconciled IS FALSE"
        self._cr.execute(
            "SELECT COALESCE(SUM(l.debit),0.0), COALESCE(SUM(l.credit),0.0), COALESCE(sum(debit-credit), 0.0) " \
            "FROM account_move_line AS l,  " \
            "account_move AS m "
            "WHERE l.partner_id = %s " \
            "AND m.id = l.move_id " \
            "AND m.state IN %s "
            "AND account_id IN %s" \
            " " + RECONCILE_TAG + " "\
            " " + self.init_query + " ",
            (partner.id, tuple(move_state), tuple(self.account_ids)))
        res = self._cr.fetchall()
        self.init_bal_sum = res[0][2]
        return res

    @api.model
    def _sum_debit_partner(self, partner):
        move_state = ['draft','posted']
        if self.target_move == 'posted':
            move_state = ['posted']

        result_tmp = 0.0
        result_init = 0.0
        if self.reconcil:
            RECONCILE_TAG = " "
        else:
            RECONCILE_TAG = "AND reconciled IS FALSE"
        if self.initial_balance:
            self._cr.execute(
                    "SELECT sum(debit) " \
                    "FROM account_move_line AS l, " \
                    "account_move AS m "
                    "WHERE l.partner_id = %s" \
                        "AND m.id = l.move_id " \
                        "AND m.state IN %s "
                        "AND account_id IN %s" \
                        " " + RECONCILE_TAG + " " \
                        " " + self.init_query + " ",
                    (partner.id, tuple(move_state), tuple(self.account_ids)))
            contemp = self._cr.fetchone()
            if contemp != None:
                result_init = contemp[0] or 0.0
            else:
                result_init = result_init + 0.0

        self._cr.execute(
                "SELECT sum(debit) " \
                "FROM account_move_line AS l, " \
                "account_move AS m "
                "WHERE l.partner_id = %s " \
                    "AND m.id = l.move_id " \
                    "AND m.state IN %s "
                    "AND account_id IN %s" \
                    " " + RECONCILE_TAG + " " \
                    " " + self.query + " ",
                (partner.id, tuple(move_state), tuple(self.account_ids),))
        contemp = self._cr.fetchone()
        if contemp != None:
            result_tmp = contemp[0] or 0.0
        else:
            result_tmp = result_tmp + 0.0

        return result_tmp  + result_init

    @api.model
    def _sum_credit_partner(self, partner):
        move_state = ['draft','posted']
        if self.target_move == 'posted':
            move_state = ['posted']

        result_tmp = 0.0
        result_init = 0.0
        if self.reconcil:
            RECONCILE_TAG = " "
        else:
            RECONCILE_TAG = "AND reconciled IS FALSE"
        if self.initial_balance:
            self._cr.execute(
                    "SELECT sum(credit) " \
                    "FROM account_move_line AS l, " \
                    "account_move AS m  "
                    "WHERE l.partner_id = %s" \
                        "AND m.id = l.move_id " \
                        "AND m.state IN %s "
                        "AND account_id IN %s" \
                        " " + RECONCILE_TAG + " " \
                        " " + self.init_query + " ",
                    (partner.id, tuple(move_state), tuple(self.account_ids)))
            contemp = self._cr.fetchone()
            if contemp != None:
                result_init = contemp[0] or 0.0
            else:
                result_init = result_tmp + 0.0

        self._cr.execute(
                "SELECT sum(credit) " \
                "FROM account_move_line AS l, " \
                "account_move AS m "
                "WHERE l.partner_id=%s " \
                    "AND m.id = l.move_id " \
                    "AND m.state IN %s "
                    "AND account_id IN %s" \
                    " " + RECONCILE_TAG + " " \
                    " " + self.query + " ",
                (partner.id, tuple(move_state), tuple(self.account_ids),))
        contemp = self._cr.fetchone()
        if contemp != None:
            result_tmp = contemp[0] or 0.0
        else:
            result_tmp = result_tmp + 0.0
        return result_tmp  + result_init

    @api.model
    def _get_partners(self):
        # TODO: deprecated, to remove in trunk
        if self.result_selection == 'customer':
            return _('Receivable Accounts')
        elif self.result_selection == 'supplier':
            return _('Payable Accounts')
        elif self.result_selection == 'customer_supplier':
            return _('Receivable and Payable Accounts')
        return ''

    @api.multi
    def render_html(self, data=None):
        obj_move = self.env['account.move.line']
        obj_partner = self.env['res.partner']
        self.init_bal_sum = 0.0
        ctx = data['form'].get('used_context',{})
        self.query = obj_move.with_context(ctx)._query_get(obj='l')
        self.initial_balance = data['form'].get('initial_balance', True)
        if self.initial_balance:
            ctx['initial_bal'] = True
            self.init_query = obj_move.with_context(ctx)._query_get(obj='l')
        self.reconcil = True
        if data['form']['filter'] == 'unreconciled':
            self.reconcil = False
        self.result_selection = data['form'].get('result_selection', 'customer')
        self.amount_currency = data['form'].get('amount_currency', False)
        self.target_move = data['form'].get('target_move', 'all')
        PARTNER_REQUEST = ''
        move_state = ['draft','posted']
        if self.target_move == 'posted':
            move_state = ['posted']
        if self.result_selection == 'supplier':
            self.ACCOUNT_TYPE = ['payable']
        elif self.result_selection == 'customer':
            self.ACCOUNT_TYPE = ['receivable']
        else:
            self.ACCOUNT_TYPE = ['payable','receivable']

        self._cr.execute(
            "SELECT a.id " \
            "FROM account_account a " \
            "LEFT JOIN account_account_type t " \
                "ON (a.user_type = t.id) " \
                "WHERE t.type IN %s" \
                "AND a.deprecated = 'f'", (tuple(self.ACCOUNT_TYPE), ))
        self.account_ids = [a for (a,) in self._cr.fetchall()]
        params = [tuple(move_state), tuple(self.account_ids)]
        #if we print from the partners, add a clause on active_ids
        if (data['model'] == 'res.partner') and self.ids:
            PARTNER_REQUEST =  "AND l.partner_id IN %s"
            params += [tuple(self.ids)]

        self._cr.execute("SELECT DISTINCT l.partner_id \
                FROM account_move_line AS l, account_account AS account,\
                account_move AS am \
                WHERE l.partner_id IS NOT NULL \
                    AND l.account_id = account.id \
                    AND am.id = l.move_id \
                    AND am.state IN %s \
                    " + self.query + "\
                    AND l.account_id IN %s \
                    " + PARTNER_REQUEST + " \
                    AND account.deprecated = 'f'", tuple(params))
        self.partner_ids = [res['partner_id'] for res in self._cr.dictfetchall()]
        objects = obj_partner.browse(self.partner_ids)

<<<<<<< HEAD
        report_obj = self.env['report']
        module_report = report_obj._get_report_from_name('account.report_partnerledger')
        docargs = {
            'doc_ids': self.ids,
            'doc_model': module_report.model,
            'docs': objects,
            'data': data,
            'get_account': self._get_account,
            'get_fiscalyear': self._get_fiscalyear,
            'get_journal': self._get_journal,
            'get_partners': self._get_partners,
            'get_start_date': self._get_start_date,
            'get_end_date': self._get_end_date,
            'get_target_move': self._get_target_move,
            'sum_debit_partner': self._sum_debit_partner,
            'sum_credit_partner': self._sum_credit_partner,
            'get_intial_balance': self._get_intial_balance,
            'get_lines': self._get_lines
        }
        return report_obj.render('account.report_partnerledger', docargs)

# vim:expandtab:smartindent:tabstop=4:softtabstop=4:shiftwidth=4:
=======
class report_partnerledgerother(osv.AbstractModel):
    _name = 'report.account.report_partnerledgerother'
    _inherit = 'report.abstract_report'
    _template = 'account.report_partnerledgerother'
    _wrapped_report_class = third_party_ledger
>>>>>>> 704de944
<|MERGE_RESOLUTION|>--- conflicted
+++ resolved
@@ -250,7 +250,6 @@
         self.partner_ids = [res['partner_id'] for res in self._cr.dictfetchall()]
         objects = obj_partner.browse(self.partner_ids)
 
-<<<<<<< HEAD
         report_obj = self.env['report']
         module_report = report_obj._get_report_from_name('account.report_partnerledger')
         docargs = {
@@ -271,12 +270,3 @@
             'get_lines': self._get_lines
         }
         return report_obj.render('account.report_partnerledger', docargs)
-
-# vim:expandtab:smartindent:tabstop=4:softtabstop=4:shiftwidth=4:
-=======
-class report_partnerledgerother(osv.AbstractModel):
-    _name = 'report.account.report_partnerledgerother'
-    _inherit = 'report.abstract_report'
-    _template = 'account.report_partnerledgerother'
-    _wrapped_report_class = third_party_ledger
->>>>>>> 704de944
