--- conflicted
+++ resolved
@@ -241,55 +241,7 @@
 class account_journal(models.Model):
     _name = "account.journal"
     _description = "Journal"
-<<<<<<< HEAD
-    _order = 'code'
-=======
-    _columns = {
-        'with_last_closing_balance': fields.boolean('Opening With Last Closing Balance', help="For cash or bank journal, this option should be unchecked when the starting balance should always set to 0 for new documents."),
-        'name': fields.char('Journal Name', required=True),
-        'code': fields.char('Code', size=5, required=True, help="The code will be displayed on reports."),
-        'type': fields.selection([('sale', 'Sale'),('sale_refund','Sale Refund'), ('purchase', 'Purchase'), ('purchase_refund','Purchase Refund'), ('cash', 'Cash'), ('bank', 'Bank and Checks'), ('general', 'General'), ('situation', 'Opening/Closing Situation')], 'Type', size=32, required=True,
-                                 help="Select 'Sale' for customer invoices journals."\
-                                 " Select 'Purchase' for supplier invoices journals."\
-                                 " Select 'Cash' or 'Bank' for journals that are used in customer or supplier payments."\
-                                 " Select 'General' for miscellaneous operations journals."\
-                                 " Select 'Opening/Closing Situation' for entries generated for new fiscal years."),
-        'type_control_ids': fields.many2many('account.account.type', 'account_journal_type_rel', 'journal_id','type_id', 'Type Controls', domain=[('code','<>','view'), ('code', '<>', 'closed')]),
-        'account_control_ids': fields.many2many('account.account', 'account_account_type_rel', 'journal_id','account_id', 'Account', domain=[('type','<>','view'), ('type', '<>', 'closed')]),
-        'default_credit_account_id': fields.many2one('account.account', 'Default Credit Account', domain="[('type','!=','view')]", help="It acts as a default account for credit amount"),
-        'default_debit_account_id': fields.many2one('account.account', 'Default Debit Account', domain="[('type','!=','view')]", help="It acts as a default account for debit amount"),
-        'centralisation': fields.boolean('Centralized Counterpart', help="Check this box to determine that each entry of this journal won't create a new counterpart but will share the same counterpart. This is used in fiscal year closing."),
-        'update_posted': fields.boolean('Allow Cancelling Entries', help="Check this box if you want to allow the cancellation the entries related to this journal or of the invoice related to this journal"),
-        'group_invoice_lines': fields.boolean('Group Invoice Lines', help="If this box is checked, the system will try to group the accounting lines when generating them from invoices."),
-        'sequence_id': fields.many2one('ir.sequence', 'Entry Sequence', help="This field contains the information related to the numbering of the journal entries of this journal.", required=True, copy=False),
-        'user_id': fields.many2one('res.users', 'User', help="The user responsible for this journal"),
-        'groups_id': fields.many2many('res.groups', 'account_journal_group_rel', 'journal_id', 'group_id', 'Groups'),
-        'currency': fields.many2one('res.currency', 'Currency', help='The currency used to enter statement'),
-        'entry_posted': fields.boolean('Autopost Created Moves', help='Check this box to automatically post entries of this journal. Note that legally, some entries may be automatically posted when the source document is validated (Invoices), whatever the status of this field.'),
-        'company_id': fields.many2one('res.company', 'Company', required=True, select=1, help="Company related to this journal"),
-        'allow_date':fields.boolean('Check Date in Period', help= 'If checked, the entry won\'t be created if the entry date is not included into the selected period'),
-        'profit_account_id' : fields.many2one('account.account', 'Profit Account'),
-        'loss_account_id' : fields.many2one('account.account', 'Loss Account'),
-        'internal_account_id' : fields.many2one('account.account', 'Internal Transfers Account', select=1),
-        'cash_control' : fields.boolean('Cash Control', help='If you want the journal should be control at opening/closing, check this option'),
-        'analytic_journal_id':fields.many2one('account.analytic.journal','Analytic Journal', help="Journal for analytic entries"),
-        'sequence': fields.integer('Sequence',help='Used to order Journals'),
-    }
-
-    _defaults = {
-        'cash_control' : False,
-        'with_last_closing_balance' : True,
-        'user_id': lambda self, cr, uid, context: uid,
-        'company_id': lambda self, cr, uid, c: self.pool.get('res.users').browse(cr, uid, uid, c).company_id.id,
-        'sequence': 1,
-    }
-    _sql_constraints = [
-        ('code_company_uniq', 'unique (code, company_id)', 'The code of the journal must be unique per company !'),
-        ('name_company_uniq', 'unique (name, company_id)', 'The name of the journal must be unique per company !'),
-    ]
-
-    _order = 'sequence,code'
->>>>>>> d6e9abd8
+    _order = 'sequence, code'
 
     name = fields.Char(string='Journal Name', required=True)
     code = fields.Char(string='Code', size=5, required=True, help="The code will be displayed on reports.")
@@ -323,6 +275,7 @@
         help="This field contains the information related to the numbering of the journal entries of this journal.", required=True, copy=False)
     sequence_refund_id = fields.Many2one('ir.sequence', string='Refund Entry Sequence',
         help="This field contains the information related to the numbering of the refund entries of this journal.", copy=False)
+    sequence= fields.Integer(string='Sequence', help='Used to order Journals')
 
     groups_id = fields.Many2many('res.groups', 'account_journal_group_rel', 'journal_id', 'group_id', string='Groups')
     currency = fields.Many2one('res.currency', string='Currency', help='The currency used to enter statement')
