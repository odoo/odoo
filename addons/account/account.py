--- conflicted
+++ resolved
@@ -241,63 +241,13 @@
 class account_journal(models.Model):
     _name = "account.journal"
     _description = "Journal"
-<<<<<<< HEAD
-    _columns = {
-        'with_last_closing_balance': fields.boolean('Opening With Last Closing Balance', help="For cash or bank journal, this option should be unchecked when the starting balance should always set to 0 for new documents."),
-        'name': fields.char('Journal Name', required=True),
-        'code': fields.char('Code', size=5, required=True, help="The code will be displayed on reports."),
-        'type': fields.selection([('sale', 'Sale'), ('purchase', 'Purchase'), ('cash', 'Cash'), ('bank', 'Bank and Checks'), ('general', 'General'), ('situation', 'Opening/Closing Situation')], 'Type', size=32, required=True,
-                                 help="Select 'Sale' for customer invoices journals."\
-                                 " Select 'Purchase' for supplier invoices journals."\
-                                 " Select 'Cash' or 'Bank' for journals that are used in customer or supplier payments."\
-                                 " Select 'General' for miscellaneous operations journals."\
-                                 " Select 'Opening/Closing Situation' for entries generated for new fiscal years."),
-        'type_control_ids': fields.many2many('account.account.type', 'account_journal_type_rel', 'journal_id','type_id', 'Type Controls', domain=[('code','<>','view'), ('code', '<>', 'closed')]),
-        'account_control_ids': fields.many2many('account.account', 'account_account_type_rel', 'journal_id','account_id', 'Account', domain=[('type','<>','view'), ('type', '<>', 'closed')]),
-        'default_credit_account_id': fields.many2one('account.account', 'Default Credit Account', domain="[('type','!=','view')]", help="It acts as a default account for credit amount"),
-        'default_debit_account_id': fields.many2one('account.account', 'Default Debit Account', domain="[('type','!=','view')]", help="It acts as a default account for debit amount"),
-        'centralisation': fields.boolean('Centralized Counterpart', help="Check this box to determine that each entry of this journal won't create a new counterpart but will share the same counterpart. This is used in fiscal year closing."),
-        'update_posted': fields.boolean('Allow Cancelling Entries', help="Check this box if you want to allow the cancellation the entries related to this journal or of the invoice related to this journal"),
-        'group_invoice_lines': fields.boolean('Group Invoice Lines', help="If this box is checked, the system will try to group the accounting lines when generating them from invoices."),
-        'sequence_id': fields.many2one('ir.sequence', 'Invoice Entry Sequence', help="This field contains the information related to the numbering of the invoice journal entries of this journal.", required=True, copy=False),
-        'refund_sequence_id': fields.many2one('ir.sequence', 'Refunds Entry Sequence', help="This field contains the information related to the numbering of the refunds journal entries of this journal.", copy=False),
-        'user_id': fields.many2one('res.users', 'User', help="The user responsible for this journal"),
-        'groups_id': fields.many2many('res.groups', 'account_journal_group_rel', 'journal_id', 'group_id', 'Groups'),
-        'currency': fields.many2one('res.currency', 'Currency', help='The currency used to enter statement'),
-        'entry_posted': fields.boolean('Autopost Created Moves', help='Check this box to automatically post entries of this journal. Note that legally, some entries may be automatically posted when the source document is validated (Invoices), whatever the status of this field.'),
-        'company_id': fields.many2one('res.company', 'Company', required=True, select=1, help="Company related to this journal"),
-        'allow_date':fields.boolean('Check Date in Period', help= 'If checked, the entry won\'t be created if the entry date is not included into the selected period'),
-        'profit_account_id' : fields.many2one('account.account', 'Profit Account'),
-        'loss_account_id' : fields.many2one('account.account', 'Loss Account'),
-        'internal_account_id' : fields.many2one('account.account', 'Internal Transfers Account', select=1),
-        'cash_control' : fields.boolean('Cash Control', help='If you want the journal should be control at opening/closing, check this option'),
-        'analytic_journal_id':fields.many2one('account.analytic.journal','Analytic Journal', help="Journal for analytic entries"),
-        'refund_sequence': fields.boolean('Dedicated Refund Sequence', help="Check this box if you don't want to share the same sequence for invoices and refunds made from this journal"),
-    }
-
-    _defaults = {
-        'cash_control' : False,
-        'with_last_closing_balance' : True,
-        'user_id': lambda self, cr, uid, context: uid,
-        'company_id': lambda self, cr, uid, c: self.pool.get('res.users').browse(cr, uid, uid, c).company_id.id,
-    }
-    _sql_constraints = [
-        ('code_company_uniq', 'unique (code, company_id)', 'The code of the journal must be unique per company !'),
-        ('name_company_uniq', 'unique (name, company_id)', 'The name of the journal must be unique per company !'),
-    ]
-
-    _order = 'code'
-=======
     _order = 'sequence, code'
->>>>>>> 580077f0
 
     name = fields.Char(string='Journal Name', required=True)
     code = fields.Char(string='Code', size=5, required=True, help="The code will be displayed on reports.")
     type = fields.Selection([
             ('sale', 'Sale'),
-            ('sale_refund','Sale Refund'),
             ('purchase', 'Purchase'),
-            ('purchase_refund','Purchase Refund'),
             ('cash', 'Cash'),
             ('bank', 'Bank and Checks'),
             ('general', 'General'),
@@ -321,7 +271,7 @@
         help="If this box is checked, the system will try to group the accounting lines when generating them from invoices.")
     sequence_id = fields.Many2one('ir.sequence', string='Entry Sequence',
         help="This field contains the information related to the numbering of the journal entries of this journal.", required=True, copy=False)
-    sequence_refund_id = fields.Many2one('ir.sequence', string='Refund Entry Sequence',
+    refund_sequence_id = fields.Many2one('ir.sequence', string='Refund Entry Sequence',
         help="This field contains the information related to the numbering of the refund entries of this journal.", copy=False)
     sequence= fields.Integer(string='Sequence', help='Used to order Journals')
 
@@ -333,6 +283,7 @@
         help="Company related to this journal")
 
     analytic_journal_id = fields.Many2one('account.analytic.journal', string='Analytic Journal', help="Journal for analytic entries")
+    refund_sequence = fields.Boolean(string='Dedicated Refund Sequence', help="Check this box if you don't want to share the same sequence for invoices and refunds made from this journal")
 
     _sql_constraints = [
         ('code_company_uniq', 'unique (code, name, company_id)', 'The code and name of the journal must be unique per company !'),
@@ -363,23 +314,13 @@
                     raise Warning(_('This journal already contains items, therefore you cannot modify its company field.'))
         return super(account_journal, self).write(vals)
 
-<<<<<<< HEAD
-    def create_sequence(self, cr, uid, vals, refund=False, context=None):
+    @api.model
+    def _create_sequence(self, vals, refund=False):
         """ Create new no_gap entry sequence for every new Joural
         """
-        # in account.journal code is actually the prefix of the sequence
-        # whereas ir.sequence code is a key to lookup global sequences.
         prefix = vals['code'].upper()
         if refund:
             prefix = 'R' + prefix
-
-=======
-    @api.model
-    def _create_sequence(self, vals, prefix=False):
-        """ Create new no_gap entry sequence for every new Joural
-        """
-        prefix = prefix or vals['code'].upper()
->>>>>>> 580077f0
         seq = {
             'name': vals['name'],
             'implementation': 'no_gap',
@@ -391,52 +332,20 @@
 
         if 'company_id' in vals:
             seq['company_id'] = vals['company_id']
-<<<<<<< HEAD
-        return self.pool.get('ir.sequence').create(cr, uid, seq)
-
-    def create(self, cr, uid, vals, context=None):
+        return self.env['ir.sequence'].create(seq)
+
+    @api.model
+    def create(self, vals):
         # We just need to create the relevant sequences according to the chosen options
         if not vals.get('sequence_id'):
-            vals.update({'sequence_id': self.create_sequence(cr, SUPERUSER_ID, vals, context=context)})
+            vals.update({'sequence_id': self.sudo()._create_sequence(vals).id})
         if vals.get('refund_sequence') and not vals.get('refund_sequence_id'):
-            vals.update({'refund_sequence_id': self.create_sequence(cr, SUPERUSER_ID, vals, refund=True, context=context)})
-        return super(account_journal, self).create(cr, uid, vals, context)
-
-    def name_get(self, cr, user, ids, context=None):
-        """
-        Returns a list of tupples containing id, name.
-        result format: {[(id, name), (id, name), ...]}
-
-        @param cr: A database cursor
-        @param user: ID of the user currently logged in
-        @param ids: list of ids for which name should be read
-        @param context: context arguments, like lang, time zone
-
-        @return: Returns a list of tupples containing id, name
-        """
-        if not ids:
-            return []
-        if isinstance(ids, (int, long)):
-            ids = [ids]
-        result = self.browse(cr, user, ids, context=context)
-=======
-        return self.env['ir.sequence'].create(seq)
-
-    @api.model
-    def create(self, vals):
-        if not vals.get('sequence_id', False):
-            vals.update({'sequence_id': self.sudo()._create_sequence(vals).id})
-        if type in ('sale','sale_refund','purchase','purchase_refund'):
-            # If False, accepted has this field is not required
-            if 'sequence_refund_id' not in vals:
-                prefix = 'RF/'+vals.get('code', '')
-                vals.update({'sequence_refund_id': self.sudo()._create_sequence(vals, prefix=prefix).id})
+            vals.update({'refund_sequence_id': self.sudo()._create_sequence(vals, refund=True).id})
         return super(account_journal, self).create(vals)
 
     @api.multi
     @api.depends('name', 'currency', 'company_id', 'company_id.currency_id')
     def name_get(self):
->>>>>>> 580077f0
         res = []
         for journal in self:
             currency = journal.currency or journal.company_id.currency_id
@@ -448,26 +357,6 @@
 class account_fiscalyear(models.Model):
     _name = "account.fiscalyear"
     _description = "Fiscal Year"
-<<<<<<< HEAD
-    _columns = {
-        'name': fields.char('Fiscal Year', required=True),
-        'code': fields.char('Code', size=6, required=True),
-        'company_id': fields.many2one('res.company', 'Company', required=True),
-        'date_start': fields.date('Start Date', required=True),
-        'date_stop': fields.date('End Date', required=True),
-        'period_ids': fields.one2many('account.period', 'fiscalyear_id', 'Periods'),
-        'state': fields.selection([('draft','Open'), ('done','Closed')], 'Status', readonly=True, copy=False),
-        'end_journal_period_id': fields.many2one(
-             'account.journal.period', 'End of Year Entries Journal',
-             readonly=True, copy=False),
-    }
-    _defaults = {
-        'state': 'draft',
-        'company_id': lambda self,cr,uid,c: self.pool.get('res.users').browse(cr, uid, uid, c).company_id.id,
-    }
-
-=======
->>>>>>> 580077f0
     _order = "date_start, id"
 
     name = fields.Char(string='Fiscal Year', required=True)
@@ -532,7 +421,6 @@
     company_id = fields.Many2one('res.company', related='journal_id.company_id', string='Company', store=True, readonly=True,
         default=lambda self: self.env.user.company_id)
 
-    # TODO: improve and use a refund sequence according to context
     @api.multi
     def post(self):
         invoice = self._context.get('invoice', False)
@@ -548,16 +436,11 @@
                     new_name = invoice.internal_number
                 else:
                     if journal.sequence_id:
-<<<<<<< HEAD
                         # If invoice is actually refund and journal has a refund_sequence then use that one or use the regular one
-                        sequence = journal.sequence_id.id
+                        sequence = journal.sequence_id
                         if invoice and invoice.type in ['out_refund', 'in_refund'] and journal.refund_sequence:
-                            sequence = journal.refund_sequence_id.id
-                        c = {'fiscalyear_id': move.period_id.fiscalyear_id.id}
-                        new_name = obj_sequence.next_by_id(cr, uid, sequence, c)
-=======
-                        new_name = journal.sequence_id.next_by_id()
->>>>>>> 580077f0
+                            sequence = journal.refund_sequence_id
+                        new_name = sequence.with_context(ir_sequence_date=move.date).next_by_id()
                     else:
                         raise Warning(_('Please define a sequence on the journal.'))
 
@@ -607,117 +490,9 @@
                     raise Warning(_("Cannot create moves for different companies."))
                 if line.account_id.currency_id and line.currency_id:
                     if line.account_id.currency_id.id != line.currency_id.id and (line.account_id.currency_id.id != line.account_id.company_id.currency_id.id):
-<<<<<<< HEAD
-                        raise osv.except_osv(_('Error!'), _("""Cannot create move with currency different from ..""") % (line.account_id.code, line.account_id.name))
-
-            if abs(amount) < 10 ** -4:
-                # If the move is balanced
-                # Add to the list of valid moves
-                # (analytic lines will be created later for valid moves)
-                valid_moves.append(move)
-
-                # Check whether the move lines are confirmed
-
-                if not line_draft_ids:
-                    continue
-                # Update the move lines (set them as valid)
-
-                obj_move_line.write(cr, uid, line_draft_ids, {
-                    'state': 'valid'
-                }, context, check=False)
-
-                account = {}
-                account2 = {}
-
-                if journal.type in ('purchase','sale'):
-                    for line in move.line_id:
-                        code = amount = 0
-                        key = (line.account_id.id, line.tax_code_id.id)
-                        if key in account2:
-                            code = account2[key][0]
-                            amount = account2[key][1] * (line.debit + line.credit)
-                        elif line.account_id.id in account:
-                            code = account[line.account_id.id][0]
-                            amount = account[line.account_id.id][1] * (line.debit + line.credit)
-                        if (code or amount) and not (line.tax_code_id or line.tax_amount):
-                            obj_move_line.write(cr, uid, [line.id], {
-                                'tax_code_id': code,
-                                'tax_amount': amount
-                            }, context, check=False)
-            elif journal.centralisation:
-                # If the move is not balanced, it must be centralised...
-
-                # Add to the list of valid moves
-                # (analytic lines will be created later for valid moves)
-                valid_moves.append(move)
-
-                #
-                # Update the move lines (set them as valid)
-                #
-                self._centralise(cr, uid, move, 'debit', context=context)
-                self._centralise(cr, uid, move, 'credit', context=context)
-                obj_move_line.write(cr, uid, line_draft_ids, {
-                    'state': 'valid'
-                }, context, check=False)
-            else:
-                # We can't validate it (it's unbalanced)
-                # Setting the lines as draft
-                not_draft_line_ids = list(set(line_ids) - set(line_draft_ids))
-                if not_draft_line_ids:
-                    obj_move_line.write(cr, uid, not_draft_line_ids, {
-                        'state': 'draft'
-                    }, context, check=False)
-        # Create analytic lines for the valid moves
-        for record in valid_moves:
-            obj_move_line.create_analytic_lines(cr, uid, [line.id for line in record.line_id], context)
-
-        valid_moves = [move.id for move in valid_moves]
-        return len(valid_moves) > 0 and valid_moves or False
-
-
-class account_move_reconcile(osv.osv):
-    _name = "account.move.reconcile"
-    _description = "Account Reconciliation"
-    _columns = {
-        'name': fields.char('Name', required=True),
-        'type': fields.char('Type', required=True),
-        'line_id': fields.one2many('account.move.line', 'reconcile_id', 'Entry Lines'),
-        'line_partial_ids': fields.one2many('account.move.line', 'reconcile_partial_id', 'Partial Entry lines'),
-        'create_date': fields.date('Creation date', readonly=True),
-        'opening_reconciliation': fields.boolean('Opening Entries Reconciliation', help="Is this reconciliation produced by the opening of a new fiscal year ?."),
-    }
-    _defaults = {
-        'name': lambda self,cr,uid,ctx=None: self.pool.get('ir.sequence').next_by_code(cr, uid, 'account.reconcile', context=ctx) or '/',
-    }
-    
-    # You cannot unlink a reconciliation if it is a opening_reconciliation one,
-    # you should use the generate opening entries wizard for that
-    def unlink(self, cr, uid, ids, context=None):
-        for move_rec in self.browse(cr, uid, ids, context=context):
-            if move_rec.opening_reconciliation:
-                raise osv.except_osv(_('Error!'), _('You cannot unreconcile journal items if they has been generated by the \
-                                                        opening/closing fiscal year process.'))
-        return super(account_move_reconcile, self).unlink(cr, uid, ids, context=context)
-    
-    # Look in the line_id and line_partial_ids to ensure the partner is the same or empty
-    # on all lines. We allow that only for opening/closing period
-    def _check_same_partner(self, cr, uid, ids, context=None):
-        for reconcile in self.browse(cr, uid, ids, context=context):
-            move_lines = []
-            if not reconcile.opening_reconciliation:
-                if reconcile.line_id:
-                    first_partner = reconcile.line_id[0].partner_id.id
-                    move_lines = reconcile.line_id
-                elif reconcile.line_partial_ids:
-                    first_partner = reconcile.line_partial_ids[0].partner_id.id
-                    move_lines = reconcile.line_partial_ids
-                if any([(line.account_id.type in ('receivable', 'payable') and line.partner_id.id != first_partner) for line in move_lines]):
-                    return False
-=======
                         raise Warning(_("""Cannot create move with currency different from ..""") % (line.account_id.code, line.account_id.name))
             if abs(amount) > 10 ** -4:
                 raise Warning(_('You cannot validate a non-balanced entry.'))
->>>>>>> 580077f0
         return True
 
     @api.model
@@ -891,94 +666,6 @@
                 'refund_account_id': tax.refund_account_id.id,
                 'analytic': tax.analytic,
             })
-<<<<<<< HEAD
-            move_ids.append(move_id)
-            for line in model.lines_id:
-                analytic_account_id = False
-                if line.analytic_account_id:
-                    if not model.journal_id.analytic_journal_id:
-                        raise osv.except_osv(_('No Analytic Journal!'),_("You have to define an analytic journal on the '%s' journal!") % (model.journal_id.name,))
-                    analytic_account_id = line.analytic_account_id.id
-                val = {
-                    'move_id': move_id,
-                    'journal_id': model.journal_id.id,
-                    'period_id': period_id,
-                    'analytic_account_id': analytic_account_id
-                }
-
-                date_maturity = context.get('date',time.strftime('%Y-%m-%d'))
-                if line.date_maturity == 'partner':
-                    if not line.partner_id:
-                        raise osv.except_osv(_('Error!'), _("Maturity date of entry line generated by model line '%s' of model '%s' is based on partner payment term!" \
-                                                                "\nPlease define partner on it!")%(line.name, model.name))
-
-                    payment_term_id = False
-                    if model.journal_id.type == 'purchase' and line.partner_id.property_supplier_payment_term:
-                        payment_term_id = line.partner_id.property_supplier_payment_term.id
-                    elif line.partner_id.property_payment_term:
-                        payment_term_id = line.partner_id.property_payment_term.id
-                    if payment_term_id:
-                        pterm_list = pt_obj.compute(cr, uid, payment_term_id, value=1, date_ref=date_maturity)
-                        if pterm_list:
-                            pterm_list = [l[0] for l in pterm_list]
-                            pterm_list.sort()
-                            date_maturity = pterm_list[-1]
-
-                val.update({
-                    'name': line.name,
-                    'quantity': line.quantity,
-                    'debit': line.debit,
-                    'credit': line.credit,
-                    'account_id': line.account_id.id,
-                    'move_id': move_id,
-                    'partner_id': line.partner_id.id,
-                    'date': context.get('date', fields.date.context_today(self,cr,uid,context=context)),
-                    'date_maturity': date_maturity
-                })
-                account_move_line_obj.create(cr, uid, val, context=ctx)
-
-        return move_ids
-
-    def onchange_journal_id(self, cr, uid, ids, journal_id, context=None):
-        company_id = False
-
-        if journal_id:
-            journal = self.pool.get('account.journal').browse(cr, uid, journal_id, context=context)
-            if journal.company_id.id:
-                company_id = journal.company_id.id
-
-        return {'value': {'company_id': company_id}}
-
-
-class account_model_line(osv.osv):
-    _name = "account.model.line"
-    _description = "Account Model Entries"
-    _columns = {
-        'name': fields.char('Name', required=True),
-        'sequence': fields.integer('Sequence', required=True, help="The sequence field is used to order the resources from lower sequences to higher ones."),
-        'quantity': fields.float('Quantity', digits_compute=dp.get_precision('Account'), help="The optional quantity on entries."),
-        'debit': fields.float('Debit', digits_compute=dp.get_precision('Account')),
-        'credit': fields.float('Credit', digits_compute=dp.get_precision('Account')),
-        'account_id': fields.many2one('account.account', 'Account', required=True, ondelete="cascade"),
-        'analytic_account_id': fields.many2one('account.analytic.account', 'Analytic Account', ondelete="cascade"),
-        'model_id': fields.many2one('account.model', 'Model', required=True, ondelete="cascade", select=True),
-        'amount_currency': fields.float('Amount Currency', help="The amount expressed in an optional other currency."),
-        'currency_id': fields.many2one('res.currency', 'Currency'),
-        'partner_id': fields.many2one('res.partner', 'Partner'),
-        'date_maturity': fields.selection([('today','Date of the day'), ('partner','Partner Payment Term')], 'Maturity Date', help="The maturity date of the generated entries for this model. You can choose between the creation date or the creation date of the entries plus the partner payment terms."),
-    }
-    _order = 'sequence'
-    _sql_constraints = [
-        ('credit_debit1', 'CHECK (credit*debit=0)',  'Wrong credit or debit value in model, they must be positive!'),
-        ('credit_debit2', 'CHECK (credit+debit>=0)', 'Wrong credit or debit value in model, they must be positive!'),
-    ]
-
-# ---------------------------------------------------------
-# Account Subscription
-# ---------------------------------------------------------
-
-=======
->>>>>>> 580077f0
 
         return {
             'taxes': taxes,
@@ -1468,17 +1155,10 @@
             # Get the analytic journal
             data = False
             try:
-<<<<<<< HEAD
                 if journal_type == 'sale':
-                    data = obj_data.get_object_reference(cr, uid, 'account', 'analytic_journal_sale')
+                    data = self.env.ref('account.analytic_journal_sale')
                 elif journal_type == 'purchase':
-                    data = obj_data.get_object_reference(cr, uid, 'account', 'exp')
-=======
-                if journal_type in ('sale', 'sale_refund'):
-                    data = self.env.ref('account.analytic_journal_sale')
-                elif journal_type in ('purchase', 'purchase_refund'):
                     data = self.env.ref('account.exp')
->>>>>>> 580077f0
                 elif journal_type == 'general':
                     pass
             except ValueError:
