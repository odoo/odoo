--- conflicted
+++ resolved
@@ -3103,11 +3103,7 @@
         
         return True
 
-<<<<<<< HEAD
-    def _install_template(self, cr, uid, ids, template_id, company_id, code_digits=None ,tax_data={}, context=None):
-=======
     def _install_template(self, cr, uid, template_id, company_id, code_digits=None ,tax_data={}, bank_jrnl_acc_list=[], context=None):
->>>>>>> abbc74de
         template = self.pool.get('account.chart.template').browse(cr, uid, template_id, context=context)
         if template.parent_id:
             self._install_template(cr, uid, template.parent_id.id, company_id, code_digits=code_digits, context=context)
