--- conflicted
+++ resolved
@@ -413,6 +413,21 @@
     statement_line_id = fields.Many2one('account.bank.statement.line', string='Bank statement line reconciled with this entry', copy=False, readonly=True)
     to_check = fields.Boolean('To Review', help='Check this box if you are unsure of that journal entry and if you want to note it as \'to be reviewed\' by an accounting expert.')
 
+    @api.model
+    def create(self, vals):
+        move = super(account_move, self.with_context(check_move_validity=False)).create(vals)
+        move.assert_balanced()
+        return move
+
+    @api.multi
+    def write(self, vals):
+        if 'line_id' in vals:
+            res = super(account_move, self.with_context(check_move_validity=False)).write(vals)
+            self.assert_balanced()
+        else:
+            res = super(account_move, self).write(vals)
+        return res
+
     @api.multi
     def post(self):
         invoice = self._context.get('invoice', False)
@@ -463,10 +478,8 @@
         return True
 
     @api.multi
-    def unlink(self, check=True):
+    def unlink(self):
         for move in self:
-            if move['state'] != 'draft':
-                raise UserError(_('You cannot delete a posted journal entry "%s".') %  move['name'])
             #check the lock date + check if some entries are reconciled
             move.line_id._update_check()
             move.line_id.unlink()
@@ -481,9 +494,7 @@
                 if line.account_id.currency_id and line.currency_id:
                     if line.account_id.currency_id.id != line.currency_id.id and (line.account_id.currency_id.id != line.account_id.company_id.currency_id.id):
                         raise UserError(_("""Cannot create move with currency different from ..""") % (line.account_id.code, line.account_id.name))
-<<<<<<< HEAD
-            if abs(amount) > 10 ** -4:
-                raise UserError(_('You cannot validate a non-balanced entry.'))
+        self.assert_balanced()
         return self._check_lock_date()
 
     @api.multi
@@ -494,23 +505,19 @@
                 lock_date = move.company_id.fiscalyear_lock_date
             if move.date <= lock_date:
                 raise UserError(_("You cannot add/modify entries prior to and inclusive of the lock date %s. Check the company settings or ask someone with the 'Adviser' role" % (lock_date)))
-=======
->>>>>>> 87ac4f8b
         return True
 
     @api.multi
-    @api.constrains
-    def account_assert_balanced(self):
+    def assert_balanced(self):
         self._cr.execute("""\
             SELECT      move_id
             FROM        account_move_line
             WHERE       move_id in %s
             GROUP BY    move_id
             HAVING      abs(sum(debit) - sum(credit)) > 0.00001
-            """, tuple(self.ids))
-        assert len(self._cr.fetchall()) == 0, \
-            "For all Journal Items, the state is valid implies that the sum " \
-            "of credits equals the sum of debits"
+            """, (tuple(self.ids),))
+        if len(self._cr.fetchall()) != 0:
+            raise UserError(_("Cannot create unbalanced journal entry."))
         return True
 
     @api.multi
@@ -521,11 +528,11 @@
                 'journal_id': journal_id.id if journal_id else ac_move.journal_id.id,
                 'ref': _('reversal of: ') + ac_move.name})
             for acm_line in reversed_move.line_id:
-                acm_line.write({
+                acm_line.with_context(check_move_validity=False).write({
                     'debit': acm_line.credit,
                     'credit': acm_line.debit,
                     'amount_currency': -acm_line.amount_currency
-                    }, check=False)
+                    })
             reversed_move._post_validate()
             reversed_move.post()
         return True
