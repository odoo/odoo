# -*- coding: utf-8 -*-

import logging
from datetime import datetime
from dateutil.relativedelta import relativedelta
import time
import math

import openerp
from openerp.osv import expression
from openerp.tools.float_utils import float_round as round
from openerp.tools import DEFAULT_SERVER_DATETIME_FORMAT
from openerp.exceptions import UserError

import openerp.addons.decimal_precision as dp

from openerp import api, fields, models, _
from openerp.exceptions import Warning

_logger = logging.getLogger(__name__)


class res_company(models.Model):
    _inherit = "res.company"

    currency_exchange_journal_id = fields.Many2one('account.journal', string="Currency Adjustments Journal", domain=[('type', '=', 'general')])
    income_currency_exchange_account_id = fields.Many2one('account.account', related='currency_exchange_journal_id.default_credit_account_id',
        string="Gain Exchange Rate Account", domain=[('internal_type', '=', 'other'), ('deprecated', '=', False)])
    expense_currency_exchange_account_id = fields.Many2one('account.account', related='currency_exchange_journal_id.default_debit_account_id',
        string="Loss Exchange Rate Account", domain=[('internal_type', '=', 'other'), ('deprecated', '=', False)])


class account_payment_term(models.Model):
    _name = "account.payment.term"
    _description = "Payment Term"
    _order = "name"

    name = fields.Char(string='Payment Term', translate=True, required=True)
    active = fields.Boolean(string='Active', default=True,
        help="If the active field is set to False, it will allow you to hide the payment term without removing it.")
    note = fields.Text(string='Description', translate=True)
    line_ids = fields.One2many('account.payment.term.line', 'payment_id', string='Terms', copy=True)
    company_id = fields.Many2one('res.company', string='Company', required=True, default=lambda self: self.env.user.company_id)

    @api.one
    def compute(self, value, date_ref=False):
        date_ref = date_ref or datetime.now().strftime('%Y-%m-%d')
        amount = value
        result = []
        prec = self.company_id.currency_id.decimal_places
        for line in self.line_ids:
            if line.value == 'fixed':
                amt = round(line.value_amount, prec)
            elif line.value == 'percent':
                amt = round(value * (line.value_amount / 100.0), prec)
            elif line.value == 'balance':
                amt = round(amount, prec)
            if amt:
                next_date = (datetime.strptime(date_ref, '%Y-%m-%d') + relativedelta(days=line.days))
                if line.days2 < 0:
                    next_first_date = next_date + relativedelta(day=1, months=1)  # Getting 1st of next month
                    next_date = next_first_date + relativedelta(days=line.days2)
                if line.days2 > 0:
                    next_date += relativedelta(day=line.days2, months=1)
                result.append((next_date.strftime('%Y-%m-%d'), amt))
                amount -= amt

        amount = reduce(lambda x,y: x + y[1], result, 0.0)
        dist = round(value - amount, prec)
        if dist:
            last_date = result and result[-1][0] or time.strftime('%Y-%m-%d')
            result.append((last_date, dist))
        return result


class account_payment_term_line(models.Model):
    _name = "account.payment.term.line"
    _description = "Payment Term Line"
    _order = "days"

    value = fields.Selection([
            ('balance', 'Balance'),
            ('percent', 'Percent'),
            ('fixed', 'Fixed Amount')
        ], string='Computation', required=True, default='balance',
        help="Select here the kind of valuation related to this payment term line. Note that you should have your last "
            "line with the type 'Balance' to ensure that the whole amount will be treated.")
    value_amount = fields.Float(string='Amount To Pay', digits=dp.get_precision('Payment Term'), help="For percent enter a ratio between 0-100.")
    days = fields.Integer(string='Number of Days', required=True, default=30, help="Number of days to add before computation of the day of month." \
        "If Date=15/01, Number of Days=22, Day of Month=-1, then the due date is 28/02.")
    days2 = fields.Integer(string='Day of the Month', required=True, default='0',
        help="Day of the month, set -1 for the last day of the current month. If it's positive, it gives the day of the next month. "
            "Set 0 for net days (otherwise it's based on the beginning of the month).")
    payment_id = fields.Many2one('account.payment.term', string='Payment Term', required=True, index=True, ondelete='cascade')

    @api.one
    @api.constrains('value', 'value_amount')
    def _check_percent(self):
        if self.value == 'percent' and (self.value_amount < 0.0 or self.value_amount > 100.0):
            raise UserError(_('Percentages for Payment Term Line must be between 0 and 100.'))


class account_account_type(models.Model):
    _name = "account.account.type"
    _description = "Account Type"

    name = fields.Char(string='Account Type', required=True, translate=True)
<<<<<<< HEAD
    close_method = fields.Selection([('none', 'None'), ('balance', 'Balance')],
        string='Deferral Method', required=True, default='none')
    include_initial_balance = fields.Boolean()
=======
    report_type = fields.Selection([
        ('none','/'),
        ('income', _('Profit & Loss (Income account)')),
        ('expense', _('Profit & Loss (Expense account)')),
        ('asset', _('Balance Sheet (Asset account)')),
        ('liability', _('Balance Sheet (Liability account)'))
        ],
        default='none',string='P&L / BS Category', help="This field is used to generate legal reports: profit and loss, balance sheet.", required=True)
>>>>>>> cfb41013
    type = fields.Selection([
        ('other', 'Regular'),
        ('receivable', 'Receivable'),
        ('payable', 'Payable'),
        ('liquidity','Liquidity'),
        ('consolidation', 'Consolidation'),
        ], string='Type', required=True, default='other',
        help="The 'Internal Type' is used for features available on "\
        "different types of accounts: consolidation are accounts that "\
        "can have children accounts for multi-company consolidations, payable/receivable are for "\
        "partners accounts (for debit/credit computations).")
    note = fields.Text(string='Description')


class account_account_tag(models.Model):
    _name = 'account.account.tag'
    _description = 'Account Tag'

    name = fields.Char()


#----------------------------------------------------------
# Accounts
#----------------------------------------------------------
class account_account(models.Model):
    _name = "account.account"
    _description = "Account"

    @api.model
    def search(self, args, offset=0, limit=None, order=None, count=False):
        context = dict(self._context or {})
        if context.get('journal_id', False):
            jour = self.env['account.journal'].browse(context['journal_id'])
            if jour.account_control_ids:
                args.append(('id', 'in', map(lambda x: x.id, jour.account_control_ids)))
            if jour.type_control_ids:
                args.append(('user_type', 'in', map(lambda x: x.id, jour.type_control_ids)))
        return super(account_account, self).search(args, offset, limit, order, count=count)

    @api.multi
    def _get_children_and_consol(self):
        #this function search for all the consolidated children (recursively) of the given account ids
        children_ids = set(self.ids)
        for rec in self:
            this_rec_children = []
            if rec.child_consol_ids:
                this_rec_children = rec.child_consol_ids._get_children_and_consol()
            children_ids |= set(this_rec_children)
        return list(children_ids)


    name = fields.Char(required=True, index=True)
    currency_id = fields.Many2one('res.currency', string='Secondary Currency',
        help="Forces all moves for this account to have this secondary currency.")
    code = fields.Char(size=64, required=True, index=True)
    deprecated = fields.Boolean(index=True, default=False)
    user_type = fields.Many2one('account.account.type', string='Type', required=True,
        help="Account Type is used for information purpose, to generate country-specific legal reports, and set the rules to close a fiscal year and generate opening entries.")
    internal_type = fields.Selection(related='user_type.type', store=True)
    child_consol_ids = fields.Many2many('account.account', 'account_account_consol_rel', 'child_id', 'parent_id', string='Consolidated Children', domain=[('deprecated', '=', False)])
    last_time_entries_checked = fields.Datetime(string='Latest Invoices & Payments Matching Date', readonly=True, copy=False,
        help='Last time the invoices & payments matching was performed on this account. It is set either if there\'s not at least '\
        'an unreconciled debit and an unreconciled credit Or if you click the "Done" button.')

    reconcile = fields.Boolean(string='Allow Invoices & Payments Matching', default=False,
        help="Check this box if this account allows invoices & payments matching of journal items.")
    tax_ids = fields.Many2many('account.tax', 'account_account_tax_default_rel',
        'account_id', 'tax_id', string='Default Taxes')
    note = fields.Text('Internal Notes')
    company_id = fields.Many2one('res.company', string='Company', required=True,
        default=lambda self: self.env['res.company']._company_default_get('account.account'))
    tag_ids = fields.Many2many('account.account.tag', string='Account tag')

    _sql_constraints = [
        ('code_company_uniq', 'unique (code,company_id)', 'The code of the account must be unique per company !')
    ]

    @api.model
    def name_search(self, name, args=None, operator='ilike', limit=100):
        args = args or []
        domain = []
        if name:
            domain = ['|', ('code', '=ilike', name+'%'), ('name', operator, name)]
            if operator in expression.NEGATIVE_TERM_OPERATORS:
                domain = ['&'] + domain
        accounts = self.search(domain+args, limit=limit)
        return accounts.name_get()

    @api.multi
    @api.depends('name', 'code')
    def name_get(self):
        result = []
        for account in self:
            name = account.code + ' ' + account.name
            result.append((account.id, name))
        return result

    @api.one
    def copy(self, default=None):
        default = dict(default or {})
        default.update(code=_("%s (copy)") % (self.code or ''))
        return super(account_account, self).copy(default)

    @api.multi
    def write(self, vals):
        # Dont allow changing the company_id when account_move_line already exist
        if vals.get('company_id', False):
            move_lines = self.env['account.move.line'].search([('account_id', 'in', self.ids)], limit=1)
            for account in self:
                if (account.company_id.id <> vals['company_id']) and move_lines:
                    raise UserError(_('You cannot change the owner company of an account that already contains journal items.'))
        return super(account_account, self).write(vals)

    @api.multi
    def unlink(self):
        if self.env['account.move.line'].search([('account_id', 'in', self.ids)], limit=1):
            raise UserError(_('You cannot do that on an account that contains journal items.'))
        #Checking whether the account is set as a property to any Partner or not
        values = ['account.account,%s' % (account_id,) for account_id in self.ids]
        partner_prop_acc = self.env['ir.property'].search([('value_reference','in', values)], limit=1)
        if partner_prop_acc:
            raise UserError(_('You cannot remove/deactivate an account which is set on a customer or supplier.'))
        return super(account_account, self).unlink()

    @api.multi
    def mark_as_reconciled(self):
        return self.write({'last_time_entries_checked': time.strftime(DEFAULT_SERVER_DATETIME_FORMAT)})


class account_journal(models.Model):
    _name = "account.journal"
    _description = "Journal"
    _order = 'sequence, code'

    name = fields.Char(string='Journal Name', required=True)
    code = fields.Char(string='Code', size=5, required=True, help="The code will be displayed on reports.")
    type = fields.Selection([
            ('sale', 'Sale'),
            ('purchase', 'Purchase'),
            ('cash', 'Cash'),
            ('bank', 'Bank and Checks'),
            ('general', 'General'),
            ('situation', 'Opening/Closing Situation')
        ], string='Type', required=True,
        help="Select 'Sale' for customer invoices journals."\
        " Select 'Purchase' for supplier invoices journals."\
        " Select 'Cash' or 'Bank' for journals that are used in customer or supplier payments."\
        " Select 'General' for miscellaneous operations journals."\
        " Select 'Opening/Closing Situation' for entries generated for new fiscal years.")
    type_control_ids = fields.Many2many('account.account.type', 'account_journal_type_rel', 'journal_id', 'type_id', string='Type Controls')
    account_control_ids = fields.Many2many('account.account', 'account_account_type_rel', 'journal_id', 'account_id', string='Account',
        domain=[('deprecated', '=', False)])
    default_credit_account_id = fields.Many2one('account.account', string='Default Credit Account',
        domain=[('deprecated', '=', False)], help="It acts as a default account for credit amount")
    default_debit_account_id = fields.Many2one('account.account', string='Default Debit Account',
        domain=[('deprecated', '=', False)], help="It acts as a default account for debit amount")
    update_posted = fields.Boolean(string='Allow Cancelling Entries',
        help="Check this box if you want to allow the cancellation the entries related to this journal or of the invoice related to this journal")
    group_invoice_lines = fields.Boolean(string='Group Invoice Lines',
        help="If this box is checked, the system will try to group the accounting lines when generating them from invoices.")
    sequence_id = fields.Many2one('ir.sequence', string='Entry Sequence',
        help="This field contains the information related to the numbering of the journal entries of this journal.", required=True, copy=False)
    refund_sequence_id = fields.Many2one('ir.sequence', string='Refund Entry Sequence',
        help="This field contains the information related to the numbering of the refund entries of this journal.", copy=False)
    sequence= fields.Integer(string='Sequence', help='Used to order Journals')

    groups_id = fields.Many2many('res.groups', 'account_journal_group_rel', 'journal_id', 'group_id', string='Groups')
    currency = fields.Many2one('res.currency', string='Currency', help='The currency used to enter statement')
    entry_posted = fields.Boolean(string='Autopost Created Moves',
        help="Check this box to automatically post entries of this journal. Note that legally, some entries may be automatically posted when the "
            "source document is validated (Invoices), whatever the status of this field.")
    company_id = fields.Many2one('res.company', string='Company', required=True, index=1, default=lambda self: self.env.user.company_id,
        help="Company related to this journal")

    analytic_journal_id = fields.Many2one('account.analytic.journal', string='Analytic Journal', help="Journal for analytic entries")
    refund_sequence = fields.Boolean(string='Dedicated Refund Sequence', help="Check this box if you don't want to share the same sequence for invoices and refunds made from this journal")

    _sql_constraints = [
        ('code_company_uniq', 'unique (code, name, company_id)', 'The code and name of the journal must be unique per company !'),
    ]

    @api.one
    @api.constrains('currency', 'default_credit_account_id', 'default_debit_account_id')
    def _check_currency(self):
        if self.currency:
            if self.default_credit_account_id and not self.default_credit_account_id.currency_id.id == self.currency.id:
                raise UserError(_('Configuration error!\nThe currency of the journal should be the same than the default credit account.'))
            if self.default_debit_account_id and not self.default_debit_account_id.currency_id.id == self.currency.id:
                raise UserError(_('Configuration error!\nThe currency of the journal should be the same than the default debit account.'))

    @api.one
    def copy(self, default=None):
        default = dict(default or {})
        default.update(
            code=_("%s (copy)") % (self.code or ''),
            name=_("%s (copy)") % (self.name or ''))
        return super(account_journal, self).copy(default)

    @api.multi
    def write(self, vals):
        for journal in self:
            if 'company_id' in vals and journal.company_id.id != vals['company_id']:
                if self.env['account.move.line'].search([('journal_id', 'in', self.ids)], limit=1):
                    raise UserError(_('This journal already contains items, therefore you cannot modify its company field.'))
        return super(account_journal, self).write(vals)

    @api.model
    def _create_sequence(self, vals, refund=False):
        """ Create new no_gap entry sequence for every new Joural
        """
        prefix = vals['code'].upper()
        if refund:
            prefix = 'R' + prefix
        seq = {
            'name': vals['name'],
            'implementation': 'no_gap',
            'prefix': prefix + '/%(year)s/',
            'padding': 4,
            'number_increment': 1,
            'use_date_range': True,
        }

        if 'company_id' in vals:
            seq['company_id'] = vals['company_id']
        return self.env['ir.sequence'].create(seq)

    @api.model
    def create(self, vals):
        # We just need to create the relevant sequences according to the chosen options
        if not vals.get('sequence_id'):
            vals.update({'sequence_id': self.sudo()._create_sequence(vals).id})
        if vals.get('refund_sequence') and not vals.get('refund_sequence_id'):
            vals.update({'refund_sequence_id': self.sudo()._create_sequence(vals, refund=True).id})
        return super(account_journal, self).create(vals)

    @api.multi
    @api.depends('name', 'currency', 'company_id', 'company_id.currency_id')
    def name_get(self):
        res = []
        for journal in self:
            currency = journal.currency or journal.company_id.currency_id
            name = "%s (%s)" % (journal.name, currency.name)
            res += [(journal.id, name)]
        return res


class account_fiscalyear(models.Model):
    _name = "account.fiscalyear"
    _description = "Fiscal Year"
    _order = "date_start, id"

    name = fields.Char(string='Fiscal Year', required=True)
    company_id = fields.Many2one('res.company', string='Company', required=True, default=lambda self: self.env.user.company_id)
    date_start = fields.Date(string='Start Date', required=True)
    date_stop = fields.Date(string='End Date', required=True)
    state = fields.Selection([('draft','Open'), ('done','Closed')], string='Status', readonly=True, copy=False, default='draft')
    freeze_date = fields.Date(string='Freeze Date')

    @api.one
    @api.constrains('date_start', 'date_stop')
    def _check_duration(self):
        if self.date_stop < self.date_start:
            raise UserError(_('Error!\nThe start date of a fiscal year must precede its end date.'))


#----------------------------------------------------------
# Entries
#----------------------------------------------------------
class account_move(models.Model):
    _name = "account.move"
    _description = "Account Entry"
    _order = 'id desc'

    @api.multi
    @api.depends('name', 'state')
    def name_get(self):
        result = []
        for move in self:
            if move.state == 'draft':
                name = '* ' + str(move.id)
            else:
                name = move.name
            result.append((move.id, name))
        return result

    @api.multi
    @api.depends('line_id.debit','line_id.credit')
    def _amount_compute(self):
        for move in self:
            total = 0.0
            for line in move.line_id:
                total += line.debit
            move.amount = total

    @api.depends('line_id.debit', 'line_id.credit', 'line_id.matched_debit_ids.amount', 'line_id.matched_credit_ids.amount', 'line_id.account_id.user_type.type')
    def _compute_matched_percentage(self):
        for move in self:
            total_amount = 0.0
            total_reconciled = 0.0
            for line in move.line_id:
                if line.account_id.user_type.type in ('receivable', 'payable'):
                    amount = abs(line.debit - line.credit)
                    total_amount += amount
                    for partial_line in (line.matched_debit_ids + line.matched_credit_ids):
                        total_reconciled += partial_line.amount
            if total_amount == 0.0:
                move.matched_percentage = 100.0
            else:
                move.matched_percentage = total_reconciled / total_amount

    name = fields.Char(string='Number', required=True, copy=False, default='/')
    ref = fields.Char(string='Reference', copy=False)
    date = fields.Date(string='Date', required=True, states={'posted': [('readonly', True)]}, index=True, default=fields.Date.context_today)
    journal_id = fields.Many2one('account.journal', string='Journal', required=True, states={'posted': [('readonly', True)]})
    rate_diff_partial_rec_id = fields.Many2one('account.partial.reconcile', string='Exchange Rate Entry of')
    state = fields.Selection([('draft', 'Unposted'), ('posted', 'Posted')], string='Status',
      required=True, readonly=True, copy=False, default='draft',
      help='All manually created new journal entries are usually in the status \'Unposted\', '
           'but you can set the option to skip that status on the related journal. '
           'In that case, they will behave as journal entries automatically created by the '
           'system on document validation (invoices, bank statements...) and will be created '
           'in \'Posted\' status.')
    line_id = fields.One2many('account.move.line', 'move_id', string='Journal Items',
        states={'posted': [('readonly', True)]}, copy=True)
    partner_id = fields.Many2one('res.partner', related='line_id.partner_id', string="Partner", store=True)
    amount = fields.Float(compute='_amount_compute', string='Amount', digits=0, store=True)
    narration = fields.Text(string='Internal Note')
    company_id = fields.Many2one('res.company', related='journal_id.company_id', string='Company', store=True, readonly=True,
        default=lambda self: self.env.user.company_id)
    matched_percentage = fields.Float('Percentage Matched', compute='_compute_matched_percentage', digits=0, store=True, readonly=True)
    statement_line_id = fields.Many2one('account.bank.statement.line', string='Bank statement line reconciled with this entry', copy=False, readonly=True)
    to_check = fields.Boolean('To Review', help='Check this box if you are unsure of that journal entry and if you want to note it as \'to be reviewed\' by an accounting expert.')

    @api.multi
    def post(self):
        invoice = self._context.get('invoice', False)
        self._post_validate()

        for move in self:
            move.line_id.create_analytic_lines()
            if move.name =='/':
                new_name = False
                journal = move.journal_id

                if invoice and invoice.internal_number:
                    new_name = invoice.internal_number
                else:
                    if journal.sequence_id:
                        # If invoice is actually refund and journal has a refund_sequence then use that one or use the regular one
                        sequence = journal.sequence_id
                        if invoice and invoice.type in ['out_refund', 'in_refund'] and journal.refund_sequence:
                            sequence = journal.refund_sequence_id
                        new_name = sequence.with_context(ir_sequence_date=move.date).next_by_id()
                    else:
                        raise UserError(_('Please define a sequence on the journal.'))

                if new_name:
                    move.name = new_name

        self._cr.execute('UPDATE account_move '\
                   'SET state=%s '\
                   'WHERE id IN %s',
                   ('posted', tuple(self.ids),))
        self.invalidate_cache()
        return True

    @api.multi
    def button_validate(self):
        return self.post()

    @api.multi
    def button_cancel(self):
        for move in self:
            if not move.journal_id.update_posted:
                raise UserError(_('You cannot modify a posted entry of this journal.\nFirst you should set the journal to allow cancelling entries.'))
        if self.ids:
            self._cr.execute('UPDATE account_move '\
                       'SET state=%s '\
                       'WHERE id IN %s', ('draft', tuple(self.ids),))
            self.invalidate_cache()
        return True

    @api.multi
    def unlink(self, check=True):
        for move in self:
            if move['state'] != 'draft':
                raise UserError(_('You cannot delete a posted journal entry "%s".') %  move['name'])
            move.line_id._update_check()
            move.line_id.unlink()
        return super(account_move, self).unlink()

    # TODO: check if date is not closed, otherwise raise exception
    @api.multi
    def _post_validate(self):
        for move in self:
            amount = 0
            for line in move.line_id:
                amount += line.debit - line.credit
                if not move.company_id.id == line.account_id.company_id.id:
                    raise UserError(_("Cannot create moves for different companies."))
                if line.account_id.currency_id and line.currency_id:
                    if line.account_id.currency_id.id != line.currency_id.id and (line.account_id.currency_id.id != line.account_id.company_id.currency_id.id):
                        raise UserError(_("""Cannot create move with currency different from ..""") % (line.account_id.code, line.account_id.name))
            if abs(amount) > 10 ** -4:
                raise UserError(_('You cannot validate a non-balanced entry.'))
        return True

    @api.model
    def account_assert_balanced(self):
        self._cr.execute("""\
            SELECT      move_id
            FROM        account_move_line
            GROUP BY    move_id
            HAVING      abs(sum(debit) - sum(credit)) > 0.00001
            """)
        assert len(self._cr.fetchall()) == 0, \
            "For all Journal Items, the state is valid implies that the sum " \
            "of credits equals the sum of debits"
        return True

    @api.model
    def get_centralisation_move(self, period, journal):
        """ We use a single centralisation move by period - journal couple """
        # TODO : Since we remove the concept of period in favor of a freezing date, this
        # method will have to be written while doing this task. It probably should :
        # - return the move (of course)
        # - raise a warning if the centralisation move is posted (and offer to create it ?)

    @api.multi
    def reverse_moves(self, date=None, journal_id=None):
        date = date or fields.Date.today()
        for ac_move in self:
            reversed_move = ac_move.copy(default={'date': date,
                'journal_id': journal_id.id if journal_id else ac_move.journal_id.id,
                'ref': _('reversal of: ') + ac_move.name})
            for acm_line in reversed_move.line_id:
                acm_line.write({
                    'debit': acm_line.credit,
                    'credit': acm_line.debit,
                    'amount_currency': -acm_line.amount_currency
                    }, check=False)
            reversed_move._post_validate()
            reversed_move.post()
        return True
#----------------------------------------------------------
# Tax
#----------------------------------------------------------

class account_tax(models.Model):
    _name = 'account.tax'
    _description = 'Tax'
    _order = 'sequence'

    name = fields.Char(string='Tax Name', required=True, translate=True)
    type_tax_use = fields.Selection([('sale', 'Sales'), ('purchase', 'Purchases'), ('none', 'None')], string='Tax Scope', required=True, default="sale",
        help="Determines where the tax is selectable. Note : 'None' means a tax can't be used by itself, however it can still be used in a group.")
    amount_type = fields.Selection(default='percent', string="Tax Computation", required=True,
        selection=[('group', 'Group of Taxes'), ('fixed', 'Fixed'), ('percent', 'Percentage of Price'), ('division', 'Percentage of Price Tax Included')])
    active = fields.Boolean(default=True, help="Set active to false to hide the tax without removing it.")
    company_id = fields.Many2one('res.company', string='Company', required=True, default=lambda self: self.env.user.company_id)
    children_tax_ids = fields.Many2many('account.tax', 'account_tax_filiation_rel', 'parent_tax', 'child_tax', string='Children Taxes')
    sequence = fields.Integer(required=True, default=1,
        help="The sequence field is used to define order in which the tax lines are applied.")
    amount = fields.Float(required=True, digits=(16, 3))
    account_id = fields.Many2one('account.account', domain=[('deprecated', '=', False)], string='Tax Account', ondelete='restrict',
        help="Account that will be set on invoice tax lines for invoices. Leave empty to use the expense account.")
    refund_account_id = fields.Many2one('account.account', domain=[('deprecated', '=', False)], string='Tax Account on Refunds', ondelete='restrict',
        help="Account that will be set on invoice tax lines for refunds. Leave empty to use the expense account.")
    description = fields.Char(string='Display on Invoices')
    price_include = fields.Boolean(string='Included in Price', default=False,
        help="Check this if the price you use on the product and invoices includes this tax.")
    include_base_amount = fields.Boolean(string='Affect Subsequent Taxes', default=False,
        help="If set, taxes which are computed after this one will be computed based on the price tax included.")
    analytic = fields.Boolean(string="Analytic Cost", help="If set, the amount computed by this tax will be assigned to the same analytic account as the invoice line (if any)")

    _sql_constraints = [
        ('name_company_uniq', 'unique(name, company_id)', 'Tax names must be unique !'),
    ]

    @api.one
    @api.constrains('children_tax_ids', 'type_tax_use')
    def _check_children_scope(self):
        if not all(child.type_tax_use in ('none', self.type_tax_use) for child in self.children_tax_ids):
            raise UserError(_('The application scope of taxes in a group must be either the same as the group or "None".'))

    @api.one
    def copy(self, default=None):
        default = dict(default or {}, name=_("%s (Copy)") % self.name)
        return super(account_tax, self).copy(default=default)

    @api.model
    def name_search(self, name, args=None, operator='ilike', limit=80):
        """ Returns a list of tupples containing id, name, as internally it is called {def name_get}
            result format: {[(id, name), (id, name), ...]}
        """
        args = args or []
        if operator in expression.NEGATIVE_TERM_OPERATORS:
            domain = [('description', operator, name), ('name', operator, name)]
        else:
            domain = ['|', ('description', operator, name), ('name', operator, name)]
        taxes = self.search(expression.AND([domain, args]), limit=limit)
        return taxes.name_get()

    @api.model
    def search(self, args, offset=0, limit=None, order=None, count=False):
        context = dict(self._context or {})

        if context.get('type'):
            if context.get('type') in ('out_invoice', 'out_refund'):
                args += [('type_tax_use', '=', 'sale')]
            elif context.get('type') in ('in_invoice', 'in_refund'):
                args += [('type_tax_use', '=', 'purchase')]

        if context.get('journal_id'):
            journal = self.env['account.journal'].browse(context.get('journal_id'))
            if journal.type in ('sale', 'purchase'):
                args += [('type_tax_use', '=', journal.type)]

        return super(account_tax, self).search(args, offset, limit, order, count=count)

    @api.multi
    @api.depends('name', 'description')
    def name_get(self):
        res = []
        for record in self:
            name = record.description and record.description or record.name
            res.append((record.id, name))
        return res

    @api.onchange('amount')
    def onchange_amount(self):
        if self.amount_type in ('percent', 'division') and self.amount != 0.0:
            self.description = "{0:.4g}%".format(self.amount)

    @api.onchange('account_id')
    def onchange_account_id(self):
        self.refund_account_id = self.account_id

    @api.onchange('price_include')
    def onchange_price_include(self):
        if self.price_include == True:
            self.include_base_amount = True

    @api.multi
    def normalized_set(self):
        """ Returns a recordset where groups are replaced by their children and each tax appears only once sorted by default sort order (sequence).
            Warning : It might make more sense to first filter out first-level taxes that appear in groups.
            Eg. considering letters as taxes and alphabetic order as sequence :
            [G, B([A, D, F]), E, C] sould become [A, C, D, E, F, G] or [A, D, F, C, E, G] ? """
        return self.mapped(lambda r: r.amount_type == 'group' and r.children_tax_ids or r).sorted()

    def _compute_amount(self, base_amount, price_unit, quantity=1.0, product=None, partner=None):
        """ Returns the amount of a single tax. base_amount is the actual amount on which the tax is applied, which is
            price_unit * quantity eventually affected by previous taxes (if tax is include_base_amount XOR price_include)
        """
        self.ensure_one()
        if self.amount_type == 'fixed':
            return math.copysign(self.amount, base_amount) * quantity
        if (self.amount_type == 'percent' and not self.price_include) or (self.amount_type == 'division' and self.price_include):
            return base_amount * self.amount / 100
        if self.amount_type == 'percent' and self.price_include:
            return base_amount - (base_amount / (1 + self.amount / 100))
        if self.amount_type == 'division' and not self.price_include:
            return base_amount / (1 - self.amount / 100) - base_amount

    @api.v8
    def compute_all(self, price_unit, currency=None, quantity=1.0, product=None, partner=None):
        """ Returns all information required to apply taxes (in self + their children in case of a tax goup).

        RETURN: {
            'total_excluded': 0.0,    # Total without taxes
            'total_included': 0.0,    # Total with taxes
            'taxes': [{               # One dict for each tax in self and their children
                'id': int,
                'name': str,
                'amount': float,
                'sequence': int,
                'account_id': int,
                'refund_account_id': int,
                'analytic': boolean,
            }]
        } """
        if not currency:
            currency = self[0].company_id.currency_id
        taxes = []
        prec = currency.decimal_places
        total_excluded = total_included = base = round(price_unit * quantity, prec)

        for tax in self:
            if tax.amount_type == 'group':
                ret = tax.children_tax_ids.compute_all(price_unit, currency, quantity, product, partner)
                total_excluded = ret['total_excluded']
                base = ret['total_excluded']
                total_included = ret['total_included']
                tax_amount = total_included - total_excluded
                taxes += ret['taxes']
                continue

            tax_amount = tax._compute_amount(base, price_unit, quantity, product, partner)
            tax_amount = currency.round(tax_amount)

            if tax.price_include:
                total_excluded -= tax_amount
                base -= tax_amount
            else:
                total_included += tax_amount

            if tax.include_base_amount:
                base += tax_amount

            taxes.append({
                'id': tax.id,
                'name': tax.name,
                'amount': tax_amount,
                'sequence': tax.sequence,
                'account_id': tax.account_id.id,
                'refund_account_id': tax.refund_account_id.id,
                'analytic': tax.analytic,
            })

        return {
            'taxes': taxes,
            'total_excluded': currency.round(total_excluded),
            'total_included': currency.round(total_included),
        }

    @api.v7
    def compute_all(self, cr, uid, ids, price_unit, currency_id=None, quantity=1.0, product_id=None, partner_id=None, context=None):
        currency = currency_id and self.pool.get('res.currency').browse(cr, uid, currency_id, context=context) or None
        product = product_id and self.pool.get('product.product').browse(cr, uid, product_id, context=context) or None
        partner = partner_id and self.pool.get('res.partner').browse(cr, uid, partner_id, context=context) or None
        ids = isinstance(ids, (int, long)) and [ids] or ids
        recs = self.browse(cr, uid, ids, context=context)
        return recs.compute_all(price_unit, currency, quantity, product, partner)

#  ---------------------------------------------------------------
#   Account Templates: Account, Tax, Tax Code and chart. + Wizard
#  ---------------------------------------------------------------

class account_account_template(models.Model):
    _name = "account.account.template"
    _description ='Templates for Accounts'
    _order = "code"

    name = fields.Char(string='Name', required=True, index=True)
    currency_id = fields.Many2one('res.currency', string='Secondary Currency', help="Forces all moves for this account to have this secondary currency.")
    code = fields.Char(string='Code', size=64, required=True, index=True)
    user_type = fields.Many2one('account.account.type', string='Type', required=True,
        help="These types are defined according to your country. The type contains more information "\
        "about the account and its specificities.")
    reconcile = fields.Boolean(string='Allow Invoices & payments Matching', default=False,
        help="Check this option if you want the user to reconcile entries in this account.")
    note = fields.Text(string='Note')
    tax_ids = fields.Many2many('account.tax.template', 'account_account_template_tax_rel', 'account_id', 'tax_id', string='Default Taxes')
    nocreate = fields.Boolean(string='Optional Create', default=False,
        help="If checked, the new chart of accounts will not contain this by default.")
    chart_template_id = fields.Many2one('account.chart.template', string='Chart Template',
        help="This optional field allow you to link an account template to a specific chart template that may differ from the one its root parent belongs to. This allow you "
            "to define chart templates that extend another and complete it with few new accounts (You don't need to define the whole structure that is common to both several times).")

    @api.multi
    @api.depends('name', 'code')
    def name_get(self):
        res = []
        for record in self:
            name = record.name
            if record.code:
                name = record.code + ' ' + name
            res.append((record.id, name))
        return res

    @api.model
    def generate_account(self, chart_template_id, tax_template_ref, acc_template_ref, code_digits, company_id):
        """
        This method for generating accounts from templates.

        :param chart_template_id: id of the chart template chosen in the wizard
        :param tax_template_ref: Taxes templates reference for write taxes_id in account_account.
        :paramacc_template_ref: dictionary with the mappping between the account templates and the real accounts.
        :param code_digits: number of digits got from wizard.multi.charts.accounts, this is use for account code.
        :param company_id: company_id selected from wizard.multi.charts.accounts.
        :returns: return acc_template_ref for reference purpose.
        :rtype: dict
        """
        company_name = self.env['res.company'].browse(company_id).name
        template = self.env['account.chart.template'].browse(chart_template_id)
        acc_template = self.search([('nocreate', '!=', True), '|', ('chart_template_id', '=', chart_template_id), ('chart_template_id', '=', False)], order='id')
        for account_template in acc_template:
            tax_ids = []
            for tax in account_template.tax_ids:
                tax_ids.append(tax_template_ref[tax.id])

            code_main = account_template.code and len(account_template.code) or 0
            code_acc = account_template.code or ''
            # if code_main > 0 and code_main <= code_digits:
            #     code_acc = str(code_acc) + (str('0'*(code_digits-code_main)))
            vals={
                'name': company_name or account_template.name,
                'currency_id': account_template.currency_id and account_template.currency_id.id or False,
                'code': code_acc,
                'user_type': account_template.user_type and account_template.user_type.id or False,
                'reconcile': account_template.reconcile,
                'note': account_template.note,
                'tax_ids': [(6,0,tax_ids)],
                'company_id': company_id,
            }
            new_account = self.env['account.account'].create(vals)
            acc_template_ref[account_template.id] = new_account.id

        return acc_template_ref


class account_add_tmpl_wizard(models.TransientModel):
    """Add one more account from the template.

    With the 'nocreate' option, some accounts may not be created. Use this to add them later."""
    _name = 'account.addtmpl.wizard'

    @api.model
    def _get_def_cparent(self):
        context = dict(self._context or {})
        tmpl_obj = self.env['account.account.template']

        tids = tmpl_obj.read([context['tmpl_ids']], ['parent_id'])
        if not tids or not tids[0]['parent_id']:
            return False
        ptids = tmpl_obj.read([tids[0]['parent_id'][0]], ['code'])
        account = False
        if not ptids or not ptids[0]['code']:
            raise UserError(_('There is no parent code for the template account.'))
            account = self.env['account.account'].search([('code', '=', ptids[0]['code'])], limit=1)
        return account

    cparent_id = fields.Many2one('account.account', string='Parent target', default=lambda self: self._get_def_cparent(),
        help="Creates an account with the selected template under this existing parent.", required=True, domain=[('deprecated', '=', False)])

    @api.multi
    def action_create(self):
        context = dict(self._context or {})
        AccountObj = self.env['account.account']
        data = self.read()[0]
        company_id = AccountObj.read([data['cparent_id'][0]], ['company_id'])[0]['company_id'][0]
        account_template = self.env['account.account.template'].browse(context['tmpl_ids'])
        vals = {
            'name': account_template.name,
            'currency_id': account_template.currency_id and account_template.currency_id.id or False,
            'code': account_template.code,
            'type': account_template.type,
            'user_type': account_template.user_type and account_template.user_type.id or False,
            'reconcile': account_template.reconcile,
            'note': account_template.note,
            'parent_id': data['cparent_id'][0],
            'company_id': company_id,
            }
        AccountObj.create(vals)
        return {'type':'state', 'state': 'end' }

    @api.multi
    def action_cancel(self):
        return { 'type': 'state', 'state': 'end' }


class account_chart_template(models.Model):
    _name="account.chart.template"
    _description= "Templates for Account Chart"

    name = fields.Char(string='Name', required=True)
    company_id = fields.Many2one('res.company', string='Root Tax Code')
    parent_id = fields.Many2one('account.chart.template', string='Parent Chart Template')
    code_digits = fields.Integer(string='# of Digits', required=True, default=6, help="No. of Digits to use for account code")
    visible = fields.Boolean(string='Can be Visible?', default=True,
        help="Set this to False if you don't want this template to be used actively in the wizard that generate Chart of Accounts from "
            "templates, this is useful when you want to generate accounts of this template only when loading its child template.")
    currency_id = fields.Many2one('res.currency', string='Currency')
    complete_tax_set = fields.Boolean(string='Complete Set of Taxes', default=True,
        help="This boolean helps you to choose if you want to propose to the user to encode the sale and purchase rates or choose from list "
            "of taxes. This last choice assumes that the set of tax defined on this template is complete")
    account_root_id = fields.Many2one('account.account.template', string='Root Account')
    tax_template_ids = fields.One2many('account.tax.template', 'chart_template_id', string='Tax Template List',
        help='List of all the taxes that have to be installed by the wizard')
    bank_account_view_id = fields.Many2one('account.account.template', string='Bank Account')
    property_account_receivable = fields.Many2one('account.account.template', string='Receivable Account')
    property_account_payable = fields.Many2one('account.account.template', string='Payable Account')
    property_account_expense_categ = fields.Many2one('account.account.template', string='Expense Category Account')
    property_account_income_categ = fields.Many2one('account.account.template', string='Income Category Account')
    property_account_expense = fields.Many2one('account.account.template', string='Expense Account on Product Template')
    property_account_income = fields.Many2one('account.account.template', string='Income Account on Product Template')
    property_account_income_opening = fields.Many2one('account.account.template', string='Opening Entries Income Account')
    property_account_expense_opening = fields.Many2one('account.account.template', string='Opening Entries Expense Account')


class account_tax_template(models.Model):
    _name = 'account.tax.template'
    _description = 'Templates for Taxes'
    _order = 'id'

    chart_template_id = fields.Many2one('account.chart.template', string='Chart Template', required=True)
    name = fields.Char(string='Tax Name', required=True, translate=True)
    type_tax_use = fields.Selection([('sale', 'Sales'), ('purchase', 'Purchases'), ('none', 'Only in Tax Group')], string='Tax Scope', required=True, default="sale",
        help="Determines where the tax is selectable. Choose 'Only in Tax Group' if it shouldn't be used outside a group of tax.")
    amount_type = fields.Selection(default='percent', string="Tax Computation", required=True,
        selection=[('group', 'Group of Taxes'), ('fixed', 'Fixed'), ('percent', 'Percentage of Price'), ('division', 'Percentage of Price Tax Included')])
    active = fields.Boolean(default=True,
        help="Set active to false to hide the tax without removing it.")
    company_id = fields.Many2one('res.company', string='Company', required=True, default=lambda self: self.env.user.company_id)

    children_tax_ids = fields.Many2many('account.tax', 'account_tax_filiation_rel', 'parent_tax', 'child_tax', string='Children Taxes')

    sequence = fields.Integer(required=True, default=1,
        help="The sequence field is used to define order in which the tax lines are applied.")
    amount = fields.Float(required=True, digits=(16, 3))
    account_id = fields.Many2one('account.account', domain=[('deprecated', '=', False)], string='Tax Account',
        help="Account that will be set on invoice tax lines for invoices or refund. Leave empty to use the expense account.")
    refund_account_id = fields.Many2one('account.account', domain=[('deprecated', '=', False)], string='Tax Account on Refunds',
        help="Account that will be set on invoice tax lines for invoices or refund. Leave empty to use the expense account.")
    description = fields.Char(string='Display on Invoices')
    price_include = fields.Boolean(string='Included in Price', default=False,
        help="Check this if the price you use on the product and invoices includes this tax.")
    include_base_amount = fields.Boolean(string='Affect subsequent taxes', default=False,
        help="If set, taxes which are computed after this one will be computed based on the price tax included.")
    analytic_cost = fields.Boolean(string="Analytic Cost")

    _sql_constraints = [
        ('name_company_uniq', 'unique(name, company_id)', 'Tax names must be unique !'),
    ]

    @api.multi
    @api.depends('name', 'description')
    def name_get(self):
        res = []
        for record in self:
            name = record.description and record.description or record.name
            res.append((record.id, name))
        return res

    @api.multi
    def _generate_tax(self, company_id):
        """
        This method generate taxes from templates.

        :param company_id: id of the company the wizard is running for
        :returns:
            {
            'tax_template_to_tax': mapping between tax template and the newly generated taxes corresponding,
            'account_dict': dictionary containing a to-do list with all the accounts to assign on new taxes
            }
        """
        res = {}
        todo_dict = {}
        tax_template_to_tax = {}
        for tax in self:
            vals_tax = {
                'name': tax.name,
                'type_tax_use': tax.type_tax_use,
                'amount_type': tax.amount_type,
                'active': tax.active,
<<<<<<< HEAD
                'company_id': company_id,
=======
                'company_id': tax.company_id.id,
>>>>>>> cfb41013
                'children_tax_ids': tax.children_tax_ids,
                'sequence': tax.sequence,
                'amount': tax.amount,
                'description': tax.description,
                'price_include': tax.price_include,
                'include_base_amount': tax.include_base_amount,
                'analytic_cost': tax.analytic_cost,
            }
            new_tax = self.env['account.tax'].create(vals_tax)
            tax_template_to_tax[tax.id] = new_tax.id
            # Since the accounts have not been created yet, we have to wait before filling these fields
            todo_dict[new_tax.id] = {
                'account_id': tax.account_id,
                'refund_account_id': tax.refund_account_id,
            }
        res.update({'tax_template_to_tax': tax_template_to_tax, 'account_dict': todo_dict})
        return res


# Fiscal Position Templates

class account_fiscal_position_template(models.Model):
    _name = 'account.fiscal.position.template'
    _description = 'Template for Fiscal Position'

    name = fields.Char(string='Fiscal Position Template', required=True)
    chart_template_id = fields.Many2one('account.chart.template', string='Chart Template', required=True)
    account_ids = fields.One2many('account.fiscal.position.account.template', 'position_id', string='Account Mapping')
    tax_ids = fields.One2many('account.fiscal.position.tax.template', 'position_id', string='Tax Mapping')
    note = fields.Text(string='Notes')

    @api.model
    def generate_fiscal_position(self, chart_temp_id, tax_template_ref, acc_template_ref, company_id):
        """
        This method generate Fiscal Position, Fiscal Position Accounts and Fiscal Position Taxes from templates.

        :param chart_temp_id: Chart Template Id.
        :param taxes_ids: Taxes templates reference for generating account.fiscal.position.tax.
        :param acc_template_ref: Account templates reference for generating account.fiscal.position.account.
        :param company_id: company_id selected from wizard.multi.charts.accounts.
        :returns: True
        """
        positions = self.search([('chart_template_id', '=', chart_temp_id)])
        for position in positions:
            new_fp = self.env['account.fiscal.position'].create({'company_id': company_id, 'name': position.name, 'note': position.note})
            for tax in position.tax_ids:
                self.env['account.fiscal.position.tax'].create({
                    'tax_src_id': tax_template_ref[tax.tax_src_id.id],
                    'tax_dest_id': tax.tax_dest_id and tax_template_ref[tax.tax_dest_id.id] or False,
                    'position_id': new_fp.id
                })
            for acc in position.account_ids:
                self.env['account.fiscal.position.account'].create({
                    'account_src_id': acc_template_ref[acc.account_src_id.id],
                    'account_dest_id': acc_template_ref[acc.account_dest_id.id],
                    'position_id': new_fp.id
                })
        return True


class account_fiscal_position_tax_template(models.Model):
    _name = 'account.fiscal.position.tax.template'
    _description = 'Template Tax Fiscal Position'
    _rec_name = 'position_id'

    position_id = fields.Many2one('account.fiscal.position.template', string='Fiscal Position', required=True, ondelete='cascade')
    tax_src_id = fields.Many2one('account.tax.template', string='Tax Source', required=True)
    tax_dest_id = fields.Many2one('account.tax.template', string='Replacement Tax')


class account_fiscal_position_account_template(models.Model):
    _name = 'account.fiscal.position.account.template'
    _description = 'Template Account Fiscal Mapping'
    _rec_name = 'position_id'

    position_id = fields.Many2one('account.fiscal.position.template', string='Fiscal Mapping', required=True, ondelete='cascade')
    account_src_id = fields.Many2one('account.account.template', string='Account Source', required=True)
    account_dest_id = fields.Many2one('account.account.template', string='Account Destination', required=True)


# ---------------------------------------------------------
# Account generation from template wizards
# ---------------------------------------------------------
class wizard_multi_charts_accounts(models.TransientModel):
    """
    Create a new account chart for a company.
    Wizards ask for:
        * a company
        * an account chart template
        * a number of digits for formatting code of non-view accounts
        * a list of bank accounts owned by the company
    Then, the wizard:
        * generates all accounts from the template and assigns them to the right company
        * generates all taxes and tax codes, changing account assignations
        * generates all accounting properties and assigns them correctly
    """

    _name='wizard.multi.charts.accounts'
    _inherit = 'res.config'

    company_id = fields.Many2one('res.company', string='Company', required=True)
    currency_id = fields.Many2one('res.currency', string='Currency', help="Currency as per company's country.")
    only_one_chart_template = fields.Boolean(string='Only One Chart Template Available')
    chart_template_id = fields.Many2one('account.chart.template', string='Chart Template', required=True)
    bank_accounts_id = fields.One2many('account.bank.accounts.wizard', 'bank_account_id', string='Cash and Banks', required=True)
    code_digits = fields.Integer(string='# of Digits', required=True, help="No. of Digits to use for account code")
    sale_tax = fields.Many2one('account.tax.template', string='Default Sale Tax')
    purchase_tax = fields.Many2one('account.tax.template', string='Default Purchase Tax')
    sale_tax_rate = fields.Float(string='Sales Tax(%)')
    purchase_tax_rate = fields.Float(string='Purchase Tax(%)')
    complete_tax_set = fields.Boolean('Complete Set of Taxes',
        help="This boolean helps you to choose if you want to propose to the user to encode the sales and purchase rates or use "
            "the usual m2o fields. This last choice assumes that the set of tax defined for the chosen template is complete")

    @api.model
    def _get_chart_parent_ids(self, chart_template):
        """ Returns the IDs of all ancestor charts, including the chart itself.
            (inverse of child_of operator)

            :param browse_record chart_template: the account.chart.template record
            :return: the IDS of all ancestor charts, including the chart itself.
        """
        result = [chart_template.id]
        while chart_template.parent_id:
            chart_template = chart_template.parent_id
            result.append(chart_template.id)
        return result

    @api.onchange('sale_tax_rate')
    def onchange_tax_rate(self):
        self.purchase_tax_rate = self.sale_tax_rate or False

    @api.onchange('chart_template_id')
    def onchange_chart_template_id(self):
        res = {}
        tax_templ_obj = self.env['account.tax.template']
        res['value'] = {'complete_tax_set': False, 'sale_tax': False, 'purchase_tax': False}
        if self.chart_template_id:
            currency_id = self.chart_template_id.currency_id and self.chart_template_id.currency_id.id or self.env.user.company_id.currency_id.id
            res['value'].update({'complete_tax_set': self.chart_template_id.complete_tax_set, 'currency_id': currency_id})
            if self.chart_template_id.complete_tax_set:
            # default tax is given by the lowest sequence. For same sequence we will take the latest created as it will be the case for tax created while isntalling the generic chart of account
                chart_ids = self._get_chart_parent_ids(self.chart_template_id)
                base_tax_domain = [('chart_template_id', 'in', chart_ids)]
                sale_tax_domain = base_tax_domain + [('type_tax_use', '=', 'sale')]
                purchase_tax_domain = base_tax_domain + [('type_tax_use', '=', 'purchase')]
                sale_taxes = tax_templ_obj.search(sale_tax_domain, order="sequence, id desc", limit=1)
                purchase_taxes = tax_templ_obj.search(purchase_tax_domain, order="sequence, id desc", limit=1)
                res['value']['sale_tax'] = sale_taxes.ids and sale_taxes.ids[0] or False
                res['value']['purchase_tax'] = purchase_taxes.ids and purchase_taxes.ids[0] or False
                res.setdefault('domain', {})
                res['domain']['sale_tax'] = repr(sale_tax_domain)
                res['domain']['purchase_tax'] = repr(purchase_tax_domain)
            if self.chart_template_id.code_digits:
               res['value']['code_digits'] = self.chart_template_id.code_digits
        return res

    @api.model
    def default_get(self, fields):
        context = dict(self._context or {})
        res = super(wizard_multi_charts_accounts, self).default_get(fields)
        tax_templ_obj = self.env['account.tax.template']
        account_chart_template = self.env['account.chart.template']

        if 'bank_accounts_id' in fields:
            res.update({'bank_accounts_id': [{'acc_name': _('Cash'), 'account_type': 'cash'}, {'acc_name': _('Bank'), 'account_type': 'bank'}]})
        if 'company_id' in fields:
            res.update({'company_id': self.env.user.company_id.id})
        if 'currency_id' in fields:
            company_id = res.get('company_id') or False
            if company_id:
                company = self.env['res.company'].browse(company_id)
                currency_id = company.on_change_country(company.country_id.id)['value']['currency_id']
                res.update({'currency_id': currency_id})

        chart_templates = account_chart_template.search([('visible', '=', True)])
        if chart_templates:
            #in order to set default chart which was last created set max of ids.
            chart_id = max(chart_templates.ids)
            if context.get("default_charts"):
                model_data = self.env['ir.model.data'].search_read([('model', '=', 'account.chart.template'), ('module', '=', context.get("default_charts"))], ['res_id'])
                if model_data:
                    chart_id = model_data[0]['res_id']
            chart = account_chart_template.browse(chart_id)
            chart_hierarchy_ids = self._get_chart_parent_ids(chart)
            if 'chart_template_id' in fields:
                res.update({'only_one_chart_template': len(chart_templates) == 1,
                            'chart_template_id': chart_id})
            if 'sale_tax' in fields:
                sale_tax = tax_templ_obj.search([('chart_template_id', 'in', chart_hierarchy_ids),
                                                              ('type_tax_use', '=', 'sale')], limit=1, order='sequence')
                res.update({'sale_tax': sale_tax and sale_tax.id or False})
            if 'purchase_tax' in fields:
                purchase_tax = tax_templ_obj.search([('chart_template_id', 'in', chart_hierarchy_ids),
                                                                  ('type_tax_use', '=', 'purchase')], limit=1, order='sequence')
                res.update({'purchase_tax': purchase_tax and purchase_tax.id or False})
        res.update({
            'purchase_tax_rate': 15.0,
            'sale_tax_rate': 15.0,
        })
        return res

    @api.model
    def fields_view_get(self, view_id=None, view_type='form', toolbar=False, submenu=False):
        context = dict(self._context or {})
        res = super(wizard_multi_charts_accounts, self).fields_view_get(view_id=view_id, view_type=view_type, toolbar=toolbar, submenu=False)
        cmp_select = []
        CompanyObj = self.env['res.company']

        companies = CompanyObj.search([])
        #display in the widget selection of companies, only the companies that haven't been configured yet (but don't care about the demo chart of accounts)
        self._cr.execute("SELECT company_id FROM account_account WHERE deprecated = 'f' AND name != 'Chart For Automated Tests' AND name NOT LIKE '%(test)'")
        configured_cmp = [r[0] for r in self._cr.fetchall()]
        unconfigured_cmp = list(set(companies.ids) - set(configured_cmp))
        for field in res['fields']:
            if field == 'company_id':
                res['fields'][field]['domain'] = [('id', 'in', unconfigured_cmp)]
                res['fields'][field]['selection'] = [('', '')]
                if unconfigured_cmp:
                    cmp_select = [(line.id, line.name) for line in CompanyObj.browse(unconfigured_cmp)]
                    res['fields'][field]['selection'] = cmp_select
        return res

    @api.model
    def check_created_journals(self, vals_journal, company_id):
        """
        This method used for checking journals already created or not. If not then create new journal.
        """
        JournalObj = self.env['account.journal']
        rec_list = JournalObj.search([('name', '=', vals_journal['name']), ('company_id', '=', company_id)], limit=1)
        if not rec_list:
            JournalObj.create(vals_journal)
        return True

    @api.model
    def generate_journals(self, chart_template_id, acc_template_ref, company_id):
        """
        This method is used for creating journals.

        :param chart_temp_id: Chart Template Id.
        :param acc_template_ref: Account templates reference.
        :param company_id: company_id selected from wizard.multi.charts.accounts.
        :returns: True
        """
        journal_data = self._prepare_all_journals(chart_template_id, acc_template_ref, company_id)
        for vals_journal in journal_data:
            self.check_created_journals(vals_journal, company_id)
        return True

    @api.model
    def _prepare_all_journals(self, chart_template_id, acc_template_ref, company_id):
        def _get_analytic_journal(journal_type):
            # Get the analytic journal
            data = False
            try:
                if journal_type == 'sale':
                    data = self.env.ref('account.analytic_journal_sale')
                elif journal_type == 'purchase':
                    data = self.env.ref('account.exp')
                elif journal_type == 'general':
                    pass
            except ValueError:
                pass
            return data and data.id or False

        def _get_default_account(journal_type, type='debit'):
            # Get the default accounts
            default_account = False
            if journal_type == 'sale':
                default_account = acc_template_ref.get(template.property_account_income_categ.id)
            elif journal_type == 'purchase':
                default_account = acc_template_ref.get(template.property_account_expense_categ.id)
            elif journal_type == 'situation':
                if type == 'debit':
                    default_account = acc_template_ref.get(template.property_account_expense_opening.id)
                else:
                    default_account = acc_template_ref.get(template.property_account_income_opening.id)
            return default_account

        journal_names = {
            'sale': _('Sales Journal'),
            'purchase': _('Purchase Journal'),
            'general': _('Miscellaneous Journal'),
            'situation': _('Opening Entries Journal'),
        }
        journal_codes = {
            'sale': _('SAJ'),
            'purchase': _('EXJ'),
            'general': _('MISC'),
            'situation': _('OPEJ'),
        }

        template = self.env['account.chart.template'].browse(chart_template_id)

        journal_data = []
        for journal_type in ['sale', 'purchase', 'general', 'situation']:
            vals = {
                'type': journal_type,
                'name': journal_names[journal_type],
                'code': journal_codes[journal_type],
                'company_id': company_id,
                'analytic_journal_id': _get_analytic_journal(journal_type),
                'default_credit_account_id': _get_default_account(journal_type, 'credit'),
                'default_debit_account_id': _get_default_account(journal_type, 'debit'),
                'refund_sequence': True,
            }
            journal_data.append(vals)
        return journal_data

    @api.model
    def generate_properties(self, chart_template_id, acc_template_ref, company_id):
        """
        This method used for creating properties.

        :param chart_template_id: id of the current chart template for which we need to create properties
        :param acc_template_ref: Mapping between ids of account templates and real accounts created from them
        :param company_id: company_id selected from wizard.multi.charts.accounts.
        :returns: True
        """
        PropertyObj = self.env['ir.property']
        todo_list = [
            ('property_account_receivable', 'res.partner','account.account'),
            ('property_account_payable', 'res.partner','account.account'),
            ('property_account_expense_categ', 'product.category','account.account'),
            ('property_account_income_categ', 'product.category','account.account'),
            ('property_account_expense', 'product.template','account.account'),
            ('property_account_income', 'product.template','account.account'),
        ]
        template = self.env['account.chart.template'].browse(chart_template_id)
        for record in todo_list:
            account = getattr(template, record[0])
            value = account and 'account.account,' + str(acc_template_ref[account.id]) or False
            if value:
                field = self.env['ir.model.fields'].search([('name', '=', record[0]), ('model', '=', record[1]), ('relation', '=', record[2])], limit=1)
                vals = {
                    'name': record[0],
                    'company_id': company_id,
                    'fields_id': field.id,
                    'value': value,
                }
                property_ids = PropertyObj.search([('name','=', record[0]), ('company_id', '=', company_id)])
                if property_ids:
                    #the property exist: modify it
                    property_ids.write(vals)
                else:
                    #create the property
                    PropertyObj.create(vals)
        return True

    @api.model
    def _install_template(self, template_id, company_id, code_digits=None, obj_wizard=None, acc_ref=None, taxes_ref=None):
        '''
        This function recursively loads the template objects and create the real objects from them.

        :param template_id: id of the chart template to load
        :param company_id: id of the company the wizard is running for
        :param code_digits: integer that depicts the number of digits the accounts code should have in the COA
        :param obj_wizard: the current wizard for generating the COA from the templates
        :param acc_ref: Mapping between ids of account templates and real accounts created from them
        :param taxes_ref: Mapping between ids of tax templates and real taxes created from them
        :returns: return a tuple with a dictionary containing
            * the mapping between the account template ids and the ids of the real accounts that have been generated
              from them, as first item,
            * a similar dictionary for mapping the tax templates and taxes, as second item,
        :rtype: tuple(dict, dict, dict)
        '''
        if acc_ref is None:
            acc_ref = {}
        if taxes_ref is None:
            taxes_ref = {}
        template = self.env['account.chart.template'].browse(template_id)
        if template.parent_id:
            tmp1, tmp2 = self._install_template(template.parent_id.id, company_id, code_digits=code_digits, acc_ref=acc_ref, taxes_ref=taxes_ref)
            acc_ref.update(tmp1)
            taxes_ref.update(tmp2)
        tmp1, tmp2 = self._load_template(template_id, company_id, code_digits=code_digits, obj_wizard=obj_wizard, account_ref=acc_ref, taxes_ref=taxes_ref)
        acc_ref.update(tmp1)
        taxes_ref.update(tmp2)
        return acc_ref, taxes_ref

    @api.model
    def _load_template(self, template_id, company_id, code_digits=None, obj_wizard=None, account_ref=None, taxes_ref=None):
        '''
        This function generates all the objects from the templates

        :param template_id: id of the chart template to load
        :param company_id: id of the company the wizard is running for
        :param code_digits: integer that depicts the number of digits the accounts code should have in the COA
        :param obj_wizard: the current wizard for generating the COA from the templates
        :param acc_ref: Mapping between ids of account templates and real accounts created from them
        :param taxes_ref: Mapping between ids of tax templates and real taxes created from them
        :returns: return a tuple with a dictionary containing
            * the mapping between the account template ids and the ids of the real accounts that have been generated
              from them, as first item,
            * a similar dictionary for mapping the tax templates and taxes, as second item,
        :rtype: tuple(dict, dict, dict)
        '''
        if account_ref is None:
            account_ref = {}
        if taxes_ref is None:
            taxes_ref = {}
        template = self.env['account.chart.template'].browse(template_id)
        AccountTaxObj = self.env['account.tax']

        # Generate taxes from templates.
        generated_tax_res = template.tax_template_ids._generate_tax(company_id)
        taxes_ref.update(generated_tax_res['tax_template_to_tax'])

        # Generating Accounts from templates.
        account_template_ref = self.env['account.account.template'].generate_account(template_id, taxes_ref, account_ref, code_digits, company_id)
        account_ref.update(account_template_ref)

        # writing account values on tax after creation of accounts
        for key, value in generated_tax_res['account_dict'].items():
<<<<<<< HEAD
            if value.get('account_collected_id') or value.get('account_paid_id'):
=======
            if value['account_id'] or value['refund_account_id']:
>>>>>>> cfb41013
                AccountTaxObj.browse(key).write({
                    'account_id': account_ref.get(value['account_id'], False),
                    'refund_account_id': account_ref.get(value['refund_account_id'], False),
                })

        # Create Journals
        self.generate_journals(template_id, account_ref, company_id)

        # generate properties function
        self.generate_properties(template_id, account_ref, company_id)

        # Generate Fiscal Position , Fiscal Position Accounts and Fiscal Position Taxes from templates
        self.env['account.fiscal.position.template'].generate_fiscal_position(template_id, taxes_ref, account_ref, company_id)

        return account_ref, taxes_ref

    @api.one
    def _create_tax_templates_from_rates(self, company_id):
        '''
        This function checks if the chosen chart template is configured as containing a full set of taxes, and if
        it's not the case, it creates the templates for account.tax object accordingly to the provided sale/purchase rates.
        Then it saves the new tax templates as default taxes to use for this chart template.

        :param company_id: id of the company for wich the wizard is running
        :return: True
        '''
        obj_tax_temp = self.env['account.tax.template']
        all_parents = self._get_chart_parent_ids(self.chart_template_id)
        # create tax templates from purchase_tax_rate and sale_tax_rate fields
        if not self.chart_template_id.complete_tax_set:
            value = self.sale_tax_rate
            ref_tax_ids = obj_tax_temp.search([('type_tax_use','=','sale'), ('chart_template_id', 'in', all_parents)], order="sequence, id desc", limit=1)
            ref_tax_ids.write({'amount': value/100.0, 'name': _('Tax %.2f%%') % value})
            value = self.purchase_tax_rate
            ref_tax_ids = obj_tax_temp.search([('type_tax_use','=','purchase'), ('chart_template_id', 'in', all_parents)], order="sequence, id desc", limit=1)
            ref_tax_ids.write({'amount': value/100.0, 'name': _('Purchase Tax %.2f%%') % value})
        return True

    @api.multi
    def execute(self):
        '''
        This function is called at the confirmation of the wizard to generate the COA from the templates. It will read
        all the provided information to create the accounts, the banks, the journals, the taxes, the
        accounting properties... accordingly for the chosen company.
        '''
        if self._uid != self.sudo()._uid and not self.env.user.has_group('base.group_erp_manager'):
            raise openerp.exceptions.AccessError(_("Only administrators can change the settings"))
        ir_values_obj = self.env['ir.values']
        company_id = self.company_id.id

        self.company_id.write({'currency_id': self.currency_id.id, 'accounts_code_digits': self.code_digits})

        # When we install the CoA of first company, set the currency to price types and pricelists
        if company_id==1:
            for reference in ['product.list_price', 'product.standard_price', 'product.list0', 'purchase.list0']:
                try:
                    tmp2 = self.env.ref(reference).write({'currency_id': self.currency_id.id})
                except ValueError:
                    pass

        # If the floats for sale/purchase rates have been filled, create templates from them
        self._create_tax_templates_from_rates(company_id)

        # Install all the templates objects and generate the real objects
        acc_template_ref, taxes_ref = self._install_template(self.chart_template_id.id, company_id, code_digits=self.code_digits, obj_wizard=self)

        # write values of default taxes for product as super user
        if self.sale_tax and taxes_ref:
            ir_values_obj.sudo().set_default('product.template', "taxes_id", [taxes_ref[self.sale_tax.id]], for_all_users=True, company_id=company_id)
        if self.purchase_tax and taxes_ref:
            ir_values_obj.sudo().set_default('product.template', "supplier_taxes_id", [taxes_ref[self.purchase_tax.id]], for_all_users=True, company_id=company_id)

        # Create Bank journals
        self._create_bank_journals_from_o2m(company_id, acc_template_ref)
        return {}

    @api.model
    def _prepare_bank_journal(self, company, line, default_account_id):
        '''
        This function prepares the value to use for the creation of a bank journal created through the wizard of
        generating COA from templates.

        :param line: dictionary containing the values encoded by the user related to his bank account
        :param default_account_id: id of the default debit.credit account created before for this journal.
        :param company_id: id of the company for which the wizard is running
        :return: mapping of field names and values
        :rtype: dict
        '''
        # we need to loop to find next number for journal code
        for num in xrange(1, 100):
            # journal_code has a maximal size of 5, hence we can enforce the boundary num < 100
            journal_code = _('BNK')[:3] + str(num)
            recs = self.env['account.journal'].search([('code', '=', journal_code), ('company_id', '=', company.id)], limit=1)
            if not recs:
                break
        else:
            raise UserError(_('Cannot generate an unused journal code.'))

        return {
                'name': line['acc_name'],
                'code': journal_code,
                'type': line['account_type'] == 'cash' and 'cash' or 'bank',
                'company_id': company.id,
                'analytic_journal_id': False,
                'currency': line['currency_id'] or False,
                'default_credit_account_id': default_account_id,
                'default_debit_account_id': default_account_id,
        }

    @api.model
    def _prepare_bank_account(self, company, line, acc_template_ref=False, ref_acc_bank=False):
        '''
        This function prepares the value to use for the creation of the default debit and credit accounts of a
        bank journal created through the wizard of generating COA from templates.

        :param company: company for which the wizard is running
        :param line: dictionary containing the values encoded by the user related to his bank account
        :param acc_template_ref: the dictionary containing the mapping between the ids of account templates and the ids
            of the accounts that have been generated from them.
        :param ref_acc_bank: browse record of the account template set as root of all bank accounts for the chosen
            template
        :return: mapping of field names and values
        :rtype: dict
        '''

        # Seek the next available number for the account code
        code_digits = company.accounts_code_digits or 0
        bank_account_code_char = company.bank_account_code_char or ''
        for num in xrange(1, 100):
            new_code = str(bank_account_code_char.ljust(code_digits - 1, '0')) + str(num)
            rec = self.env['account.account'].search([('code', '=', new_code), ('company_id', '=', company.id)], limit=1)
            if not rec:
                break
        else:
            raise UserError(_('Cannot generate an unused account code.'))

        # Get the id of the user types fr-or cash and bank
        cash_type = self.env.ref('account.data_account_type_cash') or False
        bank_type = self.env.ref('account.data_account_type_bank') or False
        parent_id = False
        if acc_template_ref:
            parent_id = acc_template_ref[ref_acc_bank.id]
        else:
            tmp = self.env['account.account'].search([('code', '=', company.bank_account_code_char)], limit=1)
            if tmp:
                parent_id = tmp

        return {
                'name': line['acc_name'],
                'currency_id': line['currency_id'] or False,
                'code': new_code,
                'type': 'liquidity',
                'user_type': line['account_type'] == 'cash' and cash_type.id or bank_type.id,
                'company_id': company.id,
        }

    @api.one
    def _create_bank_journals_from_o2m(self, company_id, acc_template_ref):
        '''
        This function creates bank journals and its accounts for each line encoded in the field bank_accounts_id of the
        wizard.

        :param company_id: the id of the company for which the wizard is running.
        :param acc_template_ref: the dictionary containing the mapping between the ids of account templates and the ids
            of the accounts that have been generated from them.
        :return: True
        '''
        company = self.env['res.company'].browse(company_id)

        # Build a list with all the data to process
        journal_data = []
        if self.bank_accounts_id:
            for acc in self.bank_accounts_id:
                vals = {
                    'acc_name': acc.acc_name,
                    'account_type': acc.account_type,
                    'currency_id': acc.currency_id.id,
                }
                journal_data.append(vals)
        ref_acc_bank = self.chart_template_id.bank_account_view_id
        if journal_data and not ref_acc_bank.code:
            raise UserError(_('You have to set a code for the bank account defined on the selected chart of accounts.'))
        company.write({'bank_account_code_char': ref_acc_bank.code})

        for line in journal_data:
            # Create the default debit/credit accounts for this bank journal
            vals = self._prepare_bank_account(company, line, acc_template_ref, ref_acc_bank)
            default_account  = self.env['account.account'].create(vals)

            #create the bank journal
            vals_journal = self._prepare_bank_journal(company, line, default_account.id)
            self.env['account.journal'].create(vals_journal)
        return True


class account_bank_accounts_wizard(models.TransientModel):
    _name='account.bank.accounts.wizard'

    acc_name = fields.Char(string='Account Name.', required=True)
    bank_account_id = fields.Many2one('wizard.multi.charts.accounts', string='Bank Account', required=True, ondelete='cascade')
    currency_id = fields.Many2one('res.currency', string='Secondary Currency',
        help="Forces all moves for this account to have this secondary currency.")
    account_type = fields.Selection([('cash', 'Cash'), ('check', 'Check'), ('bank', 'Bank')], string='Account Type')


class account_operation_template(models.Model):
    _name = "account.operation.template"
    _description = "Preset to create journal entries during a invoices and payments matching"

    # TODO :
    # - wait for account.analytic.account to ckeck that domain=[('state','not in',('close','cancelled'))] is correct

    name = fields.Char(string='Button Label', required=True)
    sequence = fields.Integer(required=True, default=10)
    has_second_line = fields.Boolean(string='Second line', default=False)
    company_id = fields.Many2one('res.company', string='Company', required=True, default=lambda self: self.env.user.company_id)

    account_id = fields.Many2one('account.account', string='Account', ondelete='cascade', domain=[('deprecated', '=', False), ('internal_type', '!=', 'consolidation')])
    journal_id = fields.Many2one('account.journal', string='Journal', ondelete='cascade', help="This field is ignored in a bank statement reconciliation.")
    label = fields.Char(string='Journal Item Label')
    amount_type = fields.Selection([
        ('fixed', 'Fixed'),
        ('percentage', 'Percentage of amount')
        ], string='Amount type', required=True, default='percentage')
    amount = fields.Float(digits=0, required=True, default=100.0, help="Fixed amount will count as a debit if it is negative, as a credit if it is positive.")
    tax_id = fields.Many2one('account.tax', string='Tax', ondelete='restrict', domain=[('type_tax_use','=','purchase')])
    analytic_account_id = fields.Many2one('account.analytic.account', string='Analytic Account', ondelete='set null', domain=[('state','not in',('close','cancelled'))])

    second_account_id = fields.Many2one('account.account', string='Account', ondelete='cascade', domain=[('deprecated', '=', False), ('internal_type','!=','consolidation')])
    second_journal_id = fields.Many2one('account.journal', string='Journal', ondelete='cascade', help="This field is ignored in a bank statement reconciliation.")
    second_label = fields.Char(string='Journal Item Label')
    second_amount_type = fields.Selection([
        ('fixed', 'Fixed'),
        ('percentage', 'Percentage of amount')
        ], string='Amount type', required=True, default='percentage')
    second_amount = fields.Float(string='Amount', digits=0, required=True, default=100.0, help="Fixed amount will count as a debit if it is negative, as a credit if it is positive.")
    second_tax_id = fields.Many2one('account.tax', string='Tax', ondelete='restrict', domain=[('type_tax_use','=','purchase')])
    second_analytic_account_id = fields.Many2one('account.analytic.account', string='Analytic Account', ondelete='set null', domain=[('state','not in',('close','cancelled'))])<|MERGE_RESOLUTION|>--- conflicted
+++ resolved
@@ -105,20 +105,7 @@
     _description = "Account Type"
 
     name = fields.Char(string='Account Type', required=True, translate=True)
-<<<<<<< HEAD
-    close_method = fields.Selection([('none', 'None'), ('balance', 'Balance')],
-        string='Deferral Method', required=True, default='none')
     include_initial_balance = fields.Boolean()
-=======
-    report_type = fields.Selection([
-        ('none','/'),
-        ('income', _('Profit & Loss (Income account)')),
-        ('expense', _('Profit & Loss (Expense account)')),
-        ('asset', _('Balance Sheet (Asset account)')),
-        ('liability', _('Balance Sheet (Liability account)'))
-        ],
-        default='none',string='P&L / BS Category', help="This field is used to generate legal reports: profit and loss, balance sheet.", required=True)
->>>>>>> cfb41013
     type = fields.Selection([
         ('other', 'Regular'),
         ('receivable', 'Receivable'),
@@ -975,11 +962,7 @@
                 'type_tax_use': tax.type_tax_use,
                 'amount_type': tax.amount_type,
                 'active': tax.active,
-<<<<<<< HEAD
                 'company_id': company_id,
-=======
-                'company_id': tax.company_id.id,
->>>>>>> cfb41013
                 'children_tax_ids': tax.children_tax_ids,
                 'sequence': tax.sequence,
                 'amount': tax.amount,
@@ -1394,11 +1377,7 @@
 
         # writing account values on tax after creation of accounts
         for key, value in generated_tax_res['account_dict'].items():
-<<<<<<< HEAD
-            if value.get('account_collected_id') or value.get('account_paid_id'):
-=======
             if value['account_id'] or value['refund_account_id']:
->>>>>>> cfb41013
                 AccountTaxObj.browse(key).write({
                     'account_id': account_ref.get(value['account_id'], False),
                     'refund_account_id': account_ref.get(value['refund_account_id'], False),
