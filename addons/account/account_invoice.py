# -*- coding: utf-8 -*-
##############################################################################
#
#    OpenERP, Open Source Management Solution
#    Copyright (C) 2004-2010 Tiny SPRL (<http://tiny.be>).
#
#    This program is free software: you can redistribute it and/or modify
#    it under the terms of the GNU Affero General Public License as
#    published by the Free Software Foundation, either version 3 of the
#    License, or (at your option) any later version.
#
#    This program is distributed in the hope that it will be useful,
#    but WITHOUT ANY WARRANTY; without even the implied warranty of
#    MERCHANTABILITY or FITNESS FOR A PARTICULAR PURPOSE.  See the
#    GNU Affero General Public License for more details.
#
#    You should have received a copy of the GNU Affero General Public License
#    along with this program.  If not, see <http://www.gnu.org/licenses/>.
#
##############################################################################

import itertools
import time
from lxml import etree
import openerp.addons.decimal_precision as dp
import openerp.exceptions

from openerp.osv import fields, osv, orm
from openerp.tools.translate import _

class account_invoice(osv.osv):
    def _amount_all(self, cr, uid, ids, name, args, context=None):
        res = {}
        for invoice in self.browse(cr, uid, ids, context=context):
            res[invoice.id] = {
                'amount_untaxed': 0.0,
                'amount_tax': 0.0,
                'amount_total': 0.0
            }
            for line in invoice.invoice_line:
                res[invoice.id]['amount_untaxed'] += line.price_subtotal
            for line in invoice.tax_line:
                res[invoice.id]['amount_tax'] += line.amount
            res[invoice.id]['amount_total'] = res[invoice.id]['amount_tax'] + res[invoice.id]['amount_untaxed']
        return res

    def _get_journal(self, cr, uid, context=None):
        if context is None:
            context = {}
        type_inv = context.get('type', 'out_invoice')
        user = self.pool.get('res.users').browse(cr, uid, uid, context=context)
        company_id = context.get('company_id', user.company_id.id)
        type2journal = {'out_invoice': 'sale', 'in_invoice': 'purchase', 'out_refund': 'sale_refund', 'in_refund': 'purchase_refund'}
        journal_obj = self.pool.get('account.journal')
        domain = [('company_id', '=', company_id)]
        if isinstance(type_inv, list):
            domain.append(('type', 'in', [type2journal.get(type) for type in type_inv if type2journal.get(type)]))
        else:
            domain.append(('type', '=', type2journal.get(type_inv, 'sale')))
        res = journal_obj.search(cr, uid, domain, limit=1)
        return res and res[0] or False

    def _get_currency(self, cr, uid, context=None):
        res = False
        journal_id = self._get_journal(cr, uid, context=context)
        if journal_id:
            journal = self.pool.get('account.journal').browse(cr, uid, journal_id, context=context)
            res = journal.currency and journal.currency.id or journal.company_id.currency_id.id
        return res

    def _get_journal_analytic(self, cr, uid, type_inv, context=None):
        type2journal = {'out_invoice': 'sale', 'in_invoice': 'purchase', 'out_refund': 'sale', 'in_refund': 'purchase'}
        tt = type2journal.get(type_inv, 'sale')
        result = self.pool.get('account.analytic.journal').search(cr, uid, [('type','=',tt)], context=context)
        if not result:
            raise osv.except_osv(_('No Analytic Journal!'),_("You must define an analytic journal of type '%s'!") % (tt,))
        return result[0]

    def _get_type(self, cr, uid, context=None):
        if context is None:
            context = {}
        return context.get('type', 'out_invoice')

    def _reconciled(self, cr, uid, ids, name, args, context=None):
        res = {}
        for inv in self.browse(cr, uid, ids, context=context):
            res[inv.id] = self.test_paid(cr, uid, [inv.id])
            if not res[inv.id] and inv.state == 'paid':
                inv.signal_workflow('open_test')
        return res

    def _get_reference_type(self, cr, uid, context=None):
        return [('none', _('Free Reference'))]

    def _amount_residual(self, cr, uid, ids, name, args, context=None):
        """Function of the field residua. It computes the residual amount (balance) for each invoice"""
        if context is None:
            context = {}
        ctx = context.copy()
        result = {}
        currency_obj = self.pool.get('res.currency')
        for invoice in self.browse(cr, uid, ids, context=context):
            nb_inv_in_partial_rec = max_invoice_id = 0
            result[invoice.id] = 0.0
            if invoice.move_id:
                for aml in invoice.move_id.line_id:
                    if aml.account_id.type in ('receivable','payable'):
                        if aml.currency_id and aml.currency_id.id == invoice.currency_id.id:
                            result[invoice.id] += aml.amount_residual_currency
                        else:
                            ctx['date'] = aml.date
                            result[invoice.id] += currency_obj.compute(cr, uid, aml.company_id.currency_id.id, invoice.currency_id.id, aml.amount_residual, context=ctx)

                        if aml.reconcile_partial_id.line_partial_ids:
                            #we check if the invoice is partially reconciled and if there are other invoices
                            #involved in this partial reconciliation (and we sum these invoices)
                            for line in aml.reconcile_partial_id.line_partial_ids:
                                if line.invoice and invoice.type == line.invoice.type:
                                    nb_inv_in_partial_rec += 1
                                    #store the max invoice id as for this invoice we will make a balance instead of a simple division
                                    max_invoice_id = max(max_invoice_id, line.invoice.id)
            if nb_inv_in_partial_rec:
                #if there are several invoices in a partial reconciliation, we split the residual by the number
                #of invoice to have a sum of residual amounts that matches the partner balance
                new_value = currency_obj.round(cr, uid, invoice.currency_id, result[invoice.id] / nb_inv_in_partial_rec)
                if invoice.id == max_invoice_id:
                    #if it's the last the invoice of the bunch of invoices partially reconciled together, we make a
                    #balance to avoid rounding errors
                    result[invoice.id] = result[invoice.id] - ((nb_inv_in_partial_rec - 1) * new_value)
                else:
                    result[invoice.id] = new_value

            #prevent the residual amount on the invoice to be less than 0
            result[invoice.id] = max(result[invoice.id], 0.0)            
        return result

    # Give Journal Items related to the payment reconciled to this invoice
    # Return ids of partial and total payments related to the selected invoices
    def _get_lines(self, cr, uid, ids, name, arg, context=None):
        res = {}
        for invoice in self.browse(cr, uid, ids, context=context):
            id = invoice.id
            res[id] = []
            if not invoice.move_id:
                continue
            data_lines = [x for x in invoice.move_id.line_id if x.account_id.id == invoice.account_id.id]
            partial_ids = []
            for line in data_lines:
                ids_line = []
                if line.reconcile_id:
                    ids_line = line.reconcile_id.line_id
                elif line.reconcile_partial_id:
                    ids_line = line.reconcile_partial_id.line_partial_ids
                l = map(lambda x: x.id, ids_line)
                partial_ids.append(line.id)
                res[id] =[x for x in l if x <> line.id and x not in partial_ids]
        return res

    def _get_invoice_line(self, cr, uid, ids, context=None):
        result = {}
        for line in self.pool.get('account.invoice.line').browse(cr, uid, ids, context=context):
            result[line.invoice_id.id] = True
        return result.keys()

    def _get_invoice_tax(self, cr, uid, ids, context=None):
        result = {}
        for tax in self.pool.get('account.invoice.tax').browse(cr, uid, ids, context=context):
            result[tax.invoice_id.id] = True
        return result.keys()

    def _compute_lines(self, cr, uid, ids, name, args, context=None):
        result = {}
        for invoice in self.browse(cr, uid, ids, context=context):
            src = []
            lines = []
            if invoice.move_id:
                for m in invoice.move_id.line_id:
                    temp_lines = []
                    if m.reconcile_id:
                        temp_lines = map(lambda x: x.id, m.reconcile_id.line_id)
                    elif m.reconcile_partial_id:
                        temp_lines = map(lambda x: x.id, m.reconcile_partial_id.line_partial_ids)
                    lines += [x for x in temp_lines if x not in lines]
                    src.append(m.id)

            lines = filter(lambda x: x not in src, lines)
            result[invoice.id] = lines
        return result

    def _get_invoice_from_line(self, cr, uid, ids, context=None):
        move = {}
        for line in self.pool.get('account.move.line').browse(cr, uid, ids, context=context):
            if line.reconcile_partial_id:
                for line2 in line.reconcile_partial_id.line_partial_ids:
                    move[line2.move_id.id] = True
            if line.reconcile_id:
                for line2 in line.reconcile_id.line_id:
                    move[line2.move_id.id] = True
        invoice_ids = []
        if move:
            invoice_ids = self.pool.get('account.invoice').search(cr, uid, [('move_id','in',move.keys())], context=context)
        return invoice_ids

    def _get_invoice_from_reconcile(self, cr, uid, ids, context=None):
        move = {}
        for r in self.pool.get('account.move.reconcile').browse(cr, uid, ids, context=context):
            for line in r.line_partial_ids:
                move[line.move_id.id] = True
            for line in r.line_id:
                move[line.move_id.id] = True

        invoice_ids = []
        if move:
            invoice_ids = self.pool.get('account.invoice').search(cr, uid, [('move_id','in',move.keys())], context=context)
        return invoice_ids

    _name = "account.invoice"
    _inherit = ['mail.thread']
    _description = 'Invoice'
    _order = "id desc"
    _track = {
        'type': {
        },
        'state': {
            'account.mt_invoice_paid': lambda self, cr, uid, obj, ctx=None: obj.state == 'paid' and obj.type in ('out_invoice', 'out_refund'),
            'account.mt_invoice_validated': lambda self, cr, uid, obj, ctx=None: obj.state == 'open' and obj.type in ('out_invoice', 'out_refund'),
        },
    }
    _columns = {
        'name': fields.char('Reference/Description', size=64, select=True, readonly=True, states={'draft':[('readonly',False)]}),
        'origin': fields.char('Source Document', size=64, help="Reference of the document that produced this invoice.", readonly=True, states={'draft':[('readonly',False)]}),
        'supplier_invoice_number': fields.char('Supplier Invoice Number', size=64, help="The reference of this invoice as provided by the supplier.", readonly=True, states={'draft':[('readonly',False)]}),
        'type': fields.selection([
            ('out_invoice','Customer Invoice'),
            ('in_invoice','Supplier Invoice'),
            ('out_refund','Customer Refund'),
            ('in_refund','Supplier Refund'),
            ],'Type', readonly=True, select=True, change_default=True, track_visibility='always'),

        'number': fields.related('move_id','name', type='char', readonly=True, size=64, relation='account.move', store=True, string='Number'),
        'internal_number': fields.char('Invoice Number', size=32, readonly=True, help="Unique number of the invoice, computed automatically when the invoice is created."),
        'reference': fields.char('Invoice Reference', size=64, help="The partner reference of this invoice."),
        'reference_type': fields.selection(_get_reference_type, 'Payment Reference',
            required=True, readonly=True, states={'draft':[('readonly',False)]}),
        'comment': fields.text('Additional Information'),

        'state': fields.selection([
            ('draft','Draft'),
            ('proforma','Pro-forma'),
            ('proforma2','Pro-forma'),
            ('open','Open'),
            ('paid','Paid'),
            ('cancel','Cancelled'),
            ],'Status', select=True, readonly=True, track_visibility='onchange',
            help=' * The \'Draft\' status is used when a user is encoding a new and unconfirmed Invoice. \
            \n* The \'Pro-forma\' when invoice is in Pro-forma status,invoice does not have an invoice number. \
            \n* The \'Open\' status is used when user create invoice,a invoice number is generated.Its in open status till user does not pay invoice. \
            \n* The \'Paid\' status is set automatically when the invoice is paid. Its related journal entries may or may not be reconciled. \
            \n* The \'Cancelled\' status is used when user cancel invoice.'),
        'sent': fields.boolean('Sent', readonly=True, help="It indicates that the invoice has been sent."),
        'date_invoice': fields.date('Invoice Date', readonly=True, states={'draft':[('readonly',False)]}, select=True, help="Keep empty to use the current date"),
        'date_due': fields.date('Due Date', readonly=True, states={'draft':[('readonly',False)]}, select=True,
            help="If you use payment terms, the due date will be computed automatically at the generation "\
                "of accounting entries. The payment term may compute several due dates, for example 50% now and 50% in one month, but if you want to force a due date, make sure that the payment term is not set on the invoice. If you keep the payment term and the due date empty, it means direct payment."),
        'partner_id': fields.many2one('res.partner', 'Partner', change_default=True, readonly=True, required=True, states={'draft':[('readonly',False)]}, track_visibility='always'),
        'payment_term': fields.many2one('account.payment.term', 'Payment Terms',readonly=True, states={'draft':[('readonly',False)]},
            help="If you use payment terms, the due date will be computed automatically at the generation "\
                "of accounting entries. If you keep the payment term and the due date empty, it means direct payment. "\
                "The payment term may compute several due dates, for example 50% now, 50% in one month."),
        'period_id': fields.many2one('account.period', 'Force Period', domain=[('state','<>','done')], help="Keep empty to use the period of the validation(invoice) date.", readonly=True, states={'draft':[('readonly',False)]}),

        'account_id': fields.many2one('account.account', 'Account', required=True, readonly=True, states={'draft':[('readonly',False)]}, help="The partner account used for this invoice."),
        'invoice_line': fields.one2many('account.invoice.line', 'invoice_id', 'Invoice Lines', readonly=True, states={'draft':[('readonly',False)]}),
        'tax_line': fields.one2many('account.invoice.tax', 'invoice_id', 'Tax Lines', readonly=True, states={'draft':[('readonly',False)]}),

        'move_id': fields.many2one('account.move', 'Journal Entry', readonly=True, select=1, ondelete='restrict', help="Link to the automatically generated Journal Items."),
        'amount_untaxed': fields.function(_amount_all, digits_compute=dp.get_precision('Account'), string='Subtotal', track_visibility='always',
            store={
                'account.invoice': (lambda self, cr, uid, ids, c={}: ids, ['invoice_line'], 20),
                'account.invoice.tax': (_get_invoice_tax, None, 20),
                'account.invoice.line': (_get_invoice_line, ['price_unit','invoice_line_tax_id','quantity','discount','invoice_id'], 20),
            },
            multi='all'),
        'amount_tax': fields.function(_amount_all, digits_compute=dp.get_precision('Account'), string='Tax',
            store={
                'account.invoice': (lambda self, cr, uid, ids, c={}: ids, ['invoice_line'], 20),
                'account.invoice.tax': (_get_invoice_tax, None, 20),
                'account.invoice.line': (_get_invoice_line, ['price_unit','invoice_line_tax_id','quantity','discount','invoice_id'], 20),
            },
            multi='all'),
        'amount_total': fields.function(_amount_all, digits_compute=dp.get_precision('Account'), string='Total',
            store={
                'account.invoice': (lambda self, cr, uid, ids, c={}: ids, ['invoice_line'], 20),
                'account.invoice.tax': (_get_invoice_tax, None, 20),
                'account.invoice.line': (_get_invoice_line, ['price_unit','invoice_line_tax_id','quantity','discount','invoice_id'], 20),
            },
            multi='all'),
        'currency_id': fields.many2one('res.currency', 'Currency', required=True, readonly=True, states={'draft':[('readonly',False)]}, track_visibility='always'),
        'journal_id': fields.many2one('account.journal', 'Journal', required=True, readonly=True, states={'draft':[('readonly',False)]}),
        'company_id': fields.many2one('res.company', 'Company', required=True, change_default=True, readonly=True, states={'draft':[('readonly',False)]}),
        'check_total': fields.float('Verification Total', digits_compute=dp.get_precision('Account'), readonly=True, states={'draft':[('readonly',False)]}),
        'reconciled': fields.function(_reconciled, string='Paid/Reconciled', type='boolean',
            store={
                'account.invoice': (lambda self, cr, uid, ids, c={}: ids, None, 50), # Check if we can remove ?
                'account.move.line': (_get_invoice_from_line, None, 50),
                'account.move.reconcile': (_get_invoice_from_reconcile, None, 50),
            }, help="It indicates that the invoice has been paid and the journal entry of the invoice has been reconciled with one or several journal entries of payment."),
        'partner_bank_id': fields.many2one('res.partner.bank', 'Bank Account',
            help='Bank Account Number to which the invoice will be paid. A Company bank account if this is a Customer Invoice or Supplier Refund, otherwise a Partner bank account number.', readonly=True, states={'draft':[('readonly',False)]}),
        'move_lines':fields.function(_get_lines, type='many2many', relation='account.move.line', string='Entry Lines'),
        'residual': fields.function(_amount_residual, digits_compute=dp.get_precision('Account'), string='Balance',
            store={
                'account.invoice': (lambda self, cr, uid, ids, c={}: ids, ['invoice_line','move_id'], 50),
                'account.invoice.tax': (_get_invoice_tax, None, 50),
                'account.invoice.line': (_get_invoice_line, ['price_unit','invoice_line_tax_id','quantity','discount','invoice_id'], 50),
                'account.move.line': (_get_invoice_from_line, None, 50),
                'account.move.reconcile': (_get_invoice_from_reconcile, None, 50),
            },
            help="Remaining amount due."),
        'payment_ids': fields.function(_compute_lines, relation='account.move.line', type="many2many", string='Payments'),
        'move_name': fields.char('Journal Entry', size=64, readonly=True, states={'draft':[('readonly',False)]}),
        'user_id': fields.many2one('res.users', 'Salesperson', readonly=True, track_visibility='onchange', states={'draft':[('readonly',False)]}),
        'fiscal_position': fields.many2one('account.fiscal.position', 'Fiscal Position', readonly=True, states={'draft':[('readonly',False)]}),
        'commercial_partner_id': fields.related('partner_id', 'commercial_partner_id', string='Commercial Entity', type='many2one',
                                                relation='res.partner', store=True, readonly=True,
                                                help="The commercial entity that will be used on Journal Entries for this invoice")
    }
    _defaults = {
        'type': _get_type,
        'state': 'draft',
        'journal_id': _get_journal,
        'currency_id': _get_currency,
        'company_id': lambda self,cr,uid,c: self.pool.get('res.company')._company_default_get(cr, uid, 'account.invoice', context=c),
        'reference_type': 'none',
        'check_total': 0.0,
        'internal_number': False,
        'user_id': lambda s, cr, u, c: u,
        'sent': False,
    }
    _sql_constraints = [
        ('number_uniq', 'unique(number, company_id, journal_id, type)', 'Invoice Number must be unique per Company!'),
    ]




    def fields_view_get(self, cr, uid, view_id=None, view_type=False, context=None, toolbar=False, submenu=False):
        journal_obj = self.pool.get('account.journal')
        if context is None:
            context = {}

        if context.get('active_model', '') in ['res.partner'] and context.get('active_ids', False) and context['active_ids']:
            partner = self.pool[context['active_model']].read(cr, uid, context['active_ids'], ['supplier','customer'])[0]
            if not view_type:
                view_id = self.pool.get('ir.ui.view').search(cr, uid, [('name', '=', 'account.invoice.tree')])
                view_type = 'tree'
            if view_type == 'form':
                if partner['supplier'] and not partner['customer']:
                    view_id = self.pool.get('ir.ui.view').search(cr,uid,[('name', '=', 'account.invoice.supplier.form')])
                elif partner['customer'] and not partner['supplier']:
                    view_id = self.pool.get('ir.ui.view').search(cr,uid,[('name', '=', 'account.invoice.form')])
        if view_id and isinstance(view_id, (list, tuple)):
            view_id = view_id[0]
        res = super(account_invoice,self).fields_view_get(cr, uid, view_id=view_id, view_type=view_type, context=context, toolbar=toolbar, submenu=submenu)

        type = context.get('journal_type', False)
        for field in res['fields']:
            if field == 'journal_id' and type:
                journal_select = journal_obj._name_search(cr, uid, '', [('type', '=', type)], context=context, limit=None, name_get_uid=1)
                res['fields'][field]['selection'] = journal_select

        doc = etree.XML(res['arch'])

        if context.get('type', False):
            for node in doc.xpath("//field[@name='partner_bank_id']"):
                if context['type'] == 'in_refund':
                    node.set('domain', "[('partner_id.ref_companies', 'in', [company_id])]")
                elif context['type'] == 'out_refund':
                    node.set('domain', "[('partner_id', '=', partner_id)]")
            res['arch'] = etree.tostring(doc)

        if view_type == 'search':
            if context.get('type', 'in_invoice') in ('out_invoice', 'out_refund'):
                for node in doc.xpath("//group[@name='extended filter']"):
                    doc.remove(node)
            res['arch'] = etree.tostring(doc)

        if view_type == 'tree':
            partner_string = _('Customer')
            if context.get('type', 'out_invoice') in ('in_invoice', 'in_refund'):
                partner_string = _('Supplier')
                for node in doc.xpath("//field[@name='reference']"):
                    node.set('invisible', '0')
            for node in doc.xpath("//field[@name='partner_id']"):
                node.set('string', partner_string)
            res['arch'] = etree.tostring(doc)
        return res

    def get_log_context(self, cr, uid, context=None):
        if context is None:
            context = {}
        res = self.pool.get('ir.model.data').get_object_reference(cr, uid, 'account', 'invoice_form')
        view_id = res and res[1] or False
        context['view_id'] = view_id
        return context

    def invoice_print(self, cr, uid, ids, context=None):
        '''
        This function prints the invoice and mark it as sent, so that we can see more easily the next step of the workflow
        '''
        assert len(ids) == 1, 'This option should only be used for a single id at a time.'
        self.write(cr, uid, ids, {'sent': True}, context=context)
        context2 = context.copy()
        context2['active_ids'] = ids
        return self.pool['report'].get_action(cr, uid, [], 'account.report_invoice', context=context2)

    def action_invoice_sent(self, cr, uid, ids, context=None):
        '''
        This function opens a window to compose an email, with the edi invoice template message loaded by default
        '''
        assert len(ids) == 1, 'This option should only be used for a single id at a time.'
        ir_model_data = self.pool.get('ir.model.data')
        try:
            template_id = ir_model_data.get_object_reference(cr, uid, 'account', 'email_template_edi_invoice')[1]
        except ValueError:
            template_id = False
        try:
            compose_form_id = ir_model_data.get_object_reference(cr, uid, 'mail', 'email_compose_message_wizard_form')[1]
        except ValueError:
            compose_form_id = False
        ctx = dict(context)
        ctx.update({
            'default_model': 'account.invoice',
            'default_res_id': ids[0],
            'default_use_template': bool(template_id),
            'default_template_id': template_id,
            'default_composition_mode': 'comment',
            'mark_invoice_as_sent': True,
            })
        return {
            'name': _('Compose Email'),
            'type': 'ir.actions.act_window',
            'view_type': 'form',
            'view_mode': 'form',
            'res_model': 'mail.compose.message',
            'views': [(compose_form_id, 'form')],
            'view_id': compose_form_id,
            'target': 'new',
            'context': ctx,
        }

    def confirm_paid(self, cr, uid, ids, context=None):
        if context is None:
            context = {}
        self.write(cr, uid, ids, {'state':'paid'}, context=context)
        return True

    def unlink(self, cr, uid, ids, context=None):
        if context is None:
            context = {}
        invoices = self.read(cr, uid, ids, ['state','internal_number'], context=context)
        unlink_ids = []

        for t in invoices:
            if t['state'] not in ('draft', 'cancel'):
                raise openerp.exceptions.Warning(_('You cannot delete an invoice which is not draft or cancelled. You should refund it instead.'))
            elif t['internal_number']:
                raise openerp.exceptions.Warning(_('You cannot delete an invoice after it has been validated (and received a number).  You can set it back to "Draft" state and modify its content, then re-confirm it.'))
            else:
                unlink_ids.append(t['id'])

        osv.osv.unlink(self, cr, uid, unlink_ids, context=context)
        return True

    def onchange_partner_id(self, cr, uid, ids, type, partner_id,\
            date_invoice=False, payment_term=False, partner_bank_id=False, company_id=False):
        partner_payment_term = False
        acc_id = False
        bank_id = False
        fiscal_position = False

        opt = [('uid', str(uid))]
        if partner_id:

            opt.insert(0, ('id', partner_id))
            p = self.pool.get('res.partner').browse(cr, uid, partner_id)
            if company_id:
                if (p.property_account_receivable.company_id and (p.property_account_receivable.company_id.id != company_id)) and (p.property_account_payable.company_id and (p.property_account_payable.company_id.id != company_id)):
                    property_obj = self.pool.get('ir.property')
                    rec_pro_id = property_obj.search(cr,uid,[('name','=','property_account_receivable'),('res_id','=','res.partner,'+str(partner_id)+''),('company_id','=',company_id)])
                    pay_pro_id = property_obj.search(cr,uid,[('name','=','property_account_payable'),('res_id','=','res.partner,'+str(partner_id)+''),('company_id','=',company_id)])
                    if not rec_pro_id:
                        rec_pro_id = property_obj.search(cr,uid,[('name','=','property_account_receivable'),('company_id','=',company_id)])
                    if not pay_pro_id:
                        pay_pro_id = property_obj.search(cr,uid,[('name','=','property_account_payable'),('company_id','=',company_id)])
                    rec_line_data = property_obj.read(cr,uid,[rec_pro_id],['name','value_reference','res_id'])[0]
                    pay_line_data = property_obj.read(cr,uid,[pay_pro_id],['name','value_reference','res_id'])[0]
                    rec_res_id = rec_line_data and rec_line_data[0].get('value_reference',False) and int(rec_line_data[0]['value_reference'].split(',')[1]) or False
                    pay_res_id = pay_line_data and pay_line_data[0].get('value_reference',False) and int(pay_line_data[0]['value_reference'].split(',')[1]) or False
                    if not rec_res_id and not pay_res_id:
                        raise osv.except_osv(_('Configuration Error!'),
                            _('Cannot find a chart of accounts for this company, you should create one.'))
                    account_obj = self.pool.get('account.account')
                    rec_obj_acc = account_obj.browse(cr, uid, [rec_res_id])
                    pay_obj_acc = account_obj.browse(cr, uid, [pay_res_id])
                    p.property_account_receivable = rec_obj_acc[0]
                    p.property_account_payable = pay_obj_acc[0]

            if type in ('out_invoice', 'out_refund'):
                acc_id = p.property_account_receivable.id
                partner_payment_term = p.property_payment_term and p.property_payment_term.id or False
            else:
                acc_id = p.property_account_payable.id
                partner_payment_term = p.property_supplier_payment_term and p.property_supplier_payment_term.id or False
            fiscal_position = p.property_account_position and p.property_account_position.id or False
            if p.bank_ids:
                bank_id = p.bank_ids[0].id

        result = {'value': {
            'account_id': acc_id,
            'payment_term': partner_payment_term,
            'fiscal_position': fiscal_position
            }
        }

        if type in ('in_invoice', 'in_refund'):
            result['value']['partner_bank_id'] = bank_id

        if payment_term != partner_payment_term:
            if partner_payment_term:
                to_update = self.onchange_payment_term_date_invoice(
                    cr, uid, ids, partner_payment_term, date_invoice)
                result['value'].update(to_update['value'])
            else:
                result['value']['date_due'] = False

        if partner_bank_id != bank_id:
            to_update = self.onchange_partner_bank(cr, uid, ids, bank_id)
            result['value'].update(to_update['value'])
        return result

    def onchange_journal_id(self, cr, uid, ids, journal_id=False, context=None):
        result = {}
        if journal_id:
            journal = self.pool.get('account.journal').browse(cr, uid, journal_id, context=context)
            currency_id = journal.currency and journal.currency.id or journal.company_id.currency_id.id
            company_id = journal.company_id.id
            result = {'value': {
                    'currency_id': currency_id,
                    'company_id': company_id,
                    }
                }
        return result

    def onchange_payment_term_date_invoice(self, cr, uid, ids, payment_term_id, date_invoice):
        res = {}
        if isinstance(ids, (int, long)):
            ids = [ids]
        if not date_invoice:
            date_invoice = time.strftime('%Y-%m-%d')
        if not payment_term_id:
            inv = self.browse(cr, uid, ids[0])
            #To make sure the invoice due date should contain due date which is entered by user when there is no payment term defined
            return {'value':{'date_due': inv.date_due and inv.date_due or date_invoice}}
        pterm_list = self.pool.get('account.payment.term').compute(cr, uid, payment_term_id, value=1, date_ref=date_invoice)
        if pterm_list:
            pterm_list = [line[0] for line in pterm_list]
            pterm_list.sort()
            res = {'value':{'date_due': pterm_list[-1]}}
        else:
             raise osv.except_osv(_('Insufficient Data!'), _('The payment term of supplier does not have a payment term line.'))
        return res

    def onchange_invoice_line(self, cr, uid, ids, lines):
        return {}

    def onchange_partner_bank(self, cursor, user, ids, partner_bank_id=False):
        return {'value': {}}

    def onchange_company_id(self, cr, uid, ids, company_id, part_id, type, invoice_line, currency_id, context=None):
        #TODO: add the missing context parameter when forward-porting in trunk so we can remove
        #      this hack!
        context = self.pool['res.users'].context_get(cr, uid)

        val = {}
        dom = {}
        obj_journal = self.pool.get('account.journal')
        account_obj = self.pool.get('account.account')
        inv_line_obj = self.pool.get('account.invoice.line')

        if company_id and part_id and type:
            acc_id = False
            partner_obj = self.pool.get('res.partner').browse(cr, uid, part_id, context=context)

            if partner_obj.property_account_payable and partner_obj.property_account_receivable:
                if partner_obj.property_account_payable.company_id.id != company_id and partner_obj.property_account_receivable.company_id.id != company_id:
                    property_obj = self.pool.get('ir.property')
                    rec_pro_id = property_obj.search(cr, uid, [('name','=','property_account_receivable'),('res_id','=','res.partner,'+str(part_id)+''),('company_id','=',company_id)])
                    pay_pro_id = property_obj.search(cr, uid, [('name','=','property_account_payable'),('res_id','=','res.partner,'+str(part_id)+''),('company_id','=',company_id)])

                    if not rec_pro_id:
                        rec_pro_id = property_obj.search(cr, uid, [('name','=','property_account_receivable'),('company_id','=',company_id)])
                    if not pay_pro_id:
                        pay_pro_id = property_obj.search(cr, uid, [('name','=','property_account_payable'),('company_id','=',company_id)])

                    rec_line_data = property_obj.read(cr, uid, [rec_pro_id], ['name','value_reference','res_id'])[0]
                    pay_line_data = property_obj.read(cr, uid, [pay_pro_id], ['name','value_reference','res_id'])[0]
                    rec_res_id = rec_line_data and rec_line_data[0].get('value_reference',False) and int(rec_line_data[0]['value_reference'].split(',')[1]) or False
                    pay_res_id = pay_line_data and pay_line_data[0].get('value_reference',False) and int(pay_line_data[0]['value_reference'].split(',')[1]) or False

                    if not rec_res_id and not pay_res_id:
                        raise self.pool.get('res.config.settings').get_config_warning(cr, _('Cannot find any chart of account: you can create a new one from %(menu:account.menu_account_config)s.'), context=context)

                    if type in ('out_invoice', 'out_refund'):
                        acc_id = rec_res_id
                    else:
                        acc_id = pay_res_id

                    val= {'account_id': acc_id}
            if ids:
                if company_id:
                    inv_obj = self.browse(cr, uid, ids, context=context)
                    for line in inv_obj[0].invoice_line:
                        if not line.account_id:
                            continue
                        if line.account_id.company_id == company_id:
                            continue

                        result_id = account_obj.search(cr, uid, [('name','=',line.account_id.name),('company_id','=',company_id)])
                        if not result_id:
                            raise osv.except_osv(
                                _('Configuration Error!'),
                                _('Cannot find a chart of account, you should create one from Settings\Configuration\Accounting menu.')
                            )
                        line.write({'account_id': result_id[-1]})
            else:
                for inv_line in invoice_line or []:
                    obj_l = account_obj.browse(cr, uid, inv_line[2]['account_id'])
                    if obj_l.company_id.id != company_id:
                        raise osv.except_osv(
                            _('Configuration Error!'),
                            _("Invoice line account's company and invoice's company does not match.")
                        )

        if company_id and type:
            journal_mapping = {
               'out_invoice': 'sale',
               'out_refund': 'sale_refund',
               'in_refund': 'purchase_refund',
               'in_invoice': 'purchase',
            }
            journal_type = journal_mapping[type]
            journal_ids = obj_journal.search(cr, uid, [('company_id','=',company_id), ('type', '=', journal_type)])
            if journal_ids:
                val['journal_id'] = journal_ids[0]
            ir_values_obj = self.pool.get('ir.values')
            res_journal_default = ir_values_obj.get(cr, uid, 'default', 'type=%s' % (type), ['account.invoice'])
            for r in res_journal_default:
                if r[1] == 'journal_id' and r[2] in journal_ids:
                    val['journal_id'] = r[2]
            if not val.get('journal_id', False):
                journal_type_map = dict(obj_journal._columns['type'].selection)
                journal_type_label = self.pool['ir.translation']._get_source(cr, uid, None, ('code','selection'),
                                                                             context.get('lang'),
                                                                             journal_type_map.get(journal_type))
                raise osv.except_osv(_('Configuration Error!'),
                                     _('Cannot find any account journal of "%s" type for this company.\n\nYou can create one in the menu: \nConfiguration\Journals\Journals.') % journal_type_label)
            dom = {'journal_id':  [('id', 'in', journal_ids)]}
        else:
            journal_ids = obj_journal.search(cr, uid, [])

        return {'value': val, 'domain': dom}

    # go from canceled state to draft state
    def action_cancel_draft(self, cr, uid, ids, *args):
        self.write(cr, uid, ids, {'state':'draft'})
        self.delete_workflow(cr, uid, ids)
        self.create_workflow(cr, uid, ids)
        return True

    def get_formview_id(self, cr, uid, id, context=None):
        """ Update form view id of action to open the invoice """
        obj = self.browse(cr, uid, id, context=context)
        proxy = self.pool.get('ir.model.data')

        if obj.type == 'in_invoice':
<<<<<<< HEAD
            model, view_id = proxy.get_object_reference(cr, uid, 'account', 'invoice_supplier_form')
        else:
            model, view_id = proxy.get_object_reference(cr, uid, 'account', 'invoice_form')

        action.update(views=[(view_id, 'form')])
        return action
=======
            model, view_id = self.pool.get('ir.model.data').get_object_reference(cr, uid, 'account', 'invoice_supplier_form')
        else:
            model, view_id = self.pool.get('ir.model.data').get_object_reference(cr, uid, 'account', 'invoice_form')
        return view_id
>>>>>>> 8befd231

    # Workflow stuff
    #################

    # return the ids of the move lines which has the same account than the invoice
    # whose id is in ids
    def move_line_id_payment_get(self, cr, uid, ids, *args):
        if not ids: 
            return []
        result = self.move_line_id_payment_gets(cr, uid, ids, *args)
        return result.get(ids[0], [])

    def move_line_id_payment_gets(self, cr, uid, ids, *args):
        res = {}
        if not ids: return res
        cr.execute('SELECT i.id, l.id '\
                   'FROM account_move_line l '\
                   'LEFT JOIN account_invoice i ON (i.move_id=l.move_id) '\
                   'WHERE i.id IN %s '\
                   'AND l.account_id=i.account_id',
                   (tuple(ids),))
        for r in cr.fetchall():
            res.setdefault(r[0], [])
            res[r[0]].append( r[1] )
        return res

    def copy(self, cr, uid, id, default=None, context=None):
        default = default or {}
        default.update({
            'state':'draft',
            'number':False,
            'move_id':False,
            'move_name':False,
            'internal_number': False,
            'period_id': False,
            'sent': False,
        })
        if 'date_invoice' not in default:
            default.update({
                'date_invoice':False
            })
        if 'date_due' not in default:
            default.update({
                'date_due':False
            })
        return super(account_invoice, self).copy(cr, uid, id, default, context)

    def test_paid(self, cr, uid, ids, *args):
        res = self.move_line_id_payment_get(cr, uid, ids)
        if not res:
            return False
        ok = True
        for id in res:
            cr.execute('select reconcile_id from account_move_line where id=%s', (id,))
            ok = ok and  bool(cr.fetchone()[0])
        return ok

    def button_reset_taxes(self, cr, uid, ids, context=None):
        if context is None:
            context = {}
        ctx = context.copy()
        ait_obj = self.pool.get('account.invoice.tax')
        for id in ids:
            cr.execute("DELETE FROM account_invoice_tax WHERE invoice_id=%s AND manual is False", (id,))
            self.invalidate_cache(cr, uid, context=context)
            partner = self.browse(cr, uid, id, context=ctx).partner_id
            if partner.lang:
                ctx.update({'lang': partner.lang})
            for taxe in ait_obj.compute(cr, uid, id, context=ctx).values():
                ait_obj.create(cr, uid, taxe)
        # Update the stored value (fields.function), so we write to trigger recompute
        self.pool.get('account.invoice').write(cr, uid, ids, {'invoice_line':[]}, context=ctx)
        return True

    def button_compute(self, cr, uid, ids, context=None, set_total=False):
        self.button_reset_taxes(cr, uid, ids, context)
        for inv in self.browse(cr, uid, ids, context=context):
            if set_total:
                self.pool.get('account.invoice').write(cr, uid, [inv.id], {'check_total': inv.amount_total})
        return True

    def _convert_ref(self, cr, uid, ref):
        return (ref or '').replace('/','')

    def _get_analytic_lines(self, cr, uid, id, context=None):
        if context is None:
            context = {}
        inv = self.browse(cr, uid, id)
        cur_obj = self.pool.get('res.currency')

        company_currency = self.pool['res.company'].browse(cr, uid, inv.company_id.id).currency_id.id
        if inv.type in ('out_invoice', 'in_refund'):
            sign = 1
        else:
            sign = -1

        iml = self.pool.get('account.invoice.line').move_line_get(cr, uid, inv.id, context=context)
        for il in iml:
            if il['account_analytic_id']:
                if inv.type in ('in_invoice', 'in_refund'):
                    ref = inv.reference
                else:
                    ref = self._convert_ref(cr, uid, inv.number)
                if not inv.journal_id.analytic_journal_id:
                    raise osv.except_osv(_('No Analytic Journal!'),_("You have to define an analytic journal on the '%s' journal!") % (inv.journal_id.name,))
                il['analytic_lines'] = [(0,0, {
                    'name': il['name'],
                    'date': inv['date_invoice'],
                    'account_id': il['account_analytic_id'],
                    'unit_amount': il['quantity'],
                    'amount': cur_obj.compute(cr, uid, inv.currency_id.id, company_currency, il['price'], context={'date': inv.date_invoice}) * sign,
                    'product_id': il['product_id'],
                    'product_uom_id': il['uos_id'],
                    'general_account_id': il['account_id'],
                    'journal_id': inv.journal_id.analytic_journal_id.id,
                    'ref': ref,
                })]
        return iml

    def action_date_assign(self, cr, uid, ids, *args):
        for inv in self.browse(cr, uid, ids):
            res = self.onchange_payment_term_date_invoice(cr, uid, inv.id, inv.payment_term.id, inv.date_invoice)
            if res and res['value']:
                self.write(cr, uid, [inv.id], res['value'])
        return True

    def finalize_invoice_move_lines(self, cr, uid, invoice_browse, move_lines):
        """finalize_invoice_move_lines(cr, uid, invoice, move_lines) -> move_lines
        Hook method to be overridden in additional modules to verify and possibly alter the
        move lines to be created by an invoice, for special cases.
        :param invoice_browse: browsable record of the invoice that is generating the move lines
        :param move_lines: list of dictionaries with the account.move.lines (as for create())
        :return: the (possibly updated) final move_lines to create for this invoice
        """
        return move_lines

    def check_tax_lines(self, cr, uid, inv, compute_taxes, ait_obj):
        company_currency = self.pool['res.company'].browse(cr, uid, inv.company_id.id).currency_id
        if not inv.tax_line:
            for tax in compute_taxes.values():
                ait_obj.create(cr, uid, tax)
        else:
            tax_key = []
            for tax in inv.tax_line:
                if tax.manual:
                    continue
                key = (tax.tax_code_id.id, tax.base_code_id.id, tax.account_id.id, tax.account_analytic_id.id)
                tax_key.append(key)
                if not key in compute_taxes:
                    raise osv.except_osv(_('Warning!'), _('Global taxes defined, but they are not in invoice lines !'))
                base = compute_taxes[key]['base']
                if abs(base - tax.base) > company_currency.rounding:
                    raise osv.except_osv(_('Warning!'), _('Tax base different!\nClick on compute to update the tax base.'))
            for key in compute_taxes:
                if not key in tax_key:
                    raise osv.except_osv(_('Warning!'), _('Taxes are missing!\nClick on compute button.'))

    def compute_invoice_totals(self, cr, uid, inv, company_currency, ref, invoice_move_lines, context=None):
        if context is None:
            context={}
        total = 0
        total_currency = 0
        cur_obj = self.pool.get('res.currency')
        for i in invoice_move_lines:
            if inv.currency_id.id != company_currency:
                context.update({'date': inv.date_invoice or time.strftime('%Y-%m-%d')})
                i['currency_id'] = inv.currency_id.id
                i['amount_currency'] = i['price']
                i['price'] = cur_obj.compute(cr, uid, inv.currency_id.id,
                        company_currency, i['price'],
                        context=context)
            else:
                i['amount_currency'] = False
                i['currency_id'] = False
            i['ref'] = ref
            if inv.type in ('out_invoice','in_refund'):
                total += i['price']
                total_currency += i['amount_currency'] or i['price']
                i['price'] = - i['price']
            else:
                total -= i['price']
                total_currency -= i['amount_currency'] or i['price']
        return total, total_currency, invoice_move_lines

    def inv_line_characteristic_hashcode(self, invoice, invoice_line):
        """Overridable hashcode generation for invoice lines. Lines having the same hashcode
        will be grouped together if the journal has the 'group line' option. Of course a module
        can add fields to invoice lines that would need to be tested too before merging lines
        or not."""
        return "%s-%s-%s-%s-%s"%(
            invoice_line['account_id'],
            invoice_line.get('tax_code_id',"False"),
            invoice_line.get('product_id',"False"),
            invoice_line.get('analytic_account_id',"False"),
            invoice_line.get('date_maturity',"False"))

    def group_lines(self, cr, uid, iml, line, inv):
        """Merge account move lines (and hence analytic lines) if invoice line hashcodes are equals"""
        if inv.journal_id.group_invoice_lines:
            line2 = {}
            for x, y, l in line:
                tmp = self.inv_line_characteristic_hashcode(inv, l)

                if tmp in line2:
                    am = line2[tmp]['debit'] - line2[tmp]['credit'] + (l['debit'] - l['credit'])
                    line2[tmp]['debit'] = (am > 0) and am or 0.0
                    line2[tmp]['credit'] = (am < 0) and -am or 0.0
                    line2[tmp]['tax_amount'] += l['tax_amount']
                    line2[tmp]['analytic_lines'] += l['analytic_lines']
                else:
                    line2[tmp] = l
            line = []
            for key, val in line2.items():
                line.append((0,0,val))
        return line

    def action_move_create(self, cr, uid, ids, context=None):
        """Creates invoice related analytics and financial move lines"""
        ait_obj = self.pool.get('account.invoice.tax')
        cur_obj = self.pool.get('res.currency')
        period_obj = self.pool.get('account.period')
        payment_term_obj = self.pool.get('account.payment.term')
        journal_obj = self.pool.get('account.journal')
        move_obj = self.pool.get('account.move')
        if context is None:
            context = {}
        for inv in self.browse(cr, uid, ids, context=context):
            if not inv.journal_id.sequence_id:
                raise osv.except_osv(_('Error!'), _('Please define sequence on the journal related to this invoice.'))
            if not inv.invoice_line:
                raise osv.except_osv(_('No Invoice Lines!'), _('Please create some invoice lines.'))
            if inv.move_id:
                continue

            ctx = context.copy()
            ctx.update({'lang': inv.partner_id.lang})
            if not inv.date_invoice:
                self.write(cr, uid, [inv.id], {'date_invoice': fields.date.context_today(self,cr,uid,context=context)}, context=ctx)
            company_currency = self.pool['res.company'].browse(cr, uid, inv.company_id.id).currency_id.id
            # create the analytical lines
            # one move line per invoice line
            iml = self._get_analytic_lines(cr, uid, inv.id, context=ctx)
            # check if taxes are all computed
            compute_taxes = ait_obj.compute(cr, uid, inv.id, context=ctx)
            self.check_tax_lines(cr, uid, inv, compute_taxes, ait_obj)

            # I disabled the check_total feature
            group_check_total_id = self.pool.get('ir.model.data').get_object_reference(cr, uid, 'account', 'group_supplier_inv_check_total')[1]
            group_check_total = self.pool.get('res.groups').browse(cr, uid, group_check_total_id, context=context)
            if group_check_total and uid in [x.id for x in group_check_total.users]:
                if (inv.type in ('in_invoice', 'in_refund') and abs(inv.check_total - inv.amount_total) >= (inv.currency_id.rounding/2.0)):
                    raise osv.except_osv(_('Bad Total!'), _('Please verify the price of the invoice!\nThe encoded total does not match the computed total.'))

            if inv.payment_term:
                total_fixed = total_percent = 0
                for line in inv.payment_term.line_ids:
                    if line.value == 'fixed':
                        total_fixed += line.value_amount
                    if line.value == 'procent':
                        total_percent += line.value_amount
                total_fixed = (total_fixed * 100) / (inv.amount_total or 1.0)
                if (total_fixed + total_percent) > 100:
                    raise osv.except_osv(_('Error!'), _("Cannot create the invoice.\nThe related payment term is probably misconfigured as it gives a computed amount greater than the total invoiced amount. In order to avoid rounding issues, the latest line of your payment term must be of type 'balance'."))

            # one move line per tax line
            iml += ait_obj.move_line_get(cr, uid, inv.id)

            entry_type = ''
            if inv.type in ('in_invoice', 'in_refund'):
                ref = inv.reference
                entry_type = 'journal_pur_voucher'
                if inv.type == 'in_refund':
                    entry_type = 'cont_voucher'
            else:
                ref = self._convert_ref(cr, uid, inv.number)
                entry_type = 'journal_sale_vou'
                if inv.type == 'out_refund':
                    entry_type = 'cont_voucher'

            diff_currency_p = inv.currency_id.id <> company_currency
            # create one move line for the total and possibly adjust the other lines amount
            total = 0
            total_currency = 0
            total, total_currency, iml = self.compute_invoice_totals(cr, uid, inv, company_currency, ref, iml, context=ctx)
            acc_id = inv.account_id.id

            name = inv['name'] or inv['supplier_invoice_number'] or '/'
            totlines = False
            if inv.payment_term:
                totlines = payment_term_obj.compute(cr,
                        uid, inv.payment_term.id, total, inv.date_invoice or False, context=ctx)
            if totlines:
                res_amount_currency = total_currency
                i = 0
                ctx.update({'date': inv.date_invoice})
                for t in totlines:
                    if inv.currency_id.id != company_currency:
                        amount_currency = cur_obj.compute(cr, uid, company_currency, inv.currency_id.id, t[1], context=ctx)
                    else:
                        amount_currency = False

                    # last line add the diff
                    res_amount_currency -= amount_currency or 0
                    i += 1
                    if i == len(totlines):
                        amount_currency += res_amount_currency

                    iml.append({
                        'type': 'dest',
                        'name': name,
                        'price': t[1],
                        'account_id': acc_id,
                        'date_maturity': t[0],
                        'amount_currency': diff_currency_p \
                                and amount_currency or False,
                        'currency_id': diff_currency_p \
                                and inv.currency_id.id or False,
                        'ref': ref,
                    })
            else:
                iml.append({
                    'type': 'dest',
                    'name': name,
                    'price': total,
                    'account_id': acc_id,
                    'date_maturity': inv.date_due or False,
                    'amount_currency': diff_currency_p \
                            and total_currency or False,
                    'currency_id': diff_currency_p \
                            and inv.currency_id.id or False,
                    'ref': ref
            })

            date = inv.date_invoice or time.strftime('%Y-%m-%d')

            part = self.pool.get("res.partner")._find_accounting_partner(inv.partner_id)

            line = map(lambda x:(0,0,self.line_get_convert(cr, uid, x, part.id, date, context=ctx)),iml)

            line = self.group_lines(cr, uid, iml, line, inv)

            journal_id = inv.journal_id.id
            journal = journal_obj.browse(cr, uid, journal_id, context=ctx)
            if journal.centralisation:
                raise osv.except_osv(_('User Error!'),
                        _('You cannot create an invoice on a centralized journal. Uncheck the centralized counterpart box in the related journal from the configuration menu.'))

            line = self.finalize_invoice_move_lines(cr, uid, inv, line)

            move = {
                'ref': inv.reference and inv.reference or inv.name,
                'line_id': line,
                'journal_id': journal_id,
                'date': date,
                'narration': inv.comment,
                'company_id': inv.company_id.id,
            }
            period_id = inv.period_id and inv.period_id.id or False
            ctx.update(company_id=inv.company_id.id)
            if not period_id:
                period_ids = period_obj.find(cr, uid, inv.date_invoice, context=ctx)
                period_id = period_ids and period_ids[0] or False
            if period_id:
                move['period_id'] = period_id
                for i in line:
                    i[2]['period_id'] = period_id

            ctx.update(invoice=inv)
            move_id = move_obj.create(cr, uid, move, context=ctx)
            new_move_name = move_obj.browse(cr, uid, move_id, context=ctx).name
            # make the invoice point to that move
            self.write(cr, uid, [inv.id], {'move_id': move_id,'period_id':period_id, 'move_name':new_move_name}, context=ctx)
            # Pass invoice in context in method post: used if you want to get the same
            # account move reference when creating the same invoice after a cancelled one:
            move_obj.post(cr, uid, [move_id], context=ctx)
        self._log_event(cr, uid, ids)
        return True

    def invoice_validate(self, cr, uid, ids, context=None):
        self.write(cr, uid, ids, {'state':'open'}, context=context)
        return True

    def line_get_convert(self, cr, uid, x, part, date, context=None):
        return {
            'date_maturity': x.get('date_maturity', False),
            'partner_id': part,
            'name': x['name'][:64],
            'date': date,
            'debit': x['price']>0 and x['price'],
            'credit': x['price']<0 and -x['price'],
            'account_id': x['account_id'],
            'analytic_lines': x.get('analytic_lines', []),
            'amount_currency': x['price']>0 and abs(x.get('amount_currency', False)) or -abs(x.get('amount_currency', False)),
            'currency_id': x.get('currency_id', False),
            'tax_code_id': x.get('tax_code_id', False),
            'tax_amount': x.get('tax_amount', False),
            'ref': x.get('ref', False),
            'quantity': x.get('quantity',1.00),
            'product_id': x.get('product_id', False),
            'product_uom_id': x.get('uos_id', False),
            'analytic_account_id': x.get('account_analytic_id', False),
        }

    def action_number(self, cr, uid, ids, context=None):
        move_obj = self.pool.get('account.move')
        move_line_obj = self.pool.get('account.move.line')
        analytic_line_obj = self.pool.get('account.analytic.line')

        if context is None:
            context = {}
        #TODO: not correct fix but required a frech values before reading it.
        self.write(cr, uid, ids, {})

        for obj_inv in self.browse(cr, uid, ids, context=context):
            invtype = obj_inv.type
            number = obj_inv.number
            move_id = obj_inv.move_id and obj_inv.move_id.id or False
            reference = obj_inv.reference or ''

            self.write(cr, uid, ids, {'internal_number': number})

            if invtype in ('in_invoice', 'in_refund'):
                if not reference:
                    ref = self._convert_ref(cr, uid, number)
                else:
                    ref = reference
            else:
                ref = self._convert_ref(cr, uid, number)

            cr.execute('UPDATE account_move SET ref=%s ' \
                    'WHERE id=%s AND (ref is null OR ref = \'\')',
                    (ref, move_id))
            cr.execute('UPDATE account_move_line SET ref=%s ' \
                    'WHERE move_id=%s AND (ref is null OR ref = \'\')',
                    (ref, move_id))
            cr.execute('UPDATE account_analytic_line SET ref=%s ' \
                    'FROM account_move_line ' \
                    'WHERE account_move_line.move_id = %s ' \
                        'AND account_analytic_line.move_id = account_move_line.id',
                        (ref, move_id))
            self.invalidate_cache(cr, uid, context=context)
        return True

    def action_cancel(self, cr, uid, ids, context=None):
        if context is None:
            context = {}
        account_move_obj = self.pool.get('account.move')
        invoices = self.read(cr, uid, ids, ['move_id', 'payment_ids'])
        move_ids = [] # ones that we will need to remove
        for i in invoices:
            if i['move_id']:
                move_ids.append(i['move_id'][0])
            if i['payment_ids']:
                account_move_line_obj = self.pool.get('account.move.line')
                pay_ids = account_move_line_obj.browse(cr, uid, i['payment_ids'])
                for move_line in pay_ids:
                    if move_line.reconcile_partial_id and move_line.reconcile_partial_id.line_partial_ids:
                        raise osv.except_osv(_('Error!'), _('You cannot cancel an invoice which is partially paid. You need to unreconcile related payment entries first.'))

        # First, set the invoices as cancelled and detach the move ids
        self.write(cr, uid, ids, {'state':'cancel', 'move_id':False})
        if move_ids:
            # second, invalidate the move(s)
            account_move_obj.button_cancel(cr, uid, move_ids, context=context)
            # delete the move this invoice was pointing to
            # Note that the corresponding move_lines and move_reconciles
            # will be automatically deleted too
            account_move_obj.unlink(cr, uid, move_ids, context=context)
        self._log_event(cr, uid, ids, -1.0, 'Cancel Invoice')
        return True

    ###################

    def list_distinct_taxes(self, cr, uid, ids):
        invoices = self.browse(cr, uid, ids)
        taxes = {}
        for inv in invoices:
            for tax in inv.tax_line:
                if not tax['name'] in taxes:
                    taxes[tax['name']] = {'name': tax['name']}
        return taxes.values()

    def _log_event(self, cr, uid, ids, factor=1.0, name='Open Invoice'):
        #TODO: implement messages system
        return True

    def name_get(self, cr, uid, ids, context=None):
        if not ids:
            return []
        types = {
            'out_invoice': _('Invoice'),
            'in_invoice': _('Supplier Invoice'),
            'out_refund': _('Refund'),
            'in_refund': _('Supplier Refund'),
        }
        return [
            (r['id'], '%s %s' % (r['number'] or types[r['type']], r['name'] or ''))
            for r in self.read(cr, uid, ids, ['type', 'number', 'name'], context=context, load='_classic_write')
        ]

    def name_search(self, cr, user, name, args=None, operator='ilike', context=None, limit=100):
        if not args:
            args = []
        if context is None:
            context = {}
        ids = []
        if name:
            ids = self.search(cr, user, [('number','=',name)] + args, limit=limit, context=context)
        if not ids:
            ids = self.search(cr, user, [('name',operator,name)] + args, limit=limit, context=context)
        return self.name_get(cr, user, ids, context)

    def _refund_cleanup_lines(self, cr, uid, lines, context=None):
        """Convert records to dict of values suitable for one2many line creation

            :param list(browse_record) lines: records to convert
            :return: list of command tuple for one2many line creation [(0, 0, dict of valueis), ...]
        """
        clean_lines = []
        for line in lines:
            clean_line = {}
            for field in line._all_columns.keys():
                if line._all_columns[field].column._type == 'many2one':
                    clean_line[field] = line[field].id
                elif line._all_columns[field].column._type not in ['many2many','one2many']:
                    clean_line[field] = line[field]
                elif field == 'invoice_line_tax_id':
                    tax_list = []
                    for tax in line[field]:
                        tax_list.append(tax.id)
                    clean_line[field] = [(6,0, tax_list)]
            clean_lines.append(clean_line)
        return map(lambda x: (0,0,x), clean_lines)

    def _prepare_refund(self, cr, uid, invoice, date=None, period_id=None, description=None, journal_id=None, context=None):
        """Prepare the dict of values to create the new refund from the invoice.
            This method may be overridden to implement custom
            refund generation (making sure to call super() to establish
            a clean extension chain).

            :param integer invoice_id: id of the invoice to refund
            :param dict invoice: read of the invoice to refund
            :param string date: refund creation date from the wizard
            :param integer period_id: force account.period from the wizard
            :param string description: description of the refund from the wizard
            :param integer journal_id: account.journal from the wizard
            :return: dict of value to create() the refund
        """
        obj_journal = self.pool.get('account.journal')

        type_dict = {
            'out_invoice': 'out_refund', # Customer Invoice
            'in_invoice': 'in_refund',   # Supplier Invoice
            'out_refund': 'out_invoice', # Customer Refund
            'in_refund': 'in_invoice',   # Supplier Refund
        }
        invoice_data = {}
        for field in ['name', 'reference', 'comment', 'date_due', 'partner_id', 'company_id',
                'account_id', 'currency_id', 'payment_term', 'user_id', 'fiscal_position']:
            if invoice._all_columns[field].column._type == 'many2one':
                invoice_data[field] = invoice[field].id
            else:
                invoice_data[field] = invoice[field] if invoice[field] else False

        invoice_lines = self._refund_cleanup_lines(cr, uid, invoice.invoice_line, context=context)

        tax_lines = filter(lambda l: l['manual'], invoice.tax_line)
        tax_lines = self._refund_cleanup_lines(cr, uid, tax_lines, context=context)
        if journal_id:
            refund_journal_ids = [journal_id]
        elif invoice['type'] == 'in_invoice':
            refund_journal_ids = obj_journal.search(cr, uid, [('type','=','purchase_refund')], context=context)
        else:
            refund_journal_ids = obj_journal.search(cr, uid, [('type','=','sale_refund')], context=context)

        if not date:
            date = time.strftime('%Y-%m-%d')
        invoice_data.update({
            'type': type_dict[invoice['type']],
            'date_invoice': date,
            'state': 'draft',
            'number': False,
            'invoice_line': invoice_lines,
            'tax_line': tax_lines,
            'journal_id': refund_journal_ids and refund_journal_ids[0] or False,
        })
        if period_id:
            invoice_data['period_id'] = period_id
        if description:
            invoice_data['name'] = description
        return invoice_data

    def refund(self, cr, uid, ids, date=None, period_id=None, description=None, journal_id=None, context=None):
        new_ids = []
        for invoice in self.browse(cr, uid, ids, context=context):
            invoice = self._prepare_refund(cr, uid, invoice,
                                                date=date,
                                                period_id=period_id,
                                                description=description,
                                                journal_id=journal_id,
                                                context=context)
            # create the new invoice
            new_ids.append(self.create(cr, uid, invoice, context=context))

        return new_ids

    def pay_and_reconcile(self, cr, uid, ids, pay_amount, pay_account_id, period_id, pay_journal_id, writeoff_acc_id, writeoff_period_id, writeoff_journal_id, context=None, name=''):
        if context is None:
            context = {}
        #TODO check if we can use different period for payment and the writeoff line
        assert len(ids)==1, "Can only pay one invoice at a time."
        invoice = self.browse(cr, uid, ids[0], context=context)
        src_account_id = invoice.account_id.id
        # Take the seq as name for move
        types = {'out_invoice': -1, 'in_invoice': 1, 'out_refund': 1, 'in_refund': -1}
        direction = types[invoice.type]
        #take the choosen date
        if 'date_p' in context and context['date_p']:
            date=context['date_p']
        else:
            date=time.strftime('%Y-%m-%d')

        # Take the amount in currency and the currency of the payment
        if 'amount_currency' in context and context['amount_currency'] and 'currency_id' in context and context['currency_id']:
            amount_currency = context['amount_currency']
            currency_id = context['currency_id']
        else:
            amount_currency = False
            currency_id = False

        pay_journal = self.pool.get('account.journal').browse(cr, uid, pay_journal_id, context=context)
        if invoice.type in ('in_invoice', 'out_invoice'):
            if pay_journal.type == 'bank':
                entry_type = 'bank_pay_voucher' # Bank payment
            else:
                entry_type = 'pay_voucher' # Cash payment
        else:
            entry_type = 'cont_voucher'
        if invoice.type in ('in_invoice', 'in_refund'):
            ref = invoice.reference
        else:
            ref = self._convert_ref(cr, uid, invoice.number)
        partner = self.pool['res.partner']._find_accounting_partner(invoice.partner_id)
        # Pay attention to the sign for both debit/credit AND amount_currency
        l1 = {
            'debit': direction * pay_amount>0 and direction * pay_amount,
            'credit': direction * pay_amount<0 and - direction * pay_amount,
            'account_id': src_account_id,
            'partner_id': partner.id,
            'ref':ref,
            'date': date,
            'currency_id':currency_id,
            'amount_currency':amount_currency and direction * amount_currency or 0.0,
            'company_id': invoice.company_id.id,
        }
        l2 = {
            'debit': direction * pay_amount<0 and - direction * pay_amount,
            'credit': direction * pay_amount>0 and direction * pay_amount,
            'account_id': pay_account_id,
            'partner_id': partner.id,
            'ref':ref,
            'date': date,
            'currency_id':currency_id,
            'amount_currency':amount_currency and - direction * amount_currency or 0.0,
            'company_id': invoice.company_id.id,
        }

        if not name:
            name = invoice.invoice_line and invoice.invoice_line[0].name or invoice.number
        l1['name'] = name
        l2['name'] = name

        lines = [(0, 0, l1), (0, 0, l2)]
        move = {'ref': ref, 'line_id': lines, 'journal_id': pay_journal_id, 'period_id': period_id, 'date': date}
        move_id = self.pool.get('account.move').create(cr, uid, move, context=context)

        line_ids = []
        total = 0.0
        line = self.pool.get('account.move.line')
        move_ids = [move_id,]
        if invoice.move_id:
            move_ids.append(invoice.move_id.id)
        cr.execute('SELECT id FROM account_move_line '\
                   'WHERE move_id IN %s',
                   ((move_id, invoice.move_id.id),))
        lines = line.browse(cr, uid, map(lambda x: x[0], cr.fetchall()) )
        for l in itertools.chain(lines, invoice.payment_ids):
            if l.account_id.id == src_account_id:
                line_ids.append(l.id)
                total += (l.debit or 0.0) - (l.credit or 0.0)

        inv_id, name = self.name_get(cr, uid, [invoice.id], context=context)[0]
        if (not round(total,self.pool.get('decimal.precision').precision_get(cr, uid, 'Account'))) or writeoff_acc_id:
            self.pool.get('account.move.line').reconcile(cr, uid, line_ids, 'manual', writeoff_acc_id, writeoff_period_id, writeoff_journal_id, context)
        else:
            code = invoice.currency_id.symbol
            # TODO: use currency's formatting function
            msg = _("Invoice partially paid: %s%s of %s%s (%s%s remaining).") % \
                    (pay_amount, code, invoice.amount_total, code, total, code)
            self.message_post(cr, uid, [inv_id], body=msg, context=context)
            self.pool.get('account.move.line').reconcile_partial(cr, uid, line_ids, 'manual', context)

        # Update the stored value (fields.function), so we write to trigger recompute
        self.pool.get('account.invoice').write(cr, uid, ids, {}, context=context)
        return True


class account_invoice_line(osv.osv):

    def _amount_line(self, cr, uid, ids, fields, args, context=None):
        res = {}
        tax_obj = self.pool.get('account.tax')
        cur_obj = self.pool.get('res.currency')
        for line in self.browse(cr, uid, ids):
            price = line.price_unit * (1-(line.discount or 0.0)/100.0)
            taxes = tax_obj.compute_all(cr, uid, line.invoice_line_tax_id, price, line.quantity, product=line.product_id, partner=line.invoice_id.partner_id)
            res[line.id] = taxes['total']
            if line.invoice_id:
                cur = line.invoice_id.currency_id
                res[line.id] = cur_obj.round(cr, uid, cur, res[line.id])
        return res

    def _price_unit_default(self, cr, uid, context=None):
        if context is None:
            context = {}
        tax_obj = self.pool.get('account.tax')
        if context.get('check_total', False):
            t = context['check_total']
            for l in context.get('invoice_line', {}):
                if isinstance(l, (list, tuple)) and len(l) >= 3 and l[2]:
                    p = l[2].get('price_unit', 0) * (1-l[2].get('discount', 0)/100.0)
                    t = t - (p * l[2].get('quantity'))
                    taxes = l[2].get('invoice_line_tax_id')
                    if len(taxes[0]) >= 3 and taxes[0][2]:
                        taxes = tax_obj.browse(cr, uid, list(taxes[0][2]))
                        for tax in tax_obj.compute_all(cr, uid, taxes, p,l[2].get('quantity'), l[2].get('product_id', False), context.get('partner_id', False))['taxes']:
                            t = t - tax['amount']
            return t
        return 0

    _name = "account.invoice.line"
    _description = "Invoice Line"
    _order = "invoice_id,sequence,id"
    _columns = {
        'name': fields.text('Description', required=True),
        'origin': fields.char('Source Document', size=256, help="Reference of the document that produced this invoice."),
        'sequence': fields.integer('Sequence', help="Gives the sequence of this line when displaying the invoice."),
        'invoice_id': fields.many2one('account.invoice', 'Invoice Reference', ondelete='cascade', select=True),
        'uos_id': fields.many2one('product.uom', 'Unit of Measure', ondelete='set null', select=True),
        'product_id': fields.many2one('product.product', 'Product', ondelete='set null', select=True),
        'account_id': fields.many2one('account.account', 'Account', required=True, domain=[('type','<>','view'), ('type', '<>', 'closed')], help="The income or expense account related to the selected product."),
        'price_unit': fields.float('Unit Price', required=True, digits_compute= dp.get_precision('Product Price')),
        'price_subtotal': fields.function(_amount_line, string='Amount', type="float",
            digits_compute= dp.get_precision('Account'), store=True),
        'quantity': fields.float('Quantity', digits_compute= dp.get_precision('Product Unit of Measure'), required=True),
        'discount': fields.float('Discount (%)', digits_compute= dp.get_precision('Discount')),
        'invoice_line_tax_id': fields.many2many('account.tax', 'account_invoice_line_tax', 'invoice_line_id', 'tax_id', 'Taxes', domain=[('parent_id','=',False)]),
        'account_analytic_id':  fields.many2one('account.analytic.account', 'Analytic Account'),
        'company_id': fields.related('invoice_id','company_id',type='many2one',relation='res.company',string='Company', store=True, readonly=True),
        'partner_id': fields.related('invoice_id','partner_id',type='many2one',relation='res.partner',string='Partner',store=True)
    }

    def _default_account_id(self, cr, uid, context=None):
        # XXX this gets the default account for the user's company,
        # it should get the default account for the invoice's company
        # however, the invoice's company does not reach this point
        if context is None:
            context = {}
        if context.get('type') in ('out_invoice','out_refund'):
            prop = self.pool.get('ir.property').get(cr, uid, 'property_account_income_categ', 'product.category', context=context)
        else:
            prop = self.pool.get('ir.property').get(cr, uid, 'property_account_expense_categ', 'product.category', context=context)
        return prop and prop.id or False

    _defaults = {
        'quantity': 1,
        'discount': 0.0,
        'price_unit': _price_unit_default,
        'account_id': _default_account_id,
        'sequence': 10,
    }

    def fields_view_get(self, cr, uid, view_id=None, view_type='form', context=None, toolbar=False, submenu=False):
        if context is None:
            context = {}
        res = super(account_invoice_line,self).fields_view_get(cr, uid, view_id=view_id, view_type=view_type, context=context, toolbar=toolbar, submenu=submenu)
        if context.get('type', False):
            doc = etree.XML(res['arch'])
            for node in doc.xpath("//field[@name='product_id']"):
                if context['type'] in ('in_invoice', 'in_refund'):
                    node.set('domain', "[('purchase_ok', '=', True)]")
                else:
                    node.set('domain', "[('sale_ok', '=', True)]")
            res['arch'] = etree.tostring(doc)
        return res

    def product_id_change(self, cr, uid, ids, product, uom_id, qty=0, name='', type='out_invoice', partner_id=False, fposition_id=False, price_unit=False, currency_id=False, context=None, company_id=None):
        if context is None:
            context = {}
        company_id = company_id if company_id != None else context.get('company_id',False)
        context = dict(context)
        context.update({'company_id': company_id, 'force_company': company_id})
        if not partner_id:
            raise osv.except_osv(_('No Partner Defined!'),_("You must first select a partner!") )
        if not product:
            if type in ('in_invoice', 'in_refund'):
                return {'value': {}, 'domain':{'product_uom':[]}}
            else:
                return {'value': {'price_unit': 0.0}, 'domain':{'product_uom':[]}}
        part = self.pool.get('res.partner').browse(cr, uid, partner_id, context=context)
        fpos_obj = self.pool.get('account.fiscal.position')
        fpos = fposition_id and fpos_obj.browse(cr, uid, fposition_id, context=context) or False

        if part.lang:
            context.update({'lang': part.lang})
        result = {}
        res = self.pool.get('product.product').browse(cr, uid, product, context=context)

        result['name'] = res.partner_ref
        if type in ('out_invoice','out_refund'):
            a = res.property_account_income.id
            if not a:
                a = res.categ_id.property_account_income_categ.id
        else:
            a = res.property_account_expense.id
            if not a:
                a = res.categ_id.property_account_expense_categ.id
        a = fpos_obj.map_account(cr, uid, fpos, a)
        if a:
            result['account_id'] = a

        if type in ('out_invoice', 'out_refund'):
            taxes = res.taxes_id and res.taxes_id or (a and self.pool.get('account.account').browse(cr, uid, a, context=context).tax_ids or False)
            if res.description_sale:
                result['name'] += '\n'+res.description_sale
        else:
            taxes = res.supplier_taxes_id and res.supplier_taxes_id or (a and self.pool.get('account.account').browse(cr, uid, a, context=context).tax_ids or False)
            if res.description_purchase:
                result['name'] += '\n'+res.description_purchase

        tax_id = fpos_obj.map_tax(cr, uid, fpos, taxes)

        if type in ('in_invoice', 'in_refund'):
            result.update( {'price_unit': price_unit or res.standard_price,'invoice_line_tax_id': tax_id} )
        else:
            result.update({'price_unit': res.list_price, 'invoice_line_tax_id': tax_id})

        result['uos_id'] = uom_id or res.uom_id.id

        domain = {'uos_id':[('category_id','=',res.uom_id.category_id.id)]}

        res_final = {'value':result, 'domain':domain}

        if not company_id or not currency_id:
            return res_final

        company = self.pool.get('res.company').browse(cr, uid, company_id, context=context)
        currency = self.pool.get('res.currency').browse(cr, uid, currency_id, context=context)

        if company.currency_id.id != currency.id:
            if type in ('in_invoice', 'in_refund'):
                res_final['value']['price_unit'] = res.standard_price
            new_price = res_final['value']['price_unit'] * currency.rate
            res_final['value']['price_unit'] = new_price

        if result['uos_id'] and result['uos_id'] != res.uom_id.id:
            selected_uom = self.pool.get('product.uom').browse(cr, uid, result['uos_id'], context=context)
            new_price = self.pool.get('product.uom')._compute_price(cr, uid, res.uom_id.id, res_final['value']['price_unit'], result['uos_id'])
            res_final['value']['price_unit'] = new_price
        return res_final

    def uos_id_change(self, cr, uid, ids, product, uom, qty=0, name='', type='out_invoice', partner_id=False, fposition_id=False, price_unit=False, currency_id=False, context=None, company_id=None):
        if context is None:
            context = {}
        company_id = company_id if company_id != None else context.get('company_id',False)
        context = dict(context)
        context.update({'company_id': company_id})
        warning = {}
        res = self.product_id_change(cr, uid, ids, product, uom, qty, name, type, partner_id, fposition_id, price_unit, currency_id, context=context)
        if not uom:
            res['value']['price_unit'] = 0.0
        if product and uom:
            prod = self.pool.get('product.product').browse(cr, uid, product, context=context)
            prod_uom = self.pool.get('product.uom').browse(cr, uid, uom, context=context)
            if prod.uom_id.category_id.id != prod_uom.category_id.id:
                warning = {
                    'title': _('Warning!'),
                    'message': _('The selected unit of measure is not compatible with the unit of measure of the product.')
                }
                res['value'].update({'uos_id': prod.uom_id.id})
            return {'value': res['value'], 'warning': warning}
        return res

    def move_line_get(self, cr, uid, invoice_id, context=None):
        res = []
        tax_obj = self.pool.get('account.tax')
        cur_obj = self.pool.get('res.currency')
        if context is None:
            context = {}
        inv = self.pool.get('account.invoice').browse(cr, uid, invoice_id, context=context)
        company_currency = self.pool['res.company'].browse(cr, uid, inv.company_id.id).currency_id.id
        for line in inv.invoice_line:
            mres = self.move_line_get_item(cr, uid, line, context)
            if not mres:
                continue
            res.append(mres)
            tax_code_found= False
            for tax in tax_obj.compute_all(cr, uid, line.invoice_line_tax_id,
                    (line.price_unit * (1.0 - (line['discount'] or 0.0) / 100.0)),
                    line.quantity, line.product_id,
                    inv.partner_id)['taxes']:

                if inv.type in ('out_invoice', 'in_invoice'):
                    tax_code_id = tax['base_code_id']
                    tax_amount = line.price_subtotal * tax['base_sign']
                else:
                    tax_code_id = tax['ref_base_code_id']
                    tax_amount = line.price_subtotal * tax['ref_base_sign']

                if tax_code_found:
                    if not tax_code_id:
                        continue
                    res.append(self.move_line_get_item(cr, uid, line, context))
                    res[-1]['price'] = 0.0
                    res[-1]['account_analytic_id'] = False
                elif not tax_code_id:
                    continue
                tax_code_found = True

                res[-1]['tax_code_id'] = tax_code_id
                res[-1]['tax_amount'] = cur_obj.compute(cr, uid, inv.currency_id.id, company_currency, tax_amount, context={'date': inv.date_invoice})
        return res

    def move_line_get_item(self, cr, uid, line, context=None):
        return {
            'type':'src',
            'name': line.name.split('\n')[0][:64],
            'price_unit':line.price_unit,
            'quantity':line.quantity,
            'price':line.price_subtotal,
            'account_id':line.account_id.id,
            'product_id':line.product_id.id,
            'uos_id':line.uos_id.id,
            'account_analytic_id':line.account_analytic_id.id,
            'taxes':line.invoice_line_tax_id,
        }
    #
    # Set the tax field according to the account and the fiscal position
    #
    def onchange_account_id(self, cr, uid, ids, product_id, partner_id, inv_type, fposition_id, account_id):
        if not account_id:
            return {}
        unique_tax_ids = []
        fpos = fposition_id and self.pool.get('account.fiscal.position').browse(cr, uid, fposition_id) or False
        account = self.pool.get('account.account').browse(cr, uid, account_id)
        if not product_id:
            taxes = account.tax_ids
            unique_tax_ids = self.pool.get('account.fiscal.position').map_tax(cr, uid, fpos, taxes)
        else:
            product_change_result = self.product_id_change(cr, uid, ids, product_id, False, type=inv_type,
                partner_id=partner_id, fposition_id=fposition_id,
                company_id=account.company_id.id)
            if product_change_result and 'value' in product_change_result and 'invoice_line_tax_id' in product_change_result['value']:
                unique_tax_ids = product_change_result['value']['invoice_line_tax_id']
        return {'value':{'invoice_line_tax_id': unique_tax_ids}}


class account_invoice_tax(osv.osv):
    _name = "account.invoice.tax"
    _description = "Invoice Tax"

    def _count_factor(self, cr, uid, ids, name, args, context=None):
        res = {}
        for invoice_tax in self.browse(cr, uid, ids, context=context):
            res[invoice_tax.id] = {
                'factor_base': 1.0,
                'factor_tax': 1.0,
            }
            if invoice_tax.amount <> 0.0:
                factor_tax = invoice_tax.tax_amount / invoice_tax.amount
                res[invoice_tax.id]['factor_tax'] = factor_tax

            if invoice_tax.base <> 0.0:
                factor_base = invoice_tax.base_amount / invoice_tax.base
                res[invoice_tax.id]['factor_base'] = factor_base

        return res

    _columns = {
        'invoice_id': fields.many2one('account.invoice', 'Invoice Line', ondelete='cascade', select=True),
        'name': fields.char('Tax Description', size=64, required=True),
        'account_id': fields.many2one('account.account', 'Tax Account', required=True, domain=[('type','<>','view'),('type','<>','income'), ('type', '<>', 'closed')]),
        'account_analytic_id': fields.many2one('account.analytic.account', 'Analytic account'),
        'base': fields.float('Base', digits_compute=dp.get_precision('Account')),
        'amount': fields.float('Amount', digits_compute=dp.get_precision('Account')),
        'manual': fields.boolean('Manual'),
        'sequence': fields.integer('Sequence', help="Gives the sequence order when displaying a list of invoice tax."),
        'base_code_id': fields.many2one('account.tax.code', 'Base Code', help="The account basis of the tax declaration."),
        'base_amount': fields.float('Base Code Amount', digits_compute=dp.get_precision('Account')),
        'tax_code_id': fields.many2one('account.tax.code', 'Tax Code', help="The tax basis of the tax declaration."),
        'tax_amount': fields.float('Tax Code Amount', digits_compute=dp.get_precision('Account')),
        'company_id': fields.related('account_id', 'company_id', type='many2one', relation='res.company', string='Company', store=True, readonly=True),
        'factor_base': fields.function(_count_factor, string='Multipication factor for Base code', type='float', multi="all"),
        'factor_tax': fields.function(_count_factor, string='Multipication factor Tax code', type='float', multi="all")
    }

    def base_change(self, cr, uid, ids, base, currency_id=False, company_id=False, date_invoice=False):
        cur_obj = self.pool.get('res.currency')
        company_obj = self.pool.get('res.company')
        company_currency = False
        factor = 1
        if ids:
            factor = self.read(cr, uid, ids[0], ['factor_base'])['factor_base']
        if company_id:
            company_currency = company_obj.read(cr, uid, [company_id], ['currency_id'])[0]['currency_id'][0]
        if currency_id and company_currency:
            base = cur_obj.compute(cr, uid, currency_id, company_currency, base*factor, context={'date': date_invoice or time.strftime('%Y-%m-%d')}, round=False)
        return {'value': {'base_amount':base}}

    def amount_change(self, cr, uid, ids, amount, currency_id=False, company_id=False, date_invoice=False):
        cur_obj = self.pool.get('res.currency')
        company_obj = self.pool.get('res.company')
        company_currency = False
        factor = 1
        if ids:
            factor = self.read(cr, uid, ids[0], ['factor_tax'])['factor_tax']
        if company_id:
            company_currency = company_obj.read(cr, uid, [company_id], ['currency_id'])[0]['currency_id'][0]
        if currency_id and company_currency:
            amount = cur_obj.compute(cr, uid, currency_id, company_currency, amount*factor, context={'date': date_invoice or time.strftime('%Y-%m-%d')}, round=False)
        return {'value': {'tax_amount': amount}}

    _order = 'sequence'
    _defaults = {
        'manual': 1,
        'base_amount': 0.0,
        'tax_amount': 0.0,
    }
    def compute(self, cr, uid, invoice_id, context=None):
        tax_grouped = {}
        tax_obj = self.pool.get('account.tax')
        cur_obj = self.pool.get('res.currency')
        inv = self.pool.get('account.invoice').browse(cr, uid, invoice_id, context=context)
        cur = inv.currency_id
        company_currency = self.pool['res.company'].browse(cr, uid, inv.company_id.id).currency_id.id
        for line in inv.invoice_line:
            for tax in tax_obj.compute_all(cr, uid, line.invoice_line_tax_id, (line.price_unit* (1-(line.discount or 0.0)/100.0)), line.quantity, line.product_id, inv.partner_id)['taxes']:
                val={}
                val['invoice_id'] = inv.id
                val['name'] = tax['name']
                val['amount'] = tax['amount']
                val['manual'] = False
                val['sequence'] = tax['sequence']
                val['base'] = cur_obj.round(cr, uid, cur, tax['price_unit'] * line['quantity'])

                if inv.type in ('out_invoice','in_invoice'):
                    val['base_code_id'] = tax['base_code_id']
                    val['tax_code_id'] = tax['tax_code_id']
                    val['base_amount'] = cur_obj.compute(cr, uid, inv.currency_id.id, company_currency, val['base'] * tax['base_sign'], context={'date': inv.date_invoice or time.strftime('%Y-%m-%d')}, round=False)
                    val['tax_amount'] = cur_obj.compute(cr, uid, inv.currency_id.id, company_currency, val['amount'] * tax['tax_sign'], context={'date': inv.date_invoice or time.strftime('%Y-%m-%d')}, round=False)
                    val['account_id'] = tax['account_collected_id'] or line.account_id.id
                    val['account_analytic_id'] = tax['account_analytic_collected_id']
                else:
                    val['base_code_id'] = tax['ref_base_code_id']
                    val['tax_code_id'] = tax['ref_tax_code_id']
                    val['base_amount'] = cur_obj.compute(cr, uid, inv.currency_id.id, company_currency, val['base'] * tax['ref_base_sign'], context={'date': inv.date_invoice or time.strftime('%Y-%m-%d')}, round=False)
                    val['tax_amount'] = cur_obj.compute(cr, uid, inv.currency_id.id, company_currency, val['amount'] * tax['ref_tax_sign'], context={'date': inv.date_invoice or time.strftime('%Y-%m-%d')}, round=False)
                    val['account_id'] = tax['account_paid_id'] or line.account_id.id
                    val['account_analytic_id'] = tax['account_analytic_paid_id']

                key = (val['tax_code_id'], val['base_code_id'], val['account_id'], val['account_analytic_id'])
                if not key in tax_grouped:
                    tax_grouped[key] = val
                else:
                    tax_grouped[key]['amount'] += val['amount']
                    tax_grouped[key]['base'] += val['base']
                    tax_grouped[key]['base_amount'] += val['base_amount']
                    tax_grouped[key]['tax_amount'] += val['tax_amount']

        for t in tax_grouped.values():
            t['base'] = cur_obj.round(cr, uid, cur, t['base'])
            t['amount'] = cur_obj.round(cr, uid, cur, t['amount'])
            t['base_amount'] = cur_obj.round(cr, uid, cur, t['base_amount'])
            t['tax_amount'] = cur_obj.round(cr, uid, cur, t['tax_amount'])
        return tax_grouped

    def move_line_get(self, cr, uid, invoice_id):
        res = []
        cr.execute('SELECT * FROM account_invoice_tax WHERE invoice_id=%s', (invoice_id,))
        for t in cr.dictfetchall():
            if not t['amount'] \
                    and not t['tax_code_id'] \
                    and not t['tax_amount']:
                continue
            res.append({
                'type':'tax',
                'name':t['name'],
                'price_unit': t['amount'],
                'quantity': 1,
                'price': t['amount'] or 0.0,
                'account_id': t['account_id'],
                'tax_code_id': t['tax_code_id'],
                'tax_amount': t['tax_amount'],
                'account_analytic_id': t['account_analytic_id'],
            })
        return res


class res_partner(osv.osv):
    """ Inherits partner and adds invoice information in the partner form """
    _inherit = 'res.partner'
    _columns = {
        'invoice_ids': fields.one2many('account.invoice.line', 'partner_id', 'Invoices', readonly=True),
    }

    def _find_accounting_partner(self, partner):
        '''
        Find the partner for which the accounting entries will be created
        '''
        return partner.commercial_partner_id

    def copy(self, cr, uid, id, default=None, context=None):
        default = default or {}
        default.update({'invoice_ids' : []})
        return super(res_partner, self).copy(cr, uid, id, default, context)


class mail_compose_message(osv.Model):
    _inherit = 'mail.compose.message'

    def send_mail(self, cr, uid, ids, context=None):
        context = context or {}
        if context.get('default_model') == 'account.invoice' and context.get('default_res_id') and context.get('mark_invoice_as_sent'):
            context = dict(context, mail_post_autofollow=True)
            self.pool.get('account.invoice').write(cr, uid, [context['default_res_id']], {'sent': True}, context=context)
            self.pool.get('account.invoice').message_post(cr, uid, [context['default_res_id']], body=_("Invoice sent"), context=context)
        return super(mail_compose_message, self).send_mail(cr, uid, ids, context=context)

# vim:expandtab:smartindent:tabstop=4:softtabstop=4:shiftwidth=4:<|MERGE_RESOLUTION|>--- conflicted
+++ resolved
@@ -681,22 +681,11 @@
     def get_formview_id(self, cr, uid, id, context=None):
         """ Update form view id of action to open the invoice """
         obj = self.browse(cr, uid, id, context=context)
-        proxy = self.pool.get('ir.model.data')
-
         if obj.type == 'in_invoice':
-<<<<<<< HEAD
-            model, view_id = proxy.get_object_reference(cr, uid, 'account', 'invoice_supplier_form')
-        else:
-            model, view_id = proxy.get_object_reference(cr, uid, 'account', 'invoice_form')
-
-        action.update(views=[(view_id, 'form')])
-        return action
-=======
             model, view_id = self.pool.get('ir.model.data').get_object_reference(cr, uid, 'account', 'invoice_supplier_form')
         else:
             model, view_id = self.pool.get('ir.model.data').get_object_reference(cr, uid, 'account', 'invoice_form')
         return view_id
->>>>>>> 8befd231
 
     # Workflow stuff
     #################
