# -*- coding: utf-8 -*-
##############################################################################
#
#    OpenERP, Open Source Management Solution
#    Copyright (C) 2004-2010 Tiny SPRL (<http://tiny.be>).
#
#    This program is free software: you can redistribute it and/or modify
#    it under the terms of the GNU Affero General Public License as
#    published by the Free Software Foundation, either version 3 of the
#    License, or (at your option) any later version.
#
#    This program is distributed in the hope that it will be useful,
#    but WITHOUT ANY WARRANTY; without even the implied warranty of
#    MERCHANTABILITY or FITNESS FOR A PARTICULAR PURPOSE.  See the
#    GNU Affero General Public License for more details.
#
#    You should have received a copy of the GNU Affero General Public License
#    along with this program.  If not, see <http://www.gnu.org/licenses/>.
#
##############################################################################

import itertools
from lxml import etree
<<<<<<< HEAD
import openerp.addons.decimal_precision as dp

from openerp import netsvc
from openerp import pooler
from openerp.osv import fields, osv, orm
from openerp.tools.translate import _

class account_invoice(osv.osv):
    def _amount_all(self, cr, uid, ids, name, args, context=None):
        res = {}
        for invoice in self.browse(cr, uid, ids, context=context):
            res[invoice.id] = {
                'amount_untaxed': 0.0,
                'amount_tax': 0.0,
                'amount_total': 0.0
            }
            for line in invoice.invoice_line:
                res[invoice.id]['amount_untaxed'] += line.price_subtotal
            for line in invoice.tax_line:
                res[invoice.id]['amount_tax'] += line.amount
            res[invoice.id]['amount_total'] = res[invoice.id]['amount_tax'] + res[invoice.id]['amount_untaxed']
        return res

    def _get_journal(self, cr, uid, context=None):
        if context is None:
            context = {}
        type_inv = context.get('type', 'out_invoice')
        user = self.pool.get('res.users').browse(cr, uid, uid, context=context)
        company_id = context.get('company_id', user.company_id.id)
        type2journal = {'out_invoice': 'sale', 'in_invoice': 'purchase', 'out_refund': 'sale_refund', 'in_refund': 'purchase_refund'}
        journal_obj = self.pool.get('account.journal')
        res = journal_obj.search(cr, uid, [('type', '=', type2journal.get(type_inv, 'sale')),
                                            ('company_id', '=', company_id)],
                                                limit=1)
        return res and res[0] or False

    def _get_currency(self, cr, uid, context=None):
        res = False
        journal_id = self._get_journal(cr, uid, context=context)
        if journal_id:
            journal = self.pool.get('account.journal').browse(cr, uid, journal_id, context=context)
            res = journal.currency and journal.currency.id or journal.company_id.currency_id.id
        return res

    def _get_journal_analytic(self, cr, uid, type_inv, context=None):
        type2journal = {'out_invoice': 'sale', 'in_invoice': 'purchase', 'out_refund': 'sale', 'in_refund': 'purchase'}
        tt = type2journal.get(type_inv, 'sale')
        result = self.pool.get('account.analytic.journal').search(cr, uid, [('type','=',tt)], context=context)
        if not result:
            raise osv.except_osv(_('No Analytic Journal !'),_("You must define an analytic journal of type '%s'!") % (tt,))
        return result[0]

    def _get_type(self, cr, uid, context=None):
        if context is None:
            context = {}
        return context.get('type', 'out_invoice')

    def _reconciled(self, cr, uid, ids, name, args, context=None):
        res = {}
        wf_service = netsvc.LocalService("workflow")
        for inv in self.browse(cr, uid, ids, context=context):
            res[inv.id] = self.test_paid(cr, uid, [inv.id])
            if not res[inv.id] and inv.state == 'paid':
                wf_service.trg_validate(uid, 'account.invoice', inv.id, 'open_test', cr)
        return res

    def _get_reference_type(self, cr, uid, context=None):
        return [('none', _('Free Reference'))]

    def _amount_residual(self, cr, uid, ids, name, args, context=None):
        result = {}
        for invoice in self.browse(cr, uid, ids, context=context):
            result[invoice.id] = 0.0
            if invoice.move_id:
                for m in invoice.move_id.line_id:
                    if m.account_id.type in ('receivable','payable'):
                        result[invoice.id] += m.amount_residual_currency
        return result
=======

from openerp import Model, Boolean, Integer, Float, Char, Text, Date, \
                    Selection, Many2one, One2many, Many2many, \
                    api, model, multi, one, depends, returns, _
from openerp.exceptions import except_orm, Warning
import openerp.addons.decimal_precision as dp

# mapping invoice type to journal type
TYPE2JOURNAL = {
    'out_invoice': 'sale',
    'in_invoice': 'purchase',
    'out_refund': 'sale_refund',
    'in_refund': 'purchase_refund',
}
>>>>>>> d08651d2

# mapping invoice type to refund type
TYPE2REFUND = {
    'out_invoice': 'out_refund',        # Customer Invoice
    'in_invoice': 'in_refund',          # Supplier Invoice
    'out_refund': 'out_invoice',        # Customer Refund
    'in_refund': 'in_invoice',          # Supplier Refund
}


class account_invoice(Model):
    _name = "account.invoice"
    _inherit = ['mail.thread']
    _description = "Invoice"
    _order = "id desc"
    _track = {
        'type': {
        },
        'state': {
            'account.mt_invoice_paid': lambda self, cr, uid, obj, ctx=None: obj['state'] == 'paid' and obj['type'] in ('out_invoice', 'out_refund'),
            'account.mt_invoice_validated': lambda self, cr, uid, obj, ctx=None: obj['state'] == 'open' and obj['type'] in ('out_invoice', 'out_refund'),
        },
    }
<<<<<<< HEAD
    _columns = {
        'name': fields.char('Description', size=64, select=True, readonly=True, states={'draft':[('readonly',False)]}),
        'origin': fields.char('Source Document', size=64, help="Reference of the document that produced this invoice.", readonly=True, states={'draft':[('readonly',False)]}),
        'supplier_invoice_number': fields.char('Supplier Invoice Number', size=64, help="The reference of this invoice as provided by the supplier.", readonly=True, states={'draft':[('readonly',False)]}),
        'type': fields.selection([
=======

    @one
    @depends('invoice_line.price_subtotal', 'tax_line.amount')
    def _compute_amount(self):
        self.amount_untaxed = sum(line.price_subtotal for line in self.invoice_line)
        self.amount_tax = sum(line.amount for line in self.tax_line)
        self.amount_total = self.amount_untaxed + self.amount_tax

    @model
    def _default_journal(self):
        inv_type = self._context.get('type', 'out_invoice')
        inv_types = inv_type if isinstance(inv_type, list) else [inv_type]
        company_id = self._context.get('company_id', self.env.user.company_id.id)
        domain = [
            ('type', 'in', filter(None, map(TYPE2JOURNAL.get, inv_types))),
            ('company_id', '=', company_id),
        ]
        return self.env['account.journal'].search(domain, limit=1)

    @model
    def _default_currency(self):
        journal = self._default_journal()
        return journal.currency or journal.company_id.currency_id

    @model
    @returns('account.analytic.journal')
    def _get_journal_analytic(self, inv_type):
        """ Return the analytic journal corresponding to the given invoice type. """
        journal_type = TYPE2JOURNAL.get(inv_type, 'sale')
        journal = self.env['account.analytic.journal'].search([('type', '=', journal_type)], limit=1)
        if not journal:
            raise except_orm(_('No Analytic Journal!'),
                _("You must define an analytic journal of type '%s'!") % (journal_type,))
        return journal

    @one
    @depends('account_id', 'move_id.line_id.account_id', 'move_id.line_id.reconcile_id')
    def _compute_reconciled(self):
        self.reconciled = self.test_paid()
        if not self.reconciled and self.state == 'paid':
            self.signal_open_test()

    @model
    def _get_reference_type(self):
        return [('none', _('Free Reference'))]

    @one
    @depends(
        'state', 'currency_id', 'invoice_line.price_subtotal',
        'move_id.line_id.account_id.type',
        'move_id.line_id.amount_residual',
        'move_id.line_id.amount_residual_currency',
        'move_id.line_id.currency_id',
        'move_id.line_id.reconcile_partial_id.line_partial_ids.invoice.type',
    )
    def _compute_residual(self):
        nb_inv_in_partial_rec = max_invoice_id = 0
        self.residual = 0.0
        for line in self.move_id.line_id:
            if line.account_id.type in ('receivable', 'payable'):
                if line.currency_id == self.currency_id:
                    self.residual += line.amount_residual_currency
                else:
                    # ahem, shouldn't we use line.currency_id here?
                    from_currency = line.company_id.currency_id.sudo(date=line.date)
                    self.residual += from_currency.compute(line.amount_residual, self.currency_id)
                # we check if the invoice is partially reconciled and if there
                # are other invoices involved in this partial reconciliation
                for pline in line.reconcile_partial_id.line_partial_ids:
                    if pline.invoice and self.type == pline.invoice.type:
                        nb_inv_in_partial_rec += 1
                        # store the max invoice id as for this invoice we will
                        # make a balance instead of a simple division
                        max_invoice_id = max(max_invoice_id, pline.invoice.id)
        if nb_inv_in_partial_rec:
            # if there are several invoices in a partial reconciliation, we
            # split the residual by the number of invoices to have a sum of
            # residual amounts that matches the partner balance
            new_value = self.currency_id.round(self.residual / nb_inv_in_partial_rec)
            if self.id == max_invoice_id:
                # if it's the last the invoice of the bunch of invoices
                # partially reconciled together, we make a balance to avoid
                # rounding errors
                self.residual = self.residual - ((nb_inv_in_partial_rec - 1) * new_value)
            else:
                self.residual = new_value
        # prevent the residual amount on the invoice to be less than 0
        self.residual = max(self.residual, 0.0)            

    @one
    @depends(
        'move_id.line_id.account_id',
        'move_id.line_id.reconcile_id.line_id',
        'move_id.line_id.reconcile_partial_id.line_partial_ids',
    )
    def _compute_move_lines(self):
        # Give Journal Items related to the payment reconciled to this invoice.
        # Return partial and total payments related to the selected invoice.
        self.move_lines = self.env['account.move.line']
        if not self.move_id:
            return
        data_lines = self.move_id.line_id.filter(lambda l: l.account_id == self.account_id)
        partial_lines = self.env['account.move.line']
        for data_line in data_lines:
            if data_line.reconcile_id:
                lines = data_line.reconcile_id.line_id
            elif data_line.reconcile_partial_id:
                lines = data_line.reconcile_partial_id.line_partial_ids
            else:
                lines = self.env['account_move_line']
            partial_lines += data_line
            self.move_lines = lines - partial_lines

    @one
    @depends(
        'move_id.line_id.reconcile_id.line_id',
        'move_id.line_id.reconcile_partial_id.line_partial_ids',
    )
    def _compute_payments(self):
        partial_lines = lines = self.env['account.move.line']
        for line in self.move_id.line_id:
            if line.reconcile_id:
                lines |= line.reconcile_id.line_id
            elif line.reconcile_partial_id:
                lines |= line.reconcile_partial_id.line_partial_ids
            partial_lines += line
        self.payment_ids = (lines - partial_lines).sorted()

    name = Char(string='Reference/Description', index=True,
        readonly=True, states={'draft': [('readonly', False)]})
    origin = Char(string='Source Document',
        help="Reference of the document that produced this invoice.",
        readonly=True, states={'draft': [('readonly', False)]})
    supplier_invoice_number = Char(string='Supplier Invoice Number',
        help="The reference of this invoice as provided by the supplier.",
        readonly=True, states={'draft': [('readonly', False)]})
    type = Selection([
>>>>>>> d08651d2
            ('out_invoice','Customer Invoice'),
            ('in_invoice','Supplier Invoice'),
            ('out_refund','Customer Refund'),
            ('in_refund','Supplier Refund'),
        ], string='Type', readonly=True, index=True, change_default=True,
        default=lambda self: self._context.get('type', 'out_invoice'),
        track_visibility='always')

    number = Char(related='move_id.name', store=True, readonly=True)
    internal_number = Char(string='Invoice Number', readonly=True, default=False,
        help="Unique number of the invoice, computed automatically when the invoice is created.")
    reference = Char(string='Invoice Reference',
        help="The partner reference of this invoice.")
    reference_type = Selection('_get_reference_type', string='Payment Reference',
        required=True, readonly=True, states={'draft': [('readonly', False)]},
        default='none')
    comment = Text('Additional Information')

    state = Selection([
            ('draft','Draft'),
            ('proforma','Pro-forma'),
            ('proforma2','Pro-forma'),
            ('open','Open'),
            ('paid','Paid'),
            ('cancel','Cancelled'),
<<<<<<< HEAD
            ],'Status', select=True, readonly=True, track_visibility='onchange',
            help=' * The \'Draft\' status is used when a user is encoding a new and unconfirmed Invoice. \
            \n* The \'Pro-forma\' when invoice is in Pro-forma status,invoice does not have an invoice number. \
            \n* The \'Open\' status is used when user create invoice,a invoice number is generated.Its in open status till user does not pay invoice. \
            \n* The \'Paid\' status is set automatically when the invoice is paid. Its related journal entries may or may not be reconciled. \
            \n* The \'Cancelled\' status is used when user cancel invoice.'),
        'sent': fields.boolean('Sent', readonly=True, help="It indicates that the invoice has been sent."),
        'date_invoice': fields.date('Invoice Date', readonly=True, states={'draft':[('readonly',False)]}, select=True, help="Keep empty to use the current date"),
        'date_due': fields.date('Due Date', readonly=True, states={'draft':[('readonly',False)]}, select=True,
            help="If you use payment terms, the due date will be computed automatically at the generation "\
                "of accounting entries. The payment term may compute several due dates, for example 50% now and 50% in one month, but if you want to force a due date, make sure that the payment term is not set on the invoice. If you keep the payment term and the due date empty, it means direct payment."),
        'partner_id': fields.many2one('res.partner', 'Partner', change_default=True, readonly=True, required=True, states={'draft':[('readonly',False)]}, track_visibility='always'),
        'payment_term': fields.many2one('account.payment.term', 'Payment Terms',readonly=True, states={'draft':[('readonly',False)]},
            help="If you use payment terms, the due date will be computed automatically at the generation "\
                "of accounting entries. If you keep the payment term and the due date empty, it means direct payment. "\
                "The payment term may compute several due dates, for example 50% now, 50% in one month."),
        'period_id': fields.many2one('account.period', 'Force Period', domain=[('state','<>','done')], help="Keep empty to use the period of the validation(invoice) date.", readonly=True, states={'draft':[('readonly',False)]}),

        'account_id': fields.many2one('account.account', 'Account', required=True, readonly=True, states={'draft':[('readonly',False)]}, help="The partner account used for this invoice."),
        'invoice_line': fields.one2many('account.invoice.line', 'invoice_id', 'Invoice Lines', readonly=True, states={'draft':[('readonly',False)]}),
        'tax_line': fields.one2many('account.invoice.tax', 'invoice_id', 'Tax Lines', readonly=True, states={'draft':[('readonly',False)]}),

        'move_id': fields.many2one('account.move', 'Journal Entry', readonly=True, select=1, ondelete='restrict', help="Link to the automatically generated Journal Items."),
        'amount_untaxed': fields.function(_amount_all, digits_compute=dp.get_precision('Account'), string='Subtotal', track_visibility='always',
            store={
                'account.invoice': (lambda self, cr, uid, ids, c={}: ids, ['invoice_line'], 20),
                'account.invoice.tax': (_get_invoice_tax, None, 20),
                'account.invoice.line': (_get_invoice_line, ['price_unit','invoice_line_tax_id','quantity','discount','invoice_id'], 20),
            },
            multi='all'),
        'amount_tax': fields.function(_amount_all, digits_compute=dp.get_precision('Account'), string='Tax',
            store={
                'account.invoice': (lambda self, cr, uid, ids, c={}: ids, ['invoice_line'], 20),
                'account.invoice.tax': (_get_invoice_tax, None, 20),
                'account.invoice.line': (_get_invoice_line, ['price_unit','invoice_line_tax_id','quantity','discount','invoice_id'], 20),
            },
            multi='all'),
        'amount_total': fields.function(_amount_all, digits_compute=dp.get_precision('Account'), string='Total',
            store={
                'account.invoice': (lambda self, cr, uid, ids, c={}: ids, ['invoice_line'], 20),
                'account.invoice.tax': (_get_invoice_tax, None, 20),
                'account.invoice.line': (_get_invoice_line, ['price_unit','invoice_line_tax_id','quantity','discount','invoice_id'], 20),
            },
            multi='all'),
        'currency_id': fields.many2one('res.currency', 'Currency', required=True, readonly=True, states={'draft':[('readonly',False)]}, track_visibility='always'),
        'journal_id': fields.many2one('account.journal', 'Journal', required=True, readonly=True, states={'draft':[('readonly',False)]}),
        'company_id': fields.many2one('res.company', 'Company', required=True, change_default=True, readonly=True, states={'draft':[('readonly',False)]}),
        'check_total': fields.float('Verification Total', digits_compute=dp.get_precision('Account'), readonly=True, states={'draft':[('readonly',False)]}),
        'reconciled': fields.function(_reconciled, string='Paid/Reconciled', type='boolean',
            store={
                'account.invoice': (lambda self, cr, uid, ids, c={}: ids, None, 50), # Check if we can remove ?
                'account.move.line': (_get_invoice_from_line, None, 50),
                'account.move.reconcile': (_get_invoice_from_reconcile, None, 50),
            }, help="It indicates that the invoice has been paid and the journal entry of the invoice has been reconciled with one or several journal entries of payment."),
        'partner_bank_id': fields.many2one('res.partner.bank', 'Bank Account',
            help='Bank Account Number to which the invoice will be paid. A Company bank account if this is a Customer Invoice or Supplier Refund, otherwise a Partner bank account number.', readonly=True, states={'draft':[('readonly',False)]}),
        'move_lines':fields.function(_get_lines, type='many2many', relation='account.move.line', string='Entry Lines'),
        'residual': fields.function(_amount_residual, digits_compute=dp.get_precision('Account'), string='Balance',
            store={
                'account.invoice': (lambda self, cr, uid, ids, c={}: ids, ['invoice_line','move_id'], 50),
                'account.invoice.tax': (_get_invoice_tax, None, 50),
                'account.invoice.line': (_get_invoice_line, ['price_unit','invoice_line_tax_id','quantity','discount','invoice_id'], 50),
                'account.move.line': (_get_invoice_from_line, None, 50),
                'account.move.reconcile': (_get_invoice_from_reconcile, None, 50),
            },
            help="Remaining amount due."),
        'payment_ids': fields.function(_compute_lines, relation='account.move.line', type="many2many", string='Payments'),
        'move_name': fields.char('Journal Entry', size=64, readonly=True, states={'draft':[('readonly',False)]}),
        'user_id': fields.many2one('res.users', 'Salesperson', readonly=True, track_visibility='onchange', states={'draft':[('readonly',False)]}),
        'fiscal_position': fields.many2one('account.fiscal.position', 'Fiscal Position', readonly=True, states={'draft':[('readonly',False)]})
    }
    _defaults = {
        'type': _get_type,
        'state': 'draft',
        'journal_id': _get_journal,
        'currency_id': _get_currency,
        'company_id': lambda self,cr,uid,c: self.pool.get('res.company')._company_default_get(cr, uid, 'account.invoice', context=c),
        'reference_type': 'none',
        'check_total': 0.0,
        'internal_number': False,
        'user_id': lambda s, cr, u, c: u,
        'sent': False,
    }
=======
        ], string='Status', index=True, readonly=True, default='draft',
        track_visibility='onchange',
        help=" * The 'Draft' status is used when a user is encoding a new and unconfirmed Invoice.\n"
             " * The 'Pro-forma' when invoice is in Pro-forma status,invoice does not have an invoice number.\n"
             " * The 'Open' status is used when user create invoice,a invoice number is generated.Its in open status till user does not pay invoice.\n"
             " * The 'Paid' status is set automatically when the invoice is paid. Its related journal entries may or may not be reconciled.\n"
             " * The 'Cancelled' status is used when user cancel invoice.")
    sent = Boolean(readonly=True, default=False,
        help="It indicates that the invoice has been sent.")
    date_invoice = Date(string='Invoice Date',
        readonly=True, states={'draft': [('readonly', False)]}, index=True,
        help="Keep empty to use the current date")
    date_due = Date(string='Due Date',
        readonly=True, states={'draft': [('readonly', False)]}, index=True,
        help="If you use payment terms, the due date will be computed automatically at the generation "
             "of accounting entries. The payment term may compute several due dates, for example 50% "
             "now and 50% in one month, but if you want to force a due date, make sure that the payment "
             "term is not set on the invoice. If you keep the payment term and the due date empty, it "
             "means direct payment.")
    partner_id = Many2one('res.partner', string='Partner', change_default=True,
        required=True, readonly=True, states={'draft': [('readonly', False)]},
        track_visibility='always')
    payment_term = Many2one('account.payment.term', string='Payment Terms',
        readonly=True, states={'draft': [('readonly', False)]},
        help="If you use payment terms, the due date will be computed automatically at the generation "
             "of accounting entries. If you keep the payment term and the due date empty, it means direct payment. "
             "The payment term may compute several due dates, for example 50% now, 50% in one month.")
    period_id = Many2one('account.period', string='Force Period',
        domain=[('state', '!=', 'done')],
        help="Keep empty to use the period of the validation(invoice) date.",
        readonly=True, states={'draft': [('readonly', False)]})

    account_id = Many2one('account.account', string='Account',
        required=True, readonly=True, states={'draft': [('readonly', False)]},
        help="The partner account used for this invoice.")
    invoice_line = One2many('account.invoice.line', 'invoice_id', string='Invoice Lines',
        readonly=True, states={'draft': [('readonly', False)]})
    tax_line = One2many('account.invoice.tax', 'invoice_id', string='Tax Lines',
        readonly=True, states={'draft': [('readonly', False)]})
    move_id = Many2one('account.move', string='Journal Entry',
        readonly=True, index=True, ondelete='restrict',
        help="Link to the automatically generated Journal Items.")

    amount_untaxed = Float(string='Subtotal', digits=dp.get_precision('Account'),
        store=True, readonly=True, compute='_compute_amount', track_visibility='always')
    amount_tax = Float(string='Tax', digits=dp.get_precision('Account'),
        store=True, readonly=True, compute='_compute_amount')
    amount_total = Float(string='Total', digits=dp.get_precision('Account'),
        store=True, readonly=True, compute='_compute_amount')

    currency_id = Many2one('res.currency', string='Currency',
        required=True, readonly=True, states={'draft': [('readonly', False)]},
        default=_default_currency, track_visibility='always')
    journal_id = Many2one('account.journal', string='Journal',
        required=True, readonly=True, states={'draft': [('readonly', False)]},
        default=_default_journal)
    company_id = Many2one('res.company', string='Company', change_default=True,
        required=True, readonly=True, states={'draft': [('readonly', False)]},
        default=lambda self: self.env['res.company']._company_default_get('account.invoice'))
    check_total = Float(string='Verification Total', digits=dp.get_precision('Account'),
        readonly=True, states={'draft': [('readonly', False)]}, default=0.0)

    reconciled = Boolean(string='Paid/Reconciled',
        store=True, readonly=True, compute='_compute_reconciled',
        help="It indicates that the invoice has been paid and the journal entry of the invoice has been reconciled with one or several journal entries of payment.")
    partner_bank_id = Many2one('res.partner.bank', string='Bank Account',
        help='Bank Account Number to which the invoice will be paid. A Company bank account if this is a Customer Invoice or Supplier Refund, otherwise a Partner bank account number.',
        readonly=True, states={'draft': [('readonly', False)]})

    move_lines = Many2many('account.move.line', string='Entry Lines',
        store=False, readonly=True, compute='_compute_move_lines')
    residual = Float(string='Balance', digits=dp.get_precision('Account'),
        store=True, readonly=True, compute='_compute_residual',
        help="Remaining amount due.")
    payment_ids = Many2many('account.move.line', string='Payments',
            store=False, readonly=True, compute='_compute_payments')
    move_name = Char(string='Journal Entry',
        readonly=True, states={'draft': [('readonly', False)]})
    user_id = Many2one('res.users', string='Salesperson', track_visibility='onchange',
        readonly=True, states={'draft': [('readonly', False)]},
        default=lambda self: self.env.user)
    fiscal_position = Many2one('account.fiscal.position', string='Fiscal Position',
        readonly=True, states={'draft': [('readonly', False)]})
    commercial_partner_id = Many2one('res.partner', string='Commercial Entity',
        related='partner_id.commercial_partner_id', store=True, readonly=True,
        help="The commercial entity that will be used on Journal Entries for this invoice")

>>>>>>> d08651d2
    _sql_constraints = [
        ('number_uniq', 'unique(number, company_id, journal_id, type)',
            'Invoice Number must be unique per Company!'),
    ]

<<<<<<< HEAD
    def _find_partner(self, inv):
        '''
        Find the partner for which the accounting entries will be created
        '''
        #if the chosen partner is not a company and has a parent company, use the parent for the journal entries 
        #because you want to invoice 'Agrolait, accounting department' but the journal items are for 'Agrolait'
        part = inv.partner_id
        if part.parent_id and not part.is_company:
            part = part.parent_id
        return part


    def fields_view_get(self, cr, uid, view_id=None, view_type=False, context=None, toolbar=False, submenu=False):
        journal_obj = self.pool.get('account.journal')
        if context is None:
            context = {}

        if context.get('active_model', '') in ['res.partner'] and context.get('active_ids', False) and context['active_ids']:
            partner = self.pool.get(context['active_model']).read(cr, uid, context['active_ids'], ['supplier','customer'])[0]
=======
    @model
    def fields_view_get(self, view_id=None, view_type=False, toolbar=False, submenu=False):
        context = self._context
        if context.get('active_model') == 'res.partner' and context.get('active_ids'):
            partner = self.env['res.partner'].browse(context['active_ids'])[0]
>>>>>>> d08651d2
            if not view_type:
                view_id = self.env['ir.ui.view'].search([('name', '=', 'account.invoice.tree')]).id
                view_type = 'tree'
            elif view_type == 'form':
                if partner.supplier and not partner.customer:
                    view_id = self.env['ir.ui.view'].search([('name', '=', 'account.invoice.supplier.form')]).id
                elif partner.customer and not partner.supplier:
                    view_id = self.env['ir.ui.view'].search([('name', '=', 'account.invoice.form')]).id

        res = super(account_invoice, self).fields_view_get(view_id=view_id, view_type=view_type, toolbar=toolbar, submenu=submenu)

        # adapt selection of field journal_id
        for field in res['fields']:
            if field == 'journal_id' and type:
                journal_select = self.env['account.journal']._name_search('', [('type', '=', type)], name_get_uid=1)
                res['fields'][field]['selection'] = journal_select

        doc = etree.XML(res['arch'])

        if context.get('type'):
            for node in doc.xpath("//field[@name='partner_bank_id']"):
                if context['type'] == 'in_refund':
                    node.set('domain', "[('partner_id.ref_companies', 'in', [company_id])]")
                elif context['type'] == 'out_refund':
                    node.set('domain', "[('partner_id', '=', partner_id)]")

        if view_type == 'search':
            if context.get('type') in ('out_invoice', 'out_refund'):
                for node in doc.xpath("//group[@name='extended filter']"):
                    doc.remove(node)

        if view_type == 'tree':
            partner_string = _('Customer')
            if context.get('type') in ('in_invoice', 'in_refund'):
                partner_string = _('Supplier')
                for node in doc.xpath("//field[@name='reference']"):
                    node.set('invisible', '0')
            for node in doc.xpath("//field[@name='partner_id']"):
                node.set('string', partner_string)

<<<<<<< HEAD
    def get_log_context(self, cr, uid, context=None):
        if context is None:
            context = {}
        res = self.pool.get('ir.model.data').get_object_reference(cr, uid, 'account', 'invoice_form')
        view_id = res and res[1] or False
        context['view_id'] = view_id
        return context

    def create(self, cr, uid, vals, context=None):
        if context is None:
            context = {}
        try:
            return super(account_invoice, self).create(cr, uid, vals, context)
        except Exception, e:
            if '"journal_id" viol' in e.args[0]:
                raise orm.except_orm(_('Configuration Error!'),
                     _('There is no Sale/Purchase Journal(s) defined.'))
            else:
                raise orm.except_orm(_('Unknown Error!'), str(e))

    def invoice_print(self, cr, uid, ids, context=None):
        '''
        This function prints the invoice and mark it as sent, so that we can see more easily the next step of the workflow
        '''
        assert len(ids) == 1, 'This option should only be used for a single id at a time.'
        self.write(cr, uid, ids, {'sent': True}, context=context)
        datas = {
             'ids': ids,
             'model': 'account.invoice',
             'form': self.read(cr, uid, ids[0], context=context)
        }
        return {
            'type': 'ir.actions.report.xml',
            'report_name': 'account.invoice',
            'datas': datas,
            'nodestroy' : True
        }

    def action_invoice_sent(self, cr, uid, ids, context=None):
        '''
        This function opens a window to compose an email, with the edi invoice template message loaded by default
        '''
        assert len(ids) == 1, 'This option should only be used for a single id at a time.'
        ir_model_data = self.pool.get('ir.model.data')
        try:
            template_id = ir_model_data.get_object_reference(cr, uid, 'account', 'email_template_edi_invoice')[1]
        except ValueError:
            template_id = False
        try:
            compose_form_id = ir_model_data.get_object_reference(cr, uid, 'mail', 'email_compose_message_wizard_form')[1]
        except ValueError:
            compose_form_id = False 
        ctx = dict(context)
        ctx.update({
            'default_model': 'account.invoice',
            'default_res_id': ids[0],
            'default_use_template': bool(template_id),
            'default_template_id': template_id,
            'default_composition_mode': 'comment',
            'mark_invoice_as_sent': True,
            })
=======
        res['arch'] = etree.tostring(doc)
        return res

    @multi
    def invoice_print(self):
        """ Print the invoice and mark it as sent, so that we can see more
            easily the next step of the workflow
        """
        assert len(self) == 1, 'This option should only be used for a single id at a time.'
        self.sent = True
        return self.pool['report'].get_action(self, 'account.report_invoice')

    @multi
    def action_invoice_sent(self):
        """ Open a window to compose an email, with the edi invoice template
            message loaded by default
        """
        assert len(self) == 1, 'This option should only be used for a single id at a time.'
        template = self.env.ref('account.email_template_edi_invoice', False)
        compose_form = self.env.ref('mail.email_compose_message_wizard_form', False)
        ctx = dict(self._context,
            default_model='account.invoice',
            default_res_id=self.id,
            default_use_template=bool(template),
            default_template_id=template.id,
            default_composition_mode='comment',
            mark_invoice_as_sent=True,
        )
>>>>>>> d08651d2
        return {
            'type': 'ir.actions.act_window',
            'view_type': 'form',
            'view_mode': 'form',
            'res_model': 'mail.compose.message',
            'views': [(compose_form.id, 'form')],
            'view_id': compose_form.id,
            'target': 'new',
            'context': ctx,
        }

<<<<<<< HEAD
    def confirm_paid(self, cr, uid, ids, context=None):
        if context is None:
            context = {}
        self.write(cr, uid, ids, {'state':'paid'}, context=context)
        return True

    def unlink(self, cr, uid, ids, context=None):
        if context is None:
            context = {}
        invoices = self.read(cr, uid, ids, ['state','internal_number'], context=context)
        unlink_ids = []
        for t in invoices:
            if t['state'] in ('draft', 'cancel') and t['internal_number']== False:
                unlink_ids.append(t['id'])
            else:
                raise osv.except_osv(_('Invalid Action!'), _('You can not delete an invoice which is not cancelled. You should refund it instead.'))
        osv.osv.unlink(self, cr, uid, unlink_ids, context=context)
        return True

    def onchange_partner_id(self, cr, uid, ids, type, partner_id,\
            date_invoice=False, payment_term=False, partner_bank_id=False, company_id=False):
        partner_payment_term = False
        acc_id = False
        bank_id = False
=======
    @multi
    def confirm_paid(self):
        return self.write({'state': 'paid'})

    @multi
    def unlink(self):
        for invoice in self:
            if invoice.state not in ('draft', 'cancel'):
                raise Warning(_('You cannot delete an invoice which is not draft or cancelled. You should refund it instead.'))
            elif invoice.internal_number:
                raise Warning(_('You cannot delete an invoice after it has been validated (and received a number).  You can set it back to "Draft" state and modify its content, then re-confirm it.'))
        return super(account_invoice, self).unlink()

    @multi
    def onchange_partner_id(self, type, partner_id, date_invoice=False,
            payment_term=False, partner_bank_id=False, company_id=False):
        account_id = False
        payment_term_id = False
>>>>>>> d08651d2
        fiscal_position = False
        bank_id = False

        if partner_id:
            p = self.env['res.partner'].browse(partner_id)
            rec_account = p.property_account_receivable
            pay_account = p.property_account_payable
            if company_id:
                if p.property_account_receivable.company_id and \
                        p.property_account_receivable.company_id.id != company_id and \
                        p.property_account_payable.company_id and \
                        p.property_account_payable.company_id.id != company_id:
                    prop = self.env['ir.property']
                    rec_dom = [('name', '=', 'property_account_receivable'), ('company_id', '=', company_id)]
                    pay_dom = [('name', '=', 'property_account_payable'), ('company_id', '=', company_id)]
                    res_dom = [('res_id', '=', 'res.partner,%s' % partner_id)]
                    rec_prop = prop.search(rec_dom + res_dom) or prop.search(rec_dom)
                    pay_prop = prop.search(pay_dom + res_dom) or prop.search(pay_dom)
                    rec_account = rec_prop.get_by_record(rec_prop)
                    pay_account = pay_prop.get_by_record(pay_prop)
                    if not rec_account and not pay_account:
                        raise except_orm(_('Configuration Error!'),
                            _('Cannot find a chart of accounts for this company, you should create one.'))

            if type in ('out_invoice', 'out_refund'):
                account_id = rec_account.id
                payment_term_id = p.property_payment_term.id
            else:
                account_id = pay_account.id
                payment_term_id = p.property_supplier_payment_term.id
            fiscal_position = p.property_account_position.id
            bank_id = p.bank_ids.id

        result = {'value': {
            'account_id': account_id,
            'payment_term': payment_term_id,
            'fiscal_position': fiscal_position,
        }}

        if type in ('in_invoice', 'in_refund'):
            result['value']['partner_bank_id'] = bank_id

        if payment_term != payment_term_id:
            if payment_term_id:
                to_update = self.onchange_payment_term_date_invoice(payment_term_id, date_invoice)
                result['value'].update(to_update.get('value', {}))
            else:
                result['value']['date_due'] = False

        if partner_bank_id != bank_id:
            to_update = self.onchange_partner_bank(bank_id)
            result['value'].update(to_update.get('value', {}))

        return result

    @multi
    def onchange_journal_id(self, journal_id=False):
        if journal_id:
            journal = self.env['account.journal'].browse(journal_id)
            return {
                'value': {
                    'currency_id': journal.currency.id or journal.company_id.currency_id.id,
                    'company_id': journal.company_id.id,
                }
            }
        return {}

<<<<<<< HEAD
    def onchange_payment_term_date_invoice(self, cr, uid, ids, payment_term_id, date_invoice):
        res = {}        
=======
    @multi
    def onchange_payment_term_date_invoice(self, payment_term_id, date_invoice):
>>>>>>> d08651d2
        if not date_invoice:
            date_invoice = Date.today()
        if not payment_term_id:
<<<<<<< HEAD
            return {'value':{'date_due': date_invoice}} #To make sure the invoice has a due date when no payment term 
        pterm_list = self.pool.get('account.payment.term').compute(cr, uid, payment_term_id, value=1, date_ref=date_invoice)
=======
            # To make sure the invoice due date should contain due date which is
            # entered by user when there is no payment term defined
            return {'value': {'date_due': self.date_due or date_invoice}}
        pterm = self.env['account.payment.term'].browse(payment_term_id)
        pterm_list = pterm.compute(value=1, date_ref=date_invoice)[0]
>>>>>>> d08651d2
        if pterm_list:
            return {'value': {'date_due': max(line[0] for line in pterm_list)}}
        else:
            raise except_orm(_('Insufficient Data!'),
                _('The payment term of supplier does not have a payment term line.'))

    @multi
    def onchange_invoice_line(self, lines):
        return {}

    @multi
    def onchange_partner_bank(self, partner_bank_id=False):
        return {'value': {}}

<<<<<<< HEAD
    def onchange_company_id(self, cr, uid, ids, company_id, part_id, type, invoice_line, currency_id):
        val = {}
        dom = {}
        obj_journal = self.pool.get('account.journal')
        account_obj = self.pool.get('account.account')
        inv_line_obj = self.pool.get('account.invoice.line')
=======
    @multi
    def onchange_company_id(self, company_id, part_id, type, invoice_line, currency_id):
        # TODO: add the missing context parameter when forward-porting in trunk
        # so we can remove this hack!
        self = self.sudo(context=self.env['res.users'].context_get())

        values = {}
        domain = {}
        obj_journal = self.env['account.journal']
        account_obj = self.env['account.account']
        inv_line_obj = self.env['account.invoice.line']

>>>>>>> d08651d2
        if company_id and part_id and type:
            p = self.env['res.partner'].browse(part_id)
            acc_id = False
<<<<<<< HEAD
            partner_obj = self.pool.get('res.partner').browse(cr,uid,part_id)
            if partner_obj.property_account_payable and partner_obj.property_account_receivable:
                if partner_obj.property_account_payable.company_id.id != company_id and partner_obj.property_account_receivable.company_id.id != company_id:
                    property_obj = self.pool.get('ir.property')
                    rec_pro_id = property_obj.search(cr, uid, [('name','=','property_account_receivable'),('res_id','=','res.partner,'+str(part_id)+''),('company_id','=',company_id)])
                    pay_pro_id = property_obj.search(cr, uid, [('name','=','property_account_payable'),('res_id','=','res.partner,'+str(part_id)+''),('company_id','=',company_id)])
                    if not rec_pro_id:
                        rec_pro_id = property_obj.search(cr, uid, [('name','=','property_account_receivable'),('company_id','=',company_id)])
                    if not pay_pro_id:
                        pay_pro_id = property_obj.search(cr, uid, [('name','=','property_account_payable'),('company_id','=',company_id)])
                    rec_line_data = property_obj.read(cr, uid, rec_pro_id, ['name','value_reference','res_id'])
                    pay_line_data = property_obj.read(cr, uid, pay_pro_id, ['name','value_reference','res_id'])
                    rec_res_id = rec_line_data and rec_line_data[0].get('value_reference',False) and int(rec_line_data[0]['value_reference'].split(',')[1]) or False
                    pay_res_id = pay_line_data and pay_line_data[0].get('value_reference',False) and int(pay_line_data[0]['value_reference'].split(',')[1]) or False
                    if not rec_res_id and not pay_res_id:
                        raise osv.except_osv(_('Configuration Error!'),
                            _('Cannot find a chart of account, you should create one from Settings\Configuration\Accounting menu.'))
                    if type in ('out_invoice', 'out_refund'):
                        acc_id = rec_res_id
                    else:
                        acc_id = pay_res_id
                    val= {'account_id': acc_id}
            if ids:
                if company_id:
                    inv_obj = self.browse(cr,uid,ids)
                    for line in inv_obj[0].invoice_line:
                        if line.account_id:
                            if line.account_id.company_id.id != company_id:
                                result_id = account_obj.search(cr, uid, [('name','=',line.account_id.name),('company_id','=',company_id)])
                                if not result_id:
                                    raise osv.except_osv(_('Configuration Error!'),
                                        _('Cannot find a chart of account, you should create one from Settings\Configuration\Accounting menu.'))
                                inv_line_obj.write(cr, uid, [line.id], {'account_id': result_id[-1]})
            else:
                if invoice_line:
                    for inv_line in invoice_line:
                        obj_l = account_obj.browse(cr, uid, inv_line[2]['account_id'])
                        if obj_l.company_id.id != company_id:
                            raise osv.except_osv(_('Configuration Error!'),
                                _('Invoice line account\'s company and invoice\'s compnay does not match.'))
                        else:
                            continue
        if company_id and type:
            if type in ('out_invoice'):
                journal_type = 'sale'
            elif type in ('out_refund'):
                journal_type = 'sale_refund'
            elif type in ('in_refund'):
                journal_type = 'purchase_refund'
            else:
                journal_type = 'purchase'
            journal_ids = obj_journal.search(cr, uid, [('company_id','=',company_id), ('type', '=', journal_type)])
            if journal_ids:
                val['journal_id'] = journal_ids[0]
            ir_values_obj = self.pool.get('ir.values')
            res_journal_default = ir_values_obj.get(cr, uid, 'default', 'type=%s' % (type), ['account.invoice'])
            for r in res_journal_default:
                if r[1] == 'journal_id' and r[2] in journal_ids:
                    val['journal_id'] = r[2]
            if not val.get('journal_id', False):
                raise osv.except_osv(_('Configuration Error!'), (_('Cannot find any account journal of %s type for this company.\n\nYou can create one in the menu: \nConfiguration\Journals\Journals.') % (journal_type)))
            dom = {'journal_id':  [('id', 'in', journal_ids)]}
        else:
            journal_ids = obj_journal.search(cr, uid, [])

        return {'value': val, 'domain': dom}

    # go from canceled state to draft state
    def action_cancel_draft(self, cr, uid, ids, *args):
        self.write(cr, uid, ids, {'state':'draft'})
        wf_service = netsvc.LocalService("workflow")
        for inv_id in ids:
            wf_service.trg_delete(uid, 'account.invoice', inv_id, cr)
            wf_service.trg_create(uid, 'account.invoice', inv_id, cr)
        return True

    # Workflow stuff
    #################

    # return the ids of the move lines which has the same account than the invoice
    # whose id is in ids
    def move_line_id_payment_get(self, cr, uid, ids, *args):
        if not ids: return []
        result = self.move_line_id_payment_gets(cr, uid, ids, *args)
        return result.get(ids[0], [])

    def move_line_id_payment_gets(self, cr, uid, ids, *args):
        res = {}
        if not ids: return res
        cr.execute('SELECT i.id, l.id '\
                   'FROM account_move_line l '\
                   'LEFT JOIN account_invoice i ON (i.move_id=l.move_id) '\
                   'WHERE i.id IN %s '\
                   'AND l.account_id=i.account_id',
                   (tuple(ids),))
        for r in cr.fetchall():
            res.setdefault(r[0], [])
            res[r[0]].append( r[1] )
        return res

    def copy(self, cr, uid, id, default=None, context=None):
        default = default or {}
        default.update({
            'state':'draft',
            'number':False,
            'move_id':False,
            'move_name':False,
            'internal_number': False,
            'period_id': False,
            'sent': False,
        })
=======
            if p.property_account_payable and p.property_account_receivable and \
                    p.property_account_payable.company_id.id != company_id and \
                    p.property_account_receivable.company_id.id != company_id:
                prop = self.env['ir.property']
                rec_dom = [('name', '=', 'property_account_receivable'), ('company_id', '=', company_id)]
                pay_dom = [('name', '=', 'property_account_payable'), ('company_id', '=', company_id)]
                res_dom = [('res_id', '=', 'res.partner,%s' % part_id)]
                rec_prop = prop.search(rec_dom + res_dom) or prop.search(rec_dom)
                pay_prop = prop.search(pay_dom + res_dom) or prop.search(pay_dom)
                rec_account = rec_prop.get_by_record(rec_prop)
                pay_account = pay_prop.get_by_record(pay_prop)
                if not rec_account and not pay_account:
                    raise self.env['res.config.settings'].get_config_warning(_('Cannot find any chart of account: you can create a new one from %(menu:account.menu_account_config)s.'))

                if type in ('out_invoice', 'out_refund'):
                    acc_id = rec_account.id
                else:
                    acc_id = pay_account.id
                values= {'account_id': acc_id}

            if self:
                if company_id:
                    for line in self.invoice_line:
                        if not line.account_id:
                            continue
                        if line.account_id.company_id.id == company_id:
                            continue
                        accounts = self.env['account.account'].search([('name', '=', line.account_id.name), ('company_id', '=', company_id)])
                        if not accounts:
                            raise except_orm(
                                _('Configuration Error!'),
                                _('Cannot find a chart of account, you should create one from Settings\Configuration\Accounting menu.')
                            )
                        line.write({'account_id': accounts[-1].id})
            else:
                for line_cmd in invoice_line or []:
                    if len(line_cmd) >= 3 and isinstance(line_cmd[2], dict):
                        line = self.env['account.account'].browse(line_cmd[2]['account_id'])
                        if line.company_id.id != company_id:
                            raise except_orm(
                                _('Configuration Error!'),
                                _("Invoice line account's company and invoice's company does not match.")
                            )

        if company_id and type:
            journal_type = TYPE2JOURNAL[type]
            journals = self.env['account.journal'].search([('type', '=', journal_type), ('company_id', '=', company_id)])
            if journals:
                values['journal_id'] = journals[0].id
            journal_defaults = self.env['ir.values'].get_defaults_dict('account.invoice', 'type=%s' % type)
            if 'journal_id' in journal_defaults:
                values['journal_id'] = journal_defaults['journal_id']
            if not values.get('journal_id'):
                field_desc = journals.fields_get(['journal_id'])
                type_label = next(t for t, label in field_desc['journal_id']['selection'] if t == journal_type)
                raise except_orm(_('Configuration Error!'),
                                     _('Cannot find any account journal of "%s" type for this company.\n\nYou can create one in the menu: \nConfiguration\Journals\Journals.') % journal_type_label)
            domain = {'journal_id':  [('id', 'in', journals.ids)]}

        return {'value': values, 'domain': domain}

    @multi
    def action_cancel_draft(self):
        # go from canceled state to draft state
        self.write({'state': 'draft'})
        self.delete_workflow()
        self.create_workflow()
        return True

    @one
    @returns('ir.ui.view')
    def get_formview_id(self):
        """ Update form view id of action to open the invoice """
        if self.type == 'in_invoice':
            return self.env.ref('account.invoice_supplier_form')
        else:
            return self.env.ref('account.invoice_form')

    @one
    def copy(self, default=None):
        default = dict(default or {},
            state='draft',
            number=False,
            move_id=False,
            move_name=False,
            internal_number=False,
            period_id=False,
            sent=False,
        )
>>>>>>> d08651d2
        if 'date_invoice' not in default:
            default['date_invoice'] = False
        if 'date_due' not in default:
            default['date_due'] = False
        return super(account_invoice, self).copy(default)

    @multi
    def move_line_id_payment_get(self):
        # return the move line ids with the same account as the invoice self
        if not self.id:
            return []
        query = """ SELECT l.id
                    FROM account_move_line l, account_invoice i
                    WHERE i.id = %s AND l.move_id = i.move_id AND l.account_id = i.account_id
                """
        self._cr.execute(query, (self.id,))
        return [row[0] for row in self._cr.fetchall()]

    @multi
    def test_paid(self):
        # check whether all corresponding account move lines are reconciled
        line_ids = self.move_line_id_payment_get()
        if not line_ids:
            return False
        query = "SELECT reconcile_id FROM account_move_line WHERE id IN %s"
        self._cr.execute(query, (tuple(line_ids),))
        return all(row[0] for row in self._cr.fetchall())

    @multi
    def button_reset_taxes(self):
        account_invoice_tax = self.env['account.invoice.tax']
        ctx = dict(self._context)
        for invoice in self:
            self._cr.execute("DELETE FROM account_invoice_tax WHERE invoice_id=%s AND manual is False", (invoice.id,))
            self.invalidate_cache()
            partner = invoice.partner_id
            if partner.lang:
                ctx['lang'] = partner.lang
            for taxe in account_invoice_tax.compute(invoice).values():
                account_invoice_tax.create(taxe)
        # dummy write on self to trigger recomputations
        return self.sudo(context=ctx).write({'invoice_line': []})

    @multi
    def button_compute(self, set_total=False):
        self.button_reset_taxes()
        for invoice in self:
            if set_total:
                invoice.check_total = invoice.amount_total
        return True

    @staticmethod
    def _convert_ref(ref):
        return (ref or '').replace('/','')

<<<<<<< HEAD
    def _get_analytic_lines(self, cr, uid, id, context=None):
        if context is None:
            context = {}
        inv = self.browse(cr, uid, id)
        cur_obj = self.pool.get('res.currency')

        company_currency = inv.company_id.currency_id.id
        if inv.type in ('out_invoice', 'in_refund'):
            sign = 1
        else:
            sign = -1
=======
    @multi
    def _get_analytic_lines(self):
        company_currency = self.company_id.currency_id
        sign = 1 if self.type in ('out_invoice', 'in_refund') else -1
>>>>>>> d08651d2

        iml = self.env['account.invoice.line'].move_line_get(self.id)
        for il in iml:
            if il['account_analytic_id']:
                if self.type in ('in_invoice', 'in_refund'):
                    ref = self.reference
                else:
<<<<<<< HEAD
                    ref = self._convert_ref(cr, uid, inv.number)
                if not inv.journal_id.analytic_journal_id:
                    raise osv.except_osv(_('No Analytic Journal !'),_("You have to define an analytic journal on the '%s' journal!") % (inv.journal_id.name,))
=======
                    ref = self._convert_ref(self.number)
                if not self.journal_id.analytic_journal_id:
                    raise except_orm(_('No Analytic Journal!'),
                        _("You have to define an analytic journal on the '%s' journal!") % (self.journal_id.name,))
>>>>>>> d08651d2
                il['analytic_lines'] = [(0,0, {
                    'name': il['name'],
                    'date': self.date_invoice,
                    'account_id': il['account_analytic_id'],
                    'unit_amount': il['quantity'],
                    'amount': self.currency_id.sudo(date=self.date_invoice) \
                                .compute(il['price'], company_currency) * sign,
                    'product_id': il['product_id'],
                    'product_uom_id': il['uos_id'],
                    'general_account_id': il['account_id'],
                    'journal_id': self.journal_id.analytic_journal_id.id,
                    'ref': ref,
                })]
        return iml

    @multi
    def action_date_assign(self):
        for inv in self:
            res = inv.onchange_payment_term_date_invoice(inv.payment_term.id, inv.date_invoice)
            if res and res.get('value'):
                inv.write(res['value'])
        return True

    @multi
    def finalize_invoice_move_lines(self, move_lines):
        """ finalize_invoice_move_lines(move_lines) -> move_lines

            Hook method to be overridden in additional modules to verify and
            possibly alter the move lines to be created by an invoice, for
            special cases.
            :param move_lines: list of dictionaries with the account.move.lines (as for create())
            :return: the (possibly updated) final move_lines to create for this invoice
        """
        return move_lines

<<<<<<< HEAD
    def check_tax_lines(self, cr, uid, inv, compute_taxes, ait_obj):
        if not inv.tax_line:
=======
    @multi
    def check_tax_lines(self, compute_taxes):
        account_invoice_tax = self.env['account.invoice.tax']
        company_currency = self.company_id.currency_id
        if not self.tax_line:
>>>>>>> d08651d2
            for tax in compute_taxes.values():
                account_invoice_tax.create(tax)
        else:
            tax_key = []
            for tax in self.tax_line:
                if tax.manual:
                    continue
                key = (tax.tax_code_id.id, tax.base_code_id.id, tax.account_id.id, tax.account_analytic_id.id)
                tax_key.append(key)
                if key not in compute_taxes:
                    raise except_orm(_('Warning!'), _('Global taxes defined, but they are not in invoice lines !'))
                base = compute_taxes[key]['base']
<<<<<<< HEAD
                if abs(base - tax.base) > inv.company_id.currency_id.rounding:
                    raise osv.except_osv(_('Warning!'), _('Tax base different!\nClick on compute to update the tax base.'))
=======
                if abs(base - tax.base) > company_currency.rounding:
                    raise except_orm(_('Warning!'), _('Tax base different!\nClick on compute to update the tax base.'))
>>>>>>> d08651d2
            for key in compute_taxes:
                if key not in tax_key:
                    raise except_orm(_('Warning!'), _('Taxes are missing!\nClick on compute button.'))

    @multi
    def compute_invoice_totals(self, company_currency, ref, invoice_move_lines):
        total = 0
        total_currency = 0
        for line in invoice_move_lines:
            if self.currency_id != company_currency:
                currency = self.currency_id.sudo(date=self.date_invoice or Date.today())
                line['currency_id'] = currency.id
                line['amount_currency'] = line['price']
                line['price'] = currency.compute(line['price'], company_currency)
            else:
                line['currency_id'] = False
                line['amount_currency'] = False
            line['ref'] = ref
            if self.type in ('out_invoice','in_refund'):
                total += line['price']
                total_currency += line['amount_currency'] or line['price']
                line['price'] = - line['price']
            else:
                total -= line['price']
                total_currency -= line['amount_currency'] or line['price']
        return total, total_currency, invoice_move_lines

    def inv_line_characteristic_hashcode(self, invoice_line):
        """Overridable hashcode generation for invoice lines. Lines having the same hashcode
        will be grouped together if the journal has the 'group line' option. Of course a module
        can add fields to invoice lines that would need to be tested too before merging lines
        or not."""
        return "%s-%s-%s-%s-%s" % (
            invoice_line['account_id'],
            invoice_line.get('tax_code_id', 'False'),
            invoice_line.get('product_id', 'False'),
            invoice_line.get('analytic_account_id', 'False'),
            invoice_line.get('date_maturity', 'False'),
        )

    def group_lines(self, iml, line):
        """Merge account move lines (and hence analytic lines) if invoice line hashcodes are equals"""
        if self.journal_id.group_invoice_lines:
            line2 = {}
            for x, y, l in line:
                tmp = self.inv_line_characteristic_hashcode(l)
                if tmp in line2:
                    am = line2[tmp]['debit'] - line2[tmp]['credit'] + (l['debit'] - l['credit'])
                    line2[tmp]['debit'] = (am > 0) and am or 0.0
                    line2[tmp]['credit'] = (am < 0) and -am or 0.0
                    line2[tmp]['tax_amount'] += l['tax_amount']
                    line2[tmp]['analytic_lines'] += l['analytic_lines']
                else:
                    line2[tmp] = l
            line = []
            for key, val in line2.items():
                line.append((0,0,val))
        return line

    @multi
    def action_move_create(self):
        """ Creates invoice related analytics and financial move lines """
        account_invoice_tax = self.env['account.invoice.tax']
        account_move = self.env['account.move']

        for inv in self:
            if not inv.journal_id.sequence_id:
                raise except_orm(_('Error!'), _('Please define sequence on the journal related to this invoice.'))
            if not inv.invoice_line:
<<<<<<< HEAD
                raise osv.except_osv(_('No Invoice Lines !'), _('Please create some invoice lines.'))
=======
                raise except_orm(_('No Invoice Lines!'), _('Please create some invoice lines.'))
>>>>>>> d08651d2
            if inv.move_id:
                continue

            ctx = dict(self._context, lang=inv.partner_id.lang)
            if not inv.date_invoice:
<<<<<<< HEAD
                self.write(cr, uid, [inv.id], {'date_invoice': fields.date.context_today(self,cr,uid,context=context)}, context=ctx)
            company_currency = inv.company_id.currency_id.id
            # create the analytical lines
            # one move line per invoice line
            iml = self._get_analytic_lines(cr, uid, inv.id, context=ctx)
=======
                inv.sudo(context=ctx).date_invoice = Date.context_today(self)

            company_currency = inv.company_id.currency_id
            # create the analytical lines, one move line per invoice line
            iml = inv._get_analytic_lines()
>>>>>>> d08651d2
            # check if taxes are all computed
            compute_taxes = account_invoice_tax.compute(inv)
            inv.check_tax_lines(compute_taxes)

            # I disabled the check_total feature
<<<<<<< HEAD
            group_check_total_id = self.pool.get('ir.model.data').get_object_reference(cr, uid, 'account', 'group_supplier_inv_check_total')[1]
            group_check_total = self.pool.get('res.groups').browse(cr, uid, group_check_total_id, context=context)
            if group_check_total and uid in [x.id for x in group_check_total.users]:
                if (inv.type in ('in_invoice', 'in_refund') and abs(inv.check_total - inv.amount_total) >= (inv.currency_id.rounding/2.0)):
                    raise osv.except_osv(_('Bad total !'), _('Please verify the price of the invoice !\nThe encoded total does not match the computed total.'))
=======
            group_check_total = self.env.ref('account.group_supplier_inv_check_total')
            if self.env.user in group_check_total.users:
                if (inv.type in ('in_invoice', 'in_refund') and abs(inv.check_total - inv.amount_total) >= (inv.currency_id.rounding / 2.0)):
                    raise except_orm(_('Bad Total!'), _('Please verify the price of the invoice!\nThe encoded total does not match the computed total.'))
>>>>>>> d08651d2

            if inv.payment_term:
                total_fixed = total_percent = 0
                for line in inv.payment_term.line_ids:
                    if line.value == 'fixed':
                        total_fixed += line.value_amount
                    if line.value == 'procent':
                        total_percent += line.value_amount
                total_fixed = (total_fixed * 100) / (inv.amount_total or 1.0)
                if (total_fixed + total_percent) > 100:
                    raise except_orm(_('Error!'), _("Cannot create the invoice.\nThe related payment term is probably misconfigured as it gives a computed amount greater than the total invoiced amount. In order to avoid rounding issues, the latest line of your payment term must be of type 'balance'."))

            # one move line per tax line
            iml += account_invoice_tax.move_line_get(inv.id)

            if inv.type in ('in_invoice', 'in_refund'):
                ref = inv.reference
            else:
                ref = self._convert_ref(inv.number)

            diff_currency = inv.currency_id != company_currency
            # create one move line for the total and possibly adjust the other lines amount
            total, total_currency, iml = inv.sudo(context=ctx).compute_invoice_totals(company_currency, ref, iml)

<<<<<<< HEAD
            name = inv['name'] or '/'
=======
            name = inv.name or inv.supplier_invoice_number or '/'
>>>>>>> d08651d2
            totlines = False
            if inv.payment_term:
                totlines = inv.sudo(context=ctx).payment_term.compute(total, inv.date_invoice)[0]
            if totlines:
                res_amount_currency = total_currency
                ctx['date'] = inv.date_invoice
                for i, t in enumerate(totlines):
                    if inv.currency_id != company_currency:
                        amount_currency = company_currency.sudo(context=ctx).compute(t[1], inv.currency_id)
                    else:
                        amount_currency = False

                    # last line: add the diff
                    res_amount_currency -= amount_currency or 0
                    if i + 1 == len(totlines):
                        amount_currency += res_amount_currency

                    iml.append({
                        'type': 'dest',
                        'name': name,
                        'price': t[1],
                        'account_id': inv.account_id.id,
                        'date_maturity': t[0],
                        'amount_currency': diff_currency and amount_currency,
                        'currency_id': diff_currency and inv.currency_id.id,
                        'ref': ref,
                    })
            else:
                iml.append({
                    'type': 'dest',
                    'name': name,
                    'price': total,
                    'account_id': inv.account_id.id,
                    'date_maturity': inv.date_due,
                    'amount_currency': diff_currency and total_currency,
                    'currency_id': diff_currency and inv.currency_id.id,
                    'ref': ref
            })

            date = inv.date_invoice or Date.today()

<<<<<<< HEAD
            part = self._find_partner(inv)
=======
            part = self.env['res.partner']._find_accounting_partner(inv.partner_id)
>>>>>>> d08651d2

            line = [(0, 0, self.line_get_convert(l, part.id, date)) for l in iml]
            line = inv.group_lines(iml, line)

            journal = inv.journal_id.sudo(context=ctx)
            if journal.centralisation:
                raise except_orm(_('User Error!'),
                        _('You cannot create an invoice on a centralized journal. Uncheck the centralized counterpart box in the related journal from the configuration menu.'))

            line = inv.finalize_invoice_move_lines(line)

            move_vals = {
                'ref': inv.reference or inv.name,
                'line_id': line,
                'journal_id': journal.id,
                'date': date,
                'narration':inv.comment
            }
<<<<<<< HEAD
            period_id = inv.period_id and inv.period_id.id or False
            ctx.update(company_id=inv.company_id.id,
                       account_period_prefer_normal=True)
            if not period_id:
                period_ids = period_obj.find(cr, uid, inv.date_invoice, context=ctx)
                period_id = period_ids and period_ids[0] or False
            if period_id:
                move['period_id'] = period_id
=======
            ctx['company_id'] = inv.company_id.id
            period = inv.period_id
            if not period:
                period = period.sudo(context=ctx).find(inv.date_invoice)[:1]
            if period:
                move_vals['period_id'] = period.id
>>>>>>> d08651d2
                for i in line:
                    i[2]['period_id'] = period.id

            ctx['invoice'] = inv
            move = account_move.sudo(context=ctx).create(move_vals)
            # make the invoice point to that move
            inv.sudo(context=ctx).write({
                'move_id': move.id,
                'period_id': period.id,
                'move_name': move.name,
            })
            # Pass invoice in context in method post: used if you want to get the same
            # account move reference when creating the same invoice after a cancelled one:
            move.post()
        self._log_event()
        return True

    @multi
    def invoice_validate(self):
        return self.write({'state': 'open'})

    def line_get_convert(self, line, part, date):
        return {
            'date_maturity': line.get('date_maturity', False),
            'partner_id': part,
            'name': line['name'][:64],
            'date': date,
            'debit': line['price']>0 and line['price'],
            'credit': line['price']<0 and -line['price'],
            'account_id': line['account_id'],
            'analytic_lines': line.get('analytic_lines', []),
            'amount_currency': line['price']>0 and abs(line.get('amount_currency', False)) or -abs(line.get('amount_currency', False)),
            'currency_id': line.get('currency_id', False),
            'tax_code_id': line.get('tax_code_id', False),
            'tax_amount': line.get('tax_amount', False),
            'ref': line.get('ref', False),
            'quantity': line.get('quantity',1.00),
            'product_id': line.get('product_id', False),
            'product_uom_id': line.get('uos_id', False),
            'analytic_account_id': line.get('account_analytic_id', False),
        }

    @multi
    def action_number(self):
        #TODO: not correct fix but required a frech values before reading it.
        self.write({})

        for inv in self:
            self.write({'internal_number': inv.number})

            if inv.type in ('in_invoice', 'in_refund'):
                if not inv.reference:
                    ref = self._convert_ref(inv.number)
                else:
                    ref = inv.reference
            else:
                ref = self._convert_ref(inv.number)

            self._cr.execute(""" UPDATE account_move SET ref=%s
                           WHERE id=%s AND (ref IS NULL OR ref = '')""",
                        (ref, inv.move_id.id))
            self._cr.execute(""" UPDATE account_move_line SET ref=%s
                           WHERE move_id=%s AND (ref IS NULL OR ref = '')""",
                        (ref, inv.move_id.id))
            self._cr.execute(""" UPDATE account_analytic_line SET ref=%s
                           FROM account_move_line
                           WHERE account_move_line.move_id = %s AND
                                 account_analytic_line.move_id = account_move_line.id""",
                        (ref, inv.move_id.id))
            self.invalidate_cache()

        return True

    @multi
    def action_cancel(self):
        moves = self.env['account.move']
        for inv in self:
            if inv.move_id:
                moves += inv.move_id
            if inv.payment_ids:
                for move_line in inv.payment_ids:
                    if move_line.reconcile_partial_id.line_partial_ids:
                        raise except_orm(_('Error!'), _('You cannot cancel an invoice which is partially paid. You need to unreconcile related payment entries first.'))

        # First, set the invoices as cancelled and detach the move ids
        self.write({'state': 'cancel', 'move_id': False})
        if moves:
            # second, invalidate the move(s)
            moves.button_cancel()
            # delete the move this invoice was pointing to
            # Note that the corresponding move_lines and move_reconciles
            # will be automatically deleted too
            moves.unlink()
        self._log_event(-1.0, 'Cancel Invoice')
        return True

    ###################

    @multi
    def _log_event(self, factor=1.0, name='Open Invoice'):
        #TODO: implement messages system
        return True

<<<<<<< HEAD
    def name_get(self, cr, uid, ids, context=None):
        if not ids:
            return []
        types = {
                'out_invoice': 'Invoice ',
                'in_invoice': 'Sup. Invoice ',
                'out_refund': 'Refund ',
                'in_refund': 'Supplier Refund ',
                }
        return [(r['id'], (r['number']) or types[r['type']] + (r['name'] or '')) for r in self.read(cr, uid, ids, ['type', 'number', 'name'], context, load='_classic_write')]

    def name_search(self, cr, user, name, args=None, operator='ilike', context=None, limit=100):
        if not args:
            args = []
        if context is None:
            context = {}
        ids = []
=======
    @one
    def _compute_display_name(self):
        TYPES = {
            'out_invoice': _('Invoice'),
            'in_invoice': _('Supplier Invoice'),
            'out_refund': _('Refund'),
            'in_refund': _('Supplier Refund'),
        }
        self.display_name = "%s %s" % (self.number or TYPES[self.type], self.name or '')

    @model
    def name_search(self, name, args=None, operator='ilike', limit=100):
        args = args or []
        recs = self.browse()
>>>>>>> d08651d2
        if name:
            recs = self.search([('number', '=', name)] + args, limit=limit)
        if not recs:
            recs = self.search([('name', operator, name)] + args, limit=limit)
        return recs.name_get()

<<<<<<< HEAD
    def _refund_cleanup_lines(self, cr, uid, lines, context=None):
        clean_lines = []
=======
    @model
    def _refund_cleanup_lines(self, lines):
        """ Convert records to dict of values suitable for one2many line creation

            :param recordset lines: records to convert
            :return: list of command tuple for one2many line creation [(0, 0, dict of valueis), ...]
        """
        result = []
>>>>>>> d08651d2
        for line in lines:
            values = {}
            for name, field in line._fields.iteritems():
                if name in openerp.osv.orm.MAGIC_COLUMNS:
                    continue
                elif field.type == 'many2one':
                    values[name] = line[name].id
                elif field.type not in ['many2many', 'one2many']:
                    values[name] = line[name]
                elif name == 'invoice_line_tax_id':
                    values[name] = [(6, 0, line[name].ids)]
            result.append((0, 0, values))
        return result

    @model
    def _prepare_refund(self, invoice, date=None, period_id=None, description=None, journal_id=None):
        """ Prepare the dict of values to create the new refund from the invoice.
            This method may be overridden to implement custom
            refund generation (making sure to call super() to establish
            a clean extension chain).

            :param record invoice: invoice to refund
            :param string date: refund creation date from the wizard
            :param integer period_id: force account.period from the wizard
            :param string description: description of the refund from the wizard
            :param integer journal_id: account.journal from the wizard
            :return: dict of value to create() the refund
        """
        values = {}
        for field in ['name', 'reference', 'comment', 'date_due', 'partner_id', 'company_id',
                'account_id', 'currency_id', 'payment_term', 'user_id', 'fiscal_position']:
            if invoice._fields[field].type == 'many2one':
                values[field] = invoice[field].id
            else:
                values[field] = invoice[field] or False

        values['invoice_line'] = self._refund_cleanup_lines(invoice.invoice_line)

        tax_lines = filter(lambda l: l.manual, invoice.tax_line)
        values['tax_line'] = self._refund_cleanup_lines(tax_lines)

        if journal_id:
            journal = self.env['account.journal'].browse(journal_id)
        elif invoice['type'] == 'in_invoice':
            journal = self.env['account.journal'].search([('type', '=', 'purchase_refund')], limit=1)
        else:
            journal = self.env['account.journal'].search([('type', '=', 'sale_refund')], limit=1)
        values['journal_id'] = journal.id

        values['type'] = TYPE2REFUND[invoice['type']]
        values['date_invoice'] = date or Date.today()
        values['state'] = 'draft'
        values['number'] = False

        if period_id:
            values['period_id'] = period_id
        if description:
            values['name'] = description
        return values

    @multi
    @returns('self')
    def refund(self, date=None, period_id=None, description=None, journal_id=None):
        new_invoices = self.browse()
        for invoice in self:
            # create the new invoice
            values = self._prepare_refund(invoice, date=date, period_id=period_id,
                                    description=description, journal_id=journal_id)
            new_invoices += self.create(values)
        return new_invoices

    @api.new
    def pay_and_reconcile(self, pay_amount, pay_account_id, period_id, pay_journal_id,
                          writeoff_acc_id, writeoff_period_id, writeoff_journal_id, name=''):
        # TODO check if we can use different period for payment and the writeoff line
        assert len(self)==1, "Can only pay one invoice at a time."
        # Take the seq as name for move
        SIGN = {'out_invoice': -1, 'in_invoice': 1, 'out_refund': 1, 'in_refund': -1}
        direction = SIGN[self.type]
        # take the chosen date
        date = self._context.get('date_p') or Date.today()

        # Take the amount in currency and the currency of the payment
        if self._context.get('amount_currency') and self._context.get('currency_id'):
            amount_currency = self._context['amount_currency']
            currency_id = self._context['currency_id']
        else:
            amount_currency = False
            currency_id = False

        pay_journal = self.env['account.journal'].browse(pay_journal_id)
        if self.type in ('in_invoice', 'in_refund'):
            ref = self.reference
        else:
<<<<<<< HEAD
            ref = self._convert_ref(cr, uid, invoice.number)
        partner = invoice.partner_id
        if partner.parent_id and not partner.is_company:
            partner = partner.parent_id
=======
            ref = self._convert_ref(self.number)
        partner = self.partner_id._find_accounting_partner(self.partner_id)
        name = name or self.invoice_line.name or self.number
>>>>>>> d08651d2
        # Pay attention to the sign for both debit/credit AND amount_currency
        l1 = {
            'name': name,
            'debit': direction * pay_amount > 0 and direction * pay_amount,
            'credit': direction * pay_amount < 0 and -direction * pay_amount,
            'account_id': self.account_id.id,
            'partner_id': partner.id,
            'ref': ref,
            'date': date,
            'currency_id': currency_id,
            'amount_currency': direction * (amount_currency or 0.0),
            'company_id': self.company_id.id,
        }
        l2 = {
            'name': name,
            'debit': direction * pay_amount < 0 and -direction * pay_amount,
            'credit': direction * pay_amount > 0 and direction * pay_amount,
            'account_id': pay_account_id,
            'partner_id': partner.id,
            'ref': ref,
            'date': date,
            'currency_id': currency_id,
            'amount_currency': -direction * (amount_currency or 0.0),
            'company_id': self.company_id.id,
        }
        move = self.env['account.move'].create({
            'ref': ref,
            'line_id': [(0, 0, l1), (0, 0, l2)],
            'journal_id': pay_journal_id,
            'period_id': period_id,
            'date': date,
        })

        move_ids = (move | self.move_id).ids
        self._cr.execute("SELECT id FROM account_move_line WHERE move_id IN %s",
                         (tuple(move_ids),))
        lines = self.env['account.move.line'].browse([r[0] for r in self._cr.fetchall()])
        lines2rec = lines.browse()
        total = 0.0
        for line in itertools.chain(lines, self.payment_ids):
            if line.account_id == self.account_id:
                lines2rec += line
                total += (line.debit or 0.0) - (line.credit or 0.0)

        inv_id, name = self.name_get()[0]
        if not round(total, self.env['decimal.precision'].precision_get('Account')) or writeoff_acc_id:
            lines2rec.reconcile('manual', writeoff_acc_id, writeoff_period_id, writeoff_journal_id)
        else:
            code = self.currency_id.symbol
            # TODO: use currency's formatting function
            msg = _("Invoice partially paid: %s%s of %s%s (%s%s remaining).") % \
                    (pay_amount, code, self.amount_total, code, total, code)
            self.message_post(body=msg)
            lines2rec.reconcile_partial('manual')

        # Update the stored value (fields.function), so we write to trigger recompute
        return self.write({})

    @pay_and_reconcile.old
    def pay_and_reconcile(self, cr, uid, ids, pay_amount, pay_account_id, period_id, pay_journal_id,
                          writeoff_acc_id, writeoff_period_id, writeoff_journal_id, context=None, name=''):
        recs = self.browse(cr, uid, ids, context)
        return recs.pay_and_reconcile(pay_amount, pay_account_id, period_id, pay_journal_id,
                    writeoff_acc_id, writeoff_period_id, writeoff_journal_id, name=name)

class account_invoice_line(Model):
    _name = "account.invoice.line"
    _description = "Invoice Line"
<<<<<<< HEAD
    _columns = {
        'name': fields.text('Description', required=True),
        'origin': fields.char('Source Document', size=256, help="Reference of the document that produced this invoice."),
        'sequence': fields.integer('Sequence', help="Gives the sequence of this line when displaying the invoice."),
        'invoice_id': fields.many2one('account.invoice', 'Invoice Reference', ondelete='cascade', select=True),
        'uos_id': fields.many2one('product.uom', 'Unit of Measure', ondelete='set null', select=True),
        'product_id': fields.many2one('product.product', 'Product', ondelete='set null', select=True),
        'account_id': fields.many2one('account.account', 'Account', required=True, domain=[('type','<>','view'), ('type', '<>', 'closed')], help="The income or expense account related to the selected product."),
        'price_unit': fields.float('Unit Price', required=True, digits_compute= dp.get_precision('Product Price')),
        'price_subtotal': fields.function(_amount_line, string='Amount', type="float",
            digits_compute= dp.get_precision('Account'), store=True),
        'quantity': fields.float('Quantity', digits_compute= dp.get_precision('Product Unit of Measure'), required=True),
        'discount': fields.float('Discount (%)', digits_compute= dp.get_precision('Discount')),
        'invoice_line_tax_id': fields.many2many('account.tax', 'account_invoice_line_tax', 'invoice_line_id', 'tax_id', 'Taxes', domain=[('parent_id','=',False)]),
        'account_analytic_id':  fields.many2one('account.analytic.account', 'Analytic Account'),
        'company_id': fields.related('invoice_id','company_id',type='many2one',relation='res.company',string='Company', store=True, readonly=True),
        'partner_id': fields.related('invoice_id','partner_id',type='many2one',relation='res.partner',string='Partner',store=True)
    }
=======
    _order = "invoice_id,sequence,id"
>>>>>>> d08651d2

    @one
    @depends('price_unit', 'discount', 'invoice_line_tax_id', 'quantity',
        'product_id', 'invoice_id.partner_id', 'invoice_id.currency_id')
    def _compute_price(self):
        price = self.price_unit * (1 - (self.discount or 0.0) / 100.0)
        taxes = self.invoice_line_tax_id.compute_all(price, self.quantity, product=self.product_id, partner=self.invoice_id.partner_id)
        self.price_subtotal = taxes['total']
        if self.invoice_id:
            self.price_subtotal = self.invoice_id.currency_id.round(self.price_subtotal)

    @model
    def _default_price_unit(self):
        if not self._context.get('check_total'):
            return 0
        total = self._context['check_total']
        for l in self._context.get('invoice_line', []):
            if isinstance(l, (list, tuple)) and len(l) >= 3 and l[2]:
                vals = l[2]
                price = vals.get('price_unit', 0) * (1 - vals.get('discount', 0) / 100.0)
                total = total - (price * vals.get('quantity'))
                taxes = vals.get('invoice_line_tax_id')
                if taxes and len(taxes[0]) >= 3 and taxes[0][2]:
                    taxes = self.env['account.tax'].browse(taxes[0][2])
                    tax_res = taxes.compute_all(price, vals.get('quantity'),
                        product=vals.get('product_id'), partner=context.get('partner_id'))
                    for tax in tax_res['taxes']:
                        total = total - tax['amount']
        return total

    @model
    def _default_account(self):
        # XXX this gets the default account for the user's company,
        # it should get the default account for the invoice's company
        # however, the invoice's company does not reach this point
<<<<<<< HEAD
        prop = self.pool.get('ir.property').get(cr, uid, 'property_account_income_categ', 'product.category', context=context)
        return prop and prop.id or False

    _defaults = {
        'quantity': 1,
        'discount': 0.0,
        'price_unit': _price_unit_default,
        'account_id': _default_account_id,
    }

    def fields_view_get(self, cr, uid, view_id=None, view_type='form', context=None, toolbar=False, submenu=False):
        if context is None:
            context = {}
        res = super(account_invoice_line,self).fields_view_get(cr, uid, view_id=view_id, view_type=view_type, context=context, toolbar=toolbar, submenu=submenu)
        if context.get('type', False):
=======
        if self._context.get('type') in ('out_invoice', 'out_refund'):
            return self.env['ir.property'].get('property_account_income_categ', 'product.category')
        else:
            return self.env['ir.property'].get('property_account_expense_categ', 'product.category')

    name = Text(string='Description', required=True)
    origin = Char(string='Source Document',
        help="Reference of the document that produced this invoice.")
    sequence = Integer(string='Sequence', default=10,
        help="Gives the sequence of this line when displaying the invoice.")
    invoice_id = Many2one('account.invoice', string='Invoice Reference',
        ondelete='cascade', index=True)
    uos_id = Many2one('product.uom', string='Unit of Measure',
        ondelete='set null', index=True)
    product_id = Many2one('product.product', string='Product',
        ondelete='set null', index=True)
    account_id = Many2one('account.account', string='Account',
        required=True, domain=[('type', 'not in', ['view', 'closed'])],
        default=_default_account,
        help="The income or expense account related to the selected product.")
    price_unit = Float(string='Unit Price', required=True,
        digits= dp.get_precision('Product Price'),
        default=_default_price_unit)
    price_subtotal = Float(string='Amount', digits= dp.get_precision('Account'),
        store=True, readonly=True, compute='_compute_price')
    quantity = Float(string='Quantity', digits= dp.get_precision('Product Unit of Measure'),
        required=True, default=1)
    discount = Float(string='Discount (%)', digits= dp.get_precision('Discount'),
        default=0.0)
    invoice_line_tax_id = Many2many('account.tax',
        'account_invoice_line_tax', 'invoice_line_id', 'tax_id',
        string='Taxes', domain=[('parent_id', '=', False)])
    account_analytic_id = Many2one('account.analytic.account',
        string='Analytic Account')
    company_id = Many2one('res.company', string='Company',
        related='invoice_id.company_id', store=True, readonly=True)
    partner_id = Many2one('res.partner', string='Partner',
        related='invoice_id.partner_id', store=True, readonly=True)

    @model
    def fields_view_get(self, view_id=None, view_type='form', toolbar=False, submenu=False):
        res = super(account_invoice_line, self).fields_view_get(
            view_id=view_id, view_type=view_type, toolbar=toolbar, submenu=submenu)
        if self._context.get('type'):
>>>>>>> d08651d2
            doc = etree.XML(res['arch'])
            for node in doc.xpath("//field[@name='product_id']"):
                if self._context['type'] in ('in_invoice', 'in_refund'):
                    node.set('domain', "[('purchase_ok', '=', True)]")
                else:
                    node.set('domain', "[('sale_ok', '=', True)]")
            res['arch'] = etree.tostring(doc)
        return res

    @multi
    def product_id_change(self, product, uom_id, qty=0, name='', type='out_invoice',
            partner_id=False, fposition_id=False, price_unit=False, currency_id=False,
            context=None, company_id=None):
        context = context or {}
        company_id = company_id if company_id != None else context.get('company_id', False)
        self = self.sudo(company_id=company_id, force_company=company_id)

        if not partner_id:
<<<<<<< HEAD
            raise osv.except_osv(_('No Partner Defined !'),_("You must first select a partner !") )
=======
            raise except_orm(_('No Partner Defined!'), _("You must first select a partner!"))
>>>>>>> d08651d2
        if not product:
            if type in ('in_invoice', 'in_refund'):
                return {'value': {}, 'domain': {'product_uom': []}}
            else:
                return {'value': {'price_unit': 0.0}, 'domain': {'product_uom': []}}

        values = {}

        part = self.env['res.partner'].browse(partner_id)
        fpos = self.env['account.fiscal.position'].browse(fposition_id)

        if part.lang:
<<<<<<< HEAD
            context.update({'lang': part.lang})
        result = {}
        res = self.pool.get('product.product').browse(cr, uid, product, context=context)

        if type in ('out_invoice','out_refund'):
            a = res.property_account_income.id
            if not a:
                a = res.categ_id.property_account_income_categ.id
=======
            self = self.sudo(lang=part.lang)
        product = self.env['product.product'].browse(product)

        values['name'] = product.partner_ref
        if type in ('out_invoice', 'out_refund'):
            account = product.property_account_income or product.categ_id.property_account_income_categ
>>>>>>> d08651d2
        else:
            account = product.property_account_expense or product.categ_id.property_account_expense_categ
        account = fpos.map_account(account)
        if account:
            values['account_id'] = account.id

        if type in ('out_invoice', 'out_refund'):
<<<<<<< HEAD
            taxes = res.taxes_id and res.taxes_id or (a and self.pool.get('account.account').browse(cr, uid, a, context=context).tax_ids or False)
        else:
            taxes = res.supplier_taxes_id and res.supplier_taxes_id or (a and self.pool.get('account.account').browse(cr, uid, a, context=context).tax_ids or False)
        tax_id = fpos_obj.map_tax(cr, uid, fpos, taxes)
=======
            taxes = product.taxes_id or account.tax_ids
            if product.description_sale:
                values['name'] += '\n' + product.description_sale
        else:
            taxes = product.supplier_taxes_id or account.tax_ids
            if product.description_purchase:
                values['name'] += '\n' + product.description_purchase

        taxes = fpos.map_tax(taxes)
        values['invoice_line_tax_id'] = taxes.ids
>>>>>>> d08651d2

        if type in ('in_invoice', 'in_refund'):
            values['price_unit'] = price_unit or product.standard_price
        else:
<<<<<<< HEAD
            result.update({'price_unit': res.list_price, 'invoice_line_tax_id': tax_id})
        result['name'] = res.partner_ref

        result['uos_id'] = uom_id or res.uom_id.id
        if res.description:
            result['name'] += '\n'+res.description
=======
            values['price_unit'] = product.list_price

        values['uos_id'] = uom_id or product.uom_id.id
        domain = {'uos_id': [('category_id', '=', product.uom_id.category_id.id)]}
>>>>>>> d08651d2

        company = self.env['res.company'].browse(company_id)
        currency = self.env['res.currency'].browse(currency_id)

        if company and currency:
            if company.currency_id != currency:
                if type in ('in_invoice', 'in_refund'):
                    values['price_unit'] = product.standard_price
                values['price_unit'] = values['price_unit'] * currency.rate

            if values['uos_id'] and values['uos_id'] != product.uom_id.id:
                values['price_unit'] = self.env['product.uom']._compute_price(
                    product.uom_id.id, values['price_unit'], values['uos_id'])

        return {'value': values, 'domain': domain}

<<<<<<< HEAD
        if company.currency_id.id != currency.id:
            if type in ('in_invoice', 'in_refund'):
                res_final['value']['price_unit'] = res.standard_price
            new_price = res_final['value']['price_unit'] * currency.rate
            res_final['value']['price_unit'] = new_price

        if result['uos_id'] != res.uom_id.id:
            selected_uom = self.pool.get('product.uom_id').browse(cr, uid, result['uos_id'], context=context)
            if res.uom_id.category_id.id == selected_uom.category_id.id:
                new_price = res_final['value']['price_unit'] * uom_id.factor_inv
                res_final['value']['price_unit'] = new_price
        return res_final

    def uos_id_change(self, cr, uid, ids, product, uom, qty=0, name='', type='out_invoice', partner_id=False, fposition_id=False, price_unit=False, currency_id=False, context=None, company_id=None):
        if context is None:
            context = {}
        company_id = company_id if company_id != None else context.get('company_id',False)
        context = dict(context)
        context.update({'company_id': company_id})
=======
    @multi
    def uos_id_change(self, product, uom, qty=0, name='', type='out_invoice', partner_id=False,
            fposition_id=False, price_unit=False, currency_id=False, context=None, company_id=None):
        context = context or {}
        company_id = company_id if company_id != None else context.get('company_id', False)
        self = self.sudo(company_id=company_id)

        result = self.product_id_change(product, uom, qty, name, type, partner_id,
            fposition_id, price_unit, currency_id, context=context)
>>>>>>> d08651d2
        warning = {}
        if not uom:
            result['value']['price_unit'] = 0.0
        if product and uom:
            prod = self.env['product.product'].browse(product)
            prod_uom = self.env['product.uom'].browse(uom)
            if prod.uom_id.category_id != prod_uom.category_id:
                warning = {
                    'title': _('Warning!'),
                    'message': _('The selected unit of measure is not compatible with the unit of measure of the product.'),
                }
                result['value']['uos_id'] = prod.uom_id.id
        if warning:
            result['warning'] = warning
        return result

    @model
    def move_line_get(self, invoice_id):
        inv = self.env['account.invoice'].browse(invoice_id)
        currency = inv.currency_id.sudo(date=inv.date_invoice)
        company_currency = inv.company_id.currency_id

        res = []
<<<<<<< HEAD
        tax_obj = self.pool.get('account.tax')
        cur_obj = self.pool.get('res.currency')
        if context is None:
            context = {}
        inv = self.pool.get('account.invoice').browse(cr, uid, invoice_id, context=context)
        company_currency = inv.company_id.currency_id.id

=======
>>>>>>> d08651d2
        for line in inv.invoice_line:
            mres = self.move_line_get_item(line)
            if not mres:
                continue
            res.append(mres)
            tax_code_found = False
            taxes = line.invoice_line_tax_id.compute_all(
                (line.price_unit * (1.0 - (line.discount or 0.0) / 100.0)),
                line.quantity, line.product_id, inv.partner_id)['taxes']
            for tax in taxes:
                if inv.type in ('out_invoice', 'in_invoice'):
                    tax_code_id = tax['base_code_id']
                    tax_amount = line.price_subtotal * tax['base_sign']
                else:
                    tax_code_id = tax['ref_base_code_id']
                    tax_amount = line.price_subtotal * tax['ref_base_sign']

                if tax_code_found:
                    if not tax_code_id:
                        continue
                    res.append(dict(mres))
                    res[-1]['price'] = 0.0
                    res[-1]['account_analytic_id'] = False
                elif not tax_code_id:
                    continue
                tax_code_found = True

                res[-1]['tax_code_id'] = tax_code_id
                res[-1]['tax_amount'] = currency.compute(tax_amount, company_currency)

        return res

    @model
    def move_line_get_item(self, line):
        return {
            'type': 'src',
            'name': line.name.split('\n')[0][:64],
            'price_unit': line.price_unit,
            'quantity': line.quantity,
            'price': line.price_subtotal,
            'account_id': line.account_id.id,
            'product_id': line.product_id.id,
            'uos_id': line.uos_id.id,
            'account_analytic_id': line.account_analytic_id.id,
            'taxes': line.invoice_line_tax_id,
        }

    #
    # Set the tax field according to the account and the fiscal position
    #
    @multi
    def onchange_account_id(self, product_id, partner_id, inv_type, fposition_id, account_id):
        if not account_id:
            return {}
        unique_tax_ids = []
        account = self.env['account.account'].browse(account_id)
        if not product_id:
            fpos = self.env['account.fiscal.position'].browse(fposition_id)
            unique_tax_ids = fpos.map_tax(account.tax_ids).ids
        else:
            product_change_result = self.product_id_change(product_id, False, type=inv_type,
                partner_id=partner_id, fposition_id=fposition_id, company_id=account.company_id.id)
            if 'invoice_line_tax_id' in product_change_result.get('value', {}):
                unique_tax_ids = product_change_result['value']['invoice_line_tax_id']
        return {'value': {'invoice_line_tax_id': unique_tax_ids}}

account_invoice_line()

class account_invoice_tax(Model):
    _name = "account.invoice.tax"
    _description = "Invoice Tax"
    _order = 'sequence'

    @one
    @depends('base', 'base_amount', 'amount', 'tax_amount')
    def _compute_factors(self):
        self.factor_base = self.base_amount / self.base if self.base else 1.0
        self.factor_tax = self.tax_amount / self.amount if self.amount else 1.0

    invoice_id = Many2one('account.invoice', string='Invoice Line',
        ondelete='cascade', index=True)
    name = Char(string='Tax Description',
        required=True)
    account_id = Many2one('account.account', string='Tax Account',
        required=True, domain=[('type', 'not in', ['view', 'income', 'closed'])])
    account_analytic_id = Many2one('account.analytic.account', string='Analytic account')
    base = Float(string='Base', digits=dp.get_precision('Account'))
    amount = Float(string='Amount', digits=dp.get_precision('Account'))
    manual = Boolean(string='Manual', default=True)
    sequence = Integer(string='Sequence',
        help="Gives the sequence order when displaying a list of invoice tax.")
    base_code_id = Many2one('account.tax.code', string='Base Code',
        help="The account basis of the tax declaration.")
    base_amount = Float(string='Base Code Amount', digits=dp.get_precision('Account'),
        default=0.0)
    tax_code_id = Many2one('account.tax.code', string='Tax Code',
        help="The tax basis of the tax declaration.")
    tax_amount = Float(string='Tax Code Amount', digits=dp.get_precision('Account'),
        default=0.0)

    company_id = Many2one('res.company', string='Company',
        related='account_id.company_id', store=True, readonly=True)
    factor_base = Float(string='Multipication factor for Base code',
        store=False, readonly=True, compute='_compute_factors')
    factor_tax = Float(string='Multipication factor Tax code',
        store=False, readonly=True, compute='_compute_factors')

    @multi
    def base_change(self, base, currency_id=False, company_id=False, date_invoice=False):
        factor = self.factor_base if self else 1
        company = self.env['res.company'].browse(company_id)
        if currency_id and company.currency_id:
            currency = self.env['res.currency'].browse(currency_id)
            currency = currency.sudo(date=date_invoice or Date.today())
            base = currency.compute(base * factor, company.currency_id, round=False)
        return {'value': {'base_amount': base}}

    @multi
    def amount_change(self, amount, currency_id=False, company_id=False, date_invoice=False):
        factor = self.factor_tax if self else 1
        company = self.env['res.company'].browse(company_id)
        if currency_id and company.currency_id:
            currency = self.env['res.currency'].browse(currency_id)
            currency = currency.sudo(date=date_invoice or Date.today())
            amount = currency.compute(amount * factor, company.currency_id, round=False)
        return {'value': {'tax_amount': amount}}

    @api.new
    def compute(self, invoice):
        tax_grouped = {}
<<<<<<< HEAD
        tax_obj = self.pool.get('account.tax')
        cur_obj = self.pool.get('res.currency')
        inv = self.pool.get('account.invoice').browse(cr, uid, invoice_id, context=context)
        cur = inv.currency_id
        company_currency = inv.company_id.currency_id.id

        for line in inv.invoice_line:
            for tax in tax_obj.compute_all(cr, uid, line.invoice_line_tax_id, (line.price_unit* (1-(line.discount or 0.0)/100.0)), line.quantity, line.product_id, inv.partner_id)['taxes']:
                val={}
                val['invoice_id'] = inv.id
                val['name'] = tax['name']
                val['amount'] = tax['amount']
                val['manual'] = False
                val['sequence'] = tax['sequence']
                val['base'] = cur_obj.round(cr, uid, cur, tax['price_unit'] * line['quantity'])

                if inv.type in ('out_invoice','in_invoice'):
=======
        currency = invoice.currency_id.sudo(date=invoice.date_invoice or Date.today())
        company_currency = invoice.company_id.currency_id
        for line in invoice.invoice_line:
            taxes = line.invoice_line_tax_id.compute_all(
                (line.price_unit * (1 - (line.discount or 0.0) / 100.0)),
                line.quantity, line.product_id, invoice.partner_id)['taxes']
            for tax in taxes:
                val = {
                    'invoice_id': invoice.id,
                    'name': tax['name'],
                    'amount': tax['amount'],
                    'manual': False,
                    'sequence': tax['sequence'],
                    'base': currency.round(tax['price_unit'] * line['quantity']),
                }
                if invoice.type in ('out_invoice','in_invoice'):
>>>>>>> d08651d2
                    val['base_code_id'] = tax['base_code_id']
                    val['tax_code_id'] = tax['tax_code_id']
                    val['base_amount'] = currency.compute(val['base'] * tax['base_sign'], company_currency, round=False)
                    val['tax_amount'] = currency.compute(val['amount'] * tax['tax_sign'], company_currency, round=False)
                    val['account_id'] = tax['account_collected_id'] or line.account_id.id
                    val['account_analytic_id'] = tax['account_analytic_collected_id']
                else:
                    val['base_code_id'] = tax['ref_base_code_id']
                    val['tax_code_id'] = tax['ref_tax_code_id']
                    val['base_amount'] = currency.compute(val['base'] * tax['ref_base_sign'], company_currency, round=False)
                    val['tax_amount'] = currency.compute(val['amount'] * tax['ref_tax_sign'], company_currency, round=False)
                    val['account_id'] = tax['account_paid_id'] or line.account_id.id
                    val['account_analytic_id'] = tax['account_analytic_paid_id']

                key = (val['tax_code_id'], val['base_code_id'], val['account_id'], val['account_analytic_id'])
                if not key in tax_grouped:
                    tax_grouped[key] = val
                else:
                    tax_grouped[key]['base'] += val['base']
                    tax_grouped[key]['amount'] += val['amount']
                    tax_grouped[key]['base_amount'] += val['base_amount']
                    tax_grouped[key]['tax_amount'] += val['tax_amount']

        for t in tax_grouped.values():
            t['base'] = currency.round(t['base'])
            t['amount'] = currency.round(t['amount'])
            t['base_amount'] = currency.round(t['base_amount'])
            t['tax_amount'] = currency.round(t['tax_amount'])

        return tax_grouped

    @compute.old
    def compute(self, cr, uid, invoice_id, context=None):
        recs = self.browse(cr, uid, [], context)
        invoice = recs.env['account.invoice'].browse(invoice_id)
        return recs.compute(invoice)

    @model
    def move_line_get(self, invoice_id):
        res = []
        self._cr.execute(
            'SELECT * FROM account_invoice_tax WHERE invoice_id = %s',
            (invoice_id,)
        )
        for row in self._cr.dictfetchall():
            if not (row['amount'] or row['tax_code_id'] or row['tax_amount']):
                continue
            res.append({
                'type': 'tax',
                'name': row['name'],
                'price_unit': row['amount'],
                'quantity': 1,
                'price': row['amount'] or 0.0,
                'account_id': row['account_id'],
                'tax_code_id': row['tax_code_id'],
                'tax_amount': row['tax_amount'],
                'account_analytic_id': row['account_analytic_id'],
            })
        return res


class res_partner(Model):
    # Inherits partner and adds invoice information in the partner form
    _inherit = 'res.partner'
<<<<<<< HEAD
    _columns = {
        'invoice_ids': fields.one2many('account.invoice.line', 'partner_id', 'Invoices', readonly=True),
    }

    def copy(self, cr, uid, id, default=None, context=None):
        default = default or {}
        default.update({'invoice_ids' : []})
        return super(res_partner, self).copy(cr, uid, id, default, context)
=======

    invoice_ids = One2many('account.invoice', 'partner_id', string='Invoices',
        readonly=True)

    def _find_accounting_partner(self, partner):
        '''
        Find the partner for which the accounting entries will be created
        '''
        return partner.commercial_partner_id

    @one
    def copy(self, default=None):
        default = dict(default or {}, invoice_ids=[])
        return super(res_partner, self).copy(default)
>>>>>>> d08651d2


class mail_compose_message(Model):
    _inherit = 'mail.compose.message'

<<<<<<< HEAD
    def send_mail(self, cr, uid, ids, context=None):
        context = context or {}
        if context.get('default_model') == 'account.invoice' and context.get('default_res_id') and context.get('mark_invoice_as_sent'):
            context = dict(context, mail_post_autofollow=True)
            self.pool.get('account.invoice').write(cr, uid, [context['default_res_id']], {'sent': True}, context=context)
        return super(mail_compose_message, self).send_mail(cr, uid, ids, context=context)
=======
    @multi
    def send_mail(self):
        context = self._context
        if context.get('default_model') == 'account.invoice' and \
                context.get('default_res_id') and context.get('mark_invoice_as_sent'):
            invoice = self.env['account.invoice'].browse(context['default_res_id'])
            invoice = invoice.sudo(mail_post_autofollow=True)
            self.write({'sent': True})
            self.message_post(body=_("Invoice sent"))
        return super(mail_compose_message, self).send_mail()
>>>>>>> d08651d2

# vim:expandtab:smartindent:tabstop=4:softtabstop=4:shiftwidth=4:<|MERGE_RESOLUTION|>--- conflicted
+++ resolved
@@ -21,86 +21,6 @@
 
 import itertools
 from lxml import etree
-<<<<<<< HEAD
-import openerp.addons.decimal_precision as dp
-
-from openerp import netsvc
-from openerp import pooler
-from openerp.osv import fields, osv, orm
-from openerp.tools.translate import _
-
-class account_invoice(osv.osv):
-    def _amount_all(self, cr, uid, ids, name, args, context=None):
-        res = {}
-        for invoice in self.browse(cr, uid, ids, context=context):
-            res[invoice.id] = {
-                'amount_untaxed': 0.0,
-                'amount_tax': 0.0,
-                'amount_total': 0.0
-            }
-            for line in invoice.invoice_line:
-                res[invoice.id]['amount_untaxed'] += line.price_subtotal
-            for line in invoice.tax_line:
-                res[invoice.id]['amount_tax'] += line.amount
-            res[invoice.id]['amount_total'] = res[invoice.id]['amount_tax'] + res[invoice.id]['amount_untaxed']
-        return res
-
-    def _get_journal(self, cr, uid, context=None):
-        if context is None:
-            context = {}
-        type_inv = context.get('type', 'out_invoice')
-        user = self.pool.get('res.users').browse(cr, uid, uid, context=context)
-        company_id = context.get('company_id', user.company_id.id)
-        type2journal = {'out_invoice': 'sale', 'in_invoice': 'purchase', 'out_refund': 'sale_refund', 'in_refund': 'purchase_refund'}
-        journal_obj = self.pool.get('account.journal')
-        res = journal_obj.search(cr, uid, [('type', '=', type2journal.get(type_inv, 'sale')),
-                                            ('company_id', '=', company_id)],
-                                                limit=1)
-        return res and res[0] or False
-
-    def _get_currency(self, cr, uid, context=None):
-        res = False
-        journal_id = self._get_journal(cr, uid, context=context)
-        if journal_id:
-            journal = self.pool.get('account.journal').browse(cr, uid, journal_id, context=context)
-            res = journal.currency and journal.currency.id or journal.company_id.currency_id.id
-        return res
-
-    def _get_journal_analytic(self, cr, uid, type_inv, context=None):
-        type2journal = {'out_invoice': 'sale', 'in_invoice': 'purchase', 'out_refund': 'sale', 'in_refund': 'purchase'}
-        tt = type2journal.get(type_inv, 'sale')
-        result = self.pool.get('account.analytic.journal').search(cr, uid, [('type','=',tt)], context=context)
-        if not result:
-            raise osv.except_osv(_('No Analytic Journal !'),_("You must define an analytic journal of type '%s'!") % (tt,))
-        return result[0]
-
-    def _get_type(self, cr, uid, context=None):
-        if context is None:
-            context = {}
-        return context.get('type', 'out_invoice')
-
-    def _reconciled(self, cr, uid, ids, name, args, context=None):
-        res = {}
-        wf_service = netsvc.LocalService("workflow")
-        for inv in self.browse(cr, uid, ids, context=context):
-            res[inv.id] = self.test_paid(cr, uid, [inv.id])
-            if not res[inv.id] and inv.state == 'paid':
-                wf_service.trg_validate(uid, 'account.invoice', inv.id, 'open_test', cr)
-        return res
-
-    def _get_reference_type(self, cr, uid, context=None):
-        return [('none', _('Free Reference'))]
-
-    def _amount_residual(self, cr, uid, ids, name, args, context=None):
-        result = {}
-        for invoice in self.browse(cr, uid, ids, context=context):
-            result[invoice.id] = 0.0
-            if invoice.move_id:
-                for m in invoice.move_id.line_id:
-                    if m.account_id.type in ('receivable','payable'):
-                        result[invoice.id] += m.amount_residual_currency
-        return result
-=======
 
 from openerp import Model, Boolean, Integer, Float, Char, Text, Date, \
                     Selection, Many2one, One2many, Many2many, \
@@ -115,7 +35,6 @@
     'out_refund': 'sale_refund',
     'in_refund': 'purchase_refund',
 }
->>>>>>> d08651d2
 
 # mapping invoice type to refund type
 TYPE2REFUND = {
@@ -135,17 +54,10 @@
         'type': {
         },
         'state': {
-            'account.mt_invoice_paid': lambda self, cr, uid, obj, ctx=None: obj['state'] == 'paid' and obj['type'] in ('out_invoice', 'out_refund'),
-            'account.mt_invoice_validated': lambda self, cr, uid, obj, ctx=None: obj['state'] == 'open' and obj['type'] in ('out_invoice', 'out_refund'),
+            'account.mt_invoice_paid': lambda self, cr, uid, obj, ctx=None: obj.state == 'paid' and obj.type in ('out_invoice', 'out_refund'),
+            'account.mt_invoice_validated': lambda self, cr, uid, obj, ctx=None: obj.state == 'open' and obj.type in ('out_invoice', 'out_refund'),
         },
     }
-<<<<<<< HEAD
-    _columns = {
-        'name': fields.char('Description', size=64, select=True, readonly=True, states={'draft':[('readonly',False)]}),
-        'origin': fields.char('Source Document', size=64, help="Reference of the document that produced this invoice.", readonly=True, states={'draft':[('readonly',False)]}),
-        'supplier_invoice_number': fields.char('Supplier Invoice Number', size=64, help="The reference of this invoice as provided by the supplier.", readonly=True, states={'draft':[('readonly',False)]}),
-        'type': fields.selection([
-=======
 
     @one
     @depends('invoice_line.price_subtotal', 'tax_line.amount')
@@ -283,7 +195,6 @@
         help="The reference of this invoice as provided by the supplier.",
         readonly=True, states={'draft': [('readonly', False)]})
     type = Selection([
->>>>>>> d08651d2
             ('out_invoice','Customer Invoice'),
             ('in_invoice','Supplier Invoice'),
             ('out_refund','Customer Refund'),
@@ -309,91 +220,6 @@
             ('open','Open'),
             ('paid','Paid'),
             ('cancel','Cancelled'),
-<<<<<<< HEAD
-            ],'Status', select=True, readonly=True, track_visibility='onchange',
-            help=' * The \'Draft\' status is used when a user is encoding a new and unconfirmed Invoice. \
-            \n* The \'Pro-forma\' when invoice is in Pro-forma status,invoice does not have an invoice number. \
-            \n* The \'Open\' status is used when user create invoice,a invoice number is generated.Its in open status till user does not pay invoice. \
-            \n* The \'Paid\' status is set automatically when the invoice is paid. Its related journal entries may or may not be reconciled. \
-            \n* The \'Cancelled\' status is used when user cancel invoice.'),
-        'sent': fields.boolean('Sent', readonly=True, help="It indicates that the invoice has been sent."),
-        'date_invoice': fields.date('Invoice Date', readonly=True, states={'draft':[('readonly',False)]}, select=True, help="Keep empty to use the current date"),
-        'date_due': fields.date('Due Date', readonly=True, states={'draft':[('readonly',False)]}, select=True,
-            help="If you use payment terms, the due date will be computed automatically at the generation "\
-                "of accounting entries. The payment term may compute several due dates, for example 50% now and 50% in one month, but if you want to force a due date, make sure that the payment term is not set on the invoice. If you keep the payment term and the due date empty, it means direct payment."),
-        'partner_id': fields.many2one('res.partner', 'Partner', change_default=True, readonly=True, required=True, states={'draft':[('readonly',False)]}, track_visibility='always'),
-        'payment_term': fields.many2one('account.payment.term', 'Payment Terms',readonly=True, states={'draft':[('readonly',False)]},
-            help="If you use payment terms, the due date will be computed automatically at the generation "\
-                "of accounting entries. If you keep the payment term and the due date empty, it means direct payment. "\
-                "The payment term may compute several due dates, for example 50% now, 50% in one month."),
-        'period_id': fields.many2one('account.period', 'Force Period', domain=[('state','<>','done')], help="Keep empty to use the period of the validation(invoice) date.", readonly=True, states={'draft':[('readonly',False)]}),
-
-        'account_id': fields.many2one('account.account', 'Account', required=True, readonly=True, states={'draft':[('readonly',False)]}, help="The partner account used for this invoice."),
-        'invoice_line': fields.one2many('account.invoice.line', 'invoice_id', 'Invoice Lines', readonly=True, states={'draft':[('readonly',False)]}),
-        'tax_line': fields.one2many('account.invoice.tax', 'invoice_id', 'Tax Lines', readonly=True, states={'draft':[('readonly',False)]}),
-
-        'move_id': fields.many2one('account.move', 'Journal Entry', readonly=True, select=1, ondelete='restrict', help="Link to the automatically generated Journal Items."),
-        'amount_untaxed': fields.function(_amount_all, digits_compute=dp.get_precision('Account'), string='Subtotal', track_visibility='always',
-            store={
-                'account.invoice': (lambda self, cr, uid, ids, c={}: ids, ['invoice_line'], 20),
-                'account.invoice.tax': (_get_invoice_tax, None, 20),
-                'account.invoice.line': (_get_invoice_line, ['price_unit','invoice_line_tax_id','quantity','discount','invoice_id'], 20),
-            },
-            multi='all'),
-        'amount_tax': fields.function(_amount_all, digits_compute=dp.get_precision('Account'), string='Tax',
-            store={
-                'account.invoice': (lambda self, cr, uid, ids, c={}: ids, ['invoice_line'], 20),
-                'account.invoice.tax': (_get_invoice_tax, None, 20),
-                'account.invoice.line': (_get_invoice_line, ['price_unit','invoice_line_tax_id','quantity','discount','invoice_id'], 20),
-            },
-            multi='all'),
-        'amount_total': fields.function(_amount_all, digits_compute=dp.get_precision('Account'), string='Total',
-            store={
-                'account.invoice': (lambda self, cr, uid, ids, c={}: ids, ['invoice_line'], 20),
-                'account.invoice.tax': (_get_invoice_tax, None, 20),
-                'account.invoice.line': (_get_invoice_line, ['price_unit','invoice_line_tax_id','quantity','discount','invoice_id'], 20),
-            },
-            multi='all'),
-        'currency_id': fields.many2one('res.currency', 'Currency', required=True, readonly=True, states={'draft':[('readonly',False)]}, track_visibility='always'),
-        'journal_id': fields.many2one('account.journal', 'Journal', required=True, readonly=True, states={'draft':[('readonly',False)]}),
-        'company_id': fields.many2one('res.company', 'Company', required=True, change_default=True, readonly=True, states={'draft':[('readonly',False)]}),
-        'check_total': fields.float('Verification Total', digits_compute=dp.get_precision('Account'), readonly=True, states={'draft':[('readonly',False)]}),
-        'reconciled': fields.function(_reconciled, string='Paid/Reconciled', type='boolean',
-            store={
-                'account.invoice': (lambda self, cr, uid, ids, c={}: ids, None, 50), # Check if we can remove ?
-                'account.move.line': (_get_invoice_from_line, None, 50),
-                'account.move.reconcile': (_get_invoice_from_reconcile, None, 50),
-            }, help="It indicates that the invoice has been paid and the journal entry of the invoice has been reconciled with one or several journal entries of payment."),
-        'partner_bank_id': fields.many2one('res.partner.bank', 'Bank Account',
-            help='Bank Account Number to which the invoice will be paid. A Company bank account if this is a Customer Invoice or Supplier Refund, otherwise a Partner bank account number.', readonly=True, states={'draft':[('readonly',False)]}),
-        'move_lines':fields.function(_get_lines, type='many2many', relation='account.move.line', string='Entry Lines'),
-        'residual': fields.function(_amount_residual, digits_compute=dp.get_precision('Account'), string='Balance',
-            store={
-                'account.invoice': (lambda self, cr, uid, ids, c={}: ids, ['invoice_line','move_id'], 50),
-                'account.invoice.tax': (_get_invoice_tax, None, 50),
-                'account.invoice.line': (_get_invoice_line, ['price_unit','invoice_line_tax_id','quantity','discount','invoice_id'], 50),
-                'account.move.line': (_get_invoice_from_line, None, 50),
-                'account.move.reconcile': (_get_invoice_from_reconcile, None, 50),
-            },
-            help="Remaining amount due."),
-        'payment_ids': fields.function(_compute_lines, relation='account.move.line', type="many2many", string='Payments'),
-        'move_name': fields.char('Journal Entry', size=64, readonly=True, states={'draft':[('readonly',False)]}),
-        'user_id': fields.many2one('res.users', 'Salesperson', readonly=True, track_visibility='onchange', states={'draft':[('readonly',False)]}),
-        'fiscal_position': fields.many2one('account.fiscal.position', 'Fiscal Position', readonly=True, states={'draft':[('readonly',False)]})
-    }
-    _defaults = {
-        'type': _get_type,
-        'state': 'draft',
-        'journal_id': _get_journal,
-        'currency_id': _get_currency,
-        'company_id': lambda self,cr,uid,c: self.pool.get('res.company')._company_default_get(cr, uid, 'account.invoice', context=c),
-        'reference_type': 'none',
-        'check_total': 0.0,
-        'internal_number': False,
-        'user_id': lambda s, cr, u, c: u,
-        'sent': False,
-    }
-=======
         ], string='Status', index=True, readonly=True, default='draft',
         track_visibility='onchange',
         help=" * The 'Draft' status is used when a user is encoding a new and unconfirmed Invoice.\n"
@@ -481,39 +307,16 @@
         related='partner_id.commercial_partner_id', store=True, readonly=True,
         help="The commercial entity that will be used on Journal Entries for this invoice")
 
->>>>>>> d08651d2
     _sql_constraints = [
         ('number_uniq', 'unique(number, company_id, journal_id, type)',
             'Invoice Number must be unique per Company!'),
     ]
 
-<<<<<<< HEAD
-    def _find_partner(self, inv):
-        '''
-        Find the partner for which the accounting entries will be created
-        '''
-        #if the chosen partner is not a company and has a parent company, use the parent for the journal entries 
-        #because you want to invoice 'Agrolait, accounting department' but the journal items are for 'Agrolait'
-        part = inv.partner_id
-        if part.parent_id and not part.is_company:
-            part = part.parent_id
-        return part
-
-
-    def fields_view_get(self, cr, uid, view_id=None, view_type=False, context=None, toolbar=False, submenu=False):
-        journal_obj = self.pool.get('account.journal')
-        if context is None:
-            context = {}
-
-        if context.get('active_model', '') in ['res.partner'] and context.get('active_ids', False) and context['active_ids']:
-            partner = self.pool.get(context['active_model']).read(cr, uid, context['active_ids'], ['supplier','customer'])[0]
-=======
     @model
     def fields_view_get(self, view_id=None, view_type=False, toolbar=False, submenu=False):
         context = self._context
         if context.get('active_model') == 'res.partner' and context.get('active_ids'):
             partner = self.env['res.partner'].browse(context['active_ids'])[0]
->>>>>>> d08651d2
             if not view_type:
                 view_id = self.env['ir.ui.view'].search([('name', '=', 'account.invoice.tree')]).id
                 view_type = 'tree'
@@ -554,69 +357,6 @@
             for node in doc.xpath("//field[@name='partner_id']"):
                 node.set('string', partner_string)
 
-<<<<<<< HEAD
-    def get_log_context(self, cr, uid, context=None):
-        if context is None:
-            context = {}
-        res = self.pool.get('ir.model.data').get_object_reference(cr, uid, 'account', 'invoice_form')
-        view_id = res and res[1] or False
-        context['view_id'] = view_id
-        return context
-
-    def create(self, cr, uid, vals, context=None):
-        if context is None:
-            context = {}
-        try:
-            return super(account_invoice, self).create(cr, uid, vals, context)
-        except Exception, e:
-            if '"journal_id" viol' in e.args[0]:
-                raise orm.except_orm(_('Configuration Error!'),
-                     _('There is no Sale/Purchase Journal(s) defined.'))
-            else:
-                raise orm.except_orm(_('Unknown Error!'), str(e))
-
-    def invoice_print(self, cr, uid, ids, context=None):
-        '''
-        This function prints the invoice and mark it as sent, so that we can see more easily the next step of the workflow
-        '''
-        assert len(ids) == 1, 'This option should only be used for a single id at a time.'
-        self.write(cr, uid, ids, {'sent': True}, context=context)
-        datas = {
-             'ids': ids,
-             'model': 'account.invoice',
-             'form': self.read(cr, uid, ids[0], context=context)
-        }
-        return {
-            'type': 'ir.actions.report.xml',
-            'report_name': 'account.invoice',
-            'datas': datas,
-            'nodestroy' : True
-        }
-
-    def action_invoice_sent(self, cr, uid, ids, context=None):
-        '''
-        This function opens a window to compose an email, with the edi invoice template message loaded by default
-        '''
-        assert len(ids) == 1, 'This option should only be used for a single id at a time.'
-        ir_model_data = self.pool.get('ir.model.data')
-        try:
-            template_id = ir_model_data.get_object_reference(cr, uid, 'account', 'email_template_edi_invoice')[1]
-        except ValueError:
-            template_id = False
-        try:
-            compose_form_id = ir_model_data.get_object_reference(cr, uid, 'mail', 'email_compose_message_wizard_form')[1]
-        except ValueError:
-            compose_form_id = False 
-        ctx = dict(context)
-        ctx.update({
-            'default_model': 'account.invoice',
-            'default_res_id': ids[0],
-            'default_use_template': bool(template_id),
-            'default_template_id': template_id,
-            'default_composition_mode': 'comment',
-            'mark_invoice_as_sent': True,
-            })
-=======
         res['arch'] = etree.tostring(doc)
         return res
 
@@ -645,8 +385,8 @@
             default_composition_mode='comment',
             mark_invoice_as_sent=True,
         )
->>>>>>> d08651d2
         return {
+            'name': _('Compose Email'),
             'type': 'ir.actions.act_window',
             'view_type': 'form',
             'view_mode': 'form',
@@ -657,32 +397,6 @@
             'context': ctx,
         }
 
-<<<<<<< HEAD
-    def confirm_paid(self, cr, uid, ids, context=None):
-        if context is None:
-            context = {}
-        self.write(cr, uid, ids, {'state':'paid'}, context=context)
-        return True
-
-    def unlink(self, cr, uid, ids, context=None):
-        if context is None:
-            context = {}
-        invoices = self.read(cr, uid, ids, ['state','internal_number'], context=context)
-        unlink_ids = []
-        for t in invoices:
-            if t['state'] in ('draft', 'cancel') and t['internal_number']== False:
-                unlink_ids.append(t['id'])
-            else:
-                raise osv.except_osv(_('Invalid Action!'), _('You can not delete an invoice which is not cancelled. You should refund it instead.'))
-        osv.osv.unlink(self, cr, uid, unlink_ids, context=context)
-        return True
-
-    def onchange_partner_id(self, cr, uid, ids, type, partner_id,\
-            date_invoice=False, payment_term=False, partner_bank_id=False, company_id=False):
-        partner_payment_term = False
-        acc_id = False
-        bank_id = False
-=======
     @multi
     def confirm_paid(self):
         return self.write({'state': 'paid'})
@@ -701,7 +415,6 @@
             payment_term=False, partner_bank_id=False, company_id=False):
         account_id = False
         payment_term_id = False
->>>>>>> d08651d2
         fiscal_position = False
         bank_id = False
 
@@ -769,26 +482,16 @@
             }
         return {}
 
-<<<<<<< HEAD
-    def onchange_payment_term_date_invoice(self, cr, uid, ids, payment_term_id, date_invoice):
-        res = {}        
-=======
     @multi
     def onchange_payment_term_date_invoice(self, payment_term_id, date_invoice):
->>>>>>> d08651d2
         if not date_invoice:
             date_invoice = Date.today()
         if not payment_term_id:
-<<<<<<< HEAD
-            return {'value':{'date_due': date_invoice}} #To make sure the invoice has a due date when no payment term 
-        pterm_list = self.pool.get('account.payment.term').compute(cr, uid, payment_term_id, value=1, date_ref=date_invoice)
-=======
             # To make sure the invoice due date should contain due date which is
             # entered by user when there is no payment term defined
             return {'value': {'date_due': self.date_due or date_invoice}}
         pterm = self.env['account.payment.term'].browse(payment_term_id)
         pterm_list = pterm.compute(value=1, date_ref=date_invoice)[0]
->>>>>>> d08651d2
         if pterm_list:
             return {'value': {'date_due': max(line[0] for line in pterm_list)}}
         else:
@@ -803,14 +506,6 @@
     def onchange_partner_bank(self, partner_bank_id=False):
         return {'value': {}}
 
-<<<<<<< HEAD
-    def onchange_company_id(self, cr, uid, ids, company_id, part_id, type, invoice_line, currency_id):
-        val = {}
-        dom = {}
-        obj_journal = self.pool.get('account.journal')
-        account_obj = self.pool.get('account.account')
-        inv_line_obj = self.pool.get('account.invoice.line')
-=======
     @multi
     def onchange_company_id(self, company_id, part_id, type, invoice_line, currency_id):
         # TODO: add the missing context parameter when forward-porting in trunk
@@ -823,123 +518,9 @@
         account_obj = self.env['account.account']
         inv_line_obj = self.env['account.invoice.line']
 
->>>>>>> d08651d2
         if company_id and part_id and type:
             p = self.env['res.partner'].browse(part_id)
             acc_id = False
-<<<<<<< HEAD
-            partner_obj = self.pool.get('res.partner').browse(cr,uid,part_id)
-            if partner_obj.property_account_payable and partner_obj.property_account_receivable:
-                if partner_obj.property_account_payable.company_id.id != company_id and partner_obj.property_account_receivable.company_id.id != company_id:
-                    property_obj = self.pool.get('ir.property')
-                    rec_pro_id = property_obj.search(cr, uid, [('name','=','property_account_receivable'),('res_id','=','res.partner,'+str(part_id)+''),('company_id','=',company_id)])
-                    pay_pro_id = property_obj.search(cr, uid, [('name','=','property_account_payable'),('res_id','=','res.partner,'+str(part_id)+''),('company_id','=',company_id)])
-                    if not rec_pro_id:
-                        rec_pro_id = property_obj.search(cr, uid, [('name','=','property_account_receivable'),('company_id','=',company_id)])
-                    if not pay_pro_id:
-                        pay_pro_id = property_obj.search(cr, uid, [('name','=','property_account_payable'),('company_id','=',company_id)])
-                    rec_line_data = property_obj.read(cr, uid, rec_pro_id, ['name','value_reference','res_id'])
-                    pay_line_data = property_obj.read(cr, uid, pay_pro_id, ['name','value_reference','res_id'])
-                    rec_res_id = rec_line_data and rec_line_data[0].get('value_reference',False) and int(rec_line_data[0]['value_reference'].split(',')[1]) or False
-                    pay_res_id = pay_line_data and pay_line_data[0].get('value_reference',False) and int(pay_line_data[0]['value_reference'].split(',')[1]) or False
-                    if not rec_res_id and not pay_res_id:
-                        raise osv.except_osv(_('Configuration Error!'),
-                            _('Cannot find a chart of account, you should create one from Settings\Configuration\Accounting menu.'))
-                    if type in ('out_invoice', 'out_refund'):
-                        acc_id = rec_res_id
-                    else:
-                        acc_id = pay_res_id
-                    val= {'account_id': acc_id}
-            if ids:
-                if company_id:
-                    inv_obj = self.browse(cr,uid,ids)
-                    for line in inv_obj[0].invoice_line:
-                        if line.account_id:
-                            if line.account_id.company_id.id != company_id:
-                                result_id = account_obj.search(cr, uid, [('name','=',line.account_id.name),('company_id','=',company_id)])
-                                if not result_id:
-                                    raise osv.except_osv(_('Configuration Error!'),
-                                        _('Cannot find a chart of account, you should create one from Settings\Configuration\Accounting menu.'))
-                                inv_line_obj.write(cr, uid, [line.id], {'account_id': result_id[-1]})
-            else:
-                if invoice_line:
-                    for inv_line in invoice_line:
-                        obj_l = account_obj.browse(cr, uid, inv_line[2]['account_id'])
-                        if obj_l.company_id.id != company_id:
-                            raise osv.except_osv(_('Configuration Error!'),
-                                _('Invoice line account\'s company and invoice\'s compnay does not match.'))
-                        else:
-                            continue
-        if company_id and type:
-            if type in ('out_invoice'):
-                journal_type = 'sale'
-            elif type in ('out_refund'):
-                journal_type = 'sale_refund'
-            elif type in ('in_refund'):
-                journal_type = 'purchase_refund'
-            else:
-                journal_type = 'purchase'
-            journal_ids = obj_journal.search(cr, uid, [('company_id','=',company_id), ('type', '=', journal_type)])
-            if journal_ids:
-                val['journal_id'] = journal_ids[0]
-            ir_values_obj = self.pool.get('ir.values')
-            res_journal_default = ir_values_obj.get(cr, uid, 'default', 'type=%s' % (type), ['account.invoice'])
-            for r in res_journal_default:
-                if r[1] == 'journal_id' and r[2] in journal_ids:
-                    val['journal_id'] = r[2]
-            if not val.get('journal_id', False):
-                raise osv.except_osv(_('Configuration Error!'), (_('Cannot find any account journal of %s type for this company.\n\nYou can create one in the menu: \nConfiguration\Journals\Journals.') % (journal_type)))
-            dom = {'journal_id':  [('id', 'in', journal_ids)]}
-        else:
-            journal_ids = obj_journal.search(cr, uid, [])
-
-        return {'value': val, 'domain': dom}
-
-    # go from canceled state to draft state
-    def action_cancel_draft(self, cr, uid, ids, *args):
-        self.write(cr, uid, ids, {'state':'draft'})
-        wf_service = netsvc.LocalService("workflow")
-        for inv_id in ids:
-            wf_service.trg_delete(uid, 'account.invoice', inv_id, cr)
-            wf_service.trg_create(uid, 'account.invoice', inv_id, cr)
-        return True
-
-    # Workflow stuff
-    #################
-
-    # return the ids of the move lines which has the same account than the invoice
-    # whose id is in ids
-    def move_line_id_payment_get(self, cr, uid, ids, *args):
-        if not ids: return []
-        result = self.move_line_id_payment_gets(cr, uid, ids, *args)
-        return result.get(ids[0], [])
-
-    def move_line_id_payment_gets(self, cr, uid, ids, *args):
-        res = {}
-        if not ids: return res
-        cr.execute('SELECT i.id, l.id '\
-                   'FROM account_move_line l '\
-                   'LEFT JOIN account_invoice i ON (i.move_id=l.move_id) '\
-                   'WHERE i.id IN %s '\
-                   'AND l.account_id=i.account_id',
-                   (tuple(ids),))
-        for r in cr.fetchall():
-            res.setdefault(r[0], [])
-            res[r[0]].append( r[1] )
-        return res
-
-    def copy(self, cr, uid, id, default=None, context=None):
-        default = default or {}
-        default.update({
-            'state':'draft',
-            'number':False,
-            'move_id':False,
-            'move_name':False,
-            'internal_number': False,
-            'period_id': False,
-            'sent': False,
-        })
-=======
             if p.property_account_payable and p.property_account_receivable and \
                     p.property_account_payable.company_id.id != company_id and \
                     p.property_account_receivable.company_id.id != company_id:
@@ -1029,7 +610,6 @@
             period_id=False,
             sent=False,
         )
->>>>>>> d08651d2
         if 'date_invoice' not in default:
             default['date_invoice'] = False
         if 'date_due' not in default:
@@ -1085,24 +665,10 @@
     def _convert_ref(ref):
         return (ref or '').replace('/','')
 
-<<<<<<< HEAD
-    def _get_analytic_lines(self, cr, uid, id, context=None):
-        if context is None:
-            context = {}
-        inv = self.browse(cr, uid, id)
-        cur_obj = self.pool.get('res.currency')
-
-        company_currency = inv.company_id.currency_id.id
-        if inv.type in ('out_invoice', 'in_refund'):
-            sign = 1
-        else:
-            sign = -1
-=======
     @multi
     def _get_analytic_lines(self):
         company_currency = self.company_id.currency_id
         sign = 1 if self.type in ('out_invoice', 'in_refund') else -1
->>>>>>> d08651d2
 
         iml = self.env['account.invoice.line'].move_line_get(self.id)
         for il in iml:
@@ -1110,16 +676,10 @@
                 if self.type in ('in_invoice', 'in_refund'):
                     ref = self.reference
                 else:
-<<<<<<< HEAD
-                    ref = self._convert_ref(cr, uid, inv.number)
-                if not inv.journal_id.analytic_journal_id:
-                    raise osv.except_osv(_('No Analytic Journal !'),_("You have to define an analytic journal on the '%s' journal!") % (inv.journal_id.name,))
-=======
                     ref = self._convert_ref(self.number)
                 if not self.journal_id.analytic_journal_id:
                     raise except_orm(_('No Analytic Journal!'),
                         _("You have to define an analytic journal on the '%s' journal!") % (self.journal_id.name,))
->>>>>>> d08651d2
                 il['analytic_lines'] = [(0,0, {
                     'name': il['name'],
                     'date': self.date_invoice,
@@ -1155,16 +715,11 @@
         """
         return move_lines
 
-<<<<<<< HEAD
-    def check_tax_lines(self, cr, uid, inv, compute_taxes, ait_obj):
-        if not inv.tax_line:
-=======
     @multi
     def check_tax_lines(self, compute_taxes):
         account_invoice_tax = self.env['account.invoice.tax']
         company_currency = self.company_id.currency_id
         if not self.tax_line:
->>>>>>> d08651d2
             for tax in compute_taxes.values():
                 account_invoice_tax.create(tax)
         else:
@@ -1177,13 +732,8 @@
                 if key not in compute_taxes:
                     raise except_orm(_('Warning!'), _('Global taxes defined, but they are not in invoice lines !'))
                 base = compute_taxes[key]['base']
-<<<<<<< HEAD
-                if abs(base - tax.base) > inv.company_id.currency_id.rounding:
-                    raise osv.except_osv(_('Warning!'), _('Tax base different!\nClick on compute to update the tax base.'))
-=======
                 if abs(base - tax.base) > company_currency.rounding:
                     raise except_orm(_('Warning!'), _('Tax base different!\nClick on compute to update the tax base.'))
->>>>>>> d08651d2
             for key in compute_taxes:
                 if key not in tax_key:
                     raise except_orm(_('Warning!'), _('Taxes are missing!\nClick on compute button.'))
@@ -1253,46 +803,26 @@
             if not inv.journal_id.sequence_id:
                 raise except_orm(_('Error!'), _('Please define sequence on the journal related to this invoice.'))
             if not inv.invoice_line:
-<<<<<<< HEAD
-                raise osv.except_osv(_('No Invoice Lines !'), _('Please create some invoice lines.'))
-=======
                 raise except_orm(_('No Invoice Lines!'), _('Please create some invoice lines.'))
->>>>>>> d08651d2
             if inv.move_id:
                 continue
 
             ctx = dict(self._context, lang=inv.partner_id.lang)
             if not inv.date_invoice:
-<<<<<<< HEAD
-                self.write(cr, uid, [inv.id], {'date_invoice': fields.date.context_today(self,cr,uid,context=context)}, context=ctx)
-            company_currency = inv.company_id.currency_id.id
-            # create the analytical lines
-            # one move line per invoice line
-            iml = self._get_analytic_lines(cr, uid, inv.id, context=ctx)
-=======
                 inv.sudo(context=ctx).date_invoice = Date.context_today(self)
 
             company_currency = inv.company_id.currency_id
             # create the analytical lines, one move line per invoice line
             iml = inv._get_analytic_lines()
->>>>>>> d08651d2
             # check if taxes are all computed
             compute_taxes = account_invoice_tax.compute(inv)
             inv.check_tax_lines(compute_taxes)
 
             # I disabled the check_total feature
-<<<<<<< HEAD
-            group_check_total_id = self.pool.get('ir.model.data').get_object_reference(cr, uid, 'account', 'group_supplier_inv_check_total')[1]
-            group_check_total = self.pool.get('res.groups').browse(cr, uid, group_check_total_id, context=context)
-            if group_check_total and uid in [x.id for x in group_check_total.users]:
-                if (inv.type in ('in_invoice', 'in_refund') and abs(inv.check_total - inv.amount_total) >= (inv.currency_id.rounding/2.0)):
-                    raise osv.except_osv(_('Bad total !'), _('Please verify the price of the invoice !\nThe encoded total does not match the computed total.'))
-=======
             group_check_total = self.env.ref('account.group_supplier_inv_check_total')
             if self.env.user in group_check_total.users:
                 if (inv.type in ('in_invoice', 'in_refund') and abs(inv.check_total - inv.amount_total) >= (inv.currency_id.rounding / 2.0)):
                     raise except_orm(_('Bad Total!'), _('Please verify the price of the invoice!\nThe encoded total does not match the computed total.'))
->>>>>>> d08651d2
 
             if inv.payment_term:
                 total_fixed = total_percent = 0
@@ -1317,11 +847,7 @@
             # create one move line for the total and possibly adjust the other lines amount
             total, total_currency, iml = inv.sudo(context=ctx).compute_invoice_totals(company_currency, ref, iml)
 
-<<<<<<< HEAD
-            name = inv['name'] or '/'
-=======
             name = inv.name or inv.supplier_invoice_number or '/'
->>>>>>> d08651d2
             totlines = False
             if inv.payment_term:
                 totlines = inv.sudo(context=ctx).payment_term.compute(total, inv.date_invoice)[0]
@@ -1363,11 +889,7 @@
 
             date = inv.date_invoice or Date.today()
 
-<<<<<<< HEAD
-            part = self._find_partner(inv)
-=======
             part = self.env['res.partner']._find_accounting_partner(inv.partner_id)
->>>>>>> d08651d2
 
             line = [(0, 0, self.line_get_convert(l, part.id, date)) for l in iml]
             line = inv.group_lines(iml, line)
@@ -1384,25 +906,15 @@
                 'line_id': line,
                 'journal_id': journal.id,
                 'date': date,
-                'narration':inv.comment
+                'narration': inv.comment,
+                'company_id': inv.company_id.id,
             }
-<<<<<<< HEAD
-            period_id = inv.period_id and inv.period_id.id or False
-            ctx.update(company_id=inv.company_id.id,
-                       account_period_prefer_normal=True)
-            if not period_id:
-                period_ids = period_obj.find(cr, uid, inv.date_invoice, context=ctx)
-                period_id = period_ids and period_ids[0] or False
-            if period_id:
-                move['period_id'] = period_id
-=======
             ctx['company_id'] = inv.company_id.id
             period = inv.period_id
             if not period:
                 period = period.sudo(context=ctx).find(inv.date_invoice)[:1]
             if period:
                 move_vals['period_id'] = period.id
->>>>>>> d08651d2
                 for i in line:
                     i[2]['period_id'] = period.id
 
@@ -1506,25 +1018,6 @@
         #TODO: implement messages system
         return True
 
-<<<<<<< HEAD
-    def name_get(self, cr, uid, ids, context=None):
-        if not ids:
-            return []
-        types = {
-                'out_invoice': 'Invoice ',
-                'in_invoice': 'Sup. Invoice ',
-                'out_refund': 'Refund ',
-                'in_refund': 'Supplier Refund ',
-                }
-        return [(r['id'], (r['number']) or types[r['type']] + (r['name'] or '')) for r in self.read(cr, uid, ids, ['type', 'number', 'name'], context, load='_classic_write')]
-
-    def name_search(self, cr, user, name, args=None, operator='ilike', context=None, limit=100):
-        if not args:
-            args = []
-        if context is None:
-            context = {}
-        ids = []
-=======
     @one
     def _compute_display_name(self):
         TYPES = {
@@ -1539,17 +1032,12 @@
     def name_search(self, name, args=None, operator='ilike', limit=100):
         args = args or []
         recs = self.browse()
->>>>>>> d08651d2
         if name:
             recs = self.search([('number', '=', name)] + args, limit=limit)
         if not recs:
             recs = self.search([('name', operator, name)] + args, limit=limit)
         return recs.name_get()
 
-<<<<<<< HEAD
-    def _refund_cleanup_lines(self, cr, uid, lines, context=None):
-        clean_lines = []
-=======
     @model
     def _refund_cleanup_lines(self, lines):
         """ Convert records to dict of values suitable for one2many line creation
@@ -1558,7 +1046,6 @@
             :return: list of command tuple for one2many line creation [(0, 0, dict of valueis), ...]
         """
         result = []
->>>>>>> d08651d2
         for line in lines:
             values = {}
             for name, field in line._fields.iteritems():
@@ -1653,16 +1140,9 @@
         if self.type in ('in_invoice', 'in_refund'):
             ref = self.reference
         else:
-<<<<<<< HEAD
-            ref = self._convert_ref(cr, uid, invoice.number)
-        partner = invoice.partner_id
-        if partner.parent_id and not partner.is_company:
-            partner = partner.parent_id
-=======
             ref = self._convert_ref(self.number)
         partner = self.partner_id._find_accounting_partner(self.partner_id)
         name = name or self.invoice_line.name or self.number
->>>>>>> d08651d2
         # Pay attention to the sign for both debit/credit AND amount_currency
         l1 = {
             'name': name,
@@ -1731,28 +1211,7 @@
 class account_invoice_line(Model):
     _name = "account.invoice.line"
     _description = "Invoice Line"
-<<<<<<< HEAD
-    _columns = {
-        'name': fields.text('Description', required=True),
-        'origin': fields.char('Source Document', size=256, help="Reference of the document that produced this invoice."),
-        'sequence': fields.integer('Sequence', help="Gives the sequence of this line when displaying the invoice."),
-        'invoice_id': fields.many2one('account.invoice', 'Invoice Reference', ondelete='cascade', select=True),
-        'uos_id': fields.many2one('product.uom', 'Unit of Measure', ondelete='set null', select=True),
-        'product_id': fields.many2one('product.product', 'Product', ondelete='set null', select=True),
-        'account_id': fields.many2one('account.account', 'Account', required=True, domain=[('type','<>','view'), ('type', '<>', 'closed')], help="The income or expense account related to the selected product."),
-        'price_unit': fields.float('Unit Price', required=True, digits_compute= dp.get_precision('Product Price')),
-        'price_subtotal': fields.function(_amount_line, string='Amount', type="float",
-            digits_compute= dp.get_precision('Account'), store=True),
-        'quantity': fields.float('Quantity', digits_compute= dp.get_precision('Product Unit of Measure'), required=True),
-        'discount': fields.float('Discount (%)', digits_compute= dp.get_precision('Discount')),
-        'invoice_line_tax_id': fields.many2many('account.tax', 'account_invoice_line_tax', 'invoice_line_id', 'tax_id', 'Taxes', domain=[('parent_id','=',False)]),
-        'account_analytic_id':  fields.many2one('account.analytic.account', 'Analytic Account'),
-        'company_id': fields.related('invoice_id','company_id',type='many2one',relation='res.company',string='Company', store=True, readonly=True),
-        'partner_id': fields.related('invoice_id','partner_id',type='many2one',relation='res.partner',string='Partner',store=True)
-    }
-=======
     _order = "invoice_id,sequence,id"
->>>>>>> d08651d2
 
     @one
     @depends('price_unit', 'discount', 'invoice_line_tax_id', 'quantity',
@@ -1788,23 +1247,6 @@
         # XXX this gets the default account for the user's company,
         # it should get the default account for the invoice's company
         # however, the invoice's company does not reach this point
-<<<<<<< HEAD
-        prop = self.pool.get('ir.property').get(cr, uid, 'property_account_income_categ', 'product.category', context=context)
-        return prop and prop.id or False
-
-    _defaults = {
-        'quantity': 1,
-        'discount': 0.0,
-        'price_unit': _price_unit_default,
-        'account_id': _default_account_id,
-    }
-
-    def fields_view_get(self, cr, uid, view_id=None, view_type='form', context=None, toolbar=False, submenu=False):
-        if context is None:
-            context = {}
-        res = super(account_invoice_line,self).fields_view_get(cr, uid, view_id=view_id, view_type=view_type, context=context, toolbar=toolbar, submenu=submenu)
-        if context.get('type', False):
-=======
         if self._context.get('type') in ('out_invoice', 'out_refund'):
             return self.env['ir.property'].get('property_account_income_categ', 'product.category')
         else:
@@ -1849,7 +1291,6 @@
         res = super(account_invoice_line, self).fields_view_get(
             view_id=view_id, view_type=view_type, toolbar=toolbar, submenu=submenu)
         if self._context.get('type'):
->>>>>>> d08651d2
             doc = etree.XML(res['arch'])
             for node in doc.xpath("//field[@name='product_id']"):
                 if self._context['type'] in ('in_invoice', 'in_refund'):
@@ -1868,11 +1309,7 @@
         self = self.sudo(company_id=company_id, force_company=company_id)
 
         if not partner_id:
-<<<<<<< HEAD
-            raise osv.except_osv(_('No Partner Defined !'),_("You must first select a partner !") )
-=======
             raise except_orm(_('No Partner Defined!'), _("You must first select a partner!"))
->>>>>>> d08651d2
         if not product:
             if type in ('in_invoice', 'in_refund'):
                 return {'value': {}, 'domain': {'product_uom': []}}
@@ -1885,23 +1322,12 @@
         fpos = self.env['account.fiscal.position'].browse(fposition_id)
 
         if part.lang:
-<<<<<<< HEAD
-            context.update({'lang': part.lang})
-        result = {}
-        res = self.pool.get('product.product').browse(cr, uid, product, context=context)
-
-        if type in ('out_invoice','out_refund'):
-            a = res.property_account_income.id
-            if not a:
-                a = res.categ_id.property_account_income_categ.id
-=======
             self = self.sudo(lang=part.lang)
         product = self.env['product.product'].browse(product)
 
         values['name'] = product.partner_ref
         if type in ('out_invoice', 'out_refund'):
             account = product.property_account_income or product.categ_id.property_account_income_categ
->>>>>>> d08651d2
         else:
             account = product.property_account_expense or product.categ_id.property_account_expense_categ
         account = fpos.map_account(account)
@@ -1909,12 +1335,6 @@
             values['account_id'] = account.id
 
         if type in ('out_invoice', 'out_refund'):
-<<<<<<< HEAD
-            taxes = res.taxes_id and res.taxes_id or (a and self.pool.get('account.account').browse(cr, uid, a, context=context).tax_ids or False)
-        else:
-            taxes = res.supplier_taxes_id and res.supplier_taxes_id or (a and self.pool.get('account.account').browse(cr, uid, a, context=context).tax_ids or False)
-        tax_id = fpos_obj.map_tax(cr, uid, fpos, taxes)
-=======
             taxes = product.taxes_id or account.tax_ids
             if product.description_sale:
                 values['name'] += '\n' + product.description_sale
@@ -1925,24 +1345,14 @@
 
         taxes = fpos.map_tax(taxes)
         values['invoice_line_tax_id'] = taxes.ids
->>>>>>> d08651d2
 
         if type in ('in_invoice', 'in_refund'):
             values['price_unit'] = price_unit or product.standard_price
         else:
-<<<<<<< HEAD
-            result.update({'price_unit': res.list_price, 'invoice_line_tax_id': tax_id})
-        result['name'] = res.partner_ref
-
-        result['uos_id'] = uom_id or res.uom_id.id
-        if res.description:
-            result['name'] += '\n'+res.description
-=======
             values['price_unit'] = product.list_price
 
         values['uos_id'] = uom_id or product.uom_id.id
         domain = {'uos_id': [('category_id', '=', product.uom_id.category_id.id)]}
->>>>>>> d08651d2
 
         company = self.env['res.company'].browse(company_id)
         currency = self.env['res.currency'].browse(currency_id)
@@ -1959,27 +1369,6 @@
 
         return {'value': values, 'domain': domain}
 
-<<<<<<< HEAD
-        if company.currency_id.id != currency.id:
-            if type in ('in_invoice', 'in_refund'):
-                res_final['value']['price_unit'] = res.standard_price
-            new_price = res_final['value']['price_unit'] * currency.rate
-            res_final['value']['price_unit'] = new_price
-
-        if result['uos_id'] != res.uom_id.id:
-            selected_uom = self.pool.get('product.uom_id').browse(cr, uid, result['uos_id'], context=context)
-            if res.uom_id.category_id.id == selected_uom.category_id.id:
-                new_price = res_final['value']['price_unit'] * uom_id.factor_inv
-                res_final['value']['price_unit'] = new_price
-        return res_final
-
-    def uos_id_change(self, cr, uid, ids, product, uom, qty=0, name='', type='out_invoice', partner_id=False, fposition_id=False, price_unit=False, currency_id=False, context=None, company_id=None):
-        if context is None:
-            context = {}
-        company_id = company_id if company_id != None else context.get('company_id',False)
-        context = dict(context)
-        context.update({'company_id': company_id})
-=======
     @multi
     def uos_id_change(self, product, uom, qty=0, name='', type='out_invoice', partner_id=False,
             fposition_id=False, price_unit=False, currency_id=False, context=None, company_id=None):
@@ -1989,7 +1378,6 @@
 
         result = self.product_id_change(product, uom, qty, name, type, partner_id,
             fposition_id, price_unit, currency_id, context=context)
->>>>>>> d08651d2
         warning = {}
         if not uom:
             result['value']['price_unit'] = 0.0
@@ -2013,16 +1401,6 @@
         company_currency = inv.company_id.currency_id
 
         res = []
-<<<<<<< HEAD
-        tax_obj = self.pool.get('account.tax')
-        cur_obj = self.pool.get('res.currency')
-        if context is None:
-            context = {}
-        inv = self.pool.get('account.invoice').browse(cr, uid, invoice_id, context=context)
-        company_currency = inv.company_id.currency_id.id
-
-=======
->>>>>>> d08651d2
         for line in inv.invoice_line:
             mres = self.move_line_get_item(line)
             if not mres:
@@ -2089,7 +1467,6 @@
                 unique_tax_ids = product_change_result['value']['invoice_line_tax_id']
         return {'value': {'invoice_line_tax_id': unique_tax_ids}}
 
-account_invoice_line()
 
 class account_invoice_tax(Model):
     _name = "account.invoice.tax"
@@ -2153,25 +1530,6 @@
     @api.new
     def compute(self, invoice):
         tax_grouped = {}
-<<<<<<< HEAD
-        tax_obj = self.pool.get('account.tax')
-        cur_obj = self.pool.get('res.currency')
-        inv = self.pool.get('account.invoice').browse(cr, uid, invoice_id, context=context)
-        cur = inv.currency_id
-        company_currency = inv.company_id.currency_id.id
-
-        for line in inv.invoice_line:
-            for tax in tax_obj.compute_all(cr, uid, line.invoice_line_tax_id, (line.price_unit* (1-(line.discount or 0.0)/100.0)), line.quantity, line.product_id, inv.partner_id)['taxes']:
-                val={}
-                val['invoice_id'] = inv.id
-                val['name'] = tax['name']
-                val['amount'] = tax['amount']
-                val['manual'] = False
-                val['sequence'] = tax['sequence']
-                val['base'] = cur_obj.round(cr, uid, cur, tax['price_unit'] * line['quantity'])
-
-                if inv.type in ('out_invoice','in_invoice'):
-=======
         currency = invoice.currency_id.sudo(date=invoice.date_invoice or Date.today())
         company_currency = invoice.company_id.currency_id
         for line in invoice.invoice_line:
@@ -2188,7 +1546,6 @@
                     'base': currency.round(tax['price_unit'] * line['quantity']),
                 }
                 if invoice.type in ('out_invoice','in_invoice'):
->>>>>>> d08651d2
                     val['base_code_id'] = tax['base_code_id']
                     val['tax_code_id'] = tax['tax_code_id']
                     val['base_amount'] = currency.compute(val['base'] * tax['base_sign'], company_currency, round=False)
@@ -2253,16 +1610,6 @@
 class res_partner(Model):
     # Inherits partner and adds invoice information in the partner form
     _inherit = 'res.partner'
-<<<<<<< HEAD
-    _columns = {
-        'invoice_ids': fields.one2many('account.invoice.line', 'partner_id', 'Invoices', readonly=True),
-    }
-
-    def copy(self, cr, uid, id, default=None, context=None):
-        default = default or {}
-        default.update({'invoice_ids' : []})
-        return super(res_partner, self).copy(cr, uid, id, default, context)
-=======
 
     invoice_ids = One2many('account.invoice', 'partner_id', string='Invoices',
         readonly=True)
@@ -2277,20 +1624,11 @@
     def copy(self, default=None):
         default = dict(default or {}, invoice_ids=[])
         return super(res_partner, self).copy(default)
->>>>>>> d08651d2
 
 
 class mail_compose_message(Model):
     _inherit = 'mail.compose.message'
 
-<<<<<<< HEAD
-    def send_mail(self, cr, uid, ids, context=None):
-        context = context or {}
-        if context.get('default_model') == 'account.invoice' and context.get('default_res_id') and context.get('mark_invoice_as_sent'):
-            context = dict(context, mail_post_autofollow=True)
-            self.pool.get('account.invoice').write(cr, uid, [context['default_res_id']], {'sent': True}, context=context)
-        return super(mail_compose_message, self).send_mail(cr, uid, ids, context=context)
-=======
     @multi
     def send_mail(self):
         context = self._context
@@ -2301,6 +1639,5 @@
             self.write({'sent': True})
             self.message_post(body=_("Invoice sent"))
         return super(mail_compose_message, self).send_mail()
->>>>>>> d08651d2
 
 # vim:expandtab:smartindent:tabstop=4:softtabstop=4:shiftwidth=4: