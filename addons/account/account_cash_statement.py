# encoding: utf-8

import time

<<<<<<< HEAD
from openerp import models, fields, api, _
=======
from openerp.osv import fields, osv
from openerp.tools import float_compare
from openerp.tools.translate import _
>>>>>>> a15ea265
import openerp.addons.decimal_precision as dp
from openerp.exceptions import Warning

class account_cashbox_line(models.Model):
    """ Cash Box Details """

    _name = 'account.cashbox.line'
    _description = 'CashBox Line'
    _rec_name = 'pieces'

<<<<<<< HEAD
    @api.multi
    @api.depends('pieces', 'number_opening', 'number_closing')
    def _sub_total(self):
        """ Calculates Sub total"""
        for line in self:
            line.subtotal_opening = line.pieces * line.number_opening
            line.subtotal_closing = line.pieces * line.number_closing

    pieces = fields.Float(string='Unit of Currency', digits=dp.get_precision('Account'))
    number_opening = fields.Integer(string='Number of Units', help='Opening Unit Numbers')
    number_closing = fields.Integer(string='Number of Units', help='Closing Unit Numbers')
    subtotal_opening = fields.Float(compute='_sub_total', string='Opening Subtotal', digits=dp.get_precision('Account'))
    subtotal_closing = fields.Float(compute='_sub_total', string='Closing Subtotal', digits=dp.get_precision('Account'))
    bank_statement_id = fields.Many2one('account.bank.statement', string='Bank Statement', ondelete='cascade')

class account_cash_statement(models.Model):
=======
    def _sub_total(self, cr, uid, ids, name, arg, context=None):

        """ Calculates Sub total
        @param name: Names of fields.
        @param arg: User defined arguments
        @return: Dictionary of values.
        """
        res = {}
        for obj in self.browse(cr, uid, ids, context=context):
            res[obj.id] = {
                'subtotal_opening' : obj.pieces * obj.number_opening,
                'subtotal_closing' : obj.pieces * obj.number_closing,
            }
        return res

    def on_change_sub_opening(self, cr, uid, ids, pieces, number, *a):
        """ Compute the subtotal for the opening """
        return {'value' : {'subtotal_opening' : (pieces * number) or 0.0 }}

    def on_change_sub_closing(self, cr, uid, ids, pieces, number, *a):
        """ Compute the subtotal for the closing """
        return {'value' : {'subtotal_closing' : (pieces * number) or 0.0 }}

    _columns = {
        'pieces': fields.float('Unit of Currency', digits_compute=dp.get_precision('Account')),
        'number_opening' : fields.integer('Number of Units', help='Opening Unit Numbers'),
        'number_closing' : fields.integer('Number of Units', help='Closing Unit Numbers'),
        'subtotal_opening': fields.function(_sub_total, string='Opening Subtotal', type='float', digits_compute=dp.get_precision('Account'), multi='subtotal'),
        'subtotal_closing': fields.function(_sub_total, string='Closing Subtotal', type='float', digits_compute=dp.get_precision('Account'), multi='subtotal'),
        'bank_statement_id' : fields.many2one('account.bank.statement', string="Bank Statements", ondelete='cascade'),
     }


class account_cash_statement(osv.osv):

>>>>>>> a15ea265
    _inherit = 'account.bank.statement'

    @api.multi
    def _update_balances(self):
        """
            Set starting and ending balances according to pieces count
        """
        res = {}
        for statement in self:
            if (statement.journal_id.type not in ('cash',)):
                continue
            if not statement.journal_id.cash_control:
<<<<<<< HEAD
                if statement.balance_end_real != statement.balance_end:
=======
                prec = self.pool['decimal.precision'].precision_get(cr, uid, 'Account')
                if float_compare(statement.balance_end_real, statement.balance_end, precision_digits=prec):
>>>>>>> a15ea265
                    statement.write({'balance_end_real' : statement.balance_end})
                continue
            start = end = 0
            for line in statement.details_ids:
                start += line.subtotal_opening
                end += line.subtotal_closing
            data = {
                'balance_start': start,
                'balance_end_real': end,
            }
            res[statement.id] = data
            super(account_cash_statement, statement).write(data)
        return res

    @api.multi
    @api.depends('line_ids', 'move_line_ids', 'line_ids.amount')
    def _get_sum_entry_encoding(self):
        """ Find encoding total of statements """
        for statement in self:
            statement.total_entry_encoding = sum((line.amount for line in statement.line_ids), 0.0)

    @api.model
    def _get_company(self):
        company = self.env.user.company_id
        if not company:
            company = self.env['res.company'].search([], limit=1)
        return company

    @api.multi
    @api.depends('balance_end_real', 'balance_end')
    def _compute_difference(self):
        for statement in self:
            statement.difference = statement.balance_end_real - statement.balance_end

    @api.multi
    @api.depends('balance_end_real', 'balance_end')
    def _compute_last_closing_balance(self):
        for statement in self:
            if statement.state == 'draft':
                last_statement = self.search([('journal_id', '=', statement.journal_id.id), ('state', '=', 'confirm')],
                                            order='create_date desc', limit=1)
                if last_statement:
                    statement.last_closing_balance = last_statement.balance_end_real

    @api.onchange('journal_id')
    def onchange_journal_id(self):
        super(account_cash_statement, self).onchange_journal_id()

        if self.journal_id:
            opening_details_ids = self._get_cash_open_box_lines(self.journal_id.id)
            if opening_details_ids:
                self.opening_details_ids = opening_details_ids

            statement = self.search([('journal_id', '=', self.journal_id.id), ('state', '=', 'confirm')],
                    order='create_date desc', limit=1)
            if statement:
                self.last_closing_balance = statement.balance_end_real

    total_entry_encoding = fields.Float(compute='_get_sum_entry_encoding', string="Total Transactions", store=True,
        help="Total of cash transaction lines.")
    closing_date = fields.Datetime(string="Closed On")
    details_ids = fields.One2many('account.cashbox.line', 'bank_statement_id', string='CashBox Lines', copy=True)
    opening_details_ids = fields.One2many('account.cashbox.line', 'bank_statement_id', string='Opening Cashbox Lines')
    closing_details_ids = fields.One2many('account.cashbox.line', 'bank_statement_id', string='Closing Cashbox Lines')
    user_id = fields.Many2one('res.users', string='Responsible', required=False, default=lambda self: self.env.user)
    difference = fields.Float(compute='_compute_difference', string="Difference",
        help="Difference between the theoretical closing balance and the real closing balance.")
    last_closing_balance = fields.Float(compute='_compute_last_closing_balance', string='Last Closing Balance')
    date = fields.Date(default=lambda self: self._context.get('date', time.strftime("%Y-%m-%d %H:%M:%S")))

    @api.model
    def _get_cash_open_box_lines(self, journal_id):
        details_ids = []
        if not journal_id:
            return details_ids
        journal = self.env['account.journal'].browse(journal_id)
        if journal and (journal.type == 'cash'):
            last_pieces = None

            if journal.with_last_closing_balance == True:
                domain = [('journal_id', '=', journal.id),
                          ('state', '=', 'confirm')]
                last_bank_statement = self.search(domain, limit=1, order='create_date desc')
                if last_bank_statement:

                    last_pieces = dict(
                        (line.pieces, line.number_closing) for line in last_bank_statement.details_ids
                    )
            for value in journal.cashbox_line_ids:
                nested_values = {
                    'number_closing' : 0,
                    'number_opening' : last_pieces.get(value.pieces, 0) if isinstance(last_pieces, dict) else 0,
                    'pieces' : value.pieces
                }
                details_ids.append([0, False, nested_values])
        return details_ids

    @api.model
    def create(self, vals):
        journal_id = vals.get('journal_id')
        if journal_id and not vals.get('opening_details_ids'):
            vals['opening_details_ids'] = vals.get('opening_details_ids') or self._get_cash_open_box_lines(journal_id)
        res = super(account_cash_statement, self).create(vals)
        res._update_balances()
        return res

    @api.multi
    def write(self, vals):
        """
        @param vals: dict of new values to be set
        """
        if vals.get('journal_id', False):
            cashbox_ids = self.env['account.cashbox.line'].search([('bank_statement_id', 'in', self.ids)])
            cashbox_ids.unlink()
        res = super(account_cash_statement, self).write(vals)
        self._update_balances()
        return res

    @api.model
    def _user_allow(self, statement_id):
        return True

    @api.multi
    def button_open(self):
        """ Changes statement state to Running."""

        SequenceObj = self.env['ir.sequence']
        for statement in self:
            if not self._user_allow(statement.id):
                raise Warning(_('You do not have rights to open this %s journal!') % (statement.journal_id.name, ))

            if statement.name and statement.name == '/':
                context = {'fiscalyear_id': self.env['account.fiscalyear'].search(cr, uid, [('date_start', '<=', statement.date)], context=context)[0]}
                if statement.journal_id.sequence_id:
                    st_number = SequenceObj.with_context(context).next_by_id(statement.journal_id.sequence_id.id)
                else:
                    st_number = SequenceObj.with_context(context).next_by_code('account.cash.statement')
                statement.name = st_number

            statement.state = 'open'

    @api.multi
    def statement_close(self, journal_type='bank'):
        if journal_type == 'bank':
            return super(account_cash_statement, self).statement_close(journal_type)
        for statement in self:
            statement.state = 'confirm'
            statement.closing_date = time.strftime("%Y-%m-%d %H:%M:%S")

    @api.model
    def check_status_condition(self, state, journal_type='bank'):
        if journal_type == 'bank':
            return super(account_cash_statement, self).check_status_condition(state, journal_type)
        return state == 'open'

    @api.multi
    def button_confirm_cash(self):

        TABLES = ((_('Profit'), 'profit_account_id'), (_('Loss'), 'loss_account_id'),)

        for statement in self:
            if statement.difference == 0.0:
                continue
            elif statement.difference < 0.0:
                account = statement.journal_id.loss_account_id
                name = _('Loss')
                if not statement.journal_id.loss_account_id:
                    raise Warning(_('There is no Loss Account on the journal %s.') % (statement.journal_id.name,))
            else: # statement.difference > 0.0
                account = statement.journal_id.profit_account_id
                name = _('Profit')
                if not statement.journal_id.profit_account_id:
                    raise Warning(_('There is no Profit Account on the journal %s.') % (statement.journal_id.name,))

            values = {
                'statement_id' : statement.id,
                'journal_id' : statement.journal_id.id,
                'account_id' : account.id,
                'amount' : statement.difference,
                'name' : name,
            }
            self.env['account.bank.statement.line'].create(values)

        return super(account_cash_statement, self).button_confirm_bank()


class account_journal(models.Model):
    _inherit = 'account.journal'

    @api.model
    def _default_cashbox_line_ids(self):
        # Return a list of coins in Euros.
        result = [
            dict(pieces=value) for value in [0.01, 0.02, 0.05, 0.1, 0.2, 0.5, 1, 2, 5, 10, 20, 50, 100, 200, 500]
        ]
        return result

    cashbox_line_ids = fields.One2many('account.journal.cashbox.line', 'journal_id',
        string='CashBox', copy=True, default=lambda self: self._default_cashbox_line_ids())


class account_journal_cashbox_line(models.Model):
    _name = 'account.journal.cashbox.line'
    _rec_name = 'pieces'
    _order = 'pieces asc'

    pieces = fields.Float(string='Values', digits=dp.get_precision('Account'))
    journal_id = fields.Many2one('account.journal', string='Journal', 
        required=True, index=True, ondelete="cascade")<|MERGE_RESOLUTION|>--- conflicted
+++ resolved
@@ -2,13 +2,7 @@
 
 import time
 
-<<<<<<< HEAD
 from openerp import models, fields, api, _
-=======
-from openerp.osv import fields, osv
-from openerp.tools import float_compare
-from openerp.tools.translate import _
->>>>>>> a15ea265
 import openerp.addons.decimal_precision as dp
 from openerp.exceptions import Warning
 
@@ -19,7 +13,6 @@
     _description = 'CashBox Line'
     _rec_name = 'pieces'
 
-<<<<<<< HEAD
     @api.multi
     @api.depends('pieces', 'number_opening', 'number_closing')
     def _sub_total(self):
@@ -36,43 +29,6 @@
     bank_statement_id = fields.Many2one('account.bank.statement', string='Bank Statement', ondelete='cascade')
 
 class account_cash_statement(models.Model):
-=======
-    def _sub_total(self, cr, uid, ids, name, arg, context=None):
-
-        """ Calculates Sub total
-        @param name: Names of fields.
-        @param arg: User defined arguments
-        @return: Dictionary of values.
-        """
-        res = {}
-        for obj in self.browse(cr, uid, ids, context=context):
-            res[obj.id] = {
-                'subtotal_opening' : obj.pieces * obj.number_opening,
-                'subtotal_closing' : obj.pieces * obj.number_closing,
-            }
-        return res
-
-    def on_change_sub_opening(self, cr, uid, ids, pieces, number, *a):
-        """ Compute the subtotal for the opening """
-        return {'value' : {'subtotal_opening' : (pieces * number) or 0.0 }}
-
-    def on_change_sub_closing(self, cr, uid, ids, pieces, number, *a):
-        """ Compute the subtotal for the closing """
-        return {'value' : {'subtotal_closing' : (pieces * number) or 0.0 }}
-
-    _columns = {
-        'pieces': fields.float('Unit of Currency', digits_compute=dp.get_precision('Account')),
-        'number_opening' : fields.integer('Number of Units', help='Opening Unit Numbers'),
-        'number_closing' : fields.integer('Number of Units', help='Closing Unit Numbers'),
-        'subtotal_opening': fields.function(_sub_total, string='Opening Subtotal', type='float', digits_compute=dp.get_precision('Account'), multi='subtotal'),
-        'subtotal_closing': fields.function(_sub_total, string='Closing Subtotal', type='float', digits_compute=dp.get_precision('Account'), multi='subtotal'),
-        'bank_statement_id' : fields.many2one('account.bank.statement', string="Bank Statements", ondelete='cascade'),
-     }
-
-
-class account_cash_statement(osv.osv):
-
->>>>>>> a15ea265
     _inherit = 'account.bank.statement'
 
     @api.multi
@@ -85,12 +41,8 @@
             if (statement.journal_id.type not in ('cash',)):
                 continue
             if not statement.journal_id.cash_control:
-<<<<<<< HEAD
-                if statement.balance_end_real != statement.balance_end:
-=======
                 prec = self.pool['decimal.precision'].precision_get(cr, uid, 'Account')
                 if float_compare(statement.balance_end_real, statement.balance_end, precision_digits=prec):
->>>>>>> a15ea265
                     statement.write({'balance_end_real' : statement.balance_end})
                 continue
             start = end = 0
