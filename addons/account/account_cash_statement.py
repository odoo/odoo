--- conflicted
+++ resolved
@@ -185,21 +185,9 @@
         return res
 
     _columns = {
-<<<<<<< HEAD
-        'balance_end_real': fields.float('Closing Balance', digits_compute=dp.get_precision('Account'), states={'confirm': [('readonly', True)]}, help="closing balance entered by the cashbox verifier"),
-        'state': fields.selection(
-            [('draft', 'Draft'),
-            ('confirm', 'Closed'),
-            ('open','Open')], 'State', required=True, states={'confirm': [('readonly', True)]}, readonly="1"),
         'total_entry_encoding': fields.function(_get_sum_entry_encoding, store=True, string="Cash Transaction", help="Total cash transactions"),
         'closing_date': fields.datetime("Closed On"),
-        'balance_end': fields.function(_end_balance, store=True, string='Balance', help="Closing balance based on Starting Balance and Cash Transactions"),
         'balance_end_cash': fields.function(_balance_end_cash, store=True, string='Balance', help="Closing balance based on cashBox"),
-=======
-        'total_entry_encoding': fields.function(_get_sum_entry_encoding, method=True, store=True, string="Cash Transaction", help="Total cash transactions"),
-        'closing_date': fields.datetime("Closed On"),
-        'balance_end_cash': fields.function(_balance_end_cash, method=True, store=True, string='Balance', help="Closing balance based on cashBox"),
->>>>>>> 922bcfeb
         'starting_details_ids': fields.one2many('account.cashbox.line', 'starting_id', string='Opening Cashbox'),
         'ending_details_ids': fields.one2many('account.cashbox.line', 'ending_id', string='Closing Cashbox'),
         'user_id': fields.many2one('res.users', 'Responsible', required=False),
