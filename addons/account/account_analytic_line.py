# -*- coding: utf-8 -*-
##############################################################################
#
#    OpenERP, Open Source Management Solution
#    Copyright (C) 2004-2010 Tiny SPRL (<http://tiny.be>).
#
#    This program is free software: you can redistribute it and/or modify
#    it under the terms of the GNU Affero General Public License as
#    published by the Free Software Foundation, either version 3 of the
#    License, or (at your option) any later version.
#
#    This program is distributed in the hope that it will be useful,
#    but WITHOUT ANY WARRANTY; without even the implied warranty of
#    MERCHANTABILITY or FITNESS FOR A PARTICULAR PURPOSE.  See the
#    GNU Affero General Public License for more details.
#
#    You should have received a copy of the GNU Affero General Public License
#    along with this program.  If not, see <http://www.gnu.org/licenses/>.
#
##############################################################################

import time

from osv import fields
from osv import osv
from tools.translate import _
import tools
from tools import config

class account_analytic_line(osv.osv):
    _inherit = 'account.analytic.line'
    _description = 'Analytic Line'
    _columns = {
        'product_uom_id' : fields.many2one('product.uom', 'UoM'),
        'product_id' : fields.many2one('product.product', 'Product'),
        'general_account_id' : fields.many2one('account.account', 'General Account', required=True, ondelete='cascade'),
        'move_id' : fields.many2one('account.move.line', 'Move Line', ondelete='cascade', select=True),
        'journal_id' : fields.many2one('account.analytic.journal', 'Analytic Journal', required=True, ondelete='cascade', select=True),
        'code' : fields.char('Code', size=8),
        'ref': fields.char('Ref.', size=64),
        'currency_id': fields.related('move_id', 'currency_id', type='many2one', relation='res.currency', string='Account currency', store=True, help="The related account currency if not equal to the company one.", readonly=True),
        'amount_currency': fields.related('move_id', 'amount_currency', type='float', string='Amount currency', store=True, help="The amount expressed in the related account currency if not equal to the company one.", readonly=True),
    }

    _defaults = {
        'date': lambda *a: time.strftime('%Y-%m-%d'),
        'company_id': lambda self,cr,uid,c: self.pool.get('res.company')._company_default_get(cr, uid, 'account.analytic.line', context=c),
    }
    _order = 'date desc'

    def search(self, cr, uid, args, offset=0, limit=None, order=None, context=None, count=False):
        if context is None:
            context = {}
        if context.get('from_date',False):
            args.append(['date', '>=',context['from_date']])

        if context.get('to_date',False):
            args.append(['date','<=',context['to_date']])

        return super(account_analytic_line, self).search(cr, uid, args, offset, limit,
                order, context=context, count=count)

    def _check_company(self, cr, uid, ids):
        lines = self.browse(cr, uid, ids)
        for l in lines:
            if l.move_id and not l.account_id.company_id.id == l.move_id.account_id.company_id.id:
                return False
        return True
    _constraints = [
    ]

    # Compute the cost based on the price type define into company
    # property_valuation_price_type property
    def on_change_unit_amount(self, cr, uid, id, prod_id, quantity, company_id,
            unit=False, journal_id=False, context=None):
        if context==None:
            context={}
        if not journal_id or not prod_id:
            return {}
        product_obj = self.pool.get('product.product')
        analytic_journal_obj =self.pool.get('account.analytic.journal')
        j_id = analytic_journal_obj.browse(cr, uid, journal_id, context=context)
        prod = product_obj.browse(cr, uid, prod_id)
        if not company_id:
            company_id = j_id.company_id.id
        result = 0.0
        is_purchase = False
        
        if j_id.type == 'purchase':
            a = prod.product_tmpl_id.property_account_expense.id
            if not a:
                a = prod.categ_id.property_account_expense_categ.id
            if not a:
                raise osv.except_osv(_('Error !'),
                        _('There is no expense account defined ' \
                                'for this product: "%s" (id:%d)') % \
                                (prod.name, prod.id,))
<<<<<<< HEAD
            if not company_id:
                company_id=company_obj._company_default_get(cr, uid, 'account.analytic.line', context)
            flag = False
            # Compute based on pricetype
            product_price_type_ids = product_price_type_obj.search(cr, uid, [('field','=','standard_price')], context)
            pricetype = product_price_type_obj.browse(cr, uid, product_price_type_ids, context)[0]
            if journal_id:
                journal = analytic_journal_obj.browse(cr, uid, journal_id)
                if journal.type == 'sale':
                    product_price_type_ids = product_price_type_obj.search(cr, uid, [('field','=','list_price')], context)
                    if product_price_type_ids:
                        pricetype = product_price_type_obj.browse(cr, uid, product_price_type_ids, context)[0]
            # Take the company currency as the reference one
            if pricetype.field == 'list_price':
                flag = True
            amount_unit = prod.price_get(pricetype.field, context)[prod.id]
            amount = amount_unit*unit_amount or 1.0
            prec = self.pool.get('decimal.precision').precision_get(cr, uid, 'Account')
            amount = amount_unit*unit_amount or 1.0
            result = round(amount, prec)
            if not flag:
                result *= -1
            return {'value': {
=======
            amount_unit = prod.price_get('standard_price', context)[prod.id]
            is_purchase = True

        else:
            a = prod.product_tmpl_id.property_account_income.id
            if not a:
                a = prod.categ_id.property_account_income_categ.id
            if not a:
                raise osv.except_osv(_('Error !'),
                        _('There is no income account defined ' \
                                'for this product: "%s" (id:%d)') % \
                                (prod.name, prod_id,))
            amount_unit = prod.price_get('list_price', context)[prod_id]

        prec = self.pool.get('decimal.precision').precision_get(cr, uid, 'Account')
        amount = amount_unit * quantity or 1.0
        result = round(amount, prec)
        if is_purchase:
            result *= -1
        return {
            'value': {
>>>>>>> ca765d11
                'amount': result,
                'general_account_id': a,
            }
        }

    def view_header_get(self, cr, user, view_id, view_type, context):
        if context.get('account_id', False):
            # account_id in context may also be pointing to an account.account.id
            cr.execute('select name from account_analytic_account where id=%s', (context['account_id'],))
            res = cr.fetchone()
            if res:
                res = _('Entries: ')+ (res[0] or '')
            return res
        return False

account_analytic_line()

class res_partner(osv.osv):
    """ Inherits partner and adds contract information in the partner form """
    _inherit = 'res.partner'

    _columns = {
                'contract_ids': fields.one2many('account.analytic.account', \
                                                    'partner_id', 'Contracts', readonly=True),
                }

res_partner()

# vim:expandtab:smartindent:tabstop=4:softtabstop=4:shiftwidth=4:
<|MERGE_RESOLUTION|>--- conflicted
+++ resolved
@@ -95,9 +95,22 @@
                         _('There is no expense account defined ' \
                                 'for this product: "%s" (id:%d)') % \
                                 (prod.name, prod.id,))
-<<<<<<< HEAD
-            if not company_id:
-                company_id=company_obj._company_default_get(cr, uid, 'account.analytic.line', context)
+            amount_unit = prod.price_get('standard_price', context)[prod.id]
+            is_purchase = True
+
+        else:
+            a = prod.product_tmpl_id.property_account_income.id
+            if not a:
+                a = prod.categ_id.property_account_income_categ.id
+            if not a:
+                raise osv.except_osv(_('Error !'),
+                        _('There is no income account defined ' \
+                                'for this product: "%s" (id:%d)') % \
+                                (prod.name, prod_id,))
+            amount_unit = prod.price_get('list_price', context)[prod_id]
+
+        if not company_id:
+            company_id=company_obj._company_default_get(cr, uid, 'account.analytic.line', context)
             flag = False
             # Compute based on pricetype
             product_price_type_ids = product_price_type_obj.search(cr, uid, [('field','=','standard_price')], context)
@@ -119,29 +132,6 @@
             if not flag:
                 result *= -1
             return {'value': {
-=======
-            amount_unit = prod.price_get('standard_price', context)[prod.id]
-            is_purchase = True
-
-        else:
-            a = prod.product_tmpl_id.property_account_income.id
-            if not a:
-                a = prod.categ_id.property_account_income_categ.id
-            if not a:
-                raise osv.except_osv(_('Error !'),
-                        _('There is no income account defined ' \
-                                'for this product: "%s" (id:%d)') % \
-                                (prod.name, prod_id,))
-            amount_unit = prod.price_get('list_price', context)[prod_id]
-
-        prec = self.pool.get('decimal.precision').precision_get(cr, uid, 'Account')
-        amount = amount_unit * quantity or 1.0
-        result = round(amount, prec)
-        if is_purchase:
-            result *= -1
-        return {
-            'value': {
->>>>>>> ca765d11
                 'amount': result,
                 'general_account_id': a,
             }
