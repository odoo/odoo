--- conflicted
+++ resolved
@@ -23,7 +23,6 @@
 class product_template(models.Model):
     _inherit = "product.template"
 
-<<<<<<< HEAD
     taxes_id = fields.Many2many('account.tax', 'product_taxes_rel', 'prod_id', 'tax_id', string='Customer Taxes',
         domain=[('type_tax_use', '=', 'sale')])
     supplier_taxes_id = fields.Many2many('account.tax', 'product_supplier_taxes_rel', 'prod_id', 'tax_id', string='Supplier Taxes',
@@ -39,11 +38,17 @@
 
     @api.multi
     def write(self, vals):
-        if 'uom_po_id' in vals:
-            products = self.env['product.product'].search([('product_tmpl_id', 'in', self.ids)])
-            if self.env['account.move.line'].search([('product_id', 'in', products.ids)], limit=1):
-                raise UserError(_('You can not change the unit of measure of a product that has been already used in an account journal item. If you need to change the unit of measure, you may deactivate this product.'))
-        return super(product_template, self).write(vals)
+        check = self.ids and 'uom_po_id' in vals
+        if check:
+            cr.execute("SELECT id, uom_po_id FROM product_template WHERE id IN %s", [tuple(self.ids)])
+            uoms = dict(cr.fetchall())            
+        res = super(product_template, self).write(vals)
+        if check:
+            cr.execute("SELECT id, uom_po_id FROM product_template WHERE id IN %s", [tuple(self.ids)])
+            if dict(cr.fetchall()) != uoms:
+                products = self.env['product.product'].search([('product_tmpl_id', 'in', self.ids)])
+                if self.env['account.move.line'].search_count([('product_id', 'in', products.ids)]):
+                    raise UserError(_('You can not change the unit of measure of a product that has been already used in an account journal item. If you need to change the unit of measure, you may deactivate this product.'))
 
     @api.multi
     def _get_product_accounts(self):
@@ -57,21 +62,4 @@
         accounts = self._get_product_accounts()
         if not fiscal_pos:
             fiscal_pos = self.env['account.fiscal.position']
-        return fiscal_pos.map_accounts(accounts)
-=======
-    def write(self, cr, uid, ids, vals, context=None):
-        check = ids and 'uom_po_id' in vals
-        if check:
-            cr.execute("SELECT id, uom_po_id FROM product_template WHERE id IN %s", [tuple(ids)])
-            uoms = dict(cr.fetchall())
-
-        result = super(product_template, self).write(cr, uid, ids, vals, context=context)
-
-        if check:
-            cr.execute("SELECT id, uom_po_id FROM product_template WHERE id IN %s", [tuple(ids)])
-            if dict(cr.fetchall()) != uoms:
-                product_ids = self.pool['product.product'].search(cr, uid, [('product_tmpl_id', 'in', ids)], context=context)
-                if self.pool['account.move.line'].search_count(cr, uid, [('product_id', 'in', product_ids)], context=context):
-                    raise UserError(_("You can not change the unit of measure of a product that has been already used in an account journal item. If you need to change the unit of measure, you may deactivate this product."))
-        return result
->>>>>>> d27910a8
+        return fiscal_pos.map_accounts(accounts)