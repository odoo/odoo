--- conflicted
+++ resolved
@@ -61,24 +61,4 @@
             relation='account.account',
             string="Expense Account",
             help="This account will be used for invoices instead of the default one to value expenses for the current product."),
-<<<<<<< HEAD
-    }
-
-    def write(self, cr, uid, ids, vals, context=None):
-        check = ids and 'uom_po_id' in vals
-        if check:
-            cr.execute("SELECT id, uom_po_id FROM product_template WHERE id IN %s", [tuple(ids)])
-            uoms = dict(cr.fetchall())
-
-        result = super(product_template, self).write(cr, uid, ids, vals, context=context)
-
-        if check:
-            cr.execute("SELECT id, uom_po_id FROM product_template WHERE id IN %s", [tuple(ids)])
-            if dict(cr.fetchall()) != uoms:
-                product_ids = self.pool['product.product'].search(cr, uid, [('product_tmpl_id', 'in', ids)], context=context)
-                if self.pool['account.move.line'].search_count(cr, uid, [('product_id', 'in', product_ids)], context=context):
-                    raise UserError(_("You can not change the unit of measure of a product that has been already used in an account journal item. If you need to change the unit of measure, you may deactivate this product."))
-        return result
-=======
-    }
->>>>>>> 4bef17cc
+    }