# Translation of Odoo Server.
# This file contains the translation of the following modules:
# 	* payment_stripe
#
# Translators:
# sao sang <saosangmo@yahoo.com>, 2019
# Martin Trigaux, 2019
# Nancy Momoland <thanhnguyen.icsc@gmail.com>, 2019
# Duy BQ <duybq86@gmail.com>, 2019
# Dung Nguyen Thi <dungnt@trobz.com>, 2019
<<<<<<< HEAD
#
=======
# Trần Hà <tranthuha13590@gmail.com>, 2021
# 
>>>>>>> d5884484
msgid ""
msgstr ""
"Project-Id-Version: Odoo Server 13.0\n"
"Report-Msgid-Bugs-To: \n"
"POT-Creation-Date: 2019-10-07 07:13+0000\n"
"PO-Revision-Date: 2019-08-26 09:12+0000\n"
"Last-Translator: Trần Hà <tranthuha13590@gmail.com>, 2021\n"
"Language-Team: Vietnamese (https://www.transifex.com/odoo/teams/41243/vi/)\n"
"MIME-Version: 1.0\n"
"Content-Type: text/plain; charset=UTF-8\n"
"Content-Transfer-Encoding: \n"
"Language: vi\n"
"Plural-Forms: nplurals=1; plural=0;\n"

#. module: payment_stripe
#. openerp-web
#: code:addons/payment_stripe/static/src/xml/stripe_templates.xml:0
#, python-format
msgid "&times;"
msgstr "&times;"

#. module: payment_stripe
#: model:ir.model.fields,help:payment_stripe.field_payment_acquirer__stripe_image_url
msgid ""
"A relative or absolute URL pointing to a square image of your brand or "
"product. As defined in your Stripe profile. See: "
"https://stripe.com/docs/checkout"
msgstr ""
"A relative or absolute URL pointing to a square image of your brand or "
"product. As defined in your Stripe profile. See: "
"https://stripe.com/docs/checkout"

#. module: payment_stripe
#: model:ir.model.fields,field_description:payment_stripe.field_payment_acquirer__stripe_image_url
msgid "Checkout Image URL"
msgstr "Checkout Image URL"

#. module: payment_stripe
#. openerp-web
#: code:addons/payment_stripe/static/src/xml/stripe_templates.xml:0
#, python-format
msgid "Close"
msgstr "Đóng"

#. module: payment_stripe
#. openerp-web
#: code:addons/payment_stripe/static/src/xml/stripe_templates.xml:0
#, python-format
msgid "Error"
msgstr "Lỗi"

#. module: payment_stripe
#. openerp-web
#: code:addons/payment_stripe/static/src/js/stripe.js:0
#, python-format
msgid "Just one more second, We are redirecting you to Stripe..."
msgstr "Just one more second, We are redirecting you to Stripe..."

#. module: payment_stripe
#: model:ir.model,name:payment_stripe.model_payment_acquirer
msgid "Payment Acquirer"
msgstr "Dịch vụ thanh toán"

#. module: payment_stripe
#: model:ir.model.fields,field_description:payment_stripe.field_payment_token__stripe_payment_method
msgid "Payment Method ID"
msgstr "Payment Method ID"

#. module: payment_stripe
#: model:ir.model,name:payment_stripe.model_payment_token
msgid "Payment Token"
msgstr "Mã thanh toán"

#. module: payment_stripe
#: model:ir.model,name:payment_stripe.model_payment_transaction
msgid "Payment Transaction"
msgstr "Giao dịch thanh toán"

#. module: payment_stripe
#. openerp-web
#: code:addons/payment_stripe/static/src/js/stripe.js:0
#, python-format
msgid "Payment error"
msgstr "Payment error"

#. module: payment_stripe
#: code:addons/payment_stripe/models/payment.py:0
#, python-format
msgid ""
"Perhaps the problem can be solved by double-checking your credit card "
"details, or contacting your bank?"
msgstr ""
"Perhaps the problem can be solved by double-checking your credit card "
"details, or contacting your bank?"

#. module: payment_stripe
#: model:ir.model.fields,field_description:payment_stripe.field_payment_acquirer__provider
msgid "Provider"
msgstr "Nhà cung cấp"

#. module: payment_stripe
#: model:ir.model.fields.selection,name:payment_stripe.selection__payment_acquirer__provider__stripe
msgid "Stripe"
msgstr "Stripe"

#. module: payment_stripe
#: model:ir.model.fields,field_description:payment_stripe.field_payment_transaction__stripe_payment_intent
msgid "Stripe Payment Intent ID"
msgstr "Stripe Payment Intent ID"

#. module: payment_stripe
#: model:ir.model.fields,field_description:payment_stripe.field_payment_transaction__stripe_payment_intent_secret
msgid "Stripe Payment Intent Secret"
msgstr "Stripe Payment Intent Secret"

#. module: payment_stripe
#: model:ir.model.fields,field_description:payment_stripe.field_payment_acquirer__stripe_publishable_key
msgid "Stripe Publishable Key"
msgstr "Stripe Publishable Key"

#. module: payment_stripe
#: model:ir.model.fields,field_description:payment_stripe.field_payment_acquirer__stripe_secret_key
msgid "Stripe Secret Key"
msgstr "Stripe Secret Key"

#. module: payment_stripe
#: code:addons/payment_stripe/models/payment.py:0
#, python-format
msgid "Stripe gave us the following info about the problem: '%s'"
msgstr "Stripe gave us the following info about the problem: '%s'"

#. module: payment_stripe
#: code:addons/payment_stripe/models/payment.py:0
#, python-format
msgid "Stripe: %s orders found for reference %s"
msgstr ""

#. module: payment_stripe
#: code:addons/payment_stripe/models/payment.py:0
#, python-format
msgid "Stripe: no order found for reference %s"
msgstr "Stripe: no order found for reference %s"

#. module: payment_stripe
#: code:addons/payment_stripe/models/payment.py:0
#, python-format
msgid ""
"Unable to convert Stripe customer for SCA compatibility. Is there at least "
"one card for this customer in the Stripe backend?"
msgstr ""
"Unable to convert Stripe customer for SCA compatibility. Is there at least "
"one card for this customer in the Stripe backend?"

#. module: payment_stripe
#. openerp-web
#: code:addons/payment_stripe/static/src/js/payment_form.js:0
#, python-format
msgid "Unable to save card"
msgstr "Unable to save card"

#. module: payment_stripe
#. openerp-web
#: code:addons/payment_stripe/static/src/js/payment_form.js:0
#, python-format
msgid "We are not able to add your payment method at the moment. "
msgstr "We are not able to add your payment method at the moment. "

#. module: payment_stripe
#: code:addons/payment_stripe/models/payment.py:0
#, python-format
msgid "We're sorry to report that the transaction has failed."
msgstr "We're sorry to report that the transaction has failed."<|MERGE_RESOLUTION|>--- conflicted
+++ resolved
@@ -1,19 +1,15 @@
 # Translation of Odoo Server.
 # This file contains the translation of the following modules:
 # 	* payment_stripe
-#
+# 
 # Translators:
 # sao sang <saosangmo@yahoo.com>, 2019
 # Martin Trigaux, 2019
 # Nancy Momoland <thanhnguyen.icsc@gmail.com>, 2019
 # Duy BQ <duybq86@gmail.com>, 2019
 # Dung Nguyen Thi <dungnt@trobz.com>, 2019
-<<<<<<< HEAD
+# Trần Hà <tranthuha13590@gmail.com>, 2021
 #
-=======
-# Trần Hà <tranthuha13590@gmail.com>, 2021
-# 
->>>>>>> d5884484
 msgid ""
 msgstr ""
 "Project-Id-Version: Odoo Server 13.0\n"
@@ -42,14 +38,11 @@
 "product. As defined in your Stripe profile. See: "
 "https://stripe.com/docs/checkout"
 msgstr ""
-"A relative or absolute URL pointing to a square image of your brand or "
-"product. As defined in your Stripe profile. See: "
-"https://stripe.com/docs/checkout"
 
 #. module: payment_stripe
 #: model:ir.model.fields,field_description:payment_stripe.field_payment_acquirer__stripe_image_url
 msgid "Checkout Image URL"
-msgstr "Checkout Image URL"
+msgstr ""
 
 #. module: payment_stripe
 #. openerp-web
@@ -70,17 +63,17 @@
 #: code:addons/payment_stripe/static/src/js/stripe.js:0
 #, python-format
 msgid "Just one more second, We are redirecting you to Stripe..."
-msgstr "Just one more second, We are redirecting you to Stripe..."
+msgstr ""
 
 #. module: payment_stripe
 #: model:ir.model,name:payment_stripe.model_payment_acquirer
 msgid "Payment Acquirer"
-msgstr "Dịch vụ thanh toán"
+msgstr "NCC Dịch vụ thanh toán"
 
 #. module: payment_stripe
 #: model:ir.model.fields,field_description:payment_stripe.field_payment_token__stripe_payment_method
 msgid "Payment Method ID"
-msgstr "Payment Method ID"
+msgstr ""
 
 #. module: payment_stripe
 #: model:ir.model,name:payment_stripe.model_payment_token
@@ -97,7 +90,7 @@
 #: code:addons/payment_stripe/static/src/js/stripe.js:0
 #, python-format
 msgid "Payment error"
-msgstr "Payment error"
+msgstr "Lỗi thanh toán"
 
 #. module: payment_stripe
 #: code:addons/payment_stripe/models/payment.py:0
@@ -106,8 +99,6 @@
 "Perhaps the problem can be solved by double-checking your credit card "
 "details, or contacting your bank?"
 msgstr ""
-"Perhaps the problem can be solved by double-checking your credit card "
-"details, or contacting your bank?"
 
 #. module: payment_stripe
 #: model:ir.model.fields,field_description:payment_stripe.field_payment_acquirer__provider
@@ -122,12 +113,12 @@
 #. module: payment_stripe
 #: model:ir.model.fields,field_description:payment_stripe.field_payment_transaction__stripe_payment_intent
 msgid "Stripe Payment Intent ID"
-msgstr "Stripe Payment Intent ID"
+msgstr ""
 
 #. module: payment_stripe
 #: model:ir.model.fields,field_description:payment_stripe.field_payment_transaction__stripe_payment_intent_secret
 msgid "Stripe Payment Intent Secret"
-msgstr "Stripe Payment Intent Secret"
+msgstr ""
 
 #. module: payment_stripe
 #: model:ir.model.fields,field_description:payment_stripe.field_payment_acquirer__stripe_publishable_key
@@ -143,7 +134,7 @@
 #: code:addons/payment_stripe/models/payment.py:0
 #, python-format
 msgid "Stripe gave us the following info about the problem: '%s'"
-msgstr "Stripe gave us the following info about the problem: '%s'"
+msgstr ""
 
 #. module: payment_stripe
 #: code:addons/payment_stripe/models/payment.py:0
@@ -155,7 +146,7 @@
 #: code:addons/payment_stripe/models/payment.py:0
 #, python-format
 msgid "Stripe: no order found for reference %s"
-msgstr "Stripe: no order found for reference %s"
+msgstr ""
 
 #. module: payment_stripe
 #: code:addons/payment_stripe/models/payment.py:0
@@ -164,25 +155,23 @@
 "Unable to convert Stripe customer for SCA compatibility. Is there at least "
 "one card for this customer in the Stripe backend?"
 msgstr ""
-"Unable to convert Stripe customer for SCA compatibility. Is there at least "
-"one card for this customer in the Stripe backend?"
 
 #. module: payment_stripe
 #. openerp-web
 #: code:addons/payment_stripe/static/src/js/payment_form.js:0
 #, python-format
 msgid "Unable to save card"
-msgstr "Unable to save card"
+msgstr ""
 
 #. module: payment_stripe
 #. openerp-web
 #: code:addons/payment_stripe/static/src/js/payment_form.js:0
 #, python-format
 msgid "We are not able to add your payment method at the moment. "
-msgstr "We are not able to add your payment method at the moment. "
+msgstr ""
 
 #. module: payment_stripe
 #: code:addons/payment_stripe/models/payment.py:0
 #, python-format
 msgid "We're sorry to report that the transaction has failed."
-msgstr "We're sorry to report that the transaction has failed."+msgstr ""