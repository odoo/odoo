--- conflicted
+++ resolved
@@ -49,11 +49,7 @@
         if self.user_has_groups('hr_expense.group_hr_expense_team_approver'):
             buttons.append({
                 'icon': 'money',
-<<<<<<< HEAD
-                'text': _('Expenses'),
-=======
                 'text': _lt('Expenses'),
->>>>>>> 4d11cb0e
                 'number': self.expenses_count,
                 'action_type': 'object',
                 'action': 'action_open_project_expenses',
