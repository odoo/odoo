<?xml version="1.0"?>
<openerp>
    <data>

        <!-- Top menu item -->
        <menuitem name="Marketing" id="base.marketing_menu" sequence="85"
            icon="fa-check-square-o"/>

        <!-- Reporting for Marketing -->
        <menuitem name="Marketing" id="base.marketing_reporting_menu" sequence="49"
<<<<<<< HEAD
            parent="base.menu_reporting"/>
=======
            parent="base.menu_reporting" groups="marketing.group_marketing_user"/>
>>>>>>> 4bef17cc

        <!-- Marketing main configuration menu -->
        <menuitem name="Configuration" id="base.menu_marketing_config_root" sequence="30"
            parent="base.marketing_menu"/>

    </data>
</openerp><|MERGE_RESOLUTION|>--- conflicted
+++ resolved
@@ -8,11 +8,7 @@
 
         <!-- Reporting for Marketing -->
         <menuitem name="Marketing" id="base.marketing_reporting_menu" sequence="49"
-<<<<<<< HEAD
-            parent="base.menu_reporting"/>
-=======
             parent="base.menu_reporting" groups="marketing.group_marketing_user"/>
->>>>>>> 4bef17cc
 
         <!-- Marketing main configuration menu -->
         <menuitem name="Configuration" id="base.menu_marketing_config_root" sequence="30"
