--- conflicted
+++ resolved
@@ -28,104 +28,12 @@
     _name = "event.make.invoice"
     _description = "Event Make Invoice"
     _columns = {
-<<<<<<< HEAD
-        'inv_created': fields.char('Invoice Created', size=32, readonly=True), 
-        'inv_rejected': fields.char('Invoice Rejected', size=32, readonly=True), 
-        'inv_rej_reason': fields.text('Error Messages', readonly=True), 
-=======
                 
         'grouped': fields.boolean('Group the invoices'),
         'invoice_date':fields.date('Invoice Date'),
->>>>>>> aa8e5bd2
 #        'invoice_ids': fields.char('Invoice Ids', size=128), # Improve me
          }
 
-<<<<<<< HEAD
-    def _makeInvoices(self, cr, uid, context={}):
-        """
-        Get default value for  fields
-        @param cr: the current row, from the database cursor,
-        @param uid: the current user’s ID for security checks,
-        @param context: A standard dictionary for contextual values
-        @return: Dictionary of value
-        """
-        
-        invoices = {}
-        invoice_ids = []
-        create_ids=[]
-        tax_ids=[]
-        inv_create = 0
-        inv_reject = 0
-        inv_rej_reason = ""
-        list_inv = []
-        obj_event_reg = self.pool.get('event.registration')
-        obj_lines = self.pool.get('account.invoice.line')
-        inv_obj = self.pool.get('account.invoice')
-        data_event_reg = obj_event_reg.browse(cr, uid, context['active_ids'], context=context)
-
-        for reg in data_event_reg:
-            if reg.state=='draft':
-                inv_reject = inv_reject + 1
-                inv_rej_reason += "ID "+str(reg.id)+": Invoice cannot be created if the registration is in draft state. \n"
-                continue
-            if (not reg.tobe_invoiced):
-                inv_reject = inv_reject + 1
-                inv_rej_reason += "ID "+str(reg.id)+": Registration is set as 'Cannot be invoiced'. \n"
-                continue
-            if reg.invoice_id:
-                inv_reject = inv_reject + 1
-                inv_rej_reason += "ID "+str(reg.id)+": Registration already has an invoice linked. \n"
-                continue
-            if not reg.event_id.product_id:
-                inv_reject = inv_reject + 1
-                inv_rej_reason += "ID "+str(reg.id)+": Event related doesn't have any product defined. \n"
-                continue
-            if not reg.partner_invoice_id:
-                inv_reject = inv_reject + 1
-                inv_rej_reason += "ID "+str(reg.id)+": Registration doesn't have any partner to invoice. \n"
-                continue
-            else:
-                val_invoice = inv_obj.onchange_partner_id(cr, uid, [], 'out_invoice', reg.partner_invoice_id.id, False, False)
-                val_invoice['value'].update({'partner_id': reg.partner_invoice_id.id})
-                partner_address_id = val_invoice['value']['address_invoice_id']
-                
-            if not partner_address_id:
-                inv_reject = inv_reject + 1
-                inv_rej_reason += "ID "+str(reg.id)+": Registered partner doesn't have an address to make the invoice. \n"
-                continue
-
-            inv_create = inv_create + 1
-            value = obj_lines.product_id_change(cr, uid, [], reg.event_id.product_id.id, uom =False, partner_id=reg.partner_invoice_id.id, fposition_id=reg.partner_invoice_id.property_account_position.id)
-            data_product = self.pool.get('product.product').browse(cr, uid, [reg.event_id.product_id.id])
-            for tax in data_product[0].taxes_id:
-                tax_ids.append(tax.id)
-
-            vals = value['value']
-            c_name = reg.contact_id and ('-' + self.pool.get('res.partner.contact').name_get(cr, uid, [reg.contact_id.id])[0][1]) or ''
-            vals.update({
-                'name': reg.invoice_label + '-' + c_name, 
-                'price_unit': reg.unit_price, 
-                'quantity': reg.nb_register, 
-                'product_id':reg.event_id.product_id.id, 
-                'invoice_line_tax_id': [(6, 0, tax_ids)], 
-            })
-            inv_line_ids = obj_event_reg._create_invoice_lines(cr, uid, [reg.id], vals)
-
-            val_invoice['value'].update({
-                'origin': reg.invoice_label, 
-                'reference': False, 
-                'invoice_line': [(6, 0, [inv_line_ids])], 
-                'comment': "", 
-            })
-
-            inv_id = inv_obj.create(cr, uid, val_invoice['value'])
-            list_inv.append(inv_id)
-            obj_event_reg.write(cr, uid, reg.id, {'invoice_id': inv_id, 'state': 'done'})
-            obj_event_reg._history(cr, uid, [reg.id], 'Invoiced', history=True)
-
-#        {'inv_created' : str(inv_create) , 'inv_rejected' : str(inv_reject), 'invoice_ids': str(list_inv), 'inv_rej_reason': inv_rej_reason}
-        return {'inv_created': str(inv_create), 'inv_rejected': str(inv_reject), 'inv_rej_reason': inv_rej_reason}
-=======
     def view_init(self, cr, uid, fields, context=None):
         """
         This function checks for precondition before wizard executes
@@ -156,36 +64,11 @@
             if not event_reg.partner_invoice_id:
                    raise osv.except_osv(_('Warning !'),
                         _("Registration doesn't have any partner to invoice.")) 
->>>>>>> aa8e5bd2
 
     def default_get(self, cr, uid, fields_list, context=None):
         res = super(event_make_invoice, self).default_get(cr, uid, fields_list, context)
         return res
 
-<<<<<<< HEAD
-    def confirm(self, cr, uid, ids, context={}):
-        """
-        Open Account invoice form.
-        @param cr: the current row, from the database cursor,
-        @param uid: the current user’s ID for security checks,
-        @param ids: List of event make invoice's Id.
-        @param context: A standard dictionary for contextual values
-        @return: Dictionary of value
-        """
-        obj_model = self.pool.get('ir.model.data')
-        data_inv = self.read(cr, uid, ids, [], context)[0]
-        model_data_ids = obj_model.search(cr, uid, [('model', '=', 'ir.ui.view'), ('name', '=', 'invoice_form')])
-        resource_id = obj_model.read(cr, uid, model_data_ids, fields=['res_id'])[0]['res_id']
-        return {
-#            'domain': "[('id','in', ["+','.join(map(str,data_inv['invoice_ids']))+"])]",
-            'name': 'Invoices', 
-            'view_type': 'form', 
-            'view_mode': 'tree,form', 
-            'res_model': 'account.invoice', 
-            'views': [(False, 'tree'), (resource_id, 'form')], 
-            'context': "{'type':'out_invoice'}", 
-            'type': 'ir.actions.act_window'
-=======
     def make_invoice(self, cr, uid, ids, context={}):
         
         reg_obj = self.pool.get('event.registration')
@@ -209,7 +92,6 @@
             'context': "{'type':'out_refund'}",
             'type': 'ir.actions.act_window',
             'search_view_id': id['id']                
->>>>>>> aa8e5bd2
         }
         
 event_make_invoice()
