--- conflicted
+++ resolved
@@ -6,16 +6,10 @@
             <field name="res_model">event.registration</field>
             <field name="view_type">form</field>
             <field name="name">Registrations</field>
-            <field name="view_mode">calendar,tree,form,graph</field>
+            <field name="view_mode">tree,form,calendar,graph</field>
             <field name="context">{'search_default_event_id': active_id, 'default_event_id': active_id}</field>
         </record>
-
-        <!-- Top menu item -->
-        <menuitem name="Events"
-            id="event_main_menu"
-            groups="base.group_user"
-            sequence="115"/>
-        <menuitem name="Events Organization" id="base.menu_event_main" parent="event_main_menu"/>
+        <menuitem name="Events" parent="base.marketing_menu" id="event_main_menu"/>
 
         <!-- EVENTS  -->
 
@@ -52,8 +46,9 @@
             <field name="res_model">event.type</field>
             <field name="view_type">form</field>
         </record>
-        <menuitem name="Configuration" id="base.menu_marketing_config_root" parent="event_main_menu" sequence="30"/>
-        <menuitem name="Types of Events" id="menu_event_type" action="action_event_type" parent="base.menu_marketing_config_root" groups="base.group_no_one"/>
+        <menuitem name="Configuration" id="base.menu_marketing_config_root" parent="base.marketing_menu" sequence="30"/>
+        <menuitem name="Events" id="event_configuration" parent="base.menu_marketing_config_root"/>
+        <menuitem name="Types of Events" id="menu_event_type" action="action_event_type" parent="event.event_configuration" groups="base.group_no_one"/>
 
         <!-- Events Organisation/CONFIGURATION/EVENTS -->
 
@@ -70,73 +65,46 @@
                         <field name="state" widget="statusbar" statusbar_visible="draft,confirm,done"/>
                     </header>
                     <sheet>
-                        <div class="oe_right oe_button_box" groups="base.group_user">
-                            <button name="%(event.act_event_list_register_event)d" type="action" string="Registrations" help="Register with this event"/>
-                        </div>
                         <div class="oe_title">
                             <label for="name" class="oe_edit_only"/>
                             <h1><field name="name"/></h1>
                         </div>
-                        <group>
+                        <div class="oe_right oe_button_box" groups="base.group_user">
+                            <button name="%(event.act_event_list_register_event)d" 
+                                type="action" 
+                                class="oe_stat_button oe_inline" 
+                                icon="fa-github" 
+                                help="Register with this event">
+                                <field name="count_registrations" widget="statinfo" string="Registrations"/>
+                            </button>
+                        </div>
+                        <group name="main_field_group">
                             <group>
-                                <label for="address_id" string="Location"/>
-                                   <div>
-                                       <field name="address_id" on_change="on_change_address_id(address_id)" />
-                                       <field name="street" placeholder="Street..."/>
-                                       <field name="street2"/>
-                                       <div class="address_format">
-                                           <field name="city" placeholder="City" style="width: 40%%"/>
-                                           <field name="state_id" class="oe_no_button" placeholder="State" style="width: 37%%" options='{"no_open": true}'/>
-                                           <field name="zip" placeholder="ZIP" style="width: 20%%"/>
-                                       </div>    
-                                       <field name="country_id" placeholder="Country" class="oe_no_button" options='{"no_open": true}'/>
-                                   </div>
+                                <field name="address_id" context="{'show_address': 1}" options='{"always_reload": True}'/>
+                                <field name="organizer_id"/>
+                                <field name="company_id" groups="base.group_multi_company"/>
                             </group>
                             <group>
-<<<<<<< HEAD
-                                <field name="type" on_change="onchange_event_type(type,context)" />
-                                <field name="date_begin" on_change="onchange_start_date(date_begin,date_end)"/>
-=======
                                 <field name="user_id"/>
                                 <field name="type"/>
                                 <field name="date_begin"/>
->>>>>>> d08651d2
                                 <field name="date_end"/>
-                                <field name="company_id" groups="base.group_multi_company"/>
                             </group>
                         </group>
                         <notebook>
-                            <page string="Email Configuration" groups="base.group_no_one">
-                                <group>
-                                    <field name="reply_to"/>
-                                    <group>
-                                        <field name="email_registration_id"/>
-                                    </group>
-                                    <group>
-                                        <field name="email_confirmation_id"/>
-                                    </group>
-                                </group>
-                            </page>
-                            <page string="Event Description">
-                                <field name="note" colspan="4" nolabel="1"/>
-                            </page>
                             <page string="Registrations">
                                 <group>
                                     <group>
-                                        <field name="register_min"/>
-                                        <field name="register_max"/>
-                                        <label for="register_current" string="Current Registrations" groups="base.group_user"/>
+                                        <field name="seats_min"/>
+                                        <field name="seats_max"/>
+                                        <label for="seats_reserved" string="Current Registrations" groups="base.group_user"/>
                                         <div groups="base.group_user">
-                                             <field name="register_prospect" class="oe_inline"/> (confirmed: <field name="register_current" class="oe_inline"/>)
+                                             <field name="seats_unconfirmed" class="oe_inline"/> (confirmed: <field name="seats_reserved" class="oe_inline"/>)
                                         </div>
-                                        <field name="register_attended"/>
-                                    </group>
-                                    <group>
-                                        <field name="main_speaker_id" domain="[('speaker','=',True)]" context="{'default_speaker':1}"/>
-                                        <field name="speaker_confirmed"/>
+                                        <field name="seats_used"/>
                                     </group>
                                 </group>
-                                <field name="registration_ids" colspan="4" nolabel="1" groups="event.group_event_manager,event.group_event_user">
+                                <field name="registration_ids" colspan="4" nolabel="1" groups="event.group_event_manager,event.group_event_user" context="{'event_id': active_id}">
                                     <tree string="Registration" editable="top">
                                         <field name="name" />
                                         <field name="email" />
@@ -170,11 +138,21 @@
                                     </form>
                                 </field>
                             </page>
+                            <page string="Description">
+                                <field name="description" nolabel="1" placeholder="Event Description..."/>
+                            </page>
+                            <page string='Event Details' groups="base.group_no_one">
+                                <group colspan="4">
+                                    <field name="reply_to"/>
+                                    <field name="email_registration_id"/>
+                                    <field name="email_confirmation_id"/>
+                                </group>
+                            </page>
                         </notebook>
                     </sheet>
                     <div class="oe_chatter">
                         <field name="message_follower_ids" widget="mail_followers" groups="base.group_user"/>
-                        <field name="message_ids" widget="mail_thread" placeholder="Share a note..."/>
+                        <field name="message_ids" widget="mail_thread"/>
                     </div>
                 </form>
             </field>
@@ -186,15 +164,14 @@
             <field name="name">event.event.tree</field>
             <field name="model">event.event</field>
             <field name="arch" type="xml">
-                <tree string="Events" fonts="bold:message_unread==True" colors="red:(register_min and register_min&gt;register_current) or (register_max and register_max&lt;register_current);grey:state=='cancel'">
+                <tree string="Events" fonts="bold:message_unread==True" colors="red:(seats_min and seats_min&gt;seats_reserved) or (seats_max and seats_max&lt;seats_reserved);grey:state=='cancel'">
                     <field name="name" string="Name"/>
                     <field name="type" string="Event Category"/>
                     <field name="date_begin"/>
                     <field name="date_end"/>
-                    <field name="register_current"/>
-                    <field name="register_min"/>
-                    <field name="register_max" invisible="1"/>
-                    <field name="main_speaker_id" groups="base.group_no_one"/>
+                    <field name="seats_reserved"/>
+                    <field name="seats_min"/>
+                    <field name="seats_max" invisible="1"/>
                     <field name="user_id"/>
                     <field name="state"/>
                     <field name="message_unread" invisible="1"/>
@@ -210,15 +187,15 @@
             <field name="model">event.event</field>
             <field name="arch" type="xml">
                 <kanban>
-                    <field name="register_max"/>
                     <field name="type"/>
                     <field name="user_id"/>
-                    <field name="register_current"/>
                     <field name="is_subscribed"/>
                     <field name="country_id"/>
                     <field name="date_begin"/>
                     <field name="state"/>
-                    <field name="register_avail"/>
+                    <field name="seats_max"/>
+                    <field name="seats_reserved"/>
+                    <field name="seats_available"/>
                     <templates>
                     <t t-name="kanban-box">
                       <div class="oe_module_vignette">
@@ -235,19 +212,19 @@
                             <p>
                               <t t-if="record.country_id.raw_value">@<field name="country_id"/><br/></t>
                               <t t-if="record.user_id.raw_value">Organized by <field name="user_id"/><br/></t>
-                              <t t-if="record.register_avail.raw_value lte 10 and record.register_avail.raw_value gt 0"><i>Only</i></t>
-                              <t t-if="record.register_avail.raw_value == 9999"><i>No ticket available.</i></t>
-                              <t t-if="record.register_avail.raw_value != 9999">
-                                <i><b><t t-if="record.register_avail.raw_value != 9999"><field name="register_avail"/></t></b></i>
-                                <i>
-                                    <t t-if="record.register_avail.raw_value > 1">tickets </t>
-                                    <t t-if="record.register_avail.raw_value lte 1">ticket </t>
+                              <t t-if="record.seats_available.raw_value lte 10 and record.seats_available.raw_value gt 0"><i>Only</i></t>
+                              <t t-if="!record.seats_max.raw_value"><i>No ticket available.</i></t>
+                              <t t-if="record.seats_max.raw_value">
+                                <i t-if="record.seats_available.raw_value">
+                                    <b><field name="seats_available"/></b>
+                                    <t t-if="record.seats_available.raw_value > 1">tickets </t>
+                                    <t t-if="record.seats_available.raw_value lte 1">ticket </t>
                                     available.
                                 </i>
                               </t>
                             </p>
-                            <div groups="base.group_user,portal.group_portal">
-                                <t t-if="record.register_avail.raw_value gt 0 and record.register_avail.raw_value lt 9999">
+                            <div groups="base.group_user,base.group_portal">
+                                <t t-if="record.seats_available.raw_value gt 0 and record.seats_max.raw_value">
                                   <t t-if="!record.is_subscribed.raw_value">
                                     <input t-att-id="record.id.raw_value" type="text" name="subscribe" class="no_of_seats" value="1" onchange="document.getElementById('btn_sub' +this.id).setAttribute('data-context',JSON.stringify({'ticket':this.value}))"/>
                                     <button t-att-id="'btn_sub'+record.id.raw_value" type="object" name="subscribe_to_event" class="oe_subscribe_button">
@@ -292,21 +269,21 @@
             <field name="arch" type="xml">
                 <search string="Events">
                     <field name="name" string="Events"/>
-                    <filter icon="terp-mail-message-new" string="Unread Messages" name="message_unread" domain="[('message_unread','=',True)]"/>
+                    <filter string="Unread Messages" name="message_unread" domain="[('message_unread','=',True)]"/>
                     <separator/>
-                    <filter icon="terp-check" string="Unconfirmed" name="draft" domain="[('state','=','draft')]" help="Events in New state"/>
-                    <filter icon="terp-camera_test" string="Confirmed" domain="[('state','=','confirm')]" help="Confirmed events"/>
+                    <filter string="Unconfirmed" name="draft" domain="[('state','=','draft')]" help="Events in New state"/>
+                    <filter string="Confirmed" domain="[('state','=','confirm')]" help="Confirmed events"/>
                     <separator/>
-                    <filter icon="terp-personal" string="My Events" help="My Events" domain="[('user_id','=',uid)]"/>
+                    <filter string="My Events" help="My Events" domain="[('user_id','=',uid)]"/>
                     <separator/>
-                    <filter icon="terp-go-today" string="Upcoming" name="upcoming" domain="[('date_begin','&gt;=', time.strftime('%%Y-%%m-%%d 00:00:00'))]" help="Upcoming events from today" />
+                    <filter string="Upcoming" name="upcoming" domain="[('date_begin','&gt;=', time.strftime('%%Y-%%m-%%d 00:00:00'))]" help="Upcoming events from today" />
                     <field name="type"/>
                     <field name="user_id"/>
                     <group expand="0" string="Group By...">
-                        <filter string="Responsible"  icon="terp-personal" context="{'group_by': 'user_id'}"/>
-                        <filter string="Event Type" icon="terp-crm"  context="{'group_by':'type'}"/>
-                        <filter string="Status" icon="terp-stock_effects-object-colorize" context="{'group_by':'state'}"/>
-                        <filter string="Starting Date" icon="terp-go-month" domain="[]" context="{'group_by':'date_begin'}"/>
+                        <filter string="Responsible" context="{'group_by': 'user_id'}"/>
+                        <filter string="Event Type" context="{'group_by':'type'}"/>
+                        <filter string="Status" context="{'group_by':'state'}"/>
+                        <filter string="Start Month" domain="[]" context="{'group_by':'date_begin'}"/>
                     </group>
                 </search>
             </field>
@@ -342,7 +319,7 @@
             context="{'search_default_partner_id': [active_id], 'default_partner_id': active_id}"
             view_type="form"/>
 
-        <menuitem name="Events" id="menu_event_event" action="action_event_view" parent="base.menu_event_main" />
+        <menuitem name="Events" id="menu_event_event" action="action_event_view" parent="event.event_main_menu" />
 
         <!-- EVENTS/REGISTRATIONS/EVENTS  -->
 
@@ -401,7 +378,7 @@
                             </group>
                             <group>
                                 <field name="nb_register"/>
-                                <field name="user_id" attrs="{'readonly':[('state','!=', 'draft')]}"/>
+                                <field name="user_id" attrs="{'readonly':[('state','!=', 'draft')]}" context="{'default_groups_ref': ['base.group_user', 'base.group_partner_manager', 'event.group_event_user']}"/>
                             </group>
                             <group groups="base.group_no_one">
                                 <field name="create_date"/>
@@ -411,7 +388,7 @@
                     </sheet>
                     <div class="oe_chatter">
                         <field name="message_follower_ids" widget="mail_followers"/>
-                        <field name="message_ids" widget="mail_thread" placeholder="Share a note..."/>
+                        <field name="message_ids" widget="mail_thread"/>
                     </div>
                 </form>
             </field>
@@ -434,9 +411,9 @@
             <field name="name">Registration Graph</field>
             <field name="model">event.registration</field>
             <field name="arch" type="xml">
-                <graph string="Registration" type="bar" orientation="horizontal">
-                    <field name="event_id"/>
-                    <field name= "nb_register" operator="+"/>
+                <graph string="Registration" type="bar">
+                    <field name="event_id" type="row"/>
+                    <field name= "nb_register" type="measure"/>
                 </graph>
             </field>
         </record>
@@ -449,20 +426,22 @@
             <field name="arch" type="xml">
                 <search string="Event Registration">
                     <field name="name" string="Participant" filter_domain="['|','|',('name','ilike',self),('email','ilike',self),('origin','ilike',self)]"/>
-                    <filter icon="terp-mail-message-new" string="Unread Messages" name="message_unread" domain="[('message_unread','=',True)]"/>
+                    <filter string="Unread Messages" name="message_unread" domain="[('message_unread','=',True)]"/>
                     <separator/>
-                    <filter icon="terp-check" string="New" name="draft" domain="[('state','=','draft')]" help="Registrations in unconfirmed state"/>
-                    <filter icon="terp-camera_test" string="Confirmed" domain="[('state','=','open')]" help="Confirmed registrations"/>
+                    <filter string="New" name="draft" domain="[('state','=','draft')]" help="Registrations in unconfirmed state"/>
+                    <filter string="Confirmed" domain="[('state','=','open')]" help="Confirmed registrations"/>
                     <separator/>
-                    <filter icon="terp-personal" string="My Registrations" help="My Registrations" domain="[('user_id','=',uid)]"/>
+                    <filter string="My Registrations" help="My Registrations" domain="[('user_id','=',uid)]"/>
                     <field name="event_id"/>
                     <field name="user_id"/>
                     <field name="partner_id"/>
                     <group expand="0" string="Group By...">
-                        <filter string="Responsible"  icon="terp-personal" domain="[]" context="{'group_by':'user_id'}"/>
-                        <filter string="Partner" icon="terp-partner" domain="[]" context="{'group_by':'partner_id'}"/>
-                        <filter string="Event" icon="terp-crm" domain="[]" context="{'group_by':'event_id'}"/>
-                        <filter string="Status" icon="terp-stock_effects-object-colorize" domain="[]" context="{'group_by':'state'}"/>
+                        <filter string="Responsible"  domain="[]" context="{'group_by':'user_id'}"/>
+                        <filter string="Partner" domain="[]" context="{'group_by':'partner_id'}"/>
+                        <filter string="Event" name="group_event" domain="[]" context="{'group_by':'event_id'}"/>
+                        <filter string="Status" domain="[]" context="{'group_by':'state'}"/>
+                        <filter string="Registration Day" domain="[]" context="{'group_by': 'create_date:day'}"/>
+                        <filter string="Registration Month" domain="[]" context="{'group_by': 'create_date:month'}"/>
                    </group>
                 </search>
             </field>
@@ -479,7 +458,7 @@
         </record>
 
         <menuitem name="Registrations"
-            id="menu_action_registration" parent="base.menu_event_main"
+            id="menu_action_registration" parent="event.event_main_menu"
             action="action_registration" groups="event.group_event_manager,event.group_event_user"/>
 
         <menuitem name="Reporting" id="base.menu_report_association" parent="event_main_menu" sequence="20"/>
