<?xml version="1.0"?>
<openerp>
    <data>

        <!-- Main menu items -->
<<<<<<< HEAD
        <menuitem name="Events" id="event_main_menu" parent="base.marketing_menu" sequence="2"/>
        <menuitem name="Events" id="event_configuration" parent="base.menu_marketing_config_root" sequence="1"/>
=======
        <menuitem name="Events" id="event_main_menu" parent="base.marketing_menu" sequence="2" groups="marketing.group_marketing_user"/>
        <menuitem name="Events" id="event_configuration" parent="base.menu_marketing_config_root" sequence="1" groups="marketing.group_marketing_user"/>
>>>>>>> 4bef17cc

        <!-- EVENT.TYPE VIEWS -->
        <record model="ir.ui.view" id="view_event_type_form">
            <field name="name">event.type.form</field>
            <field name="model">event.type</field>
            <field name="arch" type="xml">
                <form string="Event Type">
                    <group>
                        <field name="name"/>
                        <field name="default_reply_to"/>
                        <field name="default_registration_min"/>
                        <field name="default_registration_max"/>
                    </group>
                </form>
            </field>
        </record>

        <record model="ir.ui.view" id="view_event_type_tree">
            <field name="name">event.type.tree</field>
            <field name="model">event.type</field>
            <field name="arch" type="xml">
                <tree string="Event Type">
                    <field name="name"/>
                </tree>
            </field>
        </record>

        <record model="ir.actions.act_window" id="action_event_type">
            <field name="name">Events Types</field>
            <field name="res_model">event.type</field>
            <field name="view_type">form</field>
        </record>
        
        <menuitem name="Events Types" id="menu_event_type" action="action_event_type" parent="event.event_configuration" groups="base.group_no_one"/>

        <!-- EVENT.REGISTRATION ACTIONS -->
        <record id="act_event_registration_from_event" model="ir.actions.act_window">
            <field name="res_model">event.registration</field>
            <field name="view_type">form</field>
            <field name="name">Attendees</field>
            <field name="view_mode">tree,form,calendar,graph</field>
<<<<<<< HEAD
            <field name="context">{'search_default_event_id': active_id, 'default_event_id': active_id}</field>
=======
            <field name="context">{'search_default_event_id': active_id, 'default_event_id': active_id, 'search_default_not_cancelled': 1}</field>
>>>>>>> 4bef17cc
        </record>

        <!-- EVENT.EVENT VIEWS -->
        <record model="ir.ui.view" id="view_event_form">
            <field name="name">event.event.form</field>
            <field name="model">event.event</field>
            <field name="arch" type="xml">
                <form string="Events">
                    <header>
                        <button string="Confirm Event" name="button_confirm" states="draft" type="object" class="oe_highlight" groups="base.group_user"/>
                        <button string="Finish Event" name="button_done" states="confirm" type="object" class="oe_highlight" groups="base.group_user"/>
                        <button string="Set To Draft" name="button_draft" states="cancel,done" type="object" groups="base.group_user"/>
                        <button string="Cancel Event" name="button_cancel" states="draft,confirm" type="object" groups="base.group_user"/>
                        <field name="state" widget="statusbar" statusbar_visible="draft,confirm,done"/>
                    </header>
                    <sheet>
                        <div class="oe_title">
                            <label for="name" class="oe_edit_only"/>
                            <h1><field name="name"/></h1>
                        </div>
                        <div class="oe_right oe_button_box" groups="base.group_user">
                            <button name="%(event.act_event_registration_from_event)d" 
                                type="action" 
                                class="oe_stat_button oe_inline" 
                                icon="fa-github" 
                                help="Register with this event">
                                <field name="seats_reserved" widget="statinfo" string="Attendees"/>
                            </button>
                        </div>
                        <group name="main_field_group">
                            <group>
                                <field name="address_id" context="{'show_address': 1}" options='{"always_reload": True}'/>
                                <field name="organizer_id"/>
                                <field name="company_id" groups="base.group_multi_company"/>
                            </group>
                            <group>
                                <field name="user_id"/>
                                <field name="type"/>
                                <field name="date_begin"/>
                                <field name="date_end"/>
                                <field name="date_tz" />
                            </group>
                        </group>
                        <notebook>
                            <page string="Registrations">
                                <group>
                                    <group>
                                        <field name="auto_confirm" invisible="1"/>
<<<<<<< HEAD
                                        <field name="seats_min" attrs="{'invisible':[('auto_confirm','=', True)]}"/>
                                        <field name="seats_availability" widget='radio'/>
                                        <field name="seats_max" attrs="{'invisible':[('seats_availability','=','unlimited')]}"/>
                                    </group>
                                </group>
                            </page>
                            <page string="Email Schedule">
=======
                                        <field name="seats_min"/>
                                        <field name="seats_availability" widget='radio'/>
                                        <field name="seats_max" attrs="{'invisible': [('seats_availability', '=', 'unlimited')], 'required': [('seats_availability', '=', 'limited')]}"/>
                                    </group>
                                </group>
                            </page>
                            <page string="Email Schedule" groups="event.group_email_scheduling">
>>>>>>> 4bef17cc
                                <group>
                                    <field name="reply_to"/>
                                </group>
                                <field name="event_mail_ids">
                                    <tree string="Email Schedule" editable="bottom">
                                        <field name="sequence" widget="handle"/>
                                        <field name="template_id" />
                                        <field name="interval_nbr" attrs="{'readonly':[('interval_unit','=','now')]}"/>
                                        <field name="interval_unit"/>
                                        <field name="interval_type"/>
                                        <field name="done"/>
                                    </tree>
                                </field>
                            </page>
                        </notebook>
                    </sheet>
                    <div class="oe_chatter">
                        <field name="message_follower_ids" widget="mail_followers" groups="base.group_user"/>
                        <field name="message_ids" widget="mail_thread"/>
                    </div>
                </form>
            </field>
        </record>

        <record model="ir.ui.view" id="view_event_tree">
            <field name="name">event.event.tree</field>
            <field name="model">event.event</field>
            <field name="arch" type="xml">
                <tree string="Events" fonts="bold:message_unread==True" colors="red:(seats_min and seats_min&gt;seats_reserved) or (seats_max and seats_max&lt;seats_reserved);grey:state=='cancel'">
                    <field name="name"/>
                    <field name="type"/>
                    <field name="date_begin"/>
                    <field name="date_end"/>
                    <field name="seats_reserved"/>
                    <field name="seats_min"/>
                    <field name="seats_max" invisible="1"/>
                    <field name="user_id"/>
                    <field name="state"/>
                    <field name="message_unread" invisible="1"/>
                </tree>
            </field>
        </record>

        <record model="ir.ui.view" id="view_event_kanban">
            <field name="name">event.event.kanban</field>
            <field name="model">event.event</field>
            <field name="arch" type="xml">
                <kanban>
                    <field name="user_id"/>
                    <field name="country_id"/>
                    <field name="date_begin"/>
                    <field name="date_end"/>
                    <field name="seats_unconfirmed"/>
                    <field name="seats_reserved"/>
                    <field name="color"/>
                    <templates>
                        <t t-name="kanban-box">
                            <div t-attf-class="oe_kanban_color_#{kanban_getcolor(record.color.raw_value)} oe_kanban_card oe_kanban_global_click oe_event_kanban_view" >
                                <div class="oe_dropdown_toggle oe_dropdown_kanban">
                                    <i class="fa fa-bars fa-lg"/>
                                    <ul class="oe_dropdown_menu">
                                        <t t-if="widget.view.is_action_enabled('delete')">
                                            <li><a type="delete">Delete</a></li>
                                        </t>
                                        <li><ul class="oe_kanban_colorpicker" data-field="color"/></li>
                                    </ul>
                                </div>
                                <div class="oe_module_vignette row">
                                    <div class="col-md-3">
                                        <div class="oe_module_icon">
                                            <div class="oe_event_date_thumb oe_event_date"><t t-esc="record.date_begin.raw_value.getDate()"/></div>
                                            <div class="oe_event_date_thumb oe_event_month_year">
                                                <t t-esc="moment(record.date_begin.raw_value).format('MMM')"/>
                                                <t t-esc="record.date_begin.raw_value.getFullYear()"/>
                                            </div>
                                            <div class="oe_event_date_thumb oe_event_time"><t t-esc="moment(record.date_begin.raw_value).format('LT')"/></div>
                                        </div>
                                    </div>
                                    <div class="col-md-8">
                                        <h4><field name="name"/></h4>
                                        <div>
                                            <small>
                                                <t t-if="record.country_id.raw_value"> <b> <field name="country_id"/> </b> <br/> </t>
                                                <i class="fa fa-clock-o" t-att-title="moment(record.date_begin.raw_value).format('LT')"/>
                                                <b>From</b> <t t-esc="moment(record.date_begin.raw_value).format('L')"/>
                                                <b>To</b> <t t-esc="moment(record.date_end.raw_value).format('LT')"/>
                                            </small>
                                        </div>
                                        <h4>
                                            <a name="%(act_event_registration_from_event)d" type="action">
                                                <t t-esc="record.seats_reserved.raw_value" > Attendees</t>
                                            </a>
                                            <t t-if="(record.seats_reserved.raw_value + record.seats_unconfirmed.raw_value) > 0 ">&#47;
                                                <t t-esc="record.seats_reserved.raw_value + record.seats_unconfirmed.raw_value"/> Expected
                                                <a name="action_event_registration_report" type="object" >&#40;Report&#41;</a>
                                            </t>
                                        </h4>
                                    </div>
                                </div>
                            </div>
                        </t>
                    </templates>
                </kanban>
            </field>
        </record>

        <record model="ir.ui.view" id="view_event_calendar">
            <field name="name">event.event.calendar</field>
            <field name="model">event.event</field>
            <field eval="2" name="priority"/>
            <field name="arch" type="xml">
                <calendar color="type" date_start="date_begin" date_stop="date_end" string="Event Organization">
                    <field name="name"/>
                    <field name="type"/>
                </calendar>
            </field>
        </record>

        <record model="ir.ui.view" id="view_event_search">
            <field name="name">event.event.search</field>
            <field name="model">event.event</field>
            <field name="arch" type="xml">
                <search string="Events">
                    <field name="name" string="Events"/>
                    <filter string="Unread Messages" name="message_unread" domain="[('message_unread','=',True)]"/>
                    <separator/>
                    <filter string="Unconfirmed" name="draft" domain="[('state','=','draft')]" help="Events in New state"/>
                    <filter string="Confirmed" domain="[('state','=','confirm')]" help="Confirmed events"/>
                    <separator/>
                    <filter string="My Events" help="My Events" domain="[('user_id','=',uid)]"/>
                    <separator/>
                    <filter string="Upcoming" name="upcoming" domain="[('date_begin','&gt;=',datetime.datetime.now().replace(hour=0, minute=0, second=0))]" help="Upcoming events from today" />
                    <field name="type"/>
                    <field name="user_id"/>
                    <group expand="0" string="Group By">
                        <filter string="Responsible" context="{'group_by': 'user_id'}"/>
                        <filter string="Event Type" context="{'group_by':'type'}"/>
                        <filter string="Status" context="{'group_by':'state'}"/>
                        <filter string="Start Month" domain="[]" context="{'group_by':'date_begin'}"/>
                    </group>
                </search>
            </field>
        </record>

        <record model="ir.actions.act_window" id="action_event_view">
           <field name="name">Events</field>
           <field name="type">ir.actions.act_window</field>
           <field name="res_model">event.event</field>
           <field name="view_type">form</field>
           <field name="view_mode">kanban,calendar,tree,form</field>
           <field name="context">{"search_default_upcoming":1}</field>
           <field name="search_view_id" ref="view_event_search"/>
           <field name="help" type="html"><p class="oe_view_nocontent_create">
    Click to add a new event.
</p><p>
    Odoo helps you schedule and efficiently organize your events:
    track subscriptions and participations, automate the confirmation emails,
    sell tickets, etc.
</p></field>
        </record>

        <act_window
            id="act_register_event_partner"
            name="Subscribe"
            res_model="event.registration"
            src_model="res.partner"
            view_mode="tree,form,calendar,graph"
            context="{'search_default_partner_id': [active_id], 'default_partner_id': active_id}"
            view_type="form"/>

        <menuitem name="Events" id="menu_event_event" action="action_event_view" parent="event.event_main_menu" />

        <!-- EVENT.REGISTRATION VIEWS -->
        <record model="ir.ui.view" id="view_event_registration_tree">
            <field name="name">event.registration.tree</field>
            <field name="model">event.registration</field>
            <field name="arch" type="xml">
                <tree string="Registration" fonts="bold:message_unread==True">
                    <field name="create_date"/>
                    <field name="partner_id"/>
                    <field name="name"/>
                    <field name="email"/>
                    <field name="event_id" />
                    <field name="state"/>
                    <field name="message_unread" invisible="1"/>
<<<<<<< HEAD
=======
                    <button name="confirm_registration" string="Confirm Registration" states="draft" type="object" icon="gtk-apply"/>
                    <button name="button_reg_close" string="Attended the Event" states="open" type="object" icon="gtk-jump-to"/>
                    <button name="button_reg_cancel" string="Cancel Registration" states="draft,open" type="object" icon="gtk-cancel"/>
>>>>>>> 4bef17cc
                </tree>
            </field>
        </record>

        <record model="ir.ui.view" id="view_event_registration_form">
            <field name="name">event.registration.form</field>
            <field name="model">event.registration</field>
            <field name="arch" type="xml">
                <form string="Event Registration">
                    <header>
                        <button name="confirm_registration" string="Confirm" states="draft" type="object" class="oe_highlight"/>
                        <button name="button_reg_close" string="Attended" states="open" type="object" class="oe_highlight"/>
                        <button string="Set To Unconfirmed" name="do_draft" states="cancel,done" type="object" />
                        <button name="button_reg_cancel" string="Cancel Registration" states="draft,open" type="object"/>
                        <field name="state" nolabel="1" colspan="2" widget="statusbar" statusbar_visible="draft,open,done"/>
                    </header>
                    <sheet string="Registration">
                        <group>
                            <group string="Attendee" name="attendee">
                                <field name="name"/>
                                <field name="phone"/>
                                <field name="email"/>
                                <field name="partner_id" attrs="{'readonly':[('state', '!=', 'draft')]}"/>
                            </group>
                            <group string="Event Information" name="event">
                                <field name="event_id" attrs="{'readonly': [('state', '!=', 'draft')]}"/>
                                <field name="date_open" groups="base.group_no_one"/>
                                <field name="date_closed" groups="base.group_no_one"/>
                            </group>
                        </group>
                    </sheet>
                    <div class="oe_chatter">
                        <field name="message_follower_ids" widget="mail_followers"/>
                        <field name="message_ids" widget="mail_thread"/>
                    </div>
                </form>
            </field>
        </record>

        <record id="view_event_registration_calendar" model="ir.ui.view">
            <field name="name">event.registration.calendar</field>
            <field name="model">event.registration</field>
            <field eval="2" name="priority"/>
            <field name="arch" type="xml">
                <calendar color="event_id" date_start="event_begin_date" date_stop="event_end_date" string="Event Registration">
                    <field name="event_id"/>
                    <field name="name"/>
                </calendar>
            </field>
        </record>

        <record model="ir.ui.view" id="view_event_registration_pivot">
            <field name="name">event.registration.pivot</field>
            <field name="model">event.registration</field>
            <field name="arch" type="xml">
                <pivot string="Registration" display_quantity="True">
                    <field name="event_id" type="row"/>
                </pivot>
            </field>
        </record>

        <record model="ir.ui.view" id="view_event_registration_graph">
            <field name="name">event.registration.graph</field>
            <field name="model">event.registration</field>
            <field name="arch" type="xml">
                <graph string="Registration">
                    <field name="event_id"/>
                </graph>
            </field>
        </record>

        <record model="ir.ui.view" id="view_registration_search">
            <field name="name">event.registration.search</field>
            <field name="model">event.registration</field>
            <field name="arch" type="xml">
                <search string="Event Registration">
                    <field name="id" string="Registration ID"/>
                    <field name="name" string="Participant" filter_domain="['|', '|', ('name', 'ilike', self), ('email', 'ilike', self), ('origin', 'ilike', self)]"/>
                    <filter string="Unread Messages" name="message_unread" domain="[('message_unread','=',True)]"/>
                    <filter string="Not Cancelled" name="not_cancelled" domain="[('state','!=','cancel')]"/>
                    <separator/>
                    <field name="event_id"/>
                    <field name="partner_id"/>
                    <group expand="0" string="Group By">
                        <filter string="Partner" domain="[]" context="{'group_by':'partner_id'}"/>
                        <filter string="Event" name="group_event" domain="[]" context="{'group_by':'event_id'}"/>
                        <filter string="Status" domain="[]" context="{'group_by':'state'}"/>
                        <filter string="Registration Day" domain="[]" context="{'group_by': 'create_date:day'}"/>
                        <filter string="Registration Month" domain="[]" context="{'group_by': 'create_date:month'}"/>
                   </group>
                </search>
            </field>
        </record>

        <record model="ir.actions.act_window" id="action_registration">
          <field name="name">Attendees</field>
          <field name="res_model">event.registration</field>
          <field name="view_type">form</field>
          <field name="domain"></field>
          <field name="view_mode">tree,form,calendar,pivot,graph</field>
          <field name="context">{}</field>
          <field name="search_view_id" ref="view_registration_search"/>
        </record>

        <menuitem name="Attendees"
            id="menu_action_registration" parent="event.event_main_menu"
            action="action_registration" groups="event.group_event_manager,event.group_event_user"/>

        <!-- EVENT.MAIL VIEWS -->
        <record model="ir.ui.view" id="view_event_mail_form">
            <field name="name">event.mail.form</field>
            <field name="model">event.mail</field>
            <field name="arch" type="xml">
                <form string="Event Mail Scheduler">
                    <group>
                        <field name="event_id"/>
                        <field name="template_id"/>
                        <field name="mail_sent"/>
                    </group>
                    <group>
                        <field name="interval_nbr" attrs="{'readonly':[('interval_unit', '=', 'now')]}"/>
                        <field name="interval_unit"/>
                        <field name="interval_type"/>
                        <field name="scheduled_date"/>
                    </group>
                    <notebook>
                        <page string="Registration Mails">
                            <field name="mail_registration_ids">
                                <tree string="Registration mail" editable="bottom">
                                    <field name="registration_id"/>
                                    <field name="scheduled_date"/>
                                    <field name="mail_sent"/>
                                </tree>
                            </field>
                        </page>
                    </notebook>
                </form>
            </field>
        </record>

        <record model="ir.ui.view" id="view_event_mail_tree">
            <field name="name">event.mail.tree</field>
            <field name="model">event.mail</field>
            <field name="arch" type="xml">
                <tree string="Event Mail Schedulers">
                    <field name="event_id"/>
                    <field name="template_id"/>
                    <field name="scheduled_date"/>
                    <field name="mail_sent"/>
                    <field name="done"/>
                </tree>
            </field>
        </record>

        <record model="ir.actions.act_window" id="action_event_mail">
            <field name="name">Events Mail Schedulers</field>
            <field name="res_model">event.mail</field>
            <field name="view_type">form</field>
        </record>
        
        <menuitem name="Events Mail Schedulers" id="menu_event_type" action="action_event_mail" parent="event.event_configuration" groups="base.group_no_one"/>

    </data>
</openerp><|MERGE_RESOLUTION|>--- conflicted
+++ resolved
@@ -3,13 +3,8 @@
     <data>
 
         <!-- Main menu items -->
-<<<<<<< HEAD
-        <menuitem name="Events" id="event_main_menu" parent="base.marketing_menu" sequence="2"/>
-        <menuitem name="Events" id="event_configuration" parent="base.menu_marketing_config_root" sequence="1"/>
-=======
         <menuitem name="Events" id="event_main_menu" parent="base.marketing_menu" sequence="2" groups="marketing.group_marketing_user"/>
         <menuitem name="Events" id="event_configuration" parent="base.menu_marketing_config_root" sequence="1" groups="marketing.group_marketing_user"/>
->>>>>>> 4bef17cc
 
         <!-- EVENT.TYPE VIEWS -->
         <record model="ir.ui.view" id="view_event_type_form">
@@ -51,11 +46,7 @@
             <field name="view_type">form</field>
             <field name="name">Attendees</field>
             <field name="view_mode">tree,form,calendar,graph</field>
-<<<<<<< HEAD
-            <field name="context">{'search_default_event_id': active_id, 'default_event_id': active_id}</field>
-=======
             <field name="context">{'search_default_event_id': active_id, 'default_event_id': active_id, 'search_default_not_cancelled': 1}</field>
->>>>>>> 4bef17cc
         </record>
 
         <!-- EVENT.EVENT VIEWS -->
@@ -104,15 +95,6 @@
                                 <group>
                                     <group>
                                         <field name="auto_confirm" invisible="1"/>
-<<<<<<< HEAD
-                                        <field name="seats_min" attrs="{'invisible':[('auto_confirm','=', True)]}"/>
-                                        <field name="seats_availability" widget='radio'/>
-                                        <field name="seats_max" attrs="{'invisible':[('seats_availability','=','unlimited')]}"/>
-                                    </group>
-                                </group>
-                            </page>
-                            <page string="Email Schedule">
-=======
                                         <field name="seats_min"/>
                                         <field name="seats_availability" widget='radio'/>
                                         <field name="seats_max" attrs="{'invisible': [('seats_availability', '=', 'unlimited')], 'required': [('seats_availability', '=', 'limited')]}"/>
@@ -120,7 +102,6 @@
                                 </group>
                             </page>
                             <page string="Email Schedule" groups="event.group_email_scheduling">
->>>>>>> 4bef17cc
                                 <group>
                                     <field name="reply_to"/>
                                 </group>
@@ -306,12 +287,9 @@
                     <field name="event_id" />
                     <field name="state"/>
                     <field name="message_unread" invisible="1"/>
-<<<<<<< HEAD
-=======
                     <button name="confirm_registration" string="Confirm Registration" states="draft" type="object" icon="gtk-apply"/>
                     <button name="button_reg_close" string="Attended the Event" states="open" type="object" icon="gtk-jump-to"/>
                     <button name="button_reg_cancel" string="Cancel Registration" states="draft,open" type="object" icon="gtk-cancel"/>
->>>>>>> 4bef17cc
                 </tree>
             </field>
         </record>
