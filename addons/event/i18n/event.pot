# Translation of Odoo Server.
# This file contains the translation of the following modules:
# 	* event
#
msgid ""
msgstr ""
<<<<<<< HEAD
"Project-Id-Version: Odoo Server saas~14.5\n"
"Report-Msgid-Bugs-To: \n"
"POT-Creation-Date: 2021-09-14 10:28+0000\n"
"PO-Revision-Date: 2021-09-14 10:28+0000\n"
=======
"Project-Id-Version: Odoo Server 15.0\n"
"Report-Msgid-Bugs-To: \n"
"POT-Creation-Date: 2021-11-16 16:40+0000\n"
"PO-Revision-Date: 2021-11-16 16:40+0000\n"
>>>>>>> 4d11cb0e
"Last-Translator: \n"
"Language-Team: \n"
"MIME-Version: 1.0\n"
"Content-Type: text/plain; charset=UTF-8\n"
"Content-Transfer-Encoding: \n"
"Plural-Forms: \n"

#. module: event
#: model:ir.model.fields,field_description:event.field_res_partner__event_count
#: model:ir.model.fields,field_description:event.field_res_users__event_count
msgid "# Events"
msgstr ""

#. module: event
#: model:ir.model.fields,field_description:event.field_event_mail__mail_count_done
msgid "# Sent"
msgstr ""

#. module: event
#: code:addons/event/models/event_event.py:0
#, python-format
msgid "%s (copy)"
msgstr ""

#. module: event
#: model:ir.actions.report,print_report_name:event.action_report_event_registration_foldable_badge
<<<<<<< HEAD
msgid ""
"'Foldable Badge - %s - %s' % ((object.event_id.name or "
"'Event').replace('/',''), object.name.replace('/',''))"
msgstr ""

#. module: event
#: model:ir.actions.report,print_report_name:event.action_report_event_event_foldable_badge
msgid "'Foldable Badge - %s' % (object.name or 'Event').replace('/','')"
msgstr ""

#. module: event
#: model:ir.actions.report,print_report_name:event.action_report_event_registration_full_page_ticket
msgid ""
"'Full Page Ticket - %s - %s' % ((object.event_id.name or "
"'Event').replace('/',''), object.name.replace('/',''))"
msgstr ""

#. module: event
#: model:ir.actions.report,print_report_name:event.action_report_event_event_full_page_ticket
msgid "'Full Page Ticket - %s' % (object.name or 'Event').replace('/','')"
msgstr ""

#. module: event
#: model:event.tag,name:event.event_tag_category_1_tag_2
msgid "10-14"
msgstr ""

#. module: event
#: model:event.tag,name:event.event_tag_category_1_tag_3
msgid "15-18"
msgstr ""

#. module: event
#: model:event.tag,name:event.event_tag_category_1_tag_4
msgid "18+"
msgstr ""

#. module: event
#: model:event.tag,name:event.event_tag_category_1_tag_1
msgid "5-10"
msgstr ""

#. module: event
#: model_terms:event.event,description:event.event_0
msgid ""
"<b>Business Room</b> - To discuss implementation methodologies, best sales "
"practices, etc."
msgstr ""

#. module: event
#: model_terms:event.event,description:event.event_0
msgid ""
"<b>Technical Rooms</b> - One dedicated to advanced Odoo developers, one for "
"new developers."
msgstr ""

#. module: event
#: model_terms:event.event,description:event.event_0
msgid ""
"<b>The Design Fair is preceded by 2 days of Training Sessions for "
"experts!</b><br> We propose 3 different training sessions, 2 days each."
msgstr ""

#. module: event
#: model_terms:event.event,description:event.event_0
msgid ""
"<b>The plenary sessions in the morning will be shorter</b> and we will give "
"more time for thematical meetings, conferences, workshops and tutorial "
"sessions in the afternoon."
msgstr ""

#. module: event
#: model_terms:event.event,description:event.event_0
msgid ""
"<b>The whole event is open to all public!</b> <br>We ask a participation fee"
" of 49.50€ for the costs for the 3 days (coffee breaks, catering, drinks and"
" a surprising concert and beer party).<br> For those who don't want to "
"contribute, there is a free ticket, therefore, catering and access to "
"evening events aren't included."
msgstr ""

#. module: event
=======
msgid ""
"'Foldable Badge - %s - %s' % ((object.event_id.name or "
"'Event').replace('/',''), object.name.replace('/',''))"
msgstr ""

#. module: event
#: model:ir.actions.report,print_report_name:event.action_report_event_event_foldable_badge
msgid "'Foldable Badge - %s' % (object.name or 'Event').replace('/','')"
msgstr ""

#. module: event
#: model:ir.actions.report,print_report_name:event.action_report_event_registration_full_page_ticket
msgid ""
"'Full Page Ticket - %s - %s' % ((object.event_id.name or "
"'Event').replace('/',''), object.name.replace('/',''))"
msgstr ""

#. module: event
#: model:ir.actions.report,print_report_name:event.action_report_event_event_full_page_ticket
msgid "'Full Page Ticket - %s' % (object.name or 'Event').replace('/','')"
msgstr ""

#. module: event
#: model:event.tag,name:event.event_tag_category_1_tag_2
msgid "10-14"
msgstr ""

#. module: event
#: model:event.tag,name:event.event_tag_category_1_tag_3
msgid "15-18"
msgstr ""

#. module: event
#: model:event.tag,name:event.event_tag_category_1_tag_4
msgid "18+"
msgstr ""

#. module: event
#: model:event.tag,name:event.event_tag_category_1_tag_1
msgid "5-10"
msgstr ""

#. module: event
#: model_terms:event.event,description:event.event_0
msgid ""
"<b>Business Room</b> - To discuss implementation methodologies, best sales "
"practices, etc."
msgstr ""

#. module: event
#: model_terms:event.event,description:event.event_0
msgid ""
"<b>Technical Rooms</b> - One dedicated to advanced Odoo developers, one for "
"new developers."
msgstr ""

#. module: event
#: model_terms:event.event,description:event.event_0
msgid ""
"<b>The Design Fair is preceded by 2 days of Training Sessions for "
"experts!</b><br> We propose 3 different training sessions, 2 days each."
msgstr ""

#. module: event
#: model_terms:event.event,description:event.event_0
msgid ""
"<b>The plenary sessions in the morning will be shorter</b> and we will give "
"more time for thematical meetings, conferences, workshops and tutorial "
"sessions in the afternoon."
msgstr ""

#. module: event
#: model_terms:event.event,description:event.event_0
msgid ""
"<b>The whole event is open to all public!</b> <br>We ask a participation fee"
" of 49.50€ for the costs for the 3 days (coffee breaks, catering, drinks and"
" a surprising concert and beer party).<br> For those who don't want to "
"contribute, there is a free ticket, therefore, catering and access to "
"evening events aren't included."
msgstr ""

#. module: event
>>>>>>> 4d11cb0e
#: model_terms:event.event,description:event.event_0
msgid "<b>Workshop Room</b> - Mainly for developers."
msgstr ""

#. module: event
#: model_terms:ir.ui.view,arch_db:event.res_config_settings_view_form
msgid ""
"<br/>\n"
"                                            <span class=\"text-muted\">Air your tracks online through a Youtube integration</span>"
msgstr ""

#. module: event
#: model_terms:ir.ui.view,arch_db:event.res_config_settings_view_form
msgid ""
"<br/>\n"
"                                            <span class=\"text-muted\">Share a quiz to your attendees once a track is over</span>"
msgstr ""

#. module: event
#: model:mail.template,body_html:event.event_registration_mail_template_badge
msgid ""
"<div>\n"
"    Dear <t t-out=\"object.name or ''\">Oscar Morgan</t>,<br/>\n"
"    Thank you for your inquiry.<br/>\n"
"    Here is your badge for the event <t t-out=\"object.event_id.name or ''\">OpenWood Collection Online Reveal</t>.<br/>\n"
"    If you have any questions, please let us know.\n"
"    <br/><br/>\n"
"    Thank you,\n"
"    <t t-if=\"object.event_id.user_id.signature\">\n"
"        <br/>\n"
"        <t t-out=\"object.event_id.user_id.signature or ''\">--<br/>Mitchell Admin</t>\n"
"    </t>\n"
"</div>"
msgstr ""

#. module: event
#: model_terms:event.event,description:event.event_0
msgid ""
"<em>If you wish to make a presentation, please send your topic proposal as "
"soon as possible for approval to Mr. Famke Jenssens at ngh (a) yourcompany "
"(dot) com. The presentations should be, for example, a presentation of a "
"community module, a case study, methodology feedback, technical, etc. Each "
"presentation must be in English.</em>"
msgstr ""

#. module: event
#: model_terms:ir.ui.view,arch_db:event.view_event_kanban
msgid "<i class=\"fa fa-arrow-right o_event_fontsize_09\" title=\"End date\"/>"
msgstr ""

#. module: event
#: model_terms:ir.ui.view,arch_db:event.event_registration_view_kanban
msgid ""
"<i class=\"fa fa-check fa-3x\" role=\"img\" aria-label=\"Confirm button\" "
"title=\"Confirm Registration\"/>"
msgstr ""

#. module: event
#: model_terms:ir.ui.view,arch_db:event.event_registration_view_kanban
msgid ""
"<i class=\"fa fa-check\" role=\"img\" aria-label=\"Confirm button\" "
"title=\"Confirm Registration\"/>"
msgstr ""

#. module: event
#: model_terms:event.event,description:event.event_0
msgid ""
"<i class=\"fa fa-info-circle mr-2\"></i>This event and all the conferences "
"are in <b>English</b>!"
msgstr ""

#. module: event
#: model_terms:ir.ui.view,arch_db:event.view_event_kanban
msgid "<i class=\"fa fa-level-up fa-rotate-90\" title=\"Confirmed\"/>"
msgstr ""

#. module: event
#: model_terms:ir.ui.view,arch_db:event.event_event_view_form_quick_create
#: model_terms:ir.ui.view,arch_db:event.view_event_form
msgid ""
"<i class=\"fa fa-long-arrow-right mx-2\" aria-label=\"Arrow icon\" "
"title=\"Arrow\"/>"
msgstr ""

#. module: event
#: model_terms:ir.ui.view,arch_db:event.view_event_kanban
msgid "<i class=\"fa fa-map-marker\" title=\"Location\"/>"
msgstr ""

#. module: event
#: model_terms:ir.ui.view,arch_db:event.event_registration_view_kanban
msgid ""
"<i class=\"fa fa-user-plus fa-3x\" role=\"img\" aria-label=\"Attended "
"button\" title=\"Confirm Attendance\"/>"
msgstr ""

#. module: event
#: model_terms:ir.ui.view,arch_db:event.event_registration_view_kanban
msgid ""
"<i class=\"fa fa-user-plus\" role=\"img\" aria-label=\"Attended button\" "
"title=\"Confirm Attendance\"/>"
msgstr ""

#. module: event
#: model_terms:event.event,description:event.event_2
msgid ""
"<span class=\"badge badge-secondary o_wevent_badge float-"
"right\">SPEAKER</span>"
msgstr ""

#. module: event
#: model_terms:ir.ui.view,arch_db:event.res_config_settings_view_form
msgid ""
"<span class=\"fa fa-lg fa-building-o\" title=\"Values set here are company-"
"specific.\" groups=\"base.group_multi_company\"/>"
msgstr ""

#. module: event
#: model_terms:ir.ui.view,arch_db:event.event_registration_view_kanban
msgid ""
"<span class=\"text-muted\" states=\"done\">Attended</span>\n"
"                                    <span class=\"text-muted\" states=\"cancel\">Canceled</span>"
msgstr ""

#. module: event
#: model_terms:ir.ui.view,arch_db:event.event_report_template_foldable_badge
#: model_terms:ir.ui.view,arch_db:event.event_report_template_full_page_ticket
msgid "<span>John Doe</span>"
msgstr ""

#. module: event
<<<<<<< HEAD
#: model:mail.template,body_html:event.event_subscription
=======
#: model:mail.template,body_html:event.event_reminder
>>>>>>> 4d11cb0e
msgid ""
"<table border=\"0\" cellpadding=\"0\" cellspacing=\"0\" style=\"padding-top: 16px; background-color: #F1F1F1; font-family:Verdana, Arial,sans-serif; color: #454748; width: 100%; border-collapse:separate;\"><tr><td align=\"center\">\n"
"<t t-set=\"date_begin\" t-value=\"format_datetime(object.event_id.date_begin, tz='UTC', dt_format=&quot;yyyyMMdd'T'HHmmss'Z'&quot;)\"/>\n"
"<t t-set=\"date_end\" t-value=\"format_datetime(object.event_id.date_end, tz='UTC', dt_format=&quot;yyyyMMdd'T'HHmmss'Z'&quot;)\"/>\n"
"<t t-set=\"is_online\" t-value=\"'is_published' in object.event_id and object.event_id.is_published\"/>\n"
"<t t-set=\"event_organizer\" t-value=\"object.event_id.organizer_id\"/>\n"
"<t t-set=\"event_address\" t-value=\"object.event_id.address_id\"/>\n"
"<table border=\"0\" cellpadding=\"0\" cellspacing=\"0\" width=\"590\" style=\"padding: 16px; background-color: white; color: #454748; border-collapse:separate;\">\n"
"<tbody>\n"
"    <!-- HEADER -->\n"
"    <tr>\n"
"        <td align=\"center\" style=\"min-width: 590px;\">\n"
"            <table width=\"590\" border=\"0\" cellpadding=\"0\" cellspacing=\"0\" style=\"min-width: 590px; background-color: white; padding: 0px 8px 0px 8px; border-collapse:separate;\">\n"
"                <tr><td valign=\"middle\">\n"
"                    <span style=\"font-size: 10px;\">Your registration</span><br/>\n"
"                    <span style=\"font-size: 20px; font-weight: bold;\" t-out=\"object.name or ''\">Oscar Morgan</span>\n"
"                </td><td valign=\"middle\" align=\"right\">\n"
"                    <t t-if=\"is_online\">\n"
"                        <a t-attf-href=\"{{ object.event_id.website_url }}\" style=\"padding: 8px 12px; font-size: 12px; color: #FFFFFF; text-decoration: none !important; font-weight: 400; background-color: #875A7B; border: 0px solid #875A7B; border-radius:3px\">\n"
"                            View Event\n"
"                        </a>\n"
"                    </t>\n"
"                    <t t-else=\"\">\n"
"                        <img t-att-src=\"'/logo.png?company=%s' % object.company_id.id\" style=\"padding: 0px; margin: 0px; height: auto; width: 80px;\" t-att-alt=\"'%s' % object.company_id.name\"/>\n"
"                    </t>\n"
"                </td></tr>\n"
"                <tr><td colspan=\"2\" style=\"text-align:center;\">\n"
"                  <hr width=\"100%\" style=\"background-color:rgb(204,204,204);border:medium none;clear:both;display:block;font-size:0px;min-height:1px;line-height:0; margin:16px 0px 16px 0px;\"/>\n"
"                </td></tr>\n"
"            </table>\n"
"        </td>\n"
"    </tr>\n"
"    <!-- EVENT DESCRIPTION -->\n"
"    <tr>\n"
"        <td align=\"center\" style=\"min-width: 590px;\">\n"
"            <table width=\"590\" border=\"0\" cellpadding=\"0\" cellspacing=\"0\" style=\"min-width: 590px; background-color: white; padding: 0px 8px 0px 8px; border-collapse:separate;\">\n"
"                <tr><td valign=\"top\" style=\"font-size: 14px;\">\n"
"                    <div>\n"
"                        Hello <t t-out=\"object.name or ''\">Oscar Morgan</t>,<br/>\n"
"                        We are excited to remind you that the event\n"
"                        <t t-if=\"is_online\">\n"
"                            <a t-att-href=\"object.event_id.website_url\" style=\"color:#875A7B;text-decoration:none;\" t-out=\"object.event_id.name or ''\">OpenWood Collection Online Reveal</a>\n"
"                        </t>\n"
"                        <t t-else=\"\">\n"
"                            <strong t-out=\"object.event_id.name or ''\">OpenWood Collection Online Reveal</strong>\n"
"                        </t>\n"
"                        is starting <strong t-out=\"object.get_date_range_str() or ''\">today</strong>.\n"
"                    </div>\n"
"                    <div>\n"
"                        <br/>\n"
"                        <strong>Add this event to your calendar</strong>\n"
"                        <a t-attf-href=\"https://www.google.com/calendar/render?action=TEMPLATE&amp;text={{ object.event_id.name }}&amp;dates={{ date_begin }}/{{ date_end }}&amp;location={{ location }}\" style=\"padding:3px 5px;border:1px solid #875A7B;color:#875A7B;text-decoration:none;border-radius:3px;\" target=\"new\"><img src=\"/web_editor/font_to_img/61525/rgb(135,90,123)/16\" style=\"vertical-align:middle;\" height=\"16\" alt=\"\"/> Google</a>\n"
"                        <a t-attf-href=\"/event/{{ slug(object.event_id) }}/ics\" style=\"padding:3px 5px;border:1px solid #875A7B;color:#875A7B;text-decoration:none;border-radius:3px;\"><img src=\"/web_editor/font_to_img/61525/rgb(135,90,123)/16\" style=\"vertical-align:middle;\" height=\"16\" alt=\"\"/> iCal/Outlook</a>\n"
"                        <a t-attf-href=\"https://calendar.yahoo.com/?v=60&amp;view=d&amp;type=20&amp;title={{ object.event_id.name }}&amp;in_loc={{ location }}&amp;st={{ format_datetime(object.event_id.date_begin, tz='UTC', dt_format='yyyyMMdd\\'T\\'HHmmss') }}&amp;et={{ format_datetime(object.event_id.date_end, tz='UTC', dt_format='yyyyMMdd\\'T\\'HHmmss') }}\" style=\"padding:3px 5px;border:1px solid #875A7B;color:#875A7B;text-decoration:none;border-radius:3px;\" target=\"new\">\n"
"                            <img src=\"/web_editor/font_to_img/61525/rgb(135,90,123)/16\" style=\"vertical-align:middle;\" height=\"16\" alt=\"\"/> Yahoo\n"
"                        </a>\n"
"                        <br/><br/>\n"
"                    </div>\n"
"                    <div>\n"
"                        We confirm your registration and hope to meet you there,<br/>\n"
"                        <span style=\"color: #454748;\">\n"
"                        -- <br/>\n"
"                        <t t-if=\"event_organizer\">\n"
"                            <t t-out=\"event_organizer.name or ''\">YourCompany</t>\n"
"                        </t>\n"
"                        <t t-else=\"\">\n"
"                            The <t t-out=\"object.event_id.name or ''\">OpenWood Collection Online Reveal</t> Team\n"
"                        </t>\n"
"                        </span>\n"
"                    </div>\n"
"                </td></tr>\n"
"                <tr><td style=\"text-align:center;\">\n"
"                  <hr width=\"100%\" style=\"background-color:rgb(204,204,204);border:medium none;clear:both;display:block;font-size:0px;min-height:1px;line-height:0; margin: 16px 0px 16px 0px;\"/>\n"
"                </td></tr>\n"
"            </table>\n"
"        </td>\n"
"    </tr>\n"
"    <!-- DETAILS -->\n"
"    <tr>\n"
"        <td align=\"center\" style=\"min-width: 590px;\">\n"
"            <table width=\"590\" border=\"0\" cellpadding=\"0\" cellspacing=\"0\" style=\"min-width: 590px; background-color: white; padding: 0px 8px 0px 8px; border-collapse:separate;\">\n"
"                <tr><td valign=\"top\" style=\"font-size: 14px;\">\n"
"                    <table style=\"width:100%;\">\n"
"                        <tr>\n"
"                            <td style=\"vertical-align:top;\">\n"
"                                <img src=\"/web_editor/font_to_img/61555/rgb(81,81,102)/34\" style=\"padding:4px;max-width:inherit;\" height=\"34\" alt=\"\"/>\n"
"                            </td>\n"
"                            <td style=\"padding: 0px 10px 0px 10px;width:50%;line-height:20px;vertical-align:top;\">\n"
"                                <div><strong>From</strong> <t t-out=\"object.event_id.date_begin_located or ''\">May 4, 2021, 7:00:00 AM</t></div>\n"
"                                <div><strong>To</strong> <t t-out=\"object.event_id.date_end_located or ''\">May 6, 2021, 5:00:00 PM</t></div>\n"
"                                <div style=\"font-size:12px;color:#9e9e9e\"><i><strong>TZ</strong> <t t-out=\"object.event_id.date_tz or ''\">Europe/Brussels</t></i></div>\n"
"                            </td>\n"
"                            <td style=\"vertical-align:top;\">\n"
"                                <t t-if=\"event_address\">\n"
"                                    <img src=\"/web_editor/font_to_img/61505/rgb(81,81,102)/34\" style=\"padding:4px;max-width:inherit;\" height=\"34\" alt=\"\"/>\n"
"                                </t>\n"
"                            </td>\n"
"                            <td style=\"padding: 0px 10px 0px 10px;width:50%;vertical-align:top;\">\n"
"                                <t t-if=\"event_address\">\n"
"                                    <t t-set=\"location\" t-value=\"''\"/>\n"
"                                    <t t-if=\"object.event_id.address_id.name\">\n"
"                                        <div t-out=\"object.event_id.address_id.name or ''\">Teksa SpA</div>\n"
"                                    </t>\n"
"                                    <t t-if=\"object.event_id.address_id.street\">\n"
"                                        <div t-out=\"object.event_id.address_id.street or ''\">Puerto Madero 9710</div>\n"
"                                        <t t-set=\"location\" t-value=\"object.event_id.address_id.street\"/>\n"
"                                    </t>\n"
"                                    <t t-if=\"object.event_id.address_id.street2\">\n"
"                                        <div t-out=\"object.event_id.address_id.street2 or ''\">Of A15, Santiago (RM)</div>\n"
"                                        <t t-set=\"location\" t-value=\"'%s, %s' % (location, object.event_id.address_id.street2)\"/>\n"
"                                    </t>\n"
"                                    <div>\n"
"                                    <t t-if=\"object.event_id.address_id.city\">\n"
"                                        <t t-out=\"object.event_id.address_id.city or ''\">Pudahuel</t>,\n"
"                                        <t t-set=\"location\" t-value=\"'%s, %s' % (location, object.event_id.address_id.city)\"/>\n"
"                                    </t>\n"
"                                    <t t-if=\"object.event_id.address_id.state_id.name\">\n"
"                                        <t t-out=\"object.event_id.address_id.state_id.name or ''\">C1</t>,\n"
"                                        <t t-set=\"location\" t-value=\"'%s, %s' % (location, object.event_id.address_id.state_id.name)\"/>\n"
"                                    </t>\n"
"                                    <t t-if=\"object.event_id.address_id.zip\">\n"
"                                        <t t-out=\"object.event_id.address_id.zip or ''\">98450</t>\n"
"                                        <t t-set=\"location\" t-value=\"'%s, %s' % (location, object.event_id.address_id.zip)\"/>\n"
"                                    </t>\n"
"                                    </div>\n"
"                                    <t t-if=\"object.event_id.address_id.country_id.name\">\n"
"                                        <div t-out=\"object.event_id.address_id.country_id.name or ''\">Argentina</div>\n"
"                                        <t t-set=\"location\" t-value=\"'%s, %s' % (location, object.event_id.address_id.country_id.name)\"/>\n"
"                                    </t>\n"
"                                </t>\n"
"                            </td>\n"
"                        </tr>\n"
"                    </table>\n"
"                </td></tr>\n"
"                <tr><td style=\"text-align:center;\">\n"
"                    <t t-if=\"event_organizer\">\n"
"                        <hr width=\"100%\" style=\"background-color:rgb(204,204,204);border:medium none;clear:both;display:block;font-size:0px;min-height:1px;line-height:0; margin: 16px 0px 16px 0px;\"/>\n"
"                    </t>\n"
"                </td></tr>\n"
"\n"
"                <tr><td valign=\"top\" style=\"font-size: 14px;\">\n"
"                    <!-- CONTACT ORGANIZER -->\n"
"                    <t t-if=\"event_organizer\">\n"
"                        <div>\n"
"                            <span style=\"font-weight:300;margin:10px 0px\">Questions about this event?</span>\n"
"                            <div>Please contact the organizer:</div>\n"
"                            <ul>\n"
"                                <li t-out=\"event_organizer.name or ''\">YourCompany</li>\n"
"                                <t t-if=\"event_organizer.email\">\n"
"                                    <li>Mail: <a t-attf-href=\"mailto:{{ event_organizer.email }}\" style=\"text-decoration:none;color:#875A7B;\" t-out=\"event_organizer.email or ''\"/></li>\n"
"                                </t>\n"
"                                <t t-if=\"event_organizer.phone\">\n"
"                                    <li>Phone: <t t-out=\"event_organizer.phone or ''\"/></li>\n"
"                                </t>\n"
"                            </ul>\n"
"                        </div>\n"
"                    </t>\n"
"                </td></tr>\n"
"                <tr><td style=\"text-align:center;\">\n"
"                    <!-- CONTACT ORGANIZER SEPARATION -->\n"
"                    <hr t-if=\"is_online or event_address\" width=\"100%\" style=\"background-color:rgb(204,204,204);border:medium none;clear:both;display:block;font-size:0px;min-height:1px;line-height:0; margin: 16px 0px 16px 0px;\"/>\n"
"                </td></tr>\n"
"\n"
"                <tr><td valign=\"top\" style=\"font-size: 14px;\">\n"
"                    <!-- PWA MARKGETING -->\n"
"                    <div t-if=\"is_online\">\n"
"                        <strong>Get the best mobile experience.</strong>\n"
"                        <a href=\"/event\">Install our mobile app</a>\n"
"                    </div>\n"
"                </td></tr>\n"
"                <tr><td style=\"text-align:center;\">\n"
"                    <!-- PWA MARKGETING SEPARATION-->\n"
"                    <hr t-if=\"is_online and event_address\" width=\"100%\" style=\"background-color:rgb(204,204,204);border:medium none;clear:both;display:block;font-size:0px;min-height:1px;line-height:0; margin: 16px 0px 16px 0px;\"/>\n"
"                </td></tr>\n"
"\n"
"                <tr><td valign=\"top\" style=\"font-size: 14px;\">\n"
"                    <!-- GOOGLE MAPS LINK -->\n"
"                    <table t-if=\"event_address\" style=\"width:100%;\"><tr><td>\n"
"                        <div>\n"
"                            <a t-attf-href=\"https://maps.google.com/maps?q={{ location }}\" target=\"new\">\n"
"                                <img t-attf-src=\"http://maps.googleapis.com/maps/api/staticmap?autoscale=1&amp;size=598x200&amp;maptype=roadmap&amp;format=png&amp;visual_refresh=true&amp;markers=size:mid%7Ccolor:0xa5117d%7Clabel:%7C{{ location }}\" style=\"vertical-align:bottom; width: 100%;\" alt=\"Google Maps\"/>\n"
"                            </a>\n"
"                        </div>\n"
"                    </td></tr></table>\n"
"                </td></tr>\n"
"            </table>\n"
"        </td>\n"
"    </tr>\n"
"</tbody>\n"
"</table>\n"
"</td></tr>\n"
"<!-- FOOTER BY -->\n"
"<tr><td align=\"center\" style=\"min-width: 590px;\">\n"
"    <table t-if=\"object.company_id\" width=\"590\" border=\"0\" cellpadding=\"0\" cellspacing=\"0\" style=\"min-width: 590px; background-color: #F1F1F1; color: #454748; padding: 8px; border-collapse:separate;\">\n"
"      <tr><td style=\"text-align: center; font-size: 14px;\">\n"
"        Sent by <a target=\"_blank\" t-attf-href=\"{{ object.company_id.website }}\" style=\"color: #875A7B;\" t-out=\"object.company_id.name or ''\">YourCompany</a>\n"
"        <t t-if=\"'website_url' in object.event_id and object.event_id.website_url\">\n"
"            <br/>\n"
"            Discover <a href=\"/event\" style=\"color:#875A7B;\">all our events</a>.\n"
"        </t>\n"
"      </td></tr>\n"
"    </table>\n"
"</td></tr>\n"
"</table>\n"
"            "
msgstr ""

#. module: event
#: model:mail.template,body_html:event.event_subscription
msgid ""
"<table border=\"0\" cellpadding=\"0\" cellspacing=\"0\" style=\"padding-top: 16px; background-color: #F1F1F1; font-family:Verdana, Arial,sans-serif; color: #454748; width: 100%; border-collapse:separate;\"><tr><td align=\"center\">\n"
"<t t-set=\"date_begin\" t-value=\"format_datetime(object.event_id.date_begin, tz='UTC', dt_format=&quot;yyyyMMdd'T'HHmmss'Z'&quot;)\"/>\n"
"<t t-set=\"date_end\" t-value=\"format_datetime(object.event_id.date_end, tz='UTC', dt_format=&quot;yyyyMMdd'T'HHmmss'Z'&quot;)\"/>\n"
"<t t-set=\"is_online\" t-value=\"'is_published' in object.event_id and object.event_id.is_published\"/>\n"
"<t t-set=\"event_organizer\" t-value=\"object.event_id.organizer_id\"/>\n"
"<t t-set=\"event_address\" t-value=\"object.event_id.address_id\"/>\n"
"<table border=\"0\" cellpadding=\"0\" cellspacing=\"0\" width=\"590\" style=\"padding: 16px; background-color: white; color: #454748; border-collapse:separate;\">\n"
"<tbody>\n"
"    <!-- HEADER -->\n"
"    <tr>\n"
"        <td align=\"center\" style=\"min-width: 590px;\">\n"
"            <table width=\"590\" border=\"0\" cellpadding=\"0\" cellspacing=\"0\" style=\"min-width: 590px; background-color: white; padding: 0px 8px 0px 8px; border-collapse:separate;\">\n"
"                <tr><td valign=\"middle\">\n"
"                    <span style=\"font-size: 10px;\">Your registration</span><br/>\n"
"                    <span style=\"font-size: 20px; font-weight: bold;\">\n"
"                        <t t-out=\"object.name or ''\">Oscar Morgan</t>\n"
"                    </span>\n"
"                </td><td valign=\"middle\" align=\"right\">\n"
"                    <t t-if=\"is_online\">\n"
"                        <a t-att-href=\"object.event_id.website_url\" style=\"padding: 8px 12px; font-size: 12px; color: #FFFFFF; text-decoration: none !important; font-weight: 400; background-color: #875A7B; border: 0px solid #875A7B; border-radius:3px\">\n"
"                            View Event\n"
"                        </a>\n"
"                    </t>\n"
"                    <t t-else=\"\">\n"
"                        <img t-att-src=\"'/logo.png?company=%s' % object.company_id.id\" style=\"padding: 0px; margin: 0px; height: auto; width: 80px;\" t-att-alt=\"'%s' % object.company_id.name\"/>\n"
"                    </t>\n"
"                </td></tr>\n"
"                <tr><td colspan=\"2\" style=\"text-align:center;\">\n"
"                  <hr width=\"100%\" style=\"background-color:rgb(204,204,204);border:medium none;clear:both;display:block;font-size:0px;min-height:1px;line-height:0; margin:16px 0px 16px 0px;\"/>\n"
"                </td></tr>\n"
"            </table>\n"
"        </td>\n"
"    </tr>\n"
"    <!-- EVENT DESCRIPTION -->\n"
"    <tr>\n"
"        <td align=\"center\" style=\"min-width: 590px;\">\n"
"            <table width=\"590\" border=\"0\" cellpadding=\"0\" cellspacing=\"0\" style=\"min-width: 590px; background-color: white; padding: 0px 8px 0px 8px; border-collapse:separate;\">\n"
"                <tr><td valign=\"top\" style=\"font-size: 14px;\">\n"
"                    <div>\n"
"                        Hello <t t-out=\"object.name or ''\">Oscar Morgan</t>,<br/>\n"
"                        We are happy to confirm your registration to the event\n"
"                        <t t-if=\"is_online\">\n"
"                            <a t-att-href=\"object.event_id.website_url\" style=\"color:#875A7B;text-decoration:none;\" t-out=\"object.event_id.name or ''\">OpenWood Collection Online Reveal</a>\n"
"                        </t>\n"
"                        <t t-else=\"\">\n"
"                            <strong t-out=\"object.event_id.name or ''\">OpenWood Collection Online Reveal</strong>\n"
"                        </t>\n"
"                        for attendee <t t-out=\"object.name or ''\">Oscar Morgan</t>.\n"
"                    </div>\n"
"                    <div>\n"
"                        <br/>\n"
"                        <strong>Add this event to your calendar</strong>\n"
"                        <a t-attf-href=\"https://www.google.com/calendar/render?action=TEMPLATE&amp;text={{ object.event_id.name }}&amp;dates={{ date_begin }}/{{ date_end }}&amp;location={{ location }}\" style=\"padding:3px 5px;border:1px solid #875A7B;color:#875A7B;text-decoration:none;border-radius:3px;\" target=\"new\"><img src=\"/web_editor/font_to_img/61525/rgb(135,90,123)/16\" style=\"vertical-align:middle;\" height=\"16\" alt=\"\"/> Google</a>\n"
"                        <a t-attf-href=\"/event/{{ slug(object.event_id) }}/ics\" style=\"padding:3px 5px;border:1px solid #875A7B;color:#875A7B;text-decoration:none;border-radius:3px;\"><img src=\"/web_editor/font_to_img/61525/rgb(135,90,123)/16\" style=\"vertical-align:middle;\" height=\"16\" alt=\"\"/> iCal/Outlook</a>\n"
"                        <a t-attf-href=\"https://calendar.yahoo.com/?v=60&amp;view=d&amp;type=20&amp;title={{ object.event_id.name }}&amp;in_loc={{ location }}&amp;st={{ format_datetime(object.event_id.date_begin, tz='UTC', dt_format='yyyyMMdd\\'T\\'HHmmss') }}&amp;et={{ format_datetime(object.event_id.date_end, tz='UTC', dt_format='yyyyMMdd\\'T\\'HHmmss') }}\" style=\"padding:3px 5px;border:1px solid #875A7B;color:#875A7B;text-decoration:none;border-radius:3px;\" target=\"new\">\n"
"                            <img src=\"/web_editor/font_to_img/61525/rgb(135,90,123)/16\" style=\"vertical-align:middle;\" height=\"16\" alt=\"\"/> Yahoo\n"
"                        </a>\n"
"                        <br/><br/>\n"
"                    </div>\n"
"                    <div>\n"
"                        See you soon,<br/>\n"
"                        <span style=\"color: #454748;\">\n"
"                        -- <br/>\n"
"                        <t t-if=\"event_organizer\">\n"
"                            <t t-out=\"event_organizer.name or ''\">YourCompany</t>\n"
"                        </t>\n"
"                        <t t-else=\"\">\n"
"                            The <t t-out=\"object.event_id.name or ''\">OpenWood Collection Online Reveal</t> Team\n"
"                        </t>\n"
"                        </span>\n"
"                    </div>\n"
"                </td></tr>\n"
"                <tr><td style=\"text-align:center;\">\n"
"                  <hr width=\"100%\" style=\"background-color:rgb(204,204,204);border:medium none;clear:both;display:block;font-size:0px;min-height:1px;line-height:0; margin: 16px 0px 16px 0px;\"/>\n"
"                </td></tr>\n"
"            </table>\n"
"        </td>\n"
"    </tr>\n"
"    <!-- DETAILS -->\n"
"    <tr>\n"
"        <td align=\"center\" style=\"min-width: 590px;\">\n"
"            <table width=\"590\" border=\"0\" cellpadding=\"0\" cellspacing=\"0\" style=\"min-width: 590px; background-color: white; padding: 0px 8px 0px 8px; border-collapse:separate;\">\n"
"                <tr><td valign=\"top\" style=\"font-size: 14px;\">\n"
"                    <table style=\"width:100%;\">\n"
"                        <tr>\n"
"                            <td style=\"vertical-align:top;\">\n"
"                                <img src=\"/web_editor/font_to_img/61555/rgb(81,81,102)/34\" style=\"padding:4px;max-width:inherit;\" height=\"34\" alt=\"\"/>\n"
"                            </td>\n"
"                            <td style=\"padding: 0px 10px 0px 10px;width:50%;line-height:20px;vertical-align:top;\">\n"
"                                <div><strong>From</strong> <t t-out=\"object.event_id.date_begin_located or ''\">May 4, 2021, 7:00:00 AM</t></div>\n"
"                                <div><strong>To</strong> <t t-out=\"object.event_id.date_end_located or ''\">May 6, 2021, 5:00:00 PM</t></div>\n"
"                                <div style=\"font-size:12px;color:#9e9e9e\"><i><strong>TZ</strong> <t t-out=\"object.event_id.date_tz or ''\">Europe/Brussels</t></i></div>\n"
"                            </td>\n"
"                            <td style=\"vertical-align:top;\">\n"
"                                <t t-if=\"event_address\">\n"
"                                    <img src=\"/web_editor/font_to_img/61505/rgb(81,81,102)/34\" style=\"padding:4px;max-width:inherit;\" height=\"34\" alt=\"\"/>\n"
"                                </t>\n"
"                            </td>\n"
"                            <td style=\"padding: 0px 10px 0px 10px;width:50%;vertical-align:top;\">\n"
"                                <t t-if=\"event_address\">\n"
"                                    <t t-set=\"location\" t-value=\"''\"/>\n"
"                                    <t t-if=\"object.event_id.address_id.name\">\n"
"                                        <div t-out=\"object.event_id.address_id.name or ''\">Teksa SpA</div>\n"
"                                    </t>\n"
"                                    <t t-if=\"object.event_id.address_id.street\">\n"
"                                        <div t-out=\"object.event_id.address_id.street or ''\">Puerto Madero 9710</div>\n"
"                                        <t t-set=\"location\" t-value=\"object.event_id.address_id.street\"/>\n"
"                                    </t>\n"
"                                    <t t-if=\"object.event_id.address_id.street2\">\n"
"                                        <div t-out=\"object.event_id.address_id.street2 or ''\">Of A15, Santiago (RM)</div>\n"
"                                        <t t-set=\"location\" t-value=\"'%s, %s' % (location, object.event_id.address_id.street2)\"/>\n"
"                                    </t>\n"
"                                    <div>\n"
"                                    <t t-if=\"object.event_id.address_id.city\">\n"
"                                        <t t-out=\"object.event_id.address_id.city or ''\">Pudahuel</t>,\n"
"                                        <t t-set=\"location\" t-value=\"'%s, %s' % (location, object.event_id.address_id.city)\"/>\n"
"                                    </t>\n"
"                                    <t t-if=\"object.event_id.address_id.state_id.name\">\n"
"                                        <t t-out=\"object.event_id.address_id.state_id.name or ''\">C1</t>,\n"
"                                        <t t-set=\"location\" t-value=\"'%s, %s' % (location, object.event_id.address_id.state_id.name)\"/>\n"
"                                    </t>\n"
"                                    <t t-if=\"object.event_id.address_id.zip\">\n"
"                                        <t t-out=\"object.event_id.address_id.zip or ''\">98450</t>\n"
"                                        <t t-set=\"location\" t-value=\"'%s, %s' % (location, object.event_id.address_id.zip)\"/>\n"
"                                    </t>\n"
"                                    </div>\n"
"                                    <t t-if=\"object.event_id.address_id.country_id.name\">\n"
"                                        <div t-out=\"object.event_id.address_id.country_id.name or ''\">Argentina</div>\n"
"                                        <t t-set=\"location\" t-value=\"'%s, %s' % (location, object.event_id.address_id.country_id.name)\"/>\n"
"                                    </t>\n"
"                                </t>\n"
"                            </td>\n"
"                        </tr>\n"
"                    </table>\n"
"                </td></tr>\n"
"                <tr><td style=\"text-align:center;\">\n"
"                    <t t-if=\"event_organizer\">\n"
"                        <hr width=\"100%\" style=\"background-color:rgb(204,204,204);border:medium none;clear:both;display:block;font-size:0px;min-height:1px;line-height:0; margin: 16px 0px 16px 0px;\"/>\n"
"                    </t>\n"
"                </td></tr>\n"
"\n"
"                <tr><td valign=\"top\" style=\"font-size: 14px;\">\n"
"                    <!-- CONTACT ORGANIZER -->\n"
"                    <t t-if=\"event_organizer\">\n"
"                        <div>\n"
"                            <span style=\"font-weight:300;margin:10px 0px\">Questions about this event?</span>\n"
"                            <div>Please contact the organizer:</div>\n"
"                            <ul>\n"
"                                <li><t t-out=\"event_organizer.name or ''\">YourCompany</t></li>\n"
"                                <t t-if=\"event_organizer.email\">\n"
"                                    <li>Mail: <a t-attf-href=\"mailto:{{ event_organizer.email }}\" style=\"text-decoration:none;color:#875A7B;\" t-out=\"event_organizer.email or ''\">info@yourcompany.com</a></li>\n"
"                                </t>\n"
"                                <t t-if=\"event_organizer.phone\">\n"
"                                    <li>Phone: <t t-out=\"event_organizer.phone or ''\">+1 650-123-4567</t></li>\n"
"                                </t>\n"
"                            </ul>\n"
"                        </div>\n"
"                    </t>\n"
"                </td></tr>\n"
"                <tr><td style=\"text-align:center;\">\n"
"                    <!-- CONTACT ORGANIZER SEPARATION -->\n"
"                    <t t-if=\"is_online or event_address\">\n"
"                        <hr width=\"100%\" style=\"background-color:rgb(204,204,204);border:medium none;clear:both;display:block;font-size:0px;min-height:1px;line-height:0; margin: 16px 0px 16px 0px;\"/>\n"
"                    </t>\n"
"                </td></tr>\n"
"\n"
"                <tr><td valign=\"top\" style=\"font-size: 14px;\">\n"
"                    <!-- PWA MARKGETING -->\n"
"                    <t t-if=\"is_online\">\n"
"                        <div>\n"
"                            <strong>Get the best mobile experience.</strong>\n"
"                            <a href=\"/event\">Install our mobile app</a>\n"
"                        </div>\n"
"                    </t>\n"
"                </td></tr>\n"
"                <tr><td style=\"text-align:center;\">\n"
"                    <!-- PWA MARKGETING SEPARATION-->\n"
"                    <t t-if=\"is_online and event_address\">\n"
"                        <hr width=\"100%\" style=\"background-color:rgb(204,204,204);border:medium none;clear:both;display:block;font-size:0px;min-height:1px;line-height:0; margin: 16px 0px 16px 0px;\"/>\n"
"                    </t>\n"
"                </td></tr>\n"
"\n"
"                <tr><td valign=\"top\" style=\"font-size: 14px;\">\n"
"                    <!-- GOOGLE MAPS LINK -->\n"
"                    <t t-if=\"event_address\">\n"
"                        <table style=\"width:100%;\"><tr><td>\n"
"                            <div>\n"
"                                <a t-attf-href=\"https://maps.google.com/maps?q={{ location }}\" target=\"new\">\n"
"                                    <img t-attf-src=\"http://maps.googleapis.com/maps/api/staticmap?autoscale=1&amp;size=598x200&amp;maptype=roadmap&amp;format=png&amp;visual_refresh=true&amp;markers=size:mid%7Ccolor:0xa5117d%7Clabel:%7C{{ location }}\" style=\"vertical-align:bottom; width: 100%;\" alt=\"Google Maps\"/>\n"
"                                </a>\n"
"                            </div>\n"
"                        </td></tr></table>\n"
"                    </t>\n"
"                </td></tr>\n"
"            </table>\n"
"        </td>\n"
"    </tr>\n"
"</tbody>\n"
"</table>\n"
"</td></tr>\n"
"<!-- FOOTER BY -->\n"
"<tr><td align=\"center\" style=\"min-width: 590px;\">\n"
"    <t t-if=\"object.company_id\">\n"
"        <table width=\"590\" border=\"0\" cellpadding=\"0\" cellspacing=\"0\" style=\"min-width: 590px; background-color: #F1F1F1; color: #454748; padding: 8px; border-collapse:separate;\">\n"
"        <tr><td style=\"text-align: center; font-size: 14px;\">\n"
"            Sent by <a target=\"_blank\" t-attf-href=\"{{ object.company_id.website }}\" style=\"color: #875A7B;\" t-out=\"object.company_id.name or ''\">YourCompany</a>\n"
"            <t t-if=\"is_online\">\n"
"                <br/>\n"
"                Discover <a href=\"/event\" style=\"color:#875A7B;\">all our events</a>.\n"
"            </t>\n"
"        </td></tr>\n"
"        </table>\n"
"    </t>\n"
"</td></tr>\n"
"</table>\n"
"            "
msgstr ""

#. module: event
#: model:ir.model.fields,help:event.field_event_event_ticket__description
#: model:ir.model.fields,help:event.field_event_type_ticket__description
msgid ""
"A description of the ticket that you want to communicate to your customers."
msgstr ""

#. module: event
#: model:ir.model.fields,field_description:event.field_event_event__message_needaction
#: model:ir.model.fields,field_description:event.field_event_registration__message_needaction
msgid "Action Needed"
msgstr ""

#. module: event
#: model:ir.model.fields,field_description:event.field_event_event__active
#: model:ir.model.fields,field_description:event.field_event_registration__active
msgid "Active"
msgstr ""

#. module: event
#: model:ir.model.fields,field_description:event.field_event_event__activity_ids
#: model:ir.model.fields,field_description:event.field_event_registration__activity_ids
msgid "Activities"
msgstr ""

#. module: event
#: model:event.tag.category,name:event.event_tag_category_2
msgid "Activity"
msgstr ""

#. module: event
#: model:ir.model.fields,field_description:event.field_event_event__activity_exception_decoration
#: model:ir.model.fields,field_description:event.field_event_registration__activity_exception_decoration
msgid "Activity Exception Decoration"
msgstr ""

#. module: event
#: model:ir.model.fields,field_description:event.field_event_event__activity_state
#: model:ir.model.fields,field_description:event.field_event_registration__activity_state
msgid "Activity State"
msgstr ""

#. module: event
#: model:ir.model.fields,field_description:event.field_event_event__activity_type_icon
#: model:ir.model.fields,field_description:event.field_event_registration__activity_type_icon
msgid "Activity Type Icon"
msgstr ""

#. module: event
#: model_terms:ir.ui.view,arch_db:event.event_stage_view_form
msgid "Add a description..."
msgstr ""

#. module: event
#: model_terms:ir.ui.view,arch_db:event.res_config_settings_view_form
msgid ""
"Add a navigation menu to your event web pages with schedule, tracks, a track"
" proposal form, etc."
msgstr ""

#. module: event
#: model_terms:ir.ui.view,arch_db:event.view_event_form
msgid "Add a note..."
msgstr ""

#. module: event
#: model:res.groups,name:event.group_event_manager
msgid "Administrator"
msgstr ""

#. module: event
#: model:ir.model.fields,field_description:event.field_res_config_settings__module_website_event_exhibitor
msgid "Advanced Sponsors"
msgstr ""

#. module: event
#: model:ir.model.fields.selection,name:event.selection__event_mail__interval_type__after_sub
#: model:ir.model.fields.selection,name:event.selection__event_type_mail__interval_type__after_sub
msgid "After each registration"
msgstr ""

#. module: event
#: model:ir.model.fields.selection,name:event.selection__event_mail__interval_type__after_event
#: model:ir.model.fields.selection,name:event.selection__event_type_mail__interval_type__after_event
msgid "After the event"
msgstr ""

#. module: event
#: model:event.tag.category,name:event.event_tag_category_1
msgid "Age"
msgstr ""

#. module: event
#: model:event.event,name:event.event_6
msgid "An unpublished event"
msgstr ""

#. module: event
#: model_terms:event.event,description:event.event_7
msgid ""
"And this time, we go fully ONLINE! Meet us in our live streams from the comfort of your house.<br>\n"
"        Special discount codes will be handed out during the various streams, make sure to be there on time."
msgstr ""

#. module: event
#: model:event.stage,name:event.event_stage_announced
msgid "Announced"
msgstr ""

#. module: event
#: model_terms:ir.ui.view,arch_db:event.view_event_search
msgid "Archived"
msgstr ""

#. module: event
#: model_terms:event.event,description:event.event_1
msgid ""
"Around one hundred ballons will simultaneously take flight and turn the sky "
"into a beautiful canvas of colours."
msgstr ""

#. module: event
#: model_terms:res.partner,website_description:event.res_partner_event_1
#: model_terms:res.partner,website_description:event.res_partner_event_2
#: model_terms:res.partner,website_description:event.res_partner_event_3
#: model_terms:res.partner,website_description:event.res_partner_event_4
msgid "As a team, we are happy to contribute to this event."
msgstr ""

#. module: event
#: model_terms:event.event,description:event.event_2
msgid ""
"At just 13 years old, John DOE was already starting to develop his first "
"business applications for customers. After mastering civil engineering, he "
"founded TinyERP. This was the first phase of OpenERP which would later "
"became Odoo, the most installed open-source business software worldwide."
msgstr ""

#. module: event
#: model:ir.model.fields,field_description:event.field_event_event__message_attachment_count
#: model:ir.model.fields,field_description:event.field_event_registration__message_attachment_count
msgid "Attachment Count"
msgstr ""

#. module: event
#: model_terms:ir.ui.view,arch_db:event.res_config_settings_view_form
msgid "Attendance"
msgstr ""

#. module: event
#: model:ir.model.fields.selection,name:event.selection__event_registration__state__done
#: model_terms:ir.ui.view,arch_db:event.view_event_registration_form
#: model_terms:ir.ui.view,arch_db:event.view_registration_search
msgid "Attended"
msgstr ""

#. module: event
#: model:ir.model.fields,field_description:event.field_event_registration__date_closed
#: model_terms:ir.ui.view,arch_db:event.view_registration_search
msgid "Attended Date"
msgstr ""

#. module: event
#: model:ir.model.fields,field_description:event.field_event_mail_registration__registration_id
#: model_terms:ir.ui.view,arch_db:event.view_event_registration_form
msgid "Attendee"
msgstr ""

#. module: event
#: model:ir.model.fields,field_description:event.field_event_registration__name
msgid "Attendee Name"
msgstr ""

#. module: event
#: model:ir.actions.act_window,name:event.act_event_registration_from_event
#: model:ir.actions.act_window,name:event.action_registration
#: model:ir.actions.act_window,name:event.event_registration_action
#: model:ir.model.fields,field_description:event.field_event_event__registration_ids
#: model:ir.ui.menu,name:event.menu_action_registration
#: model_terms:ir.ui.view,arch_db:event.view_event_form
#: model_terms:ir.ui.view,arch_db:event.view_event_type_form
msgid "Attendees"
msgstr ""

#. module: event
#: model:ir.model.fields,help:event.field_event_event__auto_confirm
msgid ""
"Autoconfirm Registrations. Registrations will automatically be confirmed "
"upon creation."
msgstr ""

#. module: event
#: model:ir.model.fields,field_description:event.field_event_event__auto_confirm
#: model_terms:ir.ui.view,arch_db:event.view_event_type_form
msgid "Autoconfirmation"
msgstr ""

#. module: event
#: model:ir.model.fields,field_description:event.field_event_type__auto_confirm
msgid "Automatically Confirm Registrations"
msgstr ""

#. module: event
#: model:ir.model.fields,field_description:event.field_event_event__seats_available
#: model:ir.model.fields,field_description:event.field_event_event_ticket__seats_available
msgid "Available Seats"
msgstr ""

#. module: event
#: model_terms:event.event,description:event.event_3
msgid ""
"Bands like Bar Fighters, Led Slippers and Link Floyd will offer you the show"
" of the century during our three day event."
msgstr ""

#. module: event
#: model:ir.model.fields,field_description:event.field_res_config_settings__module_event_barcode
msgid "Barcode"
msgstr ""

#. module: event
#: model:ir.model.fields.selection,name:event.selection__event_mail__interval_type__before_event
#: model:ir.model.fields.selection,name:event.selection__event_type_mail__interval_type__before_event
msgid "Before the event"
msgstr ""

#. module: event
#: code:addons/event/models/event_stage.py:0
#: model:event.event,legend_blocked:event.event_0
#: model:event.event,legend_blocked:event.event_1
#: model:event.event,legend_blocked:event.event_2
#: model:event.event,legend_blocked:event.event_3
#: model:event.event,legend_blocked:event.event_4
#: model:event.event,legend_blocked:event.event_5
#: model:event.event,legend_blocked:event.event_6
#: model:event.event,legend_blocked:event.event_7
#: model:event.stage,legend_blocked:event.event_stage_announced
#: model:event.stage,legend_blocked:event.event_stage_booked
#: model:event.stage,legend_blocked:event.event_stage_cancelled
#: model:event.stage,legend_blocked:event.event_stage_done
#: model:event.stage,legend_blocked:event.event_stage_new
#: model:ir.model.fields.selection,name:event.selection__event_event__kanban_state__blocked
#, python-format
msgid "Blocked"
msgstr ""

#. module: event
#: model:res.partner,website_short_description:event.res_partner_event_1
msgid ""
"Bloem brings honesty and seriousness to wood industry while helping "
"customers deal with trees, flowers and fungi."
msgstr ""

#. module: event
#: model:event.stage,name:event.event_stage_booked
msgid "Booked"
msgstr ""

#. module: event
#: model_terms:ir.ui.view,arch_db:event.event_report_template_full_page_ticket
msgid "Booked By"
msgstr ""

#. module: event
#: model:ir.model.fields,field_description:event.field_event_registration__partner_id
#: model_terms:ir.ui.view,arch_db:event.event_registration_view_kanban
msgid "Booked by"
msgstr ""

#. module: event
#: model:ir.model.fields,field_description:event.field_res_config_settings__module_event_booth
#: model_terms:ir.ui.view,arch_db:event.res_config_settings_view_form
msgid "Booth Management"
msgstr ""

#. module: event
#: model:event.event,subtitle:event.event_5
msgid ""
"Bring your outdoor field hockey season to the next level by taking the field"
" at this 9th annual Field Hockey tournament."
msgstr ""

#. module: event
#: model:event.event,name:event.event_4
msgid "Business workshops"
msgstr ""

#. module: event
#: model:ir.model.fields,field_description:event.field_event_registration__utm_campaign_id
msgid "Campaign"
msgstr ""

#. module: event
#: model_terms:ir.ui.view,arch_db:event.view_event_registration_tree
msgid "Cancel"
msgstr ""

#. module: event
#: model_terms:ir.ui.view,arch_db:event.view_event_registration_form
msgid "Cancel Registration"
msgstr ""

#. module: event
#: model:event.stage,name:event.event_stage_cancelled
#: model:ir.model.fields.selection,name:event.selection__event_registration__state__cancel
msgid "Cancelled"
msgstr ""

#. module: event
#: model:ir.model.fields,field_description:event.field_event_tag__category_id
msgid "Category"
msgstr ""

#. module: event
#: model_terms:event.event,description:event.event_2
msgid ""
"Chamber Works reserves the right to cancel, re-name or re-locate the event "
"or change the dates on which it is held."
msgstr ""

#. module: event
#: model:ir.model.fields,field_description:event.field_event_tag__color
msgid "Color Index"
msgstr ""

#. module: event
#: model_terms:res.partner,website_description:event.res_partner_event_1
#: model_terms:res.partner,website_description:event.res_partner_event_2
#: model_terms:res.partner,website_description:event.res_partner_event_3
#: model_terms:res.partner,website_description:event.res_partner_event_4
msgid "Come see us live, we hope to meet you !"
msgstr ""

#. module: event
#: model_terms:ir.ui.view,arch_db:event.view_event_form
#: model_terms:ir.ui.view,arch_db:event.view_event_type_form
msgid "Communication"
msgstr ""

#. module: event
#: model:ir.model.fields,help:event.field_event_mail__mail_registration_ids
msgid "Communication related to event registrations"
msgstr ""

#. module: event
#: model_terms:ir.ui.view,arch_db:event.res_config_settings_view_form
msgid "Community Chat Rooms"
msgstr ""

#. module: event
#: model:ir.model.fields,field_description:event.field_event_event__company_id
#: model:ir.model.fields,field_description:event.field_event_event_ticket__company_id
#: model:ir.model.fields,field_description:event.field_event_registration__company_id
#: model_terms:event.event,description:event.event_2
msgid "Company"
msgstr ""

#. module: event
#: code:addons/event/models/event_registration.py:0
#, python-format
msgid "Compose Email"
msgstr ""

#. module: event
#: model:event.tag,name:event.event_tag_category_3_tag_2
#: model:event.type,name:event.event_type_data_conference
msgid "Conference"
msgstr ""

#. module: event
#: model:event.event,name:event.event_2
#: model_terms:event.event,description:event.event_2
msgid "Conference for Architects"
msgstr ""

#. module: event
#: model_terms:event.event,description:event.event_0
msgid "Conferences, workshops and trainings will be organized in 6 rooms:"
msgstr ""

#. module: event
#: model:ir.model,name:event.model_res_config_settings
msgid "Config Settings"
msgstr ""

#. module: event
#: model:ir.ui.menu,name:event.menu_event_configuration
msgid "Configuration"
msgstr ""

#. module: event
#: model_terms:ir.ui.view,arch_db:event.view_event_registration_form
#: model_terms:ir.ui.view,arch_db:event.view_event_registration_tree
msgid "Confirm"
msgstr ""

#. module: event
#: model_terms:ir.ui.view,arch_db:event.event_registration_view_kanban
msgid "Confirm Attendance"
msgstr ""

#. module: event
#: model_terms:ir.ui.view,arch_db:event.event_registration_view_kanban
msgid "Confirm Registration"
msgstr ""

#. module: event
#: model:ir.model.fields.selection,name:event.selection__event_registration__state__open
#: model_terms:ir.ui.view,arch_db:event.event_event_ticket_view_tree_from_event
#: model_terms:ir.ui.view,arch_db:event.view_event_kanban
#: model_terms:ir.ui.view,arch_db:event.view_registration_search
msgid "Confirmed"
msgstr ""

#. module: event
#: model:ir.model,name:event.model_res_partner
msgid "Contact"
msgstr ""

#. module: event
#: model:ir.model.fields,field_description:event.field_event_event__country_id
msgid "Country"
msgstr ""

#. module: event
#: model_terms:ir.ui.view,arch_db:event.res_config_settings_view_form
msgid "Create Booths and manage their reservations"
msgstr ""

#. module: event
#: model_terms:ir.actions.act_window,help:event.action_event_view
msgid "Create an Event"
msgstr ""

#. module: event
#: model_terms:ir.actions.act_window,help:event.event_stage_action
msgid "Create an Event Stage"
msgstr ""

#. module: event
#: model_terms:ir.actions.act_window,help:event.event_tag_category_action_tree
msgid "Create an Event Tag Category"
msgstr ""

#. module: event
#: model_terms:ir.actions.act_window,help:event.action_event_type
msgid "Create an Event Template"
msgstr ""

#. module: event
#: model:ir.model.fields,field_description:event.field_event_event__create_uid
#: model:ir.model.fields,field_description:event.field_event_event_ticket__create_uid
#: model:ir.model.fields,field_description:event.field_event_mail__create_uid
#: model:ir.model.fields,field_description:event.field_event_mail_registration__create_uid
#: model:ir.model.fields,field_description:event.field_event_registration__create_uid
#: model:ir.model.fields,field_description:event.field_event_stage__create_uid
#: model:ir.model.fields,field_description:event.field_event_tag__create_uid
#: model:ir.model.fields,field_description:event.field_event_tag_category__create_uid
#: model:ir.model.fields,field_description:event.field_event_type__create_uid
#: model:ir.model.fields,field_description:event.field_event_type_mail__create_uid
#: model:ir.model.fields,field_description:event.field_event_type_ticket__create_uid
msgid "Created by"
msgstr ""

#. module: event
#: model:ir.model.fields,field_description:event.field_event_event__create_date
#: model:ir.model.fields,field_description:event.field_event_event_ticket__create_date
#: model:ir.model.fields,field_description:event.field_event_mail__create_date
#: model:ir.model.fields,field_description:event.field_event_mail_registration__create_date
#: model:ir.model.fields,field_description:event.field_event_registration__create_date
#: model:ir.model.fields,field_description:event.field_event_stage__create_date
#: model:ir.model.fields,field_description:event.field_event_tag__create_date
#: model:ir.model.fields,field_description:event.field_event_tag_category__create_date
#: model:ir.model.fields,field_description:event.field_event_type__create_date
#: model:ir.model.fields,field_description:event.field_event_type_mail__create_date
#: model:ir.model.fields,field_description:event.field_event_type_ticket__create_date
msgid "Created on"
msgstr ""

#. module: event
#: model:event.tag,name:event.event_tag_category_2_tag_1
msgid "Culture"
msgstr ""

#. module: event
#: code:addons/event/models/event_registration.py:0
#, python-format
msgid "Customer"
msgstr ""

#. module: event
#: code:addons/event/models/event_registration.py:0
#, python-format
msgid "Customer Email"
msgstr ""

#. module: event
#: model_terms:ir.ui.view,arch_db:event.event_event_view_form_quick_create
#: model_terms:ir.ui.view,arch_db:event.view_event_form
msgid "Date"
msgstr ""

#. module: event
#: model:ir.model.fields.selection,name:event.selection__event_mail__interval_unit__days
#: model:ir.model.fields.selection,name:event.selection__event_type_mail__interval_unit__days
msgid "Days"
msgstr ""

#. module: event
#: model:ir.model.fields,help:event.field_event_event_ticket__seats_max
#: model:ir.model.fields,help:event.field_event_type_ticket__seats_max
msgid ""
"Define the number of available tickets. If you have too many registrations "
"you will not be able to sell tickets anymore. Set 0 to ignore this rule set "
"as unlimited."
msgstr ""

#. module: event
#: model:ir.model.fields,field_description:event.field_event_event__description
#: model:ir.model.fields,field_description:event.field_event_event_ticket__description
#: model:ir.model.fields,field_description:event.field_event_type_ticket__description
msgid "Description"
msgstr ""

#. module: event
#: model:event.event,name:event.event_0
msgid "Design Fair Los Angeles"
msgstr ""

#. module: event
#: model:event.event,subtitle:event.event_4
msgid "Discover how to grow a sustainable business with our experts."
msgstr ""

#. module: event
#: model_terms:res.partner,website_description:event.res_partner_event_1
#: model_terms:res.partner,website_description:event.res_partner_event_2
#: model_terms:res.partner,website_description:event.res_partner_event_3
#: model_terms:res.partner,website_description:event.res_partner_event_4
msgid "Discover more"
msgstr ""

#. module: event
#: model:ir.model.fields,field_description:event.field_res_config_settings__module_website_event_meet
msgid "Discussion Rooms"
msgstr ""

#. module: event
#: model:ir.model.fields,field_description:event.field_event_event__display_name
#: model:ir.model.fields,field_description:event.field_event_event_ticket__display_name
#: model:ir.model.fields,field_description:event.field_event_mail__display_name
#: model:ir.model.fields,field_description:event.field_event_mail_registration__display_name
#: model:ir.model.fields,field_description:event.field_event_registration__display_name
#: model:ir.model.fields,field_description:event.field_event_stage__display_name
#: model:ir.model.fields,field_description:event.field_event_tag__display_name
#: model:ir.model.fields,field_description:event.field_event_tag_category__display_name
#: model:ir.model.fields,field_description:event.field_event_type__display_name
#: model:ir.model.fields,field_description:event.field_event_type_mail__display_name
#: model:ir.model.fields,field_description:event.field_event_type_ticket__display_name
msgid "Display Name"
msgstr ""

#. module: event
#: model_terms:ir.ui.view,arch_db:event.res_config_settings_view_form
msgid "Display Sponsors and Exhibitors on your event pages"
msgstr ""

#. module: event
#: model:ir.model.fields,field_description:event.field_event_mail__sequence
msgid "Display order"
msgstr ""

#. module: event
#: model:ir.model.fields.selection,name:event.selection__event_event__kanban_state__done
msgid "Done"
msgstr ""

#. module: event
#: model_terms:event.event,description:event.event_2
msgid ""
"During this conference, our team will give a detailed overview of our "
"business applications. You’ll know all the benefits of using it."
msgstr ""

#. module: event
#: model:ir.model.fields,field_description:event.field_event_registration__email
msgid "Email"
msgstr ""

#. module: event
#: model:ir.model,name:event.model_mail_template
msgid "Email Templates"
msgstr ""

#. module: event
#: model:ir.model.fields,field_description:event.field_event_event__date_end
msgid "End Date"
msgstr ""

#. module: event
#: model:ir.model.fields,field_description:event.field_event_event__date_end_located
msgid "End Date Located"
msgstr ""

#. module: event
#: model:ir.model.fields,field_description:event.field_event_stage__pipe_end
msgid "End Stage"
msgstr ""

#. module: event
#: model:event.stage,name:event.event_stage_done
msgid "Ended"
msgstr ""

#. module: event
#: model:event.event,subtitle:event.event_2
msgid "Enhance your architectural business and improve professional skills."
msgstr ""

#. module: event
#: model:ir.model,name:event.model_event_event
#: model:ir.model.fields,field_description:event.field_event_event__name
#: model:ir.model.fields,field_description:event.field_event_event_ticket__event_id
#: model:ir.model.fields,field_description:event.field_event_mail__event_id
#: model:ir.model.fields,field_description:event.field_event_registration__event_id
#: model_terms:ir.ui.view,arch_db:event.event_event_view_pivot
#: model_terms:ir.ui.view,arch_db:event.view_event_search
#: model_terms:ir.ui.view,arch_db:event.view_registration_search
msgid "Event"
msgstr ""

#. module: event
#: model:ir.model,name:event.model_event_mail
msgid "Event Automated Mailing"
msgstr ""

#. module: event
#: model:ir.model.fields,field_description:event.field_event_event_ticket__event_type_id
#: model:ir.model.fields,field_description:event.field_event_type_ticket__event_type_id
#: model_terms:ir.ui.view,arch_db:event.event_tag_category_view_form
#: model_terms:ir.ui.view,arch_db:event.event_tag_category_view_tree
#: model_terms:ir.ui.view,arch_db:event.view_event_type_form
msgid "Event Category"
msgstr ""

#. module: event
#: model_terms:ir.ui.view,arch_db:event.event_tag_view_form
msgid "Event Category Tag"
msgstr ""

#. module: event
#: model:ir.model.fields,field_description:event.field_event_registration__event_end_date
msgid "Event End Date"
msgstr ""

#. module: event
#: model_terms:ir.ui.view,arch_db:event.res_config_settings_view_form
msgid "Event Gamification"
msgstr ""

#. module: event
#: model_terms:ir.ui.view,arch_db:event.view_event_registration_form
msgid "Event Information"
msgstr ""

#. module: event
#: model_terms:ir.ui.view,arch_db:event.view_event_mail_form
msgid "Event Mail Scheduler"
msgstr ""

#. module: event
#: model_terms:ir.ui.view,arch_db:event.view_event_mail_tree
msgid "Event Mail Schedulers"
msgstr ""

#. module: event
#: model_terms:ir.ui.view,arch_db:event.view_event_form
msgid "Event Name"
msgstr ""

#. module: event
#: model_terms:ir.ui.view,arch_db:event.view_event_calendar
msgid "Event Organization"
msgstr ""

#. module: event
#: model:ir.model,name:event.model_event_registration
#: model_terms:ir.ui.view,arch_db:event.view_event_registration_calendar
#: model_terms:ir.ui.view,arch_db:event.view_event_registration_form
#: model_terms:ir.ui.view,arch_db:event.view_registration_search
msgid "Event Registration"
msgstr ""

#. module: event
#: code:addons/event/models/event_mail.py:0
#, python-format
msgid ""
"Event Scheduler for:\n"
"  - Event: %(event_name)s (%(event_id)s)\n"
"  - Scheduled: %(date)s\n"
"  - Template: %(template_name)s (%(template_id)s)\n"
"\n"
"Failed with error:\n"
"  - %(error)s\n"
"\n"
"You receive this email because you are:\n"
"  - the organizer of the event,\n"
"  - or the responsible of the event,\n"
"  - or the last writer of the template.\n"
msgstr ""

#. module: event
#: model:ir.model,name:event.model_event_stage
msgid "Event Stage"
msgstr ""

#. module: event
#: model:ir.actions.act_window,name:event.event_stage_action
#: model:ir.ui.menu,name:event.event_stage_menu
msgid "Event Stages"
msgstr ""

#. module: event
#: model:ir.model.fields,field_description:event.field_event_registration__event_begin_date
#: model_terms:ir.ui.view,arch_db:event.view_registration_search
msgid "Event Start Date"
msgstr ""

#. module: event
#: model:ir.model,name:event.model_event_tag
msgid "Event Tag"
msgstr ""

#. module: event
#: model:ir.model,name:event.model_event_tag_category
msgid "Event Tag Category"
msgstr ""

#. module: event
#: model:ir.actions.act_window,name:event.event_tag_category_action_tree
#: model:ir.ui.menu,name:event.menu_event_category
#: model_terms:ir.ui.view,arch_db:event.event_tag_view_tree
msgid "Event Tags Categories"
msgstr ""

#. module: event
#: model:ir.model,name:event.model_event_type
#: model:ir.model.fields,field_description:event.field_event_type__name
#: model_terms:ir.ui.view,arch_db:event.view_event_type_form
#: model_terms:ir.ui.view,arch_db:event.view_event_type_tree
msgid "Event Template"
msgstr ""

#. module: event
#: model:ir.model,name:event.model_event_type_ticket
#: model_terms:ir.ui.view,arch_db:event.event_type_ticket_view_form_from_type
msgid "Event Template Ticket"
msgstr ""

#. module: event
#: model_terms:ir.ui.view,arch_db:event.event_type_ticket_view_tree_from_type
msgid "Event Template Tickets"
msgstr ""

#. module: event
#: model:ir.actions.act_window,name:event.action_event_type
#: model:ir.ui.menu,name:event.menu_event_type
#: model_terms:ir.ui.view,arch_db:event.event_type_view_search
msgid "Event Templates"
msgstr ""

#. module: event
#: model_terms:ir.actions.act_window,help:event.action_event_type
msgid ""
"Event Templates combine configurations you use often and are\n"
"                    usually based on the types of events you organize (e.g. \"Workshop\",\n"
"                    \"Roadshow\", \"Online Webinar\", etc)."
msgstr ""

#. module: event
#: model:ir.model,name:event.model_event_event_ticket
#: model:ir.model.fields,field_description:event.field_event_event__event_ticket_ids
#: model:ir.model.fields,field_description:event.field_event_registration__event_ticket_id
msgid "Event Ticket"
msgstr ""

#. module: event
#: model_terms:ir.ui.view,arch_db:event.event_report_template_full_page_ticket
msgid "Event Ticket For"
msgstr ""

#. module: event
#: model:ir.model.fields,field_description:event.field_event_type_mail__event_type_id
msgid "Event Type"
msgstr ""

#. module: event
#: model:ir.actions.act_window,name:event.event_registration_action_tree
msgid "Event registrations"
msgstr ""

#. module: event
#: model_terms:ir.actions.act_window,help:event.event_stage_action
msgid ""
"Event stages are used to track the progress of an Event from its origin "
"until its conclusion."
msgstr ""

#. module: event
#: model_terms:ir.ui.view,arch_db:event.event_event_ticket_form_view
msgid "Event's Ticket"
msgstr ""

#. module: event
#: model:ir.actions.server,name:event.event_mail_scheduler_ir_actions_server
#: model:ir.cron,cron_name:event.event_mail_scheduler
#: model:ir.cron,name:event.event_mail_scheduler
msgid "Event: Mail Scheduler"
msgstr ""

#. module: event
#: model:mail.template,name:event.event_subscription
msgid "Event: Registration"
msgstr ""

#. module: event
#: model:mail.template,name:event.event_registration_mail_template_badge
msgid "Event: Registration Badge"
msgstr ""

#. module: event
#: model:mail.template,name:event.event_reminder
msgid "Event: Reminder"
msgstr ""

#. module: event
#: model:ir.actions.act_window,name:event.action_event_view
#: model:ir.ui.menu,name:event.event_event_menu_pivot_report
#: model:ir.ui.menu,name:event.event_main_menu
#: model:ir.ui.menu,name:event.menu_event_event
#: model_terms:ir.ui.view,arch_db:event.event_event_view_graph
#: model_terms:ir.ui.view,arch_db:event.res_config_settings_view_form
#: model_terms:ir.ui.view,arch_db:event.res_partner_view_tree
#: model_terms:ir.ui.view,arch_db:event.view_event_form
#: model_terms:ir.ui.view,arch_db:event.view_event_search
#: model_terms:ir.ui.view,arch_db:event.view_event_tree
msgid "Events"
msgstr ""

#. module: event
#: model:ir.actions.act_window,name:event.event_event_action_pivot
msgid "Events Analysis"
msgstr ""

#. module: event
#: model:ir.actions.act_window,name:event.action_event_mail
msgid "Events Mail Schedulers"
msgstr ""

#. module: event
#: model_terms:ir.ui.view,arch_db:event.event_stage_view_form
#: model_terms:ir.ui.view,arch_db:event.event_stage_view_tree
msgid "Events Stage"
msgstr ""

#. module: event
#: model:ir.model.fields,help:event.field_event_type__auto_confirm
msgid ""
"Events and registrations will automatically be confirmed upon creation, "
"easing the flow for simple events."
msgstr ""

#. module: event
#: model:ir.model.fields,help:event.field_event_stage__pipe_end
msgid ""
"Events will automatically be moved into this stage when they are finished. "
"The event moved into this stage will automatically be set as green."
msgstr ""

#. module: event
#: model_terms:event.event,description:event.event_0
msgid ""
"Every year we invite our community, partners and end-users to come and meet "
"us! It's the ideal event to get together and present new features, roadmap "
"of future versions, achievements of the software, workshops, training "
"sessions, etc...."
msgstr ""

#. module: event
#: model_terms:event.event,description:event.event_4
#: model_terms:event.event,description:event.event_6
#: model_terms:ir.ui.view,arch_db:event.event_default_descripton
msgid ""
"Every year we invite our community, partners and end-users to come and meet us! It's the ideal event to get together and present new features, roadmap of future versions, achievements of the software, workshops, training sessions, etc....\n"
"            This event is also an opportunity to showcase our partners' case studies, methodology or developments. Be there and see directly from the source the features of the new version!"
msgstr ""

#. module: event
#: model:event.type,name:event.event_type_0
msgid "Exhibition"
msgstr ""

#. module: event
#: model_terms:ir.ui.view,arch_db:event.view_registration_search
msgid "Expected"
msgstr ""

#. module: event
#: model_terms:ir.ui.view,arch_db:event.view_event_tree
msgid "Expected Attendees"
msgstr ""

#. module: event
#: model_terms:ir.ui.view,arch_db:event.view_event_kanban
msgid "Expected attendees"
msgstr ""

#. module: event
#: model:event.event,subtitle:event.event_3
msgid "Experience live music, local food and beverages."
msgstr ""

#. module: event
#: model:ir.actions.report,name:event.action_report_event_registration_foldable_badge
msgid "Foldable Badge"
msgstr ""

#. module: event
#: model:mail.template,report_name:event.event_registration_mail_template_badge
<<<<<<< HEAD
msgid "Foldable Badge - ${(object.event_id.name or 'Event').replace('/','')}"
=======
msgid ""
"Foldable Badge - {{ (object.event_id.name or 'Event').replace('/','_') }}"
>>>>>>> 4d11cb0e
msgstr ""

#. module: event
#: model:ir.actions.report,name:event.action_report_event_event_foldable_badge
msgid "Foldable Badge Example"
msgstr ""

#. module: event
#: model:ir.model.fields,field_description:event.field_event_stage__fold
msgid "Folded in Kanban"
msgstr ""

#. module: event
#: model:ir.model.fields,field_description:event.field_event_event__message_follower_ids
#: model:ir.model.fields,field_description:event.field_event_registration__message_follower_ids
msgid "Followers"
msgstr ""

#. module: event
#: model:ir.model.fields,field_description:event.field_event_event__message_partner_ids
#: model:ir.model.fields,field_description:event.field_event_registration__message_partner_ids
msgid "Followers (Partners)"
msgstr ""

#. module: event
#: model:ir.model.fields,help:event.field_event_event__activity_type_icon
#: model:ir.model.fields,help:event.field_event_registration__activity_type_icon
msgid "Font awesome icon e.g. fa-tasks"
msgstr ""

#. module: event
#: model_terms:event.event,description:event.event_0
#: model_terms:event.event,description:event.event_1
#: model_terms:event.event,description:event.event_2
#: model_terms:event.event,description:event.event_3
#: model_terms:event.event,description:event.event_5
#: model_terms:event.event,description:event.event_7
msgid "For any additional information, please contact us at"
msgstr ""

#. module: event
#: model:ir.model.fields,help:event.field_event_event__seats_max
msgid ""
"For each event you can define a maximum registration of seats(number of "
"attendees), above this numbers the registrations are not accepted."
msgstr ""

#. module: event
#: model:event.event.ticket,description:event.event_0_ticket_1
msgid "For only 10, you gain access to catering. Yum yum."
msgstr ""

#. module: event
#: model_terms:ir.ui.view,arch_db:event.res_config_settings_view_form
msgid ""
"Foster interactions between attendees by creating virtual conference rooms"
msgstr ""

#. module: event
#: model:event.event.ticket,name:event.event_0_ticket_0
msgid "Free"
msgstr ""

#. module: event
#: model:event.event.ticket,description:event.event_0_ticket_0
msgid "Free entrance, no food !"
msgstr ""

#. module: event
#: model:event.stage,description:event.event_stage_new
msgid "Freshly created"
msgstr ""

#. module: event
#: model_terms:ir.actions.act_window,help:event.action_registration
msgid ""
"From this dashboard you can report, analyze and detect trends regarding your"
" event registrations."
msgstr ""

#. module: event
#: model:ir.actions.report,name:event.action_report_event_registration_full_page_ticket
msgid "Full Page Ticket"
msgstr ""

#. module: event
#: model:mail.template,report_name:event.event_subscription
msgid ""
<<<<<<< HEAD
"Full Page Ticket - ${(object.event_id.name or 'Event').replace('/','')}"
=======
"Full Page Ticket - {{ (object.event_id.name or 'Event').replace('/','') }}"
>>>>>>> 4d11cb0e
msgstr ""

#. module: event
#: model:ir.actions.report,name:event.action_report_event_event_full_page_ticket
msgid "Full Page Ticket Example"
msgstr ""

#. module: event
#: model:event.stage,description:event.event_stage_done
msgid "Fully ended"
msgstr ""

#. module: event
#: model_terms:event.event,description:event.event_2
msgid "Functional flow of the main applications;"
msgstr ""

#. module: event
#: model_terms:ir.ui.view,arch_db:event.view_event_search
#: model_terms:ir.ui.view,arch_db:event.view_registration_search
msgid "Future Activities"
<<<<<<< HEAD
=======
msgstr ""

#. module: event
#: model:event.event.ticket,name:event.event_4_ticket_0
msgid "General Admission"
msgstr ""

#. module: event
#: model:event.event,subtitle:event.event_0
msgid "Get Inspired • Stay Connected • Have Fun"
>>>>>>> 4d11cb0e
msgstr ""

#. module: event
#: model:event.event.ticket,name:event.event_4_ticket_0
msgid "General Admission"
msgstr ""

#. module: event
#: model:event.event,subtitle:event.event_0
msgid "Get Inspired • Stay Connected • Have Fun"
msgstr ""

#. module: event
#: model:ir.model.fields,field_description:event.field_event_mail__mail_state
msgid "Global communication Status"
msgstr ""

#. module: event
#: model:event.event,name:event.event_1
msgid "Great Reno Ballon Race"
msgstr ""

#. module: event
#. openerp-web
#: code:addons/event/static/src/js/tours/event_tour.js:0
#, python-format
msgid "Great! Now all you have to do is wait for your attendees to show up!"
msgstr ""

#. module: event
#: model:ir.model.fields,field_description:event.field_event_stage__legend_done
msgid "Green Kanban Label"
msgstr ""

#. module: event
#: model:ir.model.fields,field_description:event.field_event_stage__legend_normal
msgid "Grey Kanban Label"
msgstr ""

#. module: event
#: model_terms:ir.ui.view,arch_db:event.view_event_search
#: model_terms:ir.ui.view,arch_db:event.view_registration_search
msgid "Group By"
msgstr ""

#. module: event
#: model_terms:res.partner,website_description:event.res_partner_event_1
#: model_terms:res.partner,website_description:event.res_partner_event_2
#: model_terms:res.partner,website_description:event.res_partner_event_3
#: model_terms:res.partner,website_description:event.res_partner_event_4
msgid "Happy to be Sponsor"
msgstr ""

#. module: event
#: model:ir.model.fields,field_description:event.field_event_event__has_message
#: model:ir.model.fields,field_description:event.field_event_registration__has_message
msgid "Has Message"
msgstr ""

#. module: event
#: model_terms:event.event,description:event.event_2
msgid "Having attended this conference, participants should be able to:"
msgstr ""

#. module: event
#: model_terms:event.event,description:event.event_3
msgid "Here it is, the 12th edition of our Live Musical Festival !"
msgstr ""

#. module: event
#: model:event.event,name:event.event_5
msgid "Hockey Tournament"
msgstr ""

#. module: event
#: model:ir.model.fields.selection,name:event.selection__event_mail__interval_unit__hours
#: model:ir.model.fields.selection,name:event.selection__event_type_mail__interval_unit__hours
msgid "Hours"
msgstr ""

#. module: event
#: model_terms:ir.ui.view,arch_db:event.event_report_template_foldable_badge
msgid "How to Fold (1)"
msgstr ""

#. module: event
#: model_terms:ir.ui.view,arch_db:event.event_report_template_foldable_badge
msgid "How to Fold (2)"
msgstr ""

#. module: event
#: model_terms:ir.ui.view,arch_db:event.event_report_template_foldable_badge
msgid "How to Fold (3)"
msgstr ""

#. module: event
#: model_terms:ir.ui.view,arch_db:event.event_report_template_foldable_badge
msgid "How to Fold (4)"
msgstr ""

#. module: event
#: model:ir.model.fields,field_description:event.field_event_event__id
#: model:ir.model.fields,field_description:event.field_event_event_ticket__id
#: model:ir.model.fields,field_description:event.field_event_mail__id
#: model:ir.model.fields,field_description:event.field_event_mail_registration__id
#: model:ir.model.fields,field_description:event.field_event_registration__id
#: model:ir.model.fields,field_description:event.field_event_stage__id
#: model:ir.model.fields,field_description:event.field_event_tag__id
#: model:ir.model.fields,field_description:event.field_event_tag_category__id
#: model:ir.model.fields,field_description:event.field_event_type__id
#: model:ir.model.fields,field_description:event.field_event_type_mail__id
#: model:ir.model.fields,field_description:event.field_event_type_ticket__id
msgid "ID"
msgstr ""

#. module: event
#: model:ir.model.fields,field_description:event.field_event_event__activity_exception_icon
#: model:ir.model.fields,field_description:event.field_event_registration__activity_exception_icon
msgid "Icon"
msgstr ""

#. module: event
#: model:ir.model.fields,help:event.field_event_event__activity_exception_icon
#: model:ir.model.fields,help:event.field_event_registration__activity_exception_icon
msgid "Icon to indicate an exception activity."
msgstr ""

#. module: event
#: model:ir.model.fields,help:event.field_event_event__message_needaction
#: model:ir.model.fields,help:event.field_event_event__message_unread
#: model:ir.model.fields,help:event.field_event_registration__message_needaction
#: model:ir.model.fields,help:event.field_event_registration__message_unread
msgid "If checked, new messages require your attention."
msgstr ""

#. module: event
#: model:ir.model.fields,help:event.field_event_event__message_has_error
#: model:ir.model.fields,help:event.field_event_event__message_has_sms_error
#: model:ir.model.fields,help:event.field_event_registration__message_has_error
#: model:ir.model.fields,help:event.field_event_registration__message_has_sms_error
msgid "If checked, some messages have a delivery error."
msgstr ""

#. module: event
#: model:ir.model.fields,help:event.field_event_event__start_sale_datetime
msgid ""
"If ticketing is used, contains the earliest starting sale date of tickets."
msgstr ""

#. module: event
#: model_terms:event.event,ticket_instructions:event.event_0
msgid "If you don't have this ticket, you will <b>not</b> be allowed entry!"
msgstr ""

#. module: event
#: model_terms:event.event,description:event.event_5
msgid ""
"If you don't know anything about Hockey, this is a great introduction to this wonderful sport as you will will be able to see some training process and also have some time\n"
"                to chat with experienced players and trainers once the tournament is over !"
msgstr ""

#. module: event
#: model:ir.model.fields.selection,name:event.selection__event_mail__interval_unit__now
#: model:ir.model.fields.selection,name:event.selection__event_type_mail__interval_unit__now
msgid "Immediately"
msgstr ""

#. module: event
#: model_terms:event.event,ticket_instructions:event.event_0
msgid "Important ticket information"
msgstr ""

#. module: event
#: code:addons/event/models/event_stage.py:0
#: model:event.event,legend_normal:event.event_0
#: model:event.event,legend_normal:event.event_1
#: model:event.event,legend_normal:event.event_2
#: model:event.event,legend_normal:event.event_3
#: model:event.event,legend_normal:event.event_4
#: model:event.event,legend_normal:event.event_5
#: model:event.event,legend_normal:event.event_6
#: model:event.event,legend_normal:event.event_7
#: model:event.stage,legend_normal:event.event_stage_announced
#: model:event.stage,legend_normal:event.event_stage_booked
#: model:event.stage,legend_normal:event.event_stage_cancelled
#: model:event.stage,legend_normal:event.event_stage_done
#: model:event.stage,legend_normal:event.event_stage_new
#: model:ir.model.fields.selection,name:event.selection__event_event__kanban_state__normal
#, python-format
msgid "In Progress"
msgstr ""

#. module: event
#: model:ir.model.fields,field_description:event.field_event_mail__interval_nbr
#: model:ir.model.fields,field_description:event.field_event_type_mail__interval_nbr
msgid "Interval"
msgstr ""

#. module: event
#: model_terms:event.event,description:event.event_2
msgid "Introduction, CRM, Sales Management"
msgstr ""

#. module: event
#: code:addons/event/models/event_registration.py:0
#, python-format
msgid "Invalid event / ticket choice"
msgstr ""

#. module: event
#: model:ir.model.fields,field_description:event.field_event_event_ticket__sale_available
msgid "Is Available"
msgstr ""

#. module: event
#: model:ir.model.fields,field_description:event.field_event_event_ticket__is_expired
msgid "Is Expired"
msgstr ""

#. module: event
#: model:ir.model.fields,field_description:event.field_event_event__is_finished
msgid "Is Finished"
msgstr ""

#. module: event
#: model:ir.model.fields,field_description:event.field_event_event__message_is_follower
#: model:ir.model.fields,field_description:event.field_event_registration__message_is_follower
msgid "Is Follower"
msgstr ""

#. module: event
#: model:ir.model.fields,field_description:event.field_event_event__is_one_day
msgid "Is One Day"
msgstr ""

#. module: event
#: model:ir.model.fields,field_description:event.field_event_event__is_ongoing
msgid "Is Ongoing"
msgstr ""

#. module: event
#: model:ir.model.fields,help:event.field_event_type__seats_max
msgid "It will select this default maximum value when you choose this event"
msgstr ""

#. module: event
#: model_terms:event.event,description:event.event_2
msgid "John DOE"
msgstr ""

#. module: event
#: model_terms:event.event,description:event.event_1
msgid "Join us for the greatest ballon race of all times !"
msgstr ""

#. module: event
#: model_terms:event.event,description:event.event_4
#: model_terms:event.event,description:event.event_6
#: model_terms:ir.ui.view,arch_db:event.event_default_descripton
msgid "Join us for this 24 hours Event"
msgstr ""

#. module: event
#: model_terms:event.event,description:event.event_0
msgid "Join us for this 3-day Event"
msgstr ""

#. module: event
#: model:ir.model.fields,field_description:event.field_event_event__legend_blocked
msgid "Kanban Blocked Explanation"
msgstr ""

#. module: event
#: model:ir.model.fields,field_description:event.field_event_event__legend_normal
msgid "Kanban Ongoing Explanation"
msgstr ""

#. module: event
#: model:ir.model.fields,field_description:event.field_event_event__kanban_state
msgid "Kanban State"
msgstr ""

#. module: event
#: model:ir.model.fields,field_description:event.field_event_event__kanban_state_label
msgid "Kanban State Label"
msgstr ""

#. module: event
#: model:ir.model.fields,field_description:event.field_event_event__legend_done
msgid "Kanban Valid Explanation"
msgstr ""

#. module: event
#: model:ir.model.fields,field_description:event.field_event_event____last_update
#: model:ir.model.fields,field_description:event.field_event_event_ticket____last_update
#: model:ir.model.fields,field_description:event.field_event_mail____last_update
#: model:ir.model.fields,field_description:event.field_event_mail_registration____last_update
#: model:ir.model.fields,field_description:event.field_event_registration____last_update
#: model:ir.model.fields,field_description:event.field_event_stage____last_update
#: model:ir.model.fields,field_description:event.field_event_tag____last_update
#: model:ir.model.fields,field_description:event.field_event_tag_category____last_update
#: model:ir.model.fields,field_description:event.field_event_type____last_update
#: model:ir.model.fields,field_description:event.field_event_type_mail____last_update
#: model:ir.model.fields,field_description:event.field_event_type_ticket____last_update
msgid "Last Modified on"
msgstr ""

#. module: event
#: model:ir.model.fields,field_description:event.field_event_event__write_uid
#: model:ir.model.fields,field_description:event.field_event_event_ticket__write_uid
#: model:ir.model.fields,field_description:event.field_event_mail__write_uid
#: model:ir.model.fields,field_description:event.field_event_mail_registration__write_uid
#: model:ir.model.fields,field_description:event.field_event_registration__write_uid
#: model:ir.model.fields,field_description:event.field_event_stage__write_uid
#: model:ir.model.fields,field_description:event.field_event_tag__write_uid
#: model:ir.model.fields,field_description:event.field_event_tag_category__write_uid
#: model:ir.model.fields,field_description:event.field_event_type__write_uid
#: model:ir.model.fields,field_description:event.field_event_type_mail__write_uid
#: model:ir.model.fields,field_description:event.field_event_type_ticket__write_uid
msgid "Last Updated by"
msgstr ""

#. module: event
#: model:ir.model.fields,field_description:event.field_event_event__write_date
#: model:ir.model.fields,field_description:event.field_event_event_ticket__write_date
#: model:ir.model.fields,field_description:event.field_event_mail__write_date
#: model:ir.model.fields,field_description:event.field_event_mail_registration__write_date
#: model:ir.model.fields,field_description:event.field_event_registration__write_date
#: model:ir.model.fields,field_description:event.field_event_stage__write_date
#: model:ir.model.fields,field_description:event.field_event_tag__write_date
#: model:ir.model.fields,field_description:event.field_event_tag_category__write_date
#: model:ir.model.fields,field_description:event.field_event_type__write_date
#: model:ir.model.fields,field_description:event.field_event_type_mail__write_date
#: model:ir.model.fields,field_description:event.field_event_type_ticket__write_date
msgid "Last Updated on"
msgstr ""

#. module: event
#: model_terms:ir.ui.view,arch_db:event.view_event_search
#: model_terms:ir.ui.view,arch_db:event.view_registration_search
msgid "Late Activities"
msgstr ""

#. module: event
#. openerp-web
#: code:addons/event/static/src/js/tours/event_tour.js:0
#, python-format
msgid "Let's create your first <b>event</b>."
msgstr ""

#. module: event
#: model_terms:ir.ui.view,arch_db:event.view_event_form
#: model_terms:ir.ui.view,arch_db:event.view_event_type_form
msgid "Limit Registrations"
msgstr ""

#. module: event
#: model:ir.model.fields,field_description:event.field_event_type__has_seats_limitation
msgid "Limited Seats"
msgstr ""

#. module: event
#: model_terms:ir.ui.view,arch_db:event.res_config_settings_view_form
msgid "Live Broadcast"
msgstr ""

#. module: event
#: model:ir.model.fields,field_description:event.field_res_config_settings__module_website_event_track_live
msgid "Live Mode"
msgstr ""

#. module: event
#: model:event.event,name:event.event_3
msgid "Live Music Festival"
msgstr ""

#. module: event
#: model:ir.model.fields.selection,name:event.selection__event_mail__notification_type__mail
#: model:ir.model.fields.selection,name:event.selection__event_type_mail__notification_type__mail
msgid "Mail"
msgstr ""

#. module: event
#: model:ir.model.fields,field_description:event.field_event_mail__mail_registration_ids
msgid "Mail Registration"
msgstr ""

#. module: event
#: model:ir.model.fields,field_description:event.field_event_event__event_mail_ids
#: model:ir.model.fields,field_description:event.field_event_type__event_type_mail_ids
msgid "Mail Schedule"
msgstr ""

#. module: event
#: model:ir.model.fields,field_description:event.field_event_mail_registration__scheduler_id
msgid "Mail Scheduler"
msgstr ""

#. module: event
#: model:ir.ui.menu,name:event.menu_event_mail_schedulers
msgid "Mail Schedulers"
msgstr ""

#. module: event
#: model:ir.model,name:event.model_event_type_mail
msgid "Mail Scheduling on Event Category"
msgstr ""

#. module: event
#: model:ir.model.fields,field_description:event.field_event_mail_registration__mail_sent
msgid "Mail Sent"
msgstr ""

#. module: event
#: model:ir.model.fields,field_description:event.field_event_event__message_main_attachment_id
#: model:ir.model.fields,field_description:event.field_event_registration__message_main_attachment_id
msgid "Main Attachment"
msgstr ""

#. module: event
#: model_terms:ir.ui.view,arch_db:event.res_config_settings_view_form
msgid "Manage &amp; publish a schedule with tracks"
msgstr ""

#. module: event
#: model_terms:ir.ui.view,arch_db:event.view_event_registration_tree
msgid "Mark as Attending"
msgstr ""

#. module: event
#: model_terms:ir.ui.view,arch_db:event.view_event_registration_form
msgid "Marketing"
msgstr ""

#. module: event
#: model_terms:ir.ui.view,arch_db:event.event_event_ticket_view_tree_from_event
msgid "Maximum"
msgstr ""

#. module: event
#: model:ir.model.fields,field_description:event.field_event_event__seats_limited
msgid "Maximum Attendees"
msgstr ""

#. module: event
#: model:ir.model.fields,field_description:event.field_event_event__seats_max
msgid "Maximum Attendees Number"
msgstr ""

#. module: event
#: model:ir.model.fields,field_description:event.field_event_type__seats_max
msgid "Maximum Registrations"
msgstr ""

#. module: event
#: model:ir.model.fields,field_description:event.field_event_event_ticket__seats_max
#: model:ir.model.fields,field_description:event.field_event_type_ticket__seats_max
#: model_terms:ir.ui.view,arch_db:event.view_event_tree
msgid "Maximum Seats"
msgstr ""

#. module: event
#: model:ir.model.fields,field_description:event.field_event_registration__utm_medium_id
msgid "Medium"
msgstr ""

#. module: event
#: model:ir.model.fields,field_description:event.field_event_event__message_has_error
#: model:ir.model.fields,field_description:event.field_event_registration__message_has_error
msgid "Message Delivery error"
msgstr ""

#. module: event
#: model:ir.model.fields,field_description:event.field_event_event__message_ids
#: model:ir.model.fields,field_description:event.field_event_registration__message_ids
msgid "Messages"
msgstr ""

#. module: event
#: model:ir.model.fields,field_description:event.field_event_registration__mobile
msgid "Mobile"
msgstr ""

#. module: event
#: model:ir.model.fields.selection,name:event.selection__event_mail__interval_unit__months
#: model:ir.model.fields.selection,name:event.selection__event_type_mail__interval_unit__months
msgid "Months"
msgstr ""

#. module: event
#: model:event.tag,name:event.event_tag_category_2_tag_2
msgid "Music"
msgstr ""

#. module: event
#: model:ir.model.fields,field_description:event.field_event_event__my_activity_date_deadline
#: model:ir.model.fields,field_description:event.field_event_registration__my_activity_date_deadline
msgid "My Activity Deadline"
msgstr ""

#. module: event
#: model_terms:ir.ui.view,arch_db:event.view_event_search
msgid "My Events"
msgstr ""

#. module: event
#: model:ir.model.fields,field_description:event.field_event_event_ticket__name
#: model:ir.model.fields,field_description:event.field_event_tag__name
#: model:ir.model.fields,field_description:event.field_event_tag_category__name
#: model:ir.model.fields,field_description:event.field_event_type_ticket__name
msgid "Name"
msgstr ""

#. module: event
#: model:event.stage,name:event.event_stage_new
msgid "New"
msgstr ""

#. module: event
#: model:ir.model.fields,field_description:event.field_event_event__activity_calendar_event_id
#: model:ir.model.fields,field_description:event.field_event_registration__activity_calendar_event_id
msgid "Next Activity Calendar Event"
msgstr ""

#. module: event
#: model:ir.model.fields,field_description:event.field_event_event__activity_date_deadline
#: model:ir.model.fields,field_description:event.field_event_registration__activity_date_deadline
msgid "Next Activity Deadline"
msgstr ""

#. module: event
#: model:ir.model.fields,field_description:event.field_event_event__activity_summary
#: model:ir.model.fields,field_description:event.field_event_registration__activity_summary
msgid "Next Activity Summary"
msgstr ""

#. module: event
#: model:ir.model.fields,field_description:event.field_event_event__activity_type_id
#: model:ir.model.fields,field_description:event.field_event_registration__activity_type_id
msgid "Next Activity Type"
msgstr ""

#. module: event
#: model_terms:ir.actions.act_window,help:event.event_registration_action
msgid "No Attendees expected yet!"
msgstr ""

#. module: event
#: model_terms:ir.actions.act_window,help:event.act_event_registration_from_event
#: model_terms:ir.actions.act_window,help:event.action_registration
msgid "No Attendees yet!"
msgstr ""

#. module: event
#: model_terms:ir.actions.act_window,help:event.event_event_action_pivot
msgid "No Event data yet!"
msgstr ""

#. module: event
#: code:addons/event/models/event_registration.py:0
#, python-format
msgid "No more available seats for this ticket"
msgstr ""

#. module: event
#: code:addons/event/models/event_ticket.py:0
#, python-format
msgid "No more available seats for this ticket."
msgstr ""

#. module: event
#: code:addons/event/models/event_event.py:0
#, python-format
msgid "No more available seats."
msgstr ""

#. module: event
#: code:addons/event/models/event_registration.py:0
#, python-format
msgid "No more seats available for this event."
msgstr ""

#. module: event
#: code:addons/event/models/event_registration.py:0
#, python-format
msgid "None"
msgstr ""

#. module: event
#: model:ir.model.fields,field_description:event.field_event_event__note
#: model:ir.model.fields,field_description:event.field_event_type__note
#: model_terms:ir.ui.view,arch_db:event.view_event_form
msgid "Note"
msgstr ""

#. module: event
#: model_terms:ir.ui.view,arch_db:event.view_event_form
#: model_terms:ir.ui.view,arch_db:event.view_event_type_form
msgid "Notes"
msgstr ""

#. module: event
#: model_terms:ir.actions.act_window,help:event.action_event_mail
msgid "Nothing Scheduled yet!"
msgstr ""

#. module: event
#. openerp-web
#: code:addons/event/static/src/js/tours/event_tour.js:0
#, python-format
msgid "Now that your event is ready, click here to move it to another stage."
msgstr ""

#. module: event
#: model:ir.model.fields,field_description:event.field_event_event__message_needaction_counter
#: model:ir.model.fields,field_description:event.field_event_registration__message_needaction_counter
msgid "Number of Actions"
msgstr ""

#. module: event
#: model:ir.model.fields,field_description:event.field_event_event__seats_expected
msgid "Number of Expected Attendees"
msgstr ""

#. module: event
#: model:ir.model.fields,field_description:event.field_event_event__seats_used
msgid "Number of Participants"
msgstr ""

#. module: event
#: model:ir.model.fields,field_description:event.field_event_event__message_has_error_counter
#: model:ir.model.fields,field_description:event.field_event_registration__message_has_error_counter
msgid "Number of errors"
msgstr ""

#. module: event
#: model:ir.model.fields,help:event.field_res_partner__event_count
#: model:ir.model.fields,help:event.field_res_users__event_count
msgid "Number of events the partner has participated."
msgstr ""

#. module: event
#: model:ir.model.fields,help:event.field_event_event__message_needaction_counter
#: model:ir.model.fields,help:event.field_event_registration__message_needaction_counter
msgid "Number of messages which requires an action"
msgstr ""

#. module: event
#: model:ir.model.fields,help:event.field_event_event__message_has_error_counter
#: model:ir.model.fields,help:event.field_event_registration__message_has_error_counter
msgid "Number of messages with delivery error"
msgstr ""

#. module: event
#: model:ir.model.fields,help:event.field_event_event__message_unread_counter
#: model:ir.model.fields,help:event.field_event_registration__message_unread_counter
msgid "Number of unread messages"
msgstr ""

#. module: event
#: model_terms:event.event,description:event.event_2
msgid "Objectives"
msgstr ""

#. module: event
#: model_terms:event.event,description:event.event_3
msgid "Once again we assembled the most legendary bands in Rock history."
msgstr ""

#. module: event
#: model_terms:ir.ui.view,arch_db:event.view_registration_search
msgid "Ongoing Events"
msgstr ""

#. module: event
#: model:event.tag,name:event.event_tag_category_3_tag_1
msgid "Online"
msgstr ""

#. module: event
#: model_terms:ir.ui.view,arch_db:event.res_config_settings_view_form
msgid "Online Exhibitors"
msgstr ""

#. module: event
#: model:ir.model.fields,field_description:event.field_res_config_settings__module_website_event_sale
msgid "Online Ticketing"
msgstr ""

#. module: event
#: model_terms:event.event,description:event.event_0
msgid ""
"OpenElec Applications reserves the right to cancel, re-name or re-locate the"
" event or change the dates on which it is held."
msgstr ""

#. module: event
#: model:event.event,name:event.event_7
msgid "OpenWood Collection Online Reveal"
msgstr ""

#. module: event
#: model:res.partner,website_short_description:event.res_partner_event_2
msgid ""
"OpenWood brings honesty and seriousness to wood industry while helping "
"customers deal with trees, flowers and fungi."
msgstr ""

#. module: event
#: model:ir.model.fields,field_description:event.field_event_event__organizer_id
msgid "Organizer"
msgstr ""

#. module: event
#: model:event.event,subtitle:event.event_7
msgid ""
"Our newest collection will be revealed online! Interact with us on our live "
"streams!"
msgstr ""

#. module: event
#: model:ir.model.fields,help:event.field_event_event__legend_blocked
#: model:ir.model.fields,help:event.field_event_stage__legend_blocked
msgid ""
"Override the default value displayed for the blocked state for kanban "
"selection."
msgstr ""

#. module: event
#: model:ir.model.fields,help:event.field_event_event__legend_done
#: model:ir.model.fields,help:event.field_event_stage__legend_done
msgid ""
"Override the default value displayed for the done state for kanban "
"selection."
msgstr ""

#. module: event
#: model:ir.model.fields,help:event.field_event_event__legend_normal
#: model:ir.model.fields,help:event.field_event_stage__legend_normal
msgid ""
"Override the default value displayed for the normal state for kanban "
"selection."
msgstr ""

#. module: event
#: model_terms:ir.ui.view,arch_db:event.view_registration_search
msgid "Participant"
msgstr ""

#. module: event
#: model_terms:ir.ui.view,arch_db:event.view_registration_search
msgid "Partner"
msgstr ""

#. module: event
#: model:ir.model.fields,field_description:event.field_event_registration__phone
msgid "Phone"
msgstr ""

#. module: event
#: model_terms:event.event,ticket_instructions:event.event_0
msgid ""
"Please come <b>at least</b> 30 minutes before the beginning of the event."
msgstr ""

#. module: event
#: model_terms:event.event,description:event.event_2
msgid "Point of Sale (POS), Introduction to report customization."
msgstr ""

#. module: event
#: model_terms:event.event,description:event.event_0
#: model_terms:event.event,description:event.event_2
msgid "Program"
msgstr ""

#. module: event
#: model_terms:event.event,description:event.event_2
msgid "Project management, Human resources, Contract management."
msgstr ""

#. module: event
#: model_terms:event.event,description:event.event_2
msgid "Purchase, Sales &amp; Purchase management, Financial accounting."
msgstr ""

#. module: event
#: model:ir.model.fields,field_description:event.field_res_config_settings__module_website_event_track_quiz
msgid "Quiz on Tracks"
msgstr ""

#. module: event
#: code:addons/event/models/event_stage.py:0
#: model:event.event,legend_done:event.event_0
#: model:event.event,legend_done:event.event_1
#: model:event.event,legend_done:event.event_2
#: model:event.event,legend_done:event.event_3
#: model:event.event,legend_done:event.event_4
#: model:event.event,legend_done:event.event_5
#: model:event.event,legend_done:event.event_6
#: model:event.event,legend_done:event.event_7
#: model:event.stage,legend_done:event.event_stage_announced
#: model:event.stage,legend_done:event.event_stage_booked
#: model:event.stage,legend_done:event.event_stage_cancelled
#: model:event.stage,legend_done:event.event_stage_done
#: model:event.stage,legend_done:event.event_stage_new
#, python-format
msgid "Ready for Next Stage"
msgstr ""

#. module: event
#. openerp-web
#: code:addons/event/static/src/js/tours/event_tour.js:0
#: code:addons/event/static/src/js/tours/event_tour.js:0
#, python-format
msgid "Ready to <b>organize events</b> in a few minutes? Let's get started!"
msgstr ""

#. module: event
#: model:ir.model.fields,field_description:event.field_event_stage__legend_blocked
msgid "Red Kanban Label"
msgstr ""

#. module: event
#: code:addons/event/models/event_ticket.py:0
#: code:addons/event/models/event_ticket.py:0
#: model_terms:ir.ui.view,arch_db:event.res_config_settings_view_form
#: model_terms:ir.ui.view,arch_db:event.view_event_registration_form
#: model_terms:ir.ui.view,arch_db:event.view_event_registration_graph
#: model_terms:ir.ui.view,arch_db:event.view_event_registration_pivot
#: model_terms:ir.ui.view,arch_db:event.view_event_registration_tree
#, python-format
msgid "Registration"
msgstr ""

#. module: event
#: model:ir.model.fields,field_description:event.field_event_registration__date_open
#: model_terms:ir.ui.view,arch_db:event.view_event_registration_tree
#: model_terms:ir.ui.view,arch_db:event.view_registration_search
msgid "Registration Date"
msgstr ""

#. module: event
#: model:res.groups,name:event.group_event_registration_desk
msgid "Registration Desk"
msgstr ""

#. module: event
#: model:ir.model.fields,field_description:event.field_event_event_ticket__end_sale_datetime
msgid "Registration End"
msgstr ""

#. module: event
#: model_terms:ir.ui.view,arch_db:event.view_registration_search
msgid "Registration ID"
msgstr ""

#. module: event
#: model:ir.model,name:event.model_event_mail_registration
msgid "Registration Mail Scheduler"
msgstr ""

#. module: event
#: model_terms:ir.ui.view,arch_db:event.view_event_mail_form
msgid "Registration Mails"
msgstr ""

#. module: event
#: model:ir.model.fields,field_description:event.field_event_event_ticket__start_sale_datetime
msgid "Registration Start"
msgstr ""

#. module: event
#: model:ir.model.fields,field_description:event.field_res_config_settings__module_website_event_questions
msgid "Registration Survey"
msgstr ""

#. module: event
#: code:addons/event/models/event_ticket.py:0
#, python-format
msgid "Registration for %s"
msgstr ""

#. module: event
#: model_terms:ir.ui.view,arch_db:event.view_event_mail_form
msgid "Registration mail"
msgstr ""

#. module: event
#: model:ir.model.fields,field_description:event.field_event_event__event_registrations_open
msgid "Registration open"
msgstr ""

#. module: event
#: model:ir.model.fields,field_description:event.field_event_event_ticket__registration_ids
msgid "Registrations"
msgstr ""

#. module: event
#: model:ir.model.fields,help:event.field_event_event__event_registrations_open
msgid ""
"Registrations are open if:\n"
"- the event is not ended\n"
"- there are seats available on event\n"
"- the tickets are sellable (if ticketing is used)"
msgstr ""

#. module: event
#: model:ir.model.fields,field_description:event.field_event_event__event_registrations_started
msgid "Registrations started"
msgstr ""

#. module: event
#: model:ir.ui.menu,name:event.menu_reporting_events
msgid "Reporting"
msgstr ""

#. module: event
#: model:ir.model.fields,field_description:event.field_event_event__seats_reserved
#: model:ir.model.fields,field_description:event.field_event_event_ticket__seats_reserved
msgid "Reserved Seats"
msgstr ""

#. module: event
#: model:ir.model.fields,field_description:event.field_event_event__user_id
#: model_terms:ir.ui.view,arch_db:event.view_event_search
msgid "Responsible"
msgstr ""

#. module: event
#: model:ir.model.fields,field_description:event.field_event_event__activity_user_id
#: model:ir.model.fields,field_description:event.field_event_registration__activity_user_id
msgid "Responsible User"
msgstr ""

#. module: event
#: model:ir.model.fields.selection,name:event.selection__event_mail__mail_state__running
msgid "Running"
msgstr ""

#. module: event
#: model:ir.model.fields,field_description:event.field_event_event__message_has_sms_error
#: model:ir.model.fields,field_description:event.field_event_registration__message_has_sms_error
msgid "SMS Delivery error"
msgstr ""

#. module: event
#: model_terms:ir.ui.view,arch_db:event.res_config_settings_view_form
msgid "Scan badges to confirm attendances"
msgstr ""

#. module: event
#: model_terms:ir.ui.view,arch_db:event.res_config_settings_view_form
msgid "Schedule & Tracks"
msgstr ""

#. module: event
#: model:ir.model.fields,field_description:event.field_event_mail__scheduled_date
msgid "Schedule Date"
msgstr ""

#. module: event
#: model_terms:ir.actions.act_window,help:event.action_event_view
msgid ""
"Schedule and organize your events: handle registrations, send automated "
"confirmation emails, sell tickets, etc."
msgstr ""

#. module: event
#: model:ir.model.fields.selection,name:event.selection__event_mail__mail_state__scheduled
msgid "Scheduled"
msgstr ""

#. module: event
#: model:ir.model.fields,field_description:event.field_event_mail_registration__scheduled_date
msgid "Scheduled Time"
msgstr ""

#. module: event
#: model_terms:event.event,description:event.event_5
msgid "Seasoned Hockey Fans and curious people, this tournament is for you !"
msgstr ""

#. module: event
#: model:ir.model.fields,field_description:event.field_event_event_ticket__seats_limited
#: model:ir.model.fields,field_description:event.field_event_type_ticket__seats_limited
msgid "Seats Limit"
msgstr ""

#. module: event
#: model:event.type,name:event.event_type_data_ticket
msgid "Sell Online"
msgstr ""

#. module: event
#: model_terms:ir.ui.view,arch_db:event.res_config_settings_view_form
msgid "Sell tickets on your website"
msgstr ""

#. module: event
#: model_terms:ir.ui.view,arch_db:event.res_config_settings_view_form
msgid "Sell tickets with sales orders"
msgstr ""

#. module: event
#: model:ir.model.fields,field_description:event.field_event_mail__notification_type
#: model:ir.model.fields,field_description:event.field_event_type_mail__notification_type
msgid "Send"
msgstr ""

#. module: event
#: model_terms:ir.ui.view,arch_db:event.view_event_registration_form
msgid "Send by Email"
msgstr ""

#. module: event
#: model:ir.model.fields,field_description:event.field_event_mail__mail_done
#: model:ir.model.fields.selection,name:event.selection__event_mail__mail_state__sent
#: model_terms:ir.ui.view,arch_db:event.view_event_mail_form
msgid "Sent"
msgstr ""

#. module: event
#: model:ir.model.fields,field_description:event.field_event_stage__sequence
#: model:ir.model.fields,field_description:event.field_event_tag__sequence
#: model:ir.model.fields,field_description:event.field_event_tag_category__sequence
#: model:ir.model.fields,field_description:event.field_event_type__sequence
msgid "Sequence"
msgstr ""

#. module: event
#: model_terms:ir.ui.view,arch_db:event.view_event_registration_form
msgid "Set To Unconfirmed"
msgstr ""

#. module: event
#: model:ir.actions.act_window,name:event.action_event_configuration
#: model:ir.ui.menu,name:event.menu_event_global_settings
msgid "Settings"
msgstr ""

#. module: event
#: model:res.partner,website_short_description:event.res_partner_event_4
msgid ""
"Shangai Pterocarpus Furniture brings honesty and seriousness to wood "
"industry while helping customers deal with trees, flowers and fungi."
msgstr ""

#. module: event
#: model_terms:ir.ui.view,arch_db:event.view_event_search
#: model_terms:ir.ui.view,arch_db:event.view_registration_search
msgid "Show all records which has next action date is before today"
msgstr ""

#. module: event
#: model:ir.model.fields,field_description:event.field_event_event__event_registrations_sold_out
msgid "Sold Out"
msgstr ""

#. module: event
#: model:ir.model.fields,field_description:event.field_event_registration__utm_source_id
msgid "Source"
msgstr ""

#. module: event
#: model:event.tag,name:event.event_tag_category_2_tag_3
#: model:event.type,name:event.event_type_2
msgid "Sport"
msgstr ""

#. module: event
#: model:ir.model.fields,field_description:event.field_event_event__stage_id
#: model_terms:ir.ui.view,arch_db:event.view_event_search
msgid "Stage"
msgstr ""

#. module: event
#: model_terms:ir.ui.view,arch_db:event.event_stage_view_form
msgid "Stage Description and Tooltips"
msgstr ""

#. module: event
#: model:ir.model.fields,field_description:event.field_event_stage__name
msgid "Stage Name"
msgstr ""

#. module: event
#: model:ir.model.fields,field_description:event.field_event_stage__description
msgid "Stage description"
msgstr ""

#. module: event
#: model:event.event.ticket,name:event.event_0_ticket_1
#: model:event.event.ticket,name:event.event_2_ticket_1
#: model:event.event.ticket,name:event.event_3_ticket_0
#: model:event.event.ticket,name:event.event_7_ticket_1
msgid "Standard"
msgstr ""

#. module: event
#: model:ir.model.fields,field_description:event.field_event_event__date_begin
#: model_terms:ir.ui.view,arch_db:event.view_event_search
msgid "Start Date"
msgstr ""

#. module: event
#: model:ir.model.fields,field_description:event.field_event_event__date_begin_located
msgid "Start Date Located"
msgstr ""

#. module: event
#: model:ir.model.fields,field_description:event.field_event_event__start_sale_datetime
msgid "Start sale date"
msgstr ""

#. module: event
#: model:ir.model.fields,field_description:event.field_event_registration__state
#: model_terms:ir.ui.view,arch_db:event.view_registration_search
msgid "Status"
msgstr ""

#. module: event
#: model:ir.model.fields,help:event.field_event_event__activity_state
#: model:ir.model.fields,help:event.field_event_registration__activity_state
msgid ""
"Status based on activities\n"
"Overdue: Due date is already passed\n"
"Today: Activity date is today\n"
"Planned: Future activities."
msgstr ""

#. module: event
#: model:ir.model.fields,help:event.field_event_tag__color
msgid ""
"Tag color. No color means no display in kanban or front-end, to distinguish "
"internal tags from public categorization tags."
msgstr ""

#. module: event
#: model:ir.model.fields,field_description:event.field_event_event__tag_ids
#: model:ir.model.fields,field_description:event.field_event_tag_category__tag_ids
#: model:ir.model.fields,field_description:event.field_event_type__tag_ids
#: model_terms:ir.ui.view,arch_db:event.event_tag_category_view_form
msgid "Tags"
msgstr ""

#. module: event
#: model_terms:ir.ui.view,arch_db:event.event_stage_view_form
msgid "Task in progress. Click to block or set as done."
msgstr ""

#. module: event
#: model_terms:ir.ui.view,arch_db:event.event_stage_view_form
msgid "Task is blocked. Click to unblock or set as done."
msgstr ""

#. module: event
#: model:ir.model.fields,field_description:event.field_event_event__event_type_id
#: model:ir.model.fields,field_description:event.field_event_mail__template_ref
#: model:ir.model.fields,field_description:event.field_event_type_mail__template_ref
#: model_terms:ir.ui.view,arch_db:event.view_event_form
#: model_terms:ir.ui.view,arch_db:event.view_event_search
msgid "Template"
msgstr ""

#. module: event
#: model:ir.model.fields,field_description:event.field_event_mail__template_model_id
#: model:ir.model.fields,field_description:event.field_event_type_mail__template_model_id
msgid "Template Model"
msgstr ""

#. module: event
#: model:event.event,subtitle:event.event_1
msgid ""
"The Great Reno Balloon Race is the world's largest free hot-air ballooning "
"event."
msgstr ""

#. module: event
#: model_terms:event.event,description:event.event_5
msgid ""
"The best Hockey teams of the country will compete for the national Hockey "
"trophy."
msgstr ""

#. module: event
#: model_terms:event.event,description:event.event_1
msgid ""
"The best aeronauts of the world will gather on this event to offer you the "
"most spectacular show."
msgstr ""

#. module: event
#: code:addons/event/models/event_event.py:0
#, python-format
msgid "The closing date cannot be earlier than the beginning date."
msgstr ""

#. module: event
#: model:event.stage,description:event.event_stage_cancelled
msgid "The event has been cancelled"
msgstr ""

#. module: event
#: model:event.stage,description:event.event_stage_announced
msgid "The event has been publicly announced"
msgstr ""

#. module: event
#: model:ir.model.fields,help:event.field_event_event__event_registrations_sold_out
msgid ""
"The event is sold out if no more seats are available on event. If ticketing "
"is used and all tickets are sold out, the event will be sold out."
msgstr ""

#. module: event
#: model_terms:event.event,description:event.event_7
msgid ""
"The finest OpenWood furnitures are coming to your house in a brand new "
"collection"
msgstr ""

#. module: event
#: code:addons/event/models/event_ticket.py:0
#, python-format
msgid ""
"The following tickets cannot be deleted while they have one or more registrations linked to them:\n"
"- %s"
msgstr ""

#. module: event
#: model:event.stage,description:event.event_stage_booked
msgid "The place has been reserved"
msgstr ""

#. module: event
#: model_terms:event.event,description:event.event_1
msgid "The safety of our attendees and our aeronauts comes first !"
msgstr ""

#. module: event
#: code:addons/event/models/event_ticket.py:0
#, python-format
msgid "The stop date cannot be earlier than the start date."
msgstr ""

#. module: event
#: model_terms:event.event,description:event.event_0
<<<<<<< HEAD
msgid ""
"This event is also an opportunity to showcase our partners' case studies, "
"methodology or developments. Be there and see directly from the source the "
"features of the version 12!"
msgstr ""

#. module: event
#: model_terms:event.event,description:event.event_7
msgid ""
=======
msgid ""
"This event is also an opportunity to showcase our partners' case studies, "
"methodology or developments. Be there and see directly from the source the "
"features of the version 12!"
msgstr ""

#. module: event
#: model_terms:event.event,description:event.event_7
msgid ""
>>>>>>> 4d11cb0e
"This event is fully online and FREE, if you have paid for tickets, you should get a refund.<br>\n"
"        It will require a good Internet connection to get the best video quality."
msgstr ""

#. module: event
#: model:ir.model.fields,help:event.field_event_event__ticket_instructions
#: model:ir.model.fields,help:event.field_event_type__ticket_instructions
msgid "This information will be printed on your tickets."
msgstr ""

#. module: event
#. openerp-web
#: code:addons/event/static/src/js/tours/event_tour.js:0
#, python-format
msgid "This is the <b>name</b> your guests will see when registering."
msgstr ""

#. module: event
#: model_terms:event.event,description:event.event_1
msgid ""
"This is the perfect place for spending a nice day with your family, we "
"guarantee you will be leaving with beautiful everlasting memories !"
msgstr ""

#. module: event
#: model_terms:event.event,description:event.event_3
msgid ""
"This is the perfect place for spending a nice time with your friends while "
"listening to some of the most iconic rock songs of all times!"
msgstr ""

#. module: event
#: code:addons/event/models/event_event.py:0
#: code:addons/event/models/event_event.py:0
#, python-format
msgid "This operator is not supported"
msgstr ""

#. module: event
#: model_terms:ir.ui.view,arch_db:event.event_stage_view_form
msgid "This step is done. Click to block or set in progress."
msgstr ""

#. module: event
#: model_terms:ir.ui.view,arch_db:event.event_event_ticket_view_form_from_event
msgid "Ticket"
msgstr ""

#. module: event
#: model_terms:ir.ui.view,arch_db:event.view_event_type_form
msgid "Ticket Extra Instructions"
msgstr ""

#. module: event
#: model:ir.model.fields,field_description:event.field_event_event__ticket_instructions
#: model:ir.model.fields,field_description:event.field_event_type__ticket_instructions
<<<<<<< HEAD
msgid "Ticket Instructions"
msgstr ""

#. module: event
#: model_terms:ir.ui.view,arch_db:event.view_event_form
msgid "Ticket Intructions"
=======
#: model_terms:ir.ui.view,arch_db:event.view_event_form
msgid "Ticket Instructions"
>>>>>>> 4d11cb0e
msgstr ""

#. module: event
#: model_terms:ir.ui.view,arch_db:event.event_event_ticket_form_view
#: model_terms:ir.ui.view,arch_db:event.view_registration_search
msgid "Ticket Type"
msgstr ""

#. module: event
#. openerp-web
#: code:addons/event/static/src/js/tours/event_tour.js:0
#, python-format
msgid ""
"Ticket types allow you to distinguish your attendees. Let's <b>create</b> a "
"new one."
msgstr ""

#. module: event
#: model:ir.model.fields,field_description:event.field_event_type__event_type_ticket_ids
#: model:ir.model.fields,field_description:event.field_res_config_settings__module_event_sale
#: model_terms:ir.ui.view,arch_db:event.event_event_ticket_view_tree_from_event
#: model_terms:ir.ui.view,arch_db:event.view_event_form
#: model_terms:ir.ui.view,arch_db:event.view_event_type_form
msgid "Tickets"
msgstr ""

#. module: event
#: model_terms:event.event,ticket_instructions:event.event_0
msgid "Tickets can be printed or scanned directly from your phone."
msgstr ""

#. module: event
#: model:ir.model.fields,field_description:event.field_event_event__date_tz
#: model:ir.model.fields,field_description:event.field_event_type__default_timezone
msgid "Timezone"
msgstr ""

#. module: event
#: model_terms:ir.ui.view,arch_db:event.view_event_search
#: model_terms:ir.ui.view,arch_db:event.view_registration_search
msgid "Today Activities"
msgstr ""

#. module: event
#: model_terms:ir.ui.view,arch_db:event.event_event_ticket_view_tree_from_event
#: model_terms:ir.ui.view,arch_db:event.view_event_tree
msgid "Total"
msgstr ""

#. module: event
#: model_terms:ir.ui.view,arch_db:event.view_event_form
msgid "Total Registrations for this Event"
msgstr ""

#. module: event
#: model:ir.model.fields,field_description:event.field_res_config_settings__module_website_event_track
msgid "Tracks and Agenda"
msgstr ""

#. module: event
#: model:event.type,name:event.event_type_1
msgid "Training"
msgstr ""

#. module: event
#: model:res.partner,website_short_description:event.res_partner_event_3
msgid ""
"Tree Dealers brings honesty and seriousness to wood industry while helping "
"customers deal with trees, flowers and fungi."
msgstr ""

#. module: event
#: model:ir.model.fields,field_description:event.field_event_type_mail__interval_type
msgid "Trigger"
msgstr ""

#. module: event
#: model:ir.model.fields,field_description:event.field_event_mail__interval_type
msgid "Trigger "
msgstr ""

#. module: event
#: model:event.tag.category,name:event.event_tag_category_3
msgid "Type"
msgstr ""

#. module: event
#: model:ir.model.fields,help:event.field_event_event__activity_exception_decoration
#: model:ir.model.fields,help:event.field_event_registration__activity_exception_decoration
msgid "Type of the exception activity on record."
msgstr ""

#. module: event
#: model:ir.model.fields.selection,name:event.selection__event_registration__state__draft
#: model_terms:ir.ui.view,arch_db:event.event_event_ticket_view_tree_from_event
#: model_terms:ir.ui.view,arch_db:event.view_registration_search
msgid "Unconfirmed"
msgstr ""

#. module: event
#: model:ir.model.fields,field_description:event.field_event_event__seats_unconfirmed
msgid "Unconfirmed Seat Reservations"
msgstr ""

#. module: event
#: model:ir.model.fields,field_description:event.field_event_event_ticket__seats_unconfirmed
#: model_terms:ir.ui.view,arch_db:event.view_event_tree
msgid "Unconfirmed Seats"
msgstr ""

#. module: event
#: model_terms:ir.actions.act_window,help:event.action_event_mail
msgid ""
"Under this technical menu you will find all scheduled communication related "
"to your events."
msgstr ""

#. module: event
#: model_terms:event.event,description:event.event_2
msgid "Understand the various modules;"
msgstr ""

#. module: event
#: model:ir.model.fields,field_description:event.field_event_mail__interval_unit
#: model:ir.model.fields,field_description:event.field_event_type_mail__interval_unit
msgid "Unit"
msgstr ""

#. module: event
#: model:ir.model.fields,field_description:event.field_event_event__message_unread
#: model:ir.model.fields,field_description:event.field_event_registration__message_unread
#: model_terms:ir.ui.view,arch_db:event.view_event_search
#: model_terms:ir.ui.view,arch_db:event.view_registration_search
msgid "Unread Messages"
msgstr ""

#. module: event
#: model:ir.model.fields,field_description:event.field_event_event__message_unread_counter
#: model:ir.model.fields,field_description:event.field_event_registration__message_unread_counter
msgid "Unread Messages Counter"
msgstr ""

#. module: event
#: model_terms:ir.ui.view,arch_db:event.view_event_search
msgid "Upcoming events from today"
msgstr ""

#. module: event
#: model_terms:ir.ui.view,arch_db:event.view_event_search
msgid "Upcoming/Running"
msgstr ""

#. module: event
#: model_terms:ir.actions.act_window,help:event.event_tag_category_action_tree
msgid "Use Event Tag Categories to classify and organize your event tags."
msgstr ""

#. module: event
#. openerp-web
#: code:addons/event/static/src/js/tours/event_tour.js:0
#, python-format
msgid "Use the <b>breadcrumbs</b> to go back to your kanban overview."
msgstr ""

#. module: event
#: model_terms:ir.actions.act_window,help:event.event_event_action_pivot
msgid "Use this report to compare or aggregate event performances."
msgstr ""

#. module: event
#: model:ir.model.fields,field_description:event.field_event_event_ticket__seats_used
msgid "Used Seats"
msgstr ""

#. module: event
#: model:res.groups,name:event.group_event_user
msgid "User"
msgstr ""

#. module: event
#: model:event.event.ticket,name:event.event_0_ticket_2
#: model:event.event.ticket,name:event.event_2_ticket_2
#: model:event.event.ticket,name:event.event_3_ticket_1
#: model:event.event.ticket,name:event.event_7_ticket_2
msgid "VIP"
msgstr ""

#. module: event
#: code:addons/event/models/event_event.py:0
#: code:addons/event/models/event_event.py:0
#, python-format
msgid "Value should be True or False (not %s)"
msgstr ""

#. module: event
#: model:ir.model.fields,field_description:event.field_event_event__address_id
msgid "Venue"
msgstr ""

#. module: event
#: code:addons/event/models/event_mail.py:0
#, python-format
msgid "WARNING: Event Scheduler Error for event: %s"
msgstr ""

#. module: event
#: model_terms:ir.actions.act_window,help:event.act_event_registration_from_event
#: model_terms:ir.actions.act_window,help:event.event_registration_action
msgid ""
"Wait until Attendees register to your Event or create their registrations "
"manually."
msgstr ""

#. module: event
#: model_terms:event.event,description:event.event_2
msgid "Warehouse management, Manufacturing (MRP) &amp; Sales, Import/Export."
msgstr ""

#. module: event
#: model_terms:event.event,description:event.event_1
#: model_terms:event.event,description:event.event_3
#: model_terms:event.event,description:event.event_5
msgid ""
"We reserve the right to cancel, re-name or re-locate the event or change the"
" dates on which it is held in case the weather fails us."
msgstr ""

#. module: event
#: model:ir.model.fields,field_description:event.field_event_event__website_message_ids
#: model:ir.model.fields,field_description:event.field_event_registration__website_message_ids
msgid "Website Messages"
msgstr ""

#. module: event
#: model:ir.model.fields,help:event.field_event_event__website_message_ids
#: model:ir.model.fields,help:event.field_event_registration__website_message_ids
msgid "Website communication history"
msgstr ""

#. module: event
#: model:ir.model.fields.selection,name:event.selection__event_mail__interval_unit__weeks
#: model:ir.model.fields.selection,name:event.selection__event_type_mail__interval_unit__weeks
msgid "Weeks"
msgstr ""

#. module: event
#: model_terms:event.event,description:event.event_0
msgid "What's new?"
msgstr ""

#. module: event
#. openerp-web
#: code:addons/event/static/src/js/tours/event_tour.js:0
#, python-format
msgid ""
"When will your event take place? <b>Select</b> the start and end dates "
"<b>and click Apply</b>."
msgstr ""

#. module: event
#: model:ir.model.fields,help:event.field_event_event__is_ongoing
msgid "Whether event has begun"
msgstr ""

#. module: event
#: model:event.event.ticket,description:event.event_0_ticket_2
msgid "You are truly among the best."
msgstr ""

#. module: event
#: model_terms:ir.ui.view,arch_db:event.event_stage_view_form
msgid ""
"You can also add a description to help your coworkers understand the meaning"
" and purpose of the stage."
msgstr ""

#. module: event
#: model_terms:ir.ui.view,arch_db:event.event_stage_view_form
msgid ""
"You can define here labels that will be displayed for the state instead\n"
"                            of the default labels in the kanban view."
msgstr ""

#. module: event
#: model:mail.template,subject:event.event_registration_mail_template_badge
msgid "Your badge for {{ object.event_id.name }}"
msgstr ""

#. module: event
#: model:mail.template,subject:event.event_subscription
<<<<<<< HEAD
msgid "Your registration at ${object.event_id.name}"
=======
msgid "Your registration at {{ object.event_id.name }}"
>>>>>>> 4d11cb0e
msgstr ""

#. module: event
#: model_terms:ir.ui.view,arch_db:event.event_event_view_form_quick_create
#: model_terms:ir.ui.view,arch_db:event.view_event_form
msgid "e.g. Conference for Architects"
msgstr ""

#. module: event
#: model_terms:ir.ui.view,arch_db:event.view_event_type_form
msgid "e.g. Online Conferences"
msgstr ""

#. module: event
#: model_terms:ir.ui.view,arch_db:event.event_event_ticket_form_view
msgid "e.g. VIP Ticket"
msgstr ""

#. module: event
#: model_terms:event.event,description:event.event_2
msgid "events@odoo.com"
msgstr ""

#. module: event
#: model_terms:event.event,description:event.event_7
msgid "events@penwood.example.com"
msgstr ""

#. module: event
#: model_terms:event.event,description:event.event_0
#: model_terms:event.event,description:event.event_1
#: model_terms:event.event,description:event.event_3
#: model_terms:event.event,description:event.event_5
msgid "events@yourcompany.com"
msgstr ""

#. module: event
#: code:addons/event/models/event_registration.py:0
#, python-format
msgid "in %d days"
msgstr ""

#. module: event
#: code:addons/event/models/event_registration.py:0
#, python-format
msgid "next month"
msgstr ""

#. module: event
#: code:addons/event/models/event_registration.py:0
#, python-format
msgid "next week"
msgstr ""

#. module: event
#: code:addons/event/models/event_registration.py:0
#, python-format
msgid "on %(date)s"
msgstr ""

#. module: event
#: model:ir.model.fields,help:event.field_event_event__event_registrations_started
msgid ""
"registrations have started if the current datetime is after the earliest "
"starting date of tickets."
msgstr ""

#. module: event
#: model_terms:ir.ui.view,arch_db:event.event_event_ticket_view_kanban_from_event
msgid "reserved +"
msgstr ""

#. module: event
#: model_terms:ir.ui.view,arch_db:event.view_event_form
#: model_terms:ir.ui.view,arch_db:event.view_event_type_form
msgid "to"
msgstr ""

#. module: event
#: code:addons/event/models/event_registration.py:0
#, python-format
msgid "today"
msgstr ""

#. module: event
#: code:addons/event/models/event_registration.py:0
#, python-format
msgid "tomorrow"
msgstr ""

#. module: event
#: model_terms:ir.ui.view,arch_db:event.event_event_ticket_view_kanban_from_event
msgid "unconfirmed"
msgstr ""

#. module: event
#: model:mail.template,subject:event.event_reminder
msgid "{{ object.event_id.name }}: {{ object.get_date_range_str() }}"
msgstr ""<|MERGE_RESOLUTION|>--- conflicted
+++ resolved
@@ -4,17 +4,10 @@
 #
 msgid ""
 msgstr ""
-<<<<<<< HEAD
-"Project-Id-Version: Odoo Server saas~14.5\n"
-"Report-Msgid-Bugs-To: \n"
-"POT-Creation-Date: 2021-09-14 10:28+0000\n"
-"PO-Revision-Date: 2021-09-14 10:28+0000\n"
-=======
 "Project-Id-Version: Odoo Server 15.0\n"
 "Report-Msgid-Bugs-To: \n"
 "POT-Creation-Date: 2021-11-16 16:40+0000\n"
 "PO-Revision-Date: 2021-11-16 16:40+0000\n"
->>>>>>> 4d11cb0e
 "Last-Translator: \n"
 "Language-Team: \n"
 "MIME-Version: 1.0\n"
@@ -41,7 +34,6 @@
 
 #. module: event
 #: model:ir.actions.report,print_report_name:event.action_report_event_registration_foldable_badge
-<<<<<<< HEAD
 msgid ""
 "'Foldable Badge - %s - %s' % ((object.event_id.name or "
 "'Event').replace('/',''), object.name.replace('/',''))"
@@ -124,90 +116,6 @@
 msgstr ""
 
 #. module: event
-=======
-msgid ""
-"'Foldable Badge - %s - %s' % ((object.event_id.name or "
-"'Event').replace('/',''), object.name.replace('/',''))"
-msgstr ""
-
-#. module: event
-#: model:ir.actions.report,print_report_name:event.action_report_event_event_foldable_badge
-msgid "'Foldable Badge - %s' % (object.name or 'Event').replace('/','')"
-msgstr ""
-
-#. module: event
-#: model:ir.actions.report,print_report_name:event.action_report_event_registration_full_page_ticket
-msgid ""
-"'Full Page Ticket - %s - %s' % ((object.event_id.name or "
-"'Event').replace('/',''), object.name.replace('/',''))"
-msgstr ""
-
-#. module: event
-#: model:ir.actions.report,print_report_name:event.action_report_event_event_full_page_ticket
-msgid "'Full Page Ticket - %s' % (object.name or 'Event').replace('/','')"
-msgstr ""
-
-#. module: event
-#: model:event.tag,name:event.event_tag_category_1_tag_2
-msgid "10-14"
-msgstr ""
-
-#. module: event
-#: model:event.tag,name:event.event_tag_category_1_tag_3
-msgid "15-18"
-msgstr ""
-
-#. module: event
-#: model:event.tag,name:event.event_tag_category_1_tag_4
-msgid "18+"
-msgstr ""
-
-#. module: event
-#: model:event.tag,name:event.event_tag_category_1_tag_1
-msgid "5-10"
-msgstr ""
-
-#. module: event
-#: model_terms:event.event,description:event.event_0
-msgid ""
-"<b>Business Room</b> - To discuss implementation methodologies, best sales "
-"practices, etc."
-msgstr ""
-
-#. module: event
-#: model_terms:event.event,description:event.event_0
-msgid ""
-"<b>Technical Rooms</b> - One dedicated to advanced Odoo developers, one for "
-"new developers."
-msgstr ""
-
-#. module: event
-#: model_terms:event.event,description:event.event_0
-msgid ""
-"<b>The Design Fair is preceded by 2 days of Training Sessions for "
-"experts!</b><br> We propose 3 different training sessions, 2 days each."
-msgstr ""
-
-#. module: event
-#: model_terms:event.event,description:event.event_0
-msgid ""
-"<b>The plenary sessions in the morning will be shorter</b> and we will give "
-"more time for thematical meetings, conferences, workshops and tutorial "
-"sessions in the afternoon."
-msgstr ""
-
-#. module: event
-#: model_terms:event.event,description:event.event_0
-msgid ""
-"<b>The whole event is open to all public!</b> <br>We ask a participation fee"
-" of 49.50€ for the costs for the 3 days (coffee breaks, catering, drinks and"
-" a surprising concert and beer party).<br> For those who don't want to "
-"contribute, there is a free ticket, therefore, catering and access to "
-"evening events aren't included."
-msgstr ""
-
-#. module: event
->>>>>>> 4d11cb0e
 #: model_terms:event.event,description:event.event_0
 msgid "<b>Workshop Room</b> - Mainly for developers."
 msgstr ""
@@ -339,11 +247,7 @@
 msgstr ""
 
 #. module: event
-<<<<<<< HEAD
-#: model:mail.template,body_html:event.event_subscription
-=======
 #: model:mail.template,body_html:event.event_reminder
->>>>>>> 4d11cb0e
 msgid ""
 "<table border=\"0\" cellpadding=\"0\" cellspacing=\"0\" style=\"padding-top: 16px; background-color: #F1F1F1; font-family:Verdana, Arial,sans-serif; color: #454748; width: 100%; border-collapse:separate;\"><tr><td align=\"center\">\n"
 "<t t-set=\"date_begin\" t-value=\"format_datetime(object.event_id.date_begin, tz='UTC', dt_format=&quot;yyyyMMdd'T'HHmmss'Z'&quot;)\"/>\n"
@@ -1701,12 +1605,8 @@
 
 #. module: event
 #: model:mail.template,report_name:event.event_registration_mail_template_badge
-<<<<<<< HEAD
-msgid "Foldable Badge - ${(object.event_id.name or 'Event').replace('/','')}"
-=======
 msgid ""
 "Foldable Badge - {{ (object.event_id.name or 'Event').replace('/','_') }}"
->>>>>>> 4d11cb0e
 msgstr ""
 
 #. module: event
@@ -1795,11 +1695,7 @@
 #. module: event
 #: model:mail.template,report_name:event.event_subscription
 msgid ""
-<<<<<<< HEAD
-"Full Page Ticket - ${(object.event_id.name or 'Event').replace('/','')}"
-=======
 "Full Page Ticket - {{ (object.event_id.name or 'Event').replace('/','') }}"
->>>>>>> 4d11cb0e
 msgstr ""
 
 #. module: event
@@ -1821,19 +1717,6 @@
 #: model_terms:ir.ui.view,arch_db:event.view_event_search
 #: model_terms:ir.ui.view,arch_db:event.view_registration_search
 msgid "Future Activities"
-<<<<<<< HEAD
-=======
-msgstr ""
-
-#. module: event
-#: model:event.event.ticket,name:event.event_4_ticket_0
-msgid "General Admission"
-msgstr ""
-
-#. module: event
-#: model:event.event,subtitle:event.event_0
-msgid "Get Inspired • Stay Connected • Have Fun"
->>>>>>> 4d11cb0e
 msgstr ""
 
 #. module: event
@@ -3082,7 +2965,6 @@
 
 #. module: event
 #: model_terms:event.event,description:event.event_0
-<<<<<<< HEAD
 msgid ""
 "This event is also an opportunity to showcase our partners' case studies, "
 "methodology or developments. Be there and see directly from the source the "
@@ -3092,17 +2974,6 @@
 #. module: event
 #: model_terms:event.event,description:event.event_7
 msgid ""
-=======
-msgid ""
-"This event is also an opportunity to showcase our partners' case studies, "
-"methodology or developments. Be there and see directly from the source the "
-"features of the version 12!"
-msgstr ""
-
-#. module: event
-#: model_terms:event.event,description:event.event_7
-msgid ""
->>>>>>> 4d11cb0e
 "This event is fully online and FREE, if you have paid for tickets, you should get a refund.<br>\n"
 "        It will require a good Internet connection to get the best video quality."
 msgstr ""
@@ -3159,17 +3030,8 @@
 #. module: event
 #: model:ir.model.fields,field_description:event.field_event_event__ticket_instructions
 #: model:ir.model.fields,field_description:event.field_event_type__ticket_instructions
-<<<<<<< HEAD
-msgid "Ticket Instructions"
-msgstr ""
-
-#. module: event
-#: model_terms:ir.ui.view,arch_db:event.view_event_form
-msgid "Ticket Intructions"
-=======
 #: model_terms:ir.ui.view,arch_db:event.view_event_form
 msgid "Ticket Instructions"
->>>>>>> 4d11cb0e
 msgstr ""
 
 #. module: event
@@ -3460,11 +3322,7 @@
 
 #. module: event
 #: model:mail.template,subject:event.event_subscription
-<<<<<<< HEAD
-msgid "Your registration at ${object.event_id.name}"
-=======
 msgid "Your registration at {{ object.event_id.name }}"
->>>>>>> 4d11cb0e
 msgstr ""
 
 #. module: event
