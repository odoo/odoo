# Translation of Odoo Server.
# This file contains the translation of the following modules:
# 	* event
# 
# Translators:
# Grégory Schreiner <gregory@mokatourisme.fr>, 2022
# Camille Dantinne <cmd@odoo.com>, 2022
# Martin Trigaux, 2022
# Cécile Collart <cco@odoo.com>, 2022
# Jolien De Paepe, 2023
# 
msgid ""
msgstr ""
"Project-Id-Version: Odoo Server 16.0\n"
"Report-Msgid-Bugs-To: \n"
"POT-Creation-Date: 2023-02-02 10:34+0000\n"
"PO-Revision-Date: 2022-09-22 05:45+0000\n"
"Last-Translator: Jolien De Paepe, 2023\n"
"Language-Team: French (https://www.transifex.com/odoo/teams/41243/fr/)\n"
"MIME-Version: 1.0\n"
"Content-Type: text/plain; charset=UTF-8\n"
"Content-Transfer-Encoding: \n"
"Language: fr\n"
"Plural-Forms: nplurals=3; plural=(n == 0 || n == 1) ? 0 : n != 0 && n % 1000000 == 0 ? 1 : 2;\n"

#. module: event
#: model:ir.model.fields,field_description:event.field_res_partner__event_count
#: model:ir.model.fields,field_description:event.field_res_users__event_count
msgid "# Events"
msgstr "# Événements"

#. module: event
#: model:ir.model.fields,field_description:event.field_event_mail__mail_count_done
msgid "# Sent"
msgstr "# Envoyés"

#. module: event
#. odoo-python
#: code:addons/event/models/event_event.py:0
#, python-format
msgid "%(event_name)s (%(count)s seats remaining)"
msgstr "%(event_name)s (%(count)s places restantes)"

#. module: event
#. odoo-python
#: code:addons/event/models/event_event.py:0
#, python-format
msgid "%(event_name)s (Sold out)"
msgstr "%(event_name)s (Complet)"

#. module: event
#. odoo-python
#: code:addons/event/models/event_ticket.py:0
#, python-format
msgid "%(ticket_name)s (%(count)s seats remaining)"
msgstr "%(ticket_name)s (%(count)s places restantes)"

#. module: event
#. odoo-python
#: code:addons/event/models/event_ticket.py:0
#, python-format
msgid "%(ticket_name)s (Sold out)"
msgstr "%(ticket_name)s (Épuisés)"

#. module: event
#. odoo-python
#: code:addons/event/models/event_event.py:0
#, python-format
msgid "%s (copy)"
msgstr "%s (copie)"

#. module: event
#: model:ir.actions.report,print_report_name:event.action_report_event_registration_foldable_badge
msgid ""
"'Foldable Badge - %s - %s' % ((object.event_id.name or "
"'Event').replace('/',''), (object.name or '').replace('/',''))"
msgstr ""
"'Badge pliable - %s - %s' % ((object.event_id.name or "
"'Événement').replace('/',''), (object.name or '').replace('/',''))"

#. module: event
#: model:ir.actions.report,print_report_name:event.action_report_event_event_foldable_badge
msgid "'Foldable Badge - %s' % (object.name or 'Event').replace('/','')"
msgstr "'Badge pliable - %s' % (object.name or 'Événement').replace('/','')"

#. module: event
#: model:ir.actions.report,print_report_name:event.action_report_event_registration_full_page_ticket
msgid ""
"'Full Page Ticket - %s - %s' % ((object.event_id.name or "
"'Event').replace('/',''), (object.name or '').replace('/',''))"
msgstr ""
"'Ticket pleine page - %s - %s' % ((object.event_id.name or "
"'Événement').replace('/',''), (object.name or '').replace('/',''))"

#. module: event
#: model:ir.actions.report,print_report_name:event.action_report_event_event_full_page_ticket
msgid "'Full Page Ticket - %s' % (object.name or 'Event').replace('/','')"
msgstr ""
" 'Ticket pleine page - %s' % (object.name or 'Événement').replace('/','')"

#. module: event
#. odoo-python
#: code:addons/event/models/event_event.py:0
#, python-format
msgid "- \"%(event_name)s\": Missing %(nb_too_many)i seats."
msgstr "- \"%(event_name)s\":  %(nb_too_many)i places manquantes."

#. module: event
#. odoo-python
#: code:addons/event/models/event_ticket.py:0
#, python-format
msgid ""
"- the ticket \"%(ticket_name)s\" (%(event_name)s): Missing %(nb_too_many)i "
"seats."
msgstr ""
"- le ticket \"%(ticket_name)s\" (%(event_name)s):  %(nb_too_many)i places "
"manquantes."

#. module: event
#: model:event.tag,name:event.event_tag_category_1_tag_2
msgid "10-14"
msgstr "10-14"

#. module: event
#: model:event.tag,name:event.event_tag_category_1_tag_3
msgid "15-18"
msgstr "15-18"

#. module: event
#: model:event.tag,name:event.event_tag_category_1_tag_4
msgid "18+"
msgstr "18+"

#. module: event
#: model:event.tag,name:event.event_tag_category_1_tag_1
msgid "5-10"
msgstr "5-10"

#. module: event
#: model_terms:event.event,description:event.event_0
msgid ""
"<b>Business Room</b> - To discuss implementation methodologies, best sales "
"practices, etc."
msgstr ""
"<b>Salle Business</b> - Pour discuter des méthodologies de mise en œuvre, "
"des meilleures pratiques de vente, etc."

#. module: event
#: model_terms:event.event,description:event.event_0
msgid ""
"<b>Technical Rooms</b> - One dedicated to advanced Odoo developers, one for "
"new developers."
msgstr ""
"<b>Salles techniques</b> - une dédiée aux développeurs Odoo avancés, une aux"
" nouveaux développeurs."

#. module: event
#: model_terms:event.event,description:event.event_0
msgid ""
"<b>The Design Fair is preceded by 2 days of Training Sessions for "
"experts!</b><br> We propose 3 different training sessions, 2 days each."
msgstr ""
"<b>La Foire du Design est précédée par 2 jours de Sessions de Formation pour"
" les experts !</b><br> Nous proposons 3 sessions de différentes formations, "
"qui se déroulent chacune sur 2 jours."

#. module: event
#: model_terms:event.event,description:event.event_0
msgid ""
"<b>The plenary sessions in the morning will be shorter</b> and we will give "
"more time for thematical meetings, conferences, workshops and tutorial "
"sessions in the afternoon."
msgstr ""
"<b>Les séances plénières du matin seront plus courtes</b> et nous donnerons "
"plus de temps pour des réunions thématiques, des conférences, des ateliers "
"et des séances de tutorat l'après-midi."

#. module: event
#: model_terms:event.event,description:event.event_0
msgid ""
"<b>The whole event is open to all public!</b> <br>We ask a participation fee"
" of 49.50€ for the costs for the 3 days (coffee breaks, catering, drinks and"
" a surprising concert and beer party).<br> For those who don't want to "
"contribute, there is a free ticket, therefore, catering and access to "
"evening events aren't included."
msgstr ""
"<b>L'ensemble de l'événement est ouvert à tout public !</b><br> Nous "
"demandons des frais de participation de 49,50 € pour le coût des 3 jours "
"(pauses café, restauration, boissons et une soirée concert et bières). "
"<br>Pour ceux qui ne veulent pas contribuer, il y existe un ticket gratuit, "
"mais la restauration et l'accès aux soirées ne sont pas inclus."

#. module: event
#: model_terms:event.event,description:event.event_0
msgid "<b>Workshop Room</b> - Mainly for developers."
msgstr "<b>Salle de séminaire</b>- essentiellement pour les développeurs."

#. module: event
#: model_terms:ir.ui.view,arch_db:event.res_config_settings_view_form
msgid ""
"<br/>\n"
"                                            <span class=\"text-muted\">Air your tracks online through a Youtube integration</span>"
msgstr ""
"<br/>\n"
"                                            <span class=\"text-muted\">Diffuser vos sessions en ligne via une intégration avec Youtube</span>"

#. module: event
#: model_terms:ir.ui.view,arch_db:event.res_config_settings_view_form
msgid ""
"<br/>\n"
"                                            <span class=\"text-muted\">Share a quiz to your attendees once a track is over</span>"
msgstr ""
"<br/>\n"
"                                            <span class=\"text-muted\">Partagez un quiz avec vos participants à l'issue d'une session</span>"

#. module: event
#: model:mail.template,body_html:event.event_registration_mail_template_badge
msgid ""
"<div>\n"
"    Dear <t t-out=\"object.name or ''\">Oscar Morgan</t>,<br/>\n"
"    Thank you for your inquiry.<br/>\n"
"    Here is your badge for the event <t t-out=\"object.event_id.name or ''\">OpenWood Collection Online Reveal</t>.<br/>\n"
"    If you have any questions, please let us know.\n"
"    <br/><br/>\n"
"    Thank you,\n"
"    <t t-if=\"object.event_id.user_id.signature\">\n"
"        <br/>\n"
"        <t t-out=\"object.event_id.user_id.signature or ''\">--<br/>Mitchell Admin</t>\n"
"    </t>\n"
"</div>"
msgstr ""
"<div>\n"
"    Cher <t t-out=\"object.name or ''\">Oscar Morgan</t>,<br/>\n"
"    Merci pour votre demande.<br/>\n"
"    Voici votre badge pour l'événement <t t-out=\"object.event_id.name or ''\">Révélation en ligne de la collection OpenWood</t>.<br/>\n"
"    N'hésitez pas à nous contacter si vous avez des questions.\n"
"    <br/><br/>\n"
"    Merci,\n"
"    <t t-if=\"object.event_id.user_id.signature\">\n"
"        <br/>\n"
"        <t t-out=\"object.event_id.user_id.signature or ''\">--<br/>Mitchell Admin</t>\n"
"    </t>\n"
"</div>"

#. module: event
#: model_terms:event.event,description:event.event_0
msgid ""
"<em>If you wish to make a presentation, please send your topic proposal as "
"soon as possible for approval to Mr. Famke Jenssens at ngh (a) yourcompany "
"(dot) com. The presentations should be, for example, a presentation of a "
"community module, a case study, methodology feedback, technical, etc. Each "
"presentation must be in English.</em>"
msgstr ""
"<em>Si vous souhaitez effectuer une présentation, envoyez vos suggestions de"
" sujets dès que possible à M. Famke Jenssens à l'adresse ngh (a) yourcompany"
" (dot) com. Les présentations doivent par exemple porter sur un module de la"
" communauté, une étude de cas, des commentaires de méthodologie, des "
"techniques, etc. Chaque présentation doit être effectuée en anglais.</em>"

#. module: event
#: model_terms:ir.ui.view,arch_db:event.view_event_kanban
msgid "<i class=\"fa fa-arrow-right me-2 o_event_fontsize_09\" title=\"End date\"/>"
msgstr ""
"<i class=\"fa fa-arrow-right me-2 o_event_fontsize_09\" title=\"Date de "
"fin\"/>"

#. module: event
#: model_terms:ir.ui.view,arch_db:event.event_registration_view_kanban
msgid ""
"<i class=\"fa fa-check fa-3x\" role=\"img\" aria-label=\"Confirm button\" "
"title=\"Confirm Registration\"/>"
msgstr ""
"<i class=\"fa fa-check fa-3x\" role=\"img\" aria-label=\"Confirm button\" "
"title=\"Confirmer l'inscription\"/>"

#. module: event
#: model_terms:ir.ui.view,arch_db:event.event_registration_view_kanban
msgid ""
"<i class=\"fa fa-check\" role=\"img\" aria-label=\"Confirm button\" "
"title=\"Confirm Registration\"/>"
msgstr ""
"<i class=\"fa fa-check\" role=\"img\" aria-label=\"Confirm button\" "
"title=\"Confirmer l'inscription\"/>"

#. module: event
#: model_terms:event.event,description:event.event_0
msgid ""
"<i class=\"fa fa-info-circle me-2\"></i>This event and all the conferences "
"are in <b>English</b>!"
msgstr ""
"<i class=\"fa fa-info-circle me-2\"></i>Cet événement et toutes les "
"conférences se déroulent en <b>anglais</b>!"

#. module: event
#: model_terms:ir.ui.view,arch_db:event.view_event_kanban
msgid "<i class=\"fa fa-level-up fa-rotate-90\" title=\"Confirmed\"/>"
msgstr "<i class=\"fa fa-level-up fa-rotate-90\" title=\"Confirmé\"/>"

#. module: event
#: model_terms:ir.ui.view,arch_db:event.event_event_view_form_quick_create
#: model_terms:ir.ui.view,arch_db:event.view_event_form
msgid ""
"<i class=\"fa fa-long-arrow-right mx-2\" aria-label=\"Arrow icon\" "
"title=\"Arrow\"/>"
msgstr ""
"<i class=\"fa fa-long-arrow-right mx-2\" aria-label=\"Arrow icon\" "
"title=\"Arrow\"/>"

#. module: event
#: model_terms:ir.ui.view,arch_db:event.view_event_kanban
msgid "<i class=\"fa fa-map-marker mt-1 me-1\" title=\"Location\"/>"
msgstr "<i class=\"fa fa-map-marker mt-1 me-1\" title=\"Lieu\"/>"

#. module: event
#: model_terms:ir.ui.view,arch_db:event.event_registration_view_kanban
msgid ""
"<i class=\"fa fa-user-plus fa-3x\" role=\"img\" aria-label=\"Attended "
"button\" title=\"Confirm Attendance\"/>"
msgstr ""
"<i class=\"fa fa-user-plus fa-3x\" role=\"img\" aria-label=\"Attended "
"button\" title=\"Confirmer la participation\"/>"

#. module: event
#: model_terms:ir.ui.view,arch_db:event.event_registration_view_kanban
msgid ""
"<i class=\"fa fa-user-plus\" role=\"img\" aria-label=\"Attended button\" "
"title=\"Confirm Attendance\"/>"
msgstr ""
"<i class=\"fa fa-user-plus\" role=\"img\" aria-label=\"Attended button\" "
"title=\"Confirmer la participation\"/>"

#. module: event
#: model_terms:event.event,description:event.event_2
msgid ""
"<span class=\"badge text-bg-secondary o_wevent_badge float-"
"end\">SPEAKER</span>"
msgstr ""
"<span class=\"badge text-bg-secondary o_wevent_badge float-"
"end\">INTERVENANT</span>"

#. module: event
#: model_terms:ir.ui.view,arch_db:event.event_registration_view_kanban
msgid "<span class=\"bg-danger\">Archived</span>"
msgstr "<span class=\"bg-danger\">Archivé</span>"

#. module: event
#: model_terms:ir.ui.view,arch_db:event.res_config_settings_view_form
msgid ""
"<span class=\"fa fa-lg fa-building-o\" title=\"Values set here are company-"
"specific.\" groups=\"base.group_multi_company\"/>"
msgstr ""
"<span class=\"fa fa-lg fa-building-o\" title=\"Les valeurs définies ici sont"
" propres à l'entreprise.\" groups=\"base.group_multi_company\"/>"

#. module: event
#: model_terms:ir.ui.view,arch_db:event.view_event_form
msgid ""
"<span class=\"o_stat_text\">\n"
"                                Registration statistics\n"
"                            </span>"
msgstr ""
"<span class=\"o_stat_text\">\n"
"                                Statistiques d'inscription\n"
"                            </span>"

#. module: event
#: model_terms:ir.ui.view,arch_db:event.event_registration_view_kanban
msgid ""
"<span class=\"text-muted\" states=\"done\">Attended</span>\n"
"                                    <span class=\"text-muted\" states=\"cancel\">Canceled</span>"
msgstr ""
"<span class=\"text-muted\" states=\"done\">Présent</span>\n"
"                                    <span class=\"text-muted\" states=\"cancel\">Annulé</span>"

#. module: event
#: model_terms:ir.ui.view,arch_db:event.event_report_template_foldable_badge
#: model_terms:ir.ui.view,arch_db:event.event_report_template_full_page_ticket
msgid "<span>John Doe</span>"
msgstr "<span>John Doe</span>"

#. module: event
#: model:mail.template,body_html:event.event_reminder
msgid ""
"<table border=\"0\" cellpadding=\"0\" cellspacing=\"0\" style=\"padding-top: 16px; background-color: #F1F1F1; font-family:Verdana, Arial,sans-serif; color: #454748; width: 100%; border-collapse:separate;\"><tr><td align=\"center\">\n"
"<t t-set=\"date_begin\" t-value=\"format_datetime(object.event_id.date_begin, tz='UTC', dt_format=&quot;yyyyMMdd'T'HHmmss'Z'&quot;)\"/>\n"
"<t t-set=\"date_end\" t-value=\"format_datetime(object.event_id.date_end, tz='UTC', dt_format=&quot;yyyyMMdd'T'HHmmss'Z'&quot;)\"/>\n"
"<t t-set=\"is_online\" t-value=\"'is_published' in object.event_id and object.event_id.is_published\"/>\n"
"<t t-set=\"event_organizer\" t-value=\"object.event_id.organizer_id\"/>\n"
"<t t-set=\"event_address\" t-value=\"object.event_id.address_id\"/>\n"
"<table border=\"0\" cellpadding=\"0\" cellspacing=\"0\" width=\"590\" style=\"padding: 16px; background-color: white; color: #454748; border-collapse:separate;\">\n"
"<tbody>\n"
"    <!-- HEADER -->\n"
"    <tr>\n"
"        <td align=\"center\" style=\"min-width: 590px;\">\n"
"            <table width=\"590\" border=\"0\" cellpadding=\"0\" cellspacing=\"0\" style=\"min-width: 590px; background-color: white; padding: 0px 8px 0px 8px; border-collapse:separate;\">\n"
"                <tr><td valign=\"middle\">\n"
"                    <span style=\"font-size: 10px;\">Your registration</span><br/>\n"
"                    <span style=\"font-size: 20px; font-weight: bold;\" t-out=\"object.name or ''\">Oscar Morgan</span>\n"
"                </td><td valign=\"middle\" align=\"right\">\n"
"                    <t t-if=\"is_online\">\n"
"                        <a t-attf-href=\"{{ object.event_id.website_url }}\" style=\"padding: 8px 12px; font-size: 12px; color: #FFFFFF; text-decoration: none !important; font-weight: 400; background-color: #875A7B; border: 0px solid #875A7B; border-radius:3px\">\n"
"                            View Event\n"
"                        </a>\n"
"                    </t>\n"
"                    <t t-else=\"\">\n"
"                        <img t-att-src=\"'/logo.png?company=%s' % object.company_id.id\" style=\"padding: 0px; margin: 0px; height: auto; width: 80px;\" t-att-alt=\"'%s' % object.company_id.name\"/>\n"
"                    </t>\n"
"                </td></tr>\n"
"                <tr><td colspan=\"2\" style=\"text-align:center;\">\n"
"                  <hr width=\"100%\" style=\"background-color:rgb(204,204,204);border:medium none;clear:both;display:block;font-size:0px;min-height:1px;line-height:0; margin:16px 0px 16px 0px;\"/>\n"
"                </td></tr>\n"
"            </table>\n"
"        </td>\n"
"    </tr>\n"
"    <!-- EVENT DESCRIPTION -->\n"
"    <tr>\n"
"        <td align=\"center\" style=\"min-width: 590px;\">\n"
"            <table width=\"590\" border=\"0\" cellpadding=\"0\" cellspacing=\"0\" style=\"min-width: 590px; background-color: white; padding: 0px 8px 0px 8px; border-collapse:separate;\">\n"
"                <tr><td valign=\"top\" style=\"font-size: 14px;\">\n"
"                    <div>\n"
"                        Hello <t t-out=\"object.name or ''\">Oscar Morgan</t>,<br/>\n"
"                        We are excited to remind you that the event\n"
"                        <t t-if=\"is_online\">\n"
"                            <a t-att-href=\"object.event_id.website_url\" style=\"color:#875A7B;text-decoration:none;\" t-out=\"object.event_id.name or ''\">OpenWood Collection Online Reveal</a>\n"
"                        </t>\n"
"                        <t t-else=\"\">\n"
"                            <strong t-out=\"object.event_id.name or ''\">OpenWood Collection Online Reveal</strong>\n"
"                        </t>\n"
"                        is starting <strong t-out=\"object.get_date_range_str() or ''\">today</strong>.\n"
"                    </div>\n"
"                    <div>\n"
"                        <br/>\n"
"                        <strong>Add this event to your calendar</strong>\n"
"                        <a t-attf-href=\"https://www.google.com/calendar/render?action=TEMPLATE&amp;text={{ object.event_id.name }}&amp;dates={{ date_begin }}/{{ date_end }}&amp;location={{ location }}\" style=\"padding:3px 5px;border:1px solid #875A7B;color:#875A7B;text-decoration:none;border-radius:3px;\" target=\"new\"><img src=\"/web_editor/font_to_img/61525/rgb(135,90,123)/16\" style=\"vertical-align:middle;\" height=\"16\" alt=\"\"/> Google</a>\n"
"                        <a t-attf-href=\"/event/{{ slug(object.event_id) }}/ics\" style=\"padding:3px 5px;border:1px solid #875A7B;color:#875A7B;text-decoration:none;border-radius:3px;\"><img src=\"/web_editor/font_to_img/61525/rgb(135,90,123)/16\" style=\"vertical-align:middle;\" height=\"16\" alt=\"\"/> iCal/Outlook</a>\n"
"                        <a t-attf-href=\"https://calendar.yahoo.com/?v=60&amp;view=d&amp;type=20&amp;title={{ object.event_id.name }}&amp;in_loc={{ location }}&amp;st={{ format_datetime(object.event_id.date_begin, tz='UTC', dt_format='yyyyMMdd\\'T\\'HHmmss') }}&amp;et={{ format_datetime(object.event_id.date_end, tz='UTC', dt_format='yyyyMMdd\\'T\\'HHmmss') }}\" style=\"padding:3px 5px;border:1px solid #875A7B;color:#875A7B;text-decoration:none;border-radius:3px;\" target=\"new\">\n"
"                            <img src=\"/web_editor/font_to_img/61525/rgb(135,90,123)/16\" style=\"vertical-align:middle;\" height=\"16\" alt=\"\"/> Yahoo\n"
"                        </a>\n"
"                        <br/><br/>\n"
"                    </div>\n"
"                    <div>\n"
"                        We confirm your registration and hope to meet you there,<br/>\n"
"                        <span style=\"color: #454748;\">\n"
"                        -- <br/>\n"
"                        <t t-if=\"event_organizer\">\n"
"                            <t t-out=\"event_organizer.name or ''\">YourCompany</t>\n"
"                        </t>\n"
"                        <t t-else=\"\">\n"
"                            The <t t-out=\"object.event_id.name or ''\">OpenWood Collection Online Reveal</t> Team\n"
"                        </t>\n"
"                        </span>\n"
"                    </div>\n"
"                </td></tr>\n"
"                <tr><td style=\"text-align:center;\">\n"
"                  <hr width=\"100%\" style=\"background-color:rgb(204,204,204);border:medium none;clear:both;display:block;font-size:0px;min-height:1px;line-height:0; margin: 16px 0px 16px 0px;\"/>\n"
"                </td></tr>\n"
"            </table>\n"
"        </td>\n"
"    </tr>\n"
"    <!-- DETAILS -->\n"
"    <tr>\n"
"        <td align=\"center\" style=\"min-width: 590px;\">\n"
"            <table width=\"590\" border=\"0\" cellpadding=\"0\" cellspacing=\"0\" style=\"min-width: 590px; background-color: white; padding: 0px 8px 0px 8px; border-collapse:separate;\">\n"
"                <tr><td valign=\"top\" style=\"font-size: 14px;\">\n"
"                    <table style=\"width:100%;\">\n"
"                        <tr>\n"
"                            <td style=\"vertical-align:top;\">\n"
"                                <img src=\"/web_editor/font_to_img/61555/rgb(81,81,102)/34\" style=\"padding:4px;max-width:inherit;\" height=\"34\" alt=\"\"/>\n"
"                            </td>\n"
"                            <td style=\"padding: 0px 10px 0px 10px;width:50%;line-height:20px;vertical-align:top;\">\n"
"                                <div><strong>From</strong> <t t-out=\"object.event_id.date_begin_located or ''\">May 4, 2021, 7:00:00 AM</t></div>\n"
"                                <div><strong>To</strong> <t t-out=\"object.event_id.date_end_located or ''\">May 6, 2021, 5:00:00 PM</t></div>\n"
"                                <div style=\"font-size:12px;color:#9e9e9e\"><i><t t-out=\"object.event_id.date_tz or ''\">Europe/Brussels</t></i></div>\n"
"                            </td>\n"
"                            <td style=\"vertical-align:top;\">\n"
"                                <t t-if=\"event_address\">\n"
"                                    <img src=\"/web_editor/font_to_img/61505/rgb(81,81,102)/34\" style=\"padding:4px;max-width:inherit;\" height=\"34\" alt=\"\"/>\n"
"                                </t>\n"
"                            </td>\n"
"                            <td style=\"padding: 0px 10px 0px 10px;width:50%;vertical-align:top;\">\n"
"                                <t t-if=\"event_address\">\n"
"                                    <t t-set=\"location\" t-value=\"''\"/>\n"
"                                    <t t-if=\"object.event_id.address_id.name\">\n"
"                                        <div t-out=\"object.event_id.address_id.name or ''\">Teksa SpA</div>\n"
"                                    </t>\n"
"                                    <t t-if=\"object.event_id.address_id.street\">\n"
"                                        <div t-out=\"object.event_id.address_id.street or ''\">Puerto Madero 9710</div>\n"
"                                        <t t-set=\"location\" t-value=\"object.event_id.address_id.street\"/>\n"
"                                    </t>\n"
"                                    <t t-if=\"object.event_id.address_id.street2\">\n"
"                                        <div t-out=\"object.event_id.address_id.street2 or ''\">Of A15, Santiago (RM)</div>\n"
"                                        <t t-set=\"location\" t-value=\"'%s, %s' % (location, object.event_id.address_id.street2)\"/>\n"
"                                    </t>\n"
"                                    <div>\n"
"                                    <t t-if=\"object.event_id.address_id.city\">\n"
"                                        <t t-out=\"object.event_id.address_id.city or ''\">Pudahuel</t>,\n"
"                                        <t t-set=\"location\" t-value=\"'%s, %s' % (location, object.event_id.address_id.city)\"/>\n"
"                                    </t>\n"
"                                    <t t-if=\"object.event_id.address_id.state_id.name\">\n"
"                                        <t t-out=\"object.event_id.address_id.state_id.name or ''\">C1</t>,\n"
"                                        <t t-set=\"location\" t-value=\"'%s, %s' % (location, object.event_id.address_id.state_id.name)\"/>\n"
"                                    </t>\n"
"                                    <t t-if=\"object.event_id.address_id.zip\">\n"
"                                        <t t-out=\"object.event_id.address_id.zip or ''\">98450</t>\n"
"                                        <t t-set=\"location\" t-value=\"'%s, %s' % (location, object.event_id.address_id.zip)\"/>\n"
"                                    </t>\n"
"                                    </div>\n"
"                                    <t t-if=\"object.event_id.address_id.country_id.name\">\n"
"                                        <div t-out=\"object.event_id.address_id.country_id.name or ''\">Argentina</div>\n"
"                                        <t t-set=\"location\" t-value=\"'%s, %s' % (location, object.event_id.address_id.country_id.name)\"/>\n"
"                                    </t>\n"
"                                </t>\n"
"                            </td>\n"
"                        </tr>\n"
"                    </table>\n"
"                </td></tr>\n"
"                <tr><td style=\"text-align:center;\">\n"
"                    <t t-if=\"event_organizer\">\n"
"                        <hr width=\"100%\" style=\"background-color:rgb(204,204,204);border:medium none;clear:both;display:block;font-size:0px;min-height:1px;line-height:0; margin: 16px 0px 16px 0px;\"/>\n"
"                    </t>\n"
"                </td></tr>\n"
"\n"
"                <tr><td valign=\"top\" style=\"font-size: 14px;\">\n"
"                    <!-- CONTACT ORGANIZER -->\n"
"                    <t t-if=\"event_organizer\">\n"
"                        <div>\n"
"                            <span style=\"font-weight:300;margin:10px 0px\">Questions about this event?</span>\n"
"                            <div>Please contact the organizer:</div>\n"
"                            <ul>\n"
"                                <li t-out=\"event_organizer.name or ''\">YourCompany</li>\n"
"                                <t t-if=\"event_organizer.email\">\n"
"                                    <li>Mail: <a t-attf-href=\"mailto:{{ event_organizer.email }}\" style=\"text-decoration:none;color:#875A7B;\" t-out=\"event_organizer.email or ''\"/></li>\n"
"                                </t>\n"
"                                <t t-if=\"event_organizer.phone\">\n"
"                                    <li>Phone: <t t-out=\"event_organizer.phone or ''\"/></li>\n"
"                                </t>\n"
"                            </ul>\n"
"                        </div>\n"
"                    </t>\n"
"                </td></tr>\n"
"                <tr><td style=\"text-align:center;\">\n"
"                    <!-- CONTACT ORGANIZER SEPARATION -->\n"
"                    <hr t-if=\"is_online or event_address\" width=\"100%\" style=\"background-color:rgb(204,204,204);border:medium none;clear:both;display:block;font-size:0px;min-height:1px;line-height:0; margin: 16px 0px 16px 0px;\"/>\n"
"                </td></tr>\n"
"\n"
"                <tr><td valign=\"top\" style=\"font-size: 14px;\">\n"
"                    <!-- PWA MARKGETING -->\n"
"                    <div t-if=\"is_online\">\n"
"                        <strong>Get the best mobile experience.</strong>\n"
"                        <a href=\"/event\">Install our mobile app</a>\n"
"                    </div>\n"
"                </td></tr>\n"
"                <tr><td style=\"text-align:center;\">\n"
"                    <!-- PWA MARKGETING SEPARATION-->\n"
"                    <hr t-if=\"is_online and event_address\" width=\"100%\" style=\"background-color:rgb(204,204,204);border:medium none;clear:both;display:block;font-size:0px;min-height:1px;line-height:0; margin: 16px 0px 16px 0px;\"/>\n"
"                </td></tr>\n"
"\n"
"                <tr><td valign=\"top\" style=\"font-size: 14px;\">\n"
"                    <!-- GOOGLE MAPS LINK -->\n"
"                    <table t-if=\"event_address\" style=\"width:100%;\"><tr><td>\n"
"                        <div>\n"
"                            <i class=\"fa fa-map-marker\"/>\n"
"                            <a t-attf-href=\"https://maps.google.com/maps?q={{ location }}\" target=\"new\">\n"
"                                See location on Google Maps\n"
"                            </a>\n"
"                        </div>\n"
"                    </td></tr></table>\n"
"                </td></tr>\n"
"            </table>\n"
"        </td>\n"
"    </tr>\n"
"</tbody>\n"
"</table>\n"
"</td></tr>\n"
"<!-- FOOTER BY -->\n"
"<tr><td align=\"center\" style=\"min-width: 590px;\">\n"
"    <table t-if=\"object.company_id\" width=\"590\" border=\"0\" cellpadding=\"0\" cellspacing=\"0\" style=\"min-width: 590px; background-color: #F1F1F1; color: #454748; padding: 8px; border-collapse:separate;\">\n"
"      <tr><td style=\"text-align: center; font-size: 14px;\">\n"
"        Sent by <a target=\"_blank\" t-attf-href=\"{{ object.company_id.website }}\" style=\"color: #875A7B;\" t-out=\"object.company_id.name or ''\">YourCompany</a>\n"
"        <t t-if=\"'website_url' in object.event_id and object.event_id.website_url\">\n"
"            <br/>\n"
"            Discover <a href=\"/event\" style=\"color:#875A7B;\">all our events</a>.\n"
"        </t>\n"
"      </td></tr>\n"
"    </table>\n"
"</td></tr>\n"
"</table>\n"
"            "
msgstr ""
"<table border=\"0\" cellpadding=\"0\" cellspacing=\"0\" style=\"padding-top: 16px; background-color: #F1F1F1; font-family:Verdana, Arial,sans-serif; color: #454748; width: 100%; border-collapse:separate;\"><tr><td align=\"center\">\n"
"<t t-set=\"date_begin\" t-value=\"format_datetime(object.event_id.date_begin, tz='UTC', dt_format=&quot;yyyyMMdd'T'HHmmss'Z'&quot;)\"/>\n"
"<t t-set=\"date_end\" t-value=\"format_datetime(object.event_id.date_end, tz='UTC', dt_format=&quot;yyyyMMdd'T'HHmmss'Z'&quot;)\"/>\n"
"<t t-set=\"is_online\" t-value=\"'is_published' in object.event_id and object.event_id.is_published\"/>\n"
"<t t-set=\"event_organizer\" t-value=\"object.event_id.organizer_id\"/>\n"
"<t t-set=\"event_address\" t-value=\"object.event_id.address_id\"/>\n"
"<table border=\"0\" cellpadding=\"0\" cellspacing=\"0\" width=\"590\" style=\"padding: 16px; background-color: white; color: #454748; border-collapse:separate;\">\n"
"<tbody>\n"
"    <!-- HEADER -->\n"
"    <tr>\n"
"        <td align=\"center\" style=\"min-width: 590px;\">\n"
"            <table width=\"590\" border=\"0\" cellpadding=\"0\" cellspacing=\"0\" style=\"min-width: 590px; background-color: white; padding: 0px 8px 0px 8px; border-collapse:separate;\">\n"
"                <tr><td valign=\"middle\">\n"
"                    <span style=\"font-size: 10px;\">Votre inscription</span><br/>\n"
"                    <span style=\"font-size: 20px; font-weight: bold;\" t-out=\"object.name or ''\">Oscar Morgan</span>\n"
"                </td><td valign=\"middle\" align=\"right\">\n"
"                    <t t-if=\"is_online\">\n"
"                        <a t-attf-href=\"{{ object.event_id.website_url }}\" style=\"padding: 8px 12px; font-size: 12px; color: #FFFFFF; text-decoration: none !important; font-weight: 400; background-color: #875A7B; border: 0px solid #875A7B; border-radius:3px\">\n"
"                            Visualiser l'événement\n"
"                        </a>\n"
"                    </t>\n"
"                    <t t-else=\"\">\n"
"                        <img t-att-src=\"'/logo.png?company=%s' % object.company_id.id\" style=\"padding: 0px; margin: 0px; height: auto; width: 80px;\" t-att-alt=\"'%s' % object.company_id.name\"/>\n"
"                    </t>\n"
"                </td></tr>\n"
"                <tr><td colspan=\"2\" style=\"text-align:center;\">\n"
"                  <hr width=\"100%\" style=\"background-color:rgb(204,204,204);border:medium none;clear:both;display:block;font-size:0px;min-height:1px;line-height:0; margin:16px 0px 16px 0px;\"/>\n"
"                </td></tr>\n"
"            </table>\n"
"        </td>\n"
"    </tr>\n"
"    <!-- EVENT DESCRIPTION -->\n"
"    <tr>\n"
"        <td align=\"center\" style=\"min-width: 590px;\">\n"
"            <table width=\"590\" border=\"0\" cellpadding=\"0\" cellspacing=\"0\" style=\"min-width: 590px; background-color: white; padding: 0px 8px 0px 8px; border-collapse:separate;\">\n"
"                <tr><td valign=\"top\" style=\"font-size: 14px;\">\n"
"                    <div>\n"
"                        Bonjour <t t-out=\"object.name or ''\">Oscar Morgan</t>,<br/>\n"
"                        Nous avons le plaisir de vous rappeler que l'événement\n"
"                        <t t-if=\"is_online\">\n"
"                            <a t-att-href=\"object.event_id.website_url\" style=\"color:#875A7B;text-decoration:none;\" t-out=\"object.event_id.name or ''\">Révélation en ligne de la collection OpenWood</a>\n"
"                        </t>\n"
"                        <t t-else=\"\">\n"
"                            <strong t-out=\"object.event_id.name or ''\">Révélation en ligne de la collection OpenWood</strong>\n"
"                        </t>\n"
"                        commence <strong t-out=\"object.get_date_range_str() or ''\">aujourd'hui</strong>.\n"
"                    </div>\n"
"                    <div>\n"
"                        <br/>\n"
"                        <strong>Ajouter cet événement à votre calendrier</strong>\n"
"                        <a t-attf-href=\"https://www.google.com/calendar/render?action=TEMPLATE&amp;text={{ object.event_id.name }}&amp;dates={{ date_begin }}/{{ date_end }}&amp;location={{ location }}\" style=\"padding:3px 5px;border:1px solid #875A7B;color:#875A7B;text-decoration:none;border-radius:3px;\" target=\"new\"><img src=\"/web_editor/font_to_img/61525/rgb(135,90,123)/16\" style=\"vertical-align:middle;\" height=\"16\" alt=\"\"/> Google</a>\n"
"                        <a t-attf-href=\"/event/{{ slug(object.event_id) }}/ics\" style=\"padding:3px 5px;border:1px solid #875A7B;color:#875A7B;text-decoration:none;border-radius:3px;\"><img src=\"/web_editor/font_to_img/61525/rgb(135,90,123)/16\" style=\"vertical-align:middle;\" height=\"16\" alt=\"\"/> iCal/Outlook</a>\n"
"                        <a t-attf-href=\"https://calendar.yahoo.com/?v=60&amp;view=d&amp;type=20&amp;title={{ object.event_id.name }}&amp;in_loc={{ location }}&amp;st={{ format_datetime(object.event_id.date_begin, tz='UTC', dt_format='yyyyMMdd\\'T\\'HHmmss') }}&amp;et={{ format_datetime(object.event_id.date_end, tz='UTC', dt_format='yyyyMMdd\\'T\\'HHmmss') }}\" style=\"padding:3px 5px;border:1px solid #875A7B;color:#875A7B;text-decoration:none;border-radius:3px;\" target=\"new\">\n"
"                            <img src=\"/web_editor/font_to_img/61525/rgb(135,90,123)/16\" style=\"vertical-align:middle;\" height=\"16\" alt=\"\"/> Yahoo\n"
"                        </a>\n"
"                        <br/><br/>\n"
"                    </div>\n"
"                    <div>\n"
"                        Nous confirmons votre inscription et espérons vous y rencontrer,<br/>\n"
"                        <span style=\"color: #454748;\">\n"
"                        -- <br/>\n"
"                        <t t-if=\"event_organizer\">\n"
"                            <t t-out=\"event_organizer.name or ''\">YourCompany</t>\n"
"                        </t>\n"
"                        <t t-else=\"\">\n"
"                            L'équipe de <t t-out=\"object.event_id.name or ''\">Révélation en ligne de la collection OpenWood</t>\n"
"                        </t>\n"
"                        </span>\n"
"                    </div>\n"
"                </td></tr>\n"
"                <tr><td style=\"text-align:center;\">\n"
"                  <hr width=\"100%\" style=\"background-color:rgb(204,204,204);border:medium none;clear:both;display:block;font-size:0px;min-height:1px;line-height:0; margin: 16px 0px 16px 0px;\"/>\n"
"                </td></tr>\n"
"            </table>\n"
"        </td>\n"
"    </tr>\n"
"    <!-- DETAILS -->\n"
"    <tr>\n"
"        <td align=\"center\" style=\"min-width: 590px;\">\n"
"            <table width=\"590\" border=\"0\" cellpadding=\"0\" cellspacing=\"0\" style=\"min-width: 590px; background-color: white; padding: 0px 8px 0px 8px; border-collapse:separate;\">\n"
"                <tr><td valign=\"top\" style=\"font-size: 14px;\">\n"
"                    <table style=\"width:100%;\">\n"
"                        <tr>\n"
"                            <td style=\"vertical-align:top;\">\n"
"                                <img src=\"/web_editor/font_to_img/61555/rgb(81,81,102)/34\" style=\"padding:4px;max-width:inherit;\" height=\"34\" alt=\"\"/>\n"
"                            </td>\n"
"                            <td style=\"padding: 0px 10px 0px 10px;width:50%;line-height:20px;vertical-align:top;\">\n"
"                                <div><strong>Du</strong> <t t-out=\"object.event_id.date_begin_located or ''\">4 mai 2021, 7:00:00 AM</t></div>\n"
"                                <div><strong>Au</strong> <t t-out=\"object.event_id.date_end_located or ''\">6 mai 2021, 5:00:00 PM</t></div>\n"
"                                <div style=\"font-size:12px;color:#9e9e9e\"><i><t t-out=\"object.event_id.date_tz or ''\">Europe/Bruxelles</t></i></div>\n"
"                            </td>\n"
"                            <td style=\"vertical-align:top;\">\n"
"                                <t t-if=\"event_address\">\n"
"                                    <img src=\"/web_editor/font_to_img/61505/rgb(81,81,102)/34\" style=\"padding:4px;max-width:inherit;\" height=\"34\" alt=\"\"/>\n"
"                                </t>\n"
"                            </td>\n"
"                            <td style=\"padding: 0px 10px 0px 10px;width:50%;vertical-align:top;\">\n"
"                                <t t-if=\"event_address\">\n"
"                                    <t t-set=\"location\" t-value=\"''\"/>\n"
"                                    <t t-if=\"object.event_id.address_id.name\">\n"
"                                        <div t-out=\"object.event_id.address_id.name or ''\">Teksa SpA</div>\n"
"                                    </t>\n"
"                                    <t t-if=\"object.event_id.address_id.street\">\n"
"                                        <div t-out=\"object.event_id.address_id.street or ''\">Puerto Madero 9710</div>\n"
"                                        <t t-set=\"location\" t-value=\"object.event_id.address_id.street\"/>\n"
"                                    </t>\n"
"                                    <t t-if=\"object.event_id.address_id.street2\">\n"
"                                        <div t-out=\"object.event_id.address_id.street2 or ''\">Of A15, Santiago (RM)</div>\n"
"                                        <t t-set=\"location\" t-value=\"'%s, %s' % (location, object.event_id.address_id.street2)\"/>\n"
"                                    </t>\n"
"                                    <div>\n"
"                                    <t t-if=\"object.event_id.address_id.city\">\n"
"                                        <t t-out=\"object.event_id.address_id.city or ''\">Pudahuel</t>,\n"
"                                        <t t-set=\"location\" t-value=\"'%s, %s' % (location, object.event_id.address_id.city)\"/>\n"
"                                    </t>\n"
"                                    <t t-if=\"object.event_id.address_id.state_id.name\">\n"
"                                        <t t-out=\"object.event_id.address_id.state_id.name or ''\">C1</t>,\n"
"                                        <t t-set=\"location\" t-value=\"'%s, %s' % (location, object.event_id.address_id.state_id.name)\"/>\n"
"                                    </t>\n"
"                                    <t t-if=\"object.event_id.address_id.zip\">\n"
"                                        <t t-out=\"object.event_id.address_id.zip or ''\">98450</t>\n"
"                                        <t t-set=\"location\" t-value=\"'%s, %s' % (location, object.event_id.address_id.zip)\"/>\n"
"                                    </t>\n"
"                                    </div>\n"
"                                    <t t-if=\"object.event_id.address_id.country_id.name\">\n"
"                                        <div t-out=\"object.event_id.address_id.country_id.name or ''\">Argentina</div>\n"
"                                        <t t-set=\"location\" t-value=\"'%s, %s' % (location, object.event_id.address_id.country_id.name)\"/>\n"
"                                    </t>\n"
"                                </t>\n"
"                            </td>\n"
"                        </tr>\n"
"                    </table>\n"
"                </td></tr>\n"
"                <tr><td style=\"text-align:center;\">\n"
"                    <t t-if=\"event_organizer\">\n"
"                        <hr width=\"100%\" style=\"background-color:rgb(204,204,204);border:medium none;clear:both;display:block;font-size:0px;min-height:1px;line-height:0; margin: 16px 0px 16px 0px;\"/>\n"
"                    </t>\n"
"                </td></tr>\n"
"\n"
"                <tr><td valign=\"top\" style=\"font-size: 14px;\">\n"
"                    <!-- CONTACT ORGANIZER -->\n"
"                    <t t-if=\"event_organizer\">\n"
"                        <div>\n"
"                            <span style=\"font-weight:300;margin:10px 0px\">Vous avez des questions à propos de l'événement ?</span>\n"
"                            <div>Veuillez contacter l'organisateur :</div>\n"
"                            <ul>\n"
"                                <li t-out=\"event_organizer.name or ''\">YourCompany</li>\n"
"                                <t t-if=\"event_organizer.email\">\n"
"                                    <li>Mail : <a t-attf-href=\"mailto:{{ event_organizer.email }}\" style=\"text-decoration:none;color:#875A7B;\" t-out=\"event_organizer.email or ''\"/></li>\n"
"                                </t>\n"
"                                <t t-if=\"event_organizer.phone\">\n"
"                                    <li>Téléphone : <t t-out=\"event_organizer.phone or ''\"/></li>\n"
"                                </t>\n"
"                            </ul>\n"
"                        </div>\n"
"                    </t>\n"
"                </td></tr>\n"
"                <tr><td style=\"text-align:center;\">\n"
"                    <!-- CONTACT ORGANIZER SEPARATION -->\n"
"                    <hr t-if=\"is_online or event_address\" width=\"100%\" style=\"background-color:rgb(204,204,204);border:medium none;clear:both;display:block;font-size:0px;min-height:1px;line-height:0; margin: 16px 0px 16px 0px;\"/>\n"
"                </td></tr>\n"
"\n"
"                <tr><td valign=\"top\" style=\"font-size: 14px;\">\n"
"                    <!-- PWA MARKGETING -->\n"
"                    <div t-if=\"is_online\">\n"
"                        <strong>Bénéficiez de la meilleure expérience mobile.</strong>\n"
"                        <a href=\"/event\">Installez notre app mobile</a>\n"
"                    </div>\n"
"                </td></tr>\n"
"                <tr><td style=\"text-align:center;\">\n"
"                    <!-- PWA MARKGETING SEPARATION-->\n"
"                    <hr t-if=\"is_online and event_address\" width=\"100%\" style=\"background-color:rgb(204,204,204);border:medium none;clear:both;display:block;font-size:0px;min-height:1px;line-height:0; margin: 16px 0px 16px 0px;\"/>\n"
"                </td></tr>\n"
"\n"
"                <tr><td valign=\"top\" style=\"font-size: 14px;\">\n"
"                    <!-- GOOGLE MAPS LINK -->\n"
"                    <table t-if=\"event_address\" style=\"width:100%;\"><tr><td>\n"
"                        <div>\n"
"                            <i class=\"fa fa-map-marker\"/>\n"
"                            <a t-attf-href=\"https://maps.google.com/maps?q={{ location }}\" target=\"new\">\n"
"                                Voir le lieu sur Google Maps\n"
"                            </a>\n"
"                        </div>\n"
"                    </td></tr></table>\n"
"                </td></tr>\n"
"            </table>\n"
"        </td>\n"
"    </tr>\n"
"</tbody>\n"
"</table>\n"
"</td></tr>\n"
"<!-- FOOTER BY -->\n"
"<tr><td align=\"center\" style=\"min-width: 590px;\">\n"
"    <table t-if=\"object.company_id\" width=\"590\" border=\"0\" cellpadding=\"0\" cellspacing=\"0\" style=\"min-width: 590px; background-color: #F1F1F1; color: #454748; padding: 8px; border-collapse:separate;\">\n"
"      <tr><td style=\"text-align: center; font-size: 14px;\">\n"
"        Envoyé par <a target=\"_blank\" t-attf-href=\"{{ object.company_id.website }}\" style=\"color: #875A7B;\" t-out=\"object.company_id.name or ''\">YourCompany</a>\n"
"        <t t-if=\"'website_url' in object.event_id and object.event_id.website_url\">\n"
"            <br/>\n"
"            Découvrez <a href=\"/event\" style=\"color:#875A7B;\">tous nos événements</a>.\n"
"        </t>\n"
"      </td></tr>\n"
"    </table>\n"
"</td></tr>\n"
"</table>\n"
"            "

#. module: event
#: model:mail.template,body_html:event.event_subscription
msgid ""
"<table border=\"0\" cellpadding=\"0\" cellspacing=\"0\" style=\"padding-top: 16px; background-color: #F1F1F1; font-family:Verdana, Arial,sans-serif; color: #454748; width: 100%; border-collapse:separate;\"><tr><td align=\"center\">\n"
"<t t-set=\"date_begin\" t-value=\"format_datetime(object.event_id.date_begin, tz='UTC', dt_format=&quot;yyyyMMdd'T'HHmmss'Z'&quot;)\"/>\n"
"<t t-set=\"date_end\" t-value=\"format_datetime(object.event_id.date_end, tz='UTC', dt_format=&quot;yyyyMMdd'T'HHmmss'Z'&quot;)\"/>\n"
"<t t-set=\"is_online\" t-value=\"'is_published' in object.event_id and object.event_id.is_published\"/>\n"
"<t t-set=\"event_organizer\" t-value=\"object.event_id.organizer_id\"/>\n"
"<t t-set=\"event_address\" t-value=\"object.event_id.address_id\"/>\n"
"<table border=\"0\" cellpadding=\"0\" cellspacing=\"0\" width=\"590\" style=\"padding: 16px; background-color: white; color: #454748; border-collapse:separate;\">\n"
"<tbody>\n"
"    <!-- HEADER -->\n"
"    <tr>\n"
"        <td align=\"center\" style=\"min-width: 590px;\">\n"
"            <table width=\"590\" border=\"0\" cellpadding=\"0\" cellspacing=\"0\" style=\"min-width: 590px; background-color: white; padding: 0px 8px 0px 8px; border-collapse:separate;\">\n"
"                <tr><td valign=\"middle\">\n"
"                    <span style=\"font-size: 10px;\">Your registration</span><br/>\n"
"                    <span style=\"font-size: 20px; font-weight: bold;\">\n"
"                        <t t-out=\"object.name or ''\">Oscar Morgan</t>\n"
"                    </span>\n"
"                </td><td valign=\"middle\" align=\"right\">\n"
"                    <t t-if=\"is_online\">\n"
"                        <a t-att-href=\"object.event_id.website_url\" style=\"padding: 8px 12px; font-size: 12px; color: #FFFFFF; text-decoration: none !important; font-weight: 400; background-color: #875A7B; border: 0px solid #875A7B; border-radius:3px\">\n"
"                            View Event\n"
"                        </a>\n"
"                    </t>\n"
"                    <t t-else=\"\">\n"
"                        <img t-att-src=\"'/logo.png?company=%s' % object.company_id.id\" style=\"padding: 0px; margin: 0px; height: auto; width: 80px;\" t-att-alt=\"'%s' % object.company_id.name\"/>\n"
"                    </t>\n"
"                </td></tr>\n"
"                <tr><td colspan=\"2\" style=\"text-align:center;\">\n"
"                  <hr width=\"100%\" style=\"background-color:rgb(204,204,204);border:medium none;clear:both;display:block;font-size:0px;min-height:1px;line-height:0; margin:16px 0px 16px 0px;\"/>\n"
"                </td></tr>\n"
"            </table>\n"
"        </td>\n"
"    </tr>\n"
"    <!-- EVENT DESCRIPTION -->\n"
"    <tr>\n"
"        <td align=\"center\" style=\"min-width: 590px;\">\n"
"            <table width=\"590\" border=\"0\" cellpadding=\"0\" cellspacing=\"0\" style=\"min-width: 590px; background-color: white; padding: 0px 8px 0px 8px; border-collapse:separate;\">\n"
"                <tr><td valign=\"top\" style=\"font-size: 14px;\">\n"
"                    <div>\n"
"                        Hello <t t-out=\"object.name or ''\">Oscar Morgan</t>,<br/>\n"
"                        We are happy to confirm your registration to the event\n"
"                        <t t-if=\"is_online\">\n"
"                            <a t-att-href=\"object.event_id.website_url\" style=\"color:#875A7B;text-decoration:none;\" t-out=\"object.event_id.name or ''\">OpenWood Collection Online Reveal</a>\n"
"                        </t>\n"
"                        <t t-else=\"\">\n"
"                            <strong t-out=\"object.event_id.name or ''\">OpenWood Collection Online Reveal</strong>\n"
"                        </t>\n"
"                        for attendee <t t-out=\"object.name or ''\">Oscar Morgan</t>.\n"
"                    </div>\n"
"                    <div>\n"
"                        <br/>\n"
"                        <strong>Add this event to your calendar</strong>\n"
"                        <a t-attf-href=\"https://www.google.com/calendar/render?action=TEMPLATE&amp;text={{ object.event_id.name }}&amp;dates={{ date_begin }}/{{ date_end }}&amp;location={{ location }}\" style=\"padding:3px 5px;border:1px solid #875A7B;color:#875A7B;text-decoration:none;border-radius:3px;\" target=\"new\"><img src=\"/web_editor/font_to_img/61525/rgb(135,90,123)/16\" style=\"vertical-align:middle;\" height=\"16\" alt=\"\"/> Google</a>\n"
"                        <a t-attf-href=\"/event/{{ slug(object.event_id) }}/ics\" style=\"padding:3px 5px;border:1px solid #875A7B;color:#875A7B;text-decoration:none;border-radius:3px;\"><img src=\"/web_editor/font_to_img/61525/rgb(135,90,123)/16\" style=\"vertical-align:middle;\" height=\"16\" alt=\"\"/> iCal/Outlook</a>\n"
"                        <a t-attf-href=\"https://calendar.yahoo.com/?v=60&amp;view=d&amp;type=20&amp;title={{ object.event_id.name }}&amp;in_loc={{ location }}&amp;st={{ format_datetime(object.event_id.date_begin, tz='UTC', dt_format='yyyyMMdd\\'T\\'HHmmss') }}&amp;et={{ format_datetime(object.event_id.date_end, tz='UTC', dt_format='yyyyMMdd\\'T\\'HHmmss') }}\" style=\"padding:3px 5px;border:1px solid #875A7B;color:#875A7B;text-decoration:none;border-radius:3px;\" target=\"new\">\n"
"                            <img src=\"/web_editor/font_to_img/61525/rgb(135,90,123)/16\" style=\"vertical-align:middle;\" height=\"16\" alt=\"\"/> Yahoo\n"
"                        </a>\n"
"                        <br/><br/>\n"
"                    </div>\n"
"                    <div>\n"
"                        See you soon,<br/>\n"
"                        <span style=\"color: #454748;\">\n"
"                        -- <br/>\n"
"                        <t t-if=\"event_organizer\">\n"
"                            <t t-out=\"event_organizer.name or ''\">YourCompany</t>\n"
"                        </t>\n"
"                        <t t-else=\"\">\n"
"                            The <t t-out=\"object.event_id.name or ''\">OpenWood Collection Online Reveal</t> Team\n"
"                        </t>\n"
"                        </span>\n"
"                    </div>\n"
"                </td></tr>\n"
"                <tr><td style=\"text-align:center;\">\n"
"                  <hr width=\"100%\" style=\"background-color:rgb(204,204,204);border:medium none;clear:both;display:block;font-size:0px;min-height:1px;line-height:0; margin: 16px 0px 16px 0px;\"/>\n"
"                </td></tr>\n"
"            </table>\n"
"        </td>\n"
"    </tr>\n"
"    <!-- DETAILS -->\n"
"    <tr>\n"
"        <td align=\"center\" style=\"min-width: 590px;\">\n"
"            <table width=\"590\" border=\"0\" cellpadding=\"0\" cellspacing=\"0\" style=\"min-width: 590px; background-color: white; padding: 0px 8px 0px 8px; border-collapse:separate;\">\n"
"                <tr><td valign=\"top\" style=\"font-size: 14px;\">\n"
"                    <table style=\"width:100%;\">\n"
"                        <tr>\n"
"                            <td style=\"vertical-align:top;\">\n"
"                                <img src=\"/web_editor/font_to_img/61555/rgb(81,81,102)/34\" style=\"padding:4px;max-width:inherit;\" height=\"34\" alt=\"\"/>\n"
"                            </td>\n"
"                            <td style=\"padding: 0px 10px 0px 10px;width:50%;line-height:20px;vertical-align:top;\">\n"
"                                <div><strong>From</strong> <t t-out=\"object.event_id.date_begin_located or ''\">May 4, 2021, 7:00:00 AM</t></div>\n"
"                                <div><strong>To</strong> <t t-out=\"object.event_id.date_end_located or ''\">May 6, 2021, 5:00:00 PM</t></div>\n"
"                                <div style=\"font-size:12px;color:#9e9e9e\"><i>(<t t-out=\"object.event_id.date_tz or ''\">Europe/Brussels</t>)</i></div>\n"
"                            </td>\n"
"                            <td style=\"vertical-align:top;\">\n"
"                                <t t-if=\"event_address\">\n"
"                                    <img src=\"/web_editor/font_to_img/61505/rgb(81,81,102)/34\" style=\"padding:4px;max-width:inherit;\" height=\"34\" alt=\"\"/>\n"
"                                </t>\n"
"                            </td>\n"
"                            <td style=\"padding: 0px 10px 0px 10px;width:50%;vertical-align:top;\">\n"
"                                <t t-if=\"event_address\">\n"
"                                    <t t-set=\"location\" t-value=\"''\"/>\n"
"                                    <t t-if=\"object.event_id.address_id.name\">\n"
"                                        <div t-out=\"object.event_id.address_id.name or ''\">Teksa SpA</div>\n"
"                                    </t>\n"
"                                    <t t-if=\"object.event_id.address_id.street\">\n"
"                                        <div t-out=\"object.event_id.address_id.street or ''\">Puerto Madero 9710</div>\n"
"                                        <t t-set=\"location\" t-value=\"object.event_id.address_id.street\"/>\n"
"                                    </t>\n"
"                                    <t t-if=\"object.event_id.address_id.street2\">\n"
"                                        <div t-out=\"object.event_id.address_id.street2 or ''\">Of A15, Santiago (RM)</div>\n"
"                                        <t t-set=\"location\" t-value=\"'%s, %s' % (location, object.event_id.address_id.street2)\"/>\n"
"                                    </t>\n"
"                                    <div>\n"
"                                    <t t-if=\"object.event_id.address_id.city\">\n"
"                                        <t t-out=\"object.event_id.address_id.city or ''\">Pudahuel</t>,\n"
"                                        <t t-set=\"location\" t-value=\"'%s, %s' % (location, object.event_id.address_id.city)\"/>\n"
"                                    </t>\n"
"                                    <t t-if=\"object.event_id.address_id.state_id.name\">\n"
"                                        <t t-out=\"object.event_id.address_id.state_id.name or ''\">C1</t>,\n"
"                                        <t t-set=\"location\" t-value=\"'%s, %s' % (location, object.event_id.address_id.state_id.name)\"/>\n"
"                                    </t>\n"
"                                    <t t-if=\"object.event_id.address_id.zip\">\n"
"                                        <t t-out=\"object.event_id.address_id.zip or ''\">98450</t>\n"
"                                        <t t-set=\"location\" t-value=\"'%s, %s' % (location, object.event_id.address_id.zip)\"/>\n"
"                                    </t>\n"
"                                    </div>\n"
"                                    <t t-if=\"object.event_id.address_id.country_id.name\">\n"
"                                        <div t-out=\"object.event_id.address_id.country_id.name or ''\">Argentina</div>\n"
"                                        <t t-set=\"location\" t-value=\"'%s, %s' % (location, object.event_id.address_id.country_id.name)\"/>\n"
"                                    </t>\n"
"                                </t>\n"
"                            </td>\n"
"                        </tr>\n"
"                    </table>\n"
"                </td></tr>\n"
"                <tr><td style=\"text-align:center;\">\n"
"                    <t t-if=\"event_organizer\">\n"
"                        <hr width=\"100%\" style=\"background-color:rgb(204,204,204);border:medium none;clear:both;display:block;font-size:0px;min-height:1px;line-height:0; margin: 16px 0px 16px 0px;\"/>\n"
"                    </t>\n"
"                </td></tr>\n"
"\n"
"                <tr><td valign=\"top\" style=\"font-size: 14px;\">\n"
"                    <!-- CONTACT ORGANIZER -->\n"
"                    <t t-if=\"event_organizer\">\n"
"                        <div>\n"
"                            <span style=\"font-weight:300;margin:10px 0px\">Questions about this event?</span>\n"
"                            <div>Please contact the organizer:</div>\n"
"                            <ul>\n"
"                                <li><t t-out=\"event_organizer.name or ''\">YourCompany</t></li>\n"
"                                <t t-if=\"event_organizer.email\">\n"
"                                    <li>Mail: <a t-attf-href=\"mailto:{{ event_organizer.email }}\" style=\"text-decoration:none;color:#875A7B;\" t-out=\"event_organizer.email or ''\">info@yourcompany.com</a></li>\n"
"                                </t>\n"
"                                <t t-if=\"event_organizer.phone\">\n"
"                                    <li>Phone: <t t-out=\"event_organizer.phone or ''\">+1 650-123-4567</t></li>\n"
"                                </t>\n"
"                            </ul>\n"
"                        </div>\n"
"                    </t>\n"
"                </td></tr>\n"
"                <tr><td style=\"text-align:center;\">\n"
"                    <!-- CONTACT ORGANIZER SEPARATION -->\n"
"                    <t t-if=\"is_online or event_address\">\n"
"                        <hr width=\"100%\" style=\"background-color:rgb(204,204,204);border:medium none;clear:both;display:block;font-size:0px;min-height:1px;line-height:0; margin: 16px 0px 16px 0px;\"/>\n"
"                    </t>\n"
"                </td></tr>\n"
"\n"
"                <tr><td valign=\"top\" style=\"font-size: 14px;\">\n"
"                    <!-- PWA MARKGETING -->\n"
"                    <t t-if=\"is_online\">\n"
"                        <div>\n"
"                            <strong>Get the best mobile experience.</strong>\n"
"                            <a href=\"/event\">Install our mobile app</a>\n"
"                        </div>\n"
"                    </t>\n"
"                </td></tr>\n"
"                <tr><td style=\"text-align:center;\">\n"
"                    <!-- PWA MARKGETING SEPARATION-->\n"
"                    <t t-if=\"is_online and event_address\">\n"
"                        <hr width=\"100%\" style=\"background-color:rgb(204,204,204);border:medium none;clear:both;display:block;font-size:0px;min-height:1px;line-height:0; margin: 16px 0px 16px 0px;\"/>\n"
"                    </t>\n"
"                </td></tr>\n"
"\n"
"                <tr><td valign=\"top\" style=\"font-size: 14px;\">\n"
"                    <!-- GOOGLE MAPS LINK -->\n"
"                    <t t-if=\"event_address and location\">\n"
"                        <table style=\"width:100%;\"><tr><td>\n"
"                            <div>\n"
"                                <i class=\"fa fa-map-marker\"/>\n"
"                                <a t-attf-href=\"https://maps.google.com/maps?q={{ location }}\" target=\"new\">\n"
"                                    See location on Google Maps\n"
"                                </a>\n"
"                            </div>\n"
"                        </td></tr></table>\n"
"                    </t>\n"
"                </td></tr>\n"
"            </table>\n"
"        </td>\n"
"    </tr>\n"
"</tbody>\n"
"</table>\n"
"</td></tr>\n"
"<!-- FOOTER BY -->\n"
"<tr><td align=\"center\" style=\"min-width: 590px;\">\n"
"    <t t-if=\"object.company_id\">\n"
"        <table width=\"590\" border=\"0\" cellpadding=\"0\" cellspacing=\"0\" style=\"min-width: 590px; background-color: #F1F1F1; color: #454748; padding: 8px; border-collapse:separate;\">\n"
"        <tr><td style=\"text-align: center; font-size: 14px;\">\n"
"            Sent by <a target=\"_blank\" t-attf-href=\"{{ object.company_id.website }}\" style=\"color: #875A7B;\" t-out=\"object.company_id.name or ''\">YourCompany</a>\n"
"            <t t-if=\"is_online\">\n"
"                <br/>\n"
"                Discover <a href=\"/event\" style=\"color:#875A7B;\">all our events</a>.\n"
"            </t>\n"
"        </td></tr>\n"
"        </table>\n"
"    </t>\n"
"</td></tr>\n"
"</table>\n"
"            "
msgstr ""
"<table border=\"0\" cellpadding=\"0\" cellspacing=\"0\" style=\"padding-top: 16px; background-color: #F1F1F1; font-family:Verdana, Arial,sans-serif; color: #454748; width: 100%; border-collapse:separate;\"><tr><td align=\"center\">\n"
"<t t-set=\"date_begin\" t-value=\"format_datetime(object.event_id.date_begin, tz='UTC', dt_format=&quot;yyyyMMdd'T'HHmmss'Z'&quot;)\"/>\n"
"<t t-set=\"date_end\" t-value=\"format_datetime(object.event_id.date_end, tz='UTC', dt_format=&quot;yyyyMMdd'T'HHmmss'Z'&quot;)\"/>\n"
"<t t-set=\"is_online\" t-value=\"'is_published' in object.event_id and object.event_id.is_published\"/>\n"
"<t t-set=\"event_organizer\" t-value=\"object.event_id.organizer_id\"/>\n"
"<t t-set=\"event_address\" t-value=\"object.event_id.address_id\"/>\n"
"<table border=\"0\" cellpadding=\"0\" cellspacing=\"0\" width=\"590\" style=\"padding: 16px; background-color: white; color: #454748; border-collapse:separate;\">\n"
"<tbody>\n"
"    <!-- HEADER -->\n"
"    <tr>\n"
"        <td align=\"center\" style=\"min-width: 590px;\">\n"
"            <table width=\"590\" border=\"0\" cellpadding=\"0\" cellspacing=\"0\" style=\"min-width: 590px; background-color: white; padding: 0px 8px 0px 8px; border-collapse:separate;\">\n"
"                <tr><td valign=\"middle\">\n"
"                    <span style=\"font-size: 10px;\">Votre inscription</span><br/>\n"
"                    <span style=\"font-size: 20px; font-weight: bold;\">\n"
"                        <t t-out=\"object.name or ''\">Oscar Morgan</t>\n"
"                    </span>\n"
"                </td><td valign=\"middle\" align=\"right\">\n"
"                    <t t-if=\"is_online\">\n"
"                        <a t-att-href=\"object.event_id.website_url\" style=\"padding: 8px 12px; font-size: 12px; color: #FFFFFF; text-decoration: none !important; font-weight: 400; background-color: #875A7B; border: 0px solid #875A7B; border-radius:3px\">\n"
"                            Visualiser l'événement\n"
"                        </a>\n"
"                    </t>\n"
"                    <t t-else=\"\">\n"
"                        <img t-att-src=\"'/logo.png?company=%s' % object.company_id.id\" style=\"padding: 0px; margin: 0px; height: auto; width: 80px;\" t-att-alt=\"'%s' % object.company_id.name\"/>\n"
"                    </t>\n"
"                </td></tr>\n"
"                <tr><td colspan=\"2\" style=\"text-align:center;\">\n"
"                  <hr width=\"100%\" style=\"background-color:rgb(204,204,204);border:medium none;clear:both;display:block;font-size:0px;min-height:1px;line-height:0; margin:16px 0px 16px 0px;\"/>\n"
"                </td></tr>\n"
"            </table>\n"
"        </td>\n"
"    </tr>\n"
"    <!-- EVENT DESCRIPTION -->\n"
"    <tr>\n"
"        <td align=\"center\" style=\"min-width: 590px;\">\n"
"            <table width=\"590\" border=\"0\" cellpadding=\"0\" cellspacing=\"0\" style=\"min-width: 590px; background-color: white; padding: 0px 8px 0px 8px; border-collapse:separate;\">\n"
"                <tr><td valign=\"top\" style=\"font-size: 14px;\">\n"
"                    <div>\n"
"                        Bonjour <t t-out=\"object.name or ''\">Oscar Morgan</t>,<br/>\n"
"                        Nous avons le plaisir de confirmer votre inscription à l'événement\n"
"                        <t t-if=\"is_online\">\n"
"                            <a t-att-href=\"object.event_id.website_url\" style=\"color:#875A7B;text-decoration:none;\" t-out=\"object.event_id.name or ''\">Révélation en ligne de la collection OpenWood</a>\n"
"                        </t>\n"
"                        <t t-else=\"\">\n"
"                            <strong t-out=\"object.event_id.name or ''\">Révélation en ligne de la collection OpenWood</strong>\n"
"                        </t>\n"
"                        pour le participant <t t-out=\"object.name or ''\">Oscar Morgan</t>.\n"
"                    </div>\n"
"                    <div>\n"
"                        <br/>\n"
"                        <strong>Ajouter cet événement à votre calendrier</strong>\n"
"                        <a t-attf-href=\"https://www.google.com/calendar/render?action=TEMPLATE&amp;text={{ object.event_id.name }}&amp;dates={{ date_begin }}/{{ date_end }}&amp;location={{ location }}\" style=\"padding:3px 5px;border:1px solid #875A7B;color:#875A7B;text-decoration:none;border-radius:3px;\" target=\"new\"><img src=\"/web_editor/font_to_img/61525/rgb(135,90,123)/16\" style=\"vertical-align:middle;\" height=\"16\" alt=\"\"/> Google</a>\n"
"                        <a t-attf-href=\"/event/{{ slug(object.event_id) }}/ics\" style=\"padding:3px 5px;border:1px solid #875A7B;color:#875A7B;text-decoration:none;border-radius:3px;\"><img src=\"/web_editor/font_to_img/61525/rgb(135,90,123)/16\" style=\"vertical-align:middle;\" height=\"16\" alt=\"\"/> iCal/Outlook</a>\n"
"                        <a t-attf-href=\"https://calendar.yahoo.com/?v=60&amp;view=d&amp;type=20&amp;title={{ object.event_id.name }}&amp;in_loc={{ location }}&amp;st={{ format_datetime(object.event_id.date_begin, tz='UTC', dt_format='yyyyMMdd\\'T\\'HHmmss') }}&amp;et={{ format_datetime(object.event_id.date_end, tz='UTC', dt_format='yyyyMMdd\\'T\\'HHmmss') }}\" style=\"padding:3px 5px;border:1px solid #875A7B;color:#875A7B;text-decoration:none;border-radius:3px;\" target=\"new\">\n"
"                            <img src=\"/web_editor/font_to_img/61525/rgb(135,90,123)/16\" style=\"vertical-align:middle;\" height=\"16\" alt=\"\"/> Yahoo\n"
"                        </a>\n"
"                        <br/><br/>\n"
"                    </div>\n"
"                    <div>\n"
"                        À bientôt,<br/>\n"
"                        <span style=\"color: #454748;\">\n"
"                        -- <br/>\n"
"                        <t t-if=\"event_organizer\">\n"
"                            <t t-out=\"event_organizer.name or ''\">YourCompany</t>\n"
"                        </t>\n"
"                        <t t-else=\"\">\n"
"                            L'équipe de <t t-out=\"object.event_id.name or ''\">Révélation en ligne de la collection OpenWood</t>\n"
"                        </t>\n"
"                        </span>\n"
"                    </div>\n"
"                </td></tr>\n"
"                <tr><td style=\"text-align:center;\">\n"
"                  <hr width=\"100%\" style=\"background-color:rgb(204,204,204);border:medium none;clear:both;display:block;font-size:0px;min-height:1px;line-height:0; margin: 16px 0px 16px 0px;\"/>\n"
"                </td></tr>\n"
"            </table>\n"
"        </td>\n"
"    </tr>\n"
"    <!-- DETAILS -->\n"
"    <tr>\n"
"        <td align=\"center\" style=\"min-width: 590px;\">\n"
"            <table width=\"590\" border=\"0\" cellpadding=\"0\" cellspacing=\"0\" style=\"min-width: 590px; background-color: white; padding: 0px 8px 0px 8px; border-collapse:separate;\">\n"
"                <tr><td valign=\"top\" style=\"font-size: 14px;\">\n"
"                    <table style=\"width:100%;\">\n"
"                        <tr>\n"
"                            <td style=\"vertical-align:top;\">\n"
"                                <img src=\"/web_editor/font_to_img/61555/rgb(81,81,102)/34\" style=\"padding:4px;max-width:inherit;\" height=\"34\" alt=\"\"/>\n"
"                            </td>\n"
"                            <td style=\"padding: 0px 10px 0px 10px;width:50%;line-height:20px;vertical-align:top;\">\n"
"                                <div><strong>Du</strong> <t t-out=\"object.event_id.date_begin_located or ''\">4 mai 2021, 7:00:00 AM</t></div>\n"
"                                <div><strong>Au</strong> <t t-out=\"object.event_id.date_end_located or ''\">6 mai 2021, 5:00:00 PM</t></div>\n"
"                                <div style=\"font-size:12px;color:#9e9e9e\"><i>(<t t-out=\"object.event_id.date_tz or ''\">Europe/Bruxelles</t>)</i></div>\n"
"                            </td>\n"
"                            <td style=\"vertical-align:top;\">\n"
"                                <t t-if=\"event_address\">\n"
"                                    <img src=\"/web_editor/font_to_img/61505/rgb(81,81,102)/34\" style=\"padding:4px;max-width:inherit;\" height=\"34\" alt=\"\"/>\n"
"                                </t>\n"
"                            </td>\n"
"                            <td style=\"padding: 0px 10px 0px 10px;width:50%;vertical-align:top;\">\n"
"                                <t t-if=\"event_address\">\n"
"                                    <t t-set=\"location\" t-value=\"''\"/>\n"
"                                    <t t-if=\"object.event_id.address_id.name\">\n"
"                                        <div t-out=\"object.event_id.address_id.name or ''\">Teksa SpA</div>\n"
"                                    </t>\n"
"                                    <t t-if=\"object.event_id.address_id.street\">\n"
"                                        <div t-out=\"object.event_id.address_id.street or ''\">Puerto Madero 9710</div>\n"
"                                        <t t-set=\"location\" t-value=\"object.event_id.address_id.street\"/>\n"
"                                    </t>\n"
"                                    <t t-if=\"object.event_id.address_id.street2\">\n"
"                                        <div t-out=\"object.event_id.address_id.street2 or ''\">Of A15, Santiago (RM)</div>\n"
"                                        <t t-set=\"location\" t-value=\"'%s, %s' % (location, object.event_id.address_id.street2)\"/>\n"
"                                    </t>\n"
"                                    <div>\n"
"                                    <t t-if=\"object.event_id.address_id.city\">\n"
"                                        <t t-out=\"object.event_id.address_id.city or ''\">Pudahuel</t>,\n"
"                                        <t t-set=\"location\" t-value=\"'%s, %s' % (location, object.event_id.address_id.city)\"/>\n"
"                                    </t>\n"
"                                    <t t-if=\"object.event_id.address_id.state_id.name\">\n"
"                                        <t t-out=\"object.event_id.address_id.state_id.name or ''\">C1</t>,\n"
"                                        <t t-set=\"location\" t-value=\"'%s, %s' % (location, object.event_id.address_id.state_id.name)\"/>\n"
"                                    </t>\n"
"                                    <t t-if=\"object.event_id.address_id.zip\">\n"
"                                        <t t-out=\"object.event_id.address_id.zip or ''\">98450</t>\n"
"                                        <t t-set=\"location\" t-value=\"'%s, %s' % (location, object.event_id.address_id.zip)\"/>\n"
"                                    </t>\n"
"                                    </div>\n"
"                                    <t t-if=\"object.event_id.address_id.country_id.name\">\n"
"                                        <div t-out=\"object.event_id.address_id.country_id.name or ''\">Argentina</div>\n"
"                                        <t t-set=\"location\" t-value=\"'%s, %s' % (location, object.event_id.address_id.country_id.name)\"/>\n"
"                                    </t>\n"
"                                </t>\n"
"                            </td>\n"
"                        </tr>\n"
"                    </table>\n"
"                </td></tr>\n"
"                <tr><td style=\"text-align:center;\">\n"
"                    <t t-if=\"event_organizer\">\n"
"                        <hr width=\"100%\" style=\"background-color:rgb(204,204,204);border:medium none;clear:both;display:block;font-size:0px;min-height:1px;line-height:0; margin: 16px 0px 16px 0px;\"/>\n"
"                    </t>\n"
"                </td></tr>\n"
"\n"
"                <tr><td valign=\"top\" style=\"font-size: 14px;\">\n"
"                    <!-- CONTACT ORGANIZER -->\n"
"                    <t t-if=\"event_organizer\">\n"
"                        <div>\n"
"                            <span style=\"font-weight:300;margin:10px 0px\">Vous avez des questions à propos de cet événement ?</span>\n"
"                            <div>Veuillez contacter l'organisateur :</div>\n"
"                            <ul>\n"
"                                <li><t t-out=\"event_organizer.name or ''\">YourCompany</t></li>\n"
"                                <t t-if=\"event_organizer.email\">\n"
"                                    <li>Mail : <a t-attf-href=\"mailto:{{ event_organizer.email }}\" style=\"text-decoration:none;color:#875A7B;\" t-out=\"event_organizer.email or ''\">info@yourcompany.com</a></li>\n"
"                                </t>\n"
"                                <t t-if=\"event_organizer.phone\">\n"
"                                    <li>Téléphone : <t t-out=\"event_organizer.phone or ''\">+1 650-123-4567</t></li>\n"
"                                </t>\n"
"                            </ul>\n"
"                        </div>\n"
"                    </t>\n"
"                </td></tr>\n"
"                <tr><td style=\"text-align:center;\">\n"
"                    <!-- CONTACT ORGANIZER SEPARATION -->\n"
"                    <t t-if=\"is_online or event_address\">\n"
"                        <hr width=\"100%\" style=\"background-color:rgb(204,204,204);border:medium none;clear:both;display:block;font-size:0px;min-height:1px;line-height:0; margin: 16px 0px 16px 0px;\"/>\n"
"                    </t>\n"
"                </td></tr>\n"
"\n"
"                <tr><td valign=\"top\" style=\"font-size: 14px;\">\n"
"                    <!-- PWA MARKGETING -->\n"
"                    <t t-if=\"is_online\">\n"
"                        <div>\n"
"                            <strong>Bénéficiez de la meilleure expérience mobile.</strong>\n"
"                            <a href=\"/event\">Installez notre app mobile</a>\n"
"                        </div>\n"
"                    </t>\n"
"                </td></tr>\n"
"                <tr><td style=\"text-align:center;\">\n"
"                    <!-- PWA MARKGETING SEPARATION-->\n"
"                    <t t-if=\"is_online and event_address\">\n"
"                        <hr width=\"100%\" style=\"background-color:rgb(204,204,204);border:medium none;clear:both;display:block;font-size:0px;min-height:1px;line-height:0; margin: 16px 0px 16px 0px;\"/>\n"
"                    </t>\n"
"                </td></tr>\n"
"\n"
"                <tr><td valign=\"top\" style=\"font-size: 14px;\">\n"
"                    <!-- GOOGLE MAPS LINK -->\n"
"                    <t t-if=\"event_address and location\">\n"
"                        <table style=\"width:100%;\"><tr><td>\n"
"                            <div>\n"
"                                <i class=\"fa fa-map-marker\"/>\n"
"                                <a t-attf-href=\"https://maps.google.com/maps?q={{ location }}\" target=\"new\">\n"
"                                    Voir le lieu sur Google Maps\n"
"                                </a>\n"
"                            </div>\n"
"                        </td></tr></table>\n"
"                    </t>\n"
"                </td></tr>\n"
"            </table>\n"
"        </td>\n"
"    </tr>\n"
"</tbody>\n"
"</table>\n"
"</td></tr>\n"
"<!-- FOOTER BY -->\n"
"<tr><td align=\"center\" style=\"min-width: 590px;\">\n"
"    <t t-if=\"object.company_id\">\n"
"        <table width=\"590\" border=\"0\" cellpadding=\"0\" cellspacing=\"0\" style=\"min-width: 590px; background-color: #F1F1F1; color: #454748; padding: 8px; border-collapse:separate;\">\n"
"        <tr><td style=\"text-align: center; font-size: 14px;\">\n"
"            Envoyé par <a target=\"_blank\" t-attf-href=\"{{ object.company_id.website }}\" style=\"color: #875A7B;\" t-out=\"object.company_id.name or ''\">YourCompany</a>\n"
"            <t t-if=\"is_online\">\n"
"                <br/>\n"
"                Découvrez <a href=\"/event\" style=\"color:#875A7B;\">tous nos événements</a>.\n"
"            </t>\n"
"        </td></tr>\n"
"        </table>\n"
"    </t>\n"
"</td></tr>\n"
"</table>\n"
"            "

#. module: event
#: model:ir.model.fields,help:event.field_event_event_ticket__description
#: model:ir.model.fields,help:event.field_event_type_ticket__description
msgid ""
"A description of the ticket that you want to communicate to your customers."
msgstr "Description du ticket à communiquer à vos clients."

#. module: event
#: model:ir.model.fields,field_description:event.field_event_event__message_needaction
#: model:ir.model.fields,field_description:event.field_event_registration__message_needaction
msgid "Action Needed"
msgstr "Nécessite une action"

#. module: event
#: model:ir.model.fields,field_description:event.field_event_event__active
#: model:ir.model.fields,field_description:event.field_event_registration__active
msgid "Active"
msgstr "Actif"

#. module: event
#: model:ir.model.fields,field_description:event.field_event_event__activity_ids
#: model:ir.model.fields,field_description:event.field_event_registration__activity_ids
msgid "Activities"
msgstr "Activités"

#. module: event
#: model:event.tag.category,name:event.event_tag_category_2
msgid "Activity"
msgstr "Activité"

#. module: event
#: model:ir.model.fields,field_description:event.field_event_event__activity_exception_decoration
#: model:ir.model.fields,field_description:event.field_event_registration__activity_exception_decoration
msgid "Activity Exception Decoration"
msgstr "Activité d'exception de décoration"

#. module: event
#: model:ir.model.fields,field_description:event.field_event_event__activity_state
#: model:ir.model.fields,field_description:event.field_event_registration__activity_state
msgid "Activity State"
msgstr "Status de l'activité"

#. module: event
#: model:ir.model.fields,field_description:event.field_event_event__activity_type_icon
#: model:ir.model.fields,field_description:event.field_event_registration__activity_type_icon
msgid "Activity Type Icon"
msgstr "Icône de type d'activité"

#. module: event
#: model_terms:ir.ui.view,arch_db:event.event_stage_view_form
msgid "Add a description..."
msgstr "Ajouter une description…"

#. module: event
#: model_terms:ir.ui.view,arch_db:event.res_config_settings_view_form
msgid ""
"Add a navigation menu to your event web pages with schedule, tracks, a track"
" proposal form, etc."
msgstr ""
"Ajoutez un menu de navigation aux pages Web de votre événement avec un "
"calendrier, des sessions, un formulaire de proposition de sessions, etc."

#. module: event
#: model_terms:ir.ui.view,arch_db:event.view_event_form
#: model_terms:ir.ui.view,arch_db:event.view_event_type_form
msgid "Add some internal notes (to do lists, contact info, ...)"
msgstr "Ajoutez quelques notes internes (listes de tâches, coordonnées, ...)"

#. module: event
#: model:ir.model.fields,field_description:event.field_event_event__address_search
msgid "Address"
msgstr "Adresse"

#. module: event
#: model:res.groups,name:event.group_event_manager
msgid "Administrator"
msgstr "Administrateur"

#. module: event
#: model:ir.model.fields,field_description:event.field_res_config_settings__module_website_event_exhibitor
msgid "Advanced Sponsors"
msgstr "Sponsors avancés"

#. module: event
#: model:ir.model.fields.selection,name:event.selection__event_mail__interval_type__after_sub
#: model:ir.model.fields.selection,name:event.selection__event_type_mail__interval_type__after_sub
msgid "After each registration"
msgstr "Après chaque inscription"

#. module: event
#: model:ir.model.fields.selection,name:event.selection__event_mail__interval_type__after_event
#: model:ir.model.fields.selection,name:event.selection__event_type_mail__interval_type__after_event
msgid "After the event"
msgstr "Après l'événement"

#. module: event
#: model:event.tag.category,name:event.event_tag_category_1
msgid "Age"
msgstr "Âge"

#. module: event
#: model:event.event,name:event.event_6
msgid "An unpublished event"
msgstr "Un évènement non publié"

#. module: event
#: model_terms:event.event,description:event.event_7
msgid ""
"And this time, we go fully ONLINE! Meet us in our live streams from the comfort of your house.<br>\n"
"        Special discount codes will be handed out during the various streams, make sure to be there on time."
msgstr ""
"Et cette fois-ci, cela se passe entièrement EN LIGNE ! Rejoignez-nous nos live streams depuis le confort de votre maison.<br>\n"
"        Des codes de réductions spéciaux seront distribués pendant les différents streams, veillez à être à l'heure."

#. module: event
#: model:event.stage,name:event.event_stage_announced
msgid "Announced"
msgstr "Annoncé"

#. module: event
#. odoo-javascript
#: code:addons/event/static/src/js/tours/event_tour.js:0
#, python-format
msgid "Apply change."
msgstr "Appliquer la modification."

#. module: event
#: model_terms:ir.ui.view,arch_db:event.view_event_search
#: model_terms:ir.ui.view,arch_db:event.view_registration_search
msgid "Archived"
msgstr "Archivé"

#. module: event
#: model:ir.model.fields,field_description:event.field_event_event_ticket__is_launched
msgid "Are sales launched"
msgstr "Les ventes sont lancées"

#. module: event
#: model_terms:event.event,description:event.event_1
msgid ""
"Around one hundred ballons will simultaneously take flight and turn the sky "
"into a beautiful canvas of colours."
msgstr ""
"Une centaine de ballons prendront simultanément leur envol et transformeront"
" le ciel en une belle toile de couleurs."

#. module: event
#: model_terms:res.partner,website_description:event.res_partner_event_1
#: model_terms:res.partner,website_description:event.res_partner_event_2
#: model_terms:res.partner,website_description:event.res_partner_event_3
#: model_terms:res.partner,website_description:event.res_partner_event_4
msgid "As a team, we are happy to contribute to this event."
msgstr "En équipe, nous sommes heureux de contribuer à cet événement."

#. module: event
#: model_terms:event.event,description:event.event_2
msgid ""
"At just 13 years old, John DOE was already starting to develop his first "
"business applications for customers. After mastering civil engineering, he "
"founded TinyERP. This was the first phase of OpenERP which would later "
"became Odoo, the most installed open-source business software worldwide."
msgstr ""
"À seulement 13 ans, John DOE commençait déjà à développer ses premières "
"applications commerciales pour des clients. Après une maîtrise en génie "
"civil, il a fondé TinyERP. Ce fut la première phase d'OpenERP qui deviendra "
"plus tard Odoo, le logiciel d'entreprise open source le plus installé au "
"monde."

#. module: event
#: model:ir.model.fields,field_description:event.field_event_event__message_attachment_count
#: model:ir.model.fields,field_description:event.field_event_registration__message_attachment_count
msgid "Attachment Count"
msgstr "Nombre de pièces jointes"

#. module: event
#: model_terms:ir.ui.view,arch_db:event.res_config_settings_view_form
msgid "Attendance"
msgstr "Présences"

#. module: event
#: model:ir.model.fields.selection,name:event.selection__event_registration__state__done
#: model_terms:ir.ui.view,arch_db:event.view_event_registration_form
#: model_terms:ir.ui.view,arch_db:event.view_registration_search
msgid "Attended"
msgstr "Présent"

#. module: event
#: model:ir.model.fields,field_description:event.field_event_registration__date_closed
#: model_terms:ir.ui.view,arch_db:event.view_registration_search
msgid "Attended Date"
msgstr "Date de présence"

#. module: event
#: model:ir.model.fields,field_description:event.field_event_mail_registration__registration_id
#: model_terms:ir.ui.view,arch_db:event.view_event_registration_form
msgid "Attendee"
msgstr "Participant"

#. module: event
#: model:ir.model.fields,field_description:event.field_event_registration__name
msgid "Attendee Name"
msgstr "Nom du participant"

#. module: event
#: model:ir.actions.act_window,name:event.act_event_registration_from_event
#: model:ir.actions.act_window,name:event.action_registration
#: model:ir.actions.act_window,name:event.event_registration_action
#: model:ir.actions.act_window,name:event.event_registration_action_kanban
#: model:ir.model.fields,field_description:event.field_event_event__registration_ids
#: model:ir.ui.menu,name:event.menu_action_registration
#: model_terms:ir.ui.view,arch_db:event.view_event_form
msgid "Attendees"
msgstr "Participants"

#. module: event
#: model:ir.model.fields,help:event.field_event_event__auto_confirm
msgid ""
"Autoconfirm Registrations. Registrations will automatically be confirmed "
"upon creation."
msgstr ""
"Confirmation automatique des inscriptions. Les inscriptions seront "
"automatiquement confirmées lors de la création."

#. module: event
#: model:ir.model.fields,field_description:event.field_event_event__auto_confirm
#: model_terms:ir.ui.view,arch_db:event.view_event_type_form
msgid "Autoconfirmation"
msgstr "Confirmation automatique"

#. module: event
#: model:ir.model.fields,field_description:event.field_event_type__auto_confirm
msgid "Automatically Confirm Registrations"
msgstr "Confirmer automatiquement les inscriptions"

#. module: event
#: model:ir.model.fields,field_description:event.field_event_event__seats_available
#: model:ir.model.fields,field_description:event.field_event_event_ticket__seats_available
msgid "Available Seats"
msgstr "Places disponibles"

#. module: event
#: model_terms:event.event,description:event.event_3
msgid ""
"Bands like Bar Fighters, Led Slippers and Link Floyd will offer you the show"
" of the century during our three day event."
msgstr ""
"Des groupes comme Bar Fighters, Led Slippers et Link Floyd vous offriront le"
" spectacle du siècle lors de notre événement de trois jours."

#. module: event
#: model:ir.model.fields,field_description:event.field_res_config_settings__module_event_barcode
msgid "Barcode"
msgstr "Code-barres"

#. module: event
#: model:ir.model.fields.selection,name:event.selection__event_mail__interval_type__before_event
#: model:ir.model.fields.selection,name:event.selection__event_type_mail__interval_type__before_event
msgid "Before the event"
msgstr "Avant l'événement"

#. module: event
#. odoo-python
#: code:addons/event/models/event_stage.py:0
#: model:event.stage,legend_blocked:event.event_stage_announced
#: model:event.stage,legend_blocked:event.event_stage_booked
#: model:event.stage,legend_blocked:event.event_stage_cancelled
#: model:event.stage,legend_blocked:event.event_stage_done
#: model:event.stage,legend_blocked:event.event_stage_new
#: model:ir.model.fields.selection,name:event.selection__event_event__kanban_state__blocked
#, python-format
msgid "Blocked"
msgstr "Bloqué"

#. module: event
#: model:res.partner,website_short_description:event.res_partner_event_1
msgid ""
"Bloem brings honesty and seriousness to wood industry while helping "
"customers deal with trees, flowers and fungi."
msgstr ""
"Bloem apporte honnêteté et sérieux à l'industrie du bois tout en aidant ses "
"clients à gérer les arbres, les fleurs et les champignons."

#. module: event
#: model:event.stage,name:event.event_stage_booked
msgid "Booked"
msgstr "Réservé"

#. module: event
#: model_terms:ir.ui.view,arch_db:event.event_report_template_full_page_ticket
msgid "Booked By"
msgstr "Réservé par"

#. module: event
#: model:ir.model.fields,field_description:event.field_event_registration__partner_id
#: model_terms:ir.ui.view,arch_db:event.event_registration_view_kanban
msgid "Booked by"
msgstr "Réservé par"

#. module: event
#: model:ir.model.fields,field_description:event.field_res_config_settings__module_event_booth
#: model_terms:ir.ui.view,arch_db:event.res_config_settings_view_form
msgid "Booth Management"
msgstr "Gestion des stands"

#. module: event
#: model:event.event,subtitle:event.event_5
msgid ""
"Bring your outdoor field hockey season to the next level by taking the field"
" at this 9th annual Field Hockey tournament."
msgstr ""
"Faites passer votre saison de hockey sur gazon au niveau supérieur en "
"prenant le terrain lors de ce 9e tournoi annuel de hockey sur gazon."

#. module: event
#: model:event.event,name:event.event_4
msgid "Business workshops"
msgstr "Ateliers commerciaux"

#. module: event
#: model:ir.model.fields,field_description:event.field_event_registration__utm_campaign_id
#: model_terms:ir.ui.view,arch_db:event.view_registration_search
msgid "Campaign"
msgstr "Campagne"

#. module: event
#: model_terms:ir.ui.view,arch_db:event.view_event_registration_tree
msgid "Cancel"
msgstr "Annuler"

#. module: event
#: model_terms:ir.ui.view,arch_db:event.view_event_registration_form
msgid "Cancel Registration"
msgstr "Annuler l'inscription"

#. module: event
#: model:event.stage,name:event.event_stage_cancelled
#: model:ir.model.fields.selection,name:event.selection__event_registration__state__cancel
msgid "Cancelled"
msgstr "Annulé"

#. module: event
#: model:ir.model.fields,field_description:event.field_event_tag__category_id
msgid "Category"
msgstr "Catégorie"

#. module: event
#: model:ir.model.fields,field_description:event.field_event_tag__category_sequence
msgid "Category Sequence"
msgstr "Séquence de la catégorie"

#. module: event
#: model_terms:event.event,description:event.event_2
msgid ""
"Chamber Works reserves the right to cancel, re-name or re-locate the event "
"or change the dates on which it is held."
msgstr ""
"Chamber Works se réserve le droit d'annuler, de renommer ou de déplacer "
"l'événement ou de modifier les dates auxquelles il a lieu."

#. module: event
#: model:ir.model.fields,field_description:event.field_event_tag__color
msgid "Color Index"
msgstr "Couleur"

#. module: event
#: model_terms:res.partner,website_description:event.res_partner_event_1
#: model_terms:res.partner,website_description:event.res_partner_event_2
#: model_terms:res.partner,website_description:event.res_partner_event_3
#: model_terms:res.partner,website_description:event.res_partner_event_4
msgid "Come see us live, we hope to meet you !"
msgstr "Venez nous voir en direct, nous nous réjouissons de vous rencontrer !"

#. module: event
#: model_terms:ir.ui.view,arch_db:event.view_event_form
#: model_terms:ir.ui.view,arch_db:event.view_event_type_form
msgid "Communication"
msgstr "Communication"

#. module: event
#: model:ir.model.fields,help:event.field_event_mail__mail_registration_ids
msgid "Communication related to event registrations"
msgstr "Communication liée aux inscriptions aux événements"

#. module: event
#: model_terms:ir.ui.view,arch_db:event.res_config_settings_view_form
msgid "Community Chat Rooms"
msgstr "Salles de discussion communautaires"

#. module: event
#: model:ir.model.fields,field_description:event.field_event_event__company_id
#: model:ir.model.fields,field_description:event.field_event_event_ticket__company_id
#: model:ir.model.fields,field_description:event.field_event_registration__company_id
#: model_terms:event.event,description:event.event_2
msgid "Company"
msgstr "Société"

#. module: event
#. odoo-python
#: code:addons/event/models/event_registration.py:0
#, python-format
msgid "Compose Email"
msgstr "Rédiger un email"

#. module: event
#: model:event.tag,name:event.event_tag_category_3_tag_2
#: model:event.type,name:event.event_type_data_conference
msgid "Conference"
msgstr "Conférence"

#. module: event
#: model:event.event,name:event.event_2
#: model_terms:event.event,description:event.event_2
msgid "Conference for Architects"
msgstr "Conférence pour les architectes"

#. module: event
#: model_terms:event.event,description:event.event_0
msgid "Conferences, workshops and trainings will be organized in 6 rooms:"
msgstr ""
"Des conférences, ateliers et formations seront organisés dans 6 salles :"

#. module: event
#: model:ir.model,name:event.model_res_config_settings
msgid "Config Settings"
msgstr "Paramètres de configuration"

#. module: event
#: model:ir.ui.menu,name:event.menu_event_configuration
msgid "Configuration"
msgstr "Configuration"

#. module: event
#: model_terms:ir.ui.view,arch_db:event.view_event_registration_form
#: model_terms:ir.ui.view,arch_db:event.view_event_registration_tree
msgid "Confirm"
msgstr "Confirmer"

#. module: event
#: model_terms:ir.ui.view,arch_db:event.event_registration_view_kanban
msgid "Confirm Attendance"
msgstr "Confirmer la présence"

#. module: event
#: model_terms:ir.ui.view,arch_db:event.event_registration_view_kanban
msgid "Confirm Registration"
msgstr "Confirmer l'inscription"

#. module: event
#: model:ir.model.fields.selection,name:event.selection__event_registration__state__open
#: model_terms:ir.ui.view,arch_db:event.event_event_ticket_view_tree_from_event
#: model_terms:ir.ui.view,arch_db:event.view_event_kanban
#: model_terms:ir.ui.view,arch_db:event.view_registration_search
msgid "Confirmed"
msgstr "Confirmé"

#. module: event
#: model_terms:ir.ui.view,arch_db:event.view_event_form
#: model_terms:ir.ui.view,arch_db:event.view_event_type_form
msgid "Confirmed Attendees"
msgstr "Participants confirmés"

#. module: event
#: model:ir.model,name:event.model_res_partner
msgid "Contact"
msgstr "Contact"

#. module: event
#: model:ir.model.fields,field_description:event.field_event_event__country_id
msgid "Country"
msgstr "Pays"

#. module: event
#: model_terms:ir.ui.view,arch_db:event.res_config_settings_view_form
msgid "Create Booths and manage their reservations"
msgstr "Créez des stands et gérez leurs réservations"

#. module: event
#: model_terms:ir.actions.act_window,help:event.action_event_view
msgid "Create an Event"
msgstr "Créer un événement"

#. module: event
#: model_terms:ir.actions.act_window,help:event.event_stage_action
msgid "Create an Event Stage"
msgstr "Créez une étape d'événement"

#. module: event
#: model_terms:ir.actions.act_window,help:event.event_tag_category_action_tree
msgid "Create an Event Tag Category"
msgstr "Créer une catégorie d'étiquette d'événement"

#. module: event
#: model_terms:ir.actions.act_window,help:event.action_event_type
msgid "Create an Event Template"
msgstr "Créer un modèle d'événement"

#. module: event
#: model:ir.model.fields,field_description:event.field_event_event__create_uid
#: model:ir.model.fields,field_description:event.field_event_event_ticket__create_uid
#: model:ir.model.fields,field_description:event.field_event_mail__create_uid
#: model:ir.model.fields,field_description:event.field_event_mail_registration__create_uid
#: model:ir.model.fields,field_description:event.field_event_registration__create_uid
#: model:ir.model.fields,field_description:event.field_event_stage__create_uid
#: model:ir.model.fields,field_description:event.field_event_tag__create_uid
#: model:ir.model.fields,field_description:event.field_event_tag_category__create_uid
#: model:ir.model.fields,field_description:event.field_event_type__create_uid
#: model:ir.model.fields,field_description:event.field_event_type_mail__create_uid
#: model:ir.model.fields,field_description:event.field_event_type_ticket__create_uid
msgid "Created by"
msgstr "Créé par"

#. module: event
#: model:ir.model.fields,field_description:event.field_event_event__create_date
#: model:ir.model.fields,field_description:event.field_event_event_ticket__create_date
#: model:ir.model.fields,field_description:event.field_event_mail__create_date
#: model:ir.model.fields,field_description:event.field_event_mail_registration__create_date
#: model:ir.model.fields,field_description:event.field_event_registration__create_date
#: model:ir.model.fields,field_description:event.field_event_stage__create_date
#: model:ir.model.fields,field_description:event.field_event_tag__create_date
#: model:ir.model.fields,field_description:event.field_event_tag_category__create_date
#: model:ir.model.fields,field_description:event.field_event_type__create_date
#: model:ir.model.fields,field_description:event.field_event_type_mail__create_date
#: model:ir.model.fields,field_description:event.field_event_type_ticket__create_date
msgid "Created on"
msgstr "Créé le"

#. module: event
#: model:event.tag,name:event.event_tag_category_2_tag_1
msgid "Culture"
msgstr "Culture"

#. module: event
#. odoo-python
#: code:addons/event/models/event_registration.py:0
#, python-format
msgid "Customer"
msgstr "Client"

#. module: event
#. odoo-python
#: code:addons/event/models/event_registration.py:0
#, python-format
msgid "Customer Email"
msgstr "Email client"

#. module: event
#: model_terms:ir.ui.view,arch_db:event.event_event_view_form_quick_create
#: model_terms:ir.ui.view,arch_db:event.view_event_form
msgid "Date"
msgstr "Date"

#. module: event
#: model:ir.model.fields.selection,name:event.selection__event_mail__interval_unit__days
#: model:ir.model.fields.selection,name:event.selection__event_type_mail__interval_unit__days
msgid "Days"
msgstr "Jours"

#. module: event
#: model:ir.model.fields,help:event.field_event_event_ticket__seats_max
#: model:ir.model.fields,help:event.field_event_type_ticket__seats_max
msgid ""
"Define the number of available tickets. If you have too many registrations "
"you will not be able to sell tickets anymore. Set 0 to ignore this rule set "
"as unlimited."
msgstr ""
"Définir le nombre de tickets disponibles. Si vous recevez trop "
"d'inscriptions, il ne vous sera plus possible de vendre des tickets. Laisser"
" à 0 pour ignorer cette limite."

#. module: event
#: model:ir.model.fields,field_description:event.field_event_event__description
#: model:ir.model.fields,field_description:event.field_event_event_ticket__description
#: model:ir.model.fields,field_description:event.field_event_type_ticket__description
msgid "Description"
msgstr "Description"

#. module: event
#: model:event.event,name:event.event_0
msgid "Design Fair Los Angeles"
msgstr "Design Fair à Los Angeles"

#. module: event
#: model:event.event,subtitle:event.event_4
msgid "Discover how to grow a sustainable business with our experts."
msgstr "Découvrez comment développer une entreprise durable avec nos experts."

#. module: event
#: model_terms:res.partner,website_description:event.res_partner_event_1
#: model_terms:res.partner,website_description:event.res_partner_event_2
#: model_terms:res.partner,website_description:event.res_partner_event_3
#: model_terms:res.partner,website_description:event.res_partner_event_4
msgid "Discover more"
msgstr "Découvrir plus"

#. module: event
#: model:ir.model.fields,field_description:event.field_res_config_settings__module_website_event_meet
msgid "Discussion Rooms"
msgstr "Salles de discussion"

#. module: event
#: model:ir.model.fields,field_description:event.field_event_event__display_name
#: model:ir.model.fields,field_description:event.field_event_event_ticket__display_name
#: model:ir.model.fields,field_description:event.field_event_mail__display_name
#: model:ir.model.fields,field_description:event.field_event_mail_registration__display_name
#: model:ir.model.fields,field_description:event.field_event_registration__display_name
#: model:ir.model.fields,field_description:event.field_event_stage__display_name
#: model:ir.model.fields,field_description:event.field_event_tag__display_name
#: model:ir.model.fields,field_description:event.field_event_tag_category__display_name
#: model:ir.model.fields,field_description:event.field_event_type__display_name
#: model:ir.model.fields,field_description:event.field_event_type_mail__display_name
#: model:ir.model.fields,field_description:event.field_event_type_ticket__display_name
msgid "Display Name"
msgstr "Afficher le nom"

#. module: event
#: model_terms:ir.ui.view,arch_db:event.res_config_settings_view_form
msgid "Display Sponsors and Exhibitors on your event pages"
msgstr ""
"Affichez les sponsors et les exposants sur les pages de votre événement"

#. module: event
#: model:ir.model.fields,field_description:event.field_event_mail__sequence
msgid "Display order"
msgstr "Afficher l'ordre"

#. module: event
#: model:ir.model.fields.selection,name:event.selection__event_event__kanban_state__done
msgid "Done"
msgstr "Fait"

#. module: event
#: model_terms:event.event,description:event.event_2
msgid ""
"During this conference, our team will give a detailed overview of our "
"business applications. You’ll know all the benefits of using it."
msgstr ""
"Au cours de cette conférence, notre équipe vous donnera un aperçu détaillé "
"de nos applications professionnelles. Vous connaîtrez tous les avantages de "
"leur utilisation."

#. module: event
#: model:ir.model.fields,field_description:event.field_event_registration__email
msgid "Email"
msgstr "Email"

#. module: event
#: model:ir.model,name:event.model_mail_template
msgid "Email Templates"
msgstr "Modèles d'emails"

#. module: event
#: model:ir.model.fields,field_description:event.field_event_event__date_end
msgid "End Date"
msgstr "Date de fin"

#. module: event
#: model:ir.model.fields,field_description:event.field_event_event__date_end_located
msgid "End Date Located"
msgstr "Date de fin située"

#. module: event
#: model:ir.model.fields,field_description:event.field_event_stage__pipe_end
msgid "End Stage"
msgstr "Étape de fin"

#. module: event
#: model:event.stage,name:event.event_stage_done
msgid "Ended"
msgstr "Terminé"

#. module: event
#: model:event.event,subtitle:event.event_2
msgid "Enhance your architectural business and improve professional skills."
msgstr ""
"Améliorez votre entreprise architecturale mais aussi vos compétences "
"professionnelles."

#. module: event
#: model:ir.model,name:event.model_event_event
#: model:ir.model.fields,field_description:event.field_event_event__name
#: model:ir.model.fields,field_description:event.field_event_event_ticket__event_id
#: model:ir.model.fields,field_description:event.field_event_mail__event_id
#: model:ir.model.fields,field_description:event.field_event_registration__event_id
#: model_terms:ir.ui.view,arch_db:event.view_event_search
#: model_terms:ir.ui.view,arch_db:event.view_registration_search
msgid "Event"
msgstr "Événement"

#. module: event
#: model:ir.model,name:event.model_event_mail
msgid "Event Automated Mailing"
msgstr "Envois automatisés pour un événement"

#. module: event
#: model:ir.model.fields,field_description:event.field_event_event_ticket__event_type_id
#: model:ir.model.fields,field_description:event.field_event_type_ticket__event_type_id
#: model_terms:ir.ui.view,arch_db:event.event_tag_category_view_form
#: model_terms:ir.ui.view,arch_db:event.event_tag_category_view_tree
#: model_terms:ir.ui.view,arch_db:event.view_event_type_form
msgid "Event Category"
msgstr "Catégorie d'événement"

#. module: event
#: model_terms:ir.ui.view,arch_db:event.event_tag_view_form
msgid "Event Category Tag"
msgstr "Étiquette de catégorie d'événement"

#. module: event
#: model:ir.model.fields,field_description:event.field_event_registration__event_end_date
msgid "Event End Date"
msgstr "Date de fin d'événement"

#. module: event
#: model_terms:ir.ui.view,arch_db:event.res_config_settings_view_form
msgid "Event Gamification"
msgstr "Ludification d'événement"

#. module: event
#: model_terms:ir.ui.view,arch_db:event.view_event_registration_form
msgid "Event Information"
msgstr "Information de l'événement"

#. module: event
#: model_terms:ir.ui.view,arch_db:event.view_event_mail_form
msgid "Event Mail Scheduler"
msgstr "Planificateur d'emails d'événement"

#. module: event
#: model_terms:ir.ui.view,arch_db:event.view_event_mail_tree
msgid "Event Mail Schedulers"
msgstr "Planificateurs d'emails d'événement"

#. module: event
#: model_terms:ir.ui.view,arch_db:event.view_event_form
msgid "Event Name"
msgstr "Nom de l'événement"

#. module: event
#: model_terms:ir.ui.view,arch_db:event.view_event_calendar
msgid "Event Organization"
msgstr "Organisation de l'événement"

#. module: event
#: model:ir.model.fields,field_description:event.field_event_registration__event_organizer_id
msgid "Event Organizer"
msgstr "Organisateur de l'événement"

#. module: event
#: model:ir.model,name:event.model_event_registration
#: model_terms:ir.ui.view,arch_db:event.view_event_registration_calendar
#: model_terms:ir.ui.view,arch_db:event.view_event_registration_form
#: model_terms:ir.ui.view,arch_db:event.view_registration_search
msgid "Event Registration"
msgstr "Inscription à l'événement"

#. module: event
#: model:ir.model.fields,field_description:event.field_event_registration__event_user_id
msgid "Event Responsible"
msgstr "Responsable de l'évenement"

#. module: event
#. odoo-python
#: code:addons/event/models/event_mail.py:0
#, python-format
msgid ""
"Event Scheduler for:\n"
"  - Event: %(event_name)s (%(event_id)s)\n"
"  - Scheduled: %(date)s\n"
"  - Template: %(template_name)s (%(template_id)s)\n"
"\n"
"Failed with error:\n"
"  - %(error)s\n"
"\n"
"You receive this email because you are:\n"
"  - the organizer of the event,\n"
"  - or the responsible of the event,\n"
"  - or the last writer of the template.\n"
msgstr ""
"Planificateur d'événements pour :\n"
"  - Événement : %(event_name)s (%(event_id)s)\n"
"  - Programmé : %(date)s\n"
"  - Modèle : %(template_name)s (%(template_id)s)\n"
"\n"
"Échec avec erreur :\n"
"  - %(error)s\n"
"\n"
"Vous recevez cet email parce que vous êtes :\n"
"  - l'organisateur de l'événement,\n"
"  - ou le responsable de l'événement,\n"
"  - ou le dernier auteur du modèle.\n"

#. module: event
#: model:ir.model,name:event.model_event_stage
msgid "Event Stage"
msgstr "Étape d'événement"

#. module: event
#: model:ir.actions.act_window,name:event.event_stage_action
#: model:ir.ui.menu,name:event.event_stage_menu
msgid "Event Stages"
msgstr "Étapes d'événement"

#. module: event
#: model:ir.model.fields,field_description:event.field_event_registration__event_begin_date
#: model_terms:ir.ui.view,arch_db:event.view_registration_search
msgid "Event Start Date"
msgstr "Date de début de l'événement"

#. module: event
#: model:ir.model,name:event.model_event_tag
msgid "Event Tag"
msgstr "Étiquettes d'événement"

#. module: event
#: model:ir.model,name:event.model_event_tag_category
msgid "Event Tag Category"
msgstr "Catégorie d'étiquette d'événement"

#. module: event
#: model:ir.actions.act_window,name:event.event_tag_category_action_tree
#: model:ir.ui.menu,name:event.menu_event_category
#: model_terms:ir.ui.view,arch_db:event.event_tag_view_tree
msgid "Event Tags Categories"
msgstr "Catégories d'étiquette d'événement"

#. module: event
#: model:ir.model,name:event.model_event_type
#: model:ir.model.fields,field_description:event.field_event_type__name
#: model_terms:ir.ui.view,arch_db:event.view_event_type_form
#: model_terms:ir.ui.view,arch_db:event.view_event_type_tree
msgid "Event Template"
msgstr "Modèle d'événement"

#. module: event
#: model:ir.model,name:event.model_event_type_ticket
#: model_terms:ir.ui.view,arch_db:event.event_type_ticket_view_form_from_type
msgid "Event Template Ticket"
msgstr "Modèle de ticket d'événement"

#. module: event
#: model_terms:ir.ui.view,arch_db:event.event_type_ticket_view_tree_from_type
msgid "Event Template Tickets"
msgstr "Modèle de tickets d'événement"

#. module: event
#: model:ir.actions.act_window,name:event.action_event_type
#: model:ir.ui.menu,name:event.menu_event_type
#: model_terms:ir.ui.view,arch_db:event.event_type_view_search
msgid "Event Templates"
msgstr "Modèles d'événements"

#. module: event
#: model_terms:ir.actions.act_window,help:event.action_event_type
msgid ""
"Event Templates combine configurations you use often and are\n"
"                usually based on the types of events you organize (e.g. \"Workshop\",\n"
"                \"Roadshow\", \"Online Webinar\", etc)."
msgstr ""
"Les modèles d'événements combinent les configurations que vous utilisez souvent et sont \n"
"généralement basés sur les types d'événements que vous organisez (par exemple, \"Atelier\",\n"
"\"Roadshow\", \"Webinaire en ligne\", etc.)."

#. module: event
#: model:ir.model,name:event.model_event_event_ticket
#: model:ir.model.fields,field_description:event.field_event_event__event_ticket_ids
#: model:ir.model.fields,field_description:event.field_event_registration__event_ticket_id
msgid "Event Ticket"
msgstr "Ticket d'événement"

#. module: event
#: model_terms:ir.ui.view,arch_db:event.event_report_template_full_page_ticket
msgid "Event Ticket For"
msgstr "Ticket d'événement pour"

#. module: event
#: model:ir.model.fields,field_description:event.field_event_type_mail__event_type_id
msgid "Event Type"
msgstr "Type d'événement"

#. module: event
#: model:ir.actions.act_window,name:event.event_registration_action_tree
msgid "Event registrations"
msgstr "Inscriptions à l'événement"

#. module: event
#: model_terms:ir.actions.act_window,help:event.event_stage_action
msgid ""
"Event stages are used to track the progress of an Event from its origin "
"until its conclusion."
msgstr ""
"Les étapes d'un événement sont utilisées pour suivre la progression de ce "
"dernier depuis sa création jusqu'à sa conclusion."

#. module: event
#: model_terms:ir.ui.view,arch_db:event.event_event_ticket_form_view
msgid "Event's Ticket"
msgstr "Ticket d'événement"

#. module: event
#: model:ir.actions.server,name:event.event_mail_scheduler_ir_actions_server
#: model:ir.cron,cron_name:event.event_mail_scheduler
msgid "Event: Mail Scheduler"
msgstr "Événement : Planificateur d'email"

#. module: event
#: model:mail.template,name:event.event_registration_mail_template_badge
msgid "Event: Registration Badge"
msgstr "Événement : Badge d'inscription"

#. module: event
#: model:mail.template,name:event.event_subscription
msgid "Event: Registration Confirmation"
msgstr "Événement : Confirmation de l'inscription"

#. module: event
#: model:mail.template,name:event.event_reminder
msgid "Event: Reminder"
msgstr "Événement : Rappel"

#. module: event
#: model:ir.actions.act_window,name:event.action_event_view
#: model:ir.ui.menu,name:event.event_main_menu
#: model:ir.ui.menu,name:event.menu_event_event
#: model_terms:ir.ui.view,arch_db:event.res_config_settings_view_form
#: model_terms:ir.ui.view,arch_db:event.res_partner_view_tree
#: model_terms:ir.ui.view,arch_db:event.view_event_form
#: model_terms:ir.ui.view,arch_db:event.view_event_search
#: model_terms:ir.ui.view,arch_db:event.view_event_tree
msgid "Events"
msgstr "Événements"

#. module: event
#: model:ir.actions.act_window,name:event.action_event_mail
msgid "Events Mail Schedulers"
msgstr "Planificateurs d'emails des événements"

#. module: event
#: model_terms:ir.ui.view,arch_db:event.event_stage_view_form
#: model_terms:ir.ui.view,arch_db:event.event_stage_view_tree
msgid "Events Stage"
msgstr "Étape des événements"

#. module: event
#: model:ir.model.fields,help:event.field_event_type__auto_confirm
msgid ""
"Events and registrations will automatically be confirmed upon creation, "
"easing the flow for simple events."
msgstr ""
"Les événements et les inscriptions seront automatiquement confirmés lors de "
"leur création, ce qui simplifie le déroulement des événements."

#. module: event
#: model:ir.model.fields,help:event.field_event_stage__pipe_end
msgid ""
"Events will automatically be moved into this stage when they are finished. "
"The event moved into this stage will automatically be set as green."
msgstr ""
"Les événements seront automatiquement déplacés vers cette étape lorsqu'ils "
"seront terminés. L'événement déplacé dans cette étape sera automatiquement "
"défini comme vert."

#. module: event
#: model_terms:event.event,description:event.event_4
#: model_terms:event.event,description:event.event_6
#: model_terms:ir.ui.view,arch_db:event.event_default_descripton
msgid ""
"Every year we invite our community, partners and end-users to come and meet us! It's the ideal event to get together and present new features, roadmap of future versions, achievements of the software, workshops, training sessions, etc...\n"
"            This event is also an opportunity to showcase our partners' case studies, methodology or developments. Be there and see directly from the source the features of the new version!"
msgstr ""
"Chaque année, nous invitons notre communauté, nos partenaires et nos utilisateurs à venir nous rencontrer ! C'est l'événement idéal pour se retrouver et présenter les nouvelles fonctionnalités, la roadmap des futures versions, le logiciel, mais aussi participer à des ateliers, sessions de formation, etc...\n"
"Cet événement est également l'occasion de présenter les études de cas de nos partenaires, la méthodologie ou des développements. Rejoignez-nous et découvrez à la source les fonctionnalités de la nouvelle version !"

#. module: event
#: model_terms:event.event,description:event.event_0
msgid ""
"Every year we invite our community, partners and end-users to come and meet "
"us! It's the ideal event to get together and present new features, roadmap "
"of future versions, achievements of the software, workshops, training "
"sessions, etc...."
msgstr ""
"Chaque année, nous invitons notre communauté, nos partenaires et nos "
"utilisateurs à venir nous rencontrer ! C'est l'événement idéal pour se "
"réunir et présenter de nouvelles fonctionnalités, les composantes des "
"futures versions, réalisations du logiciel, ateliers, sessions de formation,"
" etc ...."

#. module: event
#: model:event.type,name:event.event_type_0
msgid "Exhibition"
msgstr "Exposition"

#. module: event
#: model_terms:ir.ui.view,arch_db:event.view_registration_search
msgid "Expected"
msgstr "Attendu"

#. module: event
#: model_terms:ir.ui.view,arch_db:event.view_event_tree
msgid "Expected Attendees"
msgstr "Participants attendus"

#. module: event
#: model_terms:ir.ui.view,arch_db:event.view_event_kanban
msgid "Expected attendees"
msgstr "Participants attendus"

#. module: event
#: model:event.event,subtitle:event.event_3
msgid "Experience live music, local food and beverages."
msgstr ""
"Expérimentez de la music live, de la nourriture locale et des boissons."

#. module: event
#: model:ir.actions.report,name:event.action_report_event_registration_foldable_badge
msgid "Foldable Badge"
msgstr "Badge pliable"

#. module: event
#: model:mail.template,report_name:event.event_registration_mail_template_badge
msgid ""
"Foldable Badge - {{ (object.event_id.name or 'Event').replace('/','_') }}"
msgstr ""
"Badge pliable - {{ (object.event_id.name or 'Événement').replace('/','_') }}"

#. module: event
#: model:ir.actions.report,name:event.action_report_event_event_foldable_badge
msgid "Foldable Badge Example"
msgstr "Exemple de badge pliable"

#. module: event
#: model:ir.model.fields,field_description:event.field_event_stage__fold
msgid "Folded in Kanban"
msgstr "Repliée dans la vue Kanban"

#. module: event
#: model:ir.model.fields,field_description:event.field_event_event__message_follower_ids
#: model:ir.model.fields,field_description:event.field_event_registration__message_follower_ids
msgid "Followers"
msgstr "Abonnés"

#. module: event
#: model:ir.model.fields,field_description:event.field_event_event__message_partner_ids
#: model:ir.model.fields,field_description:event.field_event_registration__message_partner_ids
msgid "Followers (Partners)"
msgstr "Abonnés (Partenaires)"

#. module: event
#: model:ir.model.fields,help:event.field_event_event__activity_type_icon
#: model:ir.model.fields,help:event.field_event_registration__activity_type_icon
msgid "Font awesome icon e.g. fa-tasks"
msgstr "Icône Font Awesome par ex. fa-tasks"

#. module: event
#: model_terms:event.event,description:event.event_0
#: model_terms:event.event,description:event.event_1
#: model_terms:event.event,description:event.event_2
#: model_terms:event.event,description:event.event_3
#: model_terms:event.event,description:event.event_5
#: model_terms:event.event,description:event.event_7
msgid "For any additional information, please contact us at"
msgstr "Pour toute information additionnelle, veuillez nous contacter au"

#. module: event
#: model:ir.model.fields,help:event.field_event_event__seats_max
msgid ""
"For each event you can define a maximum registration of seats(number of "
"attendees), above this numbers the registrations are not accepted."
msgstr ""
"Pour chaque événement, vous pouvez définir un nombre maximum de places "
"(nombre de participants), au delà de ce chiffre, les inscriptions ne sont "
"pas acceptées."

#. module: event
#: model:event.event.ticket,description:event.event_0_ticket_1
msgid "For only 10, you gain access to catering. Yum yum."
msgstr "Pour seulement 10, vous avez accès à la restauration. Miam miam."

#. module: event
#: model_terms:ir.ui.view,arch_db:event.res_config_settings_view_form
msgid ""
"Foster interactions between attendees by creating virtual conference rooms"
msgstr ""
"Favorisez les interactions entre les participants en créant des salles de "
"conférence virtuelles"

#. module: event
#: model:event.event.ticket,name:event.event_0_ticket_0
msgid "Free"
msgstr "Gratuit"

#. module: event
#: model:event.event.ticket,description:event.event_0_ticket_0
msgid "Free entrance, no food !"
msgstr "Entrée gratuite, pas de nourriture !"

#. module: event
#: model:event.stage,description:event.event_stage_new
msgid "Freshly created"
msgstr "Fraîchement créé"

#. module: event
#: model_terms:ir.actions.act_window,help:event.action_registration
#: model_terms:ir.actions.act_window,help:event.event_registration_action_stats_from_event
msgid ""
"From this dashboard you can report, analyze and detect trends regarding your"
" event registrations."
msgstr ""
"À partir de ce tableau de bord, vous pouvez faire du reporting, analyser et "
"détecter les tendances concernant les inscriptions à vos événements."

#. module: event
#: model:ir.actions.report,name:event.action_report_event_registration_full_page_ticket
msgid "Full Page Ticket"
msgstr "Ticket pleine page"

#. module: event
#: model:mail.template,report_name:event.event_subscription
msgid ""
"Full Page Ticket - {{ (object.event_id.name or 'Event').replace('/','') }}"
msgstr ""
"Ticket pleine page - {{ (object.event_id.name or "
"'Événement').replace('/','') }}"

#. module: event
#: model:ir.actions.report,name:event.action_report_event_event_full_page_ticket
msgid "Full Page Ticket Example"
msgstr "Exemple de ticket pleine page"

#. module: event
#: model:event.stage,description:event.event_stage_done
msgid "Fully ended"
msgstr "Complètement terminé"

#. module: event
#: model_terms:event.event,description:event.event_2
msgid "Functional flow of the main applications;"
msgstr "Organigramme fonctionnel des principales applications ;"

#. module: event
#: model_terms:ir.ui.view,arch_db:event.view_event_search
#: model_terms:ir.ui.view,arch_db:event.view_registration_search
msgid "Future Activities"
msgstr "Activités futures"

#. module: event
#: model:event.event.ticket,name:event.event_4_ticket_0
msgid "General Admission"
msgstr "Admission générale"

#. module: event
#: model:event.event,subtitle:event.event_0
msgid "Get Inspired • Stay Connected • Have Fun"
msgstr "Inspirez-vous • Connectez-vous • Amusez-vous"

#. module: event
#: model:ir.model.fields,field_description:event.field_event_mail__mail_state
msgid "Global communication Status"
msgstr "Statut de la communication globale"

#. module: event
#: model:event.event,name:event.event_1
msgid "Great Reno Ballon Race"
msgstr "La Great Reno Balloon Race"

#. module: event
#. odoo-javascript
#: code:addons/event/static/src/js/tours/event_tour.js:0
#, python-format
msgid "Great! Now all you have to do is wait for your attendees to show up!"
msgstr ""
"Super ! Il ne vous reste plus qu'à attendre que vos participants se "
"présentent !"

#. module: event
#: model:ir.model.fields,field_description:event.field_event_stage__legend_done
msgid "Green Kanban Label"
msgstr "Étiquette Kanban verte"

#. module: event
#: model:ir.model.fields,field_description:event.field_event_stage__legend_normal
msgid "Grey Kanban Label"
msgstr "Étiquette Kanban grise"

#. module: event
#: model_terms:ir.ui.view,arch_db:event.view_event_search
#: model_terms:ir.ui.view,arch_db:event.view_registration_search
msgid "Group By"
msgstr "Regrouper par"

#. module: event
#: model_terms:res.partner,website_description:event.res_partner_event_1
#: model_terms:res.partner,website_description:event.res_partner_event_2
#: model_terms:res.partner,website_description:event.res_partner_event_3
#: model_terms:res.partner,website_description:event.res_partner_event_4
msgid "Happy to be Sponsor"
msgstr "Heureux d'être sponsor"

#. module: event
#: model:ir.model.fields,field_description:event.field_event_event__has_message
#: model:ir.model.fields,field_description:event.field_event_registration__has_message
msgid "Has Message"
msgstr "A un message"

#. module: event
#: model_terms:event.event,description:event.event_2
msgid "Having attended this conference, participants should be able to:"
msgstr ""
"Ayant participé à cette conférence, les participants devraient être capable "
"de :"

#. module: event
#: model_terms:event.event,description:event.event_3
msgid "Here it is, the 12th edition of our Live Musical Festival !"
msgstr "On y est, la 12ème édition de notre Festival de musique live !"

#. module: event
#: model:event.event,name:event.event_5
msgid "Hockey Tournament"
msgstr "Tournoi de hockey"

#. module: event
#: model:ir.model.fields.selection,name:event.selection__event_mail__interval_unit__hours
#: model:ir.model.fields.selection,name:event.selection__event_type_mail__interval_unit__hours
msgid "Hours"
msgstr "Heures"

#. module: event
#: model_terms:ir.ui.view,arch_db:event.event_report_template_foldable_badge
msgid "How to Fold (1)"
msgstr "Comment plier (1)"

#. module: event
#: model_terms:ir.ui.view,arch_db:event.event_report_template_foldable_badge
msgid "How to Fold (2)"
msgstr "Comment plier (2)"

#. module: event
#: model_terms:ir.ui.view,arch_db:event.event_report_template_foldable_badge
msgid "How to Fold (3)"
msgstr "Comment plier (3)"

#. module: event
#: model_terms:ir.ui.view,arch_db:event.event_report_template_foldable_badge
msgid "How to Fold (4)"
msgstr "Comment plier (4)"

#. module: event
#: model:ir.model.fields,field_description:event.field_event_event__id
#: model:ir.model.fields,field_description:event.field_event_event_ticket__id
#: model:ir.model.fields,field_description:event.field_event_mail__id
#: model:ir.model.fields,field_description:event.field_event_mail_registration__id
#: model:ir.model.fields,field_description:event.field_event_registration__id
#: model:ir.model.fields,field_description:event.field_event_stage__id
#: model:ir.model.fields,field_description:event.field_event_tag__id
#: model:ir.model.fields,field_description:event.field_event_tag_category__id
#: model:ir.model.fields,field_description:event.field_event_type__id
#: model:ir.model.fields,field_description:event.field_event_type_mail__id
#: model:ir.model.fields,field_description:event.field_event_type_ticket__id
msgid "ID"
msgstr "ID"

#. module: event
#: model:ir.model.fields,field_description:event.field_event_event__activity_exception_icon
#: model:ir.model.fields,field_description:event.field_event_registration__activity_exception_icon
msgid "Icon"
msgstr "Icône"

#. module: event
#. odoo-javascript
#: code:addons/event/static/src/icon_selection_field/icon_selection_field.js:0
#, python-format
msgid "Icon Selection"
msgstr "Sélection d'icônes"

#. module: event
#: model:ir.model.fields,help:event.field_event_event__activity_exception_icon
#: model:ir.model.fields,help:event.field_event_registration__activity_exception_icon
msgid "Icon to indicate an exception activity."
msgstr "Icône pour indiquer une activité d'exception."

#. module: event
#: model:ir.model.fields,help:event.field_event_event__message_needaction
#: model:ir.model.fields,help:event.field_event_registration__message_needaction
msgid "If checked, new messages require your attention."
msgstr "Si coché, de nouveaux messages demandent votre attention."

#. module: event
#: model:ir.model.fields,help:event.field_event_event__message_has_error
#: model:ir.model.fields,help:event.field_event_event__message_has_sms_error
#: model:ir.model.fields,help:event.field_event_registration__message_has_error
#: model:ir.model.fields,help:event.field_event_registration__message_has_sms_error
msgid "If checked, some messages have a delivery error."
msgstr "Si coché, certains messages ont une erreur de livraison."

#. module: event
#: model:ir.model.fields,help:event.field_event_event__start_sale_datetime
msgid ""
"If ticketing is used, contains the earliest starting sale date of tickets."
msgstr ""
"Si la billetterie est utilisée, contient la première date de début de vente "
"des tickets."

#. module: event
#: model_terms:event.event,ticket_instructions:event.event_0
msgid "If you don't have this ticket, you will <b>not</b> be allowed entry!"
msgstr ""
"Si vous n'avez pas ce ticket, vous ne serez <b>pas</b> autorisé à entrer !"

#. module: event
#: model_terms:event.event,description:event.event_5
msgid ""
"If you don't know anything about Hockey, this is a great introduction to this wonderful sport as you will will be able to see some training process and also have some time\n"
"                to chat with experienced players and trainers once the tournament is over !"
msgstr ""
"Si vous ne connaissez rien au hockey, c'est une excellente introduction à ce merveilleux sport, car vous pourrez voir un processus d'entraînement et aussi avoir du temps\n"
"pour discuter avec des joueurs et entraîneurs expérimentés une fois le tournoi terminé !"

#. module: event
#: model:ir.model.fields.selection,name:event.selection__event_mail__interval_unit__now
#: model:ir.model.fields.selection,name:event.selection__event_type_mail__interval_unit__now
msgid "Immediately"
msgstr "Immédiatement"

#. module: event
#: model_terms:event.event,ticket_instructions:event.event_0
msgid "Important ticket information"
msgstr "Informations importantes sur les tickets"

#. module: event
#. odoo-python
#: code:addons/event/models/event_stage.py:0
#: model:event.stage,legend_normal:event.event_stage_announced
#: model:event.stage,legend_normal:event.event_stage_booked
#: model:event.stage,legend_normal:event.event_stage_cancelled
#: model:event.stage,legend_normal:event.event_stage_done
#: model:event.stage,legend_normal:event.event_stage_new
#: model:ir.model.fields.selection,name:event.selection__event_event__kanban_state__normal
#, python-format
msgid "In Progress"
msgstr "En cours"

#. module: event
#: model:ir.model.fields,field_description:event.field_event_mail__interval_nbr
#: model:ir.model.fields,field_description:event.field_event_type_mail__interval_nbr
msgid "Interval"
msgstr "Intervalle"

#. module: event
#: model_terms:event.event,description:event.event_2
msgid "Introduction, CRM, Sales Management"
msgstr "Introduction, CRM, Gestion des ventes"

#. module: event
#. odoo-python
#: code:addons/event/models/event_registration.py:0
#, python-format
msgid "Invalid event / ticket choice"
msgstr "Choix d'événement/ticket invalide"

#. module: event
#: model:ir.model.fields,field_description:event.field_event_event_ticket__sale_available
msgid "Is Available"
msgstr "Est disponible"

#. module: event
#: model:ir.model.fields,field_description:event.field_event_event_ticket__is_expired
msgid "Is Expired"
msgstr "A expiré"

#. module: event
#: model:ir.model.fields,field_description:event.field_event_event__is_finished
msgid "Is Finished"
msgstr "Est terminé"

#. module: event
#: model:ir.model.fields,field_description:event.field_event_event__message_is_follower
#: model:ir.model.fields,field_description:event.field_event_registration__message_is_follower
msgid "Is Follower"
msgstr "Est un abonné"

#. module: event
#: model:ir.model.fields,field_description:event.field_event_event__is_one_day
msgid "Is One Day"
msgstr "Est un jour"

#. module: event
#: model:ir.model.fields,field_description:event.field_event_event__is_ongoing
msgid "Is Ongoing"
msgstr "Est en cours"

#. module: event
#: model:ir.model.fields,help:event.field_event_type__seats_max
msgid "It will select this default maximum value when you choose this event"
msgstr ""
"Cette valeur par défaut maximum est sélectionnée si vous choisissez cet "
"événement"

#. module: event
#: model_terms:event.event,description:event.event_2
msgid "John DOE"
msgstr "John DOE"

#. module: event
#: model_terms:event.event,description:event.event_1
msgid "Join us for the greatest ballon race of all times !"
msgstr ""
"Rejoignez-nous pour la plus grande course de ballons de tous les temps !"

#. module: event
#: model_terms:event.event,description:event.event_4
#: model_terms:event.event,description:event.event_6
#: model_terms:ir.ui.view,arch_db:event.event_default_descripton
msgid "Join us for this 24 hours Event"
msgstr "Rejoignez-nous pour cet événement de 24 heures"

#. module: event
#: model_terms:event.event,description:event.event_0
msgid "Join us for this 3-day Event"
msgstr "Rejoignez-nous pour cet événement de 3 jours"

#. module: event
#: model:ir.model.fields,field_description:event.field_event_event__legend_blocked
msgid "Kanban Blocked Explanation"
msgstr "Explication de kanban bloqué"

#. module: event
#: model:ir.model.fields,field_description:event.field_event_event__legend_normal
msgid "Kanban Ongoing Explanation"
msgstr "Explication de kanban en cours"

#. module: event
#: model:ir.model.fields,field_description:event.field_event_event__kanban_state
msgid "Kanban State"
msgstr "État kanban"

#. module: event
#: model:ir.model.fields,field_description:event.field_event_event__kanban_state_label
msgid "Kanban State Label"
msgstr "Étiquette d'état Kanban"

#. module: event
#: model:ir.model.fields,field_description:event.field_event_event__legend_done
msgid "Kanban Valid Explanation"
msgstr "Explication de kanban valide"

#. module: event
#: model_terms:ir.ui.view,arch_db:event.view_registration_search
msgid "Last 30 days"
msgstr "Les 30 derniers jours"

#. module: event
#: model:ir.model.fields,field_description:event.field_event_event____last_update
#: model:ir.model.fields,field_description:event.field_event_event_ticket____last_update
#: model:ir.model.fields,field_description:event.field_event_mail____last_update
#: model:ir.model.fields,field_description:event.field_event_mail_registration____last_update
#: model:ir.model.fields,field_description:event.field_event_registration____last_update
#: model:ir.model.fields,field_description:event.field_event_stage____last_update
#: model:ir.model.fields,field_description:event.field_event_tag____last_update
#: model:ir.model.fields,field_description:event.field_event_tag_category____last_update
#: model:ir.model.fields,field_description:event.field_event_type____last_update
#: model:ir.model.fields,field_description:event.field_event_type_mail____last_update
#: model:ir.model.fields,field_description:event.field_event_type_ticket____last_update
msgid "Last Modified on"
msgstr "Dernière modification le"

#. module: event
#: model:ir.model.fields,field_description:event.field_event_event__write_uid
#: model:ir.model.fields,field_description:event.field_event_event_ticket__write_uid
#: model:ir.model.fields,field_description:event.field_event_mail__write_uid
#: model:ir.model.fields,field_description:event.field_event_mail_registration__write_uid
#: model:ir.model.fields,field_description:event.field_event_registration__write_uid
#: model:ir.model.fields,field_description:event.field_event_stage__write_uid
#: model:ir.model.fields,field_description:event.field_event_tag__write_uid
#: model:ir.model.fields,field_description:event.field_event_tag_category__write_uid
#: model:ir.model.fields,field_description:event.field_event_type__write_uid
#: model:ir.model.fields,field_description:event.field_event_type_mail__write_uid
#: model:ir.model.fields,field_description:event.field_event_type_ticket__write_uid
msgid "Last Updated by"
msgstr "Dernière mise à jour par"

#. module: event
#: model:ir.model.fields,field_description:event.field_event_event__write_date
#: model:ir.model.fields,field_description:event.field_event_event_ticket__write_date
#: model:ir.model.fields,field_description:event.field_event_mail__write_date
#: model:ir.model.fields,field_description:event.field_event_mail_registration__write_date
#: model:ir.model.fields,field_description:event.field_event_registration__write_date
#: model:ir.model.fields,field_description:event.field_event_stage__write_date
#: model:ir.model.fields,field_description:event.field_event_tag__write_date
#: model:ir.model.fields,field_description:event.field_event_tag_category__write_date
#: model:ir.model.fields,field_description:event.field_event_type__write_date
#: model:ir.model.fields,field_description:event.field_event_type_mail__write_date
#: model:ir.model.fields,field_description:event.field_event_type_ticket__write_date
msgid "Last Updated on"
msgstr "Dernière mise à jour le"

#. module: event
#: model_terms:ir.ui.view,arch_db:event.view_event_search
#: model_terms:ir.ui.view,arch_db:event.view_registration_search
msgid "Late Activities"
msgstr "Activités en retard"

#. module: event
#. odoo-javascript
#: code:addons/event/static/src/js/tours/event_tour.js:0
#, python-format
msgid "Let's create your first <b>event</b>."
msgstr "Créons votre premier <b>événement</b>."

#. module: event
#: model:ir.model.fields,field_description:event.field_event_event__seats_limited
#: model:ir.model.fields,field_description:event.field_event_event_ticket__seats_limited
#: model:ir.model.fields,field_description:event.field_event_type_ticket__seats_limited
msgid "Limit Attendees"
msgstr "Limiter les participants"

#. module: event
#: model_terms:ir.ui.view,arch_db:event.view_event_form
#: model_terms:ir.ui.view,arch_db:event.view_event_type_form
msgid "Limit Registrations"
msgstr "Limiter les inscriptions"

#. module: event
#: model:ir.model.fields,field_description:event.field_event_type__has_seats_limitation
msgid "Limited Seats"
msgstr "Places limitées"

#. module: event
#: model_terms:ir.ui.view,arch_db:event.res_config_settings_view_form
msgid "Live Broadcast"
msgstr "Diffusion en direct"

#. module: event
#: model:ir.model.fields,field_description:event.field_res_config_settings__module_website_event_track_live
msgid "Live Mode"
msgstr "Mode Live"

#. module: event
#: model:event.event,name:event.event_3
msgid "Live Music Festival"
msgstr "Festival de musique live"

#. module: event
#: model:ir.model.fields.selection,name:event.selection__event_mail__notification_type__mail
#: model:ir.model.fields.selection,name:event.selection__event_type_mail__notification_type__mail
msgid "Mail"
msgstr "Mail"

#. module: event
#: model:ir.model.fields,field_description:event.field_event_mail__mail_registration_ids
msgid "Mail Registration"
msgstr "Inscription par email"

#. module: event
#: model:ir.model.fields,field_description:event.field_event_event__event_mail_ids
#: model:ir.model.fields,field_description:event.field_event_type__event_type_mail_ids
msgid "Mail Schedule"
msgstr "Planification d'email"

#. module: event
#: model:ir.model.fields,field_description:event.field_event_mail_registration__scheduler_id
msgid "Mail Scheduler"
msgstr "Planificateur d'email"

#. module: event
#: model:ir.ui.menu,name:event.menu_event_mail_schedulers
msgid "Mail Schedulers"
msgstr "Planificateurs d'email"

#. module: event
#: model:ir.model,name:event.model_event_type_mail
msgid "Mail Scheduling on Event Category"
msgstr "Planification d'emails en fonction de la catégorie d'événement"

#. module: event
#: model:ir.model.fields,field_description:event.field_event_mail_registration__mail_sent
msgid "Mail Sent"
msgstr "Email envoyé"

#. module: event
#: model:ir.model.fields,field_description:event.field_event_event__message_main_attachment_id
#: model:ir.model.fields,field_description:event.field_event_registration__message_main_attachment_id
msgid "Main Attachment"
msgstr "Pièce jointe principale"

#. module: event
#: model_terms:ir.ui.view,arch_db:event.res_config_settings_view_form
msgid "Manage &amp; publish a schedule with tracks"
msgstr "Gérez & publiez un programme avec des sessions"

#. module: event
#: model_terms:ir.ui.view,arch_db:event.view_event_registration_tree
msgid "Mark as Attending"
msgstr "Marquer comme participant"

#. module: event
#: model_terms:ir.ui.view,arch_db:event.view_event_registration_form
msgid "Marketing"
msgstr "Marketing"

#. module: event
#: model_terms:ir.ui.view,arch_db:event.event_event_ticket_view_tree_from_event
msgid "Maximum"
msgstr "Maximum"

#. module: event
#: model:ir.model.fields,field_description:event.field_event_event__seats_max
#: model:ir.model.fields,field_description:event.field_event_event_ticket__seats_max
#: model:ir.model.fields,field_description:event.field_event_type_ticket__seats_max
msgid "Maximum Attendees"
msgstr "Nombre maximal de participants"

#. module: event
#: model:ir.model.fields,field_description:event.field_event_type__seats_max
msgid "Maximum Registrations"
msgstr "Nombre maximal d'inscriptions"

#. module: event
#: model_terms:ir.ui.view,arch_db:event.view_event_tree
msgid "Maximum Seats"
msgstr "Nombre maximal de places"

#. module: event
#: model:ir.model.fields,field_description:event.field_event_registration__utm_medium_id
#: model_terms:ir.ui.view,arch_db:event.view_registration_search
msgid "Medium"
msgstr "Medium"

#. module: event
#: model:ir.model.fields,field_description:event.field_event_event__message_has_error
#: model:ir.model.fields,field_description:event.field_event_registration__message_has_error
msgid "Message Delivery error"
msgstr "Erreur d'envoi du message"

#. module: event
#: model:ir.model.fields,field_description:event.field_event_event__message_ids
#: model:ir.model.fields,field_description:event.field_event_registration__message_ids
msgid "Messages"
msgstr "Messages"

#. module: event
#: model:ir.model.fields,field_description:event.field_event_registration__mobile
msgid "Mobile"
msgstr "Mobile"

#. module: event
#: model:ir.model.fields.selection,name:event.selection__event_mail__interval_unit__months
#: model:ir.model.fields.selection,name:event.selection__event_type_mail__interval_unit__months
msgid "Months"
msgstr "Mois"

#. module: event
#: model:event.tag,name:event.event_tag_category_2_tag_2
msgid "Music"
msgstr "Musique"

#. module: event
#: model:ir.model.fields,field_description:event.field_event_event__my_activity_date_deadline
#: model:ir.model.fields,field_description:event.field_event_registration__my_activity_date_deadline
msgid "My Activity Deadline"
msgstr "Échéance de mon activité"

#. module: event
#: model_terms:ir.ui.view,arch_db:event.view_event_search
msgid "My Events"
msgstr "Mes événements"

#. module: event
#: model:ir.model.fields,field_description:event.field_event_event_ticket__name
#: model:ir.model.fields,field_description:event.field_event_tag__name
#: model:ir.model.fields,field_description:event.field_event_tag_category__name
#: model:ir.model.fields,field_description:event.field_event_type_ticket__name
msgid "Name"
msgstr "Nom"

#. module: event
#: model:event.stage,name:event.event_stage_new
msgid "New"
msgstr "Nouveau"

#. module: event
#: model:ir.model.fields,field_description:event.field_event_event__activity_calendar_event_id
#: model:ir.model.fields,field_description:event.field_event_registration__activity_calendar_event_id
msgid "Next Activity Calendar Event"
msgstr "Activité suivante de l'événement du calendrier"

#. module: event
#: model:ir.model.fields,field_description:event.field_event_event__activity_date_deadline
#: model:ir.model.fields,field_description:event.field_event_registration__activity_date_deadline
msgid "Next Activity Deadline"
msgstr "Date limite de l'activité à venir"

#. module: event
#: model:ir.model.fields,field_description:event.field_event_event__activity_summary
#: model:ir.model.fields,field_description:event.field_event_registration__activity_summary
msgid "Next Activity Summary"
msgstr "Résumé de l'activité suivante"

#. module: event
#: model:ir.model.fields,field_description:event.field_event_event__activity_type_id
#: model:ir.model.fields,field_description:event.field_event_registration__activity_type_id
msgid "Next Activity Type"
msgstr "Type d'activités à venir"

#. module: event
#: model_terms:ir.actions.act_window,help:event.event_registration_action
msgid "No Attendees expected yet!"
msgstr "Aucun participant n'est encore attendu !"

#. module: event
#: model_terms:ir.actions.act_window,help:event.act_event_registration_from_event
#: model_terms:ir.actions.act_window,help:event.action_registration
#: model_terms:ir.actions.act_window,help:event.event_registration_action_kanban
#: model_terms:ir.actions.act_window,help:event.event_registration_action_stats_from_event
msgid "No Attendees yet!"
msgstr "Pas encore de participants !"

#. module: event
#. odoo-python
#: code:addons/event/models/event_registration.py:0
#, python-format
msgid "None"
msgstr "Aucun"

#. module: event
#: model:ir.model.fields,field_description:event.field_event_event__note
#: model:ir.model.fields,field_description:event.field_event_type__note
#: model_terms:ir.ui.view,arch_db:event.view_event_form
#: model_terms:ir.ui.view,arch_db:event.view_event_type_form
msgid "Note"
msgstr "Note"

#. module: event
#: model_terms:ir.ui.view,arch_db:event.view_event_form
#: model_terms:ir.ui.view,arch_db:event.view_event_type_form
msgid "Notes"
msgstr "Notes"

#. module: event
#: model_terms:ir.actions.act_window,help:event.action_event_mail
msgid "Nothing Scheduled yet!"
msgstr "Rien de prévu pour le moment !"

#. module: event
#. odoo-javascript
#: code:addons/event/static/src/js/tours/event_tour.js:0
#, python-format
msgid "Now that your event is ready, click here to move it to another stage."
msgstr ""
"Maintenant que votre événement est prêt, cliquez ici pour le déplacer vers "
"une autre étape."

#. module: event
#: model:ir.model.fields,field_description:event.field_event_event__message_needaction_counter
#: model:ir.model.fields,field_description:event.field_event_registration__message_needaction_counter
msgid "Number of Actions"
msgstr "Nombre d'actions"

#. module: event
#: model:ir.model.fields,field_description:event.field_event_event__seats_used
msgid "Number of Attendees"
msgstr "Nombre de participants"

#. module: event
#: model:ir.model.fields,field_description:event.field_event_event__seats_expected
msgid "Number of Expected Attendees"
msgstr "Nombre de participants attendus"

#. module: event
#: model:ir.model.fields,field_description:event.field_event_event__seats_reserved
msgid "Number of Registrations"
msgstr "Nombre d'inscriptions"

#. module: event
#: model:ir.model.fields,field_description:event.field_event_event__message_has_error_counter
#: model:ir.model.fields,field_description:event.field_event_registration__message_has_error_counter
msgid "Number of errors"
msgstr "Nombre d'erreurs"

#. module: event
#: model:ir.model.fields,help:event.field_event_event__message_needaction_counter
#: model:ir.model.fields,help:event.field_event_registration__message_needaction_counter
msgid "Number of messages which requires an action"
msgstr "Nombre de messages exigeant une action"

#. module: event
#: model:ir.model.fields,help:event.field_event_event__message_has_error_counter
#: model:ir.model.fields,help:event.field_event_registration__message_has_error_counter
msgid "Number of messages with delivery error"
msgstr "Nombre de messages avec des erreurs d'envoi"

#. module: event
#: model_terms:event.event,description:event.event_2
msgid "Objectives"
msgstr "Objectifs"

#. module: event
#: model_terms:event.event,description:event.event_3
msgid "Once again we assembled the most legendary bands in Rock history."
msgstr ""
"Une fois de plus, nous avons réuni les groupes les plus légendaires de "
"l'histoire du rock."

#. module: event
#: model_terms:ir.ui.view,arch_db:event.view_registration_search
msgid "Ongoing Events"
msgstr "Événements en cours"

#. module: event
#: model:event.tag,name:event.event_tag_category_3_tag_1
msgid "Online"
msgstr "En ligne"

#. module: event
#: model_terms:ir.ui.view,arch_db:event.res_config_settings_view_form
msgid "Online Exhibitors"
msgstr "Exposants en ligne"

#. module: event
#: model:ir.model.fields,field_description:event.field_res_config_settings__module_website_event_sale
msgid "Online Ticketing"
msgstr "Billetterie en ligne"

#. module: event
#. odoo-javascript
#: code:addons/event/static/src/js/tours/event_tour.js:0
#, python-format
msgid "Open date range picker. Pick a Start date for your event"
msgstr ""
"Ouvrir le sélecteur de page de dates. Choisissez une date de début pour "
"votre événement"

#. module: event
#: model_terms:event.event,description:event.event_0
msgid ""
"OpenElec Applications reserves the right to cancel, re-name or re-locate the"
" event or change the dates on which it is held."
msgstr ""
"OpenElec Applications se réserve le droit d'annuler, de renommer ou de "
"localiser l'événement ou de modifier les dates auxquelles il a lieu."

#. module: event
#: model:event.event,name:event.event_7
msgid "OpenWood Collection Online Reveal"
msgstr "Révélation en ligne de la collection OpenWood"

#. module: event
#: model:res.partner,website_short_description:event.res_partner_event_2
msgid ""
"OpenWood brings honesty and seriousness to wood industry while helping "
"customers deal with trees, flowers and fungi."
msgstr ""
"OpenWood apporte honnêteté et sérieux à l'industrie du bois, tout en aidant "
"ses clients à gérer les arbres, les fleurs et les champignons."

#. module: event
#. odoo-python
#: code:addons/event/models/event_event.py:0
#, python-format
msgid "Operation not supported."
msgstr "Opération non prise en charge."

#. module: event
#: model:ir.model.fields,field_description:event.field_event_event__organizer_id
#: model_terms:ir.ui.view,arch_db:event.view_registration_search
msgid "Organizer"
msgstr "Organisé par"

#. module: event
#: model:event.event,subtitle:event.event_7
msgid ""
"Our newest collection will be revealed online! Interact with us on our live "
"streams!"
msgstr ""
"Notre nouvelle collection sera révélée en ligne ! Interagissez avec nous "
"lors de nos live streams !"

#. module: event
#: model:ir.model.fields,help:event.field_event_event__legend_blocked
#: model:ir.model.fields,help:event.field_event_stage__legend_blocked
msgid ""
"Override the default value displayed for the blocked state for kanban "
"selection."
msgstr ""
"Remplacer la valeur par défaut affichée pour l'état 'bloqué' dans la "
"sélection kanban."

#. module: event
#: model:ir.model.fields,help:event.field_event_event__legend_done
#: model:ir.model.fields,help:event.field_event_stage__legend_done
msgid ""
"Override the default value displayed for the done state for kanban "
"selection."
msgstr ""
"Remplacer la valeur par défaut affichée pour l'état 'terminé' dans la "
"sélection kanban."

#. module: event
#: model:ir.model.fields,help:event.field_event_event__legend_normal
#: model:ir.model.fields,help:event.field_event_stage__legend_normal
msgid ""
"Override the default value displayed for the normal state for kanban "
"selection."
msgstr ""
"Remplacer la valeur par défaut affichée pour l'état 'normal' dans la "
"sélection kanban."

#. module: event
#: model_terms:ir.ui.view,arch_db:event.view_registration_search
msgid "Participant"
msgstr "Participant"

#. module: event
#: model_terms:ir.ui.view,arch_db:event.view_registration_search
msgid "Partner"
msgstr "Partenaire"

#. module: event
#: model:ir.model.fields,field_description:event.field_event_registration__phone
msgid "Phone"
msgstr "Téléphone"

#. module: event
#: model_terms:event.event,ticket_instructions:event.event_0
msgid ""
"Please come <b>at least</b> 30 minutes before the beginning of the event."
msgstr ""
"Veuillez vous présenter <b>au moins</b> 30 minutes avant le début de "
"l'événement."

#. module: event
#: model_terms:event.event,description:event.event_2
msgid "Point of Sale (POS), Introduction to report customization."
msgstr "Point de vente (PdV), introduction à la personnalisation de rapports."

#. module: event
#: model_terms:event.event,description:event.event_0
#: model_terms:event.event,description:event.event_2
msgid "Program"
msgstr "Programme"

#. module: event
#: model_terms:event.event,description:event.event_2
msgid "Project management, Human resources, Contract management."
msgstr "Gestion de projets, Ressources humaines, Gestion des contrats."

#. module: event
#: model_terms:event.event,description:event.event_2
msgid "Purchase, Sales &amp; Purchase management, Financial accounting."
msgstr "Achats, Gestion des ventes & des achats, Comptabilité financière."

#. module: event
#: model:ir.model.fields,field_description:event.field_res_config_settings__module_website_event_track_quiz
msgid "Quiz on Tracks"
msgstr "Quiz à propos des sessions"

#. module: event
#. odoo-python
#: code:addons/event/models/event_stage.py:0
#: model:event.stage,legend_done:event.event_stage_announced
#: model:event.stage,legend_done:event.event_stage_booked
#: model:event.stage,legend_done:event.event_stage_cancelled
#: model:event.stage,legend_done:event.event_stage_done
#: model:event.stage,legend_done:event.event_stage_new
#, python-format
msgid "Ready for Next Stage"
msgstr "Prêt pour la prochaine étape"

#. module: event
#. odoo-javascript
#: code:addons/event/static/src/js/tours/event_tour.js:0
#: code:addons/event/static/src/js/tours/event_tour.js:0
#, python-format
msgid "Ready to <b>organize events</b> in a few minutes? Let's get started!"
msgstr ""
"Prêt à <b>organiser des événements</b> en quelques minutes ? Commençons !"

#. module: event
#: model:ir.model.fields,field_description:event.field_event_stage__legend_blocked
msgid "Red Kanban Label"
msgstr "Indicateur Kanban rouge"

#. module: event
#. odoo-python
#: code:addons/event/models/event_ticket.py:0
#: code:addons/event/models/event_ticket.py:0
#: model_terms:ir.ui.view,arch_db:event.res_config_settings_view_form
#: model_terms:ir.ui.view,arch_db:event.view_event_registration_form
#: model_terms:ir.ui.view,arch_db:event.view_event_registration_graph
#: model_terms:ir.ui.view,arch_db:event.view_event_registration_pivot
#: model_terms:ir.ui.view,arch_db:event.view_event_registration_tree
#, python-format
msgid "Registration"
msgstr "Inscription"

#. module: event
#: model_terms:ir.ui.view,arch_db:event.view_event_registration_form
#: model_terms:ir.ui.view,arch_db:event.view_event_registration_tree
#: model_terms:ir.ui.view,arch_db:event.view_registration_search
msgid "Registration Date"
msgstr "Date d'inscription"

#. module: event
#: model:res.groups,name:event.group_event_registration_desk
msgid "Registration Desk"
msgstr "Bureau d'inscription"

#. module: event
#: model:ir.model.fields,field_description:event.field_event_event_ticket__end_sale_datetime
msgid "Registration End"
msgstr "Fin de l'inscription"

#. module: event
#: model_terms:ir.ui.view,arch_db:event.view_registration_search
msgid "Registration ID"
msgstr "ID Inscription"

#. module: event
#: model:ir.model,name:event.model_event_mail_registration
msgid "Registration Mail Scheduler"
msgstr "Planificateur d'email d'inscription"

#. module: event
#: model_terms:ir.ui.view,arch_db:event.view_event_mail_form
msgid "Registration Mails"
msgstr "Mails à l'inscription"

#. module: event
#: model:ir.model.fields,field_description:event.field_event_event_ticket__start_sale_datetime
msgid "Registration Start"
msgstr "Début de l'inscription"

#. module: event
#: model:ir.model.fields,field_description:event.field_res_config_settings__module_website_event_questions
msgid "Registration Survey"
msgstr "Sondage sur l'inscription"

#. module: event
#. odoo-python
#: code:addons/event/models/event_ticket.py:0
#, python-format
msgid "Registration for %s"
msgstr "Inscription pour %s"

#. module: event
#: model_terms:ir.ui.view,arch_db:event.view_event_mail_form
msgid "Registration mail"
msgstr "Email d'inscription"

#. module: event
#: model:ir.model.fields,field_description:event.field_event_event__event_registrations_open
msgid "Registration open"
msgstr "Inscription ouverte"

#. module: event
#: model:ir.actions.act_window,name:event.event_registration_action_stats_from_event
msgid "Registration statistics"
msgstr "Statistiques sur les inscriptions"

#. module: event
#: model:ir.model.fields,field_description:event.field_event_event_ticket__registration_ids
msgid "Registrations"
msgstr "Inscriptions"

#. module: event
#: model:ir.model.fields,help:event.field_event_event__event_registrations_open
msgid ""
"Registrations are open if:\n"
"- the event is not ended\n"
"- there are seats available on event\n"
"- the tickets are sellable (if ticketing is used)"
msgstr ""
"Les inscriptions sont ouvertes si :\n"
"- l'événement n'est pas terminé\n"
"- il y a des places disponibles à l'événement\n"
"- les tickets sont vendables (si la billetterie est utilisée)"

#. module: event
#: model:ir.model.fields,field_description:event.field_event_event__event_registrations_started
msgid "Registrations started"
msgstr "Les inscriptions ont commencé"

#. module: event
#: model:ir.ui.menu,name:event.menu_reporting_events
msgid "Reporting"
msgstr "Analyse"

#. module: event
#: model:ir.model.fields,field_description:event.field_event_event_ticket__seats_reserved
msgid "Reserved Seats"
msgstr "Places réservées"

#. module: event
#: model:ir.model.fields,field_description:event.field_event_event__user_id
#: model_terms:ir.ui.view,arch_db:event.view_event_search
#: model_terms:ir.ui.view,arch_db:event.view_registration_search
msgid "Responsible"
msgstr "Responsable"

#. module: event
#: model:ir.model.fields,field_description:event.field_event_event__activity_user_id
#: model:ir.model.fields,field_description:event.field_event_registration__activity_user_id
msgid "Responsible User"
msgstr "Utilisateur responsable"

#. module: event
#: model:ir.model.fields.selection,name:event.selection__event_mail__mail_state__running
msgid "Running"
msgstr "En cours"

#. module: event
#: model:ir.model.fields,field_description:event.field_event_event__message_has_sms_error
#: model:ir.model.fields,field_description:event.field_event_registration__message_has_sms_error
msgid "SMS Delivery error"
msgstr "Erreur d'envoi SMS"

#. module: event
#: model_terms:ir.ui.view,arch_db:event.res_config_settings_view_form
msgid "Scan badges to confirm attendances"
msgstr "Scannez les badges pour confirmer les présences"

#. module: event
#: model_terms:ir.ui.view,arch_db:event.res_config_settings_view_form
msgid "Schedule & Tracks"
msgstr "Horaire & Sessions"

#. module: event
#: model:ir.model.fields,field_description:event.field_event_mail__scheduled_date
msgid "Schedule Date"
msgstr "Date prévue"

#. module: event
#: model_terms:ir.actions.act_window,help:event.action_event_view
msgid ""
"Schedule and organize your events: handle registrations, send automated "
"confirmation emails, sell tickets, etc."
msgstr ""
"Programmez et organisez vos événements : gérez les inscriptions, envoyez des"
" emails de confirmation automatisés, vendez des tickets, etc."

#. module: event
#: model:ir.model.fields.selection,name:event.selection__event_mail__mail_state__scheduled
msgid "Scheduled"
msgstr "Planifié"

#. module: event
#: model:ir.model.fields,field_description:event.field_event_mail_registration__scheduled_date
msgid "Scheduled Time"
msgstr "Heure prévue"

#. module: event
#: model_terms:event.event,description:event.event_5
msgid "Seasoned Hockey Fans and curious people, this tournament is for you !"
msgstr ""
"Amateurs de hockey aguerris et curieux, ce tournoi est fait pour vous !"

#. module: event
#: model:event.type,name:event.event_type_data_ticket
msgid "Sell Online"
msgstr "Vendre en ligne"

#. module: event
#: model_terms:ir.ui.view,arch_db:event.res_config_settings_view_form
msgid "Sell tickets on your website"
msgstr "Vendez des billets sur votre site web"

#. module: event
#: model_terms:ir.ui.view,arch_db:event.res_config_settings_view_form
msgid "Sell tickets with sales orders"
msgstr "Vendez des billets avec des bons de commande"

#. module: event
#: model:ir.model.fields,field_description:event.field_event_mail__notification_type
#: model:ir.model.fields,field_description:event.field_event_type_mail__notification_type
msgid "Send"
msgstr "Envoyer"

#. module: event
#: model_terms:ir.ui.view,arch_db:event.view_event_registration_form
msgid "Send by Email"
msgstr "Envoyer par email"

#. module: event
#: model:ir.model.fields,field_description:event.field_event_mail__mail_done
#: model:ir.model.fields.selection,name:event.selection__event_mail__mail_state__sent
#: model_terms:ir.ui.view,arch_db:event.view_event_mail_form
msgid "Sent"
msgstr "Envoyé"

#. module: event
#: model:mail.template,description:event.event_reminder
msgid ""
"Sent automatically to attendees if there is a reminder defined on the event"
msgstr ""
"Envoyé automatiquement aux participants si un rappel est défini pour "
"l'événement"

#. module: event
#: model:mail.template,description:event.event_registration_mail_template_badge
msgid "Sent automatically to someone after they registered to an event"
msgstr ""
"Envoyé automatiquement à une personne après son inscription à un événement"

#. module: event
#: model:mail.template,description:event.event_subscription
msgid "Sent to attendees after registering to an event"
msgstr "Envoyé aux participants après qu'ils se sont inscrits à un événement"

#. module: event
#: model:ir.model.fields,field_description:event.field_event_stage__sequence
#: model:ir.model.fields,field_description:event.field_event_tag__sequence
#: model:ir.model.fields,field_description:event.field_event_tag_category__sequence
#: model:ir.model.fields,field_description:event.field_event_type__sequence
msgid "Sequence"
msgstr "Séquence"

#. module: event
#: model_terms:ir.ui.view,arch_db:event.view_event_registration_form
msgid "Set To Unconfirmed"
msgstr "Marquer comme non confirmé"

#. module: event
#: model:ir.actions.act_window,name:event.action_event_configuration
#: model:ir.ui.menu,name:event.menu_event_global_settings
msgid "Settings"
msgstr "Paramètres"

#. module: event
#: model:res.partner,website_short_description:event.res_partner_event_4
msgid ""
"Shangai Pterocarpus Furniture brings honesty and seriousness to wood "
"industry while helping customers deal with trees, flowers and fungi."
msgstr ""
"Shangai Pterocarpus Furniture apporte honnêteté et sérieux à industrie du "
"bois tout en aidant les clients à gérer les arbres, les fleurs et les "
"champignons."

#. module: event
#: model_terms:ir.ui.view,arch_db:event.view_event_search
#: model_terms:ir.ui.view,arch_db:event.view_registration_search
msgid "Show all records which has next action date is before today"
msgstr ""
"Montrez tous les enregistrements pour lesquels la date des prochaines "
"actions est pour aujourd'hui ou avant"

#. module: event
#: model:ir.model.fields,field_description:event.field_event_event__event_registrations_sold_out
#: model:ir.model.fields,field_description:event.field_event_event_ticket__is_sold_out
msgid "Sold Out"
msgstr "Complet"

#. module: event
#: model:ir.model.fields,field_description:event.field_event_registration__utm_source_id
#: model_terms:ir.ui.view,arch_db:event.view_registration_search
msgid "Source"
msgstr "Source"

#. module: event
#: model:event.tag,name:event.event_tag_category_2_tag_3
#: model:event.type,name:event.event_type_2
msgid "Sport"
msgstr "Sport"

#. module: event
#: model:ir.model.fields,field_description:event.field_event_event__stage_id
#: model_terms:ir.ui.view,arch_db:event.view_event_search
msgid "Stage"
msgstr "Étape"

#. module: event
#: model_terms:ir.ui.view,arch_db:event.event_stage_view_form
msgid "Stage Description and Tooltips"
msgstr "Description des étapes et infobulles"

#. module: event
#: model:ir.model.fields,field_description:event.field_event_stage__name
msgid "Stage Name"
msgstr "Nom de l'étape"

#. module: event
#: model:ir.model.fields,field_description:event.field_event_stage__description
msgid "Stage description"
msgstr "Description de l'étape"

#. module: event
#: model:event.event.ticket,name:event.event_0_ticket_1
#: model:event.event.ticket,name:event.event_2_ticket_1
#: model:event.event.ticket,name:event.event_3_ticket_0
#: model:event.event.ticket,name:event.event_7_ticket_1
msgid "Standard"
msgstr "Standard"

#. module: event
#: model:ir.model.fields,field_description:event.field_event_event__date_begin
#: model_terms:ir.ui.view,arch_db:event.view_event_search
msgid "Start Date"
msgstr "Date de début"

#. module: event
#: model:ir.model.fields,field_description:event.field_event_event__date_begin_located
msgid "Start Date Located"
msgstr "Date de début située"

#. module: event
#: model:ir.model.fields,field_description:event.field_event_event__start_sale_datetime
msgid "Start sale date"
msgstr "Date de début de vente"

#. module: event
#: model:ir.model.fields,field_description:event.field_event_registration__state
#: model_terms:ir.ui.view,arch_db:event.view_registration_search
msgid "Status"
msgstr "Statut"

#. module: event
#: model:ir.model.fields,help:event.field_event_event__activity_state
#: model:ir.model.fields,help:event.field_event_registration__activity_state
msgid ""
"Status based on activities\n"
"Overdue: Due date is already passed\n"
"Today: Activity date is today\n"
"Planned: Future activities."
msgstr ""
"Statut basé sur les activités\n"
"En retard : la date d'échéance est déjà dépassée\n"
"Aujourd'hui : la date d'activité est aujourd'hui\n"
"Planifiée : activités futures"

#. module: event
#: model:ir.model.fields,help:event.field_event_tag__color
msgid ""
"Tag color. No color means no display in kanban or front-end, to distinguish "
"internal tags from public categorization tags."
msgstr ""
"Couleur de l'étiquette. Aucune couleur signifie aucun affichage dans le "
"kanban ou le frontend, pour distinguer les étiquettes internes des "
"étiquettes de catégorisation publiques."

#. module: event
#: model:ir.model.fields,field_description:event.field_event_event__tag_ids
#: model:ir.model.fields,field_description:event.field_event_tag_category__tag_ids
#: model:ir.model.fields,field_description:event.field_event_type__tag_ids
#: model_terms:ir.ui.view,arch_db:event.event_tag_category_view_form
msgid "Tags"
msgstr "Étiquettes"

#. module: event
#: model_terms:ir.ui.view,arch_db:event.event_stage_view_form
msgid "Task in progress. Click to block or set as done."
msgstr "Tâche en cours. Cliquez pour bloquer ou marquer comme terminée."

#. module: event
#: model_terms:ir.ui.view,arch_db:event.event_stage_view_form
msgid "Task is blocked. Click to unblock or set as done."
msgstr "Tâche bloquée. Cliquez pour débloquer ou marquer comme terminée."

#. module: event
#: model:ir.model.fields,field_description:event.field_event_event__event_type_id
#: model:ir.model.fields,field_description:event.field_event_mail__template_ref
#: model:ir.model.fields,field_description:event.field_event_type_mail__template_ref
#: model_terms:ir.ui.view,arch_db:event.view_event_form
#: model_terms:ir.ui.view,arch_db:event.view_event_search
msgid "Template"
msgstr "Modèle"

#. module: event
#: model:ir.model.fields,field_description:event.field_event_mail__template_model_id
#: model:ir.model.fields,field_description:event.field_event_type_mail__template_model_id
msgid "Template Model"
msgstr "Modèle"

#. module: event
#: model:event.event,subtitle:event.event_1
msgid ""
"The Great Reno Balloon Race is the world's largest free hot-air ballooning "
"event."
msgstr ""
"La Great Reno Balloon Race est le plus grand événement de montgolfière "
"gratuit au monde."

#. module: event
#: model_terms:event.event,description:event.event_5
msgid ""
"The best Hockey teams of the country will compete for the national Hockey "
"trophy."
msgstr ""
"Les meilleures équipes de hockey du pays concourront pour le trophée "
"national de hockey."

#. module: event
#: model_terms:event.event,description:event.event_1
msgid ""
"The best aeronauts of the world will gather on this event to offer you the "
"most spectacular show."
msgstr ""
"Les meilleurs aéronautes du monde se réuniront sur cet événement pour vous "
"offrir le spectacle le plus spectaculaire."

#. module: event
#. odoo-python
#: code:addons/event/models/event_event.py:0
#, python-format
msgid "The closing date cannot be earlier than the beginning date."
msgstr "La date de fin ne peut pas être antérieure à la date de début."

#. module: event
#: model:event.stage,description:event.event_stage_cancelled
msgid "The event has been cancelled"
msgstr "Cet événement a été annulé"

#. module: event
#: model:event.stage,description:event.event_stage_announced
msgid "The event has been publicly announced"
msgstr "Cet événement a été annoncé publiquement"

#. module: event
#: model:ir.model.fields,help:event.field_event_event__event_registrations_sold_out
msgid ""
"The event is sold out if no more seats are available on event. If ticketing "
"is used and all tickets are sold out, the event will be sold out."
msgstr ""
"L'événement est complet s'il n'y a plus de places disponibles sur "
"l'événement. Si la billetterie est utilisée et que tous les tickets sont "
"épuisés, l'événement affichera complet."

#. module: event
#: model_terms:event.event,description:event.event_7
msgid ""
"The finest OpenWood furnitures are coming to your house in a brand new "
"collection"
msgstr ""
"Les meilleurs meubles OpenWood pour votre maison dans une toute nouvelle "
"collection"

#. module: event
#. odoo-python
#: code:addons/event/models/event_ticket.py:0
#, python-format
msgid ""
"The following tickets cannot be deleted while they have one or more registrations linked to them:\n"
"- %s"
msgstr ""
"Les tickets suivants ne peuvent pas être supprimés tant qu'ils sont associés à une ou plusieurs inscriptions :\n"
"- %s"

#. module: event
#: model:event.stage,description:event.event_stage_booked
msgid "The place has been reserved"
msgstr "Cette place a été réservée"

#. module: event
#: model_terms:event.event,description:event.event_1
msgid "The safety of our attendees and our aeronauts comes first !"
msgstr "La sécurité de nos participants et nos aéronautes avant tout !"

#. module: event
#. odoo-python
#: code:addons/event/models/event_ticket.py:0
#, python-format
msgid ""
"The stop date cannot be earlier than the start date. Please check ticket "
"%(ticket_name)s"
msgstr ""
"La date de fin ne peut pas être antérieure à la date de début. Veuillez "
"vérifier le ticket %(ticket_name)s"

#. module: event
#. odoo-python
#: code:addons/event/models/event_event.py:0
#: code:addons/event/models/event_ticket.py:0
#, python-format
msgid "There are not enough seats available for:"
msgstr "Il n'y a pas assez de places disponibles pour :"

#. module: event
#: model_terms:event.event,description:event.event_0
msgid ""
"This event is also an opportunity to showcase our partners' case studies, "
"methodology or developments. Be there and see directly from the source the "
"features of the version 12!"
msgstr ""
"Cet événement est également l'occasion de présenter les études de cas, la "
"méthodologie ou les développements de nos partenaires. Soyez là et "
"découvrez, à la source, les fonctionnalités de la version 12 !"

#. module: event
#: model_terms:event.event,description:event.event_7
msgid ""
"This event is fully online and FREE, if you have paid for tickets, you should get a refund.<br>\n"
"        It will require a good Internet connection to get the best video quality."
msgstr ""
"Cet événement est entièrement en ligne et GRATUIT, si vous avez payé des tickets, vous devriez obtenir un remboursement.<br>\n"
"        Il faudra une bonne connexion internet pour obtenir la meilleure qualité vidéo."

#. module: event
#: model:ir.model.fields,help:event.field_event_event__ticket_instructions
#: model:ir.model.fields,help:event.field_event_type__ticket_instructions
msgid "This information will be printed on your tickets."
msgstr "Cette information sera imprimée sur vos tickets."

#. module: event
#. odoo-javascript
#: code:addons/event/static/src/js/tours/event_tour.js:0
#, python-format
msgid "This is the <b>name</b> your guests will see when registering."
msgstr "C'est le <b>nom</b> que vos invités verront lors de leur inscription."

#. module: event
#: model_terms:event.event,description:event.event_1
msgid ""
"This is the perfect place for spending a nice day with your family, we "
"guarantee you will be leaving with beautiful everlasting memories !"
msgstr ""
"C'est l'endroit idéal pour passer une chouette journée en famille. Nous "
"garantissons que vous partirez avec tout plein de magnifiques souvenirs ! "

#. module: event
#: model_terms:event.event,description:event.event_3
msgid ""
"This is the perfect place for spending a nice time with your friends while "
"listening to some of the most iconic rock songs of all times!"
msgstr ""
"C'est l'endroit idéal pour passer un chouette moment avec vos amis tout en "
"écoutant les chansons rock les plus iconiques de tous les temps !"

#. module: event
#. odoo-python
#: code:addons/event/models/event_event.py:0
#: code:addons/event/models/event_event.py:0
#, python-format
msgid "This operator is not supported"
msgstr "Cet opérateur n'est pas pris en charge"

#. module: event
#: model_terms:ir.ui.view,arch_db:event.event_stage_view_form
msgid "This step is done. Click to block or set in progress."
msgstr ""
"Cette étape est terminée. Cliquez pour bloquer ou marquer comme terminée."

#. module: event
#: model_terms:ir.ui.view,arch_db:event.event_event_ticket_view_form_from_event
msgid "Ticket"
msgstr "Ticket"

#. module: event
#: model:ir.model.fields,field_description:event.field_event_event__ticket_instructions
#: model:ir.model.fields,field_description:event.field_event_type__ticket_instructions
#: model_terms:ir.ui.view,arch_db:event.view_event_form
#: model_terms:ir.ui.view,arch_db:event.view_event_type_form
msgid "Ticket Instructions"
msgstr "Instructions sur le ticket"

#. module: event
#: model_terms:ir.ui.view,arch_db:event.event_event_ticket_form_view
#: model_terms:ir.ui.view,arch_db:event.view_registration_search
msgid "Ticket Type"
msgstr "Type de tickets"

#. module: event
#. odoo-javascript
#: code:addons/event/static/src/js/tours/event_tour.js:0
#, python-format
msgid ""
"Ticket types allow you to distinguish your attendees. Let's <b>create</b> a "
"new one."
msgstr ""
"Les types de tickets vous permettent de distinguer vos participants. "
"<b>Créons-en</b> un nouveau."

#. module: event
#: model:ir.model.fields,field_description:event.field_event_type__event_type_ticket_ids
#: model:ir.model.fields,field_description:event.field_res_config_settings__module_event_sale
#: model_terms:ir.ui.view,arch_db:event.event_event_ticket_view_tree_from_event
#: model_terms:ir.ui.view,arch_db:event.view_event_form
#: model_terms:ir.ui.view,arch_db:event.view_event_type_form
msgid "Tickets"
msgstr "Tickets"

#. module: event
#: model_terms:event.event,ticket_instructions:event.event_0
msgid "Tickets can be printed or scanned directly from your phone."
msgstr ""
"Les tickets peuvent être imprimés ou scannés directement depuis votre "
"téléphone."

#. module: event
#: model:ir.model.fields,field_description:event.field_event_event__date_tz
#: model:ir.model.fields,field_description:event.field_event_type__default_timezone
msgid "Timezone"
msgstr "Fuseau horaire"

#. module: event
#: model_terms:ir.ui.view,arch_db:event.view_event_search
#: model_terms:ir.ui.view,arch_db:event.view_registration_search
msgid "Today Activities"
msgstr "Activités du jour"

#. module: event
#: model_terms:ir.ui.view,arch_db:event.event_event_ticket_view_tree_from_event
#: model_terms:ir.ui.view,arch_db:event.view_event_tree
msgid "Total"
msgstr "Total"

#. module: event
#: model_terms:ir.ui.view,arch_db:event.view_event_form
msgid "Total Registrations for this Event"
msgstr "Total des inscriptions pour cet événement"

#. module: event
#: model:ir.model.fields,field_description:event.field_res_config_settings__module_website_event_track
msgid "Tracks and Agenda"
msgstr "Sessions et Agenda"

#. module: event
#: model:event.type,name:event.event_type_1
msgid "Training"
msgstr "Formation"

#. module: event
#: model:res.partner,website_short_description:event.res_partner_event_3
msgid ""
"Tree Dealers brings honesty and seriousness to wood industry while helping "
"customers deal with trees, flowers and fungi."
msgstr ""
"Tree Dealers apporte honnêteté et sérieux à l'industrie du bois tout en "
"aidant les clients à gérer les arbres, les fleurs et les champignons."

#. module: event
#: model:ir.model.fields,field_description:event.field_event_type_mail__interval_type
msgid "Trigger"
msgstr "Déclencheur"

#. module: event
#: model:ir.model.fields,field_description:event.field_event_mail__interval_type
msgid "Trigger "
msgstr "Déclencheur"

#. module: event
#: model:event.tag.category,name:event.event_tag_category_3
msgid "Type"
msgstr "Type"

#. module: event
#: model:ir.model.fields,help:event.field_event_event__activity_exception_decoration
#: model:ir.model.fields,help:event.field_event_registration__activity_exception_decoration
msgid "Type of the exception activity on record."
msgstr "Type d'activité d'exception enregistrée."

#. module: event
#: model:ir.model.fields.selection,name:event.selection__event_registration__state__draft
#: model_terms:ir.ui.view,arch_db:event.event_event_ticket_view_tree_from_event
#: model_terms:ir.ui.view,arch_db:event.view_registration_search
msgid "Unconfirmed"
msgstr "Non confirmé"

#. module: event
#: model:ir.model.fields,field_description:event.field_event_event__seats_unconfirmed
msgid "Unconfirmed Registrations"
msgstr "Inscriptions non confirmées"

#. module: event
#: model:ir.model.fields,field_description:event.field_event_event_ticket__seats_unconfirmed
#: model_terms:ir.ui.view,arch_db:event.view_event_tree
msgid "Unconfirmed Seats"
msgstr "Places non confirmées"

#. module: event
#: model_terms:ir.actions.act_window,help:event.action_event_mail
msgid ""
"Under this technical menu you will find all scheduled communication related "
"to your events."
msgstr ""
"Sous ce menu technique, vous trouverez toutes les communications programmées"
" liées à vos événements."

#. module: event
#: model_terms:event.event,description:event.event_2
msgid "Understand the various modules;"
msgstr "Comprendre les modèles variés ;"

#. module: event
#: model:ir.model.fields,field_description:event.field_event_mail__interval_unit
#: model:ir.model.fields,field_description:event.field_event_type_mail__interval_unit
msgid "Unit"
msgstr "Unité"

#. module: event
#: model_terms:ir.ui.view,arch_db:event.view_event_search
msgid "Upcoming events from today"
msgstr "Événements futurs à partir d'aujourd'hui"

#. module: event
#: model_terms:ir.ui.view,arch_db:event.view_event_search
msgid "Upcoming/Running"
msgstr "À venir/En cours"

#. module: event
#: model_terms:ir.actions.act_window,help:event.event_tag_category_action_tree
msgid "Use Event Tag Categories to classify and organize your event tags."
msgstr ""
"Utilisez les catégories d'étiquettes d'événement pour classer et organiser "
"vos étiquettes d'événement."

#. module: event
#. odoo-javascript
#: code:addons/event/static/src/js/tours/event_tour.js:0
#, python-format
msgid "Use the <b>breadcrumbs</b> to go back to your kanban overview."
msgstr "Utilisez le <b>fil d'Ariane</b> pour revenir à l'aperçu Kanban."

#. module: event
#: model:ir.model.fields,field_description:event.field_event_event_ticket__seats_used
msgid "Used Seats"
msgstr "Places utilisées"

#. module: event
#: model:res.groups,name:event.group_event_user
msgid "User"
msgstr "Utilisateur"

#. module: event
#: model:event.event.ticket,name:event.event_0_ticket_2
#: model:event.event.ticket,name:event.event_2_ticket_2
#: model:event.event.ticket,name:event.event_3_ticket_1
#: model:event.event.ticket,name:event.event_7_ticket_2
msgid "VIP"
msgstr "VIP"

#. module: event
#. odoo-python
#: code:addons/event/models/event_event.py:0
#: code:addons/event/models/event_event.py:0
#, python-format
msgid "Value should be True or False (not %s)"
<<<<<<< HEAD
msgstr "Les valeurs doivent être True ou False (pas %s)"
=======
msgstr "Les valeurs doivent être vrai ou faux (pas %s)"
>>>>>>> 7691b543

#. module: event
#: model:ir.model.fields,field_description:event.field_event_event__address_id
msgid "Venue"
msgstr "Lieu"

#. module: event
#: model:ir.model.fields,field_description:event.field_event_event__address_inline
msgid "Venue (formatted for one line uses)"
msgstr "Lieu (formaté pour une ligne)"

#. module: event
#. odoo-python
#: code:addons/event/models/event_mail.py:0
#, python-format
msgid "WARNING: Event Scheduler Error for event: %s"
msgstr "ATTENTION : Erreur de planificateur d'événement pour l'événement : %s"

#. module: event
#: model_terms:ir.actions.act_window,help:event.act_event_registration_from_event
#: model_terms:ir.actions.act_window,help:event.event_registration_action
#: model_terms:ir.actions.act_window,help:event.event_registration_action_kanban
msgid ""
"Wait until Attendees register to your Event or create their registrations "
"manually."
msgstr ""
"Attendez que les participants s'inscrivent à votre événement ou créez leurs "
"inscriptions manuellement."

#. module: event
#: model_terms:event.event,description:event.event_2
msgid "Warehouse management, Manufacturing (MRP) &amp; Sales, Import/Export."
msgstr "Gestion de stock, Fabrication (MRP) &amp; Ventes, Import/Export."

#. module: event
#: model_terms:event.event,description:event.event_1
#: model_terms:event.event,description:event.event_3
#: model_terms:event.event,description:event.event_5
msgid ""
"We reserve the right to cancel, re-name or re-locate the event or change the"
" dates on which it is held in case the weather fails us."
msgstr ""
"Nous nous réservons le droit d'annuler, de renommer ou de déplacer "
"l'événement ou de modifier les dates auxquelles il a lieu en cas de mauvais "
"temps."

#. module: event
#: model:ir.model.fields,field_description:event.field_event_event__website_message_ids
#: model:ir.model.fields,field_description:event.field_event_registration__website_message_ids
msgid "Website Messages"
msgstr "Messages du site web"

#. module: event
#: model:ir.model.fields,help:event.field_event_event__website_message_ids
#: model:ir.model.fields,help:event.field_event_registration__website_message_ids
msgid "Website communication history"
msgstr "Historique de communication du site web"

#. module: event
#: model:ir.model.fields.selection,name:event.selection__event_mail__interval_unit__weeks
#: model:ir.model.fields.selection,name:event.selection__event_type_mail__interval_unit__weeks
msgid "Weeks"
msgstr "Semaines"

#. module: event
#: model_terms:event.event,description:event.event_0
msgid "What's new?"
msgstr "Quoi de neuf ?"

#. module: event
#: model:ir.model.fields,help:event.field_event_event__is_ongoing
msgid "Whether event has begun"
msgstr "Si l'événement a commencé"

#. module: event
#: model:ir.model.fields,help:event.field_event_event_ticket__sale_available
msgid "Whether it is possible to sell these tickets"
msgstr "S'il est possible de vendre ces tickets"

#. module: event
#: model:ir.model.fields,help:event.field_event_event_ticket__is_sold_out
msgid "Whether seats are not available for this ticket."
msgstr "S'il n'y a pas de places disponibles pour ce ticket."

#. module: event
#: model:event.event.ticket,description:event.event_0_ticket_2
msgid "You are truly among the best."
msgstr "Vous êtes vraiment parmi les meilleurs."

#. module: event
#: model_terms:ir.ui.view,arch_db:event.event_stage_view_form
msgid ""
"You can also add a description to help your coworkers understand the meaning"
" and purpose of the stage."
msgstr ""
"Vous pouvez aussi ajouter une description pour aider vos coéquipiers à "
"comprendre la signification et le but de cette étape."

#. module: event
#: model_terms:ir.ui.view,arch_db:event.event_stage_view_form
msgid ""
"You can define here labels that will be displayed for the state instead\n"
"                            of the default labels in the kanban view."
msgstr ""
"Vous pouvez définir ici les libellés qui seront affichés pour l'état au lieu\n"
"                        des libellés par défaut dans la vue kanban."

#. module: event
#: model:mail.template,subject:event.event_registration_mail_template_badge
msgid "Your badge for {{ object.event_id.name }}"
msgstr "Votre badge pour {{ object.event_id.name }}"

#. module: event
#: model:mail.template,subject:event.event_subscription
msgid "Your registration at {{ object.event_id.name }}"
msgstr "Votre inscription à {{ object.event_id.name }}"

#. module: event
#: model_terms:ir.ui.view,arch_db:event.event_event_view_form_quick_create
#: model_terms:ir.ui.view,arch_db:event.view_event_form
msgid "e.g. Conference for Architects"
msgstr "par ex. Conférence pour architectes"

#. module: event
#: model_terms:ir.ui.view,arch_db:event.view_event_form
#: model_terms:ir.ui.view,arch_db:event.view_event_type_form
msgid "e.g. How to get to your event, door closing time, ..."
msgstr ""
"par ex. Comment se rendre à votre événement, heure de fermeture des portes, "
"..."

#. module: event
#: model_terms:ir.ui.view,arch_db:event.view_event_type_form
msgid "e.g. Online Conferences"
msgstr "par ex. Conférences en ligne"

#. module: event
#: model_terms:ir.ui.view,arch_db:event.event_event_ticket_form_view
msgid "e.g. VIP Ticket"
msgstr "par ex. Ticket VIP"

#. module: event
#: model_terms:event.event,description:event.event_2
msgid "events@odoo.com"
msgstr "events@odoo.com"

#. module: event
#: model_terms:event.event,description:event.event_7
msgid "events@penwood.example.com"
msgstr "events@penwood.example.com"

#. module: event
#: model_terms:event.event,description:event.event_0
#: model_terms:event.event,description:event.event_1
#: model_terms:event.event,description:event.event_3
#: model_terms:event.event,description:event.event_5
msgid "events@yourcompany.com"
msgstr "events@yourcompany.com"

#. module: event
#. odoo-python
#: code:addons/event/models/event_registration.py:0
#, python-format
msgid "in %d days"
msgstr "dans %d jours"

#. module: event
#. odoo-python
#: code:addons/event/models/event_registration.py:0
#, python-format
msgid "next month"
msgstr "le mois prochain"

#. module: event
#. odoo-python
#: code:addons/event/models/event_registration.py:0
#, python-format
msgid "next week"
msgstr "la semaine prochaine"

#. module: event
#. odoo-python
#: code:addons/event/models/event_registration.py:0
#, python-format
msgid "on %(date)s"
msgstr "le %(date)s"

#. module: event
#: model:ir.model.fields,help:event.field_event_event__event_registrations_started
msgid ""
"registrations have started if the current datetime is after the earliest "
"starting date of tickets."
msgstr ""
"les inscriptions ont commencé si le datetime actuel est postérieur à la "
"première date de début des tickets."

#. module: event
#: model_terms:ir.ui.view,arch_db:event.event_event_ticket_view_kanban_from_event
msgid "reserved +"
msgstr "reservé +"

#. module: event
#: model_terms:ir.ui.view,arch_db:event.view_event_form
#: model_terms:ir.ui.view,arch_db:event.view_event_type_form
msgid "to"
msgstr "à"

#. module: event
#. odoo-python
#: code:addons/event/models/event_registration.py:0
#, python-format
msgid "today"
msgstr "aujourd'hui"

#. module: event
#. odoo-python
#: code:addons/event/models/event_registration.py:0
#, python-format
msgid "tomorrow"
msgstr "demain"

#. module: event
#: model_terms:ir.ui.view,arch_db:event.event_event_ticket_view_kanban_from_event
msgid "unconfirmed"
msgstr "non confirmé"

#. module: event
#: model:mail.template,subject:event.event_reminder
msgid "{{ object.event_id.name }}: {{ object.get_date_range_str() }}"
msgstr "{{ object.event_id.name }}: {{ object.get_date_range_str() }}"<|MERGE_RESOLUTION|>--- conflicted
+++ resolved
@@ -3965,11 +3965,7 @@
 #: code:addons/event/models/event_event.py:0
 #, python-format
 msgid "Value should be True or False (not %s)"
-<<<<<<< HEAD
-msgstr "Les valeurs doivent être True ou False (pas %s)"
-=======
 msgstr "Les valeurs doivent être vrai ou faux (pas %s)"
->>>>>>> 7691b543
 
 #. module: event
 #: model:ir.model.fields,field_description:event.field_event_event__address_id
