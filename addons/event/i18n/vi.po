--- conflicted
+++ resolved
@@ -13,11 +13,7 @@
 # Duy BQ <duybq86@gmail.com>, 2020
 # thanhnguyen.icsc <thanhnguyen.icsc@gmail.com>, 2021
 # Trần Hà <tranthuha13590@gmail.com>, 2021
-<<<<<<< HEAD
-# Vo Thanh Thuy, 2021
 #
-=======
->>>>>>> d4de2cfe
 # Nguyễn Văn Sang, 2021
 # Vo Thanh Thuy, 2022
 # 
@@ -822,7 +818,7 @@
 #. module: event
 #: model:ir.model.fields,field_description:event.field_res_config_settings__module_website_event_track_exhibitor
 msgid "Advanced Sponsors"
-msgstr "Advanced Sponsors"
+msgstr "Tài trợ nâng cao"
 
 #. module: event
 #: model:ir.model.fields.selection,name:event.selection__event_mail__interval_type__after_sub
@@ -844,11 +840,7 @@
 #. module: event
 #: model:event.event,name:event.event_6
 msgid "An unpublished event"
-<<<<<<< HEAD
 msgstr "Một sự kiện chưa đăng"
-=======
-msgstr "Sự kiện chưa đăng"
->>>>>>> d4de2cfe
 
 #. module: event
 #: model_terms:event.event,description:event.event_7
@@ -1706,11 +1698,7 @@
 #. module: event
 #: model:event.event,subtitle:event.event_3
 msgid "Experience live music, local food and beverages."
-<<<<<<< HEAD
-msgstr "Trải nghiệm nhạc sống, thức ăn và đồ uống địa phương."
-=======
 msgstr "Trải nghiệm nhạc sống, đồ ăn và thức uống địa phương."
->>>>>>> d4de2cfe
 
 #. module: event
 #: model:ir.model.fields,field_description:event.field_event_stage__fold
