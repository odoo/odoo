--- conflicted
+++ resolved
@@ -14,12 +14,9 @@
 # thanhnguyen.icsc <thanhnguyen.icsc@gmail.com>, 2021
 # Trần Hà <tranthuha13590@gmail.com>, 2021
 # Vo Thanh Thuy, 2021
-<<<<<<< HEAD
 #
-=======
 # Nguyễn Văn Sang, 2021
 # 
->>>>>>> d6c73c89
 msgid ""
 msgstr ""
 "Project-Id-Version: Odoo Server 14.0\n"
