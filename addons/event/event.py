# -*- coding: utf-8 -*-
##############################################################################
#
#    OpenERP, Open Source Management Solution
#    Copyright (C) 2004-2010 Tiny SPRL (<http://tiny.be>).
#
#    This program is free software: you can redistribute it and/or modify
#    it under the terms of the GNU Affero General Public License as
#    published by the Free Software Foundation, either version 3 of the
#    License, or (at your option) any later version.
#
#    This program is distributed in the hope that it will be useful,
#    but WITHOUT ANY WARRANTY; without even the implied warranty of
#    MERCHANTABILITY or FITNESS FOR A PARTICULAR PURPOSE.  See the
#    GNU Affero General Public License for more details.
#
#    You should have received a copy of the GNU Affero General Public License
#    along with this program.  If not, see <http://www.gnu.org/licenses/>.
#
##############################################################################

from datetime import timedelta

from openerp import Model, constrains, depends, multi, one, _
from openerp import Boolean, Integer, Char, Html, Datetime, Selection, Many2one, One2many
from openerp.exceptions import Warning

class event_type(Model):
    """ Event Type """
    _name = 'event.type'

    name = Char(string='Event Type', required=True)
    default_reply_to = Char(string='Default Reply-To',
        help="The email address of the organizer which is put in the 'Reply-To' of all emails sent automatically at event or registrations confirmation. You can also put your email address of your mail gateway if you use one.")
    default_email_event = Many2one('email.template', string='Event Confirmation Email',
        help="It will select this default confirmation event mail value when you choose this event")
    default_email_registration = Many2one('email.template', string='Registration Confirmation Email',
        help="It will select this default confirmation registration mail value when you choose this event")
    default_registration_min = Integer(string='Default Minimum Registration', default=0,
        help="It will select this default minimum value when you choose this event")
    default_registration_max = Integer(string='Default Maximum Registration', default=0,
        help="It will select this default maximum value when you choose this event")


class event_event(Model):
    """Event"""
    _name = 'event.event'
    _inherit = ['mail.thread', 'ir.needaction_mixin']
    _order = 'date_begin'

<<<<<<< HEAD
    name = Char(string='Event Name', translate=True, required=True,
        readonly=False, states={'done': [('readonly', True)]})
    user_id = Many2one('res.users', string='Responsible User',
        default=lambda self: self.env.user,
        readonly=False, states={'done': [('readonly', True)]})
    type = Many2one('event.type', string='Type of Event',
        readonly=False, states={'done': [('readonly', True)]})
    seats_max = Integer(string='Maximum Avalaible Seats', oldname='register_max',
        readonly=True, states={'draft': [('readonly', False)]},
        help="You can for each event define a maximum registration level. If you have too much registrations you are not able to confirm your event. (put 0 to ignore this rule )")
    seats_min = Integer(string='Minimum Reserved Seats', oldname='register_min',
        readonly=True, states={'draft': [('readonly', False)]},
        help="You can for each event define a minimum registration level. If you do not enough registrations you are not able to confirm your event. (put 0 to ignore this rule )")

    seats_reserved = Integer(oldname='register_current', string='Reserved Seats',
        store=True, readonly=True, compute='_compute_seats')
    seats_available = Integer(oldname='register_avail', string='Available Seats',
        store=True, readonly=True, compute='_compute_seats')
    seats_unconfirmed = Integer(oldname='register_prospect', string='Unconfirmed Seat Reservations',
        store=True, readonly=True, compute='_compute_seats')
    seats_used = Integer(oldname='register_attended', string='Number of Participations',
        store=True, readonly=True, compute='_compute_seats')

    @multi
    @depends('seats_max', 'registration_ids.state', 'registration_ids.nb_register')
    def _compute_seats(self):
        """ Determine reserved, available, reserved but unconfirmed and used seats. """
        # initialize fields to 0
        for event in self:
            event.seats_unconfirmed = event.seats_reserved = event.seats_used = 0
        # aggregate registrations by event and by state
        if self.unbrowse():
            state_field = {
                'draft': 'seats_unconfirmed',
                'open':'seats_reserved',
                'done': 'seats_used',
            }
            query = """ SELECT event_id, state, sum(nb_register)
                        FROM event_registration
                        WHERE event_id IN %s AND state IN ('draft', 'open', 'done')
                        GROUP BY event_id, state
                    """
            self._cr.execute(query, (tuple(self.unbrowse()),))
            for event_id, state, num in self._cr.fetchall():
                event = self.browse(event_id)
                event[state_field[state]] += num
        # compute seats_available
        for event in self:
            event.seats_available = \
                event.seats_max - (event.seats_reserved + event.seats_used) \
                if event.seats_max > 0 else 0

    registration_ids = One2many('event.registration', 'event_id', string='Registrations',
        readonly=False, states={'done': [('readonly', True)]})
    date_begin = Datetime(string='Start Date', required=True,
        readonly=True, states={'draft': [('readonly', False)]})
    date_end = Datetime(string='End Date', required=True,
        readonly=True, states={'draft': [('readonly', False)]})
    state = Selection([
            ('draft', 'Unconfirmed'),
            ('cancel', 'Cancelled'),
            ('confirm', 'Confirmed'),
            ('done', 'Done')
        ], string='Status', default='draft', readonly=True, required=True,
        help="If event is created, the status is 'Draft'. If event is confirmed for the particular dates the status is set to 'Confirmed'. If the event is over, the status is set to 'Done'. If event is cancelled the status is set to 'Cancelled'.")
    email_registration_id = Many2one('email.template', string='Registration Confirmation Email',
        help='This field contains the template of the mail that will be automatically sent each time a registration for this event is confirmed.')
    email_confirmation_id = Many2one('email.template', string='Event Confirmation Email',
        help="If you set an email template, each participant will receive this email announcing the confirmation of the event.")
    reply_to = Char(string='Reply-To Email',
        readonly=False, states={'done': [('readonly', True)]},
        help="The email address of the organizer is likely to be put here, with the effect to be in the 'Reply-To' of the mails sent automatically at event or registrations confirmation. You can also put the email address of your mail gateway if you use one.")
    address_id = Many2one('res.partner', string='Location',
        default=lambda self: self.env.user.company_id.partner_id,
        readonly=False, states={'done': [('readonly', True)]})
    country_id = Many2one('res.country', string='Country', related='address_id.country_id',
        store=True, readonly=False, states={'done': [('readonly', True)]})
    description = Html(string='Description', oldname='note', translate=True,
        readonly=False, states={'done': [('readonly', True)]})
    company_id = Many2one('res.company', string='Company', change_default=True,
        default=lambda self: self.env['res.company']._company_default_get('event.event'),
        required=False, readonly=False, states={'done': [('readonly', True)]})
    organizer_id = Many2one('res.partner', string='Organizer',
        default=lambda self: self.env.user.company_id.partner_id)

    is_subscribed = Boolean(string='Subscribed',
        store=False, readonly=True, compute='_compute_subscribe')

    @one
    @depends('registration_ids.user_id', 'registration_ids.state')
    def _compute_subscribe(self):
        """ Determine whether the current user is already subscribed to any event in `self` """
        user = self.env.user
        self.is_subscribed = any(
            reg.user_id == user and reg.state in ('open', 'done')
            for reg in self.registration_ids
        )

    @one
    @depends('name', 'date_begin', 'date_end')
    def _compute_display_name(self):
        dates = [dt.split(' ')[0] for dt in [self.date_begin, self.date_end] if dt]
        dates = sorted(set(dates))
        self.display_name = '%s (%s)' % (self.name, ' - '.join(dates))

    @one
    @constrains('seats_max', 'seats_available')
    def _check_seats_limit(self):
        if self.seats_max and self.seats_available < 0:
            raise Warning(_('No more available seats.'))

    @one
    @constrains('date_begin', 'date_end')
    def _check_closing_date(self):
        if self.date_end < self.date_begin:
            raise Warning(_('Closing Date cannot be set before Beginning Date.'))

    @one
    def copy(self, default):
        """ Reset the state and the registrations while copying an event """
        default['state'] = 'draft'
        default['registration_ids'] = []
        return super(event_event, self).copy(default)

    @one
    def button_draft(self):
        self.state = 'draft'

    @one
    def button_cancel(self):
        for event_reg in self.registration_ids:
            if event_reg.state == 'done':
                raise Warning(_("You have already set a registration for this event as 'Attended'. Please reset it to draft if you want to cancel this event."))
        self.registration_ids.write({'state': 'cancel'})
        self.state = 'cancel'                

    @one
    def button_done(self):
        self.state = 'done'

    @one
    def confirm_event(self):
        if self.email_confirmation_id:
            # send reminder that will confirm the event for all the people that were already confirmed
            regs = self.registration_ids.filter(lambda reg: reg.state not in ('draft', 'cancel'))
            regs.mail_user_confirm()
        self.state = 'confirm'

    @one
    def button_confirm(self):
        """ Confirm Event and send confirmation email to all register peoples """
        self.confirm_event()

    @one
    def subscribe_to_event(self):
        """ Subscribe the current user to a given event """
        user = self.env.user
        num_of_seats = int(self._context.get('ticket', 1))
        regs = self.registration_ids.filter(lambda reg: reg.user_id == user)
        # the subscription is done as SUPERUSER_ID because in case we share the
        # kanban view, we want anyone to be able to subscribe
        if not regs:
            regs = regs.sudo().create({
                'event_id': self.id,
                'email': user.email,
                'name':user.name,
                'user_id': user.id,
                'nb_register': num_of_seats,
            })
=======
    def name_get(self, cr, uid, ids, context=None):
        if not ids:
            return []

        if isinstance(ids, (long, int)):
            ids = [ids]

        res = []
        for record in self.browse(cr, uid, ids, context=context):
            date = record.date_begin.split(" ")[0]
            date_end = record.date_end.split(" ")[0]
            if date != date_end:
                date += ' - ' + date_end
            display_name = record.name + ' (' + date + ')'
            res.append((record['id'], display_name))
        return res

    def copy(self, cr, uid, id, default=None, context=None):
        """ Reset the state and the registrations while copying an event
        """
        if not default:
            default = {}
        default.update({
            'state': 'draft',
            'registration_ids': False,
        })
        return super(event_event, self).copy(cr, uid, id, default=default, context=context)

    def button_draft(self, cr, uid, ids, context=None):
        return self.write(cr, uid, ids, {'state': 'draft'}, context=context)

    def button_cancel(self, cr, uid, ids, context=None):
        registration = self.pool.get('event.registration')
        reg_ids = registration.search(cr, uid, [('event_id','in',ids)], context=context)
        for event_reg in registration.browse(cr,uid,reg_ids,context=context):
            if event_reg.state == 'done':
                raise osv.except_osv(_('Error!'),_("You have already set a registration for this event as 'Attended'. Please reset it to draft if you want to cancel this event.") )
        registration.write(cr, uid, reg_ids, {'state': 'cancel'}, context=context)
        return self.write(cr, uid, ids, {'state': 'cancel'}, context=context)

    def button_done(self, cr, uid, ids, context=None):
        return self.write(cr, uid, ids, {'state': 'done'}, context=context)

    def confirm_event(self, cr, uid, ids, context=None):
        register_pool = self.pool.get('event.registration')
        for event in self.browse(cr, uid, ids, context=context):
            if event.email_confirmation_id:
            #send reminder that will confirm the event for all the people that were already confirmed
                reg_ids = register_pool.search(cr, uid, [
                                   ('event_id', '=', event.id),
                                   ('state', 'not in', ['draft', 'cancel'])], context=context)
                register_pool.mail_user_confirm(cr, uid, reg_ids)
        return self.write(cr, uid, ids, {'state': 'confirm'}, context=context)

    def button_confirm(self, cr, uid, ids, context=None):
        """ Confirm Event and send confirmation email to all register peoples
        """
        return self.confirm_event(cr, uid, isinstance(ids, (int, long)) and [ids] or ids, context=context)

    def _get_seats(self, cr, uid, ids, fields, args, context=None):
        """Get reserved, available, reserved but unconfirmed and used seats.
        @return: Dictionary of function field values.
        """
        keys = {'draft': 'seats_unconfirmed', 'open':'seats_reserved', 'done': 'seats_used'}
        res = {}
        for event_id in ids:
            res[event_id] = {key:0 for key in keys.values()}
        query = "SELECT state, sum(nb_register) FROM event_registration WHERE event_id = %s AND state IN ('draft','open','done') GROUP BY state"
        for event in self.pool.get('event.event').browse(cr, uid, ids, context=context):
            cr.execute(query, (event.id,))
            reg_states = cr.fetchall()
            for reg_state in reg_states:
                res[event.id][keys[reg_state[0]]] = reg_state[1]
            res[event.id]['seats_available'] = event.seats_max - \
                (res[event.id]['seats_reserved'] + res[event.id]['seats_used']) \
                if event.seats_max > 0 else None
        return res

    def _get_events_from_registrations(self, cr, uid, ids, context=None):
        """Get reserved, available, reserved but unconfirmed and used seats, of the event related to a registration.
        @return: Dictionary of function field values.
        """
        event_ids=set()
        for registration in self.pool['event.registration'].browse(cr, uid, ids, context=context):
            event_ids.add(registration.event_id.id)
        return list(event_ids)

    def _subscribe_fnc(self, cr, uid, ids, fields, args, context=None):
        """This functional fields compute if the current user (uid) is already subscribed or not to the event passed in parameter (ids)
        """
        register_pool = self.pool.get('event.registration')
        res = {}
        for event in self.browse(cr, uid, ids, context=context):
            res[event.id] = False
            curr_reg_id = register_pool.search(cr, uid, [('user_id', '=', uid), ('event_id', '=' ,event.id)])
            if curr_reg_id:
                for reg in register_pool.browse(cr, uid, curr_reg_id, context=context):
                    if reg.state in ('open','done'):
                        res[event.id]= True
                        continue
        return res
    
    def _count_registrations(self, cr, uid, ids, field_name, arg, context=None):
        return {
            event.id: len(event.registration_ids)
            for event in self.browse(cr, uid, ids, context=context)
        }

    _columns = {
        'name': fields.char('Event Name', size=64, required=True, translate=True, readonly=False, states={'done': [('readonly', True)]}),
        'user_id': fields.many2one('res.users', 'Responsible User', readonly=False, states={'done': [('readonly', True)]}),
        'type': fields.many2one('event.type', 'Type of Event', readonly=False, states={'done': [('readonly', True)]}),
        'seats_max': fields.integer('Maximum Avalaible Seats', oldname='register_max', help="You can for each event define a maximum registration level. If you have too much registrations you are not able to confirm your event. (put 0 to ignore this rule )", readonly=True, states={'draft': [('readonly', False)]}),
        'seats_min': fields.integer('Minimum Reserved Seats', oldname='register_min', help="You can for each event define a minimum registration level. If you do not enough registrations you are not able to confirm your event. (put 0 to ignore this rule )", readonly=True, states={'draft': [('readonly', False)]}),
        'seats_reserved': fields.function(_get_seats, oldname='register_current', string='Reserved Seats', type='integer', multi='seats_reserved',
            store={'event.registration': (_get_events_from_registrations, ['state'], 10),
                   'event.event': (lambda  self, cr, uid, ids, c = {}: ids, ['seats_max', 'registration_ids'], 20)}),
        'seats_available': fields.function(_get_seats, oldname='register_avail', string='Available Seats', type='integer', multi='seats_reserved',
            store={'event.registration': (_get_events_from_registrations, ['state'], 10),
                   'event.event': (lambda  self, cr, uid, ids, c = {}: ids, ['seats_max', 'registration_ids'], 20)}),
        'seats_unconfirmed': fields.function(_get_seats, oldname='register_prospect', string='Unconfirmed Seat Reservations', type='integer', multi='seats_reserved',
            store={'event.registration': (_get_events_from_registrations, ['state'], 10),
                   'event.event': (lambda  self, cr, uid, ids, c = {}: ids, ['seats_max', 'registration_ids'], 20)}),
        'seats_used': fields.function(_get_seats, oldname='register_attended', string='Number of Participations', type='integer', multi='seats_reserved',
            store={'event.registration': (_get_events_from_registrations, ['state'], 10),
                   'event.event': (lambda  self, cr, uid, ids, c = {}: ids, ['seats_max', 'registration_ids'], 20)}),
        'registration_ids': fields.one2many('event.registration', 'event_id', 'Registrations', readonly=False, states={'done': [('readonly', True)]}),
        'date_begin': fields.datetime('Start Date', required=True, readonly=True, states={'draft': [('readonly', False)]}),
        'date_end': fields.datetime('End Date', required=True, readonly=True, states={'draft': [('readonly', False)]}),
        'state': fields.selection([
            ('draft', 'Unconfirmed'),
            ('cancel', 'Cancelled'),
            ('confirm', 'Confirmed'),
            ('done', 'Done')],
            'Status', readonly=True, required=True,
            help='If event is created, the status is \'Draft\'.If event is confirmed for the particular dates the status is set to \'Confirmed\'. If the event is over, the status is set to \'Done\'.If event is cancelled the status is set to \'Cancelled\'.'),
        'email_registration_id' : fields.many2one('email.template','Registration Confirmation Email', help='This field contains the template of the mail that will be automatically sent each time a registration for this event is confirmed.'),
        'email_confirmation_id' : fields.many2one('email.template','Event Confirmation Email', help="If you set an email template, each participant will receive this email announcing the confirmation of the event."),
        'reply_to': fields.char('Reply-To Email', size=64, readonly=False, states={'done': [('readonly', True)]}, help="The email address of the organizer is likely to be put here, with the effect to be in the 'Reply-To' of the mails sent automatically at event or registrations confirmation. You can also put the email address of your mail gateway if you use one."),
        'address_id': fields.many2one('res.partner','Location', readonly=False, states={'done': [('readonly', True)]}),
        'country_id': fields.related('address_id', 'country_id',
                    type='many2one', relation='res.country', string='Country', readonly=False, states={'done': [('readonly', True)]}, store=True),
        'description': fields.html(
            'Description', readonly=False, translate=True,
            states={'done': [('readonly', True)]},
            oldname='note'),
        'company_id': fields.many2one('res.company', 'Company', required=False, change_default=True, readonly=False, states={'done': [('readonly', True)]}),
        'is_subscribed' : fields.function(_subscribe_fnc, type="boolean", string='Subscribed'),
        'organizer_id': fields.many2one('res.partner', "Organizer"),
        'count_registrations': fields.function(_count_registrations, type="integer", string="Registrations"),
    }
    _defaults = {
        'state': 'draft',
        'company_id': lambda self,cr,uid,c: self.pool.get('res.company')._company_default_get(cr, uid, 'event.event', context=c),
        'user_id': lambda obj, cr, uid, context: uid,
        'organizer_id': lambda self, cr, uid, c: self.pool.get('res.users').browse(cr, uid, uid, context=c).company_id.partner_id.id,
        'address_id': lambda self, cr, uid, c: self.pool.get('res.users').browse(cr, uid, uid, context=c).company_id.partner_id.id
    }

    def _check_seats_limit(self, cr, uid, ids, context=None):
        for event in self.browse(cr, uid, ids, context=context):
            if event.seats_max and event.seats_available < 0:
                return False
        return True

    _constraints = [
        (_check_seats_limit, 'No more available seats.', ['registration_ids','seats_max']),
    ]

    def subscribe_to_event(self, cr, uid, ids, context=None):
        register_pool = self.pool.get('event.registration')
        user_pool = self.pool.get('res.users')
        num_of_seats = int(context.get('ticket', 1))
        user = user_pool.browse(cr, uid, uid, context=context)
        curr_reg_ids = register_pool.search(cr, uid, [('user_id', '=', user.id), ('event_id', '=' , ids[0])])
        #the subscription is done with SUPERUSER_ID because in case we share the kanban view, we want anyone to be able to subscribe
        if not curr_reg_ids:
            curr_reg_ids = [register_pool.create(cr, SUPERUSER_ID, {'event_id': ids[0] ,'email': user.email, 'name':user.name, 'user_id': user.id, 'nb_register': num_of_seats})]
>>>>>>> 1d0a6e20
        else:
            regs.write({'nb_register': num_of_seats})
        regs.sudo().confirm_registration()

    @one
    def unsubscribe_to_event(self):
        """ Unsubscribe the current user from a given event """
        # the unsubscription is done as SUPERUSER_ID because in case we share
        # the kanban view, we want anyone to be able to unsubscribe
        user = self.env.user
        regs = self.sudo().registration_ids.filter(lambda reg: reg.user_id == user)
        regs.button_reg_cancel()

    def onchange_type(self):
        if self.type:
            self.reply_to = self.type.default_reply_to
            self.email_registration_id = self.type.default_email_registration
            self.email_confirmation_id = self.type.default_email_event
            self.seats_min = self.type.default_registration_min
            self.seats_max = self.type.default_registration_max

    def onchange_date_begin(self):
        if self.date_begin and not self.date_end:
            date_begin = Datetime.from_string(self.date_begin)
            self.date_end = Datetime.to_string(date_begin + timedelta(hours=1))


class event_registration(Model):
    """Event Registration"""
    _name= 'event.registration'
    _inherit = ['mail.thread', 'ir.needaction_mixin']
    _order = 'name, create_date desc'

    origin = Char(string='Source Document', readonly=True,
        help="Reference of the sales order which created the registration")
    nb_register = Integer(string='Number of Participants', required=True, default=1,
        readonly=True, states={'draft': [('readonly', False)]})
    event_id = Many2one('event.event', string='Event', required=True,
        readonly=True, states={'draft': [('readonly', False)]})
    partner_id = Many2one('res.partner', string='Partner',
        states={'done': [('readonly', True)]})
    date_open = Datetime(string='Registration Date', readonly=True)
    date_closed = Datetime(string='Attended Date', readonly=True)
    reply_to = Char(string='Reply-to Email', related='event_id.reply_to',
        store=False, readonly=True)
    log_ids = One2many('mail.message', 'res_id', string='Logs',
        domain=[('model', '=', _name)])
    event_begin_date = Datetime(string="Event Start Date", related='event_id.date_begin',
        store=False, readonly=True)
    event_end_date = Datetime(string="Event End Date", related='event_id.date_end',
        store=False, readonly=True)
    user_id = Many2one('res.users', string='User', states={'done': [('readonly', True)]})
    company_id = Many2one('res.company', string='Company', related='event_id.company_id',
        store=True, readonly=True, states={'draft':[('readonly', False)]})
    state = Selection([
            ('draft', 'Unconfirmed'),
            ('cancel', 'Cancelled'),
            ('open', 'Confirmed'),
            ('done', 'Attended'),
        ], string='Status', default='draft', readonly=True)
    email = Char(string='Email')
    phone = Char(string='Phone')
    name = Char(string='Name', select=True)

    @one
    @constrains('event_id', 'state', 'nb_register')
    def _check_seats_limit(self):
        if self.event_id.seats_max and \
            self.event_id.seats_available < (self.nb_register if self.state == 'draft' else 0):
                raise Warning(_('No more available seats.'))

    @one
    def do_draft(self):
        self.state = 'draft'

    @one
    def confirm_registration(self):
        self.event_id.message_post(
            body=_('New registration confirmed: %s.') % (self.name or ''),
            subtype="event.mt_event_registration")
        self.state = 'open'

    @one
    def registration_open(self):
        """ Open Registration """
        self.confirm_registration()
        self.mail_user()

    @one
    def button_reg_close(self):
        """ Close Registration """
        today = Datetime.now()
        if self.event_id.date_begin <= today:
            self.write({'state': 'done', 'date_closed': today})
        else:
            raise Warning(_("You must wait for the starting day of the event to do this action."))

<<<<<<< HEAD
    @one
    def button_reg_cancel(self):
        self.state = 'cancel'

    @one
    def mail_user(self):
        """Send email to user with email_template when registration is done """
        if self.event_id.state == 'confirm' and self.event_id.email_confirmation_id:
            self.mail_user_confirm()
        else:
            template = self.event_id.email_registration_id
            if template:
                mail_message = template.send_mail(self.id)

    @one
    def mail_user_confirm(self):
        """Send email to user when the event is confirmed """
        template = self.event_id.email_confirmation_id
        if template:
            mail_message = template.send_mail(self.id)

    @one
    def onchange_partner_id(self):
        if self.partner_id:
            contact = self.partner_id.address_get().get('default', False)
            if contact:
                self.name = contact.name
                self.email = contact.email
                self.phone = contact.phone
=======
    def _check_seats_limit(self, cr, uid, ids, context=None):
        for registration in self.browse(cr, uid, ids, context=context):
            if registration.event_id.seats_max and \
                registration.event_id.seats_available < (registration.state == 'draft' and registration.nb_register or 0):
                return False
        return True

    _constraints = [
        (_check_seats_limit, 'No more available seats.', ['event_id','nb_register','state']),
    ]

    def do_draft(self, cr, uid, ids, context=None):
        return self.write(cr, uid, ids, {'state': 'draft'}, context=context)

    def confirm_registration(self, cr, uid, ids, context=None):
        for reg in self.browse(cr, uid, ids, context=context or {}):
            self.pool.get('event.event').message_post(cr, uid, [reg.event_id.id], body=_('New registration confirmed: %s.') % (reg.name or '', ),subtype="event.mt_event_registration", context=context)
            self.message_post(cr, uid, reg.id, body=_('Event Registration confirmed.'), context=context)
        return self.write(cr, uid, ids, {'state': 'open'}, context=context)

    def registration_open(self, cr, uid, ids, context=None):
        """ Open Registration
        """
        res = self.confirm_registration(cr, uid, ids, context=context)
        self.mail_user(cr, uid, ids, context=context)
        return res

    def button_reg_close(self, cr, uid, ids, context=None):
        """ Close Registration
        """
        if context is None:
            context = {}
        today = fields.datetime.now()
        for registration in self.browse(cr, uid, ids, context=context):
            if today >= registration.event_id.date_begin:
                values = {'state': 'done', 'date_closed': today}
                self.write(cr, uid, ids, values)
            else:
                raise osv.except_osv(_('Error!'), _("You must wait for the starting day of the event to do this action."))
        return True

    def button_reg_cancel(self, cr, uid, ids, context=None, *args):
        return self.write(cr, uid, ids, {'state': 'cancel'})

    def mail_user(self, cr, uid, ids, context=None):
        """
        Send email to user with email_template when registration is done
        """
        for registration in self.browse(cr, uid, ids, context=context):
            if registration.event_id.state == 'confirm' and registration.event_id.email_confirmation_id.id:
                self.mail_user_confirm(cr, uid, ids, context=context)
            else:
                template_id = registration.event_id.email_registration_id.id
                if template_id:
                    mail_message = self.pool.get('email.template').send_mail(cr,uid,template_id,registration.id)
        return True

    def mail_user_confirm(self, cr, uid, ids, context=None):
        """
        Send email to user when the event is confirmed
        """
        for registration in self.browse(cr, uid, ids, context=context):
            template_id = registration.event_id.email_confirmation_id.id
            if template_id:
                mail_message = self.pool.get('email.template').send_mail(cr,uid,template_id,registration.id)
        return True

    def onchange_contact_id(self, cr, uid, ids, contact, partner, context=None):
        if not contact:
            return {}
        addr_obj = self.pool.get('res.partner')
        contact_id =  addr_obj.browse(cr, uid, contact, context=context)
        return {'value': {
            'email':contact_id.email,
            'name':contact_id.name,
            'phone':contact_id.phone,
            }}

    def onchange_partner_id(self, cr, uid, ids, part, context=None):
        res_obj = self.pool.get('res.partner')
        data = {}
        if not part:
            return {'value': data}
        addr = res_obj.address_get(cr, uid, [part]).get('default', False)
        if addr:
            d = self.onchange_contact_id(cr, uid, ids, addr, part, context)
            data.update(d['value'])
        return {'value': data}
>>>>>>> 1d0a6e20

# vim:expandtab:smartindent:tabstop=4:softtabstop=4:shiftwidth=4:<|MERGE_RESOLUTION|>--- conflicted
+++ resolved
@@ -48,7 +48,6 @@
     _inherit = ['mail.thread', 'ir.needaction_mixin']
     _order = 'date_begin'
 
-<<<<<<< HEAD
     name = Char(string='Event Name', translate=True, required=True,
         readonly=False, states={'done': [('readonly', True)]})
     user_id = Many2one('res.users', string='Responsible User',
@@ -103,6 +102,9 @@
 
     registration_ids = One2many('event.registration', 'event_id', string='Registrations',
         readonly=False, states={'done': [('readonly', True)]})
+    count_registrations = Integer(string='Registrations',
+        store=False, readonly=True, compute='_count_registrations')
+
     date_begin = Datetime(string='Start Date', required=True,
         readonly=True, states={'draft': [('readonly', False)]})
     date_end = Datetime(string='End Date', required=True,
@@ -138,6 +140,11 @@
         store=False, readonly=True, compute='_compute_subscribe')
 
     @one
+    @depends('registration_ids')
+    def _count_registrations(self):
+        self.count_registrations = len(self.registration_ids)
+
+    @one
     @depends('registration_ids.user_id', 'registration_ids.state')
     def _compute_subscribe(self):
         """ Determine whether the current user is already subscribed to any event in `self` """
@@ -218,186 +225,6 @@
                 'user_id': user.id,
                 'nb_register': num_of_seats,
             })
-=======
-    def name_get(self, cr, uid, ids, context=None):
-        if not ids:
-            return []
-
-        if isinstance(ids, (long, int)):
-            ids = [ids]
-
-        res = []
-        for record in self.browse(cr, uid, ids, context=context):
-            date = record.date_begin.split(" ")[0]
-            date_end = record.date_end.split(" ")[0]
-            if date != date_end:
-                date += ' - ' + date_end
-            display_name = record.name + ' (' + date + ')'
-            res.append((record['id'], display_name))
-        return res
-
-    def copy(self, cr, uid, id, default=None, context=None):
-        """ Reset the state and the registrations while copying an event
-        """
-        if not default:
-            default = {}
-        default.update({
-            'state': 'draft',
-            'registration_ids': False,
-        })
-        return super(event_event, self).copy(cr, uid, id, default=default, context=context)
-
-    def button_draft(self, cr, uid, ids, context=None):
-        return self.write(cr, uid, ids, {'state': 'draft'}, context=context)
-
-    def button_cancel(self, cr, uid, ids, context=None):
-        registration = self.pool.get('event.registration')
-        reg_ids = registration.search(cr, uid, [('event_id','in',ids)], context=context)
-        for event_reg in registration.browse(cr,uid,reg_ids,context=context):
-            if event_reg.state == 'done':
-                raise osv.except_osv(_('Error!'),_("You have already set a registration for this event as 'Attended'. Please reset it to draft if you want to cancel this event.") )
-        registration.write(cr, uid, reg_ids, {'state': 'cancel'}, context=context)
-        return self.write(cr, uid, ids, {'state': 'cancel'}, context=context)
-
-    def button_done(self, cr, uid, ids, context=None):
-        return self.write(cr, uid, ids, {'state': 'done'}, context=context)
-
-    def confirm_event(self, cr, uid, ids, context=None):
-        register_pool = self.pool.get('event.registration')
-        for event in self.browse(cr, uid, ids, context=context):
-            if event.email_confirmation_id:
-            #send reminder that will confirm the event for all the people that were already confirmed
-                reg_ids = register_pool.search(cr, uid, [
-                                   ('event_id', '=', event.id),
-                                   ('state', 'not in', ['draft', 'cancel'])], context=context)
-                register_pool.mail_user_confirm(cr, uid, reg_ids)
-        return self.write(cr, uid, ids, {'state': 'confirm'}, context=context)
-
-    def button_confirm(self, cr, uid, ids, context=None):
-        """ Confirm Event and send confirmation email to all register peoples
-        """
-        return self.confirm_event(cr, uid, isinstance(ids, (int, long)) and [ids] or ids, context=context)
-
-    def _get_seats(self, cr, uid, ids, fields, args, context=None):
-        """Get reserved, available, reserved but unconfirmed and used seats.
-        @return: Dictionary of function field values.
-        """
-        keys = {'draft': 'seats_unconfirmed', 'open':'seats_reserved', 'done': 'seats_used'}
-        res = {}
-        for event_id in ids:
-            res[event_id] = {key:0 for key in keys.values()}
-        query = "SELECT state, sum(nb_register) FROM event_registration WHERE event_id = %s AND state IN ('draft','open','done') GROUP BY state"
-        for event in self.pool.get('event.event').browse(cr, uid, ids, context=context):
-            cr.execute(query, (event.id,))
-            reg_states = cr.fetchall()
-            for reg_state in reg_states:
-                res[event.id][keys[reg_state[0]]] = reg_state[1]
-            res[event.id]['seats_available'] = event.seats_max - \
-                (res[event.id]['seats_reserved'] + res[event.id]['seats_used']) \
-                if event.seats_max > 0 else None
-        return res
-
-    def _get_events_from_registrations(self, cr, uid, ids, context=None):
-        """Get reserved, available, reserved but unconfirmed and used seats, of the event related to a registration.
-        @return: Dictionary of function field values.
-        """
-        event_ids=set()
-        for registration in self.pool['event.registration'].browse(cr, uid, ids, context=context):
-            event_ids.add(registration.event_id.id)
-        return list(event_ids)
-
-    def _subscribe_fnc(self, cr, uid, ids, fields, args, context=None):
-        """This functional fields compute if the current user (uid) is already subscribed or not to the event passed in parameter (ids)
-        """
-        register_pool = self.pool.get('event.registration')
-        res = {}
-        for event in self.browse(cr, uid, ids, context=context):
-            res[event.id] = False
-            curr_reg_id = register_pool.search(cr, uid, [('user_id', '=', uid), ('event_id', '=' ,event.id)])
-            if curr_reg_id:
-                for reg in register_pool.browse(cr, uid, curr_reg_id, context=context):
-                    if reg.state in ('open','done'):
-                        res[event.id]= True
-                        continue
-        return res
-    
-    def _count_registrations(self, cr, uid, ids, field_name, arg, context=None):
-        return {
-            event.id: len(event.registration_ids)
-            for event in self.browse(cr, uid, ids, context=context)
-        }
-
-    _columns = {
-        'name': fields.char('Event Name', size=64, required=True, translate=True, readonly=False, states={'done': [('readonly', True)]}),
-        'user_id': fields.many2one('res.users', 'Responsible User', readonly=False, states={'done': [('readonly', True)]}),
-        'type': fields.many2one('event.type', 'Type of Event', readonly=False, states={'done': [('readonly', True)]}),
-        'seats_max': fields.integer('Maximum Avalaible Seats', oldname='register_max', help="You can for each event define a maximum registration level. If you have too much registrations you are not able to confirm your event. (put 0 to ignore this rule )", readonly=True, states={'draft': [('readonly', False)]}),
-        'seats_min': fields.integer('Minimum Reserved Seats', oldname='register_min', help="You can for each event define a minimum registration level. If you do not enough registrations you are not able to confirm your event. (put 0 to ignore this rule )", readonly=True, states={'draft': [('readonly', False)]}),
-        'seats_reserved': fields.function(_get_seats, oldname='register_current', string='Reserved Seats', type='integer', multi='seats_reserved',
-            store={'event.registration': (_get_events_from_registrations, ['state'], 10),
-                   'event.event': (lambda  self, cr, uid, ids, c = {}: ids, ['seats_max', 'registration_ids'], 20)}),
-        'seats_available': fields.function(_get_seats, oldname='register_avail', string='Available Seats', type='integer', multi='seats_reserved',
-            store={'event.registration': (_get_events_from_registrations, ['state'], 10),
-                   'event.event': (lambda  self, cr, uid, ids, c = {}: ids, ['seats_max', 'registration_ids'], 20)}),
-        'seats_unconfirmed': fields.function(_get_seats, oldname='register_prospect', string='Unconfirmed Seat Reservations', type='integer', multi='seats_reserved',
-            store={'event.registration': (_get_events_from_registrations, ['state'], 10),
-                   'event.event': (lambda  self, cr, uid, ids, c = {}: ids, ['seats_max', 'registration_ids'], 20)}),
-        'seats_used': fields.function(_get_seats, oldname='register_attended', string='Number of Participations', type='integer', multi='seats_reserved',
-            store={'event.registration': (_get_events_from_registrations, ['state'], 10),
-                   'event.event': (lambda  self, cr, uid, ids, c = {}: ids, ['seats_max', 'registration_ids'], 20)}),
-        'registration_ids': fields.one2many('event.registration', 'event_id', 'Registrations', readonly=False, states={'done': [('readonly', True)]}),
-        'date_begin': fields.datetime('Start Date', required=True, readonly=True, states={'draft': [('readonly', False)]}),
-        'date_end': fields.datetime('End Date', required=True, readonly=True, states={'draft': [('readonly', False)]}),
-        'state': fields.selection([
-            ('draft', 'Unconfirmed'),
-            ('cancel', 'Cancelled'),
-            ('confirm', 'Confirmed'),
-            ('done', 'Done')],
-            'Status', readonly=True, required=True,
-            help='If event is created, the status is \'Draft\'.If event is confirmed for the particular dates the status is set to \'Confirmed\'. If the event is over, the status is set to \'Done\'.If event is cancelled the status is set to \'Cancelled\'.'),
-        'email_registration_id' : fields.many2one('email.template','Registration Confirmation Email', help='This field contains the template of the mail that will be automatically sent each time a registration for this event is confirmed.'),
-        'email_confirmation_id' : fields.many2one('email.template','Event Confirmation Email', help="If you set an email template, each participant will receive this email announcing the confirmation of the event."),
-        'reply_to': fields.char('Reply-To Email', size=64, readonly=False, states={'done': [('readonly', True)]}, help="The email address of the organizer is likely to be put here, with the effect to be in the 'Reply-To' of the mails sent automatically at event or registrations confirmation. You can also put the email address of your mail gateway if you use one."),
-        'address_id': fields.many2one('res.partner','Location', readonly=False, states={'done': [('readonly', True)]}),
-        'country_id': fields.related('address_id', 'country_id',
-                    type='many2one', relation='res.country', string='Country', readonly=False, states={'done': [('readonly', True)]}, store=True),
-        'description': fields.html(
-            'Description', readonly=False, translate=True,
-            states={'done': [('readonly', True)]},
-            oldname='note'),
-        'company_id': fields.many2one('res.company', 'Company', required=False, change_default=True, readonly=False, states={'done': [('readonly', True)]}),
-        'is_subscribed' : fields.function(_subscribe_fnc, type="boolean", string='Subscribed'),
-        'organizer_id': fields.many2one('res.partner', "Organizer"),
-        'count_registrations': fields.function(_count_registrations, type="integer", string="Registrations"),
-    }
-    _defaults = {
-        'state': 'draft',
-        'company_id': lambda self,cr,uid,c: self.pool.get('res.company')._company_default_get(cr, uid, 'event.event', context=c),
-        'user_id': lambda obj, cr, uid, context: uid,
-        'organizer_id': lambda self, cr, uid, c: self.pool.get('res.users').browse(cr, uid, uid, context=c).company_id.partner_id.id,
-        'address_id': lambda self, cr, uid, c: self.pool.get('res.users').browse(cr, uid, uid, context=c).company_id.partner_id.id
-    }
-
-    def _check_seats_limit(self, cr, uid, ids, context=None):
-        for event in self.browse(cr, uid, ids, context=context):
-            if event.seats_max and event.seats_available < 0:
-                return False
-        return True
-
-    _constraints = [
-        (_check_seats_limit, 'No more available seats.', ['registration_ids','seats_max']),
-    ]
-
-    def subscribe_to_event(self, cr, uid, ids, context=None):
-        register_pool = self.pool.get('event.registration')
-        user_pool = self.pool.get('res.users')
-        num_of_seats = int(context.get('ticket', 1))
-        user = user_pool.browse(cr, uid, uid, context=context)
-        curr_reg_ids = register_pool.search(cr, uid, [('user_id', '=', user.id), ('event_id', '=' , ids[0])])
-        #the subscription is done with SUPERUSER_ID because in case we share the kanban view, we want anyone to be able to subscribe
-        if not curr_reg_ids:
-            curr_reg_ids = [register_pool.create(cr, SUPERUSER_ID, {'event_id': ids[0] ,'email': user.email, 'name':user.name, 'user_id': user.id, 'nb_register': num_of_seats})]
->>>>>>> 1d0a6e20
         else:
             regs.write({'nb_register': num_of_seats})
         regs.sudo().confirm_registration()
@@ -478,6 +305,7 @@
         self.event_id.message_post(
             body=_('New registration confirmed: %s.') % (self.name or ''),
             subtype="event.mt_event_registration")
+        self.message_post(body=_('Event Registration confirmed.'))
         self.state = 'open'
 
     @one
@@ -495,7 +323,6 @@
         else:
             raise Warning(_("You must wait for the starting day of the event to do this action."))
 
-<<<<<<< HEAD
     @one
     def button_reg_cancel(self):
         self.state = 'cancel'
@@ -525,95 +352,5 @@
                 self.name = contact.name
                 self.email = contact.email
                 self.phone = contact.phone
-=======
-    def _check_seats_limit(self, cr, uid, ids, context=None):
-        for registration in self.browse(cr, uid, ids, context=context):
-            if registration.event_id.seats_max and \
-                registration.event_id.seats_available < (registration.state == 'draft' and registration.nb_register or 0):
-                return False
-        return True
-
-    _constraints = [
-        (_check_seats_limit, 'No more available seats.', ['event_id','nb_register','state']),
-    ]
-
-    def do_draft(self, cr, uid, ids, context=None):
-        return self.write(cr, uid, ids, {'state': 'draft'}, context=context)
-
-    def confirm_registration(self, cr, uid, ids, context=None):
-        for reg in self.browse(cr, uid, ids, context=context or {}):
-            self.pool.get('event.event').message_post(cr, uid, [reg.event_id.id], body=_('New registration confirmed: %s.') % (reg.name or '', ),subtype="event.mt_event_registration", context=context)
-            self.message_post(cr, uid, reg.id, body=_('Event Registration confirmed.'), context=context)
-        return self.write(cr, uid, ids, {'state': 'open'}, context=context)
-
-    def registration_open(self, cr, uid, ids, context=None):
-        """ Open Registration
-        """
-        res = self.confirm_registration(cr, uid, ids, context=context)
-        self.mail_user(cr, uid, ids, context=context)
-        return res
-
-    def button_reg_close(self, cr, uid, ids, context=None):
-        """ Close Registration
-        """
-        if context is None:
-            context = {}
-        today = fields.datetime.now()
-        for registration in self.browse(cr, uid, ids, context=context):
-            if today >= registration.event_id.date_begin:
-                values = {'state': 'done', 'date_closed': today}
-                self.write(cr, uid, ids, values)
-            else:
-                raise osv.except_osv(_('Error!'), _("You must wait for the starting day of the event to do this action."))
-        return True
-
-    def button_reg_cancel(self, cr, uid, ids, context=None, *args):
-        return self.write(cr, uid, ids, {'state': 'cancel'})
-
-    def mail_user(self, cr, uid, ids, context=None):
-        """
-        Send email to user with email_template when registration is done
-        """
-        for registration in self.browse(cr, uid, ids, context=context):
-            if registration.event_id.state == 'confirm' and registration.event_id.email_confirmation_id.id:
-                self.mail_user_confirm(cr, uid, ids, context=context)
-            else:
-                template_id = registration.event_id.email_registration_id.id
-                if template_id:
-                    mail_message = self.pool.get('email.template').send_mail(cr,uid,template_id,registration.id)
-        return True
-
-    def mail_user_confirm(self, cr, uid, ids, context=None):
-        """
-        Send email to user when the event is confirmed
-        """
-        for registration in self.browse(cr, uid, ids, context=context):
-            template_id = registration.event_id.email_confirmation_id.id
-            if template_id:
-                mail_message = self.pool.get('email.template').send_mail(cr,uid,template_id,registration.id)
-        return True
-
-    def onchange_contact_id(self, cr, uid, ids, contact, partner, context=None):
-        if not contact:
-            return {}
-        addr_obj = self.pool.get('res.partner')
-        contact_id =  addr_obj.browse(cr, uid, contact, context=context)
-        return {'value': {
-            'email':contact_id.email,
-            'name':contact_id.name,
-            'phone':contact_id.phone,
-            }}
-
-    def onchange_partner_id(self, cr, uid, ids, part, context=None):
-        res_obj = self.pool.get('res.partner')
-        data = {}
-        if not part:
-            return {'value': data}
-        addr = res_obj.address_get(cr, uid, [part]).get('default', False)
-        if addr:
-            d = self.onchange_contact_id(cr, uid, ids, addr, part, context)
-            data.update(d['value'])
-        return {'value': data}
->>>>>>> 1d0a6e20
 
 # vim:expandtab:smartindent:tabstop=4:softtabstop=4:shiftwidth=4: