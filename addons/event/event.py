--- conflicted
+++ resolved
@@ -2,14 +2,8 @@
 
 import pytz
 
-<<<<<<< HEAD
 from openerp import _, api, fields, models
-from openerp.exceptions import UserError
-
-=======
-from openerp import models, fields, api, _
-from openerp.exceptions import AccessError, Warning
->>>>>>> e9935841
+from openerp.exceptions import AccessError, UserError
 
 class event_type(models.Model):
     """ Event Type """
@@ -359,39 +353,6 @@
     def button_reg_cancel(self):
         self.state = 'cancel'
 
-<<<<<<< HEAD
-=======
-    @api.one
-    def mail_user(self):
-        """Send email to user with email_template when registration is done """
-        if self.event_id.state == 'confirm' and self.event_id.email_confirmation_id:
-            self.mail_user_confirm()
-        else:
-            template = self.event_id.email_registration_id
-            if template:
-                mail_message = template.send_mail(self.id)
-
-    @api.one
-    def mail_user_confirm(self):
-        """Send email to user when the event is confirmed """
-        template = self.event_id.email_confirmation_id
-        if template:
-            mail_message = template.send_mail(self.id)
-
-    @api.multi
-    def message_get_suggested_recipients(self):
-        recipients = super(event_registration, self).message_get_suggested_recipients()
-        try:
-            for registration in self:
-                if registration.partner_id:
-                    self._message_add_suggested_recipient(recipients, registration, partner=registration.partner_id, reason=_('Registrant'))
-                elif registration.email:
-                    self._message_add_suggested_recipient(recipients, registration, email=registration.email, reason=_('Registrant Email'))
-        except AccessError: # no read access rights -> ignore suggested recipients
-            pass
-        return recipients
-
->>>>>>> e9935841
     @api.onchange('partner_id')
     def _onchange_partner(self):
         if self.partner_id:
@@ -405,9 +366,12 @@
     @api.multi
     def message_get_suggested_recipients(self):
         recipients = super(event_registration, self).message_get_suggested_recipients()
-        for attendee in self:
-            if attendee.email:
-                self._message_add_suggested_recipient(recipients, attendee, email=attendee.email, reason=_('Customer Email'))
-            if attendee.partner_id:
-                self._message_add_suggested_recipient(recipients, attendee, partner=attendee.partner_id, reason=_('Customer'))
+        try:
+            for attendee in self:
+                if attendee.partner_id:
+                    self._message_add_suggested_recipient(recipients, attendee, partner=attendee.partner_id, reason=_('Customer'))
+                elif attendee.email:
+                    self._message_add_suggested_recipient(recipients, attendee, email=attendee.email, reason=_('Customer Email'))
+        except AccessError: # no read access rights -> ignore suggested recipients
+            pass
         return recipients