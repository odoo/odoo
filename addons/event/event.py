# -*- coding: utf-8 -*-

import pytz

from openerp import _, api, fields, models
from openerp.exceptions import UserError


class event_type(models.Model):
    """ Event Type """
    _name = 'event.type'
    _description = 'Event Type'

    name = fields.Char('Event Type', required=True)
    default_reply_to = fields.Char('Reply To')
    default_registration_min = fields.Integer(
        'Default Minimum Registration', default=0,
        help="It will select this default minimum value when you choose this event")
    default_registration_max = fields.Integer(
        'Default Maximum Registration', default=0,
        help="It will select this default maximum value when you choose this event")


class event_event(models.Model):
    """Event"""
    _name = 'event.event'
    _description = 'Event'
    _inherit = ['mail.thread', 'ir.needaction_mixin']
    _order = 'date_begin'

    name = fields.Char(
        string='Name', translate=True, required=True,
        readonly=False, states={'done': [('readonly', True)]})
    user_id = fields.Many2one(
        'res.users', string='Responsible',
        default=lambda self: self.env.user,
        readonly=False, states={'done': [('readonly', True)]})
    company_id = fields.Many2one(
        'res.company', string='Company', change_default=True,
        default=lambda self: self.env['res.company']._company_default_get('event.event'),
        required=False, readonly=False, states={'done': [('readonly', True)]})
    organizer_id = fields.Many2one(
        'res.partner', string='Organizer',
        default=lambda self: self.env.user.company_id.partner_id)
    type = fields.Many2one(
        'event.type', string='Category',
        readonly=False, states={'done': [('readonly', True)]})
    color = fields.Integer('Kanban Color Index')
    event_mail_ids = fields.One2many('event.mail', 'event_id', string='Mail Schedule', default=lambda self: self._default_event_mail_ids())

    @api.model
    def _default_event_mail_ids(self):
        return [(0, 0, {
            'interval_unit': 'now',
            'interval_type': 'after_sub',
<<<<<<< HEAD
            'template_id': self.env['ir.model.data'].xmlid_to_res_id('event.event_subscription')
=======
            'template_id': self.env.ref('event.event_subscription')
>>>>>>> 4bef17cc
        })]

    # Seats and computation
    seats_max = fields.Integer(
        string='Maximum Available Seats', oldname='register_max',
<<<<<<< HEAD
        readonly=True, states={'draft': [('readonly', False)]},
=======
        readonly=True, states={'draft': [('readonly', False)], 'confirm': [('readonly', False)]},
>>>>>>> 4bef17cc
        help="You can for each event define a maximum registration level. If you have too much registrations you are not able to confirm your event. (put 0 to ignore this rule )")
    seats_availability = fields.Selection(
        [('limited', 'Limited'), ('unlimited', 'Unlimited')],
        'Available Seat', required=True, default='unlimited')
    seats_min = fields.Integer(
        string='Minimum Reserved Seats', oldname='register_min',
<<<<<<< HEAD
        readonly=True, states={'draft': [('readonly', False)]},
=======
>>>>>>> 4bef17cc
        help="You can for each event define a minimum registration level. If you do not enough registrations you are not able to confirm your event. (put 0 to ignore this rule )")
    seats_reserved = fields.Integer(
        oldname='register_current', string='Reserved Seats',
        store=True, readonly=True, compute='_compute_seats')
    seats_available = fields.Integer(
        oldname='register_avail', string='Available Seats',
        store=True, readonly=True, compute='_compute_seats')
    seats_unconfirmed = fields.Integer(
        oldname='register_prospect', string='Unconfirmed Seat Reservations',
        store=True, readonly=True, compute='_compute_seats')
    seats_used = fields.Integer(
        oldname='register_attended', string='Number of Participations',
        store=True, readonly=True, compute='_compute_seats')

    @api.multi
    @api.depends('seats_max', 'registration_ids.state')
    def _compute_seats(self):
        """ Determine reserved, available, reserved but unconfirmed and used seats. """
        # initialize fields to 0
        for event in self:
            event.seats_unconfirmed = event.seats_reserved = event.seats_used = event.seats_available = 0
        # aggregate registrations by event and by state
        if self.ids:
            state_field = {
                'draft': 'seats_unconfirmed',
                'open': 'seats_reserved',
                'done': 'seats_used',
            }
            query = """ SELECT event_id, state, count(event_id)
                        FROM event_registration
                        WHERE event_id IN %s AND state IN ('draft', 'open', 'done')
                        GROUP BY event_id, state
                    """
            self._cr.execute(query, (tuple(self.ids),))
            for event_id, state, num in self._cr.fetchall():
                event = self.browse(event_id)
                event[state_field[state]] += num
        # compute seats_available
        for event in self:
            if event.seats_max > 0:
                event.seats_available = event.seats_max - (event.seats_reserved + event.seats_used)

    # Registration fields
    registration_ids = fields.One2many(
        'event.registration', 'event_id', string='Attendees',
        readonly=False, states={'done': [('readonly', True)]})
    # Date fields
    date_tz = fields.Selection('_tz_get', string='Timezone', default=lambda self: self.env.user.tz)
    date_begin = fields.Datetime(
        string='Start Date', required=True,
        readonly=True, states={'draft': [('readonly', False)]})
    date_end = fields.Datetime(
        string='End Date', required=True,
        readonly=True, states={'draft': [('readonly', False)]})
    date_begin_located = fields.Datetime(string='Start Date Located', compute='_compute_date_begin_tz')
    date_end_located = fields.Datetime(string='End Date Located', compute='_compute_date_end_tz')

    @api.model
    def _tz_get(self):
        return [(x, x) for x in pytz.all_timezones]

    @api.one
    @api.depends('date_tz', 'date_begin')
    def _compute_date_begin_tz(self):
        if self.date_begin:
            self_in_tz = self.with_context(tz=(self.date_tz or 'UTC'))
            date_begin = fields.Datetime.from_string(self.date_begin)
            self.date_begin_located = fields.Datetime.to_string(fields.Datetime.context_timestamp(self_in_tz, date_begin))
        else:
            self.date_begin_located = False

    @api.one
    @api.depends('date_tz', 'date_end')
    def _compute_date_end_tz(self):
        if self.date_end:
            self_in_tz = self.with_context(tz=(self.date_tz or 'UTC'))
            date_end = fields.Datetime.from_string(self.date_end)
            self.date_end_located = fields.Datetime.to_string(fields.Datetime.context_timestamp(self_in_tz, date_end))
        else:
            self.date_end_located = False

    state = fields.Selection([
        ('draft', 'Unconfirmed'), ('cancel', 'Cancelled'),
        ('confirm', 'Confirmed'), ('done', 'Done')],
        string='Status', default='draft', readonly=True, required=True, copy=False,
        help="If event is created, the status is 'Draft'. If event is confirmed for the particular dates the status is set to 'Confirmed'. If the event is over, the status is set to 'Done'. If event is cancelled the status is set to 'Cancelled'.")
    auto_confirm = fields.Boolean(string='Auto Confirmation Activated', compute='_compute_auto_confirm')

    @api.one
    def _compute_auto_confirm(self):
        self.auto_confirm = self.env['ir.values'].get_default('marketing.config.settings', 'auto_confirmation')

    reply_to = fields.Char(
        'Reply-To Email', readonly=False, states={'done': [('readonly', True)]},
        help="The email address of the organizer is likely to be put here, with the effect to be in the 'Reply-To' of the mails sent automatically at event or registrations confirmation. You can also put the email address of your mail gateway if you use one.")
    address_id = fields.Many2one(
        'res.partner', string='Location', default=lambda self: self.env.user.company_id.partner_id,
        readonly=False, states={'done': [('readonly', True)]})
    country_id = fields.Many2one('res.country', 'Country',  related='address_id.country_id', store=True)
    description = fields.Html(
        string='Description', oldname='note', translate=True,
        readonly=False, states={'done': [('readonly', True)]})

    @api.multi
    @api.depends('name', 'date_begin', 'date_end')
    def name_get(self):
        result = []
        for event in self:
            dates = [dt.split(' ')[0] for dt in [event.date_begin, event.date_end] if dt]
            dates = sorted(set(dates))
            result.append((event.id, '%s (%s)' % (event.name, ' - '.join(dates))))
        return result

    @api.one
    @api.constrains('seats_max', 'seats_available')
    def _check_seats_limit(self):
        if self.seats_availability == 'limited' and self.seats_max and self.seats_available < 0:
            raise UserError(_('No more available seats.'))

    @api.one
    @api.constrains('date_begin', 'date_end')
    def _check_closing_date(self):
        if self.date_end < self.date_begin:
            raise UserError(_('Closing Date cannot be set before Beginning Date.'))

    @api.model
    def create(self, vals):
        res = super(event_event, self).create(vals)
        if res.organizer_id:
            res.message_subscribe([res.organizer_id.id])
        if res.auto_confirm:
            res.button_confirm()
        return res

    @api.multi
    def write(self, vals):
        res = super(event_event, self).write(vals)
        if vals.get('organizer_id'):
            self.message_subscribe([vals['organizer_id']])
        return res

    @api.one
    def button_draft(self):
        self.state = 'draft'

    @api.one
    def button_cancel(self):
        for event_reg in self.registration_ids:
            if event_reg.state == 'done':
                raise UserError(_("You have already set a registration for this event as 'Attended'. Please reset it to draft if you want to cancel this event."))
        self.registration_ids.write({'state': 'cancel'})
        self.state = 'cancel'

    @api.one
    def button_done(self):
        self.state = 'done'

    @api.one
    def button_confirm(self):
        self.state = 'confirm'

    @api.onchange('type')
    def _onchange_type(self):
        if self.type:
            self.seats_min = self.type.default_registration_min
            self.seats_max = self.type.default_registration_max
            self.reply_to = self.type.default_reply_to

    @api.multi
    def action_event_registration_report(self):
        res = self.env['ir.actions.act_window'].for_xml_id('event', 'action_report_event_registration')
        res['context'] = {
            "search_default_event_id": self.id,
            "group_by": ['create_date:day'],
        }
        return res

    @api.one
    def mail_attendees(self, template_id, force_send=False, filter_func=lambda self: True):
        for attendee in self.registration_ids.filtered(filter_func):
            self.env['mail.template'].browse(template_id).send_mail(attendee.id, force_send=force_send)


class event_registration(models.Model):
    _name = 'event.registration'
    _description = 'Attendee'
    _inherit = ['mail.thread', 'ir.needaction_mixin']
    _order = 'name, create_date desc'

    origin = fields.Char(
        string='Source Document', readonly=True,
        help="Reference of the document that created the registration, for example a sale order")
    event_id = fields.Many2one(
        'event.event', string='Event', required=True,
        readonly=True, states={'draft': [('readonly', False)]})
    partner_id = fields.Many2one(
        'res.partner', string='Contact',
        states={'done': [('readonly', True)]})
    date_open = fields.Datetime(string='Registration Date', readonly=True, default=lambda self: fields.datetime.now())  # weird crash is directly now
    date_closed = fields.Datetime(string='Attended Date', readonly=True)
    event_begin_date = fields.Datetime(string="Event Start Date", related='event_id.date_begin', readonly=True)
    event_end_date = fields.Datetime(string="Event End Date", related='event_id.date_end', readonly=True)
    company_id = fields.Many2one(
        'res.company', string='Company', related='event_id.company_id',
        store=True, readonly=True, states={'draft': [('readonly', False)]})
    state = fields.Selection([
        ('draft', 'Unconfirmed'), ('cancel', 'Cancelled'),
        ('open', 'Confirmed'), ('done', 'Attended')],
        string='Status', default='draft', readonly=True, copy=False, track_visibility='onchange')
    email = fields.Char(string='Email')
    phone = fields.Char(string='Phone')
    name = fields.Char(string='Attendee Name', select=True)

    @api.one
    @api.constrains('event_id', 'state')
    def _check_seats_limit(self):
        if self.event_id.seats_availability == 'limited' and self.event_id.seats_max and self.event_id.seats_available < (1 if self.state == 'draft' else 0):
            raise UserError(_('No more seats available for this event.'))

    @api.multi
    def _check_auto_confirmation(self):
        if self._context.get('registration_force_draft'):
            return False
        if any(registration.event_id.state != 'confirm' or
               not registration.event_id.auto_confirm or
               (not registration.event_id.seats_available and registration.event_id.seats_availability == 'limited') for registration in self):
            return False
        return True

    @api.model
    def create(self, vals):
        registration = super(event_registration, self).create(vals)
        if registration._check_auto_confirmation():
            registration.sudo().confirm_registration()
        return registration

    @api.model
    def _prepare_attendee_values(self, registration):
        """ Method preparing the values to create new attendees based on a
        sale order line. It takes some registration data (dict-based) that are
        optional values coming from an external input like a web page. This method
        is meant to be inherited in various addons that sell events. """
        partner_id = registration.pop('partner_id', self.env.user.partner_id)
        event_id = registration.pop('event_id', False)
        data = {
            'name': registration.get('name', partner_id.name),
            'phone': registration.get('phone', partner_id.phone),
            'email': registration.get('email', partner_id.email),
            'partner_id': partner_id.id,
            'event_id': event_id and event_id.id or False,
        }
        data.update({key: registration[key] for key in registration.keys() if key in self._fields})
        return data

    @api.one
    def do_draft(self):
        self.state = 'draft'

    @api.one
    def confirm_registration(self):
        self.event_id.message_post(
            body=_('New registration confirmed: %s.') % (self.name or ''),
            subtype="event.mt_event_registration")
        self.state = 'open'

    @api.one
    def button_reg_close(self):
        """ Close Registration """
        today = fields.Datetime.now()
        if self.event_id.date_begin <= today:
            self.write({'state': 'done', 'date_closed': today})
        else:
            raise UserError(_("You must wait for the starting day of the event to do this action."))

    @api.one
    def button_reg_cancel(self):
        self.state = 'cancel'

    @api.onchange('partner_id')
    def _onchange_partner(self):
        if self.partner_id:
            contact_id = self.partner_id.address_get().get('default', False)
            if contact_id:
                contact = self.env['res.partner'].browse(contact_id)
                self.name = self.name or contact.name
                self.email = self.email or contact.email
                self.phone = self.phone or contact.phone

    @api.multi
    def message_get_suggested_recipients(self):
        recipients = super(event_registration, self).message_get_suggested_recipients()
        for attendee in self:
            if attendee.email:
                self._message_add_suggested_recipient(recipients, attendee, email=attendee.email, reason=_('Customer Email'))
            if attendee.partner_id:
                self._message_add_suggested_recipient(recipients, attendee, partner=attendee.partner_id, reason=_('Customer'))
        return recipients<|MERGE_RESOLUTION|>--- conflicted
+++ resolved
@@ -53,31 +53,19 @@
         return [(0, 0, {
             'interval_unit': 'now',
             'interval_type': 'after_sub',
-<<<<<<< HEAD
-            'template_id': self.env['ir.model.data'].xmlid_to_res_id('event.event_subscription')
-=======
             'template_id': self.env.ref('event.event_subscription')
->>>>>>> 4bef17cc
         })]
 
     # Seats and computation
     seats_max = fields.Integer(
         string='Maximum Available Seats', oldname='register_max',
-<<<<<<< HEAD
-        readonly=True, states={'draft': [('readonly', False)]},
-=======
         readonly=True, states={'draft': [('readonly', False)], 'confirm': [('readonly', False)]},
->>>>>>> 4bef17cc
         help="You can for each event define a maximum registration level. If you have too much registrations you are not able to confirm your event. (put 0 to ignore this rule )")
     seats_availability = fields.Selection(
         [('limited', 'Limited'), ('unlimited', 'Unlimited')],
         'Available Seat', required=True, default='unlimited')
     seats_min = fields.Integer(
         string='Minimum Reserved Seats', oldname='register_min',
-<<<<<<< HEAD
-        readonly=True, states={'draft': [('readonly', False)]},
-=======
->>>>>>> 4bef17cc
         help="You can for each event define a minimum registration level. If you do not enough registrations you are not able to confirm your event. (put 0 to ignore this rule )")
     seats_reserved = fields.Integer(
         oldname='register_current', string='Reserved Seats',
