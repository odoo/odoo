# -*- coding: utf-8 -*-
##############################################################################
#
#    OpenERP, Open Source Management Solution
#    Copyright (C) 2004-2010 Tiny SPRL (<http://tiny.be>).
#
#    This program is free software: you can redistribute it and/or modify
#    it under the terms of the GNU Affero General Public License as
#    published by the Free Software Foundation, either version 3 of the
#    License, or (at your option) any later version.
#
#    This program is distributed in the hope that it will be useful,
#    but WITHOUT ANY WARRANTY; without even the implied warranty of
#    MERCHANTABILITY or FITNESS FOR A PARTICULAR PURPOSE.  See the
#    GNU Affero General Public License for more details.
#
#    You should have received a copy of the GNU Affero General Public License
#    along with this program.  If not, see <http://www.gnu.org/licenses/>.
#
##############################################################################

from openerp import Model, Boolean

<<<<<<< HEAD
class res_partner(osv.osv):
    _inherit = 'res.partner'

    _columns = {
        'speaker': fields.boolean('Speaker', help="Check this box if this contact is a speaker."),
        'event_ids': fields.one2many('event.event','main_speaker_id', readonly=True),
        'event_registration_ids': fields.one2many('event.registration','partner_id', readonly=True),
    }
    

res_partner()
=======

class res_partner(Model):
    _inherit = 'res.partner'

    speaker = Boolean(help="Check this box if this contact is a speaker.")
>>>>>>> d08651d2

# vim:expandtab:smartindent:tabstop=4:softtabstop=4:shiftwidth=4:<|MERGE_RESOLUTION|>--- conflicted
+++ resolved
@@ -21,24 +21,10 @@
 
 from openerp import Model, Boolean
 
-<<<<<<< HEAD
-class res_partner(osv.osv):
-    _inherit = 'res.partner'
-
-    _columns = {
-        'speaker': fields.boolean('Speaker', help="Check this box if this contact is a speaker."),
-        'event_ids': fields.one2many('event.event','main_speaker_id', readonly=True),
-        'event_registration_ids': fields.one2many('event.registration','partner_id', readonly=True),
-    }
-    
-
-res_partner()
-=======
 
 class res_partner(Model):
     _inherit = 'res.partner'
 
     speaker = Boolean(help="Check this box if this contact is a speaker.")
->>>>>>> d08651d2
 
 # vim:expandtab:smartindent:tabstop=4:softtabstop=4:shiftwidth=4: