# -*- coding: utf-8 -*-
##############################################################################
#
#    OpenERP, Open Source Management Solution
#    Copyright (C) 2004-2010 Tiny SPRL (<http://tiny.be>).
#
#    This program is free software: you can redistribute it and/or modify
#    it under the terms of the GNU Affero General Public License as
#    published by the Free Software Foundation, either version 3 of the
#    License, or (at your option) any later version.
#
#    This program is distributed in the hope that it will be useful,
#    but WITHOUT ANY WARRANTY; without even the implied warranty of
#    MERCHANTABILITY or FITNESS FOR A PARTICULAR PURPOSE.  See the
#    GNU Affero General Public License for more details.
#
#    You should have received a copy of the GNU Affero General Public License
#    along with this program.  If not, see <http://www.gnu.org/licenses/>.
#
##############################################################################

from openerp import Model, Integer, Char, Datetime, Selection, Many2one
from openerp import tools


class report_event_registration(Model):
    """Events Analysis"""
    _name = "report.event.registration"
<<<<<<< HEAD
    _description = "Events Analysis"
    _auto = False
    _columns = {
        'event_date': fields.char('Event Start Date', size=64, readonly=True),
        'year': fields.char('Year', size=4, readonly=True),
        'month': fields.selection([
            ('01','January'), ('02','February'), ('03','March'), ('04','April'),
            ('05','May'), ('06','June'), ('07','July'), ('08','August'),
            ('09','September'), ('10','October'), ('11','November'), ('12','December')], 'Month',readonly=True),
        'event_id': fields.many2one('event.event', 'Event', required=True),
        'draft_state': fields.integer(' # No of Draft Registrations', size=20),
        'confirm_state': fields.integer(' # No of Confirmed Registrations', size=20),
        'register_max': fields.integer('Maximum Registrations'),
        'nbevent': fields.integer('Number Of Events'),
        'event_type': fields.many2one('event.type', 'Event Type'),
        'registration_state': fields.selection([('draft', 'Draft'), ('confirm', 'Confirmed'), ('done', 'Attended'), ('cancel', 'Cancelled')], 'Registration State', readonly=True, required=True),
        'event_state': fields.selection([('draft', 'Draft'), ('confirm', 'Confirmed'), ('done', 'Done'), ('cancel', 'Cancelled')], 'Event State', readonly=True, required=True),
        'user_id': fields.many2one('res.users', 'Event Responsible', readonly=True),
        'user_id_registration': fields.many2one('res.users', 'Register', readonly=True),
        'name_registration': fields.char('Participant / Contact Name',size=45, readonly=True),
        'speaker_id': fields.many2one('res.partner', 'Speaker', readonly=True),
        'company_id': fields.many2one('res.company', 'Company', readonly=True),
    }
=======
>>>>>>> d08651d2
    _order = 'event_date desc'
    _auto = False

    event_date = Datetime('Event Date', readonly=True)
    event_id = Many2one('event.event', 'Event', required=True)
    draft_state = Integer(' # No of Draft Registrations')
    confirm_state = Integer(' # No of Confirmed Registrations')
    seats_max = Integer('Max Seats')
    nbevent = Integer('Number Of Events')
    event_type = Many2one('event.type', 'Event Type')
    registration_state = Selection([('draft', 'Draft'), ('confirm', 'Confirmed'), ('done', 'Attended'), ('cancel', 'Cancelled')], 'Registration State', readonly=True, required=True)
    event_state = Selection([('draft', 'Draft'), ('confirm', 'Confirmed'), ('done', 'Done'), ('cancel', 'Cancelled')], 'Event State', readonly=True, required=True)
    user_id = Many2one('res.users', 'Event Responsible', readonly=True)
    user_id_registration = Many2one('res.users', 'Register', readonly=True)
    name_registration = Char('Participant / Contact Name', readonly=True)
    company_id = Many2one('res.company', 'Company', readonly=True)

    def init(self, cr):
        """Initialize the sql view for the event registration """
        tools.drop_view_if_exists(cr, 'report_event_registration')

        # TOFIX this request won't select events that have no registration
        cr.execute(""" CREATE VIEW report_event_registration AS (
            SELECT
                e.id::char || '/' || coalesce(r.id::char,'') AS id,
                e.id AS event_id,
                e.user_id AS user_id,
                r.user_id AS user_id_registration,
                r.name AS name_registration,
                e.company_id AS company_id,
                e.main_speaker_id AS speaker_id,
                to_char(e.date_begin, 'YYYY-MM-DD') AS event_date,
                to_char(e.date_begin, 'YYYY') AS year,
                to_char(e.date_begin, 'MM') AS month,
                count(e.id) AS nbevent,
                CASE WHEN r.state IN ('draft') THEN r.nb_register ELSE 0 END AS draft_state,
                CASE WHEN r.state IN ('open','done') THEN r.nb_register ELSE 0 END AS confirm_state,
                e.type AS event_type,
                e.register_max AS register_max,
                e.state AS event_state,
                r.state AS registration_state
            FROM
                event_event e
                LEFT JOIN event_registration r ON (e.id=r.event_id)

            GROUP BY
                event_id,
                user_id_registration,
                r.id,
                registration_state,
                r.nb_register,
                event_type,
                e.id,
                e.date_begin,
                e.user_id,
                event_state,
                e.company_id,
                e.main_speaker_id,
                year,
                month,
                e.register_max,
                name_registration
        )
        """)

<<<<<<< HEAD
report_event_registration()

=======
>>>>>>> d08651d2
# vim:expandtab:smartindent:tabstop=4:softtabstop=4:shiftwidth=4:<|MERGE_RESOLUTION|>--- conflicted
+++ resolved
@@ -26,32 +26,6 @@
 class report_event_registration(Model):
     """Events Analysis"""
     _name = "report.event.registration"
-<<<<<<< HEAD
-    _description = "Events Analysis"
-    _auto = False
-    _columns = {
-        'event_date': fields.char('Event Start Date', size=64, readonly=True),
-        'year': fields.char('Year', size=4, readonly=True),
-        'month': fields.selection([
-            ('01','January'), ('02','February'), ('03','March'), ('04','April'),
-            ('05','May'), ('06','June'), ('07','July'), ('08','August'),
-            ('09','September'), ('10','October'), ('11','November'), ('12','December')], 'Month',readonly=True),
-        'event_id': fields.many2one('event.event', 'Event', required=True),
-        'draft_state': fields.integer(' # No of Draft Registrations', size=20),
-        'confirm_state': fields.integer(' # No of Confirmed Registrations', size=20),
-        'register_max': fields.integer('Maximum Registrations'),
-        'nbevent': fields.integer('Number Of Events'),
-        'event_type': fields.many2one('event.type', 'Event Type'),
-        'registration_state': fields.selection([('draft', 'Draft'), ('confirm', 'Confirmed'), ('done', 'Attended'), ('cancel', 'Cancelled')], 'Registration State', readonly=True, required=True),
-        'event_state': fields.selection([('draft', 'Draft'), ('confirm', 'Confirmed'), ('done', 'Done'), ('cancel', 'Cancelled')], 'Event State', readonly=True, required=True),
-        'user_id': fields.many2one('res.users', 'Event Responsible', readonly=True),
-        'user_id_registration': fields.many2one('res.users', 'Register', readonly=True),
-        'name_registration': fields.char('Participant / Contact Name',size=45, readonly=True),
-        'speaker_id': fields.many2one('res.partner', 'Speaker', readonly=True),
-        'company_id': fields.many2one('res.company', 'Company', readonly=True),
-    }
-=======
->>>>>>> d08651d2
     _order = 'event_date desc'
     _auto = False
 
@@ -76,21 +50,18 @@
         # TOFIX this request won't select events that have no registration
         cr.execute(""" CREATE VIEW report_event_registration AS (
             SELECT
-                e.id::char || '/' || coalesce(r.id::char,'') AS id,
+                e.id::varchar || '/' || coalesce(r.id::varchar,'') AS id,
                 e.id AS event_id,
                 e.user_id AS user_id,
                 r.user_id AS user_id_registration,
                 r.name AS name_registration,
                 e.company_id AS company_id,
-                e.main_speaker_id AS speaker_id,
-                to_char(e.date_begin, 'YYYY-MM-DD') AS event_date,
-                to_char(e.date_begin, 'YYYY') AS year,
-                to_char(e.date_begin, 'MM') AS month,
+                e.date_begin AS event_date,
                 count(e.id) AS nbevent,
                 CASE WHEN r.state IN ('draft') THEN r.nb_register ELSE 0 END AS draft_state,
                 CASE WHEN r.state IN ('open','done') THEN r.nb_register ELSE 0 END AS confirm_state,
                 e.type AS event_type,
-                e.register_max AS register_max,
+                e.seats_max AS seats_max,
                 e.state AS event_state,
                 r.state AS registration_state
             FROM
@@ -109,17 +80,9 @@
                 e.user_id,
                 event_state,
                 e.company_id,
-                e.main_speaker_id,
-                year,
-                month,
-                e.register_max,
+                e.seats_max,
                 name_registration
         )
         """)
 
-<<<<<<< HEAD
-report_event_registration()
-
-=======
->>>>>>> d08651d2
 # vim:expandtab:smartindent:tabstop=4:softtabstop=4:shiftwidth=4: