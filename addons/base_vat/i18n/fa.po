# Translation of Odoo Server.
# This file contains the translation of the following modules:
# * base_vat
#
# Translators:
<<<<<<< HEAD
# Martin Trigaux, 2018
# سید محمد آذربرا <mohammadazarbara98@gmail.com>, 2018
# Hamed Mohammadi <hamed@dehongi.com>, 2018
#
=======
# Martin Trigaux, 2020
# Hamid Darabi, 2020
# Hamed Mohammadi <hamed@dehongi.com>, 2020
# saeed raesi <saeed.raesi2020@gmail.com>, 2021
# 
>>>>>>> 7504dd34
msgid ""
msgstr ""
"Project-Id-Version: Odoo Server 12.0\n"
"Report-Msgid-Bugs-To: \n"
"POT-Creation-Date: 2020-09-01 07:28+0000\n"
<<<<<<< HEAD
"PO-Revision-Date: 2018-08-24 09:16+0000\n"
"Last-Translator: Hamed Mohammadi <hamed@dehongi.com>, 2018\n"
=======
"PO-Revision-Date: 2020-09-07 08:11+0000\n"
"Last-Translator: saeed raesi <saeed.raesi2020@gmail.com>, 2021\n"
>>>>>>> 7504dd34
"Language-Team: Persian (https://www.transifex.com/odoo/teams/41243/fa/)\n"
"Language: fa\n"
"MIME-Version: 1.0\n"
"Content-Type: text/plain; charset=UTF-8\n"
"Content-Transfer-Encoding: \n"
"Plural-Forms: nplurals=2; plural=(n > 1);\n"

#. module: base_vat
#: model_terms:ir.ui.view,arch_db:base_vat.res_config_settings_view_form
msgid ""
"<span class=\"fa fa-lg fa-building-o\" title=\"Values set here are company-"
"specific.\" aria-label=\"Values set here are company-specific.\" groups="
"\"base.group_multi_company\" role=\"img\"/>"
msgstr ""

#. module: base_vat
#: model_terms:ir.ui.view,arch_db:base_vat.view_partner_form
msgid "<span class=\"o_vat_label\">VAT</span>"
msgstr "<span class=\"o_vat_label\">مالیات بر ارزش افزوده</span>"

#. module: base_vat
#: model:ir.model,name:base_vat.model_res_company
msgid "Companies"
msgstr "شرکت‌ها"

#. module: base_vat
#: model:ir.model,name:base_vat.model_res_config_settings
msgid "Config Settings"
msgstr "تنظیمات پیکربندی"

#. module: base_vat
#: model:ir.model,name:base_vat.model_res_partner
msgid "Contact"
msgstr "مخاطب"

#. module: base_vat
#: model:ir.model.fields,field_description:base_vat.field_res_company__display_name
#: model:ir.model.fields,field_description:base_vat.field_res_config_settings__display_name
#: model:ir.model.fields,field_description:base_vat.field_res_partner__display_name
msgid "Display Name"
msgstr "نام نمایشی"

#. module: base_vat
#: model:ir.model.fields,field_description:base_vat.field_res_company__id
#: model:ir.model.fields,field_description:base_vat.field_res_config_settings__id
#: model:ir.model.fields,field_description:base_vat.field_res_partner__id
msgid "ID"
msgstr "شناسه"

#. module: base_vat
#: model_terms:ir.ui.view,arch_db:base_vat.res_config_settings_view_form
msgid ""
"If this checkbox is ticked, you will not be able to save a contact if its "
"VAT number cannot be verified by the European VIES service."
msgstr ""

#. module: base_vat
#: model:ir.model.fields,field_description:base_vat.field_res_company____last_update
#: model:ir.model.fields,field_description:base_vat.field_res_config_settings____last_update
#: model:ir.model.fields,field_description:base_vat.field_res_partner____last_update
msgid "Last Modified on"
msgstr "آخرین تغییر در"

#. module: base_vat
#: code:addons/base_vat/models/res_partner.py:0
#, python-format
msgid ""
"The VAT number [%(vat)s] for partner [%(name)s] does not seem to be valid. \n"
"Note: the expected format is %(format)s"
msgstr ""
"به نظر نمی رسد شماره مالیات بر ارزش افزوده [%(vat)s] برای همکار [%(name)s] معتبر باشد. \n"
"توجه: قالب مورد انتظار %(format)s است"

#. module: base_vat
#: code:addons/base_vat/models/res_partner.py:0
#, python-format
msgid ""
"The VAT number [%(vat)s] for partner [%(name)s] either failed the VIES VAT "
"validation check or did not respect the expected format %(format)s."
msgstr ""
"شماره مالیات بر ارزش افزوده[%(vat)s] برای شریک[%(name)s] یا در بررسی اعتبار "
"سنجی مالیات بر ارزش افزوده VIES ناموفق بود یا در قالب مورد انتظار %(format)s"
" نمی باشد."

#. module: base_vat
#: model_terms:ir.ui.view,arch_db:base_vat.company_form_vat
#: model_terms:ir.ui.view,arch_db:base_vat.view_partner_form
msgid "VAT"
msgstr "ارزش افزوده"

#. module: base_vat
#: model:ir.model.fields,field_description:base_vat.field_res_company__vat_check_vies
#: model:ir.model.fields,field_description:base_vat.field_res_config_settings__vat_check_vies
msgid "Verify VAT Numbers"
msgstr ""

#. module: base_vat
#: model_terms:ir.ui.view,arch_db:base_vat.res_config_settings_view_form
msgid "Verify VAT numbers using the European VIES service"
msgstr ""<|MERGE_RESOLUTION|>--- conflicted
+++ resolved
@@ -3,30 +3,18 @@
 # * base_vat
 #
 # Translators:
-<<<<<<< HEAD
-# Martin Trigaux, 2018
-# سید محمد آذربرا <mohammadazarbara98@gmail.com>, 2018
-# Hamed Mohammadi <hamed@dehongi.com>, 2018
-#
-=======
 # Martin Trigaux, 2020
 # Hamid Darabi, 2020
 # Hamed Mohammadi <hamed@dehongi.com>, 2020
 # saeed raesi <saeed.raesi2020@gmail.com>, 2021
 # 
->>>>>>> 7504dd34
 msgid ""
 msgstr ""
 "Project-Id-Version: Odoo Server 12.0\n"
 "Report-Msgid-Bugs-To: \n"
 "POT-Creation-Date: 2020-09-01 07:28+0000\n"
-<<<<<<< HEAD
-"PO-Revision-Date: 2018-08-24 09:16+0000\n"
-"Last-Translator: Hamed Mohammadi <hamed@dehongi.com>, 2018\n"
-=======
 "PO-Revision-Date: 2020-09-07 08:11+0000\n"
 "Last-Translator: saeed raesi <saeed.raesi2020@gmail.com>, 2021\n"
->>>>>>> 7504dd34
 "Language-Team: Persian (https://www.transifex.com/odoo/teams/41243/fa/)\n"
 "Language: fa\n"
 "MIME-Version: 1.0\n"
