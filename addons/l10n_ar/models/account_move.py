# Part of Odoo. See LICENSE file for full copyright and licensing details.
from odoo import models, fields, api, _
from odoo.exceptions import UserError, RedirectWarning, ValidationError
from dateutil.relativedelta import relativedelta
import logging
_logger = logging.getLogger(__name__)


class AccountMove(models.Model):

    _inherit = 'account.move'

    @api.model
    def _l10n_ar_get_document_number_parts(self, document_number, document_type_code):
        # import shipments
        if document_type_code in ['66', '67']:
            pos = invoice_number = '0'
        else:
            pos, invoice_number = document_number.split('-')
        return {'invoice_number': int(invoice_number), 'point_of_sale': int(pos)}

    l10n_ar_afip_responsibility_type_id = fields.Many2one(
        'l10n_ar.afip.responsibility.type', string='AFIP Responsibility Type', help='Defined by AFIP to'
        ' identify the type of responsibilities that a person or a legal entity could have and that impacts in the'
        ' type of operations and requirements they need.')

    l10n_ar_currency_rate = fields.Float(copy=False, digits=(16, 6), readonly=True, string="Currency Rate")

    # Mostly used on reports
    l10n_ar_afip_concept = fields.Selection(
        compute='_compute_l10n_ar_afip_concept', selection='_get_afip_invoice_concepts', string="AFIP Concept",
        help="A concept is suggested regarding the type of the products on the invoice but it is allowed to force a"
        " different type if required.")
    l10n_ar_afip_service_start = fields.Date(string='AFIP Service Start Date', readonly=True, states={'draft': [('readonly', False)]})
    l10n_ar_afip_service_end = fields.Date(string='AFIP Service End Date', readonly=True, states={'draft': [('readonly', False)]})

    @api.constrains('move_type', 'journal_id')
    def _check_moves_use_documents(self):
        """ Do not let to create not invoices entries in journals that use documents """
        not_invoices = self.filtered(lambda x: x.company_id.account_fiscal_country_id.code == "AR" and x.journal_id.type in ['sale', 'purchase'] and x.l10n_latam_use_documents and not x.is_invoice())
        if not_invoices:
            raise ValidationError(_("The selected Journal can't be used in this transaction, please select one that doesn't use documents as these are just for Invoices."))

    @api.constrains('move_type', 'l10n_latam_document_type_id')
    def _check_invoice_type_document_type(self):
        """ LATAM module define that we are not able to use debit_note or invoice document types in an invoice refunds,
        However for Argentinian Document Type's 99 (internal type = invoice) we are able to used in a refund invoices.

        In this method we exclude the argentinian documents that can be used as invoice and refund from the generic
        constraint """
        docs_used_for_inv_and_ref = self.filtered(
            lambda x: x.country_code == 'AR' and
            x.l10n_latam_document_type_id.code in self._get_l10n_ar_codes_used_for_inv_and_ref() and
            x.move_type in ['out_refund', 'in_refund'])

        super(AccountMove, self - docs_used_for_inv_and_ref)._check_invoice_type_document_type()

    def _get_afip_invoice_concepts(self):
        """ Return the list of values of the selection field. """
        return [('1', 'Products / Definitive export of goods'), ('2', 'Services'), ('3', 'Products and Services'),
                ('4', '4-Other (export)')]

    @api.depends('invoice_line_ids', 'invoice_line_ids.product_id', 'invoice_line_ids.product_id.type', 'journal_id')
    def _compute_l10n_ar_afip_concept(self):
        recs_afip = self.filtered(lambda x: x.company_id.account_fiscal_country_id.code == "AR" and x.l10n_latam_use_documents)
        for rec in recs_afip:
            rec.l10n_ar_afip_concept = rec._get_concept()
        remaining = self - recs_afip
        remaining.l10n_ar_afip_concept = ''

    def _get_concept(self):
        """ Method to get the concept of the invoice considering the type of the products on the invoice """
        self.ensure_one()
        invoice_lines = self.invoice_line_ids.filtered(lambda x: not x.display_type)
        product_types = set([x.product_id.type for x in invoice_lines if x.product_id])
        consumable = set(['consu', 'product'])
        service = set(['service'])
        # on expo invoice you can mix services and products
        expo_invoice = self.l10n_latam_document_type_id.code in ['19', '20', '21']

        # Default value "product"
        afip_concept = '1'
        if product_types == service:
            afip_concept = '2'
        elif product_types - consumable and product_types - service and not expo_invoice:
            afip_concept = '3'
        return afip_concept

    @api.model
    def _get_l10n_ar_codes_used_for_inv_and_ref(self):
        """ List of document types that can be used as an invoice and refund. This list can be increased once needed
        and demonstrated. As far as we've checked document types of wsfev1 don't allow negative amounts so, for example
        document 60 and 61 could not be used as refunds. """
        return ['99', '186', '188', '189']

    def _get_l10n_latam_documents_domain(self):
        self.ensure_one()
        domain = super()._get_l10n_latam_documents_domain()
        if self.journal_id.company_id.account_fiscal_country_id.code == "AR":
            letters = self.journal_id._get_journal_letter(counterpart_partner=self.partner_id.commercial_partner_id)
            domain += ['|', ('l10n_ar_letter', '=', False), ('l10n_ar_letter', 'in', letters)]
            codes = self.journal_id._get_journal_codes()
            if codes:
                domain.append(('code', 'in', codes))
            if self.move_type == 'in_refund':
                domain = ['|', ('code', 'in', self._get_l10n_ar_codes_used_for_inv_and_ref())] + domain
        return domain

    def _check_argentinean_invoice_taxes(self):

        # check vat on companies thats has it (Responsable inscripto)
        for inv in self.filtered(lambda x: x.company_id.l10n_ar_company_requires_vat):
            purchase_aliquots = 'not_zero'
            # we require a single vat on each invoice line except from some purchase documents
            if inv.move_type in ['in_invoice', 'in_refund'] and inv.l10n_latam_document_type_id.purchase_aliquots == 'zero':
                purchase_aliquots = 'zero'
            for line in inv.mapped('invoice_line_ids').filtered(lambda x: x.display_type not in ('line_section', 'line_note')):
                vat_taxes = line.tax_ids.filtered(lambda x: x.tax_group_id.l10n_ar_vat_afip_code)
                if len(vat_taxes) != 1:
                    raise UserError(_('There must be one and only one VAT tax per line. Check line "%s"', line.name))
                elif purchase_aliquots == 'zero' and vat_taxes.tax_group_id.l10n_ar_vat_afip_code != '0':
                    raise UserError(_('On invoice id "%s" you must use VAT Not Applicable on every line.')  % inv.id)
                elif purchase_aliquots == 'not_zero' and vat_taxes.tax_group_id.l10n_ar_vat_afip_code == '0':
                    raise UserError(_('On invoice id "%s" you must use VAT taxes different than VAT Not Applicable.')  % inv.id)

    def _set_afip_service_dates(self):
        for rec in self.filtered(lambda m: m.invoice_date and m.l10n_ar_afip_concept in ['2', '3', '4']):
            if not rec.l10n_ar_afip_service_start:
                rec.l10n_ar_afip_service_start = rec.invoice_date + relativedelta(day=1)
            if not rec.l10n_ar_afip_service_end:
                rec.l10n_ar_afip_service_end = rec.invoice_date + relativedelta(day=1, days=-1, months=+1)

    def _set_afip_responsibility(self):
        """ We save the information about the receptor responsability at the time we validate the invoice, this is
        necessary because the user can change the responsability after that any time """
        for rec in self:
            rec.l10n_ar_afip_responsibility_type_id = rec.commercial_partner_id.l10n_ar_afip_responsibility_type_id.id

    def _set_afip_rate(self):
        """ We set the l10n_ar_currency_rate value with the accounting date. This should be done
        after invoice has been posted in order to have the proper accounting date"""
        for rec in self:
            if rec.company_id.currency_id == rec.currency_id:
                rec.l10n_ar_currency_rate = 1.0
            elif not rec.l10n_ar_currency_rate:
                rec.l10n_ar_currency_rate = rec.currency_id._convert(
                    1.0, rec.company_id.currency_id, rec.company_id, rec.date, round=False)

    @api.onchange('partner_id')
    def _onchange_afip_responsibility(self):
        if self.company_id.account_fiscal_country_id.code == 'AR' and self.l10n_latam_use_documents and self.partner_id \
           and not self.partner_id.l10n_ar_afip_responsibility_type_id:
            return {'warning': {
                'title': _('Missing Partner Configuration'),
                'message': _('Please configure the AFIP Responsibility for "%s" in order to continue') % (
                    self.partner_id.name)}}

    @api.onchange('partner_id')
    def _onchange_partner_journal(self):
        """ This method is used when the invoice is created from the sale or subscription """
        expo_journals = ['FEERCEL', 'FEEWS', 'FEERCELP']
        for rec in self.filtered(lambda x: x.company_id.account_fiscal_country_id.code == "AR" and x.journal_id.type == 'sale'
                                 and x.l10n_latam_use_documents and x.partner_id.l10n_ar_afip_responsibility_type_id):
            res_code = rec.partner_id.l10n_ar_afip_responsibility_type_id.code
            domain = [('company_id', '=', rec.company_id.id), ('l10n_latam_use_documents', '=', True), ('type', '=', 'sale')]
            journal = self.env['account.journal']
            msg = False
            if res_code in ['9', '10'] and rec.journal_id.l10n_ar_afip_pos_system not in expo_journals:
                # if partner is foregin and journal is not of expo, we try to change to expo journal
                journal = journal.search(domain + [('l10n_ar_afip_pos_system', 'in', expo_journals)], limit=1)
                msg = _('You are trying to create an invoice for foreign partner but you don\'t have an exportation journal')
            elif res_code not in ['9', '10'] and rec.journal_id.l10n_ar_afip_pos_system in expo_journals:
                # if partner is NOT foregin and journal is for expo, we try to change to local journal
                journal = journal.search(domain + [('l10n_ar_afip_pos_system', 'not in', expo_journals)], limit=1)
                msg = _('You are trying to create an invoice for domestic partner but you don\'t have a domestic market journal')
            if journal:
                rec.journal_id = journal.id
            elif msg:
                # Throw an error to user in order to proper configure the journal for the type of operation
                action = self.env.ref('account.action_account_journal_form')
                raise RedirectWarning(msg, action.id, _('Go to Journals'))

    def _post(self, soft=True):
        ar_invoices = self.filtered(lambda x: x.company_id.account_fiscal_country_id.code == "AR" and x.l10n_latam_use_documents)
<<<<<<< HEAD
        for rec in ar_invoices:
            rec.l10n_ar_afip_responsibility_type_id = rec.commercial_partner_id.l10n_ar_afip_responsibility_type_id.id
            if rec.company_id.currency_id == rec.currency_id:
                rec.l10n_ar_currency_rate = 1.0
            elif not rec.l10n_ar_currency_rate:
                rec.l10n_ar_currency_rate = rec.currency_id._convert(
                    1.0, rec.company_id.currency_id, rec.company_id, rec.invoice_date or fields.Date.today(), round=False)

=======
>>>>>>> 4d11cb0e
        # We make validations here and not with a constraint because we want validation before sending electronic
        # data on l10n_ar_edi
        ar_invoices._check_argentinean_invoice_taxes()
        posted = super()._post(soft=soft)

        posted_ar_invoices = posted & ar_invoices
        posted_ar_invoices._set_afip_responsibility()
        posted_ar_invoices._set_afip_rate()
        posted_ar_invoices._set_afip_service_dates()
        return posted

    def _reverse_moves(self, default_values_list=None, cancel=False):
        if not default_values_list:
            default_values_list = [{} for move in self]
        for move, default_values in zip(self, default_values_list):
            default_values.update({
                'l10n_ar_afip_service_start': move.l10n_ar_afip_service_start,
                'l10n_ar_afip_service_end': move.l10n_ar_afip_service_end,
            })
        return super()._reverse_moves(default_values_list=default_values_list, cancel=cancel)

    @api.onchange('l10n_latam_document_type_id', 'l10n_latam_document_number')
    def _inverse_l10n_latam_document_number(self):
        super()._inverse_l10n_latam_document_number()

        to_review = self.filtered(lambda x: (
            x.journal_id.type == 'sale'
            and x.l10n_latam_document_type_id
            and x.l10n_latam_document_number
            and (x.l10n_latam_manual_document_number or not x.highest_name)
            and x.l10n_latam_document_type_id.country_id.code == 'AR'
        ))
        for rec in to_review:
            number = rec.l10n_latam_document_type_id._format_document_number(rec.l10n_latam_document_number)
            current_pos = int(number.split("-")[0])
            if current_pos != rec.journal_id.l10n_ar_afip_pos_number:
                invoices = self.search([('journal_id', '=', rec.journal_id.id), ('posted_before', '=', True)], limit=1)
                # If there is no posted before invoices the user can change the POS number (x.l10n_latam_document_number)
                if (not invoices):
                    rec.journal_id.l10n_ar_afip_pos_number = current_pos
                    rec.journal_id._onchange_set_short_name()
                # If not, avoid that the user change the POS number
                else:
                    raise UserError(_('The document number can not be changed for this journal, you can only modify'
                                      ' the POS number if there is not posted (or posted before) invoices'))

    def _get_formatted_sequence(self, number=0):
        return "%s %05d-%08d" % (self.l10n_latam_document_type_id.doc_code_prefix,
                                 self.journal_id.l10n_ar_afip_pos_number, number)

    def _get_starting_sequence(self):
        """ If use documents then will create a new starting sequence using the document type code prefix and the
        journal document number with a 8 padding number """
        if self.journal_id.l10n_latam_use_documents and self.company_id.account_fiscal_country_id.code == "AR":
            if self.l10n_latam_document_type_id:
                return self._get_formatted_sequence()
        return super()._get_starting_sequence()

    def _get_last_sequence(self, relaxed=False, with_prefix=None, lock=True):
        """ If use share sequences we need to recompute the sequence to add the proper document code prefix """
        res = super()._get_last_sequence(relaxed=relaxed, with_prefix=with_prefix, lock=lock)
        if res and self.journal_id.l10n_ar_share_sequences and self.l10n_latam_document_type_id.doc_code_prefix not in res:
            res = self._get_formatted_sequence(number=self._l10n_ar_get_document_number_parts(
                res.split()[-1], self.l10n_latam_document_type_id.code)['invoice_number'])
        return res

    def _get_last_sequence_domain(self, relaxed=False):
        where_string, param = super(AccountMove, self)._get_last_sequence_domain(relaxed)
        if self.company_id.account_fiscal_country_id.code == "AR" and self.l10n_latam_use_documents:
            if not self.journal_id.l10n_ar_share_sequences:
                where_string += " AND l10n_latam_document_type_id = %(l10n_latam_document_type_id)s"
                param['l10n_latam_document_type_id'] = self.l10n_latam_document_type_id.id or 0
            elif self.journal_id.l10n_ar_share_sequences:
                where_string += " AND l10n_latam_document_type_id in %(l10n_latam_document_type_ids)s"
                param['l10n_latam_document_type_ids'] = tuple(self.l10n_latam_document_type_id.search(
                    [('l10n_ar_letter', '=', self.l10n_latam_document_type_id.l10n_ar_letter)]).ids)
        return where_string, param

    def _l10n_ar_get_amounts(self, company_currency=False):
        """ Method used to prepare data to present amounts and taxes related amounts when creating an
        electronic invoice for argentinean and the txt files for digital VAT books. Only take into account the argentinean taxes """
        self.ensure_one()
        amount_field = company_currency and 'balance' or 'price_subtotal'
        # if we use balance we need to correct sign (on price_subtotal is positive for refunds and invoices)
        sign = -1 if (company_currency and self.is_inbound()) else 1

        # if we are on a document that works invoice and refund and it's a refund, we need to export it as negative
        sign = -sign if self.move_type in ('out_refund', 'in_refund') and\
            self.l10n_latam_document_type_id.code in self._get_l10n_ar_codes_used_for_inv_and_ref() else sign

        tax_lines = self.line_ids.filtered('tax_line_id')
        vat_taxes = tax_lines.filtered(lambda r: r.tax_line_id.tax_group_id.l10n_ar_vat_afip_code)

        vat_taxable = self.env['account.move.line']
        for line in self.invoice_line_ids:
            if any(tax.tax_group_id.l10n_ar_vat_afip_code and tax.tax_group_id.l10n_ar_vat_afip_code not in ['0', '1', '2'] for tax in line.tax_ids):
                vat_taxable |= line

        profits_tax_group = self.env.ref('l10n_ar.tax_group_percepcion_ganancias')
        return {'vat_amount': sign * sum(vat_taxes.mapped(amount_field)),
                # For invoices of letter C should not pass VAT
                'vat_taxable_amount': sign * sum(vat_taxable.mapped(amount_field)) if self.l10n_latam_document_type_id.l10n_ar_letter != 'C' else self.amount_untaxed,
                'vat_exempt_base_amount': sign * sum(self.invoice_line_ids.filtered(lambda x: x.tax_ids.filtered(lambda y: y.tax_group_id.l10n_ar_vat_afip_code == '2')).mapped(amount_field)),
                'vat_untaxed_base_amount': sign * sum(self.invoice_line_ids.filtered(lambda x: x.tax_ids.filtered(lambda y: y.tax_group_id.l10n_ar_vat_afip_code == '1')).mapped(amount_field)),
                # used on FE
                'not_vat_taxes_amount': sign * sum((tax_lines - vat_taxes).mapped(amount_field)),
                # used on BFE + TXT
                'iibb_perc_amount': sign * sum(tax_lines.filtered(lambda r: r.tax_line_id.tax_group_id.l10n_ar_tribute_afip_code == '07').mapped(amount_field)),
                'mun_perc_amount': sign * sum(tax_lines.filtered(lambda r: r.tax_line_id.tax_group_id.l10n_ar_tribute_afip_code == '08').mapped(amount_field)),
                'intern_tax_amount': sign * sum(tax_lines.filtered(lambda r: r.tax_line_id.tax_group_id.l10n_ar_tribute_afip_code == '04').mapped(amount_field)),
                'other_taxes_amount': sign * sum(tax_lines.filtered(lambda r: r.tax_line_id.tax_group_id.l10n_ar_tribute_afip_code == '99').mapped(amount_field)),
                'profits_perc_amount': sign * sum(tax_lines.filtered(lambda r: r.tax_line_id.tax_group_id == profits_tax_group).mapped(amount_field)),
                'vat_perc_amount': sign * sum(tax_lines.filtered(lambda r: r.tax_line_id.tax_group_id.l10n_ar_tribute_afip_code == '06').mapped(amount_field)),
                'other_perc_amount': sign * sum(tax_lines.filtered(lambda r: r.tax_line_id.tax_group_id.l10n_ar_tribute_afip_code == '09' and r.tax_line_id.tax_group_id != profits_tax_group).mapped(amount_field)),
                }

    def _get_vat(self):
        """ Applies on wsfe web service and in the VAT digital books """
        # if we are on a document that works invoice and refund and it's a refund, we need to export it as negative
        sign = -1 if self.move_type in ('out_refund', 'in_refund') and\
            self.l10n_latam_document_type_id.code in self._get_l10n_ar_codes_used_for_inv_and_ref() else 1

        res = []
        vat_taxable = self.env['account.move.line']
        # get all invoice lines that are vat taxable
        for line in self.line_ids:
            if any(tax.tax_group_id.l10n_ar_vat_afip_code and tax.tax_group_id.l10n_ar_vat_afip_code not in ['0', '1', '2'] for tax in line.tax_line_id) and line['price_subtotal']:
                vat_taxable |= line
        for tax_group in vat_taxable.mapped('tax_group_id'):
            base_imp = sum(self.invoice_line_ids.filtered(lambda x: x.tax_ids.filtered(lambda y: y.tax_group_id.l10n_ar_vat_afip_code == tax_group.l10n_ar_vat_afip_code)).mapped('price_subtotal'))
            imp = sum(vat_taxable.filtered(lambda x: x.tax_group_id.l10n_ar_vat_afip_code == tax_group.l10n_ar_vat_afip_code).mapped('price_subtotal'))
            res += [{'Id': tax_group.l10n_ar_vat_afip_code,
                     'BaseImp': sign * base_imp,
                     'Importe': sign * imp}]

        # Report vat 0%
        vat_base_0 = sum(self.invoice_line_ids.filtered(lambda x: x.tax_ids.filtered(lambda y: y.tax_group_id.l10n_ar_vat_afip_code == '3')).mapped('price_subtotal'))
        if vat_base_0:
            res += [{'Id': '3', 'BaseImp': vat_base_0, 'Importe': 0.0}]

        return res if res else []

    def _get_name_invoice_report(self):
        self.ensure_one()
        if self.l10n_latam_use_documents and self.company_id.account_fiscal_country_id.code == 'AR':
            return 'l10n_ar.report_invoice_document'
        return super()._get_name_invoice_report()

    def _l10n_ar_get_invoice_totals_for_report(self):
        self.ensure_one()
        tax_ids_filter = tax_line_id_filter = None
        include_vat = self._l10n_ar_include_vat()

        if include_vat:
            tax_ids_filter = (lambda aml, tax: not bool(tax.tax_group_id.l10n_ar_vat_afip_code))
            tax_line_id_filter = (lambda aml, tax: not bool(tax.tax_group_id.l10n_ar_vat_afip_code))

        tax_lines_data = self._prepare_tax_lines_data_for_totals_from_invoice(
            tax_ids_filter=tax_ids_filter, tax_line_id_filter=tax_line_id_filter)

        if include_vat:
            amount_untaxed = self.currency_id.round(
                self.amount_total - sum([x['tax_amount'] for x in tax_lines_data if 'tax_amount' in x]))
        else:
            amount_untaxed = self.amount_untaxed
        return self._get_tax_totals(self.partner_id, tax_lines_data, self.amount_total, amount_untaxed, self.currency_id)

    def _l10n_ar_include_vat(self):
        self.ensure_one()
        return self.l10n_latam_document_type_id.l10n_ar_letter in ['B', 'C', 'X', 'R']<|MERGE_RESOLUTION|>--- conflicted
+++ resolved
@@ -182,17 +182,6 @@
 
     def _post(self, soft=True):
         ar_invoices = self.filtered(lambda x: x.company_id.account_fiscal_country_id.code == "AR" and x.l10n_latam_use_documents)
-<<<<<<< HEAD
-        for rec in ar_invoices:
-            rec.l10n_ar_afip_responsibility_type_id = rec.commercial_partner_id.l10n_ar_afip_responsibility_type_id.id
-            if rec.company_id.currency_id == rec.currency_id:
-                rec.l10n_ar_currency_rate = 1.0
-            elif not rec.l10n_ar_currency_rate:
-                rec.l10n_ar_currency_rate = rec.currency_id._convert(
-                    1.0, rec.company_id.currency_id, rec.company_id, rec.invoice_date or fields.Date.today(), round=False)
-
-=======
->>>>>>> 4d11cb0e
         # We make validations here and not with a constraint because we want validation before sending electronic
         # data on l10n_ar_edi
         ar_invoices._check_argentinean_invoice_taxes()
