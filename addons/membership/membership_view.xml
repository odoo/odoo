--- conflicted
+++ resolved
@@ -118,19 +118,6 @@
             <field name="type">search</field>
             <field name="arch" type="xml">
                 <field name="category_id" position="after">
-<<<<<<< HEAD
-                       <filter icon="terp-partner" domain="[('membership_state', '=', 'paid')]" string="Paid Members" />
-                       <filter icon="terp-partner" domain="[('membership_state', '=', 'invoiced')]" string="Invoiced Members" />
-                       <filter icon="terp-partner" domain="[('membership_state', '=', 'waiting')]" string="Future Members" />
-                       <separator orientation="vertical"/>
-                       <field name="membership_state">
-                       <field name="membership_start"/>
-                    </field>
-                    <newline/>
-                   <group expand="1" string="Group By..." position="after">
-                       <filter string="Associate Members" icon="terp-personal" domain="[]" context="{'group_by': 'associate_member'}"/>
-                   </group>     
-=======
                        <filter icon="terp-personal" name="old" domain="[('membership_state', '=', 'old')]" string="Old Members" />
                        <filter icon="terp-personal" name = "invoiced" domain="[('membership_state', '=', 'invoiced')]" string="Invoiced Members"/>
                        <filter icon="terp-personal" domain="[('membership_state', '=', 'paid')]" string="Paid Members" />
@@ -139,15 +126,10 @@
                        <field name="membership_state"/>
                        <field name="membership_start"/>
                        <newline/>
->>>>>>> aa8e5bd2
                </field>
             </field>
         </record>
         
-<<<<<<< HEAD
-
-=======
->>>>>>> aa8e5bd2
         <record id="view_res_partner_member_filter2" model="ir.ui.view">
             <field name="name">res.partner.select2</field>
             <field name="model">res.partner</field>
