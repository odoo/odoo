<?xml version="1.0"?>
<openerp>
    <data>

        <!-- MEMBERSHIP -->

        <!-- MEMBERSHIP/MEMBERSHIP PRODUCTS -->

        <record model="ir.ui.view" id="membership_product_search_form_view">
            <field name="name">membership.product.search.form</field>
            <field name="model">product.template</field>
            <field name="priority">50</field>
            <field name="arch" type="xml">
                <search string="Membership Products">
                    <field name="name" string="Membership Product"/>
                    <filter string="Inactive" icon="terp-gdu-smart-failing" domain="[('active','=',0)]"/>
                    <field name="categ_id" operator="child_of"/>
                    <group  expand='0' string='Group by...'>
                        <filter string='Category' icon="terp-stock_symbol-selection" domain="[]" context="{'group_by' : 'categ_id'}"/>
                        <filter string='From Month' icon="terp-go-month" domain="[]" context="{'group_by' : 'membership_date_from'}"/>
                    </group>
                </search>
            </field>
        </record>

        <record model="ir.ui.view" id="membership_products_tree">
            <field name="name">Membership products</field>
            <field name="model">product.template</field>
            <field name="priority">50</field>
            <field name="arch" type="xml">
                <tree string="Membership products">
                    <field name="name"/>
                    <field name="membership_date_from"/>
                    <field name="membership_date_to"/>
                    <field name="list_price" string="Membership Fee"/>
                    <field name="categ_id" invisible="1"/>
                    <field name="uom_id" invisible="1"/>
                    <field name="type" invisible="1"/>
                </tree>
            </field>
        </record>

        <record model="ir.ui.view" id="membership_products_form">
            <field name="name">Membership Products</field>
            <field name="model">product.template</field>
            <field name="priority">50</field>
            <field name="arch" type="xml">
                <form string="Membership products">
                    <sheet>
                        <label for="name" class="oe_edit_only"/>
                        <h1>
                            <field name="name"/>
                        </h1>
                        <group>
                            <group>
                                <field name="default_code"/>
                                <field name="categ_id"/>
                                <field name="membership" invisible="1"/>
                                <field name="company_id"
                                    groups="base.group_multi_company"
                                    widget="selection"/>
                                <field name="active"/>
                            </group>
                            <group>
                                <label for="membership_date_from" string="Membership Duration"/>
                                <div>
                                    <field name="membership_date_from" required="1" class="oe_inline"/> -
                                    <field name="membership_date_to" required="1" class="oe_inline"/>
                                </div>
                                <field name="list_price" string="Membership Fee"/>
                                <field
                                    name="property_account_income"
                                    domain="[('type', '!=', 'view')]"/>
                                <field name="taxes_id" widget="many2many_tags" string="Taxes"/>
                            </group>
                        </group>
                        <label for="description"/>
                        <field colspan="4" name="description" placeholder="Add a description..."/>
                        <label for="description_sale"/>
                        <field colspan="4" name="description_sale" placeholder="This note will be displayed on quotations..."/>
                    </sheet>
                 </form>
            </field>
        </record>

        <record model="ir.ui.view" id="product_template_form_view">
            <field name="name">Membership Products</field>
            <field name="model">product.template</field>
            <field name="priority">6</field>
            <field name="inherit_id" ref="product.product_template_form_view"/>
            <field name="arch" type="xml">
                <field name="type" position="after">
                    <field name="membership" readonly="0" attrs="{'invisible': [('type', '!=', 'service')]}"/>
                </field>
                <field name="description" position="before">
                    <group attrs="{'invisible':[('membership','=',False)]}">
                        <field name="membership_date_from" readonly="0" attrs="{'required':[('membership','=',True)]}"/>
                        <field name="membership_date_to" readonly="0" attrs="{'required':[('membership','=',True)]}"/>
                    </group>
                </field>
            </field>
        </record>

        <record model="ir.actions.act_window" id="action_membership_products">
            <field name="name">Membership Products</field>
            <field name="res_model">product.template</field>
            <field name="domain">[('membership','=',True), ('type', '=', 'service')]</field>
            <field name="context">{'membership':True, 'type':'service', 'default_membership': True, 'default_type': 'service'}</field>
            <field name="search_view_id" ref="membership_product_search_form_view"/>
        </record>

        <record model="ir.actions.act_window.view" id="action_membership_product_view_tree">
            <field name="sequence" eval="1"/>
            <field name="view_mode">tree</field>
            <field name="view_id" ref="membership_products_tree"/>
            <field name="act_window_id" ref="action_membership_products"/>
        </record>

        <record model="ir.actions.act_window.view" id="action_membership_product_view_form">
            <field name="sequence" eval="2"/>
            <field name="view_mode">form</field>
            <field name="view_id" ref="membership_products_form"/>
            <field name="act_window_id" ref="action_membership_products"/>
        </record>

        <menuitem name="Association" id="base.menu_association" icon="terp-calendar" sequence="10"/>
        <menuitem name="Members" id="menu_membership" sequence="0" parent="base.menu_association"/>
        <menuitem name="Configuration" id="base.menu_marketing_config_association"
            parent="base.menu_association" sequence="30"/>


        <menuitem name="Membership Products"
                  parent="base.menu_marketing_config_association"
                  id="menu_membership_products"
                  action="action_membership_products"
                  sequence="1"/>


        <!-- MEMBERSHIP/CURRENT MEMBERS -->

        <record model="ir.ui.view" id="membership_members_tree">
            <field name="name">Members</field>
            <field name="model">res.partner</field>
            <field name="arch" type="xml">
                <tree string="Members">
                    <field name="name"/>
                    <field name="membership_state"/>
                    <field name="associate_member" attrs="{'invisible':[('membership_state', '!=', 'none')]}"/>
                    <field name="membership_start"/>
                    <field name="membership_stop"/>
                    <field name="user_id" invisible="1"/>
                </tree>
            </field>
        </record>

        <record id="view_res_partner_member_filter" model="ir.ui.view">
            <field name="name">res.partner.select</field>
            <field name="model">res.partner</field>
            <field name="priority">50</field>
            <field name="arch" type="xml">
                <search string="Membership Partners">
<<<<<<< HEAD
                    <field name="name" filter_domain="['|','|',('display_name','ilike',self),('ref','=',self),('email','ilike',self)]"/>
=======
                    <field name="name"
                       filter_domain="['|','|',('name','ilike',self),('parent_id','ilike',self),('ref','=',self)]"/>
>>>>>>> dca1894b
                    <field name="membership_start" invisible="1"/>
                    <field name="membership_stop" string="End Membership Date"/>
                    <filter string="Customers" name="customer" icon="terp-personal" domain="[('customer','=',1)]" help="Customer Partners"/>
                    <separator/>
                    <filter string="Suppliers" name="supplier" icon="terp-personal" domain="[('supplier','=',1)]" help="Supplier Partners"/>
                    <separator/>
                    <filter icon="terp-personal" name="all_non_members" domain="[('membership_state', 'in', ['none','canceled','old','waiting'])]" string="All non Members" help="None/Canceled/Old/Waiting"/>
                    <filter icon="terp-personal" name="all_members" domain="[('membership_state', 'in', ['invoiced','paid','free'])]" string="All Members" help="Invoiced/Paid/Free"/>
                    <group expand="0" string="Group By" colspan="10" col="8">
                        <filter string="Salesperson" icon="terp-personal" domain="[]" context="{'group_by' : 'user_id'}"/>
                        <filter string="Associate Member" name = "associate" icon="terp-partner" domain="[]" context="{'group_by':'associate_member'}"/>
                        <filter string=" Membership State" icon="terp-stock_effects-object-colorize" domain="[]" context="{'group_by':'membership_state'}"/>
                        <filter string="Start Month" help="Starting Month Of Membership" icon="terp-go-month" domain="[]" context="{'group_by':'membership_start'}"/>
                        <filter string="End Month" help="Ending Month Of Membership" icon="terp-go-month" domain="[]" context="{'group_by':'membership_stop'}"/>
                    </group>
                </search>
            </field>
        </record>

        <record model="ir.actions.act_window" id="action_membership_members">
            <field name="name">Members</field>
            <field name="res_model">res.partner</field>
            <field name="search_view_id" ref="view_res_partner_member_filter"/>
            <field name="context">{"search_default_all_members": 1, "default_free_member": True}</field>
        </record>

        <record model="ir.actions.act_window.view" id="action_membership_members_view_tree">
            <field name="sequence" eval="2"/>
            <field name="view_mode">tree</field>
            <field name="view_id" ref="membership_members_tree"/>
            <field name="act_window_id" ref="action_membership_members"/>
        </record>

        <record model="ir.actions.act_window.view" id="action_membership_members_view_form">
            <field name="sequence" eval="3"/>
            <field name="view_mode">form</field>
            <field name="view_id" ref="base.view_partner_form"/>
            <field name="act_window_id" ref="action_membership_members"/>
        </record>
         <record model="ir.actions.act_window.view" id="action_membership_members_view_kanban">
            <field name="sequence" eval="1"/>
            <field name="view_mode">kanban</field>
            <field name="view_id" ref="base.res_partner_kanban_view"/>
            <field name="act_window_id" ref="action_membership_members"/>
        </record>

        <menuitem name="Members" parent="menu_membership" id="menu_members" sequence="2" action="action_membership_members"/>

        <!-- PARTNERS -->

        <record model="ir.ui.view" id="view_partner_tree">
            <field name="name">res.partner.tree.form.inherit</field>
            <field name="model">res.partner</field>
            <field name="inherit_id" ref="base.view_partner_tree"/>
            <field name="arch" type="xml">
                <tree string="Contacts">
                    <field name="category_id" position="after"/>
                    <field name="membership_state"/>
                </tree>
            </field>
        </record>

        <record model="ir.ui.view" id="view_partner_form">
            <field name="name">res.partner.form.inherit</field>
            <field name="model">res.partner</field>
            <field name="inherit_id" ref="base.view_partner_form"/>
            <field name="arch" type="xml">
                <notebook position="inside">
                    <page string="Membership">
                        <group>
                            <group>
                                <field name="free_member"/>
                                <label for="membership_state"/>
                                <div>
                                    <field name="membership_state"/>
                                    <button name="%(action_membership_invoice_view)d" type="action" string="Buy Membership" 
                                        attrs="{'invisible':[('free_member','=',True)]}" class="oe_link"/>
                                </div>
                            </group>
                            <group>
                                <field name="associate_member" attrs="{'invisible':[('free_member','=',True)]}"/>
                                <field name="membership_start" attrs="{'invisible':[('membership_start','=',False)]}"/>
                                <field name="membership_stop" attrs="{'invisible':[('membership_stop','=',False)]}"/>
                                <field name="membership_cancel" attrs="{'invisible':[('membership_cancel','=',False)]}"/>
                            </group>
                        </group>
                        <field name="member_lines" nolabel="1" colspan="4" readonly="1">
                            <tree string="Memberships">
                                <field name="date"/>
                                <field name="membership_id"/>
                                <field name="member_price"/>
                                <field name="account_invoice_id"/>
                                <field name="state"/>
                            </tree>
                            <form string="Memberships">
                                <field name="date"/>
                                <field name="member_price"/>
                                <field name="membership_id"/>
                                <field name="account_invoice_id" context="{'form_view_ref': 'account.invoice_form'}"/>
                                <field name="state" colspan="4"/>
                            </form>
                        </field>

                    </page>
                </notebook>
            </field>
        </record>

        <!-- MEMBERSHIP/REPORTING -->
        <menuitem name="Reporting" id="base.menu_report_association" parent="base.menu_association" sequence="20"/>

    </data>
</openerp><|MERGE_RESOLUTION|>--- conflicted
+++ resolved
@@ -159,12 +159,8 @@
             <field name="priority">50</field>
             <field name="arch" type="xml">
                 <search string="Membership Partners">
-<<<<<<< HEAD
-                    <field name="name" filter_domain="['|','|',('display_name','ilike',self),('ref','=',self),('email','ilike',self)]"/>
-=======
                     <field name="name"
                        filter_domain="['|','|',('name','ilike',self),('parent_id','ilike',self),('ref','=',self)]"/>
->>>>>>> dca1894b
                     <field name="membership_start" invisible="1"/>
                     <field name="membership_stop" string="End Membership Date"/>
                     <filter string="Customers" name="customer" icon="terp-personal" domain="[('customer','=',1)]" help="Customer Partners"/>
