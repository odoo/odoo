--- conflicted
+++ resolved
@@ -1,7 +1,7 @@
 # Translation of Odoo Server.
 # This file contains the translation of the following modules:
 # 	* membership
-#
+# 
 # Translators:
 # Martin Trigaux, 2019
 # fanha99 <fanha99@hotmail.com>, 2019
@@ -12,12 +12,8 @@
 # Trinh Tran Thi Phuong <trinhttp@trobz.com>, 2019
 # Dung Nguyen Thi <dungnt@trobz.com>, 2019
 # Dao Nguyen <trucdao.uel@gmail.com>, 2019
-<<<<<<< HEAD
+# Trần Hà <tranthuha13590@gmail.com>, 2021
 #
-=======
-# Trần Hà <tranthuha13590@gmail.com>, 2021
-# 
->>>>>>> d5884484
 msgid ""
 msgstr ""
 "Project-Id-Version: Odoo Server saas~12.5\n"
@@ -54,17 +50,17 @@
 "title=\"Period\"/><strong> From: </strong>"
 msgstr ""
 "<i class=\"fa fa-clock-o\" role=\"img\" aria-label=\"Period\" "
-"title=\"Period\"/><strong> From: </strong>"
+"title=\"Period\"/><strong> Từ: </strong>"
 
 #. module: membership
 #: model_terms:ir.ui.view,arch_db:membership.membership_products_kanban
 msgid "<i class=\"fa fa-money\" role=\"img\" aria-label=\"Price\" title=\"Price\"/>"
-msgstr "<i class=\"fa fa-money\" role=\"img\" aria-label=\"Price\" title=\"Price\"/>"
+msgstr "<i class=\"fa fa-money\" role=\"img\" aria-label=\"Giá\" title=\"Giá\"/>"
 
 #. module: membership
 #: model_terms:ir.ui.view,arch_db:membership.membership_products_kanban
 msgid "<strong> To:</strong>"
-msgstr "<strong> To:</strong>"
+msgstr "<strong> Đến:</strong>"
 
 #. module: membership
 #: model:ir.model.fields,help:membership.field_res_partner__associate_member
@@ -346,13 +342,6 @@
 "-Invoiced Member: A member whose invoice has been created.\n"
 "-Paying member: A member who has paid the membership fee."
 msgstr ""
-"It indicates the membership state.\n"
-"-Non Member: A partner who has not applied for any membership.\n"
-"-Cancelled Member: A member who has cancelled his membership.\n"
-"-Old Member: A member whose membership date has expired.\n"
-"-Waiting Member: A member who has applied for the membership and whose invoice is going to be created.\n"
-"-Invoiced Member: A member whose invoice has been created.\n"
-"-Paying member: A member who has paid the membership fee."
 
 #. module: membership
 #: model:ir.model.fields,help:membership.field_membership_membership_line__state
@@ -365,13 +354,6 @@
 "-Invoiced Member: A member whose invoice has been created.\n"
 "-Paid Member: A member who has paid the membership amount."
 msgstr ""
-"It indicates the membership status.\n"
-"-Non Member: A member who has not applied for any membership.\n"
-"-Cancelled Member: A member who has cancelled his membership.\n"
-"-Old Member: A member whose membership date has expired.\n"
-"-Waiting Member: A member who has applied for the membership and whose invoice is going to be created.\n"
-"-Invoiced Member: A member whose invoice has been created.\n"
-"-Paid Member: A member who has paid the membership amount."
 
 #. module: membership
 #: model:ir.model.fields,field_description:membership.field_membership_membership_line__date
@@ -381,7 +363,7 @@
 #. module: membership
 #: model:ir.actions.act_window,name:membership.action_membership_invoice_view
 msgid "Join Membership"
-msgstr "Join Membership"
+msgstr "Trở thành Thành viên"
 
 #. module: membership
 #: model:ir.model,name:membership.model_account_move
@@ -454,7 +436,7 @@
 #: model:ir.model.fields,field_description:membership.field_res_partner__membership_amount
 #: model:ir.model.fields,field_description:membership.field_res_users__membership_amount
 msgid "Membership Amount"
-msgstr "Membership Amount"
+msgstr ""
 
 #. module: membership
 #: model:ir.model,name:membership.model_report_membership
@@ -539,7 +521,7 @@
 #: model:ir.cron,cron_name:membership.ir_cron_update_membership
 #: model:ir.cron,name:membership.ir_cron_update_membership
 msgid "Membership: update memberships"
-msgstr "Membership: update memberships"
+msgstr ""
 
 #. module: membership
 #: model_terms:ir.ui.view,arch_db:membership.view_partner_form
