--- conflicted
+++ resolved
@@ -1,18 +1,14 @@
 # Translation of Odoo Server.
 # This file contains the translation of the following modules:
 # 	* website_mail
-#
+# 
 # Translators:
 # fanha99 <fanha99@hotmail.com>, 2019
 # Duy BQ <duybq86@gmail.com>, 2019
 # Dung Nguyen Thi <dungnt@trobz.com>, 2019
 # Dao Nguyen <trucdao.uel@gmail.com>, 2019
-<<<<<<< HEAD
+# Nancy Momoland <thanhnguyen.icsc@gmail.com>, 2020
 #
-=======
-# Nancy Momoland <thanhnguyen.icsc@gmail.com>, 2020
-# 
->>>>>>> 091da580
 msgid ""
 msgstr ""
 "Project-Id-Version: Odoo Server 13.0\n"
@@ -72,11 +68,7 @@
 #: code:addons/website_mail/models/mail_message.py:0
 #, python-format
 msgid "Records:"
-<<<<<<< HEAD
 msgstr "Bản ghi:"
-=======
-msgstr "Dữ liệu:"
->>>>>>> 091da580
 
 #. module: website_mail
 #: model_terms:ir.ui.view,arch_db:website_mail.follow
