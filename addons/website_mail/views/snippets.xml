--- conflicted
+++ resolved
@@ -342,11 +342,7 @@
             <div class="snippet_row bg-color" style="padding:0;width:600px;max-width:600px;margin:0 auto;background: #fff repeat top /100%;color:#777777">
                 <table style="width:100%;text-align:justify;margin:0 auto;background:inherit;color:inherit;border-collapse:collapse;color:inherit">
                     <tr>
-<<<<<<< HEAD
-                        <td style="padding:10px 0;font-size:14px">
-=======
                         <td style="padding:10px 30px;font-size:14px">
->>>>>>> 4bef17cc
                             <p style="margin:0">Dear John</p>
                             <p style="margin:0">Great stories have personality. Consider telling a great story that provides personality. Writing a story with personality for potential clients will assist with making a relationship connection. This shows up in small quirks like word choices or phrases. Write from your point of view, not from someone else's experience.<br/></p>
                             <p style="margin:0">Great stories are for everyone even when only written for just one person. If you try to write with a wide general audience in mind, your story will ring false and be bland. No one will be interested. Write for one person. If it’s genuine for the one, it’s genuine for the rest.</p>
