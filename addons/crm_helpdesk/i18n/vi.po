--- conflicted
+++ resolved
@@ -6,18 +6,11 @@
 msgstr ""
 "Project-Id-Version: Odoo 8.0\n"
 "Report-Msgid-Bugs-To: \n"
-<<<<<<< HEAD
 "POT-Creation-Date: 2014-09-09 07:16+0000\n"
 "PO-Revision-Date: 2014-09-09 14:38+0700\n"
 "Last-Translator: Leo Tran <leo.tran@tvtmarine.com>\n"
 "Language-Team: T.V.T Marine Automation (aka TVTMA) <support@ma.tvtmarine."
 "com>\n"
-=======
-"POT-Creation-Date: 2015-01-21 14:07+0000\n"
-"PO-Revision-Date: 2016-02-23 04:08+0000\n"
-"Last-Translator: fanha99 <fanha99@hotmail.com>\n"
-"Language-Team: Vietnamese (http://www.transifex.com/odoo/odoo-8/language/vi/)\n"
->>>>>>> 9f073102
 "MIME-Version: 1.0\n"
 "Content-Type: text/plain; charset=UTF-8\n"
 "Content-Transfer-Encoding: \n"
@@ -71,22 +64,12 @@
 #. module: crm_helpdesk
 #: view:crm.helpdesk:crm_helpdesk.view_crm_case_helpdesk_filter
 msgid "All pending Helpdesk Request"
-msgstr "Tất cả các yêu cầu chăm sóc khách hàng đang treo"
-
-#. module: crm_helpdesk
-#: selection:crm.helpdesk.report,month:0
-msgid "April"
-msgstr "Tháng 4"
+msgstr "Tất cả các yêu cầu hỗ trợ khách hàng đang treo"
 
 #. module: crm_helpdesk
 #: view:crm.helpdesk:crm_helpdesk.view_crm_case_helpdesk_filter
 msgid "Assigned to Me or My Sales Team(s)"
 msgstr "Được gán cho bạn hoặc đội ngũ bán hàng của bạn"
-
-#. module: crm_helpdesk
-#: selection:crm.helpdesk.report,month:0
-msgid "August"
-msgstr "Tháng 8"
 
 #. module: crm_helpdesk
 #: selection:crm.helpdesk,state:0 selection:crm.helpdesk.report,state:0
@@ -135,7 +118,7 @@
 #. module: crm_helpdesk
 #: help:crm.helpdesk,channel_id:0
 msgid "Communication channel."
-msgstr "Kênh thông tin liên lạc."
+msgstr "Kênh liên lạc."
 
 #. module: crm_helpdesk
 #: field:crm.helpdesk,company_id:0
@@ -150,7 +133,7 @@
 "Create and manage helpdesk categories to better manage and classify your "
 "support requests."
 msgstr ""
-"Tạo và quản lý nhóm chăm sóc khách hàng để quản lý và phân loại yêu cầu hỗ "
+"Tạo và quản lý nhóm hỗ trợ khách hàng để quản lý và phân loại yêu cầu hỗ "
 "trợ một cách tốt hơn."
 
 #. module: crm_helpdesk
@@ -165,11 +148,6 @@
 msgstr "Ngày tháng"
 
 #. module: crm_helpdesk
-#: view:crm.helpdesk.report:0
-msgid "Date of helpdesk requests"
-msgstr "Ngày yêu cầu chăm sóc khách hàng"
-
-#. module: crm_helpdesk
 #: help:crm.helpdesk,message_last_post:0
 msgid "Date of the last message posted on the record."
 msgstr "Ngày của thông điệp cuối cùng được ghi nhận trên một bản ghi"
@@ -177,11 +155,6 @@
 #. module: crm_helpdesk
 #: view:crm.helpdesk:crm_helpdesk.crm_case_form_view_helpdesk
 msgid "Dates"
-msgstr "Ngày tháng"
-
-#. module: crm_helpdesk
-#: view:crm.helpdesk.report:0 field:crm.helpdesk.report,day:0
-msgid "Day"
 msgstr "Ngày"
 
 #. module: crm_helpdesk
@@ -192,11 +165,6 @@
 msgstr "Hạn chót"
 
 #. module: crm_helpdesk
-#: selection:crm.helpdesk.report,month:0
-msgid "December"
-msgstr "Tháng 12"
-
-#. module: crm_helpdesk
 #: field:crm.helpdesk.report,delay_close:0
 msgid "Delay to Close"
 msgstr ""
@@ -250,12 +218,7 @@
 #. module: crm_helpdesk
 #: view:crm.helpdesk:crm_helpdesk.crm_case_form_view_helpdesk
 msgid "Extra Info"
-msgstr "Thông tin thêm"
-
-#. module: crm_helpdesk
-#: selection:crm.helpdesk.report,month:0
-msgid "February"
-msgstr "Tháng 2"
+msgstr "Thông tin bổ sung"
 
 #. module: crm_helpdesk
 #: field:crm.helpdesk,message_follower_ids:0
@@ -289,23 +252,23 @@
 #: model:ir.model,name:crm_helpdesk.model_crm_helpdesk
 #: model:ir.ui.menu,name:crm_helpdesk.menu_config_helpdesk
 msgid "Helpdesk"
-msgstr "Chăm sóc khách hàng"
+msgstr "Hỗ trợ khách hàng"
 
 #. module: crm_helpdesk
 #: model:ir.actions.act_window,name:crm_helpdesk.action_report_crm_helpdesk
 #: model:ir.ui.menu,name:crm_helpdesk.menu_report_crm_helpdesks_tree
 msgid "Helpdesk Analysis"
-msgstr "Phân tích chăm sóc khách hàng"
+msgstr "Phân tích Hỗ trợ khách hàng"
 
 #. module: crm_helpdesk
 #: model:ir.actions.act_window,name:crm_helpdesk.crm_helpdesk_categ_action
 msgid "Helpdesk Categories"
-msgstr "Phân loại chăm sóc khách hàng"
+msgstr "Phân loại hỗ trợ khách hàng"
 
 #. module: crm_helpdesk
 #: model:ir.actions.act_window,name:crm_helpdesk.crm_case_helpdesk_act111
 msgid "Helpdesk Requests"
-msgstr "Yêu cầu chăm sóc khách hàng"
+msgstr "Yêu cầu hỗ trợ khách hàng"
 
 #. module: crm_helpdesk
 #: view:crm.helpdesk:crm_helpdesk.crm_case_form_view_helpdesk
@@ -325,12 +288,12 @@
 #. module: crm_helpdesk
 #: model:ir.ui.menu,name:crm_helpdesk.menu_help_support_main
 msgid "Helpdesk and Support"
-msgstr "Hỗ trợ và Chăm sóc khách hàng"
+msgstr "Hỗ trợ và Hỗ trợ khách hàng"
 
 #. module: crm_helpdesk
 #: model:ir.model,name:crm_helpdesk.model_crm_helpdesk_report
 msgid "Helpdesk report after Sales Services"
-msgstr "Báo cáo chăm sóc khách hàng sau bán hàng"
+msgstr "Báo cáo hỗ trợ khách hàng sau bán hàng"
 
 #. module: crm_helpdesk
 #: view:crm.helpdesk:crm_helpdesk.view_crm_case_helpdesk_filter
@@ -338,7 +301,7 @@
 "Helpdesk requests that are assigned to me or to one of the sale teams I "
 "manage"
 msgstr ""
-"Yêu cầu chăm sóc khách hàng được giao cho bạn hoặc cho một trong số đội ngũ "
+"Yêu cầu hỗ trợ khách hàng được giao cho bạn hoặc cho một trong số đội ngũ "
 "bán hàng mà bạn quản lý"
 
 #. module: crm_helpdesk
@@ -356,9 +319,7 @@
 msgid ""
 "Holds the Chatter summary (number of messages, ...). This summary is "
 "directly in html format in order to be inserted in kanban views."
-msgstr ""
-"Holds the Chatter summary (number of messages, ...). This summary is "
-"directly in html format in order to be inserted in kanban views."
+msgstr "Holds the Chatter summary (number of messages, ...). This summary is directly in html format in order to be inserted in kanban views."
 
 #. module: crm_helpdesk
 #: field:crm.helpdesk,id:0 field:crm.helpdesk.report,id:0
@@ -381,21 +342,6 @@
 msgstr "Là một Người dõi theo"
 
 #. module: crm_helpdesk
-#: selection:crm.helpdesk.report,month:0
-msgid "January"
-msgstr "Tháng 1"
-
-#. module: crm_helpdesk
-#: selection:crm.helpdesk.report,month:0
-msgid "July"
-msgstr "Tháng 7"
-
-#. module: crm_helpdesk
-#: selection:crm.helpdesk.report,month:0
-msgid "June"
-msgstr "Tháng 6"
-
-#. module: crm_helpdesk
 #: field:crm.helpdesk,date_action_last:0
 msgid "Last Action"
 msgstr "Hành động gần nhất"
@@ -421,16 +367,6 @@
 msgstr "Thấp nhất"
 
 #. module: crm_helpdesk
-#: selection:crm.helpdesk.report,month:0
-msgid "March"
-msgstr "Tháng 3"
-
-#. module: crm_helpdesk
-#: selection:crm.helpdesk.report,month:0
-msgid "May"
-msgstr "Tháng 5"
-
-#. module: crm_helpdesk
 #: field:crm.helpdesk,message_ids:0
 msgid "Messages"
 msgstr "Thông điệp"
@@ -453,12 +389,12 @@
 #. module: crm_helpdesk
 #: view:crm.helpdesk.report:crm_helpdesk.view_report_crm_helpdesk_filter
 msgid "Month of helpdesk requests"
-msgstr "Tháng yêu cầu chắm sóc khách hàng"
+msgstr "Tháng yêu cầu hỗ trợ khách hàng"
 
 #. module: crm_helpdesk
 #: view:crm.helpdesk.report:crm_helpdesk.view_report_crm_helpdesk_filter
 msgid "My Case(s)"
-msgstr "My Case(s)"
+msgstr "Trường hợp của tôi"
 
 #. module: crm_helpdesk
 #: view:crm.helpdesk.report:crm_helpdesk.view_report_crm_helpdesk_filter
@@ -490,7 +426,7 @@
 #. module: crm_helpdesk
 #: view:crm.helpdesk:crm_helpdesk.view_crm_case_helpdesk_filter
 msgid "New Helpdesk Request"
-msgstr "Yêu cầu chăm sóc khách hàng mới"
+msgstr "Yêu cầu hỗ trợ khách hàng mới"
 
 #. module: crm_helpdesk
 #: field:crm.helpdesk,date_action_next:0
@@ -533,7 +469,7 @@
 #. module: crm_helpdesk
 #: view:crm.helpdesk:crm_helpdesk.view_crm_case_helpdesk_filter
 msgid "Open Helpdesk Request"
-msgstr "Mở yêu cầu chăm sóc khách hàng"
+msgstr "Mở yêu cầu hỗ trợ khách hàng"
 
 #. module: crm_helpdesk
 #: field:crm.helpdesk.report,delay_expected:0
@@ -655,16 +591,12 @@
 #. module: crm_helpdesk
 #: field:crm.helpdesk.report,section_id:0
 msgid "Section"
-<<<<<<< HEAD
 msgstr "Section"
 
 #. module: crm_helpdesk
 #: selection:crm.helpdesk.report,month:0
 msgid "September"
 msgstr "Tháng 9"
-=======
-msgstr "Khu vực"
->>>>>>> 9f073102
 
 #. module: crm_helpdesk
 #: view:crm.helpdesk:crm_helpdesk.view_crm_case_helpdesk_filter
@@ -717,12 +649,7 @@
 #. module: crm_helpdesk
 #: field:crm.helpdesk,email_cc:0
 msgid "Watchers Emails"
-msgstr "Email người xem"
-
-#. module: crm_helpdesk
-#: view:crm.helpdesk.report:0 field:crm.helpdesk.report,name:0
-msgid "Year"
-msgstr "Năm"
+msgstr "Email người theo dõi"
 
 #. module: crm_helpdesk
 #: field:crm.helpdesk,website_message_ids:0
@@ -730,11 +657,6 @@
 msgstr "Thông điệp Website"
 
 #. module: crm_helpdesk
-#: view:crm.helpdesk.report:0
-msgid "Year of helpdesk requests"
-msgstr ""
-
-#. module: crm_helpdesk
 #: help:crm.helpdesk,website_message_ids:0
 msgid "Website communication history"
 msgstr "Lịch sử thông tin liên lạc website"
@@ -746,5 +668,5 @@
 "You can not escalate, you are already at the top level regarding your sales-"
 "team category."
 msgstr ""
-"Ban không thể leo thang thêm được nữa, bạn đã ở mức cao nhât của nhóm Đội "
+"Ban không thể leo thang thêm được nữa, trường hợp này của bạn đã ở cấp cao nhât của cấu trúc Đội "
 "bán hàng của bạn."