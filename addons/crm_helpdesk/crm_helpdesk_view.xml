<?xml version="1.0"?>
<openerp>
    <data>
       <!-- Helpdesk Support Categories Configuration Menu-->
       <menuitem id="menu_config_helpdesk" name="Helpdesk"
        groups="base.group_no_one"
        parent="base.menu_base_config" sequence="60" />

        <!-- Helpdesk Support Categories Form View -->

        <record id="crm_helpdesk_categ_action" model="ir.actions.act_window">
            <field name="name">Helpdesk Categories</field>
            <field name="res_model">crm.case.categ</field>
            <field name="view_type">form</field>
            <field name="view_id" ref="crm.crm_case_categ_tree-view"/>
            <field name="domain">[('object_id.model', '=', 'crm.helpdesk')]</field>
            <field name="context" eval="{'object_id': ref('model_crm_helpdesk')}"/>
            <field name="help">Create and manage helpdesk categories to better manage and classify your support requests.</field>
        </record>

        <menuitem action="crm_helpdesk_categ_action" name="Categories"
            id="menu_crm_case_helpdesk-act" parent="menu_config_helpdesk" groups="base.group_no_one"/>

        <!--  Helpdesk Support Form View -->

        <record model="ir.ui.view" id="crm_case_form_view_helpdesk">
            <field name="name">CRM - Helpdesk Support Form</field>
            <field name="model">crm.helpdesk</field>
            <field name="arch" type="xml">
                <form string="Helpdesk Support" version="7.0">
                <header>
                    <button name="case_escalate" string="Escalate" type="object" 
                            states="open,draft,pending"/>
                    <field name="state" nolabel="1" widget="statusbar" clickable="True"
                            statusbar_colors='{"pending":"blue"}'/>
                </header>
                <sheet string="Helpdesk Support">
                    <group col="4" class="oe_header">
                        <field name="name" string="Query"/>
                        <field name="section_id" widget="selection" groups="base.group_multi_salesteams"/>
                        <field name="user_id" context="{'default_groups_ref': ['base.group_user', 'base.group_partner_manager', 'base.group_sale_salesman_all_leads']}"/>
                        <field name="date"/>
                        <field name="date_deadline"/>
                    </group>
                    <notebook>
                        <page string="General">
                            <group>
                                <group string="Communication">
                                    <field name="partner_id"
                                        on_change="on_change_partner_id(partner_id)"/>
                                    <field name="email_from"/>
                                </group>
                                <group string="Categorization">
<<<<<<< HEAD
                                    <field name="priority" widget="priority"/>
                                    <field name="categ_id" domain="[('object_id.model', '=', 'crm.helpdesk')]"/>
=======
                                    <field name="priority"/>
                                    <field name="categ_id" domain="[('object_id.model', '=', 'crm.helpdesk')]" context="{'object_name': 'crm.helpdesk'}"/>
>>>>>>> 93bab6ba
                                    <field name="channel_id"/>
                                </group>
                            </group>

                            <separator string="Notes"/>
                            <field name="description"/>
                        </page>
                        <page string="Extra Info">
                            <group>
                                <group groups="base.group_no_one" string="Dates">
                                    <field name="create_date"/>
                                    <field name="write_date"/>
                                    <field name="date_closed"/>
                                </group>
                                <group string="Misc">
                                    <field name="id"/>
                                    <field name="active"/>
                                </group>
                                <group string="Estimates">
                                    <field name="planned_cost"/>
                                </group>
                                <group string="References">
                                    <field name="ref"/>
                                    <field name="ref2"/>
                                </group>
                            </group>
                        </page>
                    </notebook>
                </sheet>
                <div class="oe_chatter">
                    <field name="message_ids" widget="mail_thread"/>
                    <field name="message_follower_ids" widget="mail_followers"/>
                </div>
                </form>
            </field>
        </record>

        <!-- Helpdesk Support Tree View  -->

        <record model="ir.ui.view" id="crm_case_tree_view_helpdesk">
            <field name="name">CRM - Helpdesk Support Tree</field>
            <field name="model">crm.helpdesk</field>
            <field name="arch" type="xml">
                <tree string="Helpdesk Support Tree"
                    colors="black:state=='open';blue:state=='pending';gray:state in ('cancel','done')">
                    <field name="name" string="Query" />
                    <field name="partner_id" string="Partner"/>
                    <field name="date" string="Date"/>
                    <field name="date_deadline"/>
                    <field name="user_id"/>
                    <field name="section_id" groups="base.group_multi_salesteams"/>
                    <field name="priority"/>
                    <field name="state"/>
                </tree>
            </field>
        </record>

        <!--  Helpdesk Support Calendar View -->

        <record model="ir.ui.view" id="crm_case_helpdesk_calendar_view">
            <field name="name">CRM - Helpdesk Support Calendar</field>
            <field name="model">crm.helpdesk</field>
            <field name="priority" eval="2"/>
            <field name="arch" type="xml">
                <calendar string="Helpdesk Supports" date_start="date" color="user_id" date_delay="duration">
                    <field name="name"/>
                    <field name="partner_id"/>
                    <field name="categ_id"/>
                </calendar>
            </field>
        </record>

        <!-- Helpdesk Support Search View  -->

        <record id="view_crm_case_helpdesk_filter" model="ir.ui.view">
            <field name="name">CRM - Helpdesk Search</field>
            <field name="model">crm.helpdesk</field>
            <field name="arch" type="xml">
                <search string="Search Helpdesk">
                    <field name="name" string="Query"/>
                    <field name="date"/>
                    <filter icon="terp-check" string="New" name="current" domain="[('state','=','draft')]" help="New Helpdesk Request" />
                    <filter icon="terp-camera_test" string="Open" domain="[('state','=','open')]" help="Open Helpdesk Request" />
                    <filter icon="terp-gtk-media-pause" string="Pending" domain="[('state','=','pending')]" help="All pending Helpdesk Request" />
                    <separator/>
                    <filter string="Assigned to Me or My Sales Team(s)" icon="terp-personal+" domain="['|', ('section_id.user_id','=',uid), ('section_id.member_ids', 'in', [uid])]"
                            help="Helpdesk requests that are assigned to me or to one of the sale teams I manage" groups="base.group_multi_salesteams"/>
                    <field name="partner_id" filter_domain="[('partner_id','child_of',self)]"/>
                    <field name="user_id"/>
                    <field name="section_id" string="Sales Team" groups="base.group_multi_salesteams"/>
                    <group expand="0" string="Group By...">
                        <filter string="Partner" icon="terp-partner" domain="[]" help="Partner" context="{'group_by':'partner_id'}" />
                        <filter string="Responsible" icon="terp-personal" domain="[]" help="Responsible User" context="{'group_by':'user_id'}" />
                        <filter string="Sales Team" icon="terp-personal+" domain="[]" help="Sales Team" context="{'group_by':'section_id'}" groups="base.group_multi_salesteams"/>
                        <filter string="Priority" icon="terp-rating-rated" domain="[]" context="{'group_by':'priority'}" />
                        <filter string="Status" icon="terp-stock_effects-object-colorize" domain="[]" context="{'group_by':'state'}" />
                        <filter string="Request Month" icon="terp-go-month" domain="[]" help="Request Date by Month" context="{'group_by':'date'}" />
                        <filter string="Deadline" icon="terp-go-month" domain="[]" context="{'group_by':'date_deadline'}" />
                    </group>
                </search>
            </field>
        </record>

    </data>
</openerp><|MERGE_RESOLUTION|>--- conflicted
+++ resolved
@@ -51,13 +51,8 @@
                                     <field name="email_from"/>
                                 </group>
                                 <group string="Categorization">
-<<<<<<< HEAD
                                     <field name="priority" widget="priority"/>
-                                    <field name="categ_id" domain="[('object_id.model', '=', 'crm.helpdesk')]"/>
-=======
-                                    <field name="priority"/>
                                     <field name="categ_id" domain="[('object_id.model', '=', 'crm.helpdesk')]" context="{'object_name': 'crm.helpdesk'}"/>
->>>>>>> 93bab6ba
                                     <field name="channel_id"/>
                                 </group>
                             </group>
