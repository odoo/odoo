--- conflicted
+++ resolved
@@ -44,16 +44,6 @@
         'section_id':fields.many2one('crm.case.section', 'Section', readonly=True),
         'nbr_requests': fields.integer('# of Requests', readonly=True),
         'state': fields.selection(AVAILABLE_STATES, 'Status', readonly=True),
-<<<<<<< HEAD
-=======
-        'month':fields.selection([('01', 'January'), ('02', 'February'), \
-                                  ('03', 'March'), ('04', 'April'),\
-                                  ('05', 'May'), ('06', 'June'), \
-                                  ('07', 'July'), ('08', 'August'),\
-                                  ('09', 'September'), ('10', 'October'),\
-                                  ('11', 'November'), ('12', 'December')], 'Month', readonly=True),
-        'year_month': fields.char('Month', readonly=True),
->>>>>>> 28a85687
         'delay_close': fields.float('Delay to Close',digits=(16,2),readonly=True, group_operator="avg"),
         'partner_id': fields.many2one('res.partner', 'Partner' , readonly=True),
         'company_id': fields.many2one('res.company', 'Company', readonly=True),
@@ -65,8 +55,8 @@
                             domain="[('section_id','=',section_id),\
                             ('object_id.model', '=', 'crm.helpdesk')]"),
         'planned_cost': fields.float('Planned Costs'),
-        'create_date': fields.date('Creation Date' , readonly=True, select=True),
-        'date_closed': fields.date('Close Date', readonly=True, select=True),
+        'create_date': fields.datetime('Creation Date' , readonly=True, select=True),
+        'date_closed': fields.datetime('Close Date', readonly=True, select=True),
         'delay_expected': fields.float('Overpassed Deadline',digits=(16,2),readonly=True, group_operator="avg"),
         'email': fields.integer('# Emails', size=128, readonly=True),
     }
@@ -83,18 +73,9 @@
             create or replace view crm_helpdesk_report as (
                 select
                     min(c.id) as id,
-<<<<<<< HEAD
                     c.date as date,
-                    date(c.create_date) as create_date,
-                    date(c.date_closed) as date_closed,
-=======
-                    to_char(c.date, 'YYYY') as name,
-                    to_char(c.date, 'MM') as month,
-                    to_char(c.date, 'YYYY-MM') as year_month,
-                    to_char(c.date, 'YYYY-MM-DD') as day,
-                    to_char(c.create_date, 'YYYY-MM-DD') as create_date,
-                    to_char(c.date_closed, 'YYYY-mm-dd') as date_closed,
->>>>>>> 28a85687
+                    c.create_date,
+                    c.date_closed,
                     c.state,
                     c.user_id,
                     c.section_id,
