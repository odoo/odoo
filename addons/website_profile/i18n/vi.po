--- conflicted
+++ resolved
@@ -351,29 +351,17 @@
 #. module: website_profile
 #: model_terms:ir.ui.view,arch_db:website_profile.email_validation_banner
 msgid "It appears your email has not been verified.<br/>"
-<<<<<<< HEAD
 msgstr "Email của bạn dường như chưa được thẩm định.<br/>"
-=======
-msgstr "Có vẻ như email của bạn chưa được xác nhận.<br/>"
->>>>>>> 9b339afa
 
 #. module: website_profile
 #: model_terms:ir.ui.view,arch_db:website_profile.rank_badge_main
 msgid "Keep learning with"
-<<<<<<< HEAD
 msgstr "Tiếp tục học với"
-=======
-msgstr "Tiếp tục học với "
->>>>>>> 9b339afa
 
 #. module: website_profile
 #: model:ir.model.fields,field_description:website_profile.field_website__karma_profile_min
 msgid "Minimal karma to see other user's profile"
-<<<<<<< HEAD
 msgstr "Karma tối thiểu để thấy hồ sơ của người khác."
-=======
-msgstr "Karma tối thiểu để xem hồ sơ người dùng khác"
->>>>>>> 9b339afa
 
 #. module: website_profile
 #: model_terms:ir.ui.view,arch_db:website_profile.user_profile_sub_nav
@@ -442,11 +430,7 @@
 #. module: website_profile
 #: model_terms:ir.ui.view,arch_db:website_profile.user_profile_sub_nav
 msgid "Search users"
-<<<<<<< HEAD
 msgstr "Tìm người dùng"
-=======
-msgstr "Tìm kiếm người dùng"
->>>>>>> 9b339afa
 
 #. module: website_profile
 #: model_terms:ir.ui.view,arch_db:website_profile.private_profile
