# Part of Odoo. See LICENSE file for full copyright and licensing details.

from collections import defaultdict

from odoo import models, fields, api, _
from odoo.exceptions import UserError, ValidationError
from odoo.tools.sql import column_exists, create_column


class AccountMove(models.Model):

    _inherit = "account.move"

    def _auto_init(self):
        # Skip the computation of the field `l10n_latam_document_type_id` at the module installation
        # Without this, at the module installation,
        # it would call `_compute_l10n_latam_document_type` on all existing records
        # which can take quite a while if you already have a lot of moves. It can even fail with a MemoryError.
        # In addition, it sets `_compute_l10n_latam_document_type = False` on all records
        # because this field depends on the many2many `l10n_latam_available_document_type_ids`,
        # which relies on having records for the model `l10n_latam.document.type`
        # which only happens once the according localization module is loaded.
        # The localization module is loaded afterwards, because the localization module depends on this module,
        # (e.g. `l10n_cl` depends on `l10n_latam_invoice_document`, and therefore `l10n_cl` is loaded after)
        # and therefore there are no records for the model `l10n_latam.document.type` at the time this fields
        # gets computed on installation. Hence, all records' `_compute_l10n_latam_document_type` are set to `False`.
        # In addition, multiple localization module depends on this module (e.g. `l10n_cl`, `l10n_ar`)
        # So, imagine `l10n_cl` gets installed first, and then `l10n_ar` is installed next,
        # if `l10n_latam_document_type_id` needed to be computed on install,
        # the install of `l10n_cl` would call the compute method,
        # because `l10n_latam_invoice_document` would be installed at the same time,
        # but then `l10n_ar` would miss it, because `l10n_latam_invoice_document` would already be installed.
        # Besides, this field is computed only for drafts invoices, as stated in the compute method:
        # `for rec in self.filtered(lambda x: x.state == 'draft'):`
        # So, if we want this field to be computed on install, it must be done only on draft invoices, and only once
        # the localization modules are loaded.
        # It should be done in a dedicated post init hook,
        # filtering correctly the invoices for which it must be computed.
        # Though I don't think this is needed.
        # In practical, it's very rare to already have invoices (draft, in addition)
        # for a Chilian or Argentian company (`res.company`) before installing `l10n_cl` or `l10n_ar`.
        if not column_exists(self.env.cr, "account_move", "l10n_latam_document_type_id"):
            create_column(self.env.cr, "account_move", "l10n_latam_document_type_id", "int4")
        return super()._auto_init()

    l10n_latam_available_document_type_ids = fields.Many2many('l10n_latam.document.type', compute='_compute_l10n_latam_available_document_types')
    l10n_latam_document_type_id = fields.Many2one(
        'l10n_latam.document.type', string='Document Type', readonly=False, auto_join=True, index=True,
        states={'posted': [('readonly', True)]}, compute='_compute_l10n_latam_document_type', store=True)
    l10n_latam_document_number = fields.Char(
        compute='_compute_l10n_latam_document_number', inverse='_inverse_l10n_latam_document_number',
        string='Document Number', readonly=True, states={'draft': [('readonly', False)]})
    l10n_latam_use_documents = fields.Boolean(related='journal_id.l10n_latam_use_documents')
    l10n_latam_manual_document_number = fields.Boolean(compute='_compute_l10n_latam_manual_document_number', string='Manual Number')
    l10n_latam_document_type_id_code = fields.Char(related='l10n_latam_document_type_id.code', string='Doc Type')

    @api.depends('l10n_latam_document_type_id')
    def _compute_name(self):
        """ Change the way that the use_document moves name is computed:

        * If move use document but does not have document type selected then name = '/' to do not show the name.
        * If move use document and are numbered manually do not compute name at all (will be set manually)
        * If move use document and is in draft state and has not been posted before we restart name to '/' (this is
           when we change the document type) """
        without_doc_type = self.filtered(lambda x: x.journal_id.l10n_latam_use_documents and not x.l10n_latam_document_type_id)
        manual_documents = self.filtered(lambda x: x.journal_id.l10n_latam_use_documents and x.l10n_latam_manual_document_number)
        (without_doc_type + manual_documents.filtered(lambda x: not x.name or x.name and x.state == 'draft' and not x.posted_before)).name = '/'
        # if we change document or journal and we are in draft and not posted, we clean number so that is recomputed in super
        self.filtered(
            lambda x: x.journal_id.l10n_latam_use_documents and x.l10n_latam_document_type_id
            and not x.l10n_latam_manual_document_number and x.state == 'draft' and not x.posted_before).name = '/'
        # we need to group moves by document type as _compute_name will apply the same name prefix of the first record to the others
        group_by_document_type = defaultdict(self.env['account.move'].browse)
        for move in (self - without_doc_type - manual_documents):
            group_by_document_type[move.l10n_latam_document_type_id.id] += move
        for group in group_by_document_type.values():
            super(AccountMove, group)._compute_name()

    @api.depends('l10n_latam_document_type_id', 'journal_id')
    def _compute_l10n_latam_manual_document_number(self):
        """ Indicates if this document type uses a sequence or if the numbering is made manually """
        recs_with_journal_id = self.filtered(lambda x: x.journal_id and x.journal_id.l10n_latam_use_documents)
        for rec in recs_with_journal_id:
            rec.l10n_latam_manual_document_number = rec._is_manual_document_number()
        remaining = self - recs_with_journal_id
        remaining.l10n_latam_manual_document_number = False

    def _is_manual_document_number(self):
        return self.journal_id.type == 'purchase'

    @api.depends('name')
    def _compute_l10n_latam_document_number(self):
        recs_with_name = self.filtered(lambda x: x.name != '/')
        for rec in recs_with_name:
            name = rec.name
            doc_code_prefix = rec.l10n_latam_document_type_id.doc_code_prefix
            if doc_code_prefix and name:
                name = name.split(" ", 1)[-1]
            rec.l10n_latam_document_number = name
        remaining = self - recs_with_name
        remaining.l10n_latam_document_number = False

    @api.onchange('l10n_latam_document_type_id', 'l10n_latam_document_number')
    def _inverse_l10n_latam_document_number(self):
        for rec in self.filtered(lambda x: x.l10n_latam_document_type_id):
            if not rec.l10n_latam_document_number:
                rec.name = '/'
            else:
                l10n_latam_document_number = rec.l10n_latam_document_type_id._format_document_number(rec.l10n_latam_document_number)
                if rec.l10n_latam_document_number != l10n_latam_document_number:
                    rec.l10n_latam_document_number = l10n_latam_document_number
                rec.name = "%s %s" % (rec.l10n_latam_document_type_id.doc_code_prefix, l10n_latam_document_number)

    @api.depends('journal_id', 'l10n_latam_document_type_id')
    def _compute_highest_name(self):
        manual_records = self.filtered('l10n_latam_manual_document_number')
        manual_records.highest_name = ''
        super(AccountMove, self - manual_records)._compute_highest_name()

    @api.model
    def _deduce_sequence_number_reset(self, name):
        if self.l10n_latam_use_documents:
            return 'never'
        return super(AccountMove, self)._deduce_sequence_number_reset(name)

    def _get_starting_sequence(self):
        if self.journal_id.l10n_latam_use_documents:
            if self.l10n_latam_document_type_id:
                return "%s 00000000" % (self.l10n_latam_document_type_id.doc_code_prefix)
            # There was no pattern found, propose one
            return ""

        return super(AccountMove, self)._get_starting_sequence()

    def _post(self, soft=True):
        for rec in self.filtered(lambda x: x.l10n_latam_use_documents and (not x.name or x.name == '/')):
            if rec.move_type in ('in_receipt', 'out_receipt'):
                raise UserError(_('We do not accept the usage of document types on receipts yet. '))
        return super()._post(soft)

    @api.constrains('name', 'journal_id', 'state')
    def _check_unique_sequence_number(self):
        """ This uniqueness verification is only valid for customer invoices, and vendor bills that does not use
        documents. A new constraint method _check_unique_vendor_number has been created just for validate for this purpose """
        vendor = self.filtered(lambda x: x.is_purchase_document() and x.l10n_latam_use_documents)
        return super(AccountMove, self - vendor)._check_unique_sequence_number()

    @api.constrains('state', 'l10n_latam_document_type_id')
    def _check_l10n_latam_documents(self):
        """ This constraint checks that if a invoice is posted and does not have a document type configured will raise
        an error. This only applies to invoices related to journals that has the "Use Documents" set as True.
        And if the document type is set then check if the invoice number has been set, because a posted invoice
        without a document number is not valid in the case that the related journals has "Use Docuemnts" set as True """
        validated_invoices = self.filtered(lambda x: x.l10n_latam_use_documents and x.state == 'posted')
        without_doc_type = validated_invoices.filtered(lambda x: not x.l10n_latam_document_type_id)
        if without_doc_type:
            raise ValidationError(_(
                'The journal require a document type but not document type has been selected on invoices %s.',
                without_doc_type.ids
            ))
        without_number = validated_invoices.filtered(
            lambda x: not x.l10n_latam_document_number and x.l10n_latam_manual_document_number)
        if without_number:
            raise ValidationError(_(
                'Please set the document number on the following invoices %s.',
                without_number.ids
            ))

    @api.constrains('move_type', 'l10n_latam_document_type_id')
    def _check_invoice_type_document_type(self):
        for rec in self.filtered('l10n_latam_document_type_id.internal_type'):
            internal_type = rec.l10n_latam_document_type_id.internal_type
            invoice_type = rec.move_type
            if internal_type in ['debit_note', 'invoice'] and invoice_type in ['out_refund', 'in_refund']:
                raise ValidationError(_('You can not use a %s document type with a refund invoice', internal_type))
            elif internal_type == 'credit_note' and invoice_type in ['out_invoice', 'in_invoice']:
                raise ValidationError(_('You can not use a %s document type with a invoice', internal_type))

    def _get_l10n_latam_documents_domain(self):
        self.ensure_one()
        if self.move_type in ['out_refund', 'in_refund']:
            internal_types = ['credit_note']
        else:
            internal_types = ['invoice', 'debit_note']
        return [('internal_type', 'in', internal_types), ('country_id', '=', self.company_id.account_fiscal_country_id.id)]

    @api.depends('journal_id', 'partner_id', 'company_id', 'move_type')
    def _compute_l10n_latam_available_document_types(self):
        self.l10n_latam_available_document_type_ids = False
        for rec in self.filtered(lambda x: x.journal_id and x.l10n_latam_use_documents and x.partner_id):
            rec.l10n_latam_available_document_type_ids = self.env['l10n_latam.document.type'].search(rec._get_l10n_latam_documents_domain())

    @api.depends('l10n_latam_available_document_type_ids', 'debit_origin_id')
    def _compute_l10n_latam_document_type(self):
        for rec in self.filtered(lambda x: x.state == 'draft'):
            document_types = rec.l10n_latam_available_document_type_ids._origin
            invoice_type = rec.move_type
            if invoice_type in ['out_refund', 'in_refund']:
                document_types = document_types.filtered(lambda x: x.internal_type not in ['debit_note', 'invoice'])
            elif invoice_type in ['out_invoice', 'in_invoice']:
                document_types = document_types.filtered(lambda x: x.internal_type not in ['credit_note'])
            if rec.debit_origin_id:
                document_types = document_types.filtered(lambda x: x.internal_type == 'debit_note')
            rec.l10n_latam_document_type_id = document_types and document_types[0].id

<<<<<<< HEAD
    def _prepare_tax_lines_data_for_totals_from_invoice(self, tax_line_id_filter=None, tax_ids_filter=None):
        # Overridden from account in order to exclude some taxes from the totals' computation.
        # TODO CLEANME: we'd better get rid of those l10n_latam_tax_ids fields.
        report_or_portal_view = 'commit_assetsbundle' in self.env.context \
                                or not self.env.context.get('params', {}).get('view_type') == 'form'

        if report_or_portal_view and self.l10n_latam_document_type_id:
            # Under such circumstances, we want to hide some taxes, and only
            # display the ones in l10n_latam_tax_ids fields
            tax_line_id_filter = lambda aml, tax: tax in aml.move_id.l10n_latam_tax_ids.tax_line_id
            tax_ids_filter = lambda aml, tax: tax in aml.l10n_latam_tax_ids

        return super()._prepare_tax_lines_data_for_totals_from_invoice(tax_line_id_filter, tax_ids_filter)

=======
>>>>>>> 4d11cb0e
    @api.constrains('name', 'partner_id', 'company_id', 'posted_before')
    def _check_unique_vendor_number(self):
        """ The constraint _check_unique_sequence_number is valid for customer bills but not valid for us on vendor
        bills because the uniqueness must be per partner """
        for rec in self.filtered(
                lambda x: x.name and x.name != '/' and x.is_purchase_document() and x.l10n_latam_use_documents
                            and x.commercial_partner_id):
            domain = [
                ('move_type', '=', rec.move_type),
                # by validating name we validate l10n_latam_document_type_id
                ('name', '=', rec.name),
                ('company_id', '=', rec.company_id.id),
                ('id', '!=', rec.id),
                ('commercial_partner_id', '=', rec.commercial_partner_id.id),
                # allow to have to equal if they are cancelled
                ('state', '!=', 'cancel'),
            ]
            if rec.search(domain):
                raise ValidationError(_('Vendor bill number must be unique per vendor and company.'))<|MERGE_RESOLUTION|>--- conflicted
+++ resolved
@@ -203,23 +203,6 @@
                 document_types = document_types.filtered(lambda x: x.internal_type == 'debit_note')
             rec.l10n_latam_document_type_id = document_types and document_types[0].id
 
-<<<<<<< HEAD
-    def _prepare_tax_lines_data_for_totals_from_invoice(self, tax_line_id_filter=None, tax_ids_filter=None):
-        # Overridden from account in order to exclude some taxes from the totals' computation.
-        # TODO CLEANME: we'd better get rid of those l10n_latam_tax_ids fields.
-        report_or_portal_view = 'commit_assetsbundle' in self.env.context \
-                                or not self.env.context.get('params', {}).get('view_type') == 'form'
-
-        if report_or_portal_view and self.l10n_latam_document_type_id:
-            # Under such circumstances, we want to hide some taxes, and only
-            # display the ones in l10n_latam_tax_ids fields
-            tax_line_id_filter = lambda aml, tax: tax in aml.move_id.l10n_latam_tax_ids.tax_line_id
-            tax_ids_filter = lambda aml, tax: tax in aml.l10n_latam_tax_ids
-
-        return super()._prepare_tax_lines_data_for_totals_from_invoice(tax_line_id_filter, tax_ids_filter)
-
-=======
->>>>>>> 4d11cb0e
     @api.constrains('name', 'partner_id', 'company_id', 'posted_before')
     def _check_unique_vendor_number(self):
         """ The constraint _check_unique_sequence_number is valid for customer bills but not valid for us on vendor
