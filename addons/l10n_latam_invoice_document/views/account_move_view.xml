--- conflicted
+++ resolved
@@ -46,12 +46,7 @@
                     domain="[('id', 'in', l10n_latam_available_document_type_ids)]" options="{'no_open': True, 'no_create': True}"/>
                 <field name="l10n_latam_document_number"
                     attrs="{'invisible': ['|', ('l10n_latam_use_documents', '=', False), ('l10n_latam_manual_document_number', '=', False), '|', '|', ('l10n_latam_use_documents', '=', False), ('highest_name', '!=', False), ('state', '!=', 'draft')],
-<<<<<<< HEAD
-                            'required': [('l10n_latam_use_documents', '=', True), 
-                                         '|', ('l10n_latam_manual_document_number', '=', True), ('highest_name', '=', False)],
-=======
                             'required': [('partner_id', '!=', False), ('l10n_latam_use_documents', '=', True), '|', ('l10n_latam_manual_document_number', '=', True), ('highest_name', '=', False)],
->>>>>>> 18ebd5f4
                             'readonly': [('posted_before', '=', True), ('state', '!=', 'draft')]}"/>
             </xpath>
 
