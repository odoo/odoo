--- conflicted
+++ resolved
@@ -2,18 +2,6 @@
 <templates xml:space="preserve">
 <t t-name="im_chat.Conversation">
     <div class="oe_im_chatview_header">
-<<<<<<< HEAD
-        <span class="oe_im_chatview_header_name"></span>
-        <span class="oe_im_chatview_nbr_messages"/>
-        <span class="oe_im_chatview_right">
-            <div class="btn-group oe_im_chatview_option_group">
-              <span class="oe_im_chatview_options dropdown-toggle" data-toggle="dropdown">
-                <i class="fa fa-cogs"></i>
-              </span>
-              <ul class="dropdown-menu oe_im_chatview_option_list" role="menu">
-                <!-- options -->
-              </ul>
-=======
         <span class="header_name"></span>
         <span class="nbr_messages"/>
         <span class="right_buttons">
@@ -29,7 +17,6 @@
                         </li>
                     </t>
                 </ul>
->>>>>>> 4bef17cc
             </div>
             <div class="oe_im_chatview_close">×</div>
         </span>
