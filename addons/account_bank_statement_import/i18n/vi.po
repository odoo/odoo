# Translation of Odoo Server.
# This file contains the translation of the following modules:
# 	* account_bank_statement_import
#
# Translators:
# Martin Trigaux, 2019
# fanha99 <fanha99@hotmail.com>, 2019
# son dang <son.dang@doda100.com>, 2019
# thanhnguyen.icsc <thanhnguyen.icsc@gmail.com>, 2019
# Duy BQ <duybq86@gmail.com>, 2019
# Chinh Chinh <trinhttp@trobz.com>, 2019
# Dung Nguyen Thi <dungnt@trobz.com>, 2019
# Dao Nguyen <trucdao.uel@gmail.com>, 2019
<<<<<<< HEAD
#
=======
# Phuc Tran Thanh <phuctran.odoo@gmail.com>, 2019
# 
>>>>>>> 1013a94c
msgid ""
msgstr ""
"Project-Id-Version: Odoo Server saas~12.5\n"
"Report-Msgid-Bugs-To: \n"
"POT-Creation-Date: 2019-09-27 09:10+0000\n"
"PO-Revision-Date: 2019-08-26 09:08+0000\n"
"Last-Translator: Phuc Tran Thanh <phuctran.odoo@gmail.com>, 2019\n"
"Language-Team: Vietnamese (https://www.transifex.com/odoo/teams/41243/vi/)\n"
"MIME-Version: 1.0\n"
"Content-Type: text/plain; charset=UTF-8\n"
"Content-Transfer-Encoding: \n"
"Language: vi\n"
"Plural-Forms: nplurals=1; plural=0;\n"

#. module: account_bank_statement_import
#. openerp-web
#: code:addons/account_bank_statement_import/static/src/js/account_bank_statement_import.js:0
#, python-format
msgid " Import Template for Bank Statements"
msgstr ""

#. module: account_bank_statement_import
#: code:addons/account_bank_statement_import/account_bank_statement_import.py:0
#, python-format
msgid "%d transactions had already been imported and were ignored."
msgstr "%d giao dịch đã được nhập/import rồi và đã bị bỏ qua"

#. module: account_bank_statement_import
#: code:addons/account_bank_statement_import/account_bank_statement_import.py:0
#, python-format
msgid "1 transaction had already been imported and was ignored."
msgstr "1 giao dịch đã được nhập rồi và đã bị bỏ qua"

#. module: account_bank_statement_import
#: model:ir.model.constraint,message:account_bank_statement_import.constraint_account_bank_statement_line_unique_import_id
msgid "A bank account transactions can be imported only once !"
msgstr "Một giao dịch tài khoản ngân hàng chỉ có thể được nhập một lần!"

#. module: account_bank_statement_import
#: model:ir.model.fields,field_description:account_bank_statement_import.field_account_bank_statement_import_journal_creation__company_partner_id
msgid "Account Holder"
msgstr "Chủ tài khoản"

#. module: account_bank_statement_import
#: model:ir.model.fields,field_description:account_bank_statement_import.field_account_bank_statement_import_journal_creation__bank_acc_number
msgid "Account Number"
msgstr "Số tài khoản"

#. module: account_bank_statement_import
#: model:ir.model.fields,field_description:account_bank_statement_import.field_account_bank_statement_import_journal_creation__type_control_ids
msgid "Account Types Allowed"
msgstr "Kiểu tài khoản được phép"

#. module: account_bank_statement_import
#: model:ir.model.fields,field_description:account_bank_statement_import.field_account_bank_statement_import_journal_creation__account_control_ids
msgid "Accounts Allowed"
msgstr "Tài khoản được phép"

#. module: account_bank_statement_import
#: model:ir.model.fields,field_description:account_bank_statement_import.field_account_bank_statement_import_journal_creation__message_needaction
msgid "Action Needed"
msgstr "Hành động cần thiết"

#. module: account_bank_statement_import
#: model:ir.model.fields,field_description:account_bank_statement_import.field_account_bank_statement_import_journal_creation__active
msgid "Active"
msgstr "Có hiệu lực"

#. module: account_bank_statement_import
#: model:ir.model.fields,field_description:account_bank_statement_import.field_account_bank_statement_import_journal_creation__activity_ids
msgid "Activities"
msgstr "Các hoạt động"

#. module: account_bank_statement_import
#: model:ir.model.fields,field_description:account_bank_statement_import.field_account_bank_statement_import_journal_creation__activity_exception_decoration
msgid "Activity Exception Decoration"
msgstr ""

#. module: account_bank_statement_import
#: model:ir.model.fields,field_description:account_bank_statement_import.field_account_bank_statement_import_journal_creation__activity_state
msgid "Activity State"
msgstr "Trạng thái hoạt động"

#. module: account_bank_statement_import
#: model:ir.model.fields,field_description:account_bank_statement_import.field_account_bank_statement_import_journal_creation__alias_id
msgid "Alias"
msgstr "Bí danh"

#. module: account_bank_statement_import
#: model:ir.model.fields,field_description:account_bank_statement_import.field_account_bank_statement_import_journal_creation__alias_name
msgid "Alias Name"
msgstr "Alias Name"

#. module: account_bank_statement_import
#: model:ir.model.fields,field_description:account_bank_statement_import.field_account_bank_statement_import_journal_creation__alias_domain
msgid "Alias domain"
msgstr "Miền bí danh"

#. module: account_bank_statement_import
#: code:addons/account_bank_statement_import/account_bank_statement_import.py:0
#, python-format
msgid "Already imported items"
msgstr "Các hạng mục đã nhập rồi"

#. module: account_bank_statement_import
#: model:ir.model.fields,field_description:account_bank_statement_import.field_account_bank_statement_import_journal_creation__at_least_one_inbound
msgid "At Least One Inbound"
msgstr "Ít nhất một lượt vào"

#. module: account_bank_statement_import
#: model:ir.model.fields,field_description:account_bank_statement_import.field_account_bank_statement_import_journal_creation__at_least_one_outbound
msgid "At Least One Outbound"
msgstr "Ít nhất một lượt đi"

#. module: account_bank_statement_import
#: model:ir.model.fields,field_description:account_bank_statement_import.field_account_bank_statement_import_journal_creation__message_attachment_count
msgid "Attachment Count"
msgstr "Số lượng tập tin đính kèm"

#. module: account_bank_statement_import
#: code:addons/account_bank_statement_import/account_bank_statement_import.py:0
#: model:ir.model.fields,field_description:account_bank_statement_import.field_account_bank_statement_import_journal_creation__bank_id
#, python-format
msgid "Bank"
msgstr "Ngân hàng"

#. module: account_bank_statement_import
#: model:ir.model.fields,field_description:account_bank_statement_import.field_account_bank_statement_import_journal_creation__bank_account_id
msgid "Bank Account"
msgstr "Tài khoản ngân hàng"

#. module: account_bank_statement_import
#: model:ir.model.fields,field_description:account_bank_statement_import.field_account_bank_statement_import_journal_creation__bank_statements_source
msgid "Bank Feeds"
msgstr "Nguồn Dữ liệu Ngân hàng"

#. module: account_bank_statement_import
#: model_terms:ir.ui.view,arch_db:account_bank_statement_import.account_bank_statement_import_journal_creation_view
msgid "Bank Journal Name"
msgstr "Tên Sổ nhật ký Ngân hàng"

#. module: account_bank_statement_import
#: model:ir.model,name:account_bank_statement_import.model_account_bank_statement_line
msgid "Bank Statement Line"
msgstr "Cho tiết Sao kê ngân hàng"

#. module: account_bank_statement_import
#: model:ir.model,name:account_bank_statement_import.model_account_setup_bank_manual_config
msgid "Bank setup manual config"
msgstr "Thiết lập ngân hàng thủ công"

#. module: account_bank_statement_import
#: model_terms:ir.ui.view,arch_db:account_bank_statement_import.account_bank_statement_import_journal_creation_view
#: model_terms:ir.ui.view,arch_db:account_bank_statement_import.account_bank_statement_import_view
msgid "Cancel"
msgstr "Hủy"

#. module: account_bank_statement_import
#: code:addons/account_bank_statement_import/account_bank_statement_import.py:0
#, python-format
msgid ""
"Cannot find in which journal import this statement. Please manually select a"
" journal."
msgstr ""
"Không tìm thấy sổ nhật ký nào để nhập sao kê này. Vui lòng chọn thủ công một"
" sổ nhật ký."

#. module: account_bank_statement_import
#: model:ir.model.fields,help:account_bank_statement_import.field_account_bank_statement_import_journal_creation__refund_sequence
msgid ""
"Check this box if you don't want to share the same sequence for invoices and"
" credit notes made from this journal"
msgstr ""
"Chọn ô này nếu bạn không muốn chia sẻ chung định dạng đánh mã của hoá đơn và"
" hoá đơn điều chỉnh giảm được tạo trong nhật kí này"

#. module: account_bank_statement_import
#: model:ir.model.fields,field_description:account_bank_statement_import.field_account_bank_statement_import_journal_creation__color
msgid "Color Index"
msgstr "Mã màu"

#. module: account_bank_statement_import
#: model:ir.model.fields,field_description:account_bank_statement_import.field_account_bank_statement_import_journal_creation__invoice_reference_model
msgid "Communication Standard"
msgstr ""

#. module: account_bank_statement_import
#: model:ir.model.fields,field_description:account_bank_statement_import.field_account_bank_statement_import_journal_creation__invoice_reference_type
msgid "Communication Type"
msgstr ""

#. module: account_bank_statement_import
#: model:ir.model.fields,field_description:account_bank_statement_import.field_account_bank_statement_import_journal_creation__company_id
msgid "Company"
msgstr "Công ty"

#. module: account_bank_statement_import
#: model:ir.model.fields,help:account_bank_statement_import.field_account_bank_statement_import_journal_creation__company_id
msgid "Company related to this journal"
msgstr "Công ty liên quan tới sổ nhật ký này"

#. module: account_bank_statement_import
#: code:addons/account_bank_statement_import/account_bank_statement_import.py:0
#, python-format
msgid ""
"Could not make sense of the given file.\n"
"Did you install the module to support this type of file ?"
msgstr ""
"Không biết loại tập tin này là gì.\n"
"Bạn đã cài module mà hỗ trợ loại tập tin này chưa?"

#. module: account_bank_statement_import
#: model:ir.model.fields,field_description:account_bank_statement_import.field_account_bank_statement_import__create_uid
#: model:ir.model.fields,field_description:account_bank_statement_import.field_account_bank_statement_import_journal_creation__create_uid
msgid "Created by"
msgstr "Được tạo bởi"

#. module: account_bank_statement_import
#: model:ir.model.fields,field_description:account_bank_statement_import.field_account_bank_statement_import__create_date
#: model:ir.model.fields,field_description:account_bank_statement_import.field_account_bank_statement_import_journal_creation__create_date
msgid "Created on"
msgstr "Thời điểm tạo"

#. module: account_bank_statement_import
#: model:ir.model.fields,field_description:account_bank_statement_import.field_account_bank_statement_import_journal_creation__refund_sequence_id
msgid "Credit Note Entry Sequence"
msgstr "Mã bút toán hoá đơn điều chỉnh giảm giảm"

#. module: account_bank_statement_import
#: model:ir.model.fields,field_description:account_bank_statement_import.field_account_bank_statement_import_journal_creation__refund_sequence_number_next
msgid "Credit Notes Next Number"
msgstr "Số tiếp theo cho Hoá đơn điều chỉnh giảm"

#. module: account_bank_statement_import
#: model:ir.model.fields,field_description:account_bank_statement_import.field_account_bank_statement_import_journal_creation__currency_id
msgid "Currency"
msgstr "Tiền tệ"

#. module: account_bank_statement_import
#: model:ir.model.fields,field_description:account_bank_statement_import.field_account_bank_statement_import_journal_creation__refund_sequence
msgid "Dedicated Credit Note Sequence"
msgstr "Mã hoá đơn giảm dùng riêng"

#. module: account_bank_statement_import
#: model:ir.model.fields,field_description:account_bank_statement_import.field_account_bank_statement_import_journal_creation__default_credit_account_id
msgid "Default Credit Account"
msgstr "Tài khoản Ghi có Mặc định"

#. module: account_bank_statement_import
#: model:ir.model.fields,field_description:account_bank_statement_import.field_account_bank_statement_import_journal_creation__default_debit_account_id
msgid "Default Debit Account"
msgstr "Tài khoản ghi nợ mặc định"

#. module: account_bank_statement_import
#: model:ir.model.fields,help:account_bank_statement_import.field_account_bank_statement_import_journal_creation__bank_statements_source
msgid "Defines how the bank statements will be registered"
msgstr "Xác định cách sao kê ngân hàng sẽ được ghi nhận"

#. module: account_bank_statement_import
#: model:ir.model.fields,field_description:account_bank_statement_import.field_account_bank_statement_import__display_name
#: model:ir.model.fields,field_description:account_bank_statement_import.field_account_bank_statement_import_journal_creation__display_name
msgid "Display Name"
msgstr "Tên hiển thị"

#. module: account_bank_statement_import
#: model:ir.model.fields,field_description:account_bank_statement_import.field_account_bank_statement_import_journal_creation__sequence_id
msgid "Entry Sequence"
msgstr "Trình tự Bút toán"

#. module: account_bank_statement_import
#: model:ir.model.fields,field_description:account_bank_statement_import.field_account_bank_statement_import__filename
msgid "Filename"
msgstr "Tên tập tin"

#. module: account_bank_statement_import
#: model:ir.model.fields,field_description:account_bank_statement_import.field_account_bank_statement_import__attachment_ids
msgid "Files"
msgstr "Tập tin"

#. module: account_bank_statement_import
#: model:ir.model.fields,field_description:account_bank_statement_import.field_account_bank_statement_import_journal_creation__message_follower_ids
msgid "Followers"
msgstr "Người theo dõi"

#. module: account_bank_statement_import
#: model:ir.model.fields,field_description:account_bank_statement_import.field_account_bank_statement_import_journal_creation__message_channel_ids
msgid "Followers (Channels)"
msgstr "Người theo dõi (Kênh)"

#. module: account_bank_statement_import
#: model:ir.model.fields,field_description:account_bank_statement_import.field_account_bank_statement_import_journal_creation__message_partner_ids
msgid "Followers (Partners)"
msgstr "Người theo dõi (Đối tác)"

#. module: account_bank_statement_import
#: model:ir.model.fields,field_description:account_bank_statement_import.field_account_bank_statement_import_journal_creation__inbound_payment_method_ids
msgid "For Incoming Payments"
msgstr "Thanh toán doanh thu"

#. module: account_bank_statement_import
#: model:ir.model.fields,field_description:account_bank_statement_import.field_account_bank_statement_import_journal_creation__outbound_payment_method_ids
msgid "For Outgoing Payments"
msgstr "Thanh toán chi phí"

#. module: account_bank_statement_import
#: model:ir.model.fields,help:account_bank_statement_import.field_account_bank_statement_import__attachment_ids
msgid ""
"Get you bank statements in electronic format from your bank and select them "
"here."
msgstr ""
"Nhận sao kê ngân hàng định dạng điện tử từ ngân hàng của bạn và chọn chúng ở"
" đây."

#. module: account_bank_statement_import
#: model:ir.model.fields,field_description:account_bank_statement_import.field_account_bank_statement_import__id
#: model:ir.model.fields,field_description:account_bank_statement_import.field_account_bank_statement_import_journal_creation__id
msgid "ID"
msgstr "ID"

#. module: account_bank_statement_import
#: model:ir.model.fields,field_description:account_bank_statement_import.field_account_bank_statement_import_journal_creation__activity_exception_icon
msgid "Icon"
msgstr "Biểu tượng"

#. module: account_bank_statement_import
#: model:ir.model.fields,help:account_bank_statement_import.field_account_bank_statement_import_journal_creation__activity_exception_icon
msgid "Icon to indicate an exception activity."
msgstr ""

#. module: account_bank_statement_import
#: model:ir.model.fields,help:account_bank_statement_import.field_account_bank_statement_import_journal_creation__message_needaction
#: model:ir.model.fields,help:account_bank_statement_import.field_account_bank_statement_import_journal_creation__message_unread
msgid "If checked, new messages require your attention."
msgstr "Nếu chọn, các tin nhắn mới yêu cầu sự có mặt của bạn."

#. module: account_bank_statement_import
#: model:ir.model.fields,help:account_bank_statement_import.field_account_bank_statement_import_journal_creation__message_has_error
#: model:ir.model.fields,help:account_bank_statement_import.field_account_bank_statement_import_journal_creation__message_has_sms_error
msgid "If checked, some messages have a delivery error."
msgstr "Nếu đánh dấu thì một số thông điệp có lỗi."

#. module: account_bank_statement_import
#: code:addons/account_bank_statement_import/account_bank_statement_import.py:0
#, python-format
msgid ""
"If it contains transactions for more than one account, it must be imported "
"on each of them."
msgstr ""

#. module: account_bank_statement_import
#: model:ir.model.fields,help:account_bank_statement_import.field_account_bank_statement_import_journal_creation__restrict_mode_hash_table
msgid ""
"If ticked, the accounting entry or invoice receives a hash as soon as it is "
"posted and cannot be modified anymore."
msgstr ""

#. module: account_bank_statement_import
#: code:addons/account_bank_statement_import/account_journal.py:0
#: model_terms:ir.ui.view,arch_db:account_bank_statement_import.journal_dashboard_view_inherit
#, python-format
msgid "Import"
msgstr "Nhập"

#. module: account_bank_statement_import
#: model:ir.model,name:account_bank_statement_import.model_account_bank_statement_import
msgid "Import Bank Statement"
msgstr "Nhập Sao kê Ngân hàng"

#. module: account_bank_statement_import
#: model:ir.model.fields,field_description:account_bank_statement_import.field_account_bank_statement_line__unique_import_id
msgid "Import ID"
msgstr "ID Nhập"

#. module: account_bank_statement_import
#: model_terms:ir.ui.view,arch_db:account_bank_statement_import.journal_dashboard_view_inherit
msgid "Import Statement"
msgstr "Nhập Giao dịch"

#. module: account_bank_statement_import
#: model:ir.actions.act_window,name:account_bank_statement_import.install_more_import_formats_action
msgid "Install Import Format"
msgstr ""

#. module: account_bank_statement_import
#: model:ir.model.fields,field_description:account_bank_statement_import.field_account_bank_statement_import_journal_creation__message_is_follower
msgid "Is Follower"
msgstr "Trở thành người theo dõi"

#. module: account_bank_statement_import
#: model:ir.model.fields,help:account_bank_statement_import.field_account_bank_statement_import_journal_creation__default_credit_account_id
msgid "It acts as a default account for credit amount"
msgstr "Nó hoạt động như là một tài khoản mặc định cho tổng có"

#. module: account_bank_statement_import
#: model:ir.model.fields,help:account_bank_statement_import.field_account_bank_statement_import_journal_creation__default_debit_account_id
msgid "It acts as a default account for debit amount"
msgstr "Nó hoạt động như là một tài khoản mặc định cho tổng nợ"

#. module: account_bank_statement_import
#: model:ir.model.fields,help:account_bank_statement_import.field_account_bank_statement_import_journal_creation__alias_name
msgid "It creates draft invoices and bills by sending an email."
msgstr ""

#. module: account_bank_statement_import
#: model:ir.model,name:account_bank_statement_import.model_account_journal
#: model:ir.model.fields,field_description:account_bank_statement_import.field_account_bank_statement_import_journal_creation__journal_id
msgid "Journal"
msgstr "Sổ nhật ký"

#. module: account_bank_statement_import
#: code:addons/account_bank_statement_import/account_bank_statement_import.py:0
#: model_terms:ir.ui.view,arch_db:account_bank_statement_import.account_bank_statement_import_journal_creation_view
#, python-format
msgid "Journal Creation"
msgstr "Tạo nhật ký"

#. module: account_bank_statement_import
#: model:ir.model,name:account_bank_statement_import.model_account_bank_statement_import_journal_creation
msgid "Journal Creation on Bank Statement Import"
msgstr ""

#. module: account_bank_statement_import
#: model:ir.model.fields,field_description:account_bank_statement_import.field_account_bank_statement_import_journal_creation__journal_group_ids
msgid "Journal Groups"
msgstr "Nhóm Sổ nhật ký"

#. module: account_bank_statement_import
#: model:ir.model.fields,field_description:account_bank_statement_import.field_account_bank_statement_import_journal_creation__name
msgid "Journal Name"
msgstr "Tên sổ nhật ký"

#. module: account_bank_statement_import
#: model:ir.model.fields,field_description:account_bank_statement_import.field_account_bank_statement_import_journal_creation__json_activity_data
msgid "Json Activity Data"
msgstr ""

#. module: account_bank_statement_import
#: model_terms:ir.ui.view,arch_db:account_bank_statement_import.account_bank_statement_import_journal_creation_view
msgid ""
"Just click OK to create the account/journal and finish the upload. If this "
"was a mistake, hit cancel to abort the upload."
msgstr ""

#. module: account_bank_statement_import
#: model:ir.model.fields,field_description:account_bank_statement_import.field_account_bank_statement_import_journal_creation__kanban_dashboard
msgid "Kanban Dashboard"
msgstr "Bảng thông tin Kanban"

#. module: account_bank_statement_import
#: model:ir.model.fields,field_description:account_bank_statement_import.field_account_bank_statement_import_journal_creation__kanban_dashboard_graph
msgid "Kanban Dashboard Graph"
msgstr "Bảng thông tin biểu đồ Kanban"

#. module: account_bank_statement_import
#: model:ir.model.fields,field_description:account_bank_statement_import.field_account_bank_statement_import____last_update
#: model:ir.model.fields,field_description:account_bank_statement_import.field_account_bank_statement_import_journal_creation____last_update
msgid "Last Modified on"
msgstr "Sửa lần cuối"

#. module: account_bank_statement_import
#: model:ir.model.fields,field_description:account_bank_statement_import.field_account_bank_statement_import__write_uid
#: model:ir.model.fields,field_description:account_bank_statement_import.field_account_bank_statement_import_journal_creation__write_uid
msgid "Last Updated by"
msgstr "Cập nhật lần cuối bởi"

#. module: account_bank_statement_import
#: model:ir.model.fields,field_description:account_bank_statement_import.field_account_bank_statement_import__write_date
#: model:ir.model.fields,field_description:account_bank_statement_import.field_account_bank_statement_import_journal_creation__write_date
msgid "Last Updated on"
msgstr "Cập nhật lần cuối"

#. module: account_bank_statement_import
#: model:ir.model.fields,field_description:account_bank_statement_import.field_account_bank_statement_import_journal_creation__restrict_mode_hash_table
msgid "Lock Posted Entries with Hash"
msgstr "Khoá bút toán đã vào sổ với mã băm (Hash)"

#. module: account_bank_statement_import
#: model:ir.model.fields,field_description:account_bank_statement_import.field_account_bank_statement_import_journal_creation__loss_account_id
msgid "Loss Account"
msgstr "Tài khoản lỗ"

#. module: account_bank_statement_import
#: model:ir.model.fields,field_description:account_bank_statement_import.field_account_bank_statement_import_journal_creation__message_main_attachment_id
msgid "Main Attachment"
msgstr "Tệp đính kèm chính"

#. module: account_bank_statement_import
#: model:ir.model.fields,help:account_bank_statement_import.field_account_bank_statement_import_journal_creation__inbound_payment_method_ids
msgid ""
"Manual: Get paid by cash, check or any other method outside of Odoo.\n"
"Electronic: Get paid automatically through a payment acquirer by requesting a transaction on a card saved by the customer when buying or subscribing online (payment token).\n"
"Batch Deposit: Encase several customer checks at once by generating a batch deposit to submit to your bank. When encoding the bank statement in Odoo,you are suggested to reconcile the transaction with the batch deposit. Enable this option from the settings."
msgstr ""
"Thủ công: thanh toán bằng tiền mặt, séc hoặc thực hiện bất kỳ phương thức thanh toán khác ngoài hệ thống.\n"
"Thanh toán điện tử: thanh toán tự động thông qua tổ chức thanh toán bằng tạo giao dịch trên thẻ được lưu bởi khách hàng khi mua hoặc đăng ký trực tuyến (mã bảo mật thanh toán)\n"
"Đặt cọc hàng loạt: ghi lại một số séc của khách hàng cùng một lúc bằng cách tạo một khoản đặt cọc hàng loạt để gửi tới ngân hàng của bạn. Khi mã hóa bảng sao kê ngân hàng trong hệ thống, bạn được đề nghị để đối soát giao dịch với khoản đặt cọc này. Kích hoạt tùy chọn này trong mục thiết lập."

#. module: account_bank_statement_import
#: model:ir.model.fields,help:account_bank_statement_import.field_account_bank_statement_import_journal_creation__outbound_payment_method_ids
msgid ""
"Manual:Pay bill by cash or any other method outside of Odoo.\n"
"Check:Pay bill by check and print it from Odoo.\n"
"SEPA Credit Transfer: Pay bill from a SEPA Credit Transfer file you submit to your bank. Enable this option from the settings."
msgstr ""
"Thủ công:Trả qua tiền mặt hoặc bất kì phương thức nào khác bên ngoài hệ thống.\n"
"Séc:Trả hoá đơn qua séc và in nó trực tiếp từ hệ thống.\n"
"SEPA Credit Transfer: Thanh toán qua SEPA Credit Transfer file bạn gửi cho ngân hàng của bạn. Kích hoạt casci này từ phần thiết lập."

#. module: account_bank_statement_import
#: model:ir.model.fields,field_description:account_bank_statement_import.field_account_bank_statement_import_journal_creation__message_has_error
msgid "Message Delivery error"
msgstr "Thông báo gửi đi gặp lỗi"

#. module: account_bank_statement_import
#: model:ir.model.fields,field_description:account_bank_statement_import.field_account_bank_statement_import_journal_creation__message_ids
msgid "Messages"
msgstr "Thông báo"

#. module: account_bank_statement_import
#: model:ir.model.fields,field_description:account_bank_statement_import.field_account_bank_statement_import_journal_creation__activity_date_deadline
msgid "Next Activity Deadline"
msgstr "Hạn chót cho hành động kế tiếp"

#. module: account_bank_statement_import
#: model:ir.model.fields,field_description:account_bank_statement_import.field_account_bank_statement_import_journal_creation__activity_summary
msgid "Next Activity Summary"
msgstr "Tóm tắt hoạt động tiếp theo"

#. module: account_bank_statement_import
#: model:ir.model.fields,field_description:account_bank_statement_import.field_account_bank_statement_import_journal_creation__activity_type_id
msgid "Next Activity Type"
msgstr "Kiểu hoạt động kế tiếp"

#. module: account_bank_statement_import
#: model:ir.model.fields,field_description:account_bank_statement_import.field_account_bank_statement_import_journal_creation__sequence_number_next
msgid "Next Number"
msgstr "Số tiếp theo"

#. module: account_bank_statement_import
#: code:addons/account_bank_statement_import/account_bank_statement_import.py:0
#, python-format
msgid "No currency found matching '%s'."
msgstr "Không tìm thấy tiền tệ khớp với '%s'."

#. module: account_bank_statement_import
#: model:ir.model.fields,field_description:account_bank_statement_import.field_account_bank_statement_import_journal_creation__message_needaction_counter
msgid "Number of Actions"
msgstr "Số lượng hành động"

#. module: account_bank_statement_import
#: model:ir.model.fields,field_description:account_bank_statement_import.field_account_bank_statement_import_journal_creation__message_has_error_counter
msgid "Number of errors"
msgstr "Số lỗi"

#. module: account_bank_statement_import
#: model:ir.model.fields,help:account_bank_statement_import.field_account_bank_statement_import_journal_creation__message_needaction_counter
msgid "Number of messages which requires an action"
msgstr "Số thông báo cần xử lý"

#. module: account_bank_statement_import
#: model:ir.model.fields,help:account_bank_statement_import.field_account_bank_statement_import_journal_creation__message_has_error_counter
msgid "Number of messages with delivery error"
msgstr "Số lượng tin gửi đi bị lỗi"

#. module: account_bank_statement_import
#: model:ir.model.fields,help:account_bank_statement_import.field_account_bank_statement_import_journal_creation__message_unread_counter
msgid "Number of unread messages"
msgstr "Số tin chưa đọc"

#. module: account_bank_statement_import
#: model_terms:ir.ui.view,arch_db:account_bank_statement_import.account_bank_statement_import_journal_creation_view
msgid "OK"
msgstr "Đồng ý"

#. module: account_bank_statement_import
#: model:ir.model.fields,field_description:account_bank_statement_import.field_account_bank_statement_import_journal_creation__post_at
msgid "Post At"
msgstr ""

#. module: account_bank_statement_import
#: model:ir.model.fields,field_description:account_bank_statement_import.field_account_bank_statement_import_journal_creation__profit_account_id
msgid "Profit Account"
msgstr "Tài khoản lợi nhuận"

#. module: account_bank_statement_import
#: model:ir.model.fields,field_description:account_bank_statement_import.field_account_bank_statement_import_journal_creation__activity_user_id
msgid "Responsible User"
msgstr "Người phụ trách"

#. module: account_bank_statement_import
#: model:ir.model.fields,field_description:account_bank_statement_import.field_account_bank_statement_import_journal_creation__message_has_sms_error
msgid "SMS Delivery error"
msgstr "Lỗi gửi SMS"

#. module: account_bank_statement_import
#: model:ir.model.fields,field_description:account_bank_statement_import.field_account_bank_statement_import_journal_creation__secure_sequence_id
msgid "Secure Sequence"
msgstr ""

#. module: account_bank_statement_import
#: model:ir.model.fields,help:account_bank_statement_import.field_account_bank_statement_import_journal_creation__type
msgid ""
"Select 'Sale' for customer invoices journals.\n"
"Select 'Purchase' for vendor bills journals.\n"
"Select 'Cash' or 'Bank' for journals that are used in customer or vendor payments.\n"
"Select 'General' for miscellaneous operations journals."
msgstr ""
"Chọn 'Bán hàng' đối với sổ nhật ký ghi nhận hạch toán hoá đơn khách hàng.\n"
"Chọn 'Mua hàng' đối với sổ nhật ký ghi nhận hạch toán hoá đơn từ nhà cung cấp.\n"
"Chọn 'Ngân hàng' hoặc 'Tiền mặt' đối với các số nhật ký ghi nhận hạch toán các khoản thanh toán.\n"
"Chọn 'Khác' đối với các sổ nhật ký dành cho các hoạt động khác.\"\n"

#. module: account_bank_statement_import
#: model_terms:ir.ui.view,arch_db:account_bank_statement_import.account_bank_statement_import_view
msgid "Select Files"
msgstr ""

#. module: account_bank_statement_import
#: model:ir.model.fields,field_description:account_bank_statement_import.field_account_bank_statement_import_journal_creation__sequence
msgid "Sequence"
msgstr "Trình tự"

#. module: account_bank_statement_import
#: model:ir.model.fields,help:account_bank_statement_import.field_account_bank_statement_import_journal_creation__secure_sequence_id
msgid "Sequence to use to ensure the securisation of data"
msgstr ""

#. module: account_bank_statement_import
#: model:ir.model.fields,help:account_bank_statement_import.field_account_bank_statement_import_journal_creation__active
msgid "Set active to false to hide the Journal without removing it."
msgstr "Chọn không kích hoạt để ẩn đi sổ nhật ký nhằm tránh việc phải xóa nó."

#. module: account_bank_statement_import
#: model:ir.model.fields,field_description:account_bank_statement_import.field_account_bank_statement_import_journal_creation__code
msgid "Short Code"
msgstr "Mã"

#. module: account_bank_statement_import
#: model:ir.model.fields,field_description:account_bank_statement_import.field_account_bank_statement_import_journal_creation__show_on_dashboard
msgid "Show journal on dashboard"
msgstr "Hiển thị ở Bảng thông tin"

#. module: account_bank_statement_import
#: model:ir.model.fields,help:account_bank_statement_import.field_account_bank_statement_import_journal_creation__activity_state
msgid ""
"Status based on activities\n"
"Overdue: Due date is already passed\n"
"Today: Activity date is today\n"
"Planned: Future activities."
msgstr ""
"Trạng thái dựa trên hoạt động\n"
"Quá hạn: Ngày đến hạn phải được chuyển\n"
"Hôm nay: Hôm nay là ngày phải thực hiện\n"
"Kế hoạch: Các hoạt động trong tương lai."

#. module: account_bank_statement_import
#: model_terms:ir.ui.view,arch_db:account_bank_statement_import.account_bank_statement_import_journal_creation_view
msgid ""
"The account of the statement you are uploading is not yet recorded in Odoo. "
"In order to proceed with the upload, you need to create a bank journal for "
"this account."
msgstr ""

#. module: account_bank_statement_import
#: code:addons/account_bank_statement_import/account_bank_statement_import.py:0
#, python-format
msgid ""
"The account of this statement (%s) is not the same as the journal (%s)."
msgstr ""
"Tài khoản của giao dịch này (%s) không giống với tài khoản của sổ nhật ký "
"(%s)."

#. module: account_bank_statement_import
#: code:addons/account_bank_statement_import/account_bank_statement_import.py:0
#, python-format
msgid ""
"The currency of the bank statement (%s) is not the same as the currency of "
"the journal (%s)."
msgstr ""

#. module: account_bank_statement_import
#: model:ir.model.fields,help:account_bank_statement_import.field_account_bank_statement_import_journal_creation__currency_id
msgid "The currency used to enter statement"
msgstr "Tiền tệ được sử dụng để nhập bảng kê khai"

#. module: account_bank_statement_import
#: model:ir.model.fields,help:account_bank_statement_import.field_account_bank_statement_import_journal_creation__code
msgid "The journal entries of this journal will be named using this prefix."
msgstr ""
"Các bút toán sổ nhật ký của sổ nhật ký này sẽ được đặt tên với tiền tố này."

#. module: account_bank_statement_import
#: model:ir.model.fields,help:account_bank_statement_import.field_account_bank_statement_import_journal_creation__refund_sequence_number_next
msgid "The next sequence number will be used for the next credit note."
msgstr "Mã số tiếp theo sẽ được sử dụng cho hoá đơn âm tiếp theo."

#. module: account_bank_statement_import
#: model:ir.model.fields,help:account_bank_statement_import.field_account_bank_statement_import_journal_creation__sequence_number_next
msgid "The next sequence number will be used for the next invoice."
msgstr "Mã số tiếp theo sẽ được sử dụng cho hoá đơn tiếp theo."

#. module: account_bank_statement_import
#: model:ir.model.fields,help:account_bank_statement_import.field_account_bank_statement_import_journal_creation__refund_sequence_id
msgid ""
"This field contains the information related to the numbering of the credit "
"note entries of this journal."
msgstr ""
"Trường này chưa thông tin liên quan tới số của hoá đơn giảm trong bút toán "
"này."

#. module: account_bank_statement_import
#: model:ir.model.fields,help:account_bank_statement_import.field_account_bank_statement_import_journal_creation__sequence_id
msgid ""
"This field contains the information related to the numbering of the journal "
"entries of this journal."
msgstr ""
"Trường này bao gồm thông tin liên quan tới việc đánh số các bút toán của sổ "
"nhật ký này."

#. module: account_bank_statement_import
#: code:addons/account_bank_statement_import/account_bank_statement_import.py:0
#, python-format
msgid "This file doesn't contain any statement for account %s."
msgstr ""

#. module: account_bank_statement_import
#: code:addons/account_bank_statement_import/account_bank_statement_import.py:0
#, python-format
msgid "This file doesn't contain any transaction for account %s."
msgstr ""

#. module: account_bank_statement_import
#: model:ir.model.fields,field_description:account_bank_statement_import.field_account_bank_statement_import_journal_creation__type
msgid "Type"
msgstr "Kiểu"

#. module: account_bank_statement_import
#: model:ir.model.fields,help:account_bank_statement_import.field_account_bank_statement_import_journal_creation__activity_exception_decoration
msgid "Type of the exception activity on record."
msgstr ""

#. module: account_bank_statement_import
#: model:ir.model.fields,field_description:account_bank_statement_import.field_account_bank_statement_import_journal_creation__message_unread
msgid "Unread Messages"
msgstr "Tin chưa đọc"

#. module: account_bank_statement_import
#: model:ir.model.fields,field_description:account_bank_statement_import.field_account_bank_statement_import_journal_creation__message_unread_counter
msgid "Unread Messages Counter"
msgstr "Bộ đếm tin chưa đọc"

#. module: account_bank_statement_import
#: model:ir.actions.act_window,name:account_bank_statement_import.action_account_bank_statement_import
#: model_terms:ir.ui.view,arch_db:account_bank_statement_import.account_bank_statement_import_view
msgid "Upload"
msgstr "Tải lên"

#. module: account_bank_statement_import
#: model_terms:ir.ui.view,arch_db:account_bank_statement_import.account_bank_statement_import_view
msgid "Upload Bank Statements"
msgstr ""

#. module: account_bank_statement_import
#: model:ir.model.fields,help:account_bank_statement_import.field_account_bank_statement_import_journal_creation__sequence
msgid "Used to order Journals in the dashboard view"
msgstr "Được sử dụng để sắp xếp Sổ nhật ký ở giao diện Bảng thông tin"

#. module: account_bank_statement_import
#: model:ir.model.fields,help:account_bank_statement_import.field_account_bank_statement_import_journal_creation__loss_account_id
msgid ""
"Used to register a loss when the ending balance of a cash register differs "
"from what the system computes"
msgstr ""
"Được dùng để ghi nhận khoản bị mất khi số dư đóng của khoản tiền mặt khác "
"với số liệu được hệ thống tính"

#. module: account_bank_statement_import
#: model:ir.model.fields,help:account_bank_statement_import.field_account_bank_statement_import_journal_creation__profit_account_id
msgid ""
"Used to register a profit when the ending balance of a cash register differs"
" from what the system computes"
msgstr ""
"Được dùng để ghi nhận khoản lợi nhuận khi số dư đóng của khoản tiền mặt khác"
" với số liệu được hệ thống tính"

#. module: account_bank_statement_import
#: model:ir.model.fields,field_description:account_bank_statement_import.field_account_bank_statement_import_journal_creation__website_message_ids
msgid "Website Messages"
msgstr "Thông báo Website"

#. module: account_bank_statement_import
#: model:ir.model.fields,help:account_bank_statement_import.field_account_bank_statement_import_journal_creation__website_message_ids
msgid "Website communication history"
msgstr "Lịch sử thông tin liên lạc website"

#. module: account_bank_statement_import
#: model:ir.model.fields,help:account_bank_statement_import.field_account_bank_statement_import_journal_creation__show_on_dashboard
msgid "Whether this journal should be displayed on the dashboard or not"
msgstr "Sổ nhật ký này có nên hiển thị ở bảng thông tin hay không"

#. module: account_bank_statement_import
#: code:addons/account_bank_statement_import/account_bank_statement_import.py:0
#, python-format
msgid "You already have imported that file."
msgstr "Bạn đã import tập tin đó rồi."

#. module: account_bank_statement_import
#: model:ir.model.fields,help:account_bank_statement_import.field_account_bank_statement_import_journal_creation__invoice_reference_model
msgid ""
"You can choose different models for each type of reference. The default one "
"is the Odoo reference."
msgstr ""

#. module: account_bank_statement_import
#: model:ir.model.fields,help:account_bank_statement_import.field_account_bank_statement_import_journal_creation__invoice_reference_type
msgid ""
"You can set here the default communication that will appear on customer "
"invoices, once validated, to help the customer to refer to that particular "
"invoice when making the payment."
msgstr ""
"Bạn có thể cài ở đây mặc định nội dung giao dịch sẽ hiển thị trên hoá đơn "
"khách hàng, mỗi khi xác nhận, để giúp khách hàng theo dõi và dẫn chiếu được hoá đơn khi "
"thực hiện việc thanh toán."

#. module: account_bank_statement_import
#: model_terms:ir.ui.view,arch_db:account_bank_statement_import.account_bank_statement_import_view
msgid "You can upload your bank statement using:"
msgstr "Bạn có thể tải lên sao kê ngân hàng sử dụng:"

#. module: account_bank_statement_import
#: code:addons/account_bank_statement_import/account_bank_statement_import.py:0
#, python-format
msgid ""
"You have to set a Default Debit Account and a Default Credit Account for the"
" journal: %s"
msgstr ""
"Bạn phải đặt một Tài khoản Nợ Mặc định và Tài khoản Tín dụng Mặc định cho "
"nhật ký: %s"

#. module: account_bank_statement_import
#: model_terms:ir.ui.view,arch_db:account_bank_statement_import.journal_dashboard_view_inherit
msgid "or"
msgstr "hoặc"<|MERGE_RESOLUTION|>--- conflicted
+++ resolved
@@ -1,7 +1,7 @@
 # Translation of Odoo Server.
 # This file contains the translation of the following modules:
 # 	* account_bank_statement_import
-#
+# 
 # Translators:
 # Martin Trigaux, 2019
 # fanha99 <fanha99@hotmail.com>, 2019
@@ -11,12 +11,8 @@
 # Chinh Chinh <trinhttp@trobz.com>, 2019
 # Dung Nguyen Thi <dungnt@trobz.com>, 2019
 # Dao Nguyen <trucdao.uel@gmail.com>, 2019
-<<<<<<< HEAD
+# Phuc Tran Thanh <phuctran.odoo@gmail.com>, 2019
 #
-=======
-# Phuc Tran Thanh <phuctran.odoo@gmail.com>, 2019
-# 
->>>>>>> 1013a94c
 msgid ""
 msgstr ""
 "Project-Id-Version: Odoo Server saas~12.5\n"
@@ -365,6 +361,8 @@
 "If it contains transactions for more than one account, it must be imported "
 "on each of them."
 msgstr ""
+"Nếu nó chưa các giao dịch cho nhiều hơn một tài khoản, nó phải được import "
+"riêng cho từng tài khoản."
 
 #. module: account_bank_statement_import
 #: model:ir.model.fields,help:account_bank_statement_import.field_account_bank_statement_import_journal_creation__restrict_mode_hash_table
@@ -569,7 +567,7 @@
 #. module: account_bank_statement_import
 #: model:ir.model.fields,field_description:account_bank_statement_import.field_account_bank_statement_import_journal_creation__message_has_error_counter
 msgid "Number of errors"
-msgstr "Số lỗi"
+msgstr "Số lượng lỗi"
 
 #. module: account_bank_statement_import
 #: model:ir.model.fields,help:account_bank_statement_import.field_account_bank_statement_import_journal_creation__message_needaction_counter
@@ -609,7 +607,7 @@
 #. module: account_bank_statement_import
 #: model:ir.model.fields,field_description:account_bank_statement_import.field_account_bank_statement_import_journal_creation__message_has_sms_error
 msgid "SMS Delivery error"
-msgstr "Lỗi gửi SMS"
+msgstr "Có lỗi gửi SMS"
 
 #. module: account_bank_statement_import
 #: model:ir.model.fields,field_description:account_bank_statement_import.field_account_bank_statement_import_journal_creation__secure_sequence_id
@@ -624,10 +622,10 @@
 "Select 'Cash' or 'Bank' for journals that are used in customer or vendor payments.\n"
 "Select 'General' for miscellaneous operations journals."
 msgstr ""
-"Chọn 'Bán hàng' đối với sổ nhật ký ghi nhận hạch toán hoá đơn khách hàng.\n"
+"Chọn 'Bán hàng' đối với sổ nhật ký ghi nhận hạch toán Hoá đơn khách hàng.\n"
 "Chọn 'Mua hàng' đối với sổ nhật ký ghi nhận hạch toán hoá đơn từ nhà cung cấp.\n"
 "Chọn 'Ngân hàng' hoặc 'Tiền mặt' đối với các số nhật ký ghi nhận hạch toán các khoản thanh toán.\n"
-"Chọn 'Khác' đối với các sổ nhật ký dành cho các hoạt động khác.\"\n"
+"Chọn 'Khác' đối với các sổ nhật ký dành cho các hoạt động khác."
 
 #. module: account_bank_statement_import
 #: model_terms:ir.ui.view,arch_db:account_bank_statement_import.account_bank_statement_import_view
@@ -740,13 +738,13 @@
 #: code:addons/account_bank_statement_import/account_bank_statement_import.py:0
 #, python-format
 msgid "This file doesn't contain any statement for account %s."
-msgstr ""
+msgstr "Tập tin này không chứa bất kỳ sao kê nào cho tài khoản %s."
 
 #. module: account_bank_statement_import
 #: code:addons/account_bank_statement_import/account_bank_statement_import.py:0
 #, python-format
 msgid "This file doesn't contain any transaction for account %s."
-msgstr ""
+msgstr "Tập tin này không chứa bất kỳ giao dịch nào cho tài khoản %s."
 
 #. module: account_bank_statement_import
 #: model:ir.model.fields,field_description:account_bank_statement_import.field_account_bank_statement_import_journal_creation__type
