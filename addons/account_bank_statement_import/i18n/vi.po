# Translation of Odoo Server.
# This file contains the translation of the following modules:
# * account_bank_statement_import
#
# Translators:
# fanha99 <fanha99@hotmail.com>, 2017
# Martin Trigaux <mat@odoo.com>, 2017
# Tuan Tran <tmtuan.projects@gmail.com>, 2017
# Phạm Lân <phamquanglan@gmail.com>, 2017
# lam nguyen <lamev.inc@gmail.com>, 2017
# Hoang Loc Le Huu <loclhh@gmail.com>, 2017
# son dang <son.dang@doda100.com>, 2017
# Dang Hanh <hanh.dtm@komit-consulting.com>, 2017
msgid ""
msgstr ""
"Project-Id-Version: Odoo Server 11.0\n"
"Report-Msgid-Bugs-To: \n"
"POT-Creation-Date: 2017-11-30 13:11+0000\n"
"PO-Revision-Date: 2017-11-30 13:11+0000\n"
"Last-Translator: Dang Hanh <hanh.dtm@komit-consulting.com>, 2017\n"
"Language-Team: Vietnamese (https://www.transifex.com/odoo/teams/41243/vi/)\n"
"MIME-Version: 1.0\n"
"Content-Type: text/plain; charset=UTF-8\n"
"Content-Transfer-Encoding: \n"
"Language: vi\n"
"Plural-Forms: nplurals=1; plural=0;\n"

#. module: account_bank_statement_import
#: code:addons/account_bank_statement_import/account_bank_statement_import.py:241
#, python-format
msgid "%d transactions had already been imported and were ignored."
<<<<<<< HEAD
msgstr "%d giao dịch đã được nhập/import rồi và đã bị bỏ qua"
=======
msgstr "%d giao dịch đã được lưu giữ và đã bị huỷ bỏ"
>>>>>>> 348ba041

#. module: account_bank_statement_import
#: code:addons/account_bank_statement_import/account_bank_statement_import.py:241
#, python-format
msgid "1 transaction had already been imported and was ignored."
msgstr "1 giao dịch đã được nhập rồi và đã bị bỏ qua"

#. module: account_bank_statement_import
#: sql_constraint:account.bank.statement.line:0
msgid "A bank account transactions can be imported only once !"
msgstr "Một giao dịch tài khoản ngân hàng chỉ có thể được nhập một lần!"

#. module: account_bank_statement_import
#: model:ir.model.fields,field_description:account_bank_statement_import.field_account_bank_statement_import_journal_creation_bank_acc_number
msgid "Account Number"
msgstr "Số tài khoản"

#. module: account_bank_statement_import
#: model:ir.model.fields,field_description:account_bank_statement_import.field_account_bank_statement_import_journal_creation_type_control_ids
msgid "Account Types Allowed"
msgstr "Kiểu tài khoản được phép"

#. module: account_bank_statement_import
#: model:ir.model.fields,field_description:account_bank_statement_import.field_account_bank_statement_import_journal_creation_account_control_ids
msgid "Accounts Allowed"
msgstr "Tài khoản được phép"

#. module: account_bank_statement_import
#: model:ir.model.fields,field_description:account_bank_statement_import.field_account_bank_statement_import_journal_creation_active
msgid "Active"
msgstr "Có hiệu lực"

#. module: account_bank_statement_import
#: model:ir.model.fields,field_description:account_bank_statement_import.field_account_bank_statement_import_journal_creation_update_posted
msgid "Allow Cancelling Entries"
msgstr "Cho phép hủy bút toán"

#. module: account_bank_statement_import
#: code:addons/account_bank_statement_import/account_bank_statement_import.py:243
#, python-format
msgid "Already imported items"
msgstr "Các hạng mục đã nhập rồi"

#. module: account_bank_statement_import
#: model:ir.model.fields,field_description:account_bank_statement_import.field_account_bank_statement_import_journal_creation_at_least_one_inbound
msgid "At Least One Inbound"
msgstr ""

#. module: account_bank_statement_import
#: model:ir.model.fields,field_description:account_bank_statement_import.field_account_bank_statement_import_journal_creation_at_least_one_outbound
msgid "At Least One Outbound"
msgstr ""

#. module: account_bank_statement_import
#: code:addons/account_bank_statement_import/account_bank_statement_import.py:78
#: model:ir.model.fields,field_description:account_bank_statement_import.field_account_bank_statement_import_journal_creation_bank_id
#, python-format
msgid "Bank"
msgstr "Ngân hàng"

#. module: account_bank_statement_import
#: model:ir.model.fields,field_description:account_bank_statement_import.field_account_bank_statement_import_journal_creation_bank_account_id
msgid "Bank Account"
msgstr "Tài khoản ngân hàng"

#. module: account_bank_statement_import
#: model:ir.model.fields,field_description:account_bank_statement_import.field_account_bank_statement_import_journal_creation_bank_statements_source
msgid "Bank Feeds"
msgstr "Phí Ngân hàng"

#. module: account_bank_statement_import
#: model:ir.ui.view,arch_db:account_bank_statement_import.account_bank_statement_import_journal_creation_view
msgid "Bank Journal Name"
msgstr "Tên Sổ nhật ký Ngân hàng"

#. module: account_bank_statement_import
#: model:ir.model.fields,field_description:account_bank_statement_import.field_account_bank_statement_import_data_file
msgid "Bank Statement File"
msgstr "Tập tin Sao kê ngân hàng"

#. module: account_bank_statement_import
#: model:ir.model,name:account_bank_statement_import.model_account_bank_statement_line
msgid "Bank Statement Line"
msgstr "Cho tiết Sao kê ngân hàng"

#. module: account_bank_statement_import
#: model:ir.model.fields,field_description:account_bank_statement_import.field_account_bank_statement_import_journal_creation_account_setup_bank_data_done
msgid "Bank setup marked as done"
msgstr ""

#. module: account_bank_statement_import
#: model:ir.model.fields,field_description:account_bank_statement_import.field_account_bank_statement_import_journal_creation_belongs_to_company
msgid "Belong to the user's current company"
msgstr "Thuộc về công ty hiện hành ứng với người dùng"

#. module: account_bank_statement_import
#: model:ir.ui.view,arch_db:account_bank_statement_import.account_bank_statement_import_journal_creation_view
#: model:ir.ui.view,arch_db:account_bank_statement_import.account_bank_statement_import_view
msgid "Cancel"
msgstr "Hủy"

#. module: account_bank_statement_import
#: code:addons/account_bank_statement_import/account_bank_statement_import.py:167
#, python-format
msgid ""
"Cannot find in which journal import this statement. Please manually select a"
" journal."
msgstr ""
"Không tìm thấy sổ nhật ký nào để nhập sao kê này. Vui lòng chọn thủ công một"
" sổ nhật ký."

#. module: account_bank_statement_import
#: model:ir.model.fields,help:account_bank_statement_import.field_account_bank_statement_import_journal_creation_refund_sequence
msgid ""
"Check this box if you don't want to share the same sequence for invoices and"
" credit notes made from this journal"
msgstr ""

#. module: account_bank_statement_import
#: model:ir.model.fields,help:account_bank_statement_import.field_account_bank_statement_import_journal_creation_update_posted
msgid ""
"Check this box if you want to allow the cancellation the entries related to "
"this journal or of the invoice related to this journal"
msgstr ""
"Đánh dấu nếu bạn muốn cho phép hủy bỏ bút toán liên quan đến sổ nhật ký này "
"hoặc hoá đơn cho sổ nhật ký này"

#. module: account_bank_statement_import
#: model:ir.ui.view,arch_db:account_bank_statement_import.account_bank_statement_import_view
msgid "Choose a file to import..."
msgstr "Chọn một tập tin để nhập..."

#. module: account_bank_statement_import
#: model:ir.model.fields,field_description:account_bank_statement_import.field_account_bank_statement_import_journal_creation_color
msgid "Color Index"
msgstr "Mã màu"

#. module: account_bank_statement_import
#: model:ir.model.fields,field_description:account_bank_statement_import.field_account_bank_statement_import_journal_creation_company_id
msgid "Company"
msgstr "Công ty"

#. module: account_bank_statement_import
#: model:ir.model.fields,help:account_bank_statement_import.field_account_bank_statement_import_journal_creation_company_id
msgid "Company related to this journal"
msgstr "Công ty liên quan tới sổ nhật ký này"

#. module: account_bank_statement_import
#: code:addons/account_bank_statement_import/account_bank_statement_import.py:108
#, python-format
msgid ""
"Could not make sense of the given file.\n"
"Did you install the module to support this type of file ?"
msgstr ""
"Không biết loại tập tin này là gì.\n"
"Bạn đã cài module mà hỗ trợ loại tập tin này chưa?"

#. module: account_bank_statement_import
#: model:ir.model.fields,field_description:account_bank_statement_import.field_account_bank_statement_import_create_uid
#: model:ir.model.fields,field_description:account_bank_statement_import.field_account_bank_statement_import_journal_creation_create_uid
msgid "Created by"
msgstr "Được tạo bởi"

#. module: account_bank_statement_import
#: model:ir.model.fields,field_description:account_bank_statement_import.field_account_bank_statement_import_create_date
#: model:ir.model.fields,field_description:account_bank_statement_import.field_account_bank_statement_import_journal_creation_create_date
msgid "Created on"
msgstr "Được tạo vào"

#. module: account_bank_statement_import
#: model:ir.model.fields,field_description:account_bank_statement_import.field_account_bank_statement_import_journal_creation_refund_sequence_id
msgid "Credit Note Entry Sequence"
msgstr ""

#. module: account_bank_statement_import
#: model:ir.model.fields,field_description:account_bank_statement_import.field_account_bank_statement_import_journal_creation_refund_sequence_number_next
msgid "Credit Notes: Next Number"
msgstr ""

#. module: account_bank_statement_import
#: model:ir.model.fields,field_description:account_bank_statement_import.field_account_bank_statement_import_journal_creation_currency_id
msgid "Currency"
msgstr "Tiền tệ"

#. module: account_bank_statement_import
#: model:ir.model.fields,field_description:account_bank_statement_import.field_account_bank_statement_import_journal_creation_inbound_payment_method_ids
msgid "Debit Methods"
msgstr "Phương thức Nợ"

#. module: account_bank_statement_import
#: model:ir.model.fields,field_description:account_bank_statement_import.field_account_bank_statement_import_journal_creation_refund_sequence
msgid "Dedicated Credit Note Sequence"
msgstr ""

#. module: account_bank_statement_import
#: model:ir.model.fields,field_description:account_bank_statement_import.field_account_bank_statement_import_journal_creation_default_credit_account_id
msgid "Default Credit Account"
msgstr "Tài khoản Ghi có Mặc định"

#. module: account_bank_statement_import
#: model:ir.model.fields,field_description:account_bank_statement_import.field_account_bank_statement_import_journal_creation_default_debit_account_id
msgid "Default Debit Account"
msgstr "Tài khoản ghi nợ mặc định"

#. module: account_bank_statement_import
#: model:ir.model.fields,field_description:account_bank_statement_import.field_account_bank_statement_import_display_name
#: model:ir.model.fields,field_description:account_bank_statement_import.field_account_bank_statement_import_journal_creation_display_name
msgid "Display Name"
msgstr "Tên hiển thị"

#. module: account_bank_statement_import
#: model:ir.ui.view,arch_db:account_bank_statement_import.account_bank_statement_import_view
msgid ""
"Download a bank statement from your bank and import it here. Supported "
"formats:"
msgstr ""
"Download một bản sao kê từ ngân hàng của bạn và nhập nó vào đây. Định dạng "
"được hỗ trợ:"

#. module: account_bank_statement_import
#: model:ir.model.fields,field_description:account_bank_statement_import.field_account_bank_statement_import_journal_creation_sequence_id
msgid "Entry Sequence"
msgstr "Trình tự Bút toán"

#. module: account_bank_statement_import
#: model:ir.model.fields,field_description:account_bank_statement_import.field_account_bank_statement_import_filename
msgid "Filename"
msgstr "Tên tập tin"

#. module: account_bank_statement_import
#: model:ir.model.fields,help:account_bank_statement_import.field_account_bank_statement_import_data_file
msgid ""
"Get you bank statements in electronic format from your bank and select them "
"here."
msgstr ""
"Nhận sao kê ngân hàng định dạng điện tử từ ngân hàng của bạn và chọn chúng ở"
" đây."

#. module: account_bank_statement_import
#: model:ir.model.fields,field_description:account_bank_statement_import.field_account_bank_statement_import_journal_creation_group_invoice_lines
msgid "Group Invoice Lines"
msgstr "Nhóm theo hạng mục trên hoá đơn"

#. module: account_bank_statement_import
#: model:ir.model.fields,field_description:account_bank_statement_import.field_account_bank_statement_import_id
#: model:ir.model.fields,field_description:account_bank_statement_import.field_account_bank_statement_import_journal_creation_id
msgid "ID"
msgstr "ID"

#. module: account_bank_statement_import
#: model:ir.model.fields,help:account_bank_statement_import.field_account_bank_statement_import_journal_creation_group_invoice_lines
msgid ""
"If this box is checked, the system will try to group the accounting lines "
"when generating them from invoices."
msgstr ""
"Nếu đánh dấu vào ô này, hệ thống sẽ thử nhóm các định khoản khi nó được tạo "
"ra từ hoá đơn."

#. module: account_bank_statement_import
#: model:ir.actions.act_window,name:account_bank_statement_import.action_account_bank_statement_import
msgid "Import"
msgstr "Nhập"

#. module: account_bank_statement_import
#: model:ir.model,name:account_bank_statement_import.model_account_bank_statement_import
msgid "Import Bank Statement"
msgstr "Nhập Sao kê Ngân hàng"

#. module: account_bank_statement_import
#: model:ir.model,name:account_bank_statement_import.model_account_bank_statement_import_journal_creation
msgid "Import Bank Statement Journal Creation Wizard"
msgstr ""

#. module: account_bank_statement_import
#: model:ir.ui.view,arch_db:account_bank_statement_import.account_bank_statement_import_view
msgid "Import Bank Statements"
msgstr "Nhập Sao kê Ngân hàng"

#. module: account_bank_statement_import
#: model:ir.model.fields,field_description:account_bank_statement_import.field_account_bank_statement_line_unique_import_id
msgid "Import ID"
msgstr ""

#. module: account_bank_statement_import
#: model:ir.ui.view,arch_db:account_bank_statement_import.journal_dashboard_view_inherit
msgid "Import Statement"
msgstr "Nhập Giao dịch"

#. module: account_bank_statement_import
#: model:ir.model.fields,help:account_bank_statement_import.field_account_bank_statement_import_journal_creation_default_credit_account_id
msgid "It acts as a default account for credit amount"
msgstr "Nó hoạt động như là một tài khoản mặc định cho tổng có"

#. module: account_bank_statement_import
#: model:ir.model.fields,help:account_bank_statement_import.field_account_bank_statement_import_journal_creation_default_debit_account_id
msgid "It acts as a default account for debit amount"
msgstr "Nó hoạt động như là một tài khoản mặc định cho tổng nợ"

#. module: account_bank_statement_import
#: model:ir.model,name:account_bank_statement_import.model_account_journal
#: model:ir.model.fields,field_description:account_bank_statement_import.field_account_bank_statement_import_journal_creation_journal_id
msgid "Journal"
msgstr "Sổ nhật ký"

#. module: account_bank_statement_import
#: code:addons/account_bank_statement_import/account_bank_statement_import.py:69
#: model:ir.ui.view,arch_db:account_bank_statement_import.account_bank_statement_import_journal_creation_view
#, python-format
msgid "Journal Creation"
msgstr ""

#. module: account_bank_statement_import
#: model:ir.model.fields,field_description:account_bank_statement_import.field_account_bank_statement_import_journal_creation_name
msgid "Journal Name"
msgstr "Tên sổ nhật ký"

#. module: account_bank_statement_import
#: model:ir.ui.view,arch_db:account_bank_statement_import.account_bank_statement_import_journal_creation_view
msgid ""
"Just click OK to create the account/journal and finish the import. If this "
"was a mistake, hit cancel to abort the import."
msgstr ""

#. module: account_bank_statement_import
#: model:ir.model.fields,field_description:account_bank_statement_import.field_account_bank_statement_import_journal_creation_kanban_dashboard
msgid "Kanban Dashboard"
msgstr ""

#. module: account_bank_statement_import
#: model:ir.model.fields,field_description:account_bank_statement_import.field_account_bank_statement_import_journal_creation_kanban_dashboard_graph
msgid "Kanban Dashboard Graph"
msgstr ""

#. module: account_bank_statement_import
#: model:ir.model.fields,field_description:account_bank_statement_import.field_account_bank_statement_import___last_update
#: model:ir.model.fields,field_description:account_bank_statement_import.field_account_bank_statement_import_journal_creation___last_update
msgid "Last Modified on"
msgstr "Sửa lần cuối"

#. module: account_bank_statement_import
#: model:ir.model.fields,field_description:account_bank_statement_import.field_account_bank_statement_import_journal_creation_write_uid
#: model:ir.model.fields,field_description:account_bank_statement_import.field_account_bank_statement_import_write_uid
msgid "Last Updated by"
msgstr "Cập nhật lần cuối bởi"

#. module: account_bank_statement_import
#: model:ir.model.fields,field_description:account_bank_statement_import.field_account_bank_statement_import_journal_creation_write_date
#: model:ir.model.fields,field_description:account_bank_statement_import.field_account_bank_statement_import_write_date
msgid "Last Updated on"
msgstr "Cập nhật lần cuối"

#. module: account_bank_statement_import
#: model:ir.model.fields,field_description:account_bank_statement_import.field_account_bank_statement_import_journal_creation_loss_account_id
msgid "Loss Account"
msgstr "Tài khoản lỗ"

#. module: account_bank_statement_import
#: model:ir.model.fields,help:account_bank_statement_import.field_account_bank_statement_import_journal_creation_inbound_payment_method_ids
msgid ""
"Manual: Get paid by cash, check or any other method outside of Odoo.\n"
"Electronic: Get paid automatically through a payment acquirer by requesting a transaction on a card saved by the customer when buying or subscribing online (payment token).\n"
"Batch Deposit: Encase several customer checks at once by generating a batch deposit to submit to your bank. When encoding the bank statement in Odoo,you are suggested to reconcile the transaction with the batch deposit. Enable this option from the settings."
msgstr ""

#. module: account_bank_statement_import
#: model:ir.model.fields,help:account_bank_statement_import.field_account_bank_statement_import_journal_creation_outbound_payment_method_ids
msgid ""
"Manual:Pay bill by cash or any other method outside of Odoo.\n"
"Check:Pay bill by check and print it from Odoo.\n"
"SEPA Credit Transfer: Pay bill from a SEPA Credit Transfer file you submit to your bank. Enable this option from the settings."
msgstr ""

#. module: account_bank_statement_import
#: model:ir.model.fields,field_description:account_bank_statement_import.field_account_bank_statement_import_journal_creation_sequence_number_next
msgid "Next Number"
msgstr "Số tiếp theo"

#. module: account_bank_statement_import
#: code:addons/account_bank_statement_import/account_bank_statement_import.py:138
#, python-format
msgid "No currency found matching '%s'."
msgstr "Không tìm thấy tiền tệ khớp với '%s'."

#. module: account_bank_statement_import
#: model:ir.ui.view,arch_db:account_bank_statement_import.account_bank_statement_import_journal_creation_view
msgid "OK"
msgstr "Đồng ý"

#. module: account_bank_statement_import
#: model:ir.model.fields,field_description:account_bank_statement_import.field_account_bank_statement_import_journal_creation_outbound_payment_method_ids
msgid "Payment Methods"
msgstr "Phương thức Thanh toán"

#. module: account_bank_statement_import
#: model:ir.model.fields,field_description:account_bank_statement_import.field_account_bank_statement_import_journal_creation_profit_account_id
msgid "Profit Account"
msgstr "Tài khoản lợi nhuận"

#. module: account_bank_statement_import
#: model:ir.model.fields,help:account_bank_statement_import.field_account_bank_statement_import_journal_creation_type
msgid ""
"Select 'Sale' for customer invoices journals.\n"
"Select 'Purchase' for vendor bills journals.\n"
"Select 'Cash' or 'Bank' for journals that are used in customer or vendor payments.\n"
"Select 'General' for miscellaneous operations journals."
msgstr ""
"Chọn 'Bán hàng' đối với sổ nhật ký ghi nhận hạch toán hoá đơn khách hàng.\n"
"Chọn 'Mua hàng' đối với sổ nhật ký ghi nhận hạch toán hoá đơn từ nhà cung cấp.\n"
"Chọn 'Ngân hàng' hoặc 'Tiền mặt' đối với các số nhật ký ghi nhận hạch toán các khoản thanh toán.\n"
"Chọn 'Khác' đối với các sổ nhật ký dành cho các hoạt động khác.\"\n"

#. module: account_bank_statement_import
#: model:ir.ui.view,arch_db:account_bank_statement_import.account_bank_statement_import_view
msgid "Select a bank statement file to import"
msgstr "Chọn một sao kê ngân hàng để nhập"

#. module: account_bank_statement_import
#: model:ir.model.fields,field_description:account_bank_statement_import.field_account_bank_statement_import_journal_creation_sequence
msgid "Sequence"
msgstr "Trình tự"

#. module: account_bank_statement_import
#: model:ir.model.fields,help:account_bank_statement_import.field_account_bank_statement_import_journal_creation_active
msgid "Set active to false to hide the Journal without removing it."
msgstr ""

#. module: account_bank_statement_import
#: model:ir.model.fields,field_description:account_bank_statement_import.field_account_bank_statement_import_journal_creation_code
msgid "Short Code"
msgstr "Mã"

#. module: account_bank_statement_import
#: model:ir.model.fields,field_description:account_bank_statement_import.field_account_bank_statement_import_journal_creation_show_on_dashboard
msgid "Show journal on dashboard"
msgstr "Hiển thị ở Bảng thông tin"

#. module: account_bank_statement_import
#: model:ir.model.fields,help:account_bank_statement_import.field_account_bank_statement_import_journal_creation_account_setup_bank_data_done
msgid "Technical field used in the special view for the setup bar step."
msgstr ""

#. module: account_bank_statement_import
#: model:ir.ui.view,arch_db:account_bank_statement_import.account_bank_statement_import_journal_creation_view
msgid ""
"The account of the statement you are importing is not yet recorded in Odoo. "
"In order to proceed with the import, you need to create a bank journal for "
"this account."
msgstr ""

#. module: account_bank_statement_import
#: code:addons/account_bank_statement_import/account_bank_statement_import.py:153
#, python-format
msgid ""
"The account of this statement (%s) is not the same as the journal (%s)."
msgstr ""
"Tài khoản của giao dịch này (%s) không giống với tài khoản của sổ nhật ký "
"(%s)."

#. module: account_bank_statement_import
#: code:addons/account_bank_statement_import/account_bank_statement_import.py:163
#, python-format
msgid ""
"The currency of the bank statement (%s) is not the same as the currency of "
"the journal (%s) !"
msgstr ""

#. module: account_bank_statement_import
#: model:ir.model.fields,help:account_bank_statement_import.field_account_bank_statement_import_journal_creation_currency_id
msgid "The currency used to enter statement"
msgstr "Tiền tệ được sử dụng để nhập bảng kê khai"

#. module: account_bank_statement_import
#: model:ir.model.fields,help:account_bank_statement_import.field_account_bank_statement_import_journal_creation_code
msgid "The journal entries of this journal will be named using this prefix."
msgstr ""
"Các bút toán sổ nhật ký của sổ nhật ký này sẽ được đặt tên với tiền tố này."

#. module: account_bank_statement_import
#: model:ir.model.fields,help:account_bank_statement_import.field_account_bank_statement_import_journal_creation_refund_sequence_number_next
msgid "The next sequence number will be used for the next credit note."
msgstr ""

#. module: account_bank_statement_import
#: model:ir.model.fields,help:account_bank_statement_import.field_account_bank_statement_import_journal_creation_sequence_number_next
msgid "The next sequence number will be used for the next invoice."
msgstr ""

#. module: account_bank_statement_import
#: model:ir.model.fields,help:account_bank_statement_import.field_account_bank_statement_import_journal_creation_refund_sequence_id
msgid ""
"This field contains the information related to the numbering of the credit "
"note entries of this journal."
msgstr ""

#. module: account_bank_statement_import
#: model:ir.model.fields,help:account_bank_statement_import.field_account_bank_statement_import_journal_creation_sequence_id
msgid ""
"This field contains the information related to the numbering of the journal "
"entries of this journal."
msgstr ""
"Trường này bao gồm thông tin liên quan tới việc đánh số các bút toán của sổ "
"nhật ký này."

#. module: account_bank_statement_import
#: code:addons/account_bank_statement_import/account_bank_statement_import.py:113
#, python-format
msgid "This file doesn't contain any statement."
msgstr "Tập tin này không chứa bất kỳ sao kê nào."

#. module: account_bank_statement_import
#: code:addons/account_bank_statement_import/account_bank_statement_import.py:121
#, python-format
msgid "This file doesn't contain any transaction."
msgstr "Tập tin này không chứa bất kỳ giao dịch nào."

#. module: account_bank_statement_import
#: model:ir.model.fields,field_description:account_bank_statement_import.field_account_bank_statement_import_journal_creation_type
msgid "Type"
msgstr "Kiểu"

#. module: account_bank_statement_import
#: model:ir.model.fields,help:account_bank_statement_import.field_account_bank_statement_import_journal_creation_sequence
msgid "Used to order Journals in the dashboard view"
msgstr "Được sử dụng để sắp xếp Sổ nhật ký ở giao diện Bảng thông tin"

#. module: account_bank_statement_import
#: model:ir.model.fields,help:account_bank_statement_import.field_account_bank_statement_import_journal_creation_loss_account_id
msgid ""
"Used to register a loss when the ending balance of a cash register differs "
"from what the system computes"
msgstr ""

#. module: account_bank_statement_import
#: model:ir.model.fields,help:account_bank_statement_import.field_account_bank_statement_import_journal_creation_profit_account_id
msgid ""
"Used to register a profit when the ending balance of a cash register differs"
" from what the system computes"
msgstr ""

#. module: account_bank_statement_import
#: model:ir.model.fields,help:account_bank_statement_import.field_account_bank_statement_import_journal_creation_show_on_dashboard
msgid "Whether this journal should be displayed on the dashboard or not"
msgstr "Sổ nhật ký này có nên hiển thị ở bảng thông tin hay không"

#. module: account_bank_statement_import
#: code:addons/account_bank_statement_import/account_bank_statement_import.py:233
#, python-format
msgid "You have already imported that file."
msgstr "Bạn đã nhập tập tin đó rồi"

#. module: account_bank_statement_import
#: code:addons/account_bank_statement_import/account_bank_statement_import.py:47
#, python-format
msgid ""
"You have to set a Default Debit Account and a Default Credit Account for the"
" journal: %s"
msgstr ""

#. module: account_bank_statement_import
#: model:ir.ui.view,arch_db:account_bank_statement_import.account_bank_statement_import_view
msgid "_Import"
msgstr "_Nhập"<|MERGE_RESOLUTION|>--- conflicted
+++ resolved
@@ -1,7 +1,7 @@
 # Translation of Odoo Server.
 # This file contains the translation of the following modules:
 # * account_bank_statement_import
-#
+# 
 # Translators:
 # fanha99 <fanha99@hotmail.com>, 2017
 # Martin Trigaux <mat@odoo.com>, 2017
@@ -29,11 +29,7 @@
 #: code:addons/account_bank_statement_import/account_bank_statement_import.py:241
 #, python-format
 msgid "%d transactions had already been imported and were ignored."
-<<<<<<< HEAD
-msgstr "%d giao dịch đã được nhập/import rồi và đã bị bỏ qua"
-=======
-msgstr "%d giao dịch đã được lưu giữ và đã bị huỷ bỏ"
->>>>>>> 348ba041
+msgstr "%d giao dịch đã được nhập rồi và đã bị bỏ qua"
 
 #. module: account_bank_statement_import
 #: code:addons/account_bank_statement_import/account_bank_statement_import.py:241
