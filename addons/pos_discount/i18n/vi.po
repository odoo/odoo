# Translation of Odoo Server.
# This file contains the translation of the following modules:
# 	* pos_discount
#
# Translators:
# Nancy Momoland <thanhnguyen.icsc@gmail.com>, 2019
# Duy BQ <duybq86@gmail.com>, 2019
<<<<<<< HEAD
# Chinh Chinh <trinhttp@trobz.com>, 2019
#
=======
# Trinh Tran Thi Phuong <trinhttp@trobz.com>, 2019
# Trần Hà <tranthuha13590@gmail.com>, 2021
# 
>>>>>>> d5884484
msgid ""
msgstr ""
"Project-Id-Version: Odoo Server saas~12.4\n"
"Report-Msgid-Bugs-To: \n"
"POT-Creation-Date: 2019-08-12 11:31+0000\n"
"PO-Revision-Date: 2019-08-26 09:13+0000\n"
"Last-Translator: Trần Hà <tranthuha13590@gmail.com>, 2021\n"
"Language-Team: Vietnamese (https://www.transifex.com/odoo/teams/41243/vi/)\n"
"MIME-Version: 1.0\n"
"Content-Type: text/plain; charset=UTF-8\n"
"Content-Transfer-Encoding: \n"
"Language: vi\n"
"Plural-Forms: nplurals=1; plural=0;\n"

#. module: pos_discount
#: model:ir.model.fields,help:pos_discount.field_pos_config__iface_discount
msgid "Allow the cashier to give discounts on the whole order."
msgstr "Cho phép thu ngân chiết khấu trên toàn bộ đơn hàng."

#. module: pos_discount
#. openerp-web
#: code:addons/pos_discount/static/src/xml/discount_templates.xml:6
#, python-format
msgid "Discount"
msgstr "Chiết khấu"

#. module: pos_discount
#: model_terms:ir.ui.view,arch_db:pos_discount.pos_config_view_form_inherit_pos_discount
msgid "Discount %"
msgstr "% Chiết khấu"

#. module: pos_discount
#. openerp-web
#: code:addons/pos_discount/static/src/js/discount.js:14
#: model:ir.model.fields,field_description:pos_discount.field_pos_config__discount_pc
#, python-format
msgid "Discount Percentage"
msgstr "Phần trăm Chiết khấu"

#. module: pos_discount
#: model:ir.model.fields,field_description:pos_discount.field_pos_config__discount_product_id
#: model_terms:ir.ui.view,arch_db:pos_discount.pos_config_view_form_inherit_pos_discount
msgid "Discount Product"
msgstr "Sản phẩm Chiết khấu"

#. module: pos_discount
#. openerp-web
#: code:addons/pos_discount/static/src/js/discount.js:28
#, python-format
msgid "No discount product found"
msgstr "No discount product found"

#. module: pos_discount
#: model:ir.model.fields,field_description:pos_discount.field_pos_config__iface_discount
msgid "Order Discounts"
msgstr "Chiết khấu Đơn hàng"

#. module: pos_discount
#: model:ir.model,name:pos_discount.model_pos_config
msgid "Point of Sale Configuration"
msgstr "Cấu hình Điểm bán lẻ"

#. module: pos_discount
#: model:ir.model.fields,help:pos_discount.field_pos_config__discount_pc
msgid "The default discount percentage"
msgstr "Phần trăm chiết khấu mặc định"

#. module: pos_discount
#. openerp-web
#: code:addons/pos_discount/static/src/js/discount.js:29
#, python-format
msgid ""
"The discount product seems misconfigured. Make sure it is flagged as 'Can be"
" Sold' and 'Available in Point of Sale'."
msgstr ""
"The discount product seems misconfigured. Make sure it is flagged as 'Can be"
" Sold' and 'Available in Point of Sale'."

#. module: pos_discount
#: model:ir.model.fields,help:pos_discount.field_pos_config__discount_product_id
msgid "The product used to model the discount."
msgstr "Sản phẩm được sử dụng để đại diện cho khoản chiết khấu."<|MERGE_RESOLUTION|>--- conflicted
+++ resolved
@@ -1,18 +1,13 @@
 # Translation of Odoo Server.
 # This file contains the translation of the following modules:
 # 	* pos_discount
-#
+# 
 # Translators:
 # Nancy Momoland <thanhnguyen.icsc@gmail.com>, 2019
 # Duy BQ <duybq86@gmail.com>, 2019
-<<<<<<< HEAD
-# Chinh Chinh <trinhttp@trobz.com>, 2019
-#
-=======
 # Trinh Tran Thi Phuong <trinhttp@trobz.com>, 2019
 # Trần Hà <tranthuha13590@gmail.com>, 2021
 # 
->>>>>>> d5884484
 msgid ""
 msgstr ""
 "Project-Id-Version: Odoo Server saas~12.4\n"
@@ -63,7 +58,7 @@
 #: code:addons/pos_discount/static/src/js/discount.js:28
 #, python-format
 msgid "No discount product found"
-msgstr "No discount product found"
+msgstr "Không tìm thấy sản phẩm chiết khấu"
 
 #. module: pos_discount
 #: model:ir.model.fields,field_description:pos_discount.field_pos_config__iface_discount
@@ -88,8 +83,8 @@
 "The discount product seems misconfigured. Make sure it is flagged as 'Can be"
 " Sold' and 'Available in Point of Sale'."
 msgstr ""
-"The discount product seems misconfigured. Make sure it is flagged as 'Can be"
-" Sold' and 'Available in Point of Sale'."
+"Sản phẩm chiết khấu dường như được cấu hình sai. Hãy chắc chắn rằng nó được"
+" đánh dấu 'Có thể Bán' và 'Khả dụng ở Điểm bán lẻ'."
 
 #. module: pos_discount
 #: model:ir.model.fields,help:pos_discount.field_pos_config__discount_product_id
