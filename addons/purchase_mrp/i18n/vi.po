--- conflicted
+++ resolved
@@ -1,16 +1,12 @@
 # Translation of Odoo Server.
 # This file contains the translation of the following modules:
 # 	* purchase_mrp
-#
+# 
 # Translators:
 # Duy BQ <duybq86@gmail.com>, 2019
 # Dung Nguyen Thi <dungnt@trobz.com>, 2019
-<<<<<<< HEAD
+# Nancy Momoland <thanhnguyen.icsc@gmail.com>, 2022
 #
-=======
-# Nancy Momoland <thanhnguyen.icsc@gmail.com>, 2022
-# 
->>>>>>> 23f5aa3c
 msgid ""
 msgstr ""
 "Project-Id-Version: Odoo Server saas~12.4\n"
