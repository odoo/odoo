--- conflicted
+++ resolved
@@ -64,13 +64,8 @@
         order = order_obj.browse(request.cr, SUPERUSER_ID, order_id)
         if token != order.access_token:
             return request.website.render('website.404')
-<<<<<<< HEAD
-        attachments=sign and [('signature.png', sign)] or []
-        order_obj.signal_workflow(request.cr, SUPERUSER_ID, [order_id], 'order_confirm', context=request.context)
-=======
         attachments=sign and [('signature.png', sign.decode('base64'))] or []
         order_obj.signal_order_confirm(request.cr, SUPERUSER_ID, [order_id], context=request.context)
->>>>>>> 7adfaf78
         message = _('Order signed by %s') % (signer,)
         self.__message_post(message, order_id, type='comment', subtype='mt_comment', attachments=attachments)
         return True
