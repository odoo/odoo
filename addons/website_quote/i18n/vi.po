# Translation of Odoo Server.
# This file contains the translation of the following modules:
# * website_quote
# 
# Translators:
msgid ""
msgstr ""
"Project-Id-Version: Odoo 8.0\n"
"Report-Msgid-Bugs-To: \n"
<<<<<<< HEAD
"POT-Creation-Date: 2015-01-21 14:09+0000\n"
"PO-Revision-Date: 2015-08-01 06:30+0000\n"
=======
"POT-Creation-Date: 2016-03-25 13:43+0000\n"
"PO-Revision-Date: 2016-03-26 08:57+0000\n"
>>>>>>> 8d9b309f
"Last-Translator: Martin Trigaux\n"
"Language-Team: Vietnamese (http://www.transifex.com/odoo/odoo-8/language/vi/)\n"
"MIME-Version: 1.0\n"
"Content-Type: text/plain; charset=UTF-8\n"
"Content-Transfer-Encoding: \n"
"Language: vi\n"
"Plural-Forms: nplurals=1; plural=0;\n"

#. module: website_quote
#: model:email.template,body_html:website_quote.email_template_edi_sale
msgid ""
"\n"
"<div style=\"font-family: 'Lucica Grande', Ubuntu, Arial, Verdana, sans-serif; font-size: 12px; color: rgb(34, 34, 34); background-color: rgb(255, 255, 255); \">\n"
"\n"
"    <p>Hello ${object.partner_id.name},</p>\n"
"\n"
"    <p>Here is your ${object.state in ('draft', 'sent') and 'quotation' or 'order confirmation'} from ${object.company_id.name}: </p>\n"
"\n"
"    <p style=\"border-left: 1px solid #8e0000; margin-left: 30px;\">\n"
"       &nbsp;&nbsp;<strong>REFERENCES</strong><br />\n"
"       &nbsp;&nbsp;Order number: <strong>${object.name}</strong><br />\n"
"       &nbsp;&nbsp;Order total: <strong>${object.amount_total} ${object.pricelist_id.currency_id.name}</strong><br />\n"
"       &nbsp;&nbsp;Order date: ${object.date_order}<br />\n"
"       % if object.origin:\n"
"       &nbsp;&nbsp;Order reference: ${object.origin}<br />\n"
"       % endif\n"
"       % if object.client_order_ref:\n"
"       &nbsp;&nbsp;Your reference: ${object.client_order_ref}<br />\n"
"       % endif\n"
"       % if object.user_id:\n"
"       &nbsp;&nbsp;Your contact: <a href=\"mailto:${object.user_id.email or ''}?subject=Order%20${object.name}\">${object.user_id.name}</a>\n"
"       % endif\n"
"    </p>\n"
"    <p>\n"
"        You can view your quotation online:\n"
"    </p>\n"
"    <a style=\"display:block; width: 150px; height:20px; margin-left: 120px; color: #DDD; font-family: 'Lucida Grande', Helvetica, Arial, sans-serif; font-size: 13px; font-weight: bold; text-align: center; text-decoration: none !important; line-height: 1; padding: 5px 0px 0px 0px; background-color: #8E0000; border-radius: 5px 5px; background-repeat: repeat no-repeat;\"\n"
"        href=\"/quote/${object.id}/${object.access_token}\">View ${object.state in ('draft', 'sent') and 'Quotation' or 'Order'}</a>\n"
"\n"
"    % if object.paypal_url:\n"
"    <br/>\n"
"    <p>It is also possible to directly pay with Paypal:</p>\n"
"        <a style=\"margin-left: 120px;\" href=\"${object.paypal_url}\">\n"
"            <img class=\"oe_edi_paypal_button\" src=\"/sale/static/img/btn_paynowcc_lg.gif\"/>\n"
"        </a>\n"
"    % endif\n"
"\n"
"    <br/>\n"
"    <p>If you have any question, do not hesitate to contact us.</p>\n"
"    <p>Thank you for choosing ${object.company_id.name or 'us'}!</p>\n"
"    <br/>\n"
"    <br/>\n"
"    <div style=\"width: 375px; margin: 0px; padding: 0px; background-color: #8E0000; border-top-left-radius: 5px 5px; border-top-right-radius: 5px 5px; background-repeat: repeat no-repeat;\">\n"
"        <h3 style=\"margin: 0px; padding: 2px 14px; font-size: 12px; color: #DDD;\">\n"
"            <strong style=\"text-transform:uppercase;\">${object.company_id.name}</strong></h3>\n"
"    </div>\n"
"    <div style=\"width: 347px; margin: 0px; padding: 5px 14px; line-height: 16px; background-color: #F2F2F2;\">\n"
"        <span style=\"color: #222; margin-bottom: 5px; display: block; \">\n"
"        % if object.company_id.street:\n"
"            ${object.company_id.street}<br/>\n"
"        % endif\n"
"        % if object.company_id.street2:\n"
"            ${object.company_id.street2}<br/>\n"
"        % endif\n"
"        % if object.company_id.city or object.company_id.zip:\n"
"            ${object.company_id.zip} ${object.company_id.city}<br/>\n"
"        % endif\n"
"        % if object.company_id.country_id:\n"
"            ${object.company_id.state_id and ('%s, ' % object.company_id.state_id.name) or ''} ${object.company_id.country_id.name or ''}<br/>\n"
"        % endif\n"
"        </span>\n"
"        % if object.company_id.phone:\n"
"            <div style=\"margin-top: 0px; margin-right: 0px; margin-bottom: 0px; margin-left: 0px; padding-top: 0px; padding-right: 0px; padding-bottom: 0px; padding-left: 0px; \">\n"
"                Phone:&nbsp; ${object.company_id.phone}\n"
"            </div>\n"
"        % endif\n"
"        % if object.company_id.website:\n"
"            <div>\n"
"                Web :&nbsp;<a href=\"${object.company_id.website}\">${object.company_id.website}</a>\n"
"            </div>\n"
"        % endif\n"
"        <p></p>\n"
"    </div>\n"
"</div>\n"
"            "
msgstr ""
"\n"
"<div style=\"font-family: 'Lucica Grande', Ubuntu, Arial, Verdana, sans-serif; font-size: 12px; color: rgb(34, 34, 34); background-color: rgb(255, 255, 255); \">\n"
"\n"
"    <p>Xin chào ${object.partner_id.name},</p>\n"
"\n"
"    <p>Đính kèm là ${object.state in ('draft', 'sent') and 'Báo giá' or 'Đơn hàng'} từ ${object.company_id.name}: </p>\n"
"\n"
"    <p style=\"border-left: 1px solid #8e0000; margin-left: 30px;\">\n"
"       &nbsp;&nbsp;<strong>THAM KHẢO</strong><br />\n"
"       &nbsp;&nbsp;Số: <strong>${object.name}</strong><br />\n"
"       &nbsp;&nbsp;Tổng giá trị: <strong>${object.amount_total} ${object.pricelist_id.currency_id.name}</strong><br />\n"
"       &nbsp;&nbsp;Ngày: ${object.date_order}<br />\n"
"       % if object.origin:\n"
"       &nbsp;&nbsp;Nguồn gốc: ${object.origin}<br />\n"
"       % endif\n"
"       % if object.client_order_ref:\n"
"       &nbsp;&nbsp;Tham chiếu của bạn: ${object.client_order_ref}<br />\n"
"       % endif\n"
"       % if object.user_id:\n"
"       &nbsp;&nbsp;Liên hệ: <a href=\"mailto:${object.user_id.email or ''}?subject=Order%20${object.name}\">${object.user_id.name}</a>\n"
"       % endif\n"
"    </p>\n"
"\n"
"    <% set signup_url = object.get_signup_url() %>\n"
"    % if signup_url:\n"
"    <p>\n"
"    Bạn có thể truy cập ${object.state in ('draft', 'sent') and 'Báo giá' or 'Đơn hàng'} này và thanh toán trực tuyến qua Cổng giao dịch Khách hàng của chúng tôi:\n"
"    </p>\n"
"        <a style=\"display:block; width: 150px; height:20px; margin-left: 120px; color: #DDD; font-family: 'Lucida Grande', Helvetica, Arial, sans-serif; font-size: 13px; font-weight: bold; text-align: center; text-decoration: none !important; line-height: 1; padding: 5px 0px 0px 0px; background-color: #8E0000; border-radius: 5px 5px; background-repeat: repeat no-repeat;\"\n"
"           href=\"${signup_url}\">View ${object.state in ('draft', 'sent') and 'Quotation' or 'Order'}</a>\n"
"    % endif\n"
"\n"
"    % if object.paypal_url:\n"
"    <br/>\n"
"    <p>Bạn cũng có thể thanh toán trực tuyến bằng Paypal:</p>\n"
"        <a style=\"margin-left: 120px;\" href=\"${object.paypal_url}\">\n"
"            <img class=\"oe_edi_paypal_button\" src=\"https://www.paypal.com/en_US/i/btn/btn_paynowCC_LG.gif\"/>\n"
"        </a>\n"
"    % endif\n"
"\n"
"    <br/>\n"
"    <p>Nếu bạn có bất kỳ câu hỏi nào, xin đừng ngần ngại liên hệ với chúng tôi.</p>\n"
"    <p>Cám ơn bạn đã lựa chọn ${object.company_id.name or 'chúng tôi'}!</p>\n"
"    <br/>\n"
"    <br/>\n"
"    <div style=\"width: 375px; margin: 0px; padding: 0px; background-color: #8E0000; border-top-left-radius: 5px 5px; border-top-right-radius: 5px 5px; background-repeat: repeat no-repeat;\">\n"
"        <h3 style=\"margin: 0px; padding: 2px 14px; font-size: 12px; color: #DDD;\">\n"
"            <strong style=\"text-transform:uppercase;\">${object.company_id.name}</strong></h3>\n"
"    </div>\n"
"    <div style=\"width: 347px; margin: 0px; padding: 5px 14px; line-height: 16px; background-color: #F2F2F2;\">\n"
"        <span style=\"color: #222; margin-bottom: 5px; display: block; \">\n"
"        % if object.company_id.street:\n"
"            ${object.company_id.street}<br/>\n"
"        % endif\n"
"        % if object.company_id.street2:\n"
"            ${object.company_id.street2}<br/>\n"
"        % endif\n"
"        % if object.company_id.city or object.company_id.zip:\n"
"            ${object.company_id.zip} ${object.company_id.city}<br/>\n"
"        % endif\n"
"        % if object.company_id.country_id:\n"
"            ${object.company_id.state_id and ('%s, ' % object.company_id.state_id.name) or ''} ${object.company_id.country_id.name or ''}<br/>\n"
"        % endif\n"
"        </span>\n"
"        % if object.company_id.phone:\n"
"            <div style=\"margin-top: 0px; margin-right: 0px; margin-bottom: 0px; margin-left: 0px; padding-top: 0px; padding-right: 0px; padding-bottom: 0px; padding-left: 0px; \">\n"
"                Phone:&nbsp; ${object.company_id.phone}\n"
"            </div>\n"
"        % endif\n"
"        % if object.company_id.website:\n"
"            <div>\n"
"                Web :&nbsp;<a href=\"${object.company_id.website}\">${object.company_id.website}</a>\n"
"            </div>\n"
"        % endif\n"
"        <p></p>\n"
"    </div>\n"
"</div>\n"
"            "

#. module: website_quote
#: view:website:website_quote.so_quotation
msgid "! You can"
msgstr ""

#. module: website_quote
#: model:email.template,report_name:website_quote.email_template_edi_sale
msgid ""
"${(object.name or '').replace('/','_')}_${object.state == 'draft' and "
"'draft' or ''}"
msgstr ""

#. module: website_quote
#: model:email.template,subject:website_quote.email_template_edi_sale
msgid ""
"${object.company_id.name|safe} ${object.state in ('draft', 'sent') and "
"'Quotation' or 'Order'} (Ref ${object.name or 'n/a' })"
msgstr ""
"${object.company_id.name|safe} ${object.state in ('draft', 'sent') and "
"'Báo giá' or 'Đơn hàng'} (Ref ${object.name or 'n/a' })"

#. module: website_quote
#: view:website:website_quote.optional_products
#: view:website:website_quote.pricing
msgid "% discount"
msgstr "% chiết khấu"

#. module: website_quote
#: view:website:website_quote.so_quotation
#: view:website:website_quote.so_template
msgid "&times;"
msgstr ""

#. module: website_quote
#: view:website:website_quote.so_quotation
msgid ""
",\n"
"                                  for an amount of"
msgstr ""
",\n"
"                                  cho số tiền"

#. module: website_quote
#: view:website:website_quote.so_template
msgid ""
":\n"
"                                this content will appear on the quotation only if this\n"
"                                product is put on the quote."
msgstr ""

#. module: website_quote
#: view:website:website_quote.so_template
msgid ""
":\n"
"                                this content will appear on the quotation only if this\n"
"                                product is used in the quote."
msgstr ""

#. module: website_quote
#: model:sale.quote.template,website_description:website_quote.website_quote_template_1
msgid ""
"<section data-snippet-id=\"title\">\n"
"                    <h1 class=\"page-header\">Our Partnership Offer</h1>\n"
"                </section>\n"
"                <section data-snippet-id=\"text-block\">\n"
"                    <div class=\"row\">\n"
"                        <div class=\"col-md-12\">\n"
"                            <p>\n"
"                                Our partnership offer includes all you need to\n"
"                                grow your business and deliver quality services\n"
"                                with the Odoo Partner Program.\n"
"                            </p><p>\n"
"                                It includes <strong>discounts on Odoo\n"
"                                Enterprise</strong>, technical and/or functional\n"
"                                <strong>trainings</strong>,\n"
"                                <strong>support</strong> services,\n"
"                                <strong>marketing documents</strong>, access to\n"
"                                the <strong>partner portal</strong>, rights to\n"
"                                <strong>use the trademark</strong>, sales support\n"
"                                from a <strong>dedicated account manager</strong>.\n"
"                            </p>\n"
"                        </div>\n"
"                    </div>\n"
"                </section>\n"
"\n"
"                <section data-snippet-id=\"pricing\">\n"
"                    <div class=\"row mt32\">\n"
"                        <div class=\"col-md-4\">\n"
"                            <div class=\"panel panel-info\">\n"
"                                <div class=\"panel-heading\">\n"
"                                   <h3 class=\"panel-title\">A Valuable Product</h3>\n"
"                                </div>\n"
"                                <div class=\"panel-body\">\n"
"                                   <p>\n"
"                                       Deliver <strong>strong value added services</strong> as you can\n"
"                                       rely on a leading open source software, with\n"
"                                       the support of the publisher.\n"
"                                   </p><p></p>\n"
"                                       <strong>Grow with your existing customer base</strong>\n"
"                                       by continuously proposing new modules.\n"
"                                   \n"
"                                </div>\n"
"                            </div>\n"
"                        </div>\n"
"                        <div class=\"col-md-4\">\n"
"                            <div class=\"panel panel-info\">\n"
"                                <div class=\"panel-heading\">\n"
"                                   <h3 class=\"panel-title\">A Strong Demand</h3>\n"
"                                </div>\n"
"                                <div class=\"panel-body\">\n"
"                                   <p>\n"
"                                    Enjoy the traction of the <strong>fastest growing\n"
"                                    management software</strong> in the world.\n"
"                                   </p><p>\n"
"                                    Benefit from the growing customer demand\n"
"                                    and our Odoo brand.\n"
"                                   </p>\n"
"                                </div>\n"
"                            </div>\n"
"                        </div>\n"
"                        <div class=\"col-md-4\">\n"
"                            <div class=\"panel panel-info\">\n"
"                                <div class=\"panel-heading\">\n"
"                                   <h3 class=\"panel-title\">High Margins</h3>\n"
"                                </div>\n"
"                                <div class=\"panel-body\">\n"
"                                   <p>\n"
"                                     <strong>Get high billing rates</strong> as you deliver a\n"
"                                     highly valuable software.\n"
"                                   </p><p>\n"
"                                     Grow by developing a <strong>recurring\n"
"                                     revenue flow</strong> from Odoo\n"
"                                     Enterprise's commission system. \n"
"                                   </p>\n"
"                                </div>\n"
"                            </div>\n"
"                        </div>\n"
"                    </div>\n"
"                </section>\n"
"\n"
"                <section data-snippet-id=\"text-block\">\n"
"                    <h2>A Dedicated Account Manager</h2>\n"
"                    <p>\n"
"                        We will assign you a dedicated account manager, an\n"
"                        experienced sales person, to help you develop your\n"
"                        Odoo business. The account manager helps you get\n"
"                        leads, close deals, gives you feedback and best\n"
"                        practices, delivers sales training and is your direct\n"
"                        point of contact for any request you may have.\n"
"                    </p>\n"
"                </section>\n"
"\n"
"                <section data-snippet-id=\"text-block\">\n"
"                    <div class=\"row\">\n"
"                        <div class=\"col-md-12\">\n"
"                            <h2>Get access to our experts</h2>\n"
"                        </div>\n"
"                        <div class=\"col-md-7\">\n"
"                            <p>\n"
"                                For an extra fee, partners can get access to Odoo's\n"
"                                core developers and functional experts. This can help\n"
"                                you succeed in delivering more complex or bigger\n"
"                                projects by getting the support of highly experienced\n"
"                                consultants on demand.\n"
"                            </p>\n"
"                        </div>\n"
"                        <div class=\"col-md-5\">\n"
"                            <img src=\"/website_quote/static/src/img/partner_icon_01.png\">\n"
"                        </div>\n"
"                    </div>\n"
"                </section>\n"
"\n"
"                <section data-snippet-id=\"text-block\">\n"
"                    <div class=\"row\">\n"
"                        <div class=\"col-md-12\">\n"
"                            <h2>Official certified partner</h2>\n"
"                        </div>\n"
"                        <div class=\"col-md-7\">\n"
"                            <p>\n"
"                                Odoo promotes its partners through various ways:\n"
"                                publication on our website, official communication,\n"
"                                publication of your success stories, etc. As soon as\n"
"                                you become an Odoo partner and have followed the\n"
"                                official trainings, you will be visible on the partner\n"
"                                directory listing.\n"
"                            </p>\n"
"                        </div>\n"
"                        <div class=\"col-md-5\">\n"
"                            <img src=\"/website_quote/static/src/img/openerp_gold_partner.png\">\n"
"                        </div>\n"
"                    </div>\n"
"                </section>\n"
"\n"
"                <section data-snippet-id=\"text-block\">\n"
"                    <div class=\"row\">\n"
"                        <div class=\"col-md-12\">\n"
"                            <h2>Access to the Lead</h2>\n"
"                        </div>\n"
"                        <div class=\"col-md-7\">\n"
"                            <p>\n"
"                                Every year, we redirect more than 100,000 customer\n"
"                                requests to our official partners. These are prospects\n"
"                                that filled a form on the Odoo website and wanted to\n"
"                                use Odoo. The right partner to fulfill the customer\n"
"                                request is selected based on the customer localization\n"
"                                (nearest partner) and the grade of the partner.\n"
"                            </p>\n"
"                        </div>\n"
"                        <div class=\"col-md-5\">\n"
"                            <img src=\"/website_quote/static/src/img/partner_icon_02.png\" class=\"img\">\n"
"                        </div>\n"
"                    </div>\n"
"                </section>\n"
"\n"
"                <section data-snippet-id=\"text-block\">\n"
"                    <h2>Benefit from the Odoo branding</h2>\n"
"                    <p>\n"
"                        Every year, we redirect more than 100,000 customer\n"
"                        requests to our official partners. These are prospects\n"
"                        that filled a form on the Odoo website and wanted to\n"
"                        use Odoo. The right partner to fulfill the customer\n"
"                        request is selected based on the customer localization\n"
"                        (nearest partner) and the grade of the partner.\n"
"                    </p>\n"
"                </section>\n"
"\n"
"                <section class=\"mb32\" data-snippet-id=\"text-block\">\n"
"                    <h2>Test developments automatically</h2>\n"
"                    <div class=\"row\">\n"
"                        <div class=\"col-md-5\">\n"
"                            <img src=\"/website_quote/static/src/img/partner_sc_01.png\" class=\"img shadow\">\n"
"                        </div>\n"
"                        <div class=\"col-md-7\">\n"
"                            <p class=\"mt23\">\n"
"                                Save time in your implementation project by having your\n"
"                                developments tested automatically by our automated test\n"
"                                servers. At every code commit, you get a full Odoo\n"
"                                instance that you can try out online. When this\n"
"                                instance is deployed, your code is automatically put\n"
"                                through our 2000+ automated unit tests.\n"
"                            </p><p>\n"
"                                Our automated testing server software is called Runbot,\n"
"                                and you can try it out here: http://runbot.openerp.com.\n"
"                                A dedicated runbot server is available for every\n"
"                                partner.\n"
"                            </p>\n"
"                        </div>\n"
"                    </div>\n"
"                </section>\n"
"            "
msgstr ""

#. module: website_quote
#: model:sale.quote.option,website_description:website_quote.website_sale_option_line_1
msgid ""
"<section data-snippet-id=\"title\">\n"
"                    <h1>Advanced CRM Functional</h1>\n"
"                </section>\n"
"                <section data-snippet-id=\"text-image\">\n"
"                    <div class=\"container\">\n"
"                        <div class=\"row\">\n"
"                            <div class=\"col-md-12 text-center mb8 mt0\" data-snippet-id=\"colmd\">\n"
"                                <h2>Objectives</h2>\n"
"                            </div>\n"
"                            <div class=\"col-md-12 mt16 mb0\" data-snippet-id=\"colmd\">\n"
"                                <p><span style=\"text-align: -webkit-center; \">Upon completion of the training, the participant will be able to:</span></p>\n"
"                                <ul class=\"list-group\">\n"
"                                    <li class=\"list-group-item\"> Install and administer Odoo.</li>\n"
"                                    <li class=\"list-group-item\"> Become an Odoo Consultant.</li>\n"
"                                    <li class=\"list-group-item\"> Do the GAP analysis of any Business Process.</li>\n"
"                                    <li class=\"list-group-item\"> Understand the functional concepts, business processes byOdoo.</li>\n"
"                                    <li class=\"list-group-item\"> Operate/Work with Odoo Smoothly on regular basis.</li>\n"
"                                    <li class=\"list-group-item\"> Configure Odoo using the standard modules.</li>\n"
"                                    <li class=\"list-group-item\"> Change the look and feel from the front-end(GUI) rather than aneed of technical knowledge.</li>\n"
"                                </ul>\n"
"\n"
"                            </div>\n"
"                        </div>\n"
"                    </div>\n"
"                    <div class=\"container\">\n"
"                        <div class=\"row\">\n"
"                            <div class=\"col-md-12 text-center mt0 mb16\" data-snippet-id=\"colmd\">\n"
"                                <h2>What you will learn?</h2>\n"
"                            </div>\n"
"                            <div class=\"col-md-4\" data-snippet-id=\"colmd\">\n"
"                                <div class=\"panel panel-info\">\n"
"                                    <div class=\"panel-heading text-center\">\n"
"                                        <h3 style=\"margin: 0\">Day 1</h3>\n"
"                                    </div>\n"
"                                    <ul class=\"list-group\">\n"
"                                        <li class=\"list-group-item\">Introduction</li>\n"
"                                        <li class=\"list-group-item\">Installation and Configuration</li>\n"
"                                        <li class=\"list-group-item\">Database management</li>\n"
"                                        <li class=\"list-group-item\">Module Installation</li>\n"
"                                        <li class=\"list-group-item\">Company Configuration and Multi Company Management</li>\n"
"                                        <li class=\"list-group-item\">Multi Language Management</li>\n"
"                                        <li class=\"list-group-item\">Fetchmail Configuration</li>\n"
"                                    </ul>\n"
"                                </div>\n"
"                            </div>\n"
"                            <div class=\"col-md-4\" data-snippet-id=\"colmd\">\n"
"                                <div class=\"panel panel-info\">\n"
"                                    <div class=\"panel-heading text-center\">\n"
"                                        <h3 style=\"margin: 0\">Day 2</h3>\n"
"                                    </div>\n"
"                                    <ul class=\"list-group\">\n"
"                                        <li class=\"list-group-item\">Product Category &amp; product Configuration with Order point</li>\n"
"                                        <li class=\"list-group-item\">Customers/Suppliers</li>\n"
"                                        <li class=\"list-group-item\">Pricelist and auto Segmentation</li>\n"
"                                        <li class=\"list-group-item\">Convert Lead to Opportunity &amp; Customer management</li>\n"
"                                        <li class=\"list-group-item\">Schedule Phone Calls and Meetings</li>\n"
"                                        <li class=\"list-group-item\">Negotiation and Quotation Revisions</li>\n"
"                                        <li class=\"list-group-item\">Generate Sale Order &amp; direct mail to customer</li>\n"
"                                    </ul>\n"
"                                </div>\n"
"                            </div>\n"
"                            <div class=\"col-md-4\" data-snippet-id=\"colmd\">\n"
"                                <div class=\"panel panel-info\">\n"
"                                    <div class=\"panel-heading text-center\">\n"
"                                        <h3 style=\"margin: 0\">Day 3</h3>\n"
"                                    </div>\n"
"                                    <ul class=\"list-group\">\n"
"                                        <li class=\"list-group-item\">Warehouse Management Introduction</li>\n"
"                                        <li class=\"list-group-item\">Shop, Location &amp; Warehouse Configuration</li>\n"
"                                        <li class=\"list-group-item\">Opening Stock and Physical Inventory</li>\n"
"                                        <li class=\"list-group-item\">Purchase Requisition and Purchase Order Management</li>\n"
"                                        <li class=\"list-group-item\">Partial and Full Shipment / Delivery</li>\n"
"                                        <li class=\"list-group-item\">Product Expiry and Warranty</li>\n"
"                                        <li class=\"list-group-item\">After Sales Service (Helpdesk)</li>\n"
"                                    </ul>\n"
"                                </div>\n"
"                            </div>\n"
"                        </div>\n"
"                    </div>\n"
"                    <div class=\"container\">\n"
"                        <div class=\"row\">\n"
"                            <div class=\"col-md-12 mb16 mt16\" data-snippet-id=\"colmd\">\n"
"                                <h2>Requirements</h2>\n"
"\n"
"                                <ul><li>Bring your own laptop.</li>\n"
"                                    <li>Participants are expected to have some knowledge in programming. A basic knowledge of the Python programming is recommended.</li>\n"
"                                    <li>Participants preferably have a functional knowledge of our software (see Functional Training).</li>\n"
"                                </ul><p></p>\n"
"\n"
"                                <p>To get more information, visit the <a href=\"http://openerp.com/\">Odoo Official Website</a>.</p>\n"
"                            </div>\n"
"                        </div>\n"
"                    </div>\n"
"                </section>\n"
"            "
msgstr ""

#. module: website_quote
#: model:sale.quote.line,website_description:website_quote.website_sale_order_line_1
msgid ""
"<section data-snippet-id=\"title\">\n"
"                    <h1>Online Training + Certification</h1>\n"
"                </section>\n"
"                <section data-snippet-id=\"text-image\">\n"
"                    <div class=\"row\">\n"
"                        <div class=\"col-md-12 mb32\">\n"
"                            <p>These courses feature the same high quality course content found in our traditional classroom trainings, supplemented with modular sessions and cloud-based labs. Many of our online learning courses also include dozens of recorded webinars and live sessions by our senior instructors. At the end of the training, you can pass the Odoo Certification exam in one of the 5000+ Pearson VUE test centers worldwide.</p>\n"
"                        </div>\n"
"                        <div class=\"col-md-offset-1\">\n"
"                            <h3>Your advantages</h3>\n"
"                            <ul>\n"
"                                <li>Modular approach applied to the learning method</li>\n"
"                                <li>New interactive learning experience</li>\n"
"                                <li>Lower training budget for the same quality courses</li>\n"
"                                <li>Better comfort to facilitate your learning process</li>\n"
"                            </ul>\n"
"                        </div>\n"
"                        <div class=\"col-md-12\">\n"
"                            <h2>Structure of the Training</h2>\n"
"                        </div>\n"
"                        <div class=\"col-md-5 col-md-offset-1 mt16 mb16\">\n"
"                            <img class=\"img img-responsive\" src=\"/website_quote/static/src/img/online_training.png\">\n"
"                        </div>\n"
"                        <div class=\"col-md-6 mt32\">\n"
"                            <h4><strong>There are three components to the training</strong></h4>\n"
"                            <ul>\n"
"                                <li>Videos with detailed demos</li>\n"
"                                <li>Hands-on exercises and their solutions</li>\n"
"                                <li>Live Q&amp;A sessions with a trainer</li>\n"
"                            </ul>\n"
"                        </div>\n"
"                    </div>\n"
"                </section>\n"
"            "
msgstr ""

#. module: website_quote
#: model:sale.quote.line,website_description:website_quote.website_sale_order_line_2
msgid ""
"<section data-snippet-id=\"title\">\n"
"                    <h1>Technical Training</h1>\n"
"                </section>\n"
"                <section id=\"whatsuit\" data-snippet-id=\"text-block\">\n"
"                    <div class=\"container\">\n"
"                        <div class=\"row\">\n"
"                            <div class=\"col-md-12 text-center mb8 mt0\" data-snippet-id=\"colmd\">\n"
"                                <h2>Course Summary</h2>\n"
"                            </div>\n"
"                            <div class=\"col-md-12 mt16 mb0\" data-snippet-id=\"colmd\">\n"
"                                <p><span style=\"text-align: -webkit-center; \">This course is dedicated to developers who need to grasp knowledge of the <strong>business applications development </strong>process. This course is for new developers or for IT professionals eager to learn more about technical aspects.</span></p>\n"
"                            </div>\n"
"                        </div>\n"
"                    </div>\n"
"                    <div class=\"container\">\n"
"                        <div class=\"row\">\n"
"                            <div class=\"col-md-12 text-center mt0 mb16\" data-snippet-id=\"colmd\">\n"
"                                <h2>What you will learn?</h2>\n"
"                            </div>\n"
"                            <div class=\"col-md-4\" data-snippet-id=\"colmd\">\n"
"                                <div class=\"panel panel-info\">\n"
"                                    <div class=\"panel-heading text-center\">\n"
"                                        <h3 style=\"margin: 0\">Day 1</h3>\n"
"                                        <p class=\"text-muted\" style=\"margin: 0\">Introduction to Javascript</p>\n"
"                                    </div>\n"
"                                    <ul class=\"list-group\">\n"
"                                        <li class=\"list-group-item\">Hello World</li>\n"
"                                        <li class=\"list-group-item\">Variables &amp; Operators</li>\n"
"                                        <li class=\"list-group-item\">Dive into Strings</li>\n"
"                                        <li class=\"list-group-item\">Functions</li>\n"
"                                        <li class=\"list-group-item\">Loops</li>\n"
"                                        <li class=\"list-group-item\">Arrays</li>\n"
"                                    </ul>\n"
"                                    <div class=\"panel-footer text-center\">\n"
"                                        <p class=\"text-muted\"><i>You will be able to develop simple dynamic compenents in HTML pages.</i></p>\n"
"                                    </div>\n"
"                                </div>\n"
"                            </div>\n"
"                            <div class=\"col-md-4\" data-snippet-id=\"colmd\">\n"
"                                <div class=\"panel panel-info\">\n"
"                                    <div class=\"panel-heading text-center\">\n"
"                                        <h3 style=\"margin: 0\">Day 2</h3>\n"
"\n"
"                                        <p class=\"text-muted\" style=\"margin: 0\">Odoo Web Client</p>\n"
"                                    </div>\n"
"                                    <ul class=\"list-group\">\n"
"                                        <li class=\"list-group-item\">Introduction to JQuery</li>\n"
"                                        <li class=\"list-group-item\">Advanced JQuery</li>\n"
"                                        <li class=\"list-group-item\">Underscore</li>\n"
"                                        <li class=\"list-group-item\">Introduction to QWeb</li>\n"
"                                        <li class=\"list-group-item\">Controlers and Views</li>\n"
"                                        <li class=\"list-group-item\">Bootstrap CSS</li>\n"
"                                        <li class=\"list-group-item\">Calling the ORM</li>\n"
"                                    </ul>\n"
"                                    <div class=\"panel-footer text-center\">\n"
"                                        <p class=\"text-muted\"><i>You will be able to create dynamic page interacting with the ORM.</i></p>\n"
"                                    </div>\n"
"                                </div>\n"
"                            </div>\n"
"                            <div class=\"col-md-4\" data-snippet-id=\"colmd\">\n"
"                                <div class=\"panel panel-info\">\n"
"                                    <div class=\"panel-heading text-center\">\n"
"                                        <h3 style=\"margin: 0\">Day 3</h3>\n"
"\n"
"                                        <p class=\"text-muted\" style=\"margin: 0\">Building a Full Application</p>\n"
"                                    </div>\n"
"\n"
"                                    <ul class=\"list-group\">\n"
"                                        <li class=\"list-group-item\">Modules</li>\n"
"                                        <li class=\"list-group-item\">Python Objects</li>\n"
"                                        <li class=\"list-group-item\">Report Engine</li>\n"
"                                        <li class=\"list-group-item\">Workflows</li>\n"
"                                        <li class=\"list-group-item\">Training Center Module</li>\n"
"                                        <li class=\"list-group-item\">Integrated Help</li>\n"
"                                        <li class=\"list-group-item\">How to Debug</li>\n"
"                                    </ul>\n"
"                                    <div class=\"panel-footer text-center\">\n"
"                                        <p class=\"text-muted\"><i>You will be able to develop a full application with backend and user interface.</i></p>\n"
"                                    </div>\n"
"                                </div>\n"
"                            </div>\n"
"                        </div>\n"
"                    </div>\n"
"                    <div class=\"container\">\n"
"                        <div class=\"row\">\n"
"                            <div class=\"col-md-12 text-center mb16 mt0\" data-snippet-id=\"colmd\">\n"
"                                <h2>Requirements</h2>\n"
"                            </div>\n"
"\n"
"                            <div class=\"col-md-12 mb16 mt16\" data-snippet-id=\"colmd\">\n"
"                                <p><strong>Objectives:</strong></p>\n"
"\n"
"                                <p><strong>Having attended this course, participants should be able to:</strong></p>\n"
"\n"
"                                <ul><li>Understand the development concepts and architecture;</li>\n"
"                                    <li>Install and administer your own server;</li>\n"
"                                    <li>Develop a new module for a particular application.</li>\n"
"                                </ul><p></p>\n"
"\n"
"                                <p><strong>Our prices include:</strong></p>\n"
"\n"
"                                <ul><li>drinks and lunch;</li>\n"
"                                    <li>training material.</li>\n"
"                                </ul><p></p>\n"
"\n"
"                                <p><strong>Requirements:</strong></p>\n"
"\n"
"                                <ul><li>Bring your own laptop.</li>\n"
"                                    <li>Participants are expected to have some knowledge in programming. A basic knowledge of the Python programming is recommended.</li>\n"
"                                    <li>Participants preferably have a functional knowledge of our software (see Functional Training).</li>\n"
"                                </ul><p></p>\n"
"\n"
"                                <p>To get more information, visit the <a href=\"https://www.odoo.com/\">Odoo Official Website</a>.</p>\n"
"                            </div>\n"
"                        </div>\n"
"                    </div>\n"
"                </section>\n"
"            "
msgstr ""

#. module: website_quote
#: view:website:website_quote.quotation_toolbar
msgid "Accept"
msgstr "Chấp thuận"

#. module: website_quote
#: view:website:website_quote.so_quotation
msgid "Accept Order"
msgstr "Chấp thuận Đặt hàng"

#. module: website_quote
#: model:product.template,name:website_quote.product_product_quote_3_product_template
#: model:product.template,name:website_quote.product_template_quote_3
#: model:sale.quote.option,name:website_quote.website_sale_option_line_1
msgid "Advanced CRM Functional"
msgstr ""

#. module: website_quote
#: field:sale.order,amount_undiscounted:0
msgid "Amount Before Discount"
msgstr "Tổng trước Chiết khấu"

#. module: website_quote
#: view:website:website_quote.so_quotation
msgid "Ask Changes"
msgstr "Yêu cầu thay đổi"

#. module: website_quote
#: view:website:website_quote.so_quotation
msgid "Bill To:"
msgstr "Xuất hóa đơn đến:"

#. module: website_quote
#: view:website:website_quote.so_quotation
msgid "Cancel"
msgstr "Hủy bỏ"

#. module: website_quote
#: view:website:website_quote.so_quotation
msgid "Clear"
msgstr "Làm sạch"

#. module: website_quote
#: view:website:website_quote.so_quotation
msgid "Contact us"
msgstr "Liên hệ"

#. module: website_quote
#: view:website:website_quote.so_quotation
msgid "Contact us for new quote."
msgstr "Liên hệ để lấy báo giá mới."

#. module: website_quote
#: view:website:website_quote.so_quotation
msgid "Contact us to get a new quote."
msgstr "Liên hệ với chúng tôi để lấy báo giá mới."

#. module: website_quote
#: field:sale.order.option,create_uid:0 field:sale.quote.line,create_uid:0
#: field:sale.quote.option,create_uid:0 field:sale.quote.template,create_uid:0
msgid "Created by"
msgstr "Tạo bởi"

#. module: website_quote
#: field:sale.order.option,create_date:0 field:sale.quote.line,create_date:0
#: field:sale.quote.option,create_date:0
#: field:sale.quote.template,create_date:0
msgid "Created on"
msgstr "Tạo vào"

#. module: website_quote
#: view:website:website_quote.so_quotation
msgid "Customer:"
msgstr "Khách hàng:"

#. module: website_quote
#: field:sale.order,website_description:0 field:sale.order.option,name:0
#: field:sale.quote.line,name:0 field:sale.quote.option,name:0
#: view:sale.quote.template:website_quote.view_sale_quote_template_form
#: field:sale.quote.template,website_description:0
#: view:website:website_quote.optional_products
msgid "Description"
msgstr "Mô tả"

#. module: website_quote
#: field:product.template,quote_description:0
msgid "Description for the quote"
msgstr "Mô tả cho báo giá"

#. module: website_quote
#: field:product.template,website_description:0
msgid "Description for the website"
msgstr "Mô tả cho website"

#. module: website_quote
#: field:sale.order.option,discount:0 field:sale.quote.line,discount:0
#: field:sale.quote.option,discount:0
msgid "Discount (%)"
msgstr "Chiết khấu (%)"

#. module: website_quote
#: view:website:website_quote.so_quotation
msgid "Draw your signature"
msgstr "\"Vẽ\" Chữ ký của bạn"

#. module: website_quote
#: view:sale.quote.template:website_quote.view_sale_quote_template_form
msgid "Edit Template"
msgstr "Sửa mẫu"

#. module: website_quote
#: field:sale.order,validity_date:0
msgid "Expiry Date"
msgstr "Ngày hết hạn"

#. module: website_quote
#: view:website:sale.report_saleorder_document
msgid "Expiry Date:"
msgstr "Ngày hết hạn:"

#. module: website_quote
#: view:website:website_quote.quotation_toolbar
msgid "Feedback"
msgstr "Phản hồi"

#. module: website_quote
#: model:product.template,name:website_quote.product_product_quote_1_product_template
#: model:product.template,name:website_quote.product_template_quote_1
#: model:sale.quote.line,name:website_quote.website_sale_order_line_1
msgid "Functional Training"
msgstr "Tập huấn chức năng"

#. module: website_quote
#: view:website:website_quote.so_template
msgid "Heading 1"
msgstr ""

#. module: website_quote
#: view:website:website_quote.so_template
msgid "Heading 2"
msgstr ""

#. module: website_quote
#: view:website:website_quote.chatter
msgid "History"
msgstr "Lịch sử"

#. module: website_quote
#: view:website:website_quote.so_quotation
msgid ""
"I agree that by signing this proposal, I\n"
"                                  accept it on the behalf of"
msgstr ""
"Bằng việc ký vào báo giá này, tôi chấp thuận các điều khoản của nó thay mặt cho"

#. module: website_quote
#: field:sale.order.option,id:0 field:sale.quote.line,id:0
#: field:sale.quote.option,id:0 field:sale.quote.template,id:0
msgid "ID"
msgstr "ID"

#. module: website_quote
#: view:website:website_quote.so_quotation
msgid "Incl. tax)"
msgstr "bao gồm thuế)"

#. module: website_quote
#: view:website:website_quote.navigation_menu
msgid "Introduction"
msgstr "Đầu trang"

#. module: website_quote
#: field:sale.order.option,write_uid:0 field:sale.quote.line,write_uid:0
#: field:sale.quote.option,write_uid:0 field:sale.quote.template,write_uid:0
msgid "Last Updated by"
msgstr "Cập nhật lần cuối bởi"

#. module: website_quote
#: field:sale.order.option,write_date:0 field:sale.quote.line,write_date:0
#: field:sale.quote.option,write_date:0 field:sale.quote.template,write_date:0
msgid "Last Updated on"
msgstr "Cập nhật lần cuối"

#. module: website_quote
#: model:product.template,description_sale:website_quote.product_product_quote_1_product_template
#: model:product.template,description_sale:website_quote.product_product_quote_3_product_template
#: model:product.template,description_sale:website_quote.product_template_quote_1
#: model:product.template,description_sale:website_quote.product_template_quote_3
msgid ""
"Learn directly from our team and network of Odoo experts. Choose from the "
"available training sessions for a better functional understanding of Odoo"
msgstr ""

#. module: website_quote
#: model:product.template,description_sale:website_quote.product_product_quote_2_product_template
#: model:product.template,description_sale:website_quote.product_template_quote_2
msgid ""
"Learn directly from our team and network of Odoo experts. Choose from the "
"available training sessions for a better technical understanding of Odoo"
msgstr ""

#. module: website_quote
#: field:sale.order.line,website_description:0
#: field:sale.order.option,website_description:0
#: field:sale.quote.line,website_description:0
msgid "Line Description"
msgstr ""

#. module: website_quote
#: view:sale.quote.template:website_quote.view_sale_quote_template_form
msgid "Lines"
msgstr "Lines"

#. module: website_quote
#: help:sale.quote.template,number_of_days:0
msgid "Number of days for the validaty date computation of the quotation"
msgstr ""

#. module: website_quote
#: field:sale.quote.option,website_description:0
msgid "Option Description"
msgstr "Mô tả tùy chọn"

#. module: website_quote
#: view:website:website_quote.so_template
msgid "Optional Product:"
msgstr "Sản phẩm tùy chọn:"

#. module: website_quote
#: view:sale.order:website_quote.sale_order_form_quote
msgid "Optional Products & Services"
msgstr "Sản phẩm & Dịch vụ tùy chọn:"

#. module: website_quote
#: field:sale.order,options:0 field:sale.order.line,option_line_id:0
#: field:sale.quote.template,options:0
msgid "Optional Products Lines"
msgstr ""

#. module: website_quote
#: view:website:website_quote.optional_products
msgid "Options"
msgstr "Options"

#. module: website_quote
#: code:addons/website_quote/controllers/main.py:69
#, python-format
msgid "Order signed by %s"
msgstr "Đơn đặt hàng ký bởi"

#. module: website_quote
#: view:website:website_quote.optional_products
#: view:website:website_quote.pricing
msgid "Price"
msgstr "Giá"

#. module: website_quote
#: view:website:website_quote.pricing
msgid "Pricing"
msgstr "Chi tiết Giá"

#. module: website_quote
#: field:sale.order.option,product_id:0 field:sale.quote.line,product_id:0
#: field:sale.quote.option,product_id:0
msgid "Product"
msgstr "Sản phẩm"

#. module: website_quote
#: model:ir.model,name:website_quote.model_product_template
msgid "Product Template"
msgstr "Mẫu sản phẩm"

#. module: website_quote
#: view:website:website_quote.so_template
msgid "Product:"
msgstr "Sản phẩm:"

#. module: website_quote
#: view:website:website_quote.optional_products
#: view:website:website_quote.pricing
msgid "Products"
msgstr "Các sản phẩm"

#. module: website_quote
#: field:sale.order.option,quantity:0 field:sale.quote.line,product_uom_qty:0
#: field:sale.quote.option,quantity:0 view:website:website_quote.pricing
msgid "Quantity"
msgstr "Số lượng"

#. module: website_quote
#: field:sale.quote.template,name:0
msgid "Quotation Template"
msgstr "Mẫu Báo giá"

#. module: website_quote
#: model:ir.model,name:website_quote.model_sale_quote_line
msgid "Quotation Template Lines"
msgstr "Dòng trong Mẫu Báo giá"

#. module: website_quote
#: field:sale.quote.line,quote_id:0 field:sale.quote.option,template_id:0
msgid "Quotation Template Reference"
msgstr "Tham chiếu Mẫu Báo giá"

#. module: website_quote
#: model:ir.actions.act_window,name:website_quote.action_sale_quotation_template
#: model:ir.ui.menu,name:website_quote.menu_sale_quote_template
msgid "Quotation Templates"
msgstr "Mẫu Báo giá"

#. module: website_quote
#: code:addons/website_quote/controllers/main.py:47
#, python-format
msgid "Quotation viewed by customer"
msgstr "Báo giá được xem bởi khách hàng"

#. module: website_quote
#: view:website:website_quote.so_quotation
msgid "Quote Date:"
msgstr "Ngày Báo giá:"

#. module: website_quote
#: field:sale.quote.template,number_of_days:0
msgid "Quote Duration"
msgstr "Hạn Báo giá"

#. module: website_quote
#: model:ir.model,name:website_quote.model_sale_quote_option
msgid "Quote Option"
msgstr ""

#. module: website_quote
#: field:sale.order,template_id:0
msgid "Quote Template"
msgstr "Mẫu Báo giá"

#. module: website_quote
#: field:sale.quote.template,quote_line:0
msgid "Quote Template Lines"
msgstr "Chi tiết Mẫu Báo giá"

#. module: website_quote
#: view:website:website_quote.quotation_toolbar
#: view:website:website_quote.so_quotation
msgid "Reject"
msgstr "Từ chối"

#. module: website_quote
#: view:website:website_quote.so_quotation
msgid "Reject This Quote"
msgstr "Từ chối Báo giá này"

#. module: website_quote
#: model:ir.model,name:website_quote.model_sale_order_option
msgid "Sale Options"
msgstr "Tùy chọn bán"

#. module: website_quote
#: field:sale.order.option,order_id:0
msgid "Sale Order Reference"
msgstr "Tham chiếu đơn hàng"

#. module: website_quote
#: model:ir.model,name:website_quote.model_sale_quote_template
#: view:sale.quote.template:website_quote.view_sale_quote_template_form
msgid "Sale Quotation Template"
msgstr "Mẫu báo giá"

#. module: website_quote
#: view:sale.quote.template:website_quote.view_sale_quote_template_tree
msgid "Sale Quote Template"
msgstr "Mẫu báo giá"

#. module: website_quote
#: model:ir.model,name:website_quote.model_sale_order
msgid "Sales Order"
msgstr "Đơn đặt hàng"

#. module: website_quote
#: model:ir.model,name:website_quote.model_sale_order_line
msgid "Sales Order Line"
msgstr "Dòng hàng của Đơn hàng bán"

#. module: website_quote
#: view:sale.order:website_quote.sale_order_form_quote
#: view:sale.quote.template:website_quote.view_sale_quote_template_form
msgid "Sales Quote Template Lines"
msgstr "Dòng hàng của Mẫu Báo giá"

#. module: website_quote
#: field:sale.order,access_token:0
msgid "Security Token"
msgstr "Token an ninh"

#. module: website_quote
#: view:website:website_quote.chatter
msgid "Send"
msgstr "Gửi"

#. module: website_quote
#: view:website:website_quote.chatter
msgid "Send us a note..."
msgstr "Gửi ghi chú / yêu cầu cho chúng tôi..."

#. module: website_quote
#: view:website:website_quote.so_quotation
msgid "Ship To:"
msgstr "Giao đến"

#. module: website_quote
#: view:website:website_quote.so_quotation
msgid "Sign Order"
msgstr "Ký đơn hàng"

#. module: website_quote
#: view:website:website_quote.pricing
msgid "Subtotal:"
msgstr "Tổng phụ"

#. module: website_quote
#: view:sale.order:website_quote.sale_order_form_quote
#: view:sale.quote.template:website_quote.view_sale_quote_template_form
msgid "Suggested Products"
msgstr "Sản phẩm khuyên dùng"

#. module: website_quote
#: view:website:website_quote.pricing
msgid "Taxes"
msgstr "Các loại Thuế"

#. module: website_quote
#: view:website:website_quote.pricing
msgid "Taxes:"
msgstr "Các loại thuế:"

#. module: website_quote
#: model:product.template,name:website_quote.product_product_quote_2_product_template
#: model:product.template,name:website_quote.product_template_quote_2
#: model:sale.quote.line,name:website_quote.website_sale_order_line_2
msgid "Technical Training"
msgstr "Tập huấn kỹ thuật"

#. module: website_quote
#: view:website:website_quote.so_quotation
msgid ""
"Tell us why you are refusing this quotation, this will help us improve our "
"services."
msgstr ""
"Hãy cho chúng tôi biết tại sao bạn từ chối báo giá này. Điều này sẽ giúp chúng tôi cải thiện sản phẩm / dịch vụ của chúng tôi."

#. module: website_quote
#: view:website:website_quote.so_template
msgid "Template Header:"
msgstr ""

#. module: website_quote
#: view:website:website_quote.pricing view:website:website_quote.so_template
msgid "Terms & Conditions"
msgstr "Điều khoản & Điều kiện"

#. module: website_quote
#: field:sale.quote.template,note:0
msgid "Terms and conditions"
msgstr "Điều khoản và Điều kiện"

#. module: website_quote
#: view:sale.quote.template:website_quote.view_sale_quote_template_form
msgid "Terms and conditions..."
msgstr "Điều khoản và Điều kiện..."

#. module: website_quote
#: view:website:website_quote.so_quotation
msgid "This offer expired!"
msgstr "Chào hàng này đã hết hạn!"

#. module: website_quote
#: view:website:website_quote.so_quotation
msgid "This offer expires in"
msgstr "Chào hàng này sẽ hết hạn trong"

#. module: website_quote
#: view:website:website_quote.so_quotation
msgid "This order has already been"
msgstr ""

#. module: website_quote
#: view:website:website_quote.so_quotation
msgid ""
"This order has been validated. Thanks for your trust\n"
"                          and do not hesitate to"
msgstr ""
"Đơn đặt hàng này đã được thẩm định. Cám ơn sự tin tưởng của bạn và đừng ngần ngại"

#. module: website_quote
#: view:website:website_quote.so_quotation
msgid "This quotation has been canceled."
msgstr "Báo giá này đã bị hủy bỏ."

#. module: website_quote
#: view:website:website_quote.so_quotation
msgid "This quotation has been rejected."
msgstr "Báo giá này đã bị từ chối."

#. module: website_quote
#: view:website:website_quote.so_template
msgid "Titles with style"
msgstr "Tiêu đề có phong cách"

#. module: website_quote
#: view:website:website_quote.pricing
msgid "Total:"
msgstr "Tổng cộng:"

#. module: website_quote
#: field:sale.order.option,price_unit:0 field:sale.quote.line,price_unit:0
#: field:sale.quote.option,price_unit:0 view:website:website_quote.pricing
msgid "Unit Price"
msgstr "Đơn giá"

#. module: website_quote
#: field:sale.order.option,uom_id:0 field:sale.quote.line,product_uom_id:0
#: field:sale.quote.option,uom_id:0
msgid "Unit of Measure "
msgstr "Đơn vị đo lường"

#. module: website_quote
#: view:website:website_quote.so_quotation
msgid "Update Quote"
msgstr "Cập nhật Báo giá"

#. module: website_quote
#: view:website:website_quote.so_quotation
msgid "Validate Order"
msgstr "Xác nhận báo giá"

#. module: website_quote
#: view:sale.order:website_quote.sale_order_form_quote
msgid "View Quotation"
msgstr "Xem Báo giá"

#. module: website_quote
#: view:sale.quote.template:website_quote.view_sale_quote_template_form
msgid "Website Description"
msgstr "Mô tả Website"

#. module: website_quote
#: code:addons/website_quote/controllers/main.py:148
#, python-format
msgid "You cannot add options to a confirmed order."
msgstr ""

#. module: website_quote
#: view:website:website_quote.so_quotation
msgid "Your Contact:"
msgstr "Liên hệ:"

#. module: website_quote
#: view:website:website_quote.so_quotation
msgid "Your Name:"
msgstr "Tên bạn:"

#. module: website_quote
#: view:website:website_quote.so_quotation
msgid "Your Order"
msgstr "Đơn hàng của bạn"

#. module: website_quote
#: view:website:website_quote.so_quotation
msgid "Your Quotation"
msgstr "Báo giá của bạn"

#. module: website_quote
#: view:website:website_quote.so_quotation
msgid "Your Reference:"
msgstr "Tham chiếu của bạn:"

#. module: website_quote
#: view:website:website_quote.so_quotation
msgid "Your advantage:"
msgstr ""

#. module: website_quote
#: view:website:website_quote.so_quotation
msgid "Your feedback....."
msgstr "Phản hồi của bạn..."

#. module: website_quote
#: view:website:website_quote.so_quotation
msgid "Your message has been successfully sent!"
msgstr "Thông điệp của bạn đã được gửi thành công!"

#. module: website_quote
#: view:website:website_quote.so_template
msgid "and"
msgstr "và"

#. module: website_quote
#: view:website:website_quote.so_quotation
msgid "cancelled"
msgstr ""

#. module: website_quote
#: view:website:website_quote.so_quotation
msgid "contact us"
msgstr "liên hệ"

#. module: website_quote
#: view:website:website_quote.so_quotation
msgid "day"
msgstr "ngày"

#. module: website_quote
#: view:sale.quote.template:website_quote.view_sale_quote_template_form
#: view:website:website_quote.so_quotation
msgid "days"
msgstr "ngày"

#. module: website_quote
#: view:website:website_quote.so_quotation
msgid ""
"for\n"
"                          any question."
msgstr ""

#. module: website_quote
#: view:website:website_quote.so_quotation
msgid "if you want a new one."
msgstr ""

#. module: website_quote
#: view:website:website_quote.chatter
msgid "on"
msgstr ""

#. module: website_quote
#: view:website:website_quote.so_quotation
msgid "or"
msgstr "hoặc"

#. module: website_quote
#: view:website:website_quote.so_template
msgid ""
"this content\n"
"                                will appear on all quotations using this\n"
"                                template."
msgstr ""
"nội dung này sẽ xuất hiện trên tất cả báo giá sử dụng mẫu này."

#. module: website_quote
#: field:sale.order.option,line_id:0
msgid "unknown"
msgstr "không xác định"

#. module: website_quote
#: view:website:website_quote.so_quotation
msgid "validated"
msgstr ""

#. module: website_quote
#: view:website:website_quote.so_template
msgid ""
"will be used to generate the\n"
"                                table of content automatically."
msgstr ""
"sẽ được sử dụng để tạo bảng\n"
"                                mục lục một cách tự động."

#. module: website_quote
#: view:website:website_quote.so_quotation
msgid "with payment terms:"
msgstr "với điều khoản thanh toán:"<|MERGE_RESOLUTION|>--- conflicted
+++ resolved
@@ -7,13 +7,8 @@
 msgstr ""
 "Project-Id-Version: Odoo 8.0\n"
 "Report-Msgid-Bugs-To: \n"
-<<<<<<< HEAD
 "POT-Creation-Date: 2015-01-21 14:09+0000\n"
 "PO-Revision-Date: 2015-08-01 06:30+0000\n"
-=======
-"POT-Creation-Date: 2016-03-25 13:43+0000\n"
-"PO-Revision-Date: 2016-03-26 08:57+0000\n"
->>>>>>> 8d9b309f
 "Last-Translator: Martin Trigaux\n"
 "Language-Team: Vietnamese (http://www.transifex.com/odoo/odoo-8/language/vi/)\n"
 "MIME-Version: 1.0\n"
@@ -129,14 +124,14 @@
 "    Bạn có thể truy cập ${object.state in ('draft', 'sent') and 'Báo giá' or 'Đơn hàng'} này và thanh toán trực tuyến qua Cổng giao dịch Khách hàng của chúng tôi:\n"
 "    </p>\n"
 "        <a style=\"display:block; width: 150px; height:20px; margin-left: 120px; color: #DDD; font-family: 'Lucida Grande', Helvetica, Arial, sans-serif; font-size: 13px; font-weight: bold; text-align: center; text-decoration: none !important; line-height: 1; padding: 5px 0px 0px 0px; background-color: #8E0000; border-radius: 5px 5px; background-repeat: repeat no-repeat;\"\n"
-"           href=\"${signup_url}\">View ${object.state in ('draft', 'sent') and 'Quotation' or 'Order'}</a>\n"
+"           href=\"${signup_url}\">Xem ${object.state in ('draft', 'sent') and 'Báo giá' or 'Đơn hàng'}</a>\n"
 "    % endif\n"
 "\n"
 "    % if object.paypal_url:\n"
 "    <br/>\n"
 "    <p>Bạn cũng có thể thanh toán trực tuyến bằng Paypal:</p>\n"
 "        <a style=\"margin-left: 120px;\" href=\"${object.paypal_url}\">\n"
-"            <img class=\"oe_edi_paypal_button\" src=\"https://www.paypal.com/en_US/i/btn/btn_paynowCC_LG.gif\"/>\n"
+"            <img class=\"oe_edi_paypal_button\" src=\"/sale/static/img/btn_paynowcc_lg.gif\"/>\n"
 "        </a>\n"
 "    % endif\n"
 "\n"
@@ -182,7 +177,7 @@
 #. module: website_quote
 #: view:website:website_quote.so_quotation
 msgid "! You can"
-msgstr ""
+msgstr "! Bạn có thể"
 
 #. module: website_quote
 #: model:email.template,report_name:website_quote.email_template_edi_sale
@@ -1175,11 +1170,6 @@
 
 #. module: website_quote
 #: view:website:website_quote.so_quotation
-msgid "This order has already been"
-msgstr ""
-
-#. module: website_quote
-#: view:website:website_quote.so_quotation
 msgid ""
 "This order has been validated. Thanks for your trust\n"
 "                          and do not hesitate to"
@@ -1239,12 +1229,6 @@
 msgstr "Mô tả Website"
 
 #. module: website_quote
-#: code:addons/website_quote/controllers/main.py:148
-#, python-format
-msgid "You cannot add options to a confirmed order."
-msgstr ""
-
-#. module: website_quote
 #: view:website:website_quote.so_quotation
 msgid "Your Contact:"
 msgstr "Liên hệ:"
@@ -1291,11 +1275,6 @@
 
 #. module: website_quote
 #: view:website:website_quote.so_quotation
-msgid "cancelled"
-msgstr ""
-
-#. module: website_quote
-#: view:website:website_quote.so_quotation
 msgid "contact us"
 msgstr "liên hệ"
 
@@ -1347,11 +1326,6 @@
 msgstr "không xác định"
 
 #. module: website_quote
-#: view:website:website_quote.so_quotation
-msgid "validated"
-msgstr ""
-
-#. module: website_quote
 #: view:website:website_quote.so_template
 msgid ""
 "will be used to generate the\n"
