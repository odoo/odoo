# Translation of Odoo Server.
# This file contains the translation of the following modules:
# * website_quote
# 
# Translators:
msgid ""
msgstr ""
"Project-Id-Version: Odoo 8.0\n"
"Report-Msgid-Bugs-To: \n"
"POT-Creation-Date: 2015-01-21 14:09+0000\n"
"PO-Revision-Date: 2016-02-23 04:22+0000\n"
"Last-Translator: Martin Trigaux\n"
"Language-Team: Vietnamese (http://www.transifex.com/odoo/odoo-8/language/vi/)\n"
"MIME-Version: 1.0\n"
"Content-Type: text/plain; charset=UTF-8\n"
"Content-Transfer-Encoding: \n"
"Language: vi\n"
"Plural-Forms: nplurals=1; plural=0;\n"

#. module: website_quote
#: model:email.template,body_html:website_quote.email_template_edi_sale
msgid ""
"\n"
"<div style=\"font-family: 'Lucica Grande', Ubuntu, Arial, Verdana, sans-serif; font-size: 12px; color: rgb(34, 34, 34); background-color: rgb(255, 255, 255); \">\n"
"\n"
"    <p>Hello ${object.partner_id.name},</p>\n"
"\n"
"    <p>Here is your ${object.state in ('draft', 'sent') and 'quotation' or 'order confirmation'} from ${object.company_id.name}: </p>\n"
"\n"
"    <p style=\"border-left: 1px solid #8e0000; margin-left: 30px;\">\n"
"       &nbsp;&nbsp;<strong>REFERENCES</strong><br />\n"
"       &nbsp;&nbsp;Order number: <strong>${object.name}</strong><br />\n"
"       &nbsp;&nbsp;Order total: <strong>${object.amount_total} ${object.pricelist_id.currency_id.name}</strong><br />\n"
"       &nbsp;&nbsp;Order date: ${object.date_order}<br />\n"
"       % if object.origin:\n"
"       &nbsp;&nbsp;Order reference: ${object.origin}<br />\n"
"       % endif\n"
"       % if object.client_order_ref:\n"
"       &nbsp;&nbsp;Your reference: ${object.client_order_ref}<br />\n"
"       % endif\n"
"       % if object.user_id:\n"
"       &nbsp;&nbsp;Your contact: <a href=\"mailto:${object.user_id.email or ''}?subject=Order%20${object.name}\">${object.user_id.name}</a>\n"
"       % endif\n"
"    </p>\n"
"\n"
"    <% set signup_url = object.get_signup_url() %>\n"
"    % if signup_url:\n"
"    <p>\n"
"    You can access this document and pay online via our Customer Portal:\n"
"    </p>\n"
"        <a style=\"display:block; width: 150px; height:20px; margin-left: 120px; color: #DDD; font-family: 'Lucida Grande', Helvetica, Arial, sans-serif; font-size: 13px; font-weight: bold; text-align: center; text-decoration: none !important; line-height: 1; padding: 5px 0px 0px 0px; background-color: #8E0000; border-radius: 5px 5px; background-repeat: repeat no-repeat;\"\n"
"           href=\"${signup_url}\">View ${object.state in ('draft', 'sent') and 'Quotation' or 'Order'}</a>\n"
"    % endif\n"
"\n"
"    % if object.paypal_url:\n"
"    <br/>\n"
"    <p>It is also possible to directly pay with Paypal:</p>\n"
"        <a style=\"margin-left: 120px;\" href=\"${object.paypal_url}\">\n"
"            <img class=\"oe_edi_paypal_button\" src=\"https://www.paypal.com/en_US/i/btn/btn_paynowCC_LG.gif\"/>\n"
"        </a>\n"
"    % endif\n"
"\n"
"    <br/>\n"
"    <p>If you have any question, do not hesitate to contact us.</p>\n"
"    <p>Thank you for choosing ${object.company_id.name or 'us'}!</p>\n"
"    <br/>\n"
"    <br/>\n"
"    <div style=\"width: 375px; margin: 0px; padding: 0px; background-color: #8E0000; border-top-left-radius: 5px 5px; border-top-right-radius: 5px 5px; background-repeat: repeat no-repeat;\">\n"
"        <h3 style=\"margin: 0px; padding: 2px 14px; font-size: 12px; color: #DDD;\">\n"
"            <strong style=\"text-transform:uppercase;\">${object.company_id.name}</strong></h3>\n"
"    </div>\n"
"    <div style=\"width: 347px; margin: 0px; padding: 5px 14px; line-height: 16px; background-color: #F2F2F2;\">\n"
"        <span style=\"color: #222; margin-bottom: 5px; display: block; \">\n"
"        % if object.company_id.street:\n"
"            ${object.company_id.street}<br/>\n"
"        % endif\n"
"        % if object.company_id.street2:\n"
"            ${object.company_id.street2}<br/>\n"
"        % endif\n"
"        % if object.company_id.city or object.company_id.zip:\n"
"            ${object.company_id.zip} ${object.company_id.city}<br/>\n"
"        % endif\n"
"        % if object.company_id.country_id:\n"
"            ${object.company_id.state_id and ('%s, ' % object.company_id.state_id.name) or ''} ${object.company_id.country_id.name or ''}<br/>\n"
"        % endif\n"
"        </span>\n"
"        % if object.company_id.phone:\n"
"            <div style=\"margin-top: 0px; margin-right: 0px; margin-bottom: 0px; margin-left: 0px; padding-top: 0px; padding-right: 0px; padding-bottom: 0px; padding-left: 0px; \">\n"
"                Phone:&nbsp; ${object.company_id.phone}\n"
"            </div>\n"
"        % endif\n"
"        % if object.company_id.website:\n"
"            <div>\n"
"                Web :&nbsp;<a href=\"${object.company_id.website}\">${object.company_id.website}</a>\n"
"            </div>\n"
"        % endif\n"
"        <p></p>\n"
"    </div>\n"
"</div>\n"
"            "
msgstr ""
"\n"
"<div style=\"font-family: 'Lucica Grande', Ubuntu, Arial, Verdana, sans-serif; font-size: 12px; color: rgb(34, 34, 34); background-color: rgb(255, 255, 255); \">\n"
"\n"
"    <p>Xin chào ${object.partner_id.name},</p>\n"
"\n"
"    <p>Đính kèm là ${object.state in ('draft', 'sent') and 'Báo giá' or 'Đơn hàng'} từ ${object.company_id.name}: </p>\n"
"\n"
"    <p style=\"border-left: 1px solid #8e0000; margin-left: 30px;\">\n"
"       &nbsp;&nbsp;<strong>THAM KHẢO</strong><br />\n"
"       &nbsp;&nbsp;Số: <strong>${object.name}</strong><br />\n"
"       &nbsp;&nbsp;Tổng giá trị: <strong>${object.amount_total} ${object.pricelist_id.currency_id.name}</strong><br />\n"
"       &nbsp;&nbsp;Ngày: ${object.date_order}<br />\n"
"       % if object.origin:\n"
"       &nbsp;&nbsp;Nguồn gốc: ${object.origin}<br />\n"
"       % endif\n"
"       % if object.client_order_ref:\n"
"       &nbsp;&nbsp;Tham chiếu của bạn: ${object.client_order_ref}<br />\n"
"       % endif\n"
"       % if object.user_id:\n"
"       &nbsp;&nbsp;Liên hệ: <a href=\"mailto:${object.user_id.email or ''}?subject=Order%20${object.name}\">${object.user_id.name}</a>\n"
"       % endif\n"
"    </p>\n"
"\n"
"    <% set signup_url = object.get_signup_url() %>\n"
"    % if signup_url:\n"
"    <p>\n"
"    Bạn có thể truy cập ${object.state in ('draft', 'sent') and 'Báo giá' or 'Đơn hàng'} này và thanh toán trực tuyến qua Cổng giao dịch Khách hàng của chúng tôi:\n"
"    </p>\n"
"        <a style=\"display:block; width: 150px; height:20px; margin-left: 120px; color: #DDD; font-family: 'Lucida Grande', Helvetica, Arial, sans-serif; font-size: 13px; font-weight: bold; text-align: center; text-decoration: none !important; line-height: 1; padding: 5px 0px 0px 0px; background-color: #8E0000; border-radius: 5px 5px; background-repeat: repeat no-repeat;\"\n"
"           href=\"${signup_url}\">View ${object.state in ('draft', 'sent') and 'Quotation' or 'Order'}</a>\n"
"    % endif\n"
"\n"
"    % if object.paypal_url:\n"
"    <br/>\n"
"    <p>Bạn cũng có thể thanh toán trực tuyến bằng Paypal:</p>\n"
"        <a style=\"margin-left: 120px;\" href=\"${object.paypal_url}\">\n"
"            <img class=\"oe_edi_paypal_button\" src=\"https://www.paypal.com/en_US/i/btn/btn_paynowCC_LG.gif\"/>\n"
"        </a>\n"
"    % endif\n"
"\n"
"    <br/>\n"
"    <p>Nếu bạn có bất kỳ câu hỏi nào, xin đừng ngần ngại liên hệ với chúng tôi.</p>\n"
"    <p>Cám ơn bạn đã lựa chọn ${object.company_id.name or 'chúng tôi'}!</p>\n"
"    <br/>\n"
"    <br/>\n"
"    <div style=\"width: 375px; margin: 0px; padding: 0px; background-color: #8E0000; border-top-left-radius: 5px 5px; border-top-right-radius: 5px 5px; background-repeat: repeat no-repeat;\">\n"
"        <h3 style=\"margin: 0px; padding: 2px 14px; font-size: 12px; color: #DDD;\">\n"
"            <strong style=\"text-transform:uppercase;\">${object.company_id.name}</strong></h3>\n"
"    </div>\n"
"    <div style=\"width: 347px; margin: 0px; padding: 5px 14px; line-height: 16px; background-color: #F2F2F2;\">\n"
"        <span style=\"color: #222; margin-bottom: 5px; display: block; \">\n"
"        % if object.company_id.street:\n"
"            ${object.company_id.street}<br/>\n"
"        % endif\n"
"        % if object.company_id.street2:\n"
"            ${object.company_id.street2}<br/>\n"
"        % endif\n"
"        % if object.company_id.city or object.company_id.zip:\n"
"            ${object.company_id.zip} ${object.company_id.city}<br/>\n"
"        % endif\n"
"        % if object.company_id.country_id:\n"
"            ${object.company_id.state_id and ('%s, ' % object.company_id.state_id.name) or ''} ${object.company_id.country_id.name or ''}<br/>\n"
"        % endif\n"
"        </span>\n"
"        % if object.company_id.phone:\n"
"            <div style=\"margin-top: 0px; margin-right: 0px; margin-bottom: 0px; margin-left: 0px; padding-top: 0px; padding-right: 0px; padding-bottom: 0px; padding-left: 0px; \">\n"
"                Phone:&nbsp; ${object.company_id.phone}\n"
"            </div>\n"
"        % endif\n"
"        % if object.company_id.website:\n"
"            <div>\n"
"                Web :&nbsp;<a href=\"${object.company_id.website}\">${object.company_id.website}</a>\n"
"            </div>\n"
"        % endif\n"
"        <p></p>\n"
"    </div>\n"
"</div>\n"
"            "

#. module: website_quote
#: model:email.template,report_name:website_quote.email_template_edi_sale
msgid ""
"${(object.name or '').replace('/','_')}_${object.state == 'draft' and "
"'draft' or ''}"
msgstr ""

#. module: website_quote
#: model:email.template,subject:website_quote.email_template_edi_sale
msgid ""
"${object.company_id.name|safe} ${object.state in ('draft', 'sent') and "
"'Quotation' or 'Order'} (Ref ${object.name or 'n/a' })"
msgstr ""
"${object.company_id.name|safe} ${object.state in ('draft', 'sent') and "
"'Báo giá' or 'Đơn hàng'} (Ref ${object.name or 'n/a' })"

#. module: website_quote
#: view:website:website_quote.optional_products
#: view:website:website_quote.pricing
msgid "% discount"
msgstr "% chiết khấu"

#. module: website_quote
#: view:website:website_quote.so_quotation
#: view:website:website_quote.so_template
msgid "&times;"
msgstr "&times;"

#. module: website_quote
#: view:website:website_quote.so_quotation
msgid ""
",\n"
"                                  for an amount of"
msgstr ""
",\n"
"                                  cho số tiền"

#. module: website_quote
#: view:website:website_quote.so_template
msgid ""
":\n"
"                                this content will appear on the quotation only if this\n"
"                                product is put on the quote."
msgstr ""

#. module: website_quote
#: view:website:website_quote.so_template
msgid ""
":\n"
"                                this content will appear on the quotation only if this\n"
"                                product is used in the quote."
msgstr ""

#. module: website_quote
#: model:sale.quote.template,website_description:website_quote.website_quote_template_1
msgid ""
"<section data-snippet-id=\"title\">\n"
"                    <h1 class=\"page-header\">Our Partnership Offer</h1>\n"
"                </section>\n"
"                <section data-snippet-id=\"text-block\">\n"
"                    <div class=\"row\">\n"
"                        <div class=\"col-md-12\">\n"
"                            <p>\n"
"                                Our partnership offer includes all you need to\n"
"                                grow your business and deliver quality services\n"
"                                with the Odoo Partner Program.\n"
"                            </p><p>\n"
"                                It includes <strong>discounts on Odoo\n"
"                                Enterprise</strong>, technical and/or functional\n"
"                                <strong>trainings</strong>,\n"
"                                <strong>support</strong> services,\n"
"                                <strong>marketing documents</strong>, access to\n"
"                                the <strong>partner portal</strong>, rights to\n"
"                                <strong>use the trademark</strong>, sales support\n"
"                                from a <strong>dedicated account manager</strong>.\n"
"                            </p>\n"
"                        </div>\n"
"                    </div>\n"
"                </section>\n"
"\n"
"                <section data-snippet-id=\"pricing\">\n"
"                    <div class=\"row mt32\">\n"
"                        <div class=\"col-md-4\">\n"
"                            <div class=\"panel panel-info\">\n"
"                                <div class=\"panel-heading\">\n"
"                                   <h3 class=\"panel-title\">A Valuable Product</h3>\n"
"                                </div>\n"
"                                <div class=\"panel-body\">\n"
"                                   <p>\n"
"                                       Deliver <strong>strong value added services</strong> as you can\n"
"                                       rely on a leading open source software, with\n"
"                                       the support of the publisher.\n"
"                                   </p><p></p>\n"
"                                       <strong>Grow with your existing customer base</strong>\n"
"                                       by continuously proposing new modules.\n"
"                                   \n"
"                                </div>\n"
"                            </div>\n"
"                        </div>\n"
"                        <div class=\"col-md-4\">\n"
"                            <div class=\"panel panel-info\">\n"
"                                <div class=\"panel-heading\">\n"
"                                   <h3 class=\"panel-title\">A Strong Demand</h3>\n"
"                                </div>\n"
"                                <div class=\"panel-body\">\n"
"                                   <p>\n"
"                                    Enjoy the traction of the <strong>fastest growing\n"
"                                    management software</strong> in the world.\n"
"                                   </p><p>\n"
"                                    Benefit from the growing customer demand\n"
"                                    and our Odoo brand.\n"
"                                   </p>\n"
"                                </div>\n"
"                            </div>\n"
"                        </div>\n"
"                        <div class=\"col-md-4\">\n"
"                            <div class=\"panel panel-info\">\n"
"                                <div class=\"panel-heading\">\n"
"                                   <h3 class=\"panel-title\">High Margins</h3>\n"
"                                </div>\n"
"                                <div class=\"panel-body\">\n"
"                                   <p>\n"
"                                     <strong>Get high billing rates</strong> as you deliver a\n"
"                                     highly valuable software.\n"
"                                   </p><p>\n"
"                                     Grow by developing a <strong>recurring\n"
"                                     revenue flow</strong> from Odoo\n"
"                                     Enterprise's commission system. \n"
"                                   </p>\n"
"                                </div>\n"
"                            </div>\n"
"                        </div>\n"
"                    </div>\n"
"                </section>\n"
"\n"
"                <section data-snippet-id=\"text-block\">\n"
"                    <h2>A Dedicated Account Manager</h2>\n"
"                    <p>\n"
"                        We will assign you a dedicated account manager, an\n"
"                        experienced sales person, to help you develop your\n"
"                        Odoo business. The account manager helps you get\n"
"                        leads, close deals, gives you feedback and best\n"
"                        practices, delivers sales training and is your direct\n"
"                        point of contact for any request you may have.\n"
"                    </p>\n"
"                </section>\n"
"\n"
"                <section data-snippet-id=\"text-block\">\n"
"                    <div class=\"row\">\n"
"                        <div class=\"col-md-12\">\n"
"                            <h2>Get access to our experts</h2>\n"
"                        </div>\n"
"                        <div class=\"col-md-7\">\n"
"                            <p>\n"
"                                For an extra fee, partners can get access to Odoo's\n"
"                                core developers and functional experts. This can help\n"
"                                you succeed in delivering more complex or bigger\n"
"                                projects by getting the support of highly experienced\n"
"                                consultants on demand.\n"
"                            </p>\n"
"                        </div>\n"
"                        <div class=\"col-md-5\">\n"
"                            <img src=\"/website_quote/static/src/img/partner_icon_01.png\">\n"
"                        </div>\n"
"                    </div>\n"
"                </section>\n"
"\n"
"                <section data-snippet-id=\"text-block\">\n"
"                    <div class=\"row\">\n"
"                        <div class=\"col-md-12\">\n"
"                            <h2>Official certified partner</h2>\n"
"                        </div>\n"
"                        <div class=\"col-md-7\">\n"
"                            <p>\n"
"                                Odoo promotes its partners through various ways:\n"
"                                publication on our website, official communication,\n"
"                                publication of your success stories, etc. As soon as\n"
"                                you become an Odoo partner and have followed the\n"
"                                official trainings, you will be visible on the partner\n"
"                                directory listing.\n"
"                            </p>\n"
"                        </div>\n"
"                        <div class=\"col-md-5\">\n"
"                            <img src=\"/website_quote/static/src/img/openerp_gold_partner.png\">\n"
"                        </div>\n"
"                    </div>\n"
"                </section>\n"
"\n"
"                <section data-snippet-id=\"text-block\">\n"
"                    <div class=\"row\">\n"
"                        <div class=\"col-md-12\">\n"
"                            <h2>Access to the Lead</h2>\n"
"                        </div>\n"
"                        <div class=\"col-md-7\">\n"
"                            <p>\n"
"                                Every year, we redirect more than 100,000 customer\n"
"                                requests to our official partners. These are prospects\n"
"                                that filled a form on the Odoo website and wanted to\n"
"                                use Odoo. The right partner to fulfill the customer\n"
"                                request is selected based on the customer localization\n"
"                                (nearest partner) and the grade of the partner.\n"
"                            </p>\n"
"                        </div>\n"
"                        <div class=\"col-md-5\">\n"
"                            <img src=\"/website_quote/static/src/img/partner_icon_02.png\" class=\"img\">\n"
"                        </div>\n"
"                    </div>\n"                 this content will appear on the quotation only if this\n"
"                                product is put on the quote."
"                </section>\n"
"\n"
"                <section data-snippet-id=\"text-block\">\n"
"                    <h2>Benefit from the Odoo branding</h2>\n"
"                    <p>\n"
"                        Every year, we redirect more than 100,000 customer\n"
"                        requests to our official partners. These are prospects\n"
"                        that filled a form on the Odoo website and wanted to\n"
"                        use Odoo. The right partner to fulfill the customer\n"
"                        request is selected based on the customer localization\n"
"                        (nearest partner) and the grade of the partner.\n"
"                    </p>\n"
"                </section>\n"
"\n"
"                <section class=\"mb32\" data-snippet-id=\"text-block\">\n"
"                    <h2>Test developments automatically</h2>\n"
"                    <div class=\"row\">\n"
"                        <div class=\"col-md-5\">\n"
"                            <img src=\"/website_quote/static/src/img/partner_sc_01.png\" class=\"img shadow\">\n"
"                        </div>\n"
"                        <div class=\"col-md-7\">\n"
"                            <p class=\"mt23\">\n"
"                                Save time in your implementation project by having your\n"
"                                developments tested automatically by our automated test\n"
"                                servers. At every code commit, you get a full Odoo\n"
"                                instance that you can try out online. When this\n"
"                                instance is deployed, your code is automatically put\n"
"                                through our 2000+ automated unit tests.\n"
"                            </p><p>\n"
"                                Our automated testing server software is called Runbot,\n"
"                                and you can try it out here: http://runbot.openerp.com.\n"
"                                A dedicated runbot server is available for every\n"
"                                partner.\n"
"                            </p>\n"
"                        </div>\n"
"                    </div>\n"
"                </section>\n"
"            "
msgstr ""

#. module: website_quote
#: model:sale.quote.option,website_description:website_quote.website_sale_option_line_1
msgid ""
"<section data-snippet-id=\"title\">\n"
"                    <h1>Advanced CRM Functional</h1>\n"
"                </section>\n"
"                <section data-snippet-id=\"text-image\">\n"
"                    <div class=\"container\">\n"
"                        <div class=\"row\">\n"
"                            <div class=\"col-md-12 text-center mb8 mt0\" data-snippet-id=\"colmd\">\n"
"                                <h2>Objectives</h2>\n"
"                            </div>\n"
"                            <div class=\"col-md-12 mt16 mb0\" data-snippet-id=\"colmd\">\n"
"                                <p><span style=\"text-align: -webkit-center; \">Upon completion of the training, the participant will be able to:</span></p>\n"
"                                <ul class=\"list-group\">\n"
"                                    <li class=\"list-group-item\"> Install and administer Odoo.</li>\n"
"                                    <li class=\"list-group-item\"> Become an Odoo Consultant.</li>\n"
"                                    <li class=\"list-group-item\"> Do the GAP analysis of any Business Process.</li>\n"
"                                    <li class=\"list-group-item\"> Understand the functional concepts, business processes byOdoo.</li>\n"
"                                    <li class=\"list-group-item\"> Operate/Work with Odoo Smoothly on regular basis.</li>\n"
"                                    <li class=\"list-group-item\"> Configure Odoo using the standard modules.</li>\n"
"                                    <li class=\"list-group-item\"> Change the look and feel from the front-end(GUI) rather than aneed of technical knowledge.</li>\n"
"                                </ul>\n"
"\n"
"                            </div>\n"
"                        </div>\n"
"                    </div>\n"
"                    <div class=\"container\">\n"
"                        <div class=\"row\">\n"
"                            <div class=\"col-md-12 text-center mt0 mb16\" data-snippet-id=\"colmd\">\n"
"                                <h2>What you will learn?</h2>\n"
"                            </div>\n"
"                            <div class=\"col-md-4\" data-snippet-id=\"colmd\">\n"
"                                <div class=\"panel panel-info\">\n"
"                                    <div class=\"panel-heading text-center\">\n"
"                                        <h3 style=\"margin: 0\">Day 1</h3>\n"
"                                    </div>\n"
"                                    <ul class=\"list-group\">\n"
"                                        <li class=\"list-group-item\">Introduction</li>\n"
"                                        <li class=\"list-group-item\">Installation and Configuration</li>\n"
"                                        <li class=\"list-group-item\">Database management</li>\n"
"                                        <li class=\"list-group-item\">Module Installation</li>\n"
"                                        <li class=\"list-group-item\">Company Configuration and Multi Company Management</li>\n"
"                                        <li class=\"list-group-item\">Multi Language Management</li>\n"
"                                        <li class=\"list-group-item\">Fetchmail Configuration</li>\n"
"                                    </ul>\n"
"                                </div>\n"
"                            </div>\n"
"                            <div class=\"col-md-4\" data-snippet-id=\"colmd\">\n"
"                                <div class=\"panel panel-info\">\n"
"                                    <div class=\"panel-heading text-center\">\n"
"                                        <h3 style=\"margin: 0\">Day 2</h3>\n"
"                                    </div>\n"
"                                    <ul class=\"list-group\">\n"
"                                        <li class=\"list-group-item\">Product Category &amp; product Configuration with Order point</li>\n"
"                                        <li class=\"list-group-item\">Customers/Suppliers</li>\n"
"                                        <li class=\"list-group-item\">Pricelist and auto Segmentation</li>\n"
"                                        <li class=\"list-group-item\">Convert Lead to Opportunity &amp; Customer management</li>\n"
"                                        <li class=\"list-group-item\">Schedule Phone Calls and Meetings</li>\n"
"                                        <li class=\"list-group-item\">Negotiation and Quotation Revisions</li>\n"
"                                        <li class=\"list-group-item\">Generate Sale Order &amp; direct mail to customer</li>\n"
"                                    </ul>\n"
"                                </div>\n"
"                            </div>\n"
"                            <div class=\"col-md-4\" data-snippet-id=\"colmd\">\n"
"                                <div class=\"panel panel-info\">\n"
"                                    <div class=\"panel-heading text-center\">\n"
"                                        <h3 style=\"margin: 0\">Day 3</h3>\n"
"                                    </div>\n"
"                                    <ul class=\"list-group\">\n"
"                                        <li class=\"list-group-item\">Warehouse Management Introduction</li>\n"
"                                        <li class=\"list-group-item\">Shop, Location &amp; Warehouse Configuration</li>\n"
"                                        <li class=\"list-group-item\">Opening Stock and Physical Inventory</li>\n"
"                                        <li class=\"list-group-item\">Purchase Requisition and Purchase Order Management</li>\n"
"                                        <li class=\"list-group-item\">Partial and Full Shipment / Delivery</li>\n"
"                                        <li class=\"list-group-item\">Product Expiry and Warranty</li>\n"
"                                        <li class=\"list-group-item\">After Sales Service (Helpdesk)</li>\n"
"                                    </ul>\n"
"                                </div>\n"
"                            </div>\n"
"                        </div>\n"
"                    </div>\n"
"                    <div class=\"container\">\n"
"                        <div class=\"row\">\n"
"                            <div class=\"col-md-12 mb16 mt16\" data-snippet-id=\"colmd\">\n"
"                                <h2>Requirements</h2>\n"
"\n"
"                                <ul><li>Bring your own laptop.</li>\n"
"                                    <li>Participants are expected to have some knowledge in programming. A basic knowledge of the Python programming is recommended.</li>\n"
"                                    <li>Participants preferably have a functional knowledge of our software (see Functional Training).</li>\n"
"                                </ul><p></p>\n"
"\n"
"                                <p>To get more information, visit the <a href=\"http://openerp.com/\">Odoo Official Website</a>.</p>\n"
"                            </div>\n"
"                        </div>\n"
"                    </div>\n"
"                </section>\n"
"            "
msgstr ""

#. module: website_quote
#: model:sale.quote.line,website_description:website_quote.website_sale_order_line_1
msgid ""
"<section data-snippet-id=\"title\">\n"
"                    <h1>Online Training + Certification</h1>\n"
"                </section>\n"
"                <section data-snippet-id=\"text-image\">\n"
"                    <div class=\"row\">\n"
"                        <div class=\"col-md-12 mb32\">\n"
"                            <p>These courses feature the same high quality course content found in our traditional classroom trainings, supplemented with modular sessions and cloud-based labs. Many of our online learning courses also include dozens of recorded webinars and live sessions by our senior instructors. At the end of the training, you can pass the Odoo Certification exam in one of the 5000+ Pearson VUE test centers worldwide.</p>\n"
"                        </div>\n"
"                        <div class=\"col-md-offset-1\">\n"
"                            <h3>Your advantages</h3>\n"
"                            <ul>\n"
"                                <li>Modular approach applied to the learning method</li>\n"
"                                <li>New interactive learning experience</li>\n"
"                                <li>Lower training budget for the same quality courses</li>\n"
"                                <li>Better comfort to facilitate your learning process</li>\n"
"                            </ul>\n"
"                        </div>\n"
"                        <div class=\"col-md-12\">\n"
"                            <h2>Structure of the Training</h2>\n"
"                        </div>\n"
"                        <div class=\"col-md-5 col-md-offset-1 mt16 mb16\">\n"
"                            <img class=\"img img-responsive\" src=\"https://www.openerp.com/saas_master/static/site_new/img/layout/online_training.png\">\n"
"                        </div>\n"
"                        <div class=\"col-md-6 mt32\">\n"
"                            <h4><strong>There are three components to the training</strong></h4>\n"
"                            <ul>\n"
"                                <li>Videos with detailed demos</li>\n"
"                                <li>Hands-on exercises and their solutions</li>\n"
"                                <li>Live Q&amp;A sessions with a trainer</li>\n"
"                            </ul>\n"
"                        </div>\n"
"                    </div>\n"
"                </section>\n"
"            "
msgstr ""

#. module: website_quote
#: model:sale.quote.line,website_description:website_quote.website_sale_order_line_2
msgid ""
"<section data-snippet-id=\"title\">\n"
"                    <h1>Technical Training</h1>\n"
"                </section>\n"
"                <section id=\"whatsuit\" data-snippet-id=\"text-block\">\n"
"                    <div class=\"container\">\n"
"                        <div class=\"row\">\n"
"                            <div class=\"col-md-12 text-center mb8 mt0\" data-snippet-id=\"colmd\">\n"
"                                <h2>Course Summary</h2>\n"
"                            </div>\n"
"                            <div class=\"col-md-12 mt16 mb0\" data-snippet-id=\"colmd\">\n"
"                                <p><span style=\"text-align: -webkit-center; \">This course is dedicated to developers who need to grasp knowledge of the <strong>business applications development </strong>process. This course is for new developers or for IT professionals eager to learn more about technical aspects.</span></p>\n"
"                            </div>\n"
"                        </div>\n"
"                    </div>\n"
"                    <div class=\"container\">\n"
"                        <div class=\"row\">\n"
"                            <div class=\"col-md-12 text-center mt0 mb16\" data-snippet-id=\"colmd\">\n"
"                                <h2>What you will learn?</h2>\n"
"                            </div>\n"
"                            <div class=\"col-md-4\" data-snippet-id=\"colmd\">\n"
"                                <div class=\"panel panel-info\">\n"
"                                    <div class=\"panel-heading text-center\">\n"
"                                        <h3 style=\"margin: 0\">Day 1</h3>\n"
"                                        <p class=\"text-muted\" style=\"margin: 0\">Introduction to Javascript</p>\n"
"                                    </div>\n"
"                                    <ul class=\"list-group\">\n"
"                                        <li class=\"list-group-item\">Hello World</li>\n"
"                                        <li class=\"list-group-item\">Variables &amp; Operators</li>\n"
"                                        <li class=\"list-group-item\">Dive into Strings</li>\n"
"                                        <li class=\"list-group-item\">Functions</li>\n"
"                                        <li class=\"list-group-item\">Loops</li>\n"
"                                        <li class=\"list-group-item\">Arrays</li>\n"
"                                    </ul>\n"
"                                    <div class=\"panel-footer text-center\">\n"
"                                        <p class=\"text-muted\"><i>You will be able to develop simple dynamic compenents in HTML pages.</i></p>\n"
"                                    </div>\n"
"                                </div>\n"
"                            </div>\n"
"                            <div class=\"col-md-4\" data-snippet-id=\"colmd\">\n"
"                                <div class=\"panel panel-info\">\n"
"                                    <div class=\"panel-heading text-center\">\n"
"                                        <h3 style=\"margin: 0\">Day 2</h3>\n"
"\n"
"                                        <p class=\"text-muted\" style=\"margin: 0\">Odoo Web Client</p>\n"
"                                    </div>\n"
"                                    <ul class=\"list-group\">\n"
"                                        <li class=\"list-group-item\">Introduction to JQuery</li>\n"
"                                        <li class=\"list-group-item\">Advanced JQuery</li>\n"
"                                        <li class=\"list-group-item\">Underscore</li>\n"
"                                        <li class=\"list-group-item\">Introduction to QWeb</li>\n"
"                                        <li class=\"list-group-item\">Controlers and Views</li>\n"
"                                        <li class=\"list-group-item\">Bootstrap CSS</li>\n"
"                                        <li class=\"list-group-item\">Calling the ORM</li>\n"
"                                    </ul>\n"
"                                    <div class=\"panel-footer text-center\">\n"
"                                        <p class=\"text-muted\"><i>You will be able to create dynamic page interacting with the ORM.</i></p>\n"
"                                    </div>\n"
"                                </div>\n"
"                            </div>\n"
"                            <div class=\"col-md-4\" data-snippet-id=\"colmd\">\n"
"                                <div class=\"panel panel-info\">\n"
"                                    <div class=\"panel-heading text-center\">\n"
"                                        <h3 style=\"margin: 0\">Day 3</h3>\n"
"\n"
"                                        <p class=\"text-muted\" style=\"margin: 0\">Building a Full Application</p>\n"
"                                    </div>\n"
"\n"
"                                    <ul class=\"list-group\">\n"
"                                        <li class=\"list-group-item\">Modules</li>\n"
"                                        <li class=\"list-group-item\">Python Objects</li>\n"
"                                        <li class=\"list-group-item\">Report Engine</li>\n"
"                                        <li class=\"list-group-item\">Workflows</li>\n"
"                                        <li class=\"list-group-item\">Training Center Module</li>\n"
"                                        <li class=\"list-group-item\">Integrated Help</li>\n"
"                                        <li class=\"list-group-item\">How to Debug</li>\n"
"                                    </ul>\n"
"                                    <div class=\"panel-footer text-center\">\n"
"                                        <p class=\"text-muted\"><i>You will be able to develop a full application with backend and user interface.</i></p>\n"
"                                    </div>\n"
"                                </div>\n"
"                            </div>\n"
"                        </div>\n"
"                    </div>\n"
"                    <div class=\"container\">\n"
"                        <div class=\"row\">\n"
"                            <div class=\"col-md-12 text-center mb16 mt0\" data-snippet-id=\"colmd\">\n"
"                                <h2>Requirements</h2>\n"
"                            </div>\n"
"\n"
"                            <div class=\"col-md-12 mb16 mt16\" data-snippet-id=\"colmd\">\n"
"                                <p><strong>Objectives:</strong></p>\n"
"\n"
"                                <p><strong>Having attended this course, participants should be able to:</strong></p>\n"
"\n"
"                                <ul><li>Understand the development concepts and architecture;</li>\n"
"                                    <li>Install and administer your own server;</li>\n"
"                                    <li>Develop a new module for a particular application.</li>\n"
"                                </ul><p></p>\n"
"\n"
"                                <p><strong>Our prices include:</strong></p>\n"
"\n"
"                                <ul><li>drinks and lunch;</li>\n"
"                                    <li>training material.</li>\n"
"                                </ul><p></p>\n"
"\n"
"                                <p><strong>Requirements:</strong></p>\n"
"\n"
"                                <ul><li>Bring your own laptop.</li>\n"
"                                    <li>Participants are expected to have some knowledge in programming. A basic knowledge of the Python programming is recommended.</li>\n"
"                                    <li>Participants preferably have a functional knowledge of our software (see Functional Training).</li>\n"
"                                </ul><p></p>\n"
"\n"
"                                <p>To get more information, visit the <a href=\"https://www.odoo.com/\">Odoo Official Website</a>.</p>\n"
"                            </div>\n"
"                        </div>\n"
"                    </div>\n"
"                </section>\n"
"            "
msgstr ""

#. module: website_quote
#: view:website:website_quote.quotation_toolbar
msgid "Accept"
msgstr "Chấp thuận"

#. module: website_quote
#: view:website:website_quote.so_quotation
msgid "Accept Order"
msgstr "Chấp thuận Đặt hàng"

#. module: website_quote
#: model:product.template,name:website_quote.product_product_quote_3_product_template
#: model:product.template,name:website_quote.product_template_quote_3
#: model:sale.quote.option,name:website_quote.website_sale_option_line_1
msgid "Advanced CRM Functional"
msgstr ""

#. module: website_quote
#: field:sale.order,amount_undiscounted:0
msgid "Amount Before Discount"
msgstr "Tổng trước Chiết khấu"

#. module: website_quote
#: view:website:website_quote.so_quotation
msgid "Ask Changes"
msgstr "Yêu cầu thay đổi"

#. module: website_quote
#: view:website:website_quote.so_quotation
msgid "Bill To:"
msgstr "Xuất hóa đơn đến:"

#. module: website_quote
#: view:website:website_quote.so_quotation
msgid "Cancel"
msgstr "Hủy bỏ"

#. module: website_quote
#: view:website:website_quote.so_quotation
msgid "Clear"
msgstr "Làm sạch"

#. module: website_quote
#: view:website:website_quote.so_quotation
msgid "Contact us"
msgstr "Liên hệ"

#. module: website_quote
#: view:website:website_quote.so_quotation
msgid "Contact us for new quote."
msgstr "Liên hệ để lấy báo giá mới."

#. module: website_quote
#: view:website:website_quote.so_quotation
msgid "Contact us to get a new quote."
msgstr "Liên hệ với chúng tôi để lấy báo giá mới."

#. module: website_quote
#: field:sale.order.option,create_uid:0 field:sale.quote.line,create_uid:0
#: field:sale.quote.option,create_uid:0 field:sale.quote.template,create_uid:0
msgid "Created by"
msgstr "Tạo bởi"

#. module: website_quote
#: field:sale.order.option,create_date:0 field:sale.quote.line,create_date:0
#: field:sale.quote.option,create_date:0
#: field:sale.quote.template,create_date:0
msgid "Created on"
msgstr "Tạo vào"

#. module: website_quote
#: view:website:website_quote.so_quotation
msgid "Customer:"
msgstr "Khách hàng:"

#. module: website_quote
#: field:sale.order,website_description:0 field:sale.order.option,name:0
#: field:sale.quote.line,name:0 field:sale.quote.option,name:0
#: view:sale.quote.template:website_quote.view_sale_quote_template_form
#: field:sale.quote.template,website_description:0
#: view:website:website_quote.optional_products
msgid "Description"
msgstr "Mô tả"

#. module: website_quote
#: field:product.template,quote_description:0
msgid "Description for the quote"
msgstr "Mô tả cho báo giá"

#. module: website_quote
#: field:product.template,website_description:0
msgid "Description for the website"
msgstr "Mô tả cho website"

#. module: website_quote
#: field:sale.order.option,discount:0 field:sale.quote.line,discount:0
#: field:sale.quote.option,discount:0
msgid "Discount (%)"
msgstr "Chiết khấu (%)"

#. module: website_quote
#: view:website:website_quote.so_quotation
msgid "Draw your signature"
msgstr "\"Vẽ\" Chữ ký của bạn"

#. module: website_quote
#: view:sale.quote.template:website_quote.view_sale_quote_template_form
msgid "Edit Template"
msgstr "Sửa mẫu"

#. module: website_quote
#: field:sale.order,validity_date:0
msgid "Expiry Date"
msgstr "Ngày hết hạn"

#. module: website_quote
#: view:website:sale.report_saleorder_document
msgid "Expiry Date:"
msgstr "Ngày hết hạn:"

#. module: website_quote
#: view:website:website_quote.quotation_toolbar
msgid "Feedback"
msgstr "Phản hồi"

#. module: website_quote
#: model:product.template,name:website_quote.product_product_quote_1_product_template
#: model:product.template,name:website_quote.product_template_quote_1
#: model:sale.quote.line,name:website_quote.website_sale_order_line_1
msgid "Functional Training"
msgstr "Tập huấn chức năng"

#. module: website_quote
#: view:website:website_quote.so_template
msgid "Heading 1"
msgstr ""

#. module: website_quote
#: view:website:website_quote.so_template
msgid "Heading 2"
msgstr ""

#. module: website_quote
#: view:website:website_quote.chatter
msgid "History"
msgstr "Lịch sử"

#. module: website_quote
#: view:website:website_quote.so_quotation
msgid ""
"I agree that by signing this proposal, I\n"
"                                  accept it on the behalf of"
msgstr ""
"Bằng việc ký vào báo giá này, tôi chấp thuận các điều khoản của nó thay mặt cho"

#. module: website_quote
#: field:sale.order.option,id:0 field:sale.quote.line,id:0
#: field:sale.quote.option,id:0 field:sale.quote.template,id:0
msgid "ID"
msgstr "ID"

#. module: website_quote
#: view:website:website_quote.so_quotation
msgid "Incl. tax)"
msgstr "bao gồm thuế)"

#. module: website_quote
#: view:website:website_quote.navigation_menu
msgid "Introduction"
msgstr "Đầu trang"

#. module: website_quote
#: field:sale.order.option,write_uid:0 field:sale.quote.line,write_uid:0
#: field:sale.quote.option,write_uid:0 field:sale.quote.template,write_uid:0
msgid "Last Updated by"
msgstr "Cập nhật lần cuối bởi"

#. module: website_quote
#: field:sale.order.option,write_date:0 field:sale.quote.line,write_date:0
#: field:sale.quote.option,write_date:0 field:sale.quote.template,write_date:0
msgid "Last Updated on"
msgstr "Cập nhật lần cuối"

#. module: website_quote
#: model:product.template,description_sale:website_quote.product_product_quote_1_product_template
#: model:product.template,description_sale:website_quote.product_product_quote_3_product_template
#: model:product.template,description_sale:website_quote.product_template_quote_1
#: model:product.template,description_sale:website_quote.product_template_quote_3
msgid ""
"Learn directly from our team and network of Odoo experts. Choose from the "
"available training sessions for a better functional understanding of Odoo"
msgstr ""

#. module: website_quote
#: model:product.template,description_sale:website_quote.product_product_quote_2_product_template
#: model:product.template,description_sale:website_quote.product_template_quote_2
msgid ""
"Learn directly from our team and network of Odoo experts. Choose from the "
"available training sessions for a better technical understanding of Odoo"
msgstr ""

#. module: website_quote
#: field:sale.order.line,website_description:0
#: field:sale.order.option,website_description:0
#: field:sale.quote.line,website_description:0
msgid "Line Description"
msgstr ""

#. module: website_quote
#: view:sale.quote.template:website_quote.view_sale_quote_template_form
msgid "Lines"
msgstr "Lines"

#. module: website_quote
#: help:sale.quote.template,number_of_days:0
msgid "Number of days for the validaty date computation of the quotation"
msgstr ""

#. module: website_quote
#: field:sale.quote.option,website_description:0
msgid "Option Description"
msgstr "Mô tả tùy chọn"

#. module: website_quote
#: view:website:website_quote.so_template
msgid "Optional Product:"
msgstr "Sản phẩm tùy chọn:"

#. module: website_quote
#: view:sale.order:website_quote.sale_order_form_quote
msgid "Optional Products & Services"
msgstr "Sản phẩm & Dịch vụ tùy chọn:"

#. module: website_quote
#: field:sale.order,options:0 field:sale.order.line,option_line_id:0
#: field:sale.quote.template,options:0
msgid "Optional Products Lines"
msgstr ""

#. module: website_quote
#: view:website:website_quote.optional_products
msgid "Options"
msgstr "Options"

#. module: website_quote
#: code:addons/website_quote/controllers/main.py:69
#, python-format
msgid "Order signed by %s"
msgstr "Đơn đặt hàng ký bởi"

#. module: website_quote
#: view:website:website_quote.optional_products
#: view:website:website_quote.pricing
msgid "Price"
msgstr "Giá"

#. module: website_quote
#: view:website:website_quote.pricing
msgid "Pricing"
msgstr "Chi tiết Giá"

#. module: website_quote
#: field:sale.order.option,product_id:0 field:sale.quote.line,product_id:0
#: field:sale.quote.option,product_id:0
msgid "Product"
msgstr "Sản phẩm"

#. module: website_quote
#: model:ir.model,name:website_quote.model_product_template
msgid "Product Template"
msgstr "Mẫu sản phẩm"

#. module: website_quote
#: view:website:website_quote.so_template
msgid "Product:"
msgstr "Sản phẩm:"

#. module: website_quote
#: view:website:website_quote.optional_products
#: view:website:website_quote.pricing
msgid "Products"
msgstr "Các sản phẩm"

#. module: website_quote
#: field:sale.order.option,quantity:0 field:sale.quote.line,product_uom_qty:0
#: field:sale.quote.option,quantity:0 view:website:website_quote.pricing
msgid "Quantity"
msgstr "Số lượng"

#. module: website_quote
#: field:sale.quote.template,name:0
msgid "Quotation Template"
msgstr "Mẫu Báo giá"

#. module: website_quote
#: model:ir.model,name:website_quote.model_sale_quote_line
msgid "Quotation Template Lines"
msgstr "Dòng trong Mẫu Báo giá"

#. module: website_quote
#: field:sale.quote.line,quote_id:0 field:sale.quote.option,template_id:0
msgid "Quotation Template Reference"
msgstr "Tham chiếu Mẫu Báo giá"

#. module: website_quote
#: model:ir.actions.act_window,name:website_quote.action_sale_quotation_template
#: model:ir.ui.menu,name:website_quote.menu_sale_quote_template
msgid "Quotation Templates"
msgstr "Mẫu Báo giá"

#. module: website_quote
#: code:addons/website_quote/controllers/main.py:47
#, python-format
msgid "Quotation viewed by customer"
msgstr "Báo giá được xem bởi khách hàng"

#. module: website_quote
#: view:website:website_quote.so_quotation
msgid "Quote Date:"
msgstr "Ngày Báo giá:"

#. module: website_quote
#: field:sale.quote.template,number_of_days:0
msgid "Quote Duration"
msgstr "Hạn Báo giá"

#. module: website_quote
#: model:ir.model,name:website_quote.model_sale_quote_option
msgid "Quote Option"
msgstr ""

#. module: website_quote
#: field:sale.order,template_id:0
msgid "Quote Template"
msgstr "Mẫu Báo giá"

#. module: website_quote
#: field:sale.quote.template,quote_line:0
msgid "Quote Template Lines"
msgstr "Chi tiết Mẫu Báo giá"

#. module: website_quote
#: view:website:website_quote.quotation_toolbar
#: view:website:website_quote.so_quotation
msgid "Reject"
msgstr "Từ chối"

#. module: website_quote
#: view:website:website_quote.so_quotation
msgid "Reject This Quote"
msgstr "Từ chối Báo giá này"

#. module: website_quote
#: model:ir.model,name:website_quote.model_sale_order_option
msgid "Sale Options"
msgstr "Tùy chọn bán"

#. module: website_quote
#: field:sale.order.option,order_id:0
msgid "Sale Order Reference"
msgstr "Tham chiếu đơn hàng"

#. module: website_quote
#: model:ir.model,name:website_quote.model_sale_quote_template
#: view:sale.quote.template:website_quote.view_sale_quote_template_form
msgid "Sale Quotation Template"
msgstr "Mẫu báo giá"

#. module: website_quote
#: view:sale.quote.template:website_quote.view_sale_quote_template_tree
msgid "Sale Quote Template"
msgstr "Mẫu báo giá"

#. module: website_quote
#: model:ir.model,name:website_quote.model_sale_order
msgid "Sales Order"
msgstr "Đơn đặt hàng"

#. module: website_quote
#: model:ir.model,name:website_quote.model_sale_order_line
msgid "Sales Order Line"
msgstr "Dòng hàng của Đơn hàng bán"

#. module: website_quote
#: view:sale.order:website_quote.sale_order_form_quote
#: view:sale.quote.template:website_quote.view_sale_quote_template_form
msgid "Sales Quote Template Lines"
msgstr "Dòng hàng của Mẫu Báo giá"

#. module: website_quote
#: field:sale.order,access_token:0
msgid "Security Token"
msgstr "Token an ninh"

#. module: website_quote
#: view:website:website_quote.chatter
msgid "Send"
msgstr "Gửi"

#. module: website_quote
#: view:website:website_quote.chatter
msgid "Send us a note..."
msgstr "Gửi ghi chú / yêu cầu cho chúng tôi..."

#. module: website_quote
#: view:website:website_quote.so_quotation
msgid "Ship To:"
msgstr "Giao đến"

#. module: website_quote
#: view:website:website_quote.so_quotation
msgid "Sign Order"
msgstr "Ký đơn hàng"

#. module: website_quote
#: view:website:website_quote.pricing
msgid "Subtotal:"
msgstr "Tổng phụ"

#. module: website_quote
#: view:sale.order:website_quote.sale_order_form_quote
#: view:sale.quote.template:website_quote.view_sale_quote_template_form
msgid "Suggested Products"
msgstr "Sản phẩm khuyên dùng"

#. module: website_quote
#: view:website:website_quote.pricing
msgid "Taxes"
msgstr "Các loại Thuế"

#. module: website_quote
#: view:website:website_quote.pricing
msgid "Taxes:"
msgstr "Các loại thuế:"

#. module: website_quote
#: model:product.template,name:website_quote.product_product_quote_2_product_template
#: model:product.template,name:website_quote.product_template_quote_2
#: model:sale.quote.line,name:website_quote.website_sale_order_line_2
msgid "Technical Training"
msgstr "Tập huấn kỹ thuật"

#. module: website_quote
#: view:website:website_quote.so_quotation
msgid ""
"Tell us why you are refusing this quotation, this will help us improve our "
"services."
msgstr ""
"Hãy cho chúng tôi biết tại sao bạn từ chối báo giá này. Điều này sẽ giúp chúng tôi cải thiện sản phẩm / dịch vụ của chúng tôi."

#. module: website_quote
#: view:website:website_quote.so_template
msgid "Template Header:"
msgstr ""

#. module: website_quote
#: view:website:website_quote.pricing view:website:website_quote.so_template
msgid "Terms & Conditions"
msgstr "Điều khoản & Điều kiện"

#. module: website_quote
#: field:sale.quote.template,note:0
msgid "Terms and conditions"
<<<<<<< HEAD
msgstr "Điều khoản và Điều kiện"
=======
msgstr "Điều khoản và điều kiện"
>>>>>>> 9f073102

#. module: website_quote
#: view:sale.quote.template:website_quote.view_sale_quote_template_form
msgid "Terms and conditions..."
<<<<<<< HEAD
msgstr "Điều khoản và Điều kiện..."
=======
msgstr "Điều khoản và điều kiện..."
>>>>>>> 9f073102

#. module: website_quote
#: view:website:website_quote.so_quotation
msgid "This offer expired!"
msgstr "Chào hàng này đã hết hạn!"

#. module: website_quote
#: view:website:website_quote.so_quotation
msgid "This offer expires in"
msgstr "Chào hàng này sẽ hết hạn trong"

#. module: website_quote
#: view:website:website_quote.so_quotation
msgid ""
"This order has been validated. Thanks for your trust\n"
"                          and do not hesitate to"
msgstr ""
"Đơn đặt hàng này đã được thẩm định. Cám ơn sự tin tưởng của bạn và đừng ngần ngại"

#. module: website_quote
#: view:website:website_quote.so_quotation
msgid "This quotation has been canceled."
msgstr "Báo giá này đã bị hủy bỏ."

#. module: website_quote
#: view:website:website_quote.so_quotation
msgid "This quotation has been rejected."
msgstr "Báo giá này đã bị từ chối."

#. module: website_quote
#: view:website:website_quote.so_template
msgid "Titles with style"
msgstr "Tiêu đề có phong cách"

#. module: website_quote
#: view:website:website_quote.pricing
msgid "Total:"
msgstr "Tổng cộng:"

#. module: website_quote
#: field:sale.order.option,price_unit:0 field:sale.quote.line,price_unit:0
#: field:sale.quote.option,price_unit:0 view:website:website_quote.pricing
msgid "Unit Price"
msgstr "Đơn giá"

#. module: website_quote
#: field:sale.order.option,uom_id:0 field:sale.quote.line,product_uom_id:0
#: field:sale.quote.option,uom_id:0
msgid "Unit of Measure "
msgstr "Đơn vị đo lường"

#. module: website_quote
#: view:website:website_quote.so_quotation
msgid "Update Quote"
msgstr "Cập nhật Báo giá"

#. module: website_quote
#: view:website:website_quote.so_quotation
msgid "Validate Order"
msgstr "Xác nhận báo giá"

#. module: website_quote
#: view:sale.order:website_quote.sale_order_form_quote
msgid "View Quotation"
msgstr "Xem Báo giá"

#. module: website_quote
#: view:sale.quote.template:website_quote.view_sale_quote_template_form
msgid "Website Description"
msgstr "Mô tả Website"

#. module: website_quote
#: view:website:website_quote.so_quotation
msgid "Your Contact:"
msgstr "Liên hệ:"

#. module: website_quote
#: view:website:website_quote.so_quotation
msgid "Your Name:"
msgstr "Tên bạn:"

#. module: website_quote
#: view:website:website_quote.so_quotation
msgid "Your Order"
msgstr "Đơn hàng của bạn"

#. module: website_quote
#: view:website:website_quote.so_quotation
msgid "Your Quotation"
msgstr "Báo giá của bạn"

#. module: website_quote
#: view:website:website_quote.so_quotation
msgid "Your Reference:"
<<<<<<< HEAD
msgstr "Tham chiếu của bạn:"
=======
msgstr "Tham chiểu của bạn:"
>>>>>>> 9f073102

#. module: website_quote
#: view:website:website_quote.so_quotation
msgid "Your advantage:"
msgstr ""

#. module: website_quote
#: view:website:website_quote.so_quotation
msgid "Your feedback....."
msgstr "Phản hồi của bạn..."

#. module: website_quote
#: view:website:website_quote.so_quotation
msgid "Your message has been successfully sent!"
msgstr "Thông điệp của bạn đã được gửi thành công!"

#. module: website_quote
#: view:website:website_quote.so_template
msgid "and"
msgstr "và"

#. module: website_quote
#: view:website:website_quote.so_quotation
msgid "contact us"
msgstr "liên hệ"

#. module: website_quote
#: view:website:website_quote.so_quotation
msgid "day"
msgstr "ngày"

#. module: website_quote
#: view:sale.quote.template:website_quote.view_sale_quote_template_form
#: view:website:website_quote.so_quotation
msgid "days"
msgstr "ngày"

#. module: website_quote
#: view:website:website_quote.so_quotation
msgid ""
"for\n"
"                          any question."
msgstr ""

#. module: website_quote
#: view:website:website_quote.so_quotation
msgid "if you want a new one."
msgstr ""

#. module: website_quote
#: view:website:website_quote.chatter
msgid "on"
msgstr "on"

#. module: website_quote
#: view:website:website_quote.so_quotation
msgid "or"
msgstr "hoặc"

#. module: website_quote
#: view:website:website_quote.so_template
msgid ""
"this content\n"
"                                will appear on all quotations using this\n"
"                                template."
msgstr ""
"nội dung này sẽ xuất hiện trên tất cả báo giá sử dụng mẫu này."

#. module: website_quote
#: field:sale.order.option,line_id:0
msgid "unknown"
msgstr "không xác định"

#. module: website_quote
#: view:website:website_quote.so_template
msgid ""
"will be used to generate the\n"
"                                table of content automatically."
msgstr ""
"sẽ được sử dụng để tạo bảng\n"
"                                mục lục một cách tự động."

#. module: website_quote
#: view:website:website_quote.so_quotation
msgid "with payment terms:"
msgstr "với điều khoản thanh toán:"<|MERGE_RESOLUTION|>--- conflicted
+++ resolved
@@ -8,7 +8,7 @@
 "Project-Id-Version: Odoo 8.0\n"
 "Report-Msgid-Bugs-To: \n"
 "POT-Creation-Date: 2015-01-21 14:09+0000\n"
-"PO-Revision-Date: 2016-02-23 04:22+0000\n"
+"PO-Revision-Date: 2015-08-01 06:30+0000\n"
 "Last-Translator: Martin Trigaux\n"
 "Language-Team: Vietnamese (http://www.transifex.com/odoo/odoo-8/language/vi/)\n"
 "MIME-Version: 1.0\n"
@@ -204,7 +204,7 @@
 #: view:website:website_quote.so_quotation
 #: view:website:website_quote.so_template
 msgid "&times;"
-msgstr "&times;"
+msgstr ""
 
 #. module: website_quote
 #: view:website:website_quote.so_quotation
@@ -384,8 +384,7 @@
 "                        <div class=\"col-md-5\">\n"
 "                            <img src=\"/website_quote/static/src/img/partner_icon_02.png\" class=\"img\">\n"
 "                        </div>\n"
-"                    </div>\n"                 this content will appear on the quotation only if this\n"
-"                                product is put on the quote."
+"                    </div>\n"
 "                </section>\n"
 "\n"
 "                <section data-snippet-id=\"text-block\">\n"
@@ -1151,20 +1150,12 @@
 #. module: website_quote
 #: field:sale.quote.template,note:0
 msgid "Terms and conditions"
-<<<<<<< HEAD
 msgstr "Điều khoản và Điều kiện"
-=======
-msgstr "Điều khoản và điều kiện"
->>>>>>> 9f073102
 
 #. module: website_quote
 #: view:sale.quote.template:website_quote.view_sale_quote_template_form
 msgid "Terms and conditions..."
-<<<<<<< HEAD
 msgstr "Điều khoản và Điều kiện..."
-=======
-msgstr "Điều khoản và điều kiện..."
->>>>>>> 9f073102
 
 #. module: website_quote
 #: view:website:website_quote.so_quotation
@@ -1259,11 +1250,7 @@
 #. module: website_quote
 #: view:website:website_quote.so_quotation
 msgid "Your Reference:"
-<<<<<<< HEAD
 msgstr "Tham chiếu của bạn:"
-=======
-msgstr "Tham chiểu của bạn:"
->>>>>>> 9f073102
 
 #. module: website_quote
 #: view:website:website_quote.so_quotation
@@ -1316,7 +1303,7 @@
 #. module: website_quote
 #: view:website:website_quote.chatter
 msgid "on"
-msgstr "on"
+msgstr ""
 
 #. module: website_quote
 #: view:website:website_quote.so_quotation
