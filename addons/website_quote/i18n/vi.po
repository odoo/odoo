# Translation of Odoo Server.
# This file contains the translation of the following modules:
# * website_quote
#
# Translators:
# fanha99 <fanha99@hotmail.com>, 2017
# Martin Trigaux, 2017
# son dang <son.dang@doda100.com>, 2017
# Minh Nguyen <minh@kiuasia.com>, 2017
# Hoang Loc Le Huu <loclhh@gmail.com>, 2017
# Phạm Lân <phamquanglan@gmail.com>, 2017
# PHAM QUOC MY <mypham2802@gmail.com>, 2017
# lam nguyen <lamev.inc@gmail.com>, 2017
# Jean-Charles Drubay <jcdrubay@gmail.com>, 2017
msgid ""
msgstr ""
"Project-Id-Version: Odoo Server 11.0\n"
"Report-Msgid-Bugs-To: \n"
"POT-Creation-Date: 2018-02-19 13:43+0000\n"
"PO-Revision-Date: 2018-02-19 13:43+0000\n"
"Last-Translator: Jean-Charles Drubay <jcdrubay@gmail.com>, 2017\n"
"Language-Team: Vietnamese (https://www.transifex.com/odoo/teams/41243/vi/)\n"
"MIME-Version: 1.0\n"
"Content-Type: text/plain; charset=UTF-8\n"
"Content-Transfer-Encoding: \n"
"Language: vi\n"
"Plural-Forms: nplurals=1; plural=0;\n"

#. module: website_quote
#: model:mail.template,body_html:website_quote.confirmation_mail
msgid ""
"\n"
"<div summary=\"o_mail_template\" style=\"padding:0px; width:600px; margin:0 auto; background: #FFFFFF repeat top /100%;color:#777777\">\n"
"    <table cellspacing=\"0\" cellpadding=\"0\" style=\"width:600px; border-collapse:collapse; background:inherit; color:inherit\">\n"
"        <tbody><tr>\n"
"            <td valign=\"center\" width=\"200\" style=\"padding:0px 10px 5px 5px;font-size: 12px\">\n"
"                <img src=\"/logo.png\" style=\"padding: 0px; margin: 0px; height: auto; width: 80px;\" alt=\"${user.company_id.name}\">\n"
"            </td>\n"
"        </tr></tbody>\n"
"    </table>\n"
"    <table cellspacing=\"0\" cellpadding=\"0\" style=\"width:600px; border-collapse:collapse; background:inherit; color:inherit\">\n"
"        <tbody><tr>\n"
"            <td valign=\"top\" style=\"width:600px; padding:0px 10px 5px 5px;\">\n"
"                <div>\n"
"                    <hr width=\"100%\" style=\"background-color:rgb(204,204,204);border:medium none;clear:both;display:block;font-size:0px;min-height:1px;line-height:0;margin:15px auto;padding:0\">\n"
"                </div>\n"
"            </td>\n"
"        </tr></tbody>\n"
"    </table>\n"
"</div>\n"
"<div style=\"padding:0px; width:600px; max-width:600px; margin:0 auto; background: #FFFFFF repeat top /100%;color:#777777\">\n"
"    <table cellspacing=\"0\" cellpadding=\"0\" style=\"width:600px ;text-align:justify; margin:0 auto; border-collapse:collapse; background:inherit; color:inherit\">\n"
"        <tbody><tr>\n"
"            <td style=\"padding:0px 10px 5px 5px;font-size: 14px;\">\n"
"                <p>Dear ${object.partner_id.name},</p><br/>\n"
"                <p>Your order <a href=\"/quote/${object.id}/${object.access_token}\">${object.name}</a> has been validated!</p><br/>\n"
"                \n"
"                % if object.partner_id.user_ids\n"
"                <p>You can view your quotes, sales orders and invoices online by going to our <a style=\"text-decoration:none; color: #875A7B;\" href=\"/my/home\">Online Portal</a>.</p><br/>\n"
"                % endif\n"
"\n"
"                <p>If you have any question, do not hesitate to contact us.</p><br/>\n"
"                <p>Thank you for choosing ${object.company_id.name or \"us\"}!</p>\n"
"            </td>\n"
"        </tr><tr>\n"
"            <td style=\"padding:0px 10px 5px 5px;font-size: 14px;\">\n"
"                % if user.signature\n"
"                <p style=\"font-size: 14px;\">${user.signature | safe}\n"
"                </p>\n"
"                % endif\n"
"                <p style=\"font-size: 11px;\"><strong>Sent by\n"
"                <a href=\"${user.company_id.website}\" style=\"text-decoration:none; color: #875A7B;\">\n"
"                    <strong>${user.company_id.name}</strong>\n"
"                </a> using <a href=\"www.odoo.com\" style=\"text-decoration:none; color: #875A7B;\"><strong>Odoo</strong></a>\n"
"                </strong></p>\n"
"            </td>\n"
"        </tr></tbody>\n"
"    </table>\n"
"</div>"
msgstr ""
"\n"
"<div summary=\"o_mail_template\" style=\"padding:0px; width:600px; margin:0 auto; background: #FFFFFF repeat top /100%;color:#777777\">\n"
"    <table cellspacing=\"0\" cellpadding=\"0\" style=\"width:600px; border-collapse:collapse; background:inherit; color:inherit\">\n"
"        <tbody><tr>\n"
"            <td valign=\"center\" width=\"200\" style=\"padding:0px 10px 5px 5px;font-size: 12px\">\n"
"                <img src=\"/logo.png\" style=\"padding: 0px; margin: 0px; height: auto; width: 80px;\" alt=\"${user.company_id.name}\">\n"
"            </td>\n"
"        </tr></tbody>\n"
"    </table>\n"
"    <table cellspacing=\"0\" cellpadding=\"0\" style=\"width:600px; border-collapse:collapse; background:inherit; color:inherit\">\n"
"        <tbody><tr>\n"
"            <td valign=\"top\" style=\"width:600px; padding:0px 10px 5px 5px;\">\n"
"                <div>\n"
"                    <hr width=\"100%\" style=\"background-color:rgb(204,204,204);border:medium none;clear:both;display:block;font-size:0px;min-height:1px;line-height:0;margin:15px auto;padding:0\">\n"
"                </div>\n"
"            </td>\n"
"        </tr></tbody>\n"
"    </table>\n"
"</div>\n"
"<div style=\"padding:0px; width:600px; max-width:600px; margin:0 auto; background: #FFFFFF repeat top /100%;color:#777777\">\n"
"    <table cellspacing=\"0\" cellpadding=\"0\" style=\"width:600px ;text-align:justify; margin:0 auto; border-collapse:collapse; background:inherit; color:inherit\">\n"
"        <tbody><tr>\n"
"            <td style=\"padding:0px 10px 5px 5px;font-size: 14px;\">\n"
"                <p>Dear ${object.partner_id.name},</p><br/>\n"
"                <p>Đơn hàng <a href=\"/quote/${object.id}/${object.access_token}\">${object.name}</a> của bạn đã được xác nhận!</p><br/>\n"
"                \n"
"                % if object.partner_id.user_ids\n"
"                <p>Bạn có thể xem các báo giá, đơn hàng, hoá đơn một cách trực tuyến bằng cách truy cập vào <a style=\"text-decoration:none; color: #875A7B;\" href=\"/my/home\">Portal Trực tuyến</a>.</p><br/>\n"
"                % endif\n"
"\n"
"                <p>Nếu bạn có bất kỳ câu hỏi, đừng ngần ngại liên hệ với chúng tôi.</p><br/>\n"
"                <p>Cám ơn bạn đã tin tưởng ${object.company_id.name or \"chúng tôi\"}!</p>\n"
"            </td>\n"
"        </tr><tr>\n"
"            <td style=\"padding:0px 10px 5px 5px;font-size: 14px;\">\n"
"                % if user.signature\n"
"                <p style=\"font-size: 14px;\">${user.signature | safe}\n"
"                </p>\n"
"                % endif\n"
"                <p style=\"font-size: 11px;\"><strong>Sent by\n"
"                <a href=\"${user.company_id.website}\" style=\"text-decoration:none; color: #875A7B;\">\n"
"                    <strong>${user.company_id.name}</strong>\n"
"                </a> sử dụng <a href=\"https://www.erponline.vn\" style=\"text-decoration:none; color: #875A7B;\"><strong>Odoo ERPOnline</strong></a>\n"
"                </strong></p>\n"
"            </td>\n"
"        </tr></tbody>\n"
"    </table>\n"
"</div>"

#. module: website_quote
<<<<<<< HEAD
#: model:ir.ui.view,arch_db:website_quote.so_quotation
msgid "! You can"
msgstr "! Bạn có thể"

#. module: website_quote
=======
>>>>>>> b730de19
#: model:ir.ui.view,arch_db:website_quote.optional_products
#: model:ir.ui.view,arch_db:website_quote.pricing
#: model:ir.ui.view,arch_db:website_quote.report_saleorder_validity_date
msgid "% discount"
msgstr "% chiết khấu"

#. module: website_quote
#: model:ir.ui.view,arch_db:website_quote.pricing
msgid "&amp;bull;"
msgstr "&amp;bull;"

#. module: website_quote
#: model:product.product,quote_description:website_quote.product_product_quote_2
#: model:product.template,quote_description:website_quote.product_product_quote_2_product_template
#: model:product.template,quote_description:website_quote.product_template_quote_2
#: model:sale.quote.line,website_description:website_quote.website_sale_order_line_2
msgid "&amp;nbsp;"
msgstr "&amp;nbsp;"

#. module: website_quote
#: model:ir.ui.view,arch_db:website_quote.payment_confirmation_status
#: model:ir.ui.view,arch_db:website_quote.so_quotation
#: model:ir.ui.view,arch_db:website_quote.so_template
msgid "&amp;times;"
msgstr ""

#. module: website_quote
#: model:ir.ui.view,arch_db:website_quote.so_template
msgid ""
":\n"
"                                this content will appear on the quotation only if this\n"
"                                product is put on the quote."
msgstr ""
":\n"
"                                nội dung này sẽ xuất hiện trên báo giá chỉ khi sản phẩm\n"
"                                này được đưa vào báo giá."

#. module: website_quote
#: model:ir.ui.view,arch_db:website_quote.so_template
msgid ""
":\n"
"                                this content will appear on the quotation only if this\n"
"                                product is used in the quote."
msgstr ""
":\n"
"                                nội dung này sẽ xuất hiện trên báo giá chỉ khi sản phẩm\n"
"                                này được đưa vào báo giá."

#. module: website_quote
#: model:ir.ui.view,arch_db:website_quote.so_quotation
msgid "<i class=\"fa fa-check\"/> Accept"
msgstr "<i class=\"fa fa-check\"/> Chấp thuận"

#. module: website_quote
#: model:ir.ui.view,arch_db:website_quote.so_quotation
msgid "<i class=\"fa fa-check\"/> Accept &amp; Pay"
msgstr "<i class=\"fa fa-check\"/> Chấp thuận &amp; Thanh toán"

#. module: website_quote
#: model:ir.ui.view,arch_db:website_quote.so_quotation
msgid "<i class=\"fa fa-check\"/> Accept Order"
msgstr "<i class=\"fa fa-check\"/> Chấp thuận Đơn hàng"

#. module: website_quote
#: model:ir.ui.view,arch_db:website_quote.so_quotation
msgid "<i class=\"fa fa-check\"/> Pay Now"
msgstr "<i class=\"fa fa-check\"/> Thanh toán Ngay"

#. module: website_quote
#: model:ir.ui.view,arch_db:website_quote.chatter
msgid "<i class=\"fa fa-comment\"/> Feedback"
msgstr "<i class=\"fa fa-comment\"/> Phản hồi"

#. module: website_quote
#: model:ir.ui.view,arch_db:website_quote.so_quotation
msgid "<i class=\"fa fa-times\"/> Reject"
msgstr "<i class=\"fa fa-times\"/> Từ chối"

#. module: website_quote
#: model:product.product,quote_description:website_quote.product_product_quote_2
#: model:product.template,quote_description:website_quote.product_product_quote_2_product_template
#: model:product.template,quote_description:website_quote.product_template_quote_2
#: model:sale.quote.line,website_description:website_quote.website_sale_order_line_2
msgid ""
"<i>You will be able to create dynamic page interacting with the ORM.</i>"
msgstr "<i>Bạn sẽ có thể tạo trang động tương tác với ORM.</i>"

#. module: website_quote
#: model:product.product,quote_description:website_quote.product_product_quote_2
#: model:product.template,quote_description:website_quote.product_product_quote_2_product_template
#: model:product.template,quote_description:website_quote.product_template_quote_2
#: model:sale.quote.line,website_description:website_quote.website_sale_order_line_2
msgid ""
"<i>You will be able to develop a full application with backend and user "
"interface.</i>"
msgstr ""
"<i>Bạn sẽ có thể phát triển một ứng dụng hoàn chỉnh với backend và giao diện"
" người dùng.</i>"

#. module: website_quote
#: model:product.product,quote_description:website_quote.product_product_quote_2
#: model:product.template,quote_description:website_quote.product_product_quote_2_product_template
#: model:product.template,quote_description:website_quote.product_template_quote_2
#: model:sale.quote.line,website_description:website_quote.website_sale_order_line_2
msgid ""
"<i>You will be able to develop simple dynamic compenents in HTML pages.</i>"
msgstr ""
"<i>Bạn sẽ có thể phát triển thành phần động đơn giản bằng các trang "
"HTML.</i>"

#. module: website_quote
#: model:product.product,quote_description:website_quote.product_product_quote_2
#: model:product.template,quote_description:website_quote.product_product_quote_2_product_template
#: model:product.template,quote_description:website_quote.product_template_quote_2
#: model:sale.quote.line,website_description:website_quote.website_sale_order_line_2
msgid ""
"<span style=\"text-align: -webkit-center; \">This course is dedicated to "
"developers who need to grasp knowledge of the <strong>business applications "
"development </strong>process. This course is for new developers or for IT "
"professionals eager to learn more about technical aspects.</span>"
msgstr ""

#. module: website_quote
#: model:ir.ui.view,arch_db:website_quote.so_quotation
msgid "<span>, for an amount of </span>"
msgstr "<span>, cho số tiền </span>"

#. module: website_quote
#: model:ir.ui.view,arch_db:website_quote.so_quotation
msgid ""
"<span>I agree that by paying this proposal, I\n"
"                                accept it on the behalf of </span>"
msgstr ""
"<span>Tôi đồng ý rằng, bằng việc thanh toán,\n"
"                                tôi chấp thuận báo giá này đại diện cho </span>"

#. module: website_quote
#: model:ir.ui.view,arch_db:website_quote.so_quotation
msgid ""
"<span>I agree that by signing this proposal, I\n"
"                                    accept it on the behalf of </span>"
msgstr ""

#. module: website_quote
#: model:ir.ui.view,arch_db:website_quote.report_saleorder_validity_date
msgid "<span>Suggested Products</span>"
msgstr "<span>Sản phẩm được gợi ý</span>"

#. module: website_quote
#: model:ir.ui.view,arch_db:website_quote.so_quotation
msgid "<span>with payment terms: </span>"
msgstr "<span>với điều khoản thanh toán: </span>"

#. module: website_quote
#: model:ir.ui.view,arch_db:website_quote.report_saleorder_validity_date
msgid "<strong>Expiration Date:</strong>"
msgstr "<strong>Ngày hết hạn:</strong>"

#. module: website_quote
#: model:product.product,quote_description:website_quote.product_product_quote_2
#: model:product.template,quote_description:website_quote.product_product_quote_2_product_template
#: model:product.template,quote_description:website_quote.product_template_quote_2
#: model:sale.quote.line,website_description:website_quote.website_sale_order_line_2
msgid ""
"<strong>Having attended this course, participants should be able "
"to:</strong>"
msgstr ""

#. module: website_quote
#: model:product.product,quote_description:website_quote.product_product_quote_2
#: model:product.template,quote_description:website_quote.product_product_quote_2_product_template
#: model:product.template,quote_description:website_quote.product_template_quote_2
#: model:sale.quote.line,website_description:website_quote.website_sale_order_line_2
msgid "<strong>Objectives:</strong>"
msgstr "<strong>Mục tiêu:</strong>"

#. module: website_quote
#: model:product.product,quote_description:website_quote.product_product_quote_2
#: model:product.template,quote_description:website_quote.product_product_quote_2_product_template
#: model:product.template,quote_description:website_quote.product_template_quote_2
#: model:sale.quote.line,website_description:website_quote.website_sale_order_line_2
msgid "<strong>Our prices include:</strong>"
msgstr "<strong>Giá của chúng tôi đã gồm:</strong>"

#. module: website_quote
#: model:product.product,quote_description:website_quote.product_product_quote_2
#: model:product.template,quote_description:website_quote.product_product_quote_2_product_template
#: model:product.template,quote_description:website_quote.product_template_quote_2
#: model:sale.quote.line,website_description:website_quote.website_sale_order_line_2
msgid "<strong>Requirements:</strong>"
msgstr "<strong>Yêu cầu:</strong>"

#. module: website_quote
#: model:ir.ui.view,arch_db:website_quote.pricing
msgid "<strong>Subtotal:</strong>"
msgstr "<strong>Tổng phụ:</strong>"

#. module: website_quote
#: model:ir.ui.view,arch_db:website_quote.so_template
msgid ""
"<strong>Template Header:</strong> this content\n"
"                                will appear on all quotations using this\n"
"                                template."
msgstr ""
"<strong>Template Header:</strong> nội dung này\n"
"                                sẽ xuất hiện ở tất cả các báo giá mà sử dụng\n"
"                                mẫu này."

#. module: website_quote
#: model:product.product,quote_description:website_quote.product_product_quote_1
#: model:product.template,quote_description:website_quote.product_product_quote_1_product_template
#: model:product.template,quote_description:website_quote.product_template_quote_1
#: model:sale.quote.line,website_description:website_quote.website_sale_order_line_1
msgid "<strong>There are three components to the training</strong>"
msgstr ""

#. module: website_quote
#: model:ir.ui.view,arch_db:website_quote.so_quotation
msgid ""
"<strong>This offer expired!</strong><br/>\n"
"                                  Contact us for new quote."
msgstr ""
"<strong>Báo giá này đã hết hạn!</strong><br/>\n"
"                                  Liên hệ với chúng tôi để nhận báo giá mới."

#. module: website_quote
#: model:ir.ui.view,arch_db:website_quote.so_quotation
msgid "<strong>This offer expires in</strong>"
msgstr "<strong>Báo giá này sẽ hết hạn trong</strong>"

#. module: website_quote
#: model:ir.ui.view,arch_db:website_quote.so_quotation
msgid ""
"<strong>This quotation has been canceled.</strong> Contact us to get a new "
"quote."
msgstr ""
"<strong>Báo giá này đã bị huỷ.</strong> Liên hệ với chúng tôi để nhận báo "
"giá mới."

#. module: website_quote
#: model:ir.ui.view,arch_db:website_quote.pricing
msgid "<strong>Total:</strong>"
msgstr "<strong>Tổng:</strong>"

#. module: website_quote
#: model:sale.quote.template,website_description:website_quote.website_quote_template_default
msgid "About us"
msgstr "Về Chúng tôi"

#. module: website_quote
#: model:sale.quote.template,website_description:website_quote.website_quote_template_1
msgid ""
"Access to an Account Manager at Odoo SA to discuss strategic, sales and "
"service issues"
msgstr ""

#. module: website_quote
#: model:sale.quote.template,website_description:website_quote.website_quote_template_1
msgid "Access to the Partners Portal"
msgstr ""

#. module: website_quote
#: model:ir.model.fields,field_description:website_quote.field_sale_quote_template_active
msgid "Active"
msgstr "Có hiệu lực"

#. module: website_quote
#: model:ir.ui.view,arch_db:website_quote.sale_order_form_quote
msgid "Add to order lines"
msgstr "Thêm vào dòng đơn hàng"

#. module: website_quote
#: model:product.product,name:website_quote.product_product_quote_3
#: model:product.template,name:website_quote.product_product_quote_3_product_template
#: model:product.template,name:website_quote.product_template_quote_3
#: model:sale.quote.option,name:website_quote.website_sale_option_line_1
msgid "Advanced CRM Functional"
msgstr "Tính năng CRM Nâng cao"

#. module: website_quote
#: model:product.product,quote_description:website_quote.product_product_quote_2
#: model:product.template,quote_description:website_quote.product_product_quote_2_product_template
#: model:product.template,quote_description:website_quote.product_template_quote_2
#: model:sale.quote.line,website_description:website_quote.website_sale_order_line_2
msgid "Advanced JQuery"
msgstr "JQuery Nâng cao"

#. module: website_quote
#: model:ir.ui.view,arch_db:website_quote.pricing
msgid "Amount"
msgstr "Tổng tiền"

#. module: website_quote
#: model:ir.model.fields,field_description:website_quote.field_sale_order_amount_undiscounted
msgid "Amount Before Discount"
msgstr "Tổng Trước Chiết khấu"

#. module: website_quote
#: model:sale.quote.template,website_description:website_quote.website_quote_template_1
msgid "An Odoo official partner commits to:"
msgstr ""

#. module: website_quote
#: model:ir.ui.view,arch_db:website_quote.view_sale_quote_template_search
msgid "Archived"
msgstr "Đã lưu "

#. module: website_quote
#: model:product.product,quote_description:website_quote.product_product_quote_2
#: model:product.template,quote_description:website_quote.product_product_quote_2_product_template
#: model:product.template,quote_description:website_quote.product_template_quote_2
#: model:sale.quote.line,website_description:website_quote.website_sale_order_line_2
msgid "Arrays"
msgstr ""

#. module: website_quote
#: model:sale.quote.template,website_description:website_quote.website_quote_template_default
msgid ""
"As a leading professional services firm,\n"
"                                       we know that success is all about the\n"
"                                       commitment we put on strong services."
msgstr ""
"Là một công ty hàng đầu về dịch vụ chuyên nghiệp,\n"
"                                       chúng tôi biết rằng sự thành công được\n"
"                                       tạo dựng từ những cam kết của chúng tôi\n"
"                                       về các dịch vụ mà chúng tôi cung cấp."

#. module: website_quote
#: model:ir.ui.view,arch_db:website_quote.chatter
msgid "Ask Changes"
msgstr "Đề nghị Sửa đổi"

#. module: website_quote
#: model:ir.ui.view,arch_db:website_quote.so_template
msgid "Back"
msgstr "Quay lại"

#. module: website_quote
#: model:ir.ui.view,arch_db:website_quote.so_quotation_content
msgid "Back to Sales Order"
msgstr ""

#. module: website_quote
#: model:sale.quote.template,website_description:website_quote.website_quote_template_1
msgid "Be available for periodic review meeting with Odoo SA account managers"
msgstr ""

#. module: website_quote
#: model:sale.quote.template,website_description:website_quote.website_quote_template_1
msgid ""
"Be the first level of support for his Odoo customers and use Odoo SA for the"
" second level of support (mostly for bug fixes)"
msgstr ""

#. module: website_quote
#: model:sale.quote.template,website_description:website_quote.website_quote_template_1
msgid "Become a Certified Odoo Partner"
msgstr ""

#. module: website_quote
#: model:sale.quote.template,website_description:website_quote.website_quote_template_1
msgid "Benefits for a partner"
msgstr ""

#. module: website_quote
#: model:product.product,quote_description:website_quote.product_product_quote_1
#: model:product.template,quote_description:website_quote.product_product_quote_1_product_template
#: model:product.template,quote_description:website_quote.product_template_quote_1
#: model:sale.quote.line,website_description:website_quote.website_sale_order_line_1
msgid "Better comfort to facilitate your learning process"
msgstr ""

#. module: website_quote
#: model:ir.ui.view,arch_db:website_quote.so_quotation_content
msgid "Bill To:"
msgstr "Xuất Hoá đơn đến:"

#. module: website_quote
#: model:product.product,quote_description:website_quote.product_product_quote_2
#: model:product.template,quote_description:website_quote.product_product_quote_2_product_template
#: model:product.template,quote_description:website_quote.product_template_quote_2
#: model:sale.quote.line,website_description:website_quote.website_sale_order_line_2
msgid "Bootstrap CSS"
msgstr ""

#. module: website_quote
#: model:product.product,quote_description:website_quote.product_product_quote_2
#: model:product.template,quote_description:website_quote.product_product_quote_2_product_template
#: model:product.template,quote_description:website_quote.product_template_quote_2
#: model:sale.quote.line,website_description:website_quote.website_sale_order_line_2
msgid "Bring your own laptop."
msgstr "Mang theo laptop của bạn."

#. module: website_quote
#: model:product.product,quote_description:website_quote.product_product_quote_2
#: model:product.template,quote_description:website_quote.product_product_quote_2_product_template
#: model:product.template,quote_description:website_quote.product_template_quote_2
#: model:sale.quote.line,website_description:website_quote.website_sale_order_line_2
msgid "Building a Full Application"
msgstr "Xây dựng Ứng dụng Hoàn chỉnh"

#. module: website_quote
#: model:product.product,quote_description:website_quote.product_product_quote_2
#: model:product.template,quote_description:website_quote.product_product_quote_2_product_template
#: model:product.template,quote_description:website_quote.product_template_quote_2
#: model:sale.quote.line,website_description:website_quote.website_sale_order_line_2
msgid "Calling the ORM"
msgstr "Gọi đến ORM"

#. module: website_quote
#: model:ir.ui.view,arch_db:website_quote.so_quotation
msgid "Cancel"
msgstr "Hủy"

#. module: website_quote
#: model:ir.model.fields,help:website_quote.field_sale_order_require_payment
#: model:ir.model.fields,help:website_quote.field_sale_quote_template_require_payment
msgid ""
"Choose how you want to confirm an order to launch the delivery process. You "
"can either request a digital signature or an upfront payment. With a digital"
" signature, you can request the payment when issuing the invoice."
msgstr ""

#. module: website_quote
#: model:ir.actions.act_window,help:website_quote.action_sale_quotation_template
msgid "Click here to create your template."
msgstr "Bấm để tạo mẫu của bạn."

#. module: website_quote
#: model:ir.ui.view,arch_db:website_quote.view_sale_quote_template_form
msgid "Confirmation"
msgstr "Xác nhận"

#. module: website_quote
#: model:ir.model.fields,field_description:website_quote.field_sale_quote_template_mail_template_id
msgid "Confirmation Mail"
msgstr "Mẫu Thư Xác nhận"

#. module: website_quote
#: model:ir.model.fields,field_description:website_quote.field_sale_order_require_payment
#: model:ir.model.fields,field_description:website_quote.field_sale_quote_template_require_payment
msgid "Confirmation Mode"
msgstr ""

#. module: website_quote
#: model:ir.ui.view,arch_db:website_quote.so_quotation
msgid "Contact us"
msgstr "Liên hệ"

#. module: website_quote
#: model:product.product,quote_description:website_quote.product_product_quote_2
#: model:product.template,quote_description:website_quote.product_product_quote_2_product_template
#: model:product.template,quote_description:website_quote.product_template_quote_2
#: model:sale.quote.line,website_description:website_quote.website_sale_order_line_2
msgid "Controllers and Views"
msgstr "Controllers và Views"

#. module: website_quote
#: model:product.product,quote_description:website_quote.product_product_quote_2
#: model:product.template,quote_description:website_quote.product_product_quote_2_product_template
#: model:product.template,quote_description:website_quote.product_template_quote_2
#: model:sale.quote.line,website_description:website_quote.website_sale_order_line_2
msgid "Course Summary"
msgstr "Tóm tắt Khoá học"

#. module: website_quote
#: model:ir.model.fields,field_description:website_quote.field_sale_order_option_create_uid
#: model:ir.model.fields,field_description:website_quote.field_sale_quote_line_create_uid
#: model:ir.model.fields,field_description:website_quote.field_sale_quote_option_create_uid
#: model:ir.model.fields,field_description:website_quote.field_sale_quote_template_create_uid
msgid "Created by"
msgstr "Được tạo bởi"

#. module: website_quote
#: model:ir.model.fields,field_description:website_quote.field_sale_order_option_create_date
#: model:ir.model.fields,field_description:website_quote.field_sale_quote_line_create_date
#: model:ir.model.fields,field_description:website_quote.field_sale_quote_option_create_date
#: model:ir.model.fields,field_description:website_quote.field_sale_quote_template_create_date
msgid "Created on"
msgstr "Được tạo vào"

#. module: website_quote
#: model:ir.ui.view,arch_db:website_quote.so_quotation_content
msgid "Customer:"
msgstr "Khách hàng:"

#. module: website_quote
#: model:product.product,quote_description:website_quote.product_product_quote_2
#: model:product.template,quote_description:website_quote.product_product_quote_2_product_template
#: model:product.template,quote_description:website_quote.product_template_quote_2
#: model:sale.quote.line,website_description:website_quote.website_sale_order_line_2
msgid "Day 1"
msgstr "Ngày 1"

#. module: website_quote
#: model:product.product,quote_description:website_quote.product_product_quote_2
#: model:product.template,quote_description:website_quote.product_product_quote_2_product_template
#: model:product.template,quote_description:website_quote.product_template_quote_2
#: model:sale.quote.line,website_description:website_quote.website_sale_order_line_2
msgid "Day 2"
msgstr "Ngày 2"

#. module: website_quote
#: model:product.product,quote_description:website_quote.product_product_quote_2
#: model:product.template,quote_description:website_quote.product_product_quote_2_product_template
#: model:product.template,quote_description:website_quote.product_template_quote_2
#: model:sale.quote.line,website_description:website_quote.website_sale_order_line_2
msgid "Day 3"
msgstr "Ngày 3"

#. module: website_quote
#: model:ir.model.fields,field_description:website_quote.field_res_config_settings_default_template_id
msgid "Default Template"
msgstr ""

#. module: website_quote
#: model:ir.model.fields,field_description:website_quote.field_sale_order_option_name
#: model:ir.model.fields,field_description:website_quote.field_sale_order_website_description
#: model:ir.model.fields,field_description:website_quote.field_sale_quote_line_name
#: model:ir.model.fields,field_description:website_quote.field_sale_quote_option_name
#: model:ir.model.fields,field_description:website_quote.field_sale_quote_template_website_description
#: model:ir.ui.view,arch_db:website_quote.report_saleorder_validity_date
#: model:ir.ui.view,arch_db:website_quote.view_sale_quote_template_form
msgid "Description"
msgstr "Mô tả"

#. module: website_quote
#: model:ir.model.fields,field_description:website_quote.field_product_product_quote_description
#: model:ir.model.fields,field_description:website_quote.field_product_template_quote_description
msgid "Description for the quote"
msgstr "Mô tả cho báo giá"

#. module: website_quote
#: model:ir.model.fields,field_description:website_quote.field_product_product_website_description
#: model:ir.model.fields,field_description:website_quote.field_product_template_website_description
msgid "Description for the website"
msgstr ""

#. module: website_quote
#: model:product.product,quote_description:website_quote.product_product_quote_2
#: model:product.template,quote_description:website_quote.product_product_quote_2_product_template
#: model:product.template,quote_description:website_quote.product_template_quote_2
#: model:sale.quote.line,website_description:website_quote.website_sale_order_line_2
msgid "Develop a new module for a particular application."
msgstr ""

#. module: website_quote
#: model:ir.ui.view,arch_db:website_quote.pricing
msgid "Discount"
msgstr "Chiết khấu"

#. module: website_quote
#: model:ir.model.fields,field_description:website_quote.field_sale_order_option_discount
#: model:ir.model.fields,field_description:website_quote.field_sale_quote_line_discount
#: model:ir.model.fields,field_description:website_quote.field_sale_quote_option_discount
msgid "Discount (%)"
msgstr "Chiết khấu (%)"

#. module: website_quote
#: model:ir.model.fields,field_description:website_quote.field_sale_order_option_display_name
#: model:ir.model.fields,field_description:website_quote.field_sale_quote_line_display_name
#: model:ir.model.fields,field_description:website_quote.field_sale_quote_option_display_name
#: model:ir.model.fields,field_description:website_quote.field_sale_quote_template_display_name
msgid "Display Name"
msgstr "Tên hiển thị"

#. module: website_quote
#: model:product.product,quote_description:website_quote.product_product_quote_2
#: model:product.template,quote_description:website_quote.product_product_quote_2_product_template
#: model:product.template,quote_description:website_quote.product_template_quote_2
#: model:sale.quote.line,website_description:website_quote.website_sale_order_line_2
msgid "Dive into Strings"
msgstr ""

#. module: website_quote
#: model:ir.ui.view,arch_db:website_quote.so_quotation_content
msgid "Edit Quote"
msgstr "Sửa Báo giá"

#. module: website_quote
#: model:ir.ui.view,arch_db:website_quote.view_sale_quote_template_form
msgid "Edit Template"
msgstr "Sửa mẫu"

#. module: website_quote
#: model:ir.ui.view,arch_db:website_quote.so_quotation_content
msgid "Expiration Date:"
msgstr "Ngày Hết hạn:"

#. module: website_quote
#: model:ir.model,name:website_quote.model_ir_model_fields
msgid "Fields"
msgstr "Trường"

#. module: website_quote
#: model:sale.quote.template,website_description:website_quote.website_quote_template_1
msgid "Follows a transparent ranking system. Ready - Silver - Gold"
msgstr ""

#. module: website_quote
#: model:product.product,name:website_quote.product_product_quote_1
#: model:product.template,name:website_quote.product_product_quote_1_product_template
#: model:product.template,name:website_quote.product_template_quote_1
#: model:sale.quote.line,name:website_quote.website_sale_order_line_1
msgid "Functional Training"
msgstr "Đào tạo Tính năng"

#. module: website_quote
#: model:product.product,quote_description:website_quote.product_product_quote_2
#: model:product.template,quote_description:website_quote.product_product_quote_2_product_template
#: model:product.template,quote_description:website_quote.product_template_quote_2
#: model:sale.quote.line,website_description:website_quote.website_sale_order_line_2
msgid "Functions"
msgstr ""

#. module: website_quote
#: model:sale.quote.template,website_description:website_quote.website_quote_template_1
msgid "Gets access to training sessions (updated weekly)"
msgstr ""

#. module: website_quote
#: model:ir.model.fields,help:website_quote.field_sale_quote_line_sequence
msgid "Gives the sequence order when displaying a list of sale quote lines."
msgstr "Cung cấp thứ tự khi hiển thị một danh mục các dòng báo giá bán hàng."

#. module: website_quote
#: model:ir.model.fields,help:website_quote.field_sale_order_option_sequence
msgid "Gives the sequence order when displaying a list of suggested product."
msgstr "Cung cấp thứ tự khi hiển thị một danh mục các sản phẩm được gợi ý."

#. module: website_quote
#: model:sale.quote.template,website_description:website_quote.website_quote_template_default
msgid ""
"Great quotation templates will significantly\n"
"                                <strong>boost your success rate</strong>. The\n"
"                                first section is usually about your company,\n"
"                                your references, your methodology or\n"
"                                guarantees, your team, SLA, terms and conditions, etc."
msgstr ""
"Các mẫu báo giá tuyệt vời sẽ <strong>thúc đấy tỷ lệ thành công của bạn</strong>\n"
"                                một cách rõ rệt. Phần đầu tiên thường là về công ty\n"
"                                bạn, dẫn chiếu của bạn, phương pháp luận, cam kết,\n"
"                                đội ngũ của bạn, các điều khoản và điều kiện, v.v."

#. module: website_quote
#: model:product.product,quote_description:website_quote.product_product_quote_1
#: model:product.template,quote_description:website_quote.product_product_quote_1_product_template
#: model:product.template,quote_description:website_quote.product_template_quote_1
#: model:sale.quote.line,website_description:website_quote.website_sale_order_line_1
msgid "Hands-on exercises and their solutions"
msgstr ""

#. module: website_quote
#: model:sale.quote.template,website_description:website_quote.website_quote_template_1
msgid "Has a direct relationship with Odoo SA to escalate issues"
msgstr ""

#. module: website_quote
#: model:sale.quote.template,website_description:website_quote.website_quote_template_1
msgid ""
"Has access to Odoo Enterprise source code on Github and latest bug fixes"
msgstr ""

#. module: website_quote
#: model:sale.quote.template,website_description:website_quote.website_quote_template_1
msgid "Have dedicated resources assigned to Odoo projects"
msgstr ""

#. module: website_quote
#: model:product.product,quote_description:website_quote.product_product_quote_2
#: model:product.template,quote_description:website_quote.product_product_quote_2_product_template
#: model:product.template,quote_description:website_quote.product_template_quote_2
#: model:sale.quote.line,website_description:website_quote.website_sale_order_line_2
msgid "Hello World"
msgstr ""

#. module: website_quote
#: model:ir.ui.view,arch_db:website_quote.chatter
msgid "History"
msgstr "Lịch sử"

#. module: website_quote
#: model:product.product,quote_description:website_quote.product_product_quote_2
#: model:product.template,quote_description:website_quote.product_product_quote_2_product_template
#: model:product.template,quote_description:website_quote.product_template_quote_2
#: model:sale.quote.line,website_description:website_quote.website_sale_order_line_2
msgid "How to Debug"
msgstr ""

#. module: website_quote
#: model:ir.model.fields,field_description:website_quote.field_sale_order_option_id
#: model:ir.model.fields,field_description:website_quote.field_sale_quote_line_id
#: model:ir.model.fields,field_description:website_quote.field_sale_quote_option_id
#: model:ir.model.fields,field_description:website_quote.field_sale_quote_template_id
msgid "ID"
msgstr "ID"

#. module: website_quote
#: model:sale.quote.template,website_description:website_quote.website_quote_template_default
msgid ""
"If edit a quotation from the 'Preview' of a quotation, you will\n"
"                        update the quotation for this customer only. If you edit the quotation\n"
"                        template (from the Configuration menu), all future quotations will\n"
"                        use this modified template."
msgstr ""
"Nếu sửa một báo giá bằng nút 'Xem trước' của báo giá, bạn sẽ cập\n"
"                        nhật báo giá đó chỉ cho khách hàng đó. Nếu bạn sửa một mẫu báo giá\n"
"                        (từ trình đơn Cấu hình), tất cả các báo giá trong tương lai sẽ sử\n"
"                        mẫu đã sửa đổi này."

#. module: website_quote
#: model:ir.model.fields,help:website_quote.field_sale_quote_template_active
msgid ""
"If unchecked, it will allow you to hide the quotation template without "
"removing it."
msgstr ""

#. module: website_quote
#: code:addons/website_quote/controllers/main.py:103
#: code:addons/website_quote/controllers/main.py:199
#, python-format
msgid ""
"If we store your payment information on our server, subscription payments "
"will be made automatically."
msgstr ""
"Nếu chúng tôi lưu thông tin thanh toán của bạn trên hệ thống của chúng tôi, "
"các thanh toán thuê bao sẽ được tự động thực hiện."

#. module: website_quote
#: model:ir.ui.view,arch_db:website_quote.so_quotation
msgid "Incl. tax)"
msgstr "Bao gồm thuế)"

#. module: website_quote
#: model:product.product,quote_description:website_quote.product_product_quote_2
#: model:product.template,quote_description:website_quote.product_product_quote_2_product_template
#: model:product.template,quote_description:website_quote.product_template_quote_2
#: model:sale.quote.line,website_description:website_quote.website_sale_order_line_2
msgid "Install and administer your own server;"
msgstr "Cài đặt và quản trị máy chủ của bạn;"

#. module: website_quote
#: model:product.product,quote_description:website_quote.product_product_quote_2
#: model:product.template,quote_description:website_quote.product_product_quote_2_product_template
#: model:product.template,quote_description:website_quote.product_template_quote_2
#: model:sale.quote.line,website_description:website_quote.website_sale_order_line_2
msgid "Integrated Help"
msgstr "Trợ giúp được Tích hợp"

#. module: website_quote
#: model:ir.ui.view,arch_db:website_quote.navigation_menu
msgid "Introduction"
msgstr "Giới thiệu"

#. module: website_quote
#: model:product.product,quote_description:website_quote.product_product_quote_2
#: model:product.template,quote_description:website_quote.product_product_quote_2_product_template
#: model:product.template,quote_description:website_quote.product_template_quote_2
#: model:sale.quote.line,website_description:website_quote.website_sale_order_line_2
msgid "Introduction to JQuery"
msgstr "Giới thiệu về JQuery"

#. module: website_quote
#: model:product.product,quote_description:website_quote.product_product_quote_2
#: model:product.template,quote_description:website_quote.product_product_quote_2_product_template
#: model:product.template,quote_description:website_quote.product_template_quote_2
#: model:sale.quote.line,website_description:website_quote.website_sale_order_line_2
msgid "Introduction to Javascript"
msgstr "Giới thiệu về Javascript"

#. module: website_quote
#: model:product.product,quote_description:website_quote.product_product_quote_2
#: model:product.template,quote_description:website_quote.product_product_quote_2_product_template
#: model:product.template,quote_description:website_quote.product_template_quote_2
#: model:sale.quote.line,website_description:website_quote.website_sale_order_line_2
msgid "Introduction to QWeb"
msgstr "Giới thiệu về QWeb"

#. module: website_quote
#: model:sale.quote.template,website_description:website_quote.website_quote_template_1
msgid "Is fully trained on Odoo"
msgstr ""

#. module: website_quote
#: model:ir.model.fields,field_description:website_quote.field_sale_order_option___last_update
#: model:ir.model.fields,field_description:website_quote.field_sale_quote_line___last_update
#: model:ir.model.fields,field_description:website_quote.field_sale_quote_option___last_update
#: model:ir.model.fields,field_description:website_quote.field_sale_quote_template___last_update
msgid "Last Modified on"
msgstr "Sửa lần cuối vào"

#. module: website_quote
#: model:ir.model.fields,field_description:website_quote.field_sale_order_option_write_uid
#: model:ir.model.fields,field_description:website_quote.field_sale_quote_line_write_uid
#: model:ir.model.fields,field_description:website_quote.field_sale_quote_option_write_uid
#: model:ir.model.fields,field_description:website_quote.field_sale_quote_template_write_uid
msgid "Last Updated by"
msgstr "Cập nhật lần cuối bởi"

#. module: website_quote
#: model:ir.model.fields,field_description:website_quote.field_sale_order_option_write_date
#: model:ir.model.fields,field_description:website_quote.field_sale_quote_line_write_date
#: model:ir.model.fields,field_description:website_quote.field_sale_quote_option_write_date
#: model:ir.model.fields,field_description:website_quote.field_sale_quote_template_write_date
msgid "Last Updated on"
msgstr "Cập nhật lần cuối"

#. module: website_quote
#: model:product.product,description_sale:website_quote.product_product_quote_1
#: model:product.product,description_sale:website_quote.product_product_quote_3
#: model:product.template,description_sale:website_quote.product_product_quote_1_product_template
#: model:product.template,description_sale:website_quote.product_product_quote_3_product_template
#: model:product.template,description_sale:website_quote.product_template_quote_1
#: model:product.template,description_sale:website_quote.product_template_quote_3
msgid ""
"Learn directly from our team and network of Odoo experts. Choose from the "
"available training sessions for a better functional understanding of Odoo"
msgstr ""

#. module: website_quote
#: model:product.product,description_sale:website_quote.product_product_quote_2
#: model:product.template,description_sale:website_quote.product_product_quote_2_product_template
#: model:product.template,description_sale:website_quote.product_template_quote_2
msgid ""
"Learn directly from our team and network of Odoo experts. Choose from the "
"available training sessions for a better technical understanding of Odoo"
msgstr ""

#. module: website_quote
#: model:ir.model.fields,field_description:website_quote.field_sale_order_option_line_id
msgid "Line"
msgstr "Line"

#. module: website_quote
#: model:ir.model.fields,field_description:website_quote.field_sale_order_line_website_description
#: model:ir.model.fields,field_description:website_quote.field_sale_order_option_website_description
#: model:ir.model.fields,field_description:website_quote.field_sale_quote_line_website_description
msgid "Line Description"
msgstr "Mô tả cho dòng"

#. module: website_quote
#: model:ir.ui.view,arch_db:website_quote.view_sale_quote_template_form
msgid "Lines"
msgstr "Chi tiết"

#. module: website_quote
#: model:product.product,quote_description:website_quote.product_product_quote_1
#: model:product.template,quote_description:website_quote.product_product_quote_1_product_template
#: model:product.template,quote_description:website_quote.product_template_quote_1
#: model:sale.quote.line,website_description:website_quote.website_sale_order_line_1
msgid "Live Q&amp;A sessions with a trainer"
msgstr ""

#. module: website_quote
#: model:product.product,quote_description:website_quote.product_product_quote_2
#: model:product.template,quote_description:website_quote.product_product_quote_2_product_template
#: model:product.template,quote_description:website_quote.product_template_quote_2
#: model:sale.quote.line,website_description:website_quote.website_sale_order_line_2
msgid "Loops"
msgstr ""

#. module: website_quote
#: model:product.product,quote_description:website_quote.product_product_quote_1
#: model:product.template,quote_description:website_quote.product_product_quote_1_product_template
#: model:product.template,quote_description:website_quote.product_template_quote_1
#: model:sale.quote.line,website_description:website_quote.website_sale_order_line_1
msgid "Lower training budget for the same quality courses"
msgstr ""

#. module: website_quote
#: model:product.product,quote_description:website_quote.product_product_quote_1
#: model:product.template,quote_description:website_quote.product_product_quote_1_product_template
#: model:product.template,quote_description:website_quote.product_template_quote_1
#: model:sale.quote.line,website_description:website_quote.website_sale_order_line_1
msgid "Modular approach applied to the learning method"
msgstr ""

#. module: website_quote
#: model:product.product,quote_description:website_quote.product_product_quote_2
#: model:product.template,quote_description:website_quote.product_product_quote_2_product_template
#: model:product.template,quote_description:website_quote.product_template_quote_2
#: model:sale.quote.line,website_description:website_quote.website_sale_order_line_2
msgid "Modules"
msgstr "Mô đun"

#. module: website_quote
#: model:product.product,quote_description:website_quote.product_product_quote_1
#: model:product.template,quote_description:website_quote.product_product_quote_1_product_template
#: model:product.template,quote_description:website_quote.product_template_quote_1
#: model:sale.quote.line,website_description:website_quote.website_sale_order_line_1
msgid "New interactive learning experience"
msgstr "Trải nghiệp mới về học tương tác"

#. module: website_quote
#: model:ir.model.fields,help:website_quote.field_sale_quote_template_number_of_days
msgid "Number of days for the validity date computation of the quotation"
msgstr "Số ngày để tính toán ngày thẩm định của báo giá"

#. module: website_quote
#: model:product.product,quote_description:website_quote.product_product_quote_2
#: model:product.template,quote_description:website_quote.product_product_quote_2_product_template
#: model:product.template,quote_description:website_quote.product_template_quote_2
#: model:sale.quote.line,website_description:website_quote.website_sale_order_line_2
msgid "Odoo Official Website"
msgstr "Website Chính thức của Odoo"

#. module: website_quote
#: model:product.product,quote_description:website_quote.product_product_quote_2
#: model:product.template,quote_description:website_quote.product_product_quote_2_product_template
#: model:product.template,quote_description:website_quote.product_template_quote_2
#: model:sale.quote.line,website_description:website_quote.website_sale_order_line_2
msgid "Odoo Web Client"
msgstr ""

#. module: website_quote
#: model:sale.quote.template,website_description:website_quote.website_quote_template_1
msgid "Odoo official partners will benefit from:"
msgstr ""

#. module: website_quote
#: model:sale.quote.template,website_description:website_quote.website_quote_template_1
msgid "Odoo sales training session"
msgstr ""

#. module: website_quote
#: selection:sale.order,require_payment:0
#: selection:sale.quote.template,require_payment:0
msgid "Online Payment"
msgstr ""

#. module: website_quote
#: selection:sale.order,require_payment:0
#: selection:sale.quote.template,require_payment:0
msgid "Online Signature"
msgstr ""

#. module: website_quote
#: model:product.product,quote_description:website_quote.product_product_quote_1
#: model:product.template,quote_description:website_quote.product_product_quote_1_product_template
#: model:product.template,quote_description:website_quote.product_template_quote_1
#: model:sale.quote.line,website_description:website_quote.website_sale_order_line_1
msgid "Online Training"
msgstr "Đào tạo Trực tuyến"

#. module: website_quote
#: model:ir.model.fields,field_description:website_quote.field_sale_quote_option_website_description
msgid "Option Description"
msgstr "Mô tả tùy chọn"

#. module: website_quote
#: model:ir.ui.view,arch_db:website_quote.so_template
msgid "Optional Product:"
msgstr "Sản phẩm tùy chọn:"

#. module: website_quote
#: model:ir.model.fields,field_description:website_quote.field_sale_order_line_option_line_id
#: model:ir.model.fields,field_description:website_quote.field_sale_order_options
#: model:ir.model.fields,field_description:website_quote.field_sale_quote_template_options
msgid "Optional Products Lines"
msgstr "Chi tiết Sản phẩm tuỳ chọn"

#. module: website_quote
<<<<<<< HEAD
#: code:addons/website_quote/models/sale_order.py:210
#, python-format
msgid "Order paid by %s. Transaction: %s. Amount: %s."
msgstr "Đơn hàng thanh toán bởi %s. Giao dịch: %s. Giá trị: %s."

#. module: website_quote
=======
>>>>>>> b730de19
#: model:sale.quote.template,website_description:website_quote.website_quote_template_default
msgid "Our Offer"
msgstr "Cung cấp"

#. module: website_quote
#: model:sale.quote.template,website_description:website_quote.website_quote_template_default
msgid "Our Quality"
msgstr "Chất lượng"

#. module: website_quote
#: model:sale.quote.template,website_description:website_quote.website_quote_template_default
msgid "Our Service"
msgstr "Dịch vụ"

#. module: website_quote
#: model:product.product,quote_description:website_quote.product_product_quote_2
#: model:product.template,quote_description:website_quote.product_product_quote_2_product_template
#: model:product.template,quote_description:website_quote.product_template_quote_2
#: model:sale.quote.line,website_description:website_quote.website_sale_order_line_2
msgid ""
"Participants are expected to have some knowledge in programming. A basic "
"knowledge of the Python programming is recommended."
msgstr ""

#. module: website_quote
#: model:product.product,quote_description:website_quote.product_product_quote_2
#: model:product.template,quote_description:website_quote.product_product_quote_2_product_template
#: model:product.template,quote_description:website_quote.product_template_quote_2
#: model:sale.quote.line,website_description:website_quote.website_sale_order_line_2
msgid ""
"Participants preferably have a functional knowledge of our software (see "
"Functional Training)."
msgstr ""

#. module: website_quote
#: model:sale.quote.template,website_description:website_quote.website_quote_template_1
msgid "Partner Program"
msgstr ""

#. module: website_quote
#: model:sale.quote.template,website_description:website_quote.website_quote_template_1
msgid "Partners Commitment"
msgstr ""

#. module: website_quote
#: code:addons/website_quote/controllers/main.py:197
#, python-format
msgid "Pay & Confirm"
msgstr "Thanh toán & Xác nhận"

#. module: website_quote
#: model:ir.ui.view,arch_db:website_quote.so_quotation
msgid "Pay with"
msgstr ""

#. module: website_quote
#: model:ir.ui.menu,name:website_quote.payment_acquirer_menu_sale
msgid "Payment Acquirers"
msgstr ""

#. module: website_quote
#: model:ir.ui.view,arch_db:website_quote.so_quotation_content
msgid "Payment Terms:"
msgstr ""

#. module: website_quote
#: model:ir.ui.view,arch_db:website_quote.sale_order_form_quote
msgid "Preview"
msgstr "Xem trước"

#. module: website_quote
#: model:ir.ui.view,arch_db:website_quote.optional_products
#: model:sale.quote.template,website_description:website_quote.website_quote_template_default
msgid "Price"
msgstr "Giá"

#. module: website_quote
#: model:ir.ui.view,arch_db:website_quote.pricing
msgid "Pricing"
msgstr "Chi tiết Giá"

#. module: website_quote
#: model:ir.ui.view,arch_db:website_quote.so_quotation_content
msgid "Print"
msgstr "In"

#. module: website_quote
#: model:ir.model.fields,field_description:website_quote.field_sale_order_option_product_id
#: model:ir.model.fields,field_description:website_quote.field_sale_quote_line_product_id
#: model:ir.model.fields,field_description:website_quote.field_sale_quote_option_product_id
#: model:ir.ui.view,arch_db:website_quote.optional_products
#: model:ir.ui.view,arch_db:website_quote.report_saleorder_validity_date
msgid "Product"
msgstr "Sản phẩm"

#. module: website_quote
#: model:ir.model,name:website_quote.model_product_template
msgid "Product Template"
msgstr "Mẫu Sản phẩm"

#. module: website_quote
#: model:sale.quote.template,website_description:website_quote.website_quote_template_default
msgid ""
"Product quality is the foundation we\n"
"                                       stand on; we build it with a relentless\n"
"                                       focus on fabric, performance and craftsmanship."
msgstr ""
"Chất lượng sản phẩm là nền tảng mà chúng tôi phát triển;\n"
"                                       chúng tôi xây dựng điều đó với sự tập trung không                                       không ngừng về kiến trúc, hiệu năng cũng như tính tinh xảo."

#. module: website_quote
#: model:ir.ui.view,arch_db:website_quote.so_template
msgid "Product:"
msgstr "Sản phẩm:"

#. module: website_quote
#: model:ir.ui.view,arch_db:website_quote.pricing
msgid "Products"
msgstr "Sản phẩm"

#. module: website_quote
#: model:sale.quote.template,website_description:website_quote.website_quote_template_1
msgid "Promote Odoo Enterprise to its customers"
msgstr ""

#. module: website_quote
#: model:sale.quote.template,website_description:website_quote.website_quote_template_1
msgid "Publishes references directly on Odoo.com"
msgstr ""

#. module: website_quote
#: model:product.product,quote_description:website_quote.product_product_quote_2
#: model:product.template,quote_description:website_quote.product_product_quote_2_product_template
#: model:product.template,quote_description:website_quote.product_template_quote_2
#: model:sale.quote.line,website_description:website_quote.website_sale_order_line_2
msgid "Python Objects"
msgstr "Đối tượng Python"

#. module: website_quote
#: model:ir.model.fields,field_description:website_quote.field_sale_order_option_quantity
#: model:ir.model.fields,field_description:website_quote.field_sale_quote_line_product_uom_qty
#: model:ir.model.fields,field_description:website_quote.field_sale_quote_option_quantity
#: model:ir.ui.view,arch_db:website_quote.pricing
msgid "Quantity"
msgstr "Số lượng"

#. module: website_quote
#: model:ir.model,name:website_quote.model_sale_order
msgid "Quotation"
msgstr "Báo giá"

#. module: website_quote
#: model:ir.model.fields,field_description:website_quote.field_sale_quote_template_number_of_days
msgid "Quotation Duration"
msgstr "Thời hạn báo giá"

#. module: website_quote
#: model:ir.model,name:website_quote.model_sale_quote_option
msgid "Quotation Option"
msgstr "Tuỳ chọn báo giá"

#. module: website_quote
#: model:ir.model.fields,field_description:website_quote.field_sale_order_template_id
#: model:ir.model.fields,field_description:website_quote.field_sale_quote_template_name
#: model:ir.ui.view,arch_db:website_quote.view_sale_quote_template_form
msgid "Quotation Template"
msgstr "Mẫu Báo giá"

#. module: website_quote
#: model:ir.model,name:website_quote.model_sale_quote_line
#: model:ir.model.fields,field_description:website_quote.field_sale_quote_template_quote_line
msgid "Quotation Template Lines"
msgstr "Dòng trong Mẫu Báo giá"

#. module: website_quote
#: model:ir.model.fields,field_description:website_quote.field_sale_quote_line_quote_id
#: model:ir.model.fields,field_description:website_quote.field_sale_quote_option_template_id
msgid "Quotation Template Reference"
msgstr "Tham chiếu Mẫu Báo giá"

#. module: website_quote
#: model:ir.actions.act_window,name:website_quote.action_sale_quotation_template
#: model:ir.ui.menu,name:website_quote.menu_sale_quote_template
#: model:ir.ui.view,arch_db:website_quote.res_config_settings_view_form
msgid "Quotation Templates"
msgstr "Mẫu Báo giá"

#. module: website_quote
#: model:ir.model.fields,field_description:website_quote.field_sale_order_quote_viewed
msgid "Quotation Viewed"
msgstr "Báo giá đã được xem"

#. module: website_quote
#: model:ir.ui.view,arch_db:website_quote.view_sale_quote_template_form
msgid "Quotation expires after"
msgstr ""

#. module: website_quote
#: code:addons/website_quote/controllers/main.py:50
#, python-format
msgid "Quotation viewed by customer"
msgstr "Báo giá được xem bởi khách hàng"

#. module: website_quote
#: model:ir.ui.view,arch_db:website_quote.so_quotation_content
msgid "Quote Date:"
msgstr "Ngày Báo giá:"

#. module: website_quote
#: model:ir.ui.view,arch_db:website_quote.so_quotation
msgid "Reject"
msgstr "Từ chối"

#. module: website_quote
#: model:ir.ui.view,arch_db:website_quote.so_quotation
msgid "Reject This Quote"
msgstr "Từ chối Báo giá này"

#. module: website_quote
#: model:product.product,quote_description:website_quote.product_product_quote_2
#: model:product.template,quote_description:website_quote.product_product_quote_2_product_template
#: model:product.template,quote_description:website_quote.product_template_quote_2
#: model:sale.quote.line,website_description:website_quote.website_sale_order_line_2
msgid "Report Engine"
msgstr ""

#. module: website_quote
#: model:product.product,quote_description:website_quote.product_product_quote_2
#: model:product.template,quote_description:website_quote.product_product_quote_2_product_template
#: model:product.template,quote_description:website_quote.product_template_quote_2
#: model:sale.quote.line,website_description:website_quote.website_sale_order_line_2
msgid "Requirements"
msgstr "Yêu cầu"

#. module: website_quote
#: model:ir.model,name:website_quote.model_sale_order_option
msgid "Sale Options"
msgstr "Tùy chọn Bán"

#. module: website_quote
#: model:ir.model,name:website_quote.model_sale_quote_template
#: model:ir.ui.view,arch_db:website_quote.view_sale_quote_template_form
#: model:ir.ui.view,arch_db:website_quote.view_sale_quote_template_tree
msgid "Sale Quotation Template"
msgstr "Mẫu Báo giá"

#. module: website_quote
#: model:ir.model,name:website_quote.model_sale_order_line
msgid "Sales Order Line"
msgstr "Chi tiết Đơn hàng Bán"

#. module: website_quote
#: model:ir.model.fields,field_description:website_quote.field_sale_order_option_order_id
msgid "Sales Order Reference"
msgstr ""

#. module: website_quote
#: model:ir.ui.view,arch_db:website_quote.sale_order_form_quote
#: model:ir.ui.view,arch_db:website_quote.view_sale_quote_template_form
msgid "Sales Quotation Template Lines"
msgstr "Dòng Mẫu Báo giá"

#. module: website_quote
#: model:ir.ui.view,arch_db:website_quote.view_sale_quote_template_search
msgid "Search Quotation Template"
msgstr ""

#. module: website_quote
#: model:ir.model.fields,field_description:website_quote.field_sale_order_option_layout_category_id
#: model:ir.model.fields,field_description:website_quote.field_sale_quote_line_layout_category_id
#: model:ir.model.fields,field_description:website_quote.field_sale_quote_option_layout_category_id
msgid "Section"
msgstr "Khu vực"

#. module: website_quote
#: model:ir.model.fields,field_description:website_quote.field_sale_order_option_sequence
#: model:ir.model.fields,field_description:website_quote.field_sale_quote_line_sequence
msgid "Sequence"
msgstr "Trình tự"

#. module: website_quote
#: model:ir.ui.view,arch_db:website_quote.so_quotation_content
msgid "Ship To:"
msgstr "Giao đến"

#. module: website_quote
#: model:product.product,quote_description:website_quote.product_product_quote_1
#: model:product.template,quote_description:website_quote.product_product_quote_1_product_template
#: model:product.template,quote_description:website_quote.product_template_quote_1
#: model:sale.quote.line,website_description:website_quote.website_sale_order_line_1
msgid "Structure of the Training"
msgstr "Cấu trúc khoá Đào tạo"

#. module: website_quote
#: model:ir.ui.view,arch_db:website_quote.optional_products
#: model:ir.ui.view,arch_db:website_quote.sale_order_form_quote
#: model:ir.ui.view,arch_db:website_quote.view_sale_quote_template_form
msgid "Suggested Products"
msgstr "Sản phẩm Gợi ý"

#. module: website_quote
#: model:ir.ui.view,arch_db:website_quote.pricing
msgid "Taxes"
msgstr "Các loại Thuế"

#. module: website_quote
#: model:ir.ui.view,arch_db:website_quote.pricing
msgid "Taxes:"
msgstr "Các loại thuế:"

#. module: website_quote
#: model:product.product,name:website_quote.product_product_quote_2
#: model:product.product,quote_description:website_quote.product_product_quote_2
#: model:product.template,name:website_quote.product_product_quote_2_product_template
#: model:product.template,name:website_quote.product_template_quote_2
#: model:product.template,quote_description:website_quote.product_product_quote_2_product_template
#: model:product.template,quote_description:website_quote.product_template_quote_2
#: model:sale.quote.line,name:website_quote.website_sale_order_line_2
#: model:sale.quote.line,website_description:website_quote.website_sale_order_line_2
msgid "Technical Training"
msgstr "Đào tạo Kỹ thuật"

#. module: website_quote
#: model:ir.ui.view,arch_db:website_quote.so_quotation
msgid ""
"Tell us why you are refusing this quotation, this will help us improve our "
"services."
msgstr ""
"Hãy cho chúng tôi biết tại sao bạn từ chối báo giá này. Điều này sẽ giúp "
"chúng tôi cải thiện sản phẩm / dịch vụ của chúng tôi."

#. module: website_quote
#: model:ir.ui.view,arch_db:website_quote.pricing
#: model:ir.ui.view,arch_db:website_quote.so_template
msgid "Terms &amp; Conditions"
msgstr "Điều khoản &amp; Điều kiện"

#. module: website_quote
#: model:ir.model.fields,field_description:website_quote.field_sale_quote_template_note
msgid "Terms and conditions"
msgstr "Điều khoản và Điều kiện"

#. module: website_quote
#: model:ir.ui.view,arch_db:website_quote.view_sale_quote_template_form
msgid ""
"The Administrator can set default Terms & Conditions in Sales Settings. "
"Terms set here will show up instead if you select this quotation template."
msgstr ""

#. module: website_quote
#: model:sale.quote.template,website_description:website_quote.website_quote_template_1
msgid "The Odoo Enterprise GitHub repositories for all his developers"
msgstr ""

#. module: website_quote
#: model:sale.quote.template,website_description:website_quote.website_quote_template_1
msgid ""
"The Odoo eco system is designed to offer the best customer experience to "
"Odoo users, from the product to implementation services. In order to "
"guarantee that, the Odoo Partner Program ensures that official partners have"
" the resources and knowledge required to offer Odoo implementation services."
msgstr ""

#. module: website_quote
#: model:sale.quote.template,website_description:website_quote.website_quote_template_1
msgid ""
"The ability to report bugs to be fixed by Odoo on behalf of his customer "
"(Enterprise contracts only)"
msgstr ""

#. module: website_quote
#: model:product.product,quote_description:website_quote.product_product_quote_1
#: model:product.template,quote_description:website_quote.product_product_quote_1_product_template
#: model:product.template,quote_description:website_quote.product_template_quote_1
#: model:sale.quote.line,website_description:website_quote.website_sale_order_line_1
msgid ""
"These courses feature the same high quality course content found in our "
"traditional classroom trainings, supplemented with modular sessions and "
"cloud-based labs. Many of our online learning courses also include dozens of"
" recorded webinars and live sessions by our senior instructors."
msgstr ""

#. module: website_quote
#: model:ir.model.fields,help:website_quote.field_sale_quote_template_mail_template_id
msgid ""
"This e-mail template will be sent on confirmation. Leave empty to send "
"nothing."
msgstr "Mẫu email này sẽ được gửi khi xác nhận. Để trống để không gửi gì cả."

#. module: website_quote
#: model:sale.quote.template,website_description:website_quote.website_quote_template_default
msgid ""
"This is a <strong>sample quotation template</strong>. You should\n"
"                                customize it to fit your own needs from the <i>Sale</i>\n"
"                                application, using the menu: Configuration /\n"
"                                Quotation Templates."
msgstr ""
"Đây là một <strong>mẫu báo giá ví dụ</strong>. Bạn nên tuỳ biến lại\n"
"                                nó để thoả mãn nhu cầu của bạn từ ứng dụng <i>Bán hàng</i>,\n"
"                                thông qua trình đơn Cấu hình > Bán hàng > Mẫu báo giá."

#. module: website_quote
#: model:ir.ui.view,arch_db:website_quote.so_quotation
msgid "This order"
msgstr "Đơn hàng này"

#. module: website_quote
#: model:ir.ui.view,arch_db:website_quote.so_quotation
msgid ""
"This order has been validated. Thanks for your trust\n"
"                          and do not hesitate to"
msgstr ""
"Đơn đặt hàng này đã được thẩm định. Cám ơn sự tin tưởng của bạn và đừng ngần"
" ngại"

#. module: website_quote
#: model:ir.ui.view,arch_db:website_quote.so_quotation
msgid "This quotation has been rejected."
msgstr "Báo giá này đã bị từ chối."

#. module: website_quote
#: model:ir.ui.view,arch_db:website_quote.so_template
msgid ""
"Titles with style <i>Heading 1</i> and\n"
"                                <i>Heading 2</i> will be used to generate the\n"
"                                table of content automatically."
msgstr ""
"Tiêu đề với style <i>Heading 1</i> và\n"
"                                <i>Heading 2</i> sẽ được sử dụng để tạo mục lục\n"
"                                một cách tự động."

#. module: website_quote
#: model:product.product,quote_description:website_quote.product_product_quote_2
#: model:product.template,quote_description:website_quote.product_product_quote_2_product_template
#: model:product.template,quote_description:website_quote.product_template_quote_2
#: model:sale.quote.line,website_description:website_quote.website_sale_order_line_2
msgid "To get more information, visit the"
msgstr "Để biết thêm thông tin, ghé thăm"

#. module: website_quote
#: model:ir.ui.view,arch_db:website_quote.pricing
msgid "Total Price"
msgstr "Giá tổng"

#. module: website_quote
#: model:sale.quote.template,website_description:website_quote.website_quote_template_1
msgid "Train their staff by following Odoo training sessions"
msgstr ""

#. module: website_quote
#: model:product.product,quote_description:website_quote.product_product_quote_2
#: model:product.template,quote_description:website_quote.product_product_quote_2_product_template
#: model:product.template,quote_description:website_quote.product_template_quote_2
#: model:sale.quote.line,website_description:website_quote.website_sale_order_line_2
msgid "Training Center Module"
msgstr ""

#. module: website_quote
#: model:product.product,quote_description:website_quote.product_product_quote_2
#: model:product.template,quote_description:website_quote.product_product_quote_2_product_template
#: model:product.template,quote_description:website_quote.product_template_quote_2
#: model:sale.quote.line,website_description:website_quote.website_sale_order_line_2
msgid "Underscore"
msgstr ""

#. module: website_quote
#: model:product.product,quote_description:website_quote.product_product_quote_2
#: model:product.template,quote_description:website_quote.product_product_quote_2_product_template
#: model:product.template,quote_description:website_quote.product_template_quote_2
#: model:sale.quote.line,website_description:website_quote.website_sale_order_line_2
msgid "Understand the development concepts and architecture;"
msgstr ""

#. module: website_quote
#: model:ir.model.fields,field_description:website_quote.field_sale_order_option_price_unit
#: model:ir.model.fields,field_description:website_quote.field_sale_quote_line_price_unit
#: model:ir.model.fields,field_description:website_quote.field_sale_quote_option_price_unit
#: model:ir.ui.view,arch_db:website_quote.pricing
#: model:ir.ui.view,arch_db:website_quote.report_saleorder_validity_date
msgid "Unit Price"
msgstr "Đơn giá"

#. module: website_quote
#: model:ir.model.fields,field_description:website_quote.field_sale_order_option_uom_id
#: model:ir.model.fields,field_description:website_quote.field_sale_quote_line_product_uom_id
#: model:ir.model.fields,field_description:website_quote.field_sale_quote_option_uom_id
msgid "Unit of Measure "
msgstr "Đơn vị đo lường"

#. module: website_quote
#: model:sale.quote.template,website_description:website_quote.website_quote_template_1
msgid ""
"Up to 20% commission on Odoo Enterprise sales, depending on the partnership "
"level"
msgstr ""

#. module: website_quote
#: model:ir.actions.act_window,help:website_quote.action_sale_quotation_template
msgid ""
"Use templates to create polished, professional quotes in minutes.\n"
"                    Send these quotes by email and let your customers sign online.\n"
"                    Use cross-selling and discounts to push and boost your sales."
msgstr ""
"Sử dụng các mẫu để thiết kế các báo giá chuyên nghiệp và lịch thiệp trong vài phút.\n"
"                    Gửi những báo giá này qua email và cho phép khách hàng của bạn ký trực tuyến.\n"
"                    Sử dụng chiết khấu và bán chéo (cross-selling) để thúc đẩy và tăng doanh số của bạn."

#. module: website_quote
#: model:ir.ui.view,arch_db:website_quote.so_quotation
msgid "Validate Order"
msgstr "Xác nhận báo giá"

#. module: website_quote
#: model:product.product,quote_description:website_quote.product_product_quote_2
#: model:product.template,quote_description:website_quote.product_product_quote_2_product_template
#: model:product.template,quote_description:website_quote.product_template_quote_2
#: model:sale.quote.line,website_description:website_quote.website_sale_order_line_2
msgid "Variables &amp; Operators"
msgstr "Biến &amp; Toán tử"

#. module: website_quote
#: model:product.product,quote_description:website_quote.product_product_quote_1
#: model:product.template,quote_description:website_quote.product_product_quote_1_product_template
#: model:product.template,quote_description:website_quote.product_template_quote_1
#: model:sale.quote.line,website_description:website_quote.website_sale_order_line_1
msgid "Videos with detailed demos"
msgstr "Video với demo chi tiết"

#. module: website_quote
#: model:sale.quote.template,website_description:website_quote.website_quote_template_1
msgid ""
"Visibility and recognition, by being listed as an official partner on "
"Odoo.com Partners page"
msgstr ""

#. module: website_quote
#: model:sale.quote.template,website_description:website_quote.website_quote_template_default
msgid ""
"We always ensure that our products are\n"
"                                       set at a fair price so that you will be\n"
"                                       happy to buy them."
msgstr ""
"Chúng tôi luôn đảm bảo rằng các sản phẩm\n"
"                                       của chúng tôi được đặt mức giá bán hợp lý\n"
"                                       để bạn có thể mua một cách hài lòng."

#. module: website_quote
#: model:ir.actions.report,name:website_quote.report_web_quote
msgid "Web Quotation"
msgstr "Báo giá trên web"

#. module: website_quote
#: model:ir.ui.view,arch_db:website_quote.view_sale_quote_template_form
msgid "Website Description"
msgstr "Mô tả Website"

#. module: website_quote
#: model:product.product,quote_description:website_quote.product_product_quote_2
#: model:product.template,quote_description:website_quote.product_product_quote_2_product_template
#: model:product.template,quote_description:website_quote.product_template_quote_2
#: model:sale.quote.line,website_description:website_quote.website_sale_order_line_2
msgid "What you will learn?"
msgstr "Bạn sẽ học được gì?"

#. module: website_quote
#: model:product.product,quote_description:website_quote.product_product_quote_2
#: model:product.template,quote_description:website_quote.product_product_quote_2_product_template
#: model:product.template,quote_description:website_quote.product_template_quote_2
#: model:sale.quote.line,website_description:website_quote.website_sale_order_line_2
msgid "Workflows"
msgstr "Luồng công việc"

#. module: website_quote
#: model:sale.quote.template,website_description:website_quote.website_quote_template_1
msgid "Yearly upgrade training sessions when a new version is released"
msgstr ""

#. module: website_quote
#: model:ir.ui.view,arch_db:website_quote.so_quotation
msgid "You can"
msgstr ""

#. module: website_quote
#: model:sale.quote.template,website_description:website_quote.website_quote_template_default
msgid ""
"You can <strong>set a description per product</strong>. Odoo will\n"
"                        automatically create a quotation using the descriptions\n"
"                        of all products in the proposal. The table of content\n"
"                        on the left is generated automatically using the styles you\n"
"                        used in your description (heading 1, heading 2, ...)"
msgstr ""
"Bạn có thể <strong>thiết lập mô tả cho từng sản phẩm</strong>. Odoo sẽ tự động\n"
"                        tạo một báo giá sử dụng mô tả của các sản phẩm ở trong báo\n"
"                        giá. Mục lục ở bên trái được tạo tự động sử dụng các style\n"
"                        mà bạn đã sử dụng ở trong mô tả của bạn (heading 1, heading 2, ...)"

#. module: website_quote
#: code:addons/website_quote/controllers/main.py:150
#, python-format
msgid "You cannot add options to a confirmed order."
msgstr "Bạn không thể thêm các tuỳ chọn cho một đơn hàng đã xác nhận."

#. module: website_quote
#: model:ir.ui.view,arch_db:website_quote.so_quotation_content
msgid "Your Contact:"
msgstr "Liên hệ:"

#. module: website_quote
#: model:ir.ui.view,arch_db:website_quote.so_quotation_content
msgid "Your Order"
msgstr "Đơn hàng của bạn"

#. module: website_quote
#: model:ir.ui.view,arch_db:website_quote.so_quotation_content
msgid "Your Quotation"
msgstr "Báo giá của bạn"

#. module: website_quote
#: model:ir.ui.view,arch_db:website_quote.so_quotation_content
msgid "Your Reference:"
msgstr "Tham chiếu của bạn:"

#. module: website_quote
#: model:ir.ui.view,arch_db:website_quote.so_quotation
msgid "Your advantage:"
msgstr "Lợi thế của bạn:"

#. module: website_quote
#: model:product.product,quote_description:website_quote.product_product_quote_1
#: model:product.template,quote_description:website_quote.product_product_quote_1_product_template
#: model:product.template,quote_description:website_quote.product_template_quote_1
#: model:sale.quote.line,website_description:website_quote.website_sale_order_line_1
msgid "Your advantages"
msgstr "Lợi thế của bạn"

#. module: website_quote
#: model:ir.ui.view,arch_db:website_quote.so_quotation
msgid "Your feedback....."
msgstr "Phản hồi của bạn..."

#. module: website_quote
#: model:ir.ui.view,arch_db:website_quote.so_quotation
msgid "Your message has been successfully sent!"
msgstr "Thông điệp của bạn đã được gửi thành công!"

#. module: website_quote
#: model:mail.template,subject:website_quote.confirmation_mail
msgid "Your order ${object.name} is confirmed"
msgstr "Đơn hàng ${object.name} của bạn đã được xác nhận"

#. module: website_quote
#: model:ir.ui.view,arch_db:website_quote.payment_confirmation_status
msgid "Your payment has been authorized."
msgstr "Thanh toán của bạn đã được xác thực."

#. module: website_quote
#: model:ir.ui.view,arch_db:website_quote.so_quotation
<<<<<<< HEAD
msgid "Your payment has been received, thank you for your trust."
msgstr "Khoản thanh toán của bạn đã được nhận, cám ơn vì niềm tin của bạn."

#. module: website_quote
#: model:ir.ui.view,arch_db:website_quote.so_quotation
msgid "Your transaction is waiting confirmation."
msgstr "Giao dịch của bạn đang chờ xác nhận."

#. module: website_quote
#: model:ir.ui.view,arch_db:website_quote.so_quotation
=======
>>>>>>> b730de19
msgid "contact us"
msgstr "liên hệ"

#. module: website_quote
#: model:ir.ui.view,arch_db:website_quote.so_quotation
msgid "day"
msgstr "ngày"

#. module: website_quote
#: model:ir.ui.view,arch_db:website_quote.so_quotation
#: model:ir.ui.view,arch_db:website_quote.view_sale_quote_template_form
msgid "days"
msgstr "ngày"

#. module: website_quote
#: model:product.product,quote_description:website_quote.product_product_quote_2
#: model:product.template,quote_description:website_quote.product_product_quote_2_product_template
#: model:product.template,quote_description:website_quote.product_template_quote_2
#: model:sale.quote.line,website_description:website_quote.website_sale_order_line_2
msgid "drinks and lunch;"
msgstr "đồ uống và ăn trưa;"

#. module: website_quote
#: model:ir.ui.view,arch_db:website_quote.so_quotation
msgid ""
"for\n"
"                          any question."
msgstr ""
"đối với\n"
"                          bất kỳ câu hỏi nào."

#. module: website_quote
#: model:ir.ui.view,arch_db:website_quote.so_quotation
<<<<<<< HEAD
msgid "has already been cancelled"
msgstr "đã bị huỷ rồi"

#. module: website_quote
#: model:ir.ui.view,arch_db:website_quote.so_quotation
msgid "has already been validated"
msgstr "đã được thẩm định rồi"

#. module: website_quote
#: model:ir.ui.view,arch_db:website_quote.so_quotation
msgid "has not yet been sent"
msgstr "vẫn chưa được gửi"
=======
msgid ""
"for\n"
"                          any questions."
msgstr ""

#. module: website_quote
#: model:ir.ui.view,arch_db:website_quote.so_quotation
msgid "has already been cancelled!"
msgstr ""

#. module: website_quote
#: model:ir.ui.view,arch_db:website_quote.so_quotation
msgid "has already been validated!"
msgstr ""

#. module: website_quote
#: model:ir.ui.view,arch_db:website_quote.so_quotation
msgid "has not yet been sent!"
msgstr ""
>>>>>>> b730de19

#. module: website_quote
#: model:ir.ui.view,arch_db:website_quote.so_quotation
msgid "if you want a new one."
msgstr "nếu bạn muốn có báo giá mới."

#. module: website_quote
#: model:ir.model,name:website_quote.model_res_config_settings
msgid "res.config.settings"
msgstr ""

#. module: website_quote
#: model:product.product,quote_description:website_quote.product_product_quote_2
#: model:product.template,quote_description:website_quote.product_product_quote_2_product_template
#: model:product.template,quote_description:website_quote.product_template_quote_2
#: model:sale.quote.line,website_description:website_quote.website_sale_order_line_2
msgid "training material."
msgstr "tài liệu đào tạo."<|MERGE_RESOLUTION|>--- conflicted
+++ resolved
@@ -128,14 +128,11 @@
 "</div>"
 
 #. module: website_quote
-<<<<<<< HEAD
 #: model:ir.ui.view,arch_db:website_quote.so_quotation
 msgid "! You can"
 msgstr "! Bạn có thể"
 
 #. module: website_quote
-=======
->>>>>>> b730de19
 #: model:ir.ui.view,arch_db:website_quote.optional_products
 #: model:ir.ui.view,arch_db:website_quote.pricing
 #: model:ir.ui.view,arch_db:website_quote.report_saleorder_validity_date
@@ -1098,15 +1095,12 @@
 msgstr "Chi tiết Sản phẩm tuỳ chọn"
 
 #. module: website_quote
-<<<<<<< HEAD
 #: code:addons/website_quote/models/sale_order.py:210
 #, python-format
 msgid "Order paid by %s. Transaction: %s. Amount: %s."
 msgstr "Đơn hàng thanh toán bởi %s. Giao dịch: %s. Giá trị: %s."
 
 #. module: website_quote
-=======
->>>>>>> b730de19
 #: model:sale.quote.template,website_description:website_quote.website_quote_template_default
 msgid "Our Offer"
 msgstr "Cung cấp"
@@ -1764,7 +1758,6 @@
 
 #. module: website_quote
 #: model:ir.ui.view,arch_db:website_quote.so_quotation
-<<<<<<< HEAD
 msgid "Your payment has been received, thank you for your trust."
 msgstr "Khoản thanh toán của bạn đã được nhận, cám ơn vì niềm tin của bạn."
 
@@ -1775,8 +1768,6 @@
 
 #. module: website_quote
 #: model:ir.ui.view,arch_db:website_quote.so_quotation
-=======
->>>>>>> b730de19
 msgid "contact us"
 msgstr "liên hệ"
 
@@ -1810,20 +1801,6 @@
 
 #. module: website_quote
 #: model:ir.ui.view,arch_db:website_quote.so_quotation
-<<<<<<< HEAD
-msgid "has already been cancelled"
-msgstr "đã bị huỷ rồi"
-
-#. module: website_quote
-#: model:ir.ui.view,arch_db:website_quote.so_quotation
-msgid "has already been validated"
-msgstr "đã được thẩm định rồi"
-
-#. module: website_quote
-#: model:ir.ui.view,arch_db:website_quote.so_quotation
-msgid "has not yet been sent"
-msgstr "vẫn chưa được gửi"
-=======
 msgid ""
 "for\n"
 "                          any questions."
@@ -1832,18 +1809,17 @@
 #. module: website_quote
 #: model:ir.ui.view,arch_db:website_quote.so_quotation
 msgid "has already been cancelled!"
-msgstr ""
+msgstr "đã bị huỷ rồi"
 
 #. module: website_quote
 #: model:ir.ui.view,arch_db:website_quote.so_quotation
 msgid "has already been validated!"
-msgstr ""
+msgstr "đã được thẩm định rồi"
 
 #. module: website_quote
 #: model:ir.ui.view,arch_db:website_quote.so_quotation
 msgid "has not yet been sent!"
-msgstr ""
->>>>>>> b730de19
+msgstr "vẫn chưa được gửi"
 
 #. module: website_quote
 #: model:ir.ui.view,arch_db:website_quote.so_quotation
