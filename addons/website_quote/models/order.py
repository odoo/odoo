# -*- coding: utf-8 -*-
##############################################################################
#
#    OpenERP, Open Source Management Solution
#    Copyright (C) 2013-Today OpenERP SA (<http://www.openerp.com>).
#
#    This program is free software: you can redistribute it and/or modify
#    it under the terms of the GNU Affero General Public License as
#    published by the Free Software Foundation, either version 3 of the
#    License, or (at your option) any later version.
#
#    This program is distributed in the hope that it will be useful,
#    but WITHOUT ANY WARRANTY; without even the implied warranty of
#    MERCHANTABILITY or FITNESS FOR A PARTICULAR PURPOSE.  See the
#    GNU Affero General Public License for more details.
#
#    You should have received a copy of the GNU Affero General Public License
#    along with this program.  If not, see <http://www.gnu.org/licenses/>.
#
##############################################################################

from openerp.osv import osv, fields
import uuid
import time
import datetime

import openerp.addons.decimal_precision as dp

class sale_quote_template(osv.osv):
    _name = "sale.quote.template"
    _description = "Sale Quotation Template"
    _columns = {
        'name': fields.char('Quotation Template', required=True),
        'website_description': fields.html('Description', translate=True),
        'quote_line': fields.one2many('sale.quote.line', 'quote_id', 'Quotation Template Lines', copy=True),
        'note': fields.text('Terms and conditions'),
        'options': fields.one2many('sale.quote.option', 'template_id', 'Optional Products Lines', copy=True),
        'number_of_days': fields.integer('Quotation Duration', help='Number of days for the validity date computation of the quotation'),
    }
    def open_template(self, cr, uid, quote_id, context=None):
        return {
            'type': 'ir.actions.act_url',
            'target': 'self',
            'url': '/quote/template/%d' % quote_id[0]
        }

class sale_quote_line(osv.osv):
    _name = "sale.quote.line"
    _description = "Quotation Template Lines"
    _columns = {
        'sequence': fields.integer('Sequence', help="Gives the sequence order when displaying a list of sale quote lines."),
        'quote_id': fields.many2one('sale.quote.template', 'Quotation Template Reference', required=True, ondelete='cascade', select=True),
        'name': fields.text('Description', required=True, translate=True),
        'product_id': fields.many2one('product.product', 'Product', domain=[('sale_ok', '=', True)], required=True),
        'website_description': fields.related('product_id', 'product_tmpl_id', 'quote_description', string='Line Description', type='html', translate=True),
        'price_unit': fields.float('Unit Price', required=True, digits_compute= dp.get_precision('Product Price')),
        'discount': fields.float('Discount (%)', digits_compute= dp.get_precision('Discount')),
        'product_uom_qty': fields.float('Quantity', required=True, digits_compute= dp.get_precision('Product UoS')),
        'product_uom_id': fields.many2one('product.uom', 'Unit of Measure ', required=True),
    }
    _order = 'sequence, id'
    _defaults = {
        'product_uom_qty': 1,
        'discount': 0.0,
        'sequence': 10,
    }
    def on_change_product_id(self, cr, uid, ids, product, context=None):
        vals = {}
        product_obj = self.pool.get('product.product').browse(cr, uid, product, context=context)
        name = product_obj.name
        if product_obj.description_sale:
            name += '\n' + product_obj.description_sale
        vals.update({
            'price_unit': product_obj.lst_price,
            'product_uom_id': product_obj.uom_id.id,
            'website_description': product_obj and (product_obj.quote_description or product_obj.website_description) or '',
            'name': name,
        })
        return {'value': vals}

    def _inject_quote_description(self, cr, uid, values, context=None):
        values = dict(values or {})
        if not values.get('website_description') and values.get('product_id'):
            product = self.pool['product.product'].browse(cr, uid, values['product_id'], context=context)
            values['website_description'] = product.quote_description or product.website_description or ''
        return values

    def create(self, cr, uid, values, context=None):
        values = self._inject_quote_description(cr, uid, values, context)
        ret = super(sale_quote_line, self).create(cr, uid, values, context=context)
        # hack because create don t make the job for a related field
        if values.get('website_description'):
            self.write(cr, uid, ret, {'website_description': values['website_description']}, context=context)
        return ret

    def write(self, cr, uid, ids, values, context=None):
        values = self._inject_quote_description(cr, uid, values, context)
        return super(sale_quote_line, self).write(cr, uid, ids, values, context=context)


class sale_order_line(osv.osv):
    _inherit = "sale.order.line"
    _description = "Sales Order Line"
    _columns = {
        'website_description': fields.html('Line Description'),
        'option_line_id': fields.one2many('sale.order.option', 'line_id', 'Optional Products Lines'),
    }

    def _inject_quote_description(self, cr, uid, values, context=None):
        values = dict(values or {})
        if not values.get('website_description') and values.get('product_id'):
            product = self.pool['product.product'].browse(cr, uid, values['product_id'], context=context)
            values['website_description'] = product.quote_description or product.website_description
        return values

    def create(self, cr, uid, values, context=None):
        values = self._inject_quote_description(cr, uid, values, context)
        ret = super(sale_order_line, self).create(cr, uid, values, context=context)
        # hack because create don t make the job for a related field
        if values.get('website_description'):
            self.write(cr, uid, ret, {'website_description': values['website_description']}, context=context)
        return ret

    def write(self, cr, uid, ids, values, context=None):
        values = self._inject_quote_description(cr, uid, values, context)
        return super(sale_order_line, self).write(cr, uid, ids, values, context=context)


class sale_order(osv.osv):
    _inherit = 'sale.order'

    def _get_total(self, cr, uid, ids, name, arg, context=None):
        res = {}
        for order in self.browse(cr, uid, ids, context=context):
            total = 0.0
            for line in order.order_line:
                total += (line.product_uom_qty * line.price_unit)
            res[order.id] = total
        return res

    _columns = {
        'access_token': fields.char('Security Token', required=True, copy=False),
        'template_id': fields.many2one('sale.quote.template', 'Quotation Template', readonly=True, states={'draft': [('readonly', False)], 'sent': [('readonly', False)]}),
        'website_description': fields.html('Description'),
        'options' : fields.one2many('sale.order.option', 'order_id', 'Optional Products Lines', readonly=True, states={'draft': [('readonly', False)], 'sent': [('readonly', False)]}, copy=True),
        'amount_undiscounted': fields.function(_get_total, string='Amount Before Discount', type="float",
            digits_compute=dp.get_precision('Account')),
        'quote_viewed': fields.boolean('Quotation Viewed')
    }

    def _get_template_id(self, cr, uid, context=None):
        try:
            template_id = self.pool.get('ir.model.data').get_object_reference(cr, uid, 'website_quote', 'website_quote_template_default')[1]
        except ValueError:
            template_id = False
        return template_id

    _defaults = {
        'access_token': lambda self, cr, uid, ctx={}: str(uuid.uuid4()),
        'template_id' : _get_template_id,
    }

    def open_quotation(self, cr, uid, quote_id, context=None):
        quote = self.browse(cr, uid, quote_id[0], context=context)
        self.write(cr, uid, quote_id[0], {'quote_viewed': True}, context=context)
        return {
            'type': 'ir.actions.act_url',
            'target': 'self',
            'url': '/quote/%s' % (quote.id)
        }

    def onchange_template_id(self, cr, uid, ids, template_id, partner=False, fiscal_position=False, context=None):
        if not template_id:
            return True

<<<<<<< HEAD
        if context is None:
            context = {}
        if partner:
=======
        if partner:
            context = dict(context or {})
>>>>>>> 4bef17cc
            context['lang'] = self.pool['res.partner'].browse(cr, uid, partner, context).lang

        lines = [(5,)]
        quote_template = self.pool.get('sale.quote.template').browse(cr, uid, template_id, context=context)
        for line in quote_template.quote_line:
            res = self.pool.get('sale.order.line').product_id_change(cr, uid, False,
                False, line.product_id.id, line.product_uom_qty, line.product_uom_id.id, line.product_uom_qty,
                line.product_uom_id.id, line.name, partner, False, True, time.strftime('%Y-%m-%d'),
                False, fiscal_position, True, context)
            data = res.get('value', {})
            if 'tax_id' in data:
                data['tax_id'] = [(6, 0, data['tax_id'])]
            data.update({
                'name': line.name,
                'price_unit': line.price_unit,
                'discount': line.discount,
                'product_uom_qty': line.product_uom_qty,
                'product_id': line.product_id.id,
                'product_uom': line.product_uom_id.id,
                'website_description': line.website_description,
                'state': 'draft',
            })
            lines.append((0, 0, data))
        options = []
        for option in quote_template.options:
            options.append((0, 0, {
                'product_id': option.product_id.id,
                'name': option.name,
                'quantity': option.quantity,
                'uom_id': option.uom_id.id,
                'price_unit': option.price_unit,
                'discount': option.discount,
                'website_description': option.website_description,
            }))
        date = False
        if quote_template.number_of_days > 0:
            date = (datetime.datetime.now() + datetime.timedelta(quote_template.number_of_days)).strftime("%Y-%m-%d")
        data = {'order_line': lines, 'website_description': quote_template.website_description, 'note': quote_template.note, 'options': options, 'validity_date': date}
        return {'value': data}

    def recommended_products(self, cr, uid, ids, context=None):
        order_line = self.browse(cr, uid, ids[0], context=context).order_line
        product_pool = self.pool.get('product.product')
        products = []
        for line in order_line:
            products += line.product_id.product_tmpl_id.recommended_products(context=context)
        return products

    def get_access_action(self, cr, uid, id, context=None):
        """ Override method that generated the link to access the document. Instead
        of the classic form view, redirect to the online quote if exists. """
        quote = self.browse(cr, uid, id, context=context)
        if not quote.template_id:
            return super(sale_order, self).get_access_action(cr, uid, id, context=context)
        return {
            'type': 'ir.actions.act_url',
            'url': '/quote/%s' % id,
            'target': 'self',
            'res_id': id,
        }

    def action_quotation_send(self, cr, uid, ids, context=None):
        action = super(sale_order, self).action_quotation_send(cr, uid, ids, context=context)
        ir_model_data = self.pool.get('ir.model.data')
        quote_template_id = self.read(cr, uid, ids, ['template_id'], context=context)[0]['template_id']
        if quote_template_id:
            try:
                template_id = ir_model_data.get_object_reference(cr, uid, 'website_quote', 'email_template_edi_sale')[1]
            except ValueError:
                pass
            else:
                action['context'].update({
                    'default_template_id': template_id,
                    'default_use_template': True
                })

        return action


class sale_quote_option(osv.osv):
    _name = "sale.quote.option"
    _description = "Quotation Option"
    _columns = {
        'template_id': fields.many2one('sale.quote.template', 'Quotation Template Reference', ondelete='cascade', select=True, required=True),
        'name': fields.text('Description', required=True, translate=True),
        'product_id': fields.many2one('product.product', 'Product', domain=[('sale_ok', '=', True)], required=True),
        'website_description': fields.html('Option Description', translate=True),
        'price_unit': fields.float('Unit Price', required=True, digits_compute= dp.get_precision('Product Price')),
        'discount': fields.float('Discount (%)', digits_compute= dp.get_precision('Discount')),
        'uom_id': fields.many2one('product.uom', 'Unit of Measure ', required=True),
        'quantity': fields.float('Quantity', required=True, digits_compute= dp.get_precision('Product UoS')),
    }
    _defaults = {
        'quantity': 1,
    }
    def on_change_product_id(self, cr, uid, ids, product, context=None):
        vals = {}
        product_obj = self.pool.get('product.product').browse(cr, uid, product, context=context)
        vals.update({
            'price_unit': product_obj.list_price,
            'website_description': product_obj.product_tmpl_id.quote_description,
            'name': product_obj.name,
            'uom_id': product_obj.product_tmpl_id.uom_id.id,
        })
        return {'value': vals}

class sale_order_option(osv.osv):
    _name = "sale.order.option"
    _description = "Sale Options"
    _columns = {
        'order_id': fields.many2one('sale.order', 'Sale Order Reference', ondelete='cascade', select=True),
        'line_id': fields.many2one('sale.order.line', on_delete="set null"),
        'name': fields.text('Description', required=True),
        'product_id': fields.many2one('product.product', 'Product', domain=[('sale_ok', '=', True)]),
        'website_description': fields.html('Line Description'),
        'price_unit': fields.float('Unit Price', required=True, digits_compute= dp.get_precision('Product Price')),
        'discount': fields.float('Discount (%)', digits_compute= dp.get_precision('Discount')),
        'uom_id': fields.many2one('product.uom', 'Unit of Measure ', required=True),
        'quantity': fields.float('Quantity', required=True,
            digits_compute= dp.get_precision('Product UoS')),
    }

    _defaults = {
        'quantity': 1,
    }
    def on_change_product_id(self, cr, uid, ids, product, context=None):
        vals = {}
        if not product:
            return vals
        product_obj = self.pool.get('product.product').browse(cr, uid, product, context=context)
        vals.update({
            'price_unit': product_obj.list_price,
            'website_description': product_obj and (product_obj.quote_description or product_obj.website_description),
            'name': product_obj.name,
            'uom_id': product_obj.product_tmpl_id.uom_id.id,
        })
        return {'value': vals}

class product_template(osv.Model):
    _inherit = "product.template"

    _columns = {
        'website_description': fields.html('Description for the website'), # hack, if website_sale is not installed
        'quote_description': fields.html('Description for the quote'),
    }<|MERGE_RESOLUTION|>--- conflicted
+++ resolved
@@ -173,14 +173,8 @@
         if not template_id:
             return True
 
-<<<<<<< HEAD
-        if context is None:
-            context = {}
-        if partner:
-=======
         if partner:
             context = dict(context or {})
->>>>>>> 4bef17cc
             context['lang'] = self.pool['res.partner'].browse(cr, uid, partner, context).lang
 
         lines = [(5,)]
