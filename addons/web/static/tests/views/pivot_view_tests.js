--- conflicted
+++ resolved
@@ -5334,8 +5334,6 @@
         );
         // No separator should be displayed in the menu "Measures"
         assert.containsNone(pivot, ".o_cp_bottom_left .dropdown-menu div.dropdown-divider");
-<<<<<<< HEAD
-=======
     });
 
     QUnit.test(
@@ -5504,7 +5502,6 @@
             ["Total", "First", "Second"],
             "The row headers should be as expected"
         );
->>>>>>> 4d11cb0e
     });
 
     QUnit.test(
