--- conflicted
+++ resolved
@@ -1,10 +1,6 @@
 /** @odoo-module **/
 
 import { browser } from "@web/core/browser/browser";
-<<<<<<< HEAD
-import { debounce } from "@web/core/utils/timing";
-import { makeDeferred, patchWithCleanup } from "../../helpers/utils";
-=======
 import { debounce, throttleForAnimation } from "@web/core/utils/timing";
 import {
     makeDeferred,
@@ -12,7 +8,6 @@
     mockTimeout,
     mockAnimationFrame,
 } from "../../helpers/utils";
->>>>>>> 4d11cb0e
 
 QUnit.module("utils", () => {
     QUnit.module("timing");
@@ -74,15 +69,7 @@
     });
 
     QUnit.test("debounce with immediate", async function (assert) {
-<<<<<<< HEAD
-        patchWithCleanup(browser, {
-            setTimeout: (later) => {
-                later();
-            },
-        });
-=======
         const execRegisteredTimeouts = mockTimeout();
->>>>>>> 4d11cb0e
         const myFunc = () => {
             assert.step("myFunc");
             return 42;
@@ -92,12 +79,6 @@
             assert.step("resolved " + x);
         });
         assert.verifySteps(["myFunc"]);
-<<<<<<< HEAD
-        await Promise.resolve(); // wait for promise returned by myFunc
-        await Promise.resolve(); // wait for promise returned by debounce
-
-        assert.verifySteps(["resolved 42"]);
-=======
         await Promise.resolve(); // wait for promise returned by debounce
         await Promise.resolve(); // wait for promise returned chained onto it (step resolved x)
         assert.verifySteps(["resolved 42"]);
@@ -154,6 +135,5 @@
         throttledFn.cancel();
         execAnimationFrameCallbacks();
         assert.verifySteps([], "queued throttled function calls were cancelled correctly");
->>>>>>> 4d11cb0e
     });
 });