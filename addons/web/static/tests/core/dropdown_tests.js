--- conflicted
+++ resolved
@@ -63,29 +63,6 @@
     QUnit.test("DropdownItem (with href prop) can be rendered as <a/>", async (assert) => {
         class Parent extends owl.Component {}
         Parent.template = owl.tags.xml`<DropdownItem href="'#'">coucou</DropdownItem>`;
-<<<<<<< HEAD
-        env = await makeTestEnv();
-        parent = await mount(Parent, { env, target });
-        assert.strictEqual(parent.el.outerHTML, '<a href="#" class="dropdown-item">coucou</a>');
-    });
-
-    QUnit.test("DropdownItem: prevents click default when item clicked", async (assert) => {
-        assert.expect(2);
-        // A DropdownItem should preventDefault a click as it may take the shape
-        // of an <a/> tag with an [href] attribute and e.g. could change the url when clicked.
-        patchWithCleanup(DropdownItem.prototype, {
-            onClick(ev) {
-                assert.ok(!ev.defaultPrevented);
-                this._super(...arguments);
-                assert.ok(ev.defaultPrevented);
-            },
-        });
-        class Parent extends owl.Component {}
-        Parent.template = owl.tags.xml`<DropdownItem/>`;
-        env = await makeTestEnv();
-        parent = await mount(Parent, { env, target });
-        await click(target, ".dropdown-item");
-=======
         env = await makeTestEnv();
         parent = await mount(Parent, { env, target });
         assert.strictEqual(parent.el.outerHTML, '<a href="#" class="dropdown-item">coucou</a>');
@@ -120,7 +97,6 @@
         await click(parent.el, ".link");
         await click(parent.el, "button.dropdown-toggle");
         await click(parent.el, ".nolink");
->>>>>>> 4d11cb0e
     });
 
     QUnit.test("can be styled", async (assert) => {
