/** @odoo-module **/

import { evaluateExpr } from "@web/core/py_js/py";
import { patchDate, patchWithCleanup } from "@web/../tests/helpers/utils";
import { PyDate, PyTimeDelta } from "@web/core/py_js/py_date";

QUnit.module("py", {}, () => {
    QUnit.module("date stuff", () => {
        QUnit.module("time");

        function check(expr, fn) {
            const d0 = new Date();
            const result = evaluateExpr(expr);
            const d1 = new Date();
            return fn(d0) <= result && result <= fn(d1);
        }
        const format = (n) => String(n).padStart(2, "0");
        const formatDate = (d) => {
            const year = d.getUTCFullYear();
            const month = format(d.getUTCMonth() + 1);
            const day = format(d.getUTCDate());
            return `${year}-${month}-${day}`;
        };
        const formatDateTime = (d) => {
            const h = format(d.getUTCHours());
            const m = format(d.getUTCMinutes());
            const s = format(d.getUTCSeconds());
            return `${formatDate(d)} ${h}:${m}:${s}`;
        };

        QUnit.test("strftime", (assert) => {
            assert.ok(check("time.strftime('%Y')", (d) => String(d.getFullYear())));
            assert.ok(
                check("time.strftime('%Y') + '-01-30'", (d) => String(d.getFullYear()) + "-01-30")
            );
            assert.ok(check("time.strftime('%Y-%m-%d %H:%M:%S')", formatDateTime));
        });

        QUnit.module("datetime.datetime");

        QUnit.test("datetime.datetime.now", (assert) => {
            assert.ok(check("datetime.datetime.now().year", (d) => d.getUTCFullYear()));
            assert.ok(check("datetime.datetime.now().month", (d) => d.getUTCMonth() + 1));
            assert.ok(check("datetime.datetime.now().day", (d) => d.getUTCDate()));
            assert.ok(check("datetime.datetime.now().hour", (d) => d.getUTCHours()));
            assert.ok(check("datetime.datetime.now().minute", (d) => d.getUTCMinutes()));
            assert.ok(check("datetime.datetime.now().second", (d) => d.getUTCSeconds()));
        });

        QUnit.test("various operations", (assert) => {
            const expr1 = "datetime.datetime(day=3,month=4,year=2001).strftime('%Y-%m-%d')";
            assert.strictEqual(evaluateExpr(expr1), "2001-04-03");
            const expr2 = "datetime.datetime(2001, 4, 3).strftime('%Y-%m-%d')";
            assert.strictEqual(evaluateExpr(expr2), "2001-04-03");
            const expr3 =
                "datetime.datetime(day=3,month=4,second=12, year=2001,minute=32).strftime('%Y-%m-%d %H:%M:%S')";
            assert.strictEqual(evaluateExpr(expr3), "2001-04-03 00:32:12");
        });

        QUnit.test("to_utc", (assert) => {
            patchDate(2021, 8, 17, 10, 0, 0);
            patchWithCleanup(Date.prototype, {
                getTimezoneOffset() {
                    return -360;
                },
            });

            const expr =
                "datetime.datetime.combine(context_today(), datetime.time(0,0,0)).to_utc()";

            assert.strictEqual(JSON.stringify(evaluateExpr(expr)), `"2021-09-16 18:00:00"`);
        });

        QUnit.test("datetime.datetime.combine", (assert) => {
            const expr =
                "datetime.datetime.combine(context_today(), datetime.time(23,59,59)).strftime('%Y-%m-%d %H:%M:%S')";
            assert.ok(
                check(expr, (d) => {
                    return formatDate(d) + " 23:59:59";
                })
            );
        });

        QUnit.test("datetime.datetime.toJSON", (assert) => {
            assert.strictEqual(
                JSON.stringify(evaluateExpr("datetime.datetime(day=3,month=4,year=2001,hour=10)")),
                `"2001-04-03 10:00:00"`
            );
        });

        QUnit.test("datetime + timedelta", function (assert) {
            assert.expect(6);

            assert.strictEqual(
                evaluateExpr(
                    "(datetime.datetime(2017, 2, 15, 1, 7, 31) + datetime.timedelta(days=1)).strftime('%Y-%m-%d %H:%M:%S')"
                ),
                "2017-02-16 01:07:31"
            );
            assert.strictEqual(
                evaluateExpr(
                    "(datetime.datetime(2012, 2, 15, 1, 7, 31) - datetime.timedelta(hours=1)).strftime('%Y-%m-%d %H:%M:%S')"
                ),
                "2012-02-15 00:07:31"
            );
            assert.strictEqual(
                evaluateExpr(
                    "(datetime.datetime(2012, 2, 15, 1, 7, 31) + datetime.timedelta(hours=-1)).strftime('%Y-%m-%d %H:%M:%S')"
                ),
                "2012-02-15 00:07:31"
            );
            assert.strictEqual(
                evaluateExpr(
                    "(datetime.datetime(2012, 2, 15, 1, 7, 31) + datetime.timedelta(minutes=100)).strftime('%Y-%m-%d %H:%M:%S')"
                ),
                "2012-02-15 02:47:31"
            );
            assert.strictEqual(
                evaluateExpr(
                    "(datetime.date(day=3,month=4,year=2001) + datetime.timedelta(days=-1)).strftime('%Y-%m-%d')"
                ),
                "2001-04-02"
            );
            assert.strictEqual(
                evaluateExpr(
                    "(datetime.timedelta(days=-1) + datetime.date(day=3,month=4,year=2001)).strftime('%Y-%m-%d')"
                ),
                "2001-04-02"
            );
        });

        QUnit.module("datetime.date");

        QUnit.test("datetime.date.today", (assert) => {
            assert.ok(check("(datetime.date.today()).strftime('%Y-%m-%d')", formatDate));
        });

        QUnit.test("various operations", (assert) => {
            const expr1 = "datetime.date(day=3,month=4,year=2001).strftime('%Y-%m-%d')";
            assert.strictEqual(evaluateExpr(expr1), "2001-04-03");
            const expr2 = "datetime.date(2001, 4, 3).strftime('%Y-%m-%d')";
            assert.strictEqual(evaluateExpr(expr2), "2001-04-03");
        });

        QUnit.test("datetime.date.toJSON", (assert) => {
            assert.strictEqual(
                JSON.stringify(evaluateExpr("datetime.date(year=1997,month=5,day=18)")),
                `"1997-05-18"`
            );
        });

        QUnit.test("basic operations with dates", function (assert) {
            assert.expect(19);

            let ctx = {
                d1: PyDate.create(2002, 1, 31),
                d2: PyDate.create(1956, 1, 31),
            };

            assert.strictEqual(evaluateExpr("(d1 - d2).days", ctx), 46 * 365 + 12);
            assert.strictEqual(evaluateExpr("(d1 - d2).seconds", ctx), 0);
            assert.strictEqual(evaluateExpr("(d1 - d2).microseconds", ctx), 0);

            ctx = {
                a: PyDate.create(2002, 3, 2),
                day: PyTimeDelta.create({ days: 1 }),
                week: PyTimeDelta.create({ days: 7 }),
                date: PyDate,
            };

            assert.ok(evaluateExpr("a + day == date(2002, 3, 3)", ctx));
            assert.ok(evaluateExpr("day + a == date(2002, 3, 3)", ctx)); // 5
            assert.ok(evaluateExpr("a - day == date(2002, 3, 1)", ctx));
            assert.ok(evaluateExpr("-day + a == date(2002, 3, 1)", ctx));
            assert.ok(evaluateExpr("a + week == date(2002, 3, 9)", ctx));
            assert.ok(evaluateExpr("a - week == date(2002, 2, 23)", ctx));
            assert.ok(evaluateExpr("a + 52*week == date(2003, 3, 1)", ctx)); // 10
            assert.ok(evaluateExpr("a - 52*week == date(2001, 3, 3)", ctx));
            assert.ok(evaluateExpr("(a + week) - a == week", ctx));
            assert.ok(evaluateExpr("(a + day) - a == day", ctx));
            assert.ok(evaluateExpr("(a - week) - a == -week", ctx));
            assert.ok(evaluateExpr("(a - day) - a == -day", ctx)); // 15
            assert.ok(evaluateExpr("a - (a + week) == -week", ctx));
            assert.ok(evaluateExpr("a - (a + day) == -day", ctx));
            assert.ok(evaluateExpr("a - (a - week) == week", ctx));
            assert.ok(evaluateExpr("a - (a - day) == day", ctx));

            // assert.throws(function () {
            //     evaluateExpr("a + 1", ctx);
            // }, /^Error: TypeError:/); //20
            // assert.throws(function () {
            //     evaluateExpr("a - 1", ctx);
            // }, /^Error: TypeError:/);
            // assert.throws(function () {
            //     evaluateExpr("1 + a", ctx);
            // }, /^Error: TypeError:/);
            // assert.throws(function () {
            //     evaluateExpr("1 - a", ctx);
            // }, /^Error: TypeError:/);

            // // delta - date is senseless.
            // assert.throws(function () {
            //     evaluateExpr("day - a", ctx);
            // }, /^Error: TypeError:/);
            // // mixing date and (delta or date) via * or // is senseless
            // assert.throws(function () {
            //     evaluateExpr("day * a", ctx);
            // }, /^Error: TypeError:/); // 25
            // assert.throws(function () {
            //     evaluateExpr("a * day", ctx);
            // }, /^Error: TypeError:/);
            // assert.throws(function () {
            //     evaluateExpr("day // a", ctx);
            // }, /^Error: TypeError:/);
            // assert.throws(function () {
            //     evaluateExpr("a // day", ctx);
            // }, /^Error: TypeError:/);
            // assert.throws(function () {
            //     evaluateExpr("a * a", ctx);
            // }, /^Error: TypeError:/);
            // assert.throws(function () {
            //     evaluateExpr("a // a", ctx);
            // }, /^Error: TypeError:/); // 30
            // // date + date is senseless
            // assert.throws(function () {
            //     evaluateExpr("a + a", ctx);
            // }, /^Error: TypeError:/);
        });

        QUnit.module("datetime.time");

        QUnit.test("various operations", (assert) => {
            const expr1 = "datetime.time(hour=3,minute=2. second=1).strftime('%H:%M:%S')";
            assert.strictEqual(evaluateExpr(expr1), "03:02:01");
        });

        QUnit.test("attributes", (assert) => {
            const expr1 = "datetime.time(hour=3,minute=2. second=1).hour";
            assert.strictEqual(evaluateExpr(expr1), 3);
            const expr2 = "datetime.time(hour=3,minute=2. second=1).minute";
            assert.strictEqual(evaluateExpr(expr2), 2);
            const expr3 = "datetime.time(hour=3,minute=2. second=1).second";
            assert.strictEqual(evaluateExpr(expr3), 1);
        });

        QUnit.test("datetime.time.toJSON", (assert) => {
            assert.strictEqual(
                JSON.stringify(evaluateExpr("datetime.time(hour=11,minute=45,second=15)")),
                `"11:45:15"`
            );
<<<<<<< HEAD
        });

        QUnit.module("relativedelta");

        QUnit.test("adding date and relative delta", (assert) => {
            const expr1 =
                "(datetime.date(day=3,month=4,year=2001) + relativedelta(days=-1)).strftime('%Y-%m-%d')";
            assert.strictEqual(evaluateExpr(expr1), "2001-04-02");
            const expr2 =
                "(datetime.date(day=3,month=4,year=2001) + relativedelta(weeks=-1)).strftime('%Y-%m-%d')";
            assert.strictEqual(evaluateExpr(expr2), "2001-03-27");
=======
>>>>>>> 4d11cb0e
        });

        QUnit.module("relativedelta relative : period is plural", () => {
            QUnit.test("adding date and relative delta", (assert) => {
                const expr1 =
                    "(datetime.date(day=3,month=4,year=2001) + relativedelta(days=-1)).strftime('%Y-%m-%d')";
                assert.strictEqual(evaluateExpr(expr1), "2001-04-02");
                const expr2 =
                    "(datetime.date(day=3,month=4,year=2001) + relativedelta(weeks=-1)).strftime('%Y-%m-%d')";
                assert.strictEqual(evaluateExpr(expr2), "2001-03-27");
            });

            QUnit.test("adding relative delta and date", (assert) => {
                const expr =
                    "(relativedelta(days=-1) + datetime.date(day=3,month=4,year=2001)).strftime('%Y-%m-%d')";
                assert.strictEqual(evaluateExpr(expr), "2001-04-02");
            });

            QUnit.test(
                "adding/substracting relative delta and date -- shifts order of magnitude",
                (assert) => {
                    const expr =
                        "(relativedelta(hours=14) + datetime.datetime(hour=15,day=3,month=4,year=2001)).strftime('%Y-%m-%d %H:%M:%S')";
                    assert.strictEqual(evaluateExpr(expr), "2001-04-04 05:00:00");

                    const expr2 =
                        "(relativedelta(days=32) + datetime.date(day=3,month=4,year=2001)).strftime('%Y-%m-%d')";
                    assert.strictEqual(evaluateExpr(expr2), "2001-05-05");

                    const expr3 =
                        "(relativedelta(months=14) + datetime.date(day=3,month=4,year=2001)).strftime('%Y-%m-%d')";
                    assert.strictEqual(evaluateExpr(expr3), "2002-06-03");

                    const expr4 =
                        "(datetime.datetime(hour=13,day=3,month=4,year=2001) - relativedelta(hours=14)).strftime('%Y-%m-%d %H:%M:%S')";
                    assert.strictEqual(evaluateExpr(expr4), "2001-04-02 23:00:00");

                    const expr5 =
                        "(datetime.date(day=3,month=4,year=2001) - relativedelta(days=4)).strftime('%Y-%m-%d')";
                    assert.strictEqual(evaluateExpr(expr5), "2001-03-30");

                    const expr6 =
                        "(datetime.date(day=3,month=4,year=2001) - relativedelta(months=5)).strftime('%Y-%m-%d')";
                    assert.strictEqual(evaluateExpr(expr6), "2000-11-03");
                }
            );

            QUnit.test("substracting date and relative delta", (assert) => {
                const expr1 =
                    "(datetime.date(day=3,month=4,year=2001) - relativedelta(days=-1)).strftime('%Y-%m-%d')";
                assert.strictEqual(evaluateExpr(expr1), "2001-04-04");
                const expr2 =
                    "(datetime.date(day=3,month=4,year=2001) - relativedelta(weeks=-1)).strftime('%Y-%m-%d')";
                assert.strictEqual(evaluateExpr(expr2), "2001-04-10");
                const expr3 =
                    "(datetime.date(day=3,month=4,year=2001) - relativedelta(days=1)).strftime('%Y-%m-%d')";
                assert.strictEqual(evaluateExpr(expr3), "2001-04-02");
                const expr4 =
                    "(datetime.date(day=3,month=4,year=2001) - relativedelta(weeks=1)).strftime('%Y-%m-%d')";
                assert.strictEqual(evaluateExpr(expr4), "2001-03-27");
            });
        });

        QUnit.module("relativedelta absolute : period is singular", () => {
            QUnit.test("throws when period negative", (assert) => {
                const matcher = (errorMessage) => {
                    return function match(err) {
                        return err.message === errorMessage;
                    };
                };

                const expr1 = "relativedelta(day=-1)";
                assert.throws(() => evaluateExpr(expr1), matcher("day -1 is out of range"));

                const expr2 = "relativedelta(month=-1)";
                assert.throws(() => evaluateExpr(expr2), matcher("month -1 is out of range"));
            });

            QUnit.test("adding date and relative delta", (assert) => {
                const expr1 =
                    "(datetime.date(day=3,month=4,year=2001) + relativedelta(day=1)).strftime('%Y-%m-%d')";
                assert.strictEqual(evaluateExpr(expr1), "2001-04-01");

                const expr2 =
                    "(datetime.date(day=3,month=4,year=2001) + relativedelta(month=1)).strftime('%Y-%m-%d')";
                assert.strictEqual(evaluateExpr(expr2), "2001-01-03");

                const expr3 =
                    "(datetime.date(2021,10,1) + relativedelta(hours=12)).strftime('%Y-%m-%d %H:%M:%S')";
                assert.strictEqual(evaluateExpr(expr3), "2021-10-01 12:00:00");

                const expr4 =
                    "(datetime.date(2021,10,1) + relativedelta(day=15,days=3)).strftime('%Y-%m-%d')";
                assert.strictEqual(evaluateExpr(expr4), "2021-10-18");

                const expr5 =
                    "(datetime.date(2021,10,1) - relativedelta(day=15,days=3)).strftime('%Y-%m-%d')";
                assert.strictEqual(evaluateExpr(expr5), "2021-10-12");

                const expr6 =
                    "(datetime.date(2021,10,1) + relativedelta(day=15,days=3,hours=24)).strftime('%Y-%m-%d')";
                assert.strictEqual(evaluateExpr(expr6), "2021-10-19");
            });

            QUnit.test("adding relative delta and date", (assert) => {
                const expr =
                    "(relativedelta(day=1) + datetime.date(day=3,month=4,year=2001)).strftime('%Y-%m-%d')";
                assert.strictEqual(evaluateExpr(expr), "2001-04-01");
            });

            QUnit.test("substracting date and relative delta", (assert) => {
                const expr1 =
                    "(datetime.date(day=3,month=4,year=2001) - relativedelta(day=1)).strftime('%Y-%m-%d')";
                assert.strictEqual(evaluateExpr(expr1), "2001-04-01");

                const expr3 =
                    "(datetime.date(day=3,month=4,year=2001) - relativedelta(day=1)).strftime('%Y-%m-%d')";
                assert.strictEqual(evaluateExpr(expr3), "2001-04-01");
            });

            QUnit.test("type of date + relative delta", (assert) => {
                const expr1 = "(datetime.date(2021,10,1) + relativedelta(day=15,days=3,hours=24))";
                assert.ok(evaluateExpr(expr1) instanceof PyDate);
            });
        });

<<<<<<< HEAD
=======
        QUnit.module("relative delta weekday", () => {
            QUnit.test("add or substract weekday", (assert) => {
                const expr1 =
                    "(datetime.date(day=3,month=4,year=2001) - relativedelta(day=1, weekday=3)).strftime('%Y-%m-%d')";
                assert.strictEqual(evaluateExpr(expr1), "2001-04-05");

                const expr2 =
                    "(datetime.date(day=29,month=4,year=2001) - relativedelta(weekday=4)).strftime('%Y-%m-%d')";
                assert.strictEqual(evaluateExpr(expr2), "2001-05-04");

                const expr3 =
                    "(datetime.date(day=6,month=4,year=2001) - relativedelta(weekday=0)).strftime('%Y-%m-%d')";
                assert.strictEqual(evaluateExpr(expr3), "2001-04-09");

                const expr4 =
                    "(datetime.date(day=1,month=4,year=2001) + relativedelta(weekday=-2)).strftime('%Y-%m-%d')";
                assert.strictEqual(evaluateExpr(expr4), "2001-04-07");

                const expr5 =
                    "(datetime.date(day=11,month=4,year=2001) + relativedelta(weekday=2)).strftime('%Y-%m-%d')";
                assert.strictEqual(evaluateExpr(expr5), "2001-04-11");

                const expr6 =
                    "(datetime.date(day=11,month=4,year=2001) + relativedelta(weekday=-2)).strftime('%Y-%m-%d')";
                assert.strictEqual(evaluateExpr(expr6), "2001-04-14");

                const expr7 =
                    "(datetime.date(day=11,month=4,year=2001) + relativedelta(weekday=0)).strftime('%Y-%m-%d')";
                assert.strictEqual(evaluateExpr(expr7), "2001-04-16");

                const expr8 =
                    "(datetime.date(day=11,month=4,year=2001) + relativedelta(weekday=1)).strftime('%Y-%m-%d')";
                assert.strictEqual(evaluateExpr(expr8), "2001-04-17");
            });
        });

        QUnit.module("relative delta yearday nlyearday", () => {
            QUnit.test("yearday", (assert) => {
                const expr1 =
                    "(datetime.date(day=3,month=4,year=2001) - relativedelta(year=2000, yearday=60)).strftime('%Y-%m-%d')";
                assert.strictEqual(evaluateExpr(expr1), "2000-02-29");

                const expr2 =
                    "(datetime.date(day=3,month=4,year=2001) - relativedelta(yearday=60)).strftime('%Y-%m-%d')";
                assert.strictEqual(evaluateExpr(expr2), "2001-03-01");

                const expr3 =
                    "(datetime.date(1999,12,31) + relativedelta(days=1, yearday=60)).strftime('%Y-%m-%d')";
                assert.strictEqual(evaluateExpr(expr3), "1999-03-02");
            });

            QUnit.test("nlyearday", (assert) => {
                const expr1 =
                    "(datetime.date(day=3,month=4,year=2001) + relativedelta(year=2000, nlyearday=60)).strftime('%Y-%m-%d')";
                assert.strictEqual(evaluateExpr(expr1), "2000-03-01");

                const expr2 =
                    "(datetime.date(day=3,month=4,year=2001) + relativedelta(nlyearday=60)).strftime('%Y-%m-%d')";
                assert.strictEqual(evaluateExpr(expr2), "2001-03-01");
            });
        });

>>>>>>> 4d11cb0e
        QUnit.module("misc");

        QUnit.test("context_today", (assert) => {
            assert.ok(check("context_today().strftime('%Y-%m-%d')", formatDate));
        });

        QUnit.test("today", (assert) => {
            assert.ok(check("today", formatDate));
        });

        QUnit.test("now", (assert) => {
            assert.ok(check("now", formatDateTime));
        });

        QUnit.test("current_date", (assert) => {
            patchDate(2021, 8, 20, 10, 0, 0);
            assert.deepEqual(evaluateExpr("current_date"), "2021-09-20");
        });
    });
});<|MERGE_RESOLUTION|>--- conflicted
+++ resolved
@@ -248,20 +248,6 @@
                 JSON.stringify(evaluateExpr("datetime.time(hour=11,minute=45,second=15)")),
                 `"11:45:15"`
             );
-<<<<<<< HEAD
-        });
-
-        QUnit.module("relativedelta");
-
-        QUnit.test("adding date and relative delta", (assert) => {
-            const expr1 =
-                "(datetime.date(day=3,month=4,year=2001) + relativedelta(days=-1)).strftime('%Y-%m-%d')";
-            assert.strictEqual(evaluateExpr(expr1), "2001-04-02");
-            const expr2 =
-                "(datetime.date(day=3,month=4,year=2001) + relativedelta(weeks=-1)).strftime('%Y-%m-%d')";
-            assert.strictEqual(evaluateExpr(expr2), "2001-03-27");
-=======
->>>>>>> 4d11cb0e
         });
 
         QUnit.module("relativedelta relative : period is plural", () => {
@@ -388,8 +374,6 @@
             });
         });
 
-<<<<<<< HEAD
-=======
         QUnit.module("relative delta weekday", () => {
             QUnit.test("add or substract weekday", (assert) => {
                 const expr1 =
@@ -452,7 +436,6 @@
             });
         });
 
->>>>>>> 4d11cb0e
         QUnit.module("misc");
 
         QUnit.test("context_today", (assert) => {
