--- conflicted
+++ resolved
@@ -4186,16 +4186,6 @@
             viewOptions: {
                 initialDate: initialDate,
             },
-<<<<<<< HEAD
-        });
-
-        assert.equal(calendar.$('.fc-dayGridMonth-view').length, 12, "should display in year mode");
-
-        await testUtils.dom.dragAndDrop(
-            calendar.$('.fc-day-top[data-date="2016-11-13"]'),
-            calendar.$('.fc-day-top[data-date="2016-11-19"]'),
-        );
-=======
         }, { positionalClicks: true });
 
         assert.equal(calendar.$('.fc-dayGridMonth-view').length, 12, "should display in year mode");
@@ -4205,7 +4195,6 @@
         await testUtils.dom.triggerMouseEvent(calendar.$('.fc-day-top[data-date="2016-11-13"]'), "mousedown");
         await testUtils.dom.triggerMouseEvent(calendar.$('.fc-day-top[data-date="2016-11-19"]'), "mousemove");
         await testUtils.dom.triggerMouseEvent(calendar.$('.fc-day-top[data-date="2016-11-19"]'), "mouseup");
->>>>>>> 4d11cb0e
 
         assert.ok($('.modal-body').length, "should open the form view in dialog when select multiple days");
         assert.hasAttrValue($('.fc-highlight'), 'colspan', "7", "should highlight 7 days");
@@ -4215,8 +4204,6 @@
 
         calendar.destroy();
     });
-<<<<<<< HEAD
-=======
  
     QUnit.test("popover ignores readonly field modifier", async function (assert) {
         assert.expect(1);
@@ -4242,7 +4229,6 @@
 
         calendar.destroy();
     });
->>>>>>> 4d11cb0e
 });
 
 });