odoo.define('web.view_dialogs_tests', function (require) {
"use strict";

var dialogs = require('web.view_dialogs');
var ListController = require('web.ListController');
var testUtils = require('web.test_utils');
var Widget = require('web.Widget');
var FormView = require('web.FormView');

const { browser } = require('@web/core/browser/browser');
const { patchWithCleanup } = require('@web/../tests/helpers/utils');
const cpHelpers = require('@web/../tests/search/helpers');
var createView = testUtils.createView;

async function createParent(params) {
    var widget = new Widget();
    params.server = await testUtils.mock.addMockEnvironment(widget, params);
    return widget;
}

QUnit.module('Views', {
    beforeEach: function () {
        this.data = {
            partner: {
                fields: {
                    display_name: { string: "Displayed name", type: "char" },
                    foo: {string: "Foo", type: 'char'},
                    bar: {string: "Bar", type: "boolean"},
                    instrument: {string: 'Instruments', type: 'many2one', relation: 'instrument'},
                },
                records: [
                    {id: 1, foo: 'blip', display_name: 'blipblip', bar: true},
                    {id: 2, foo: 'ta tata ta ta', display_name: 'macgyver', bar: false},
                    {id: 3, foo: 'piou piou', display_name: "Jack O'Neill", bar: true},
                ],
            },
            instrument: {
                fields: {
                    name: {string: "name", type: "char"},
                    badassery: {string: 'level', type: 'many2many', relation: 'badassery', domain: [['level', '=', 'Awsome']]},
                },
            },

            badassery: {
                fields: {
                    level: {string: 'level', type: "char"},
                },
                records: [
                    {id: 1, level: 'Awsome'},
                ],
            },

            product: {
                fields : {
                    name: {string: "name", type: "char" },
                    partner : {string: 'Doors', type: 'one2many', relation: 'partner'},
                },
                records: [
                    {id: 1, name: 'The end'},
                ],
            },
        };
    },
}, function () {

    QUnit.module('view_dialogs');

    QUnit.test('formviewdialog buttons in footer are positioned properly', async function (assert) {
        assert.expect(2);

        var parent = await createParent({
            data: this.data,
            archs: {
                'partner,false,form':
                    '<form string="Partner">' +
                        '<sheet>' +
                            '<group><field name="foo"/></group>' +
                            '<footer><button string="Custom Button" type="object" class="btn-primary"/></footer>' +
                        '</sheet>' +
                    '</form>',
            },
        });

        new dialogs.FormViewDialog(parent, {
            res_model: 'partner',
            res_id: 1,
        }).open();
        await testUtils.nextTick();

        assert.notOk($('.modal-body button').length,
            "should not have any button in body");
        assert.strictEqual($('.modal-footer button').length, 1,
            "should have only one button in footer");
        parent.destroy();
    });

    QUnit.test('formviewdialog buttons in footer are not duplicated', async function (assert) {
        assert.expect(2);
        this.data.partner.fields.poney_ids = {string: "Poneys", type: "one2many", relation: 'partner'};
        this.data.partner.records[0].poney_ids = [];

        var parent = await createParent({
            data: this.data,
            archs: {
                'partner,false,form':
                    '<form string="Partner">' +
                            '<field name="poney_ids"><tree editable="top"><field name="display_name"/></tree></field>' +
                            '<footer><button string="Custom Button" type="object" class="btn-primary"/></footer>' +
                    '</form>',
            },
        });

        new dialogs.FormViewDialog(parent, {
            res_model: 'partner',
            res_id: 1,
        }).open();
        await testUtils.nextTick();

        assert.strictEqual($('.modal button.btn-primary').length, 1,
            "should have 1 buttons in modal");

        await testUtils.dom.click($('.o_field_x2many_list_row_add a'));
        await testUtils.fields.triggerKeydown($('input.o_input'), 'escape');

        assert.strictEqual($('.modal button.btn-primary').length, 1,
            "should still have 1 buttons in modal");
        parent.destroy();
    });

    QUnit.test('SelectCreateDialog use domain, group_by and search default', async function (assert) {
        assert.expect(3);

        var search = 0;
        var parent = await createParent({
            data: this.data,
            archs: {
                'partner,false,list':
                    '<tree string="Partner">' +
                        '<field name="display_name"/>' +
                        '<field name="foo"/>' +
                    '</tree>',
                'partner,false,search':
                    '<search>' +
                        '<field name="foo" filter_domain="[(\'display_name\',\'ilike\',self), (\'foo\',\'ilike\',self)]"/>' +
                        '<group expand="0" string="Group By">' +
                            '<filter name="groupby_bar" context="{\'group_by\' : \'bar\'}"/>' +
                        '</group>' +
                    '</search>',
            },
            mockRPC: function (route, args) {
                if (args.method === 'web_read_group') {
                    assert.deepEqual(args.kwargs, {
                        context: {
                            search_default_foo: "piou",
                            search_default_groupby_bar: true,
                        },
                        domain: ["&", ["display_name", "like", "a"], "&", ["display_name", "ilike", "piou"], ["foo", "ilike", "piou"]],
                        fields: ["display_name", "foo", "bar"],
                        groupby: ["bar"],
                        orderby: '',
                        lazy: true,
                        limit: 80,
                    }, "should search with the complete domain (domain + search), and group by 'bar'");
                }
                if (search === 0 && route === '/web/dataset/search_read') {
                    search++;
                    assert.deepEqual(args, {
                        context: {
                            search_default_foo: "piou",
                            search_default_groupby_bar: true,
                            bin_size: true
                        },  // not part of the test, may change
                        domain: ["&", ["display_name", "like", "a"], "&", ["display_name", "ilike", "piou"], ["foo", "ilike", "piou"]],
                        fields: ["display_name", "foo"],
                        model: "partner",
                        limit: 80,
                        sort: ""
                    }, "should search with the complete domain (domain + search)");
                } else if (search === 1 && route === '/web/dataset/search_read') {
                    assert.deepEqual(args, {
                        context: {
                            search_default_foo: "piou",
                            search_default_groupby_bar: true,
                            bin_size: true
                        },  // not part of the test, may change
                        domain: [["display_name", "like", "a"]],
                        fields: ["display_name", "foo"],
                        model: "partner",
                        limit: 80,
                        sort: ""
                    }, "should search with the domain");
                }

                return this._super.apply(this, arguments);
            },
        });

        var dialog;
        new dialogs.SelectCreateDialog(parent, {
            no_create: true,
            readonly: true,
            res_model: 'partner',
            domain: [['display_name', 'like', 'a']],
            context: {
                search_default_groupby_bar: true,
                search_default_foo: 'piou',
            },
        }).open().then(function (result) {
            dialog = result;
        });
        await testUtils.nextTick();
        const modal = document.body.querySelector(".modal");
        await cpHelpers.removeFacet(modal, "Bar");
        await cpHelpers.removeFacet(modal);

        parent.destroy();
    });

    QUnit.test('SelectCreateDialog correctly evaluates domains', async function (assert) {
        assert.expect(1);

        var parent = await createParent({
            data: this.data,
            archs: {
                'partner,false,list':
                    '<tree string="Partner">' +
                        '<field name="display_name"/>' +
                        '<field name="foo"/>' +
                    '</tree>',
                'partner,false,search':
                    '<search>' +
                        '<field name="foo"/>' +
                    '</search>',
            },
            mockRPC: function (route, args) {
                if (route === '/web/dataset/search_read') {
                    assert.deepEqual(args.domain, [['id', '=', 2]],
                        "should have correctly evaluated the domain");
                }
                return this._super.apply(this, arguments);
            },
            session: {
                user_context: {uid: 2},
            },
        });

        new dialogs.SelectCreateDialog(parent, {
            no_create: true,
            readonly: true,
            res_model: 'partner',
            domain: "[['id', '=', uid]]",
        }).open();
        await testUtils.nextTick();

        parent.destroy();
    });

    QUnit.test('SelectCreateDialog list view in readonly', async function (assert) {
        assert.expect(1);

        var parent = await createParent({
            data: this.data,
            archs: {
                'partner,false,list':
                    '<tree string="Partner" editable="bottom">' +
                        '<field name="display_name"/>' +
                        '<field name="foo"/>' +
                    '</tree>',
                'partner,false,search':
                    '<search/>'
            },
        });

        var dialog;
        new dialogs.SelectCreateDialog(parent, {
            res_model: 'partner',
        }).open().then(function (result) {
            dialog = result;
        });
        await testUtils.nextTick();

        // click on the first row to see if the list is editable
        await testUtils.dom.click(dialog.$('.o_list_view tbody tr:first td:not(.o_list_record_selector):first'));

        assert.equal(dialog.$('.o_list_view tbody tr:first td:not(.o_list_record_selector):first input').length, 0,
            "list view should not be editable in a SelectCreateDialog");

        parent.destroy();
    });

    QUnit.test('SelectCreateDialog cascade x2many in create mode', async function (assert) {
        assert.expect(5);

        var form = await createView({
            View: FormView,
            model: 'product',
            data: this.data,
            arch: '<form>' +
                     '<field name="name"/>' +
                     '<field name="partner" widget="one2many" >' +
                        '<tree editable="top">' +
                            '<field name="display_name"/>' +
                            '<field name="instrument"/>' +
                        '</tree>' +
                    '</field>' +
                  '</form>',
            res_id: 1,
            archs: {
                'partner,false,form': '<form>' +
                                           '<field name="name"/>' +
                                           '<field name="instrument" widget="one2many" mode="tree"/>' +
                                        '</form>',

                'instrument,false,form': '<form>'+
                                            '<field name="name"/>'+
                                            '<field name="badassery">' +
                                                '<tree>'+
                                                    '<field name="level"/>'+
                                                '</tree>' +
                                            '</field>' +
                                        '</form>',

                'badassery,false,list': '<tree>'+
                                                '<field name="level"/>'+
                                            '</tree>',

                'badassery,false,search': '<search>'+
                                                '<field name="level"/>'+
                                            '</search>',
            },

            mockRPC: function(route, args) {
                if (route === '/web/dataset/call_kw/partner/get_formview_id') {
                    return Promise.resolve(false);
                }
                if (route === '/web/dataset/call_kw/instrument/get_formview_id') {
                    return Promise.resolve(false);
                }
                if (route === '/web/dataset/call_kw/instrument/create') {
                    assert.deepEqual(args.args, [{badassery: [[6, false, [1]]], name: "ABC"}],
                        'The method create should have been called with the right arguments');
                    return Promise.resolve(false);
                }
                return this._super(route, args);
            },
        });

        await testUtils.form.clickEdit(form);
        await testUtils.dom.click(form.$('.o_field_x2many_list_row_add a'));
        await testUtils.fields.many2one.createAndEdit("instrument");

        var $modal = $('.modal-lg');

        assert.equal($modal.length, 1,
            'There should be one modal');

        await testUtils.dom.click($modal.find('.o_field_x2many_list_row_add a'));

        var $modals = $('.modal-lg');

        assert.equal($modals.length, 2,
            'There should be two modals');

        var $second_modal = $modals.not($modal);
        await testUtils.dom.click($second_modal.find('.o_list_table.table.table-sm.table-striped.o_list_table_ungrouped .o_data_row input[type=checkbox]'));

        await testUtils.dom.click($second_modal.find('.o_select_button'));

        $modal = $('.modal-lg');

        assert.equal($modal.length, 1,
            'There should be one modal');

        assert.equal($modal.find('.o_data_cell').text(), 'Awsome',
            'There should be one item in the list of the modal');

        await testUtils.dom.click($modal.find('.btn.btn-primary'));

        form.destroy();
    });

    QUnit.test('Form dialog and subview with _view_ref contexts', async function (assert) {
        assert.expect(2);

        this.data.instrument.records = [{id: 1, name: 'Tromblon', badassery: [1]}];
        this.data.partner.records[0].instrument = 1;

        var form = await createView({
            View: FormView,
            model: 'partner',
            data: this.data,
            arch: '<form>' +
                     '<field name="name"/>' +
                     '<field name="instrument" context="{\'tree_view_ref\': \'some_tree_view\'}"/>' +
                  '</form>',
            res_id: 1,
            archs: {
                'instrument,false,form': '<form>'+
                                            '<field name="name"/>'+
                                            '<field name="badassery" context="{\'tree_view_ref\': \'some_other_tree_view\'}"/>' +
                                        '</form>',

                'badassery,false,list': '<tree>'+
                                                '<field name="level"/>'+
                                            '</tree>',
            },
            viewOptions: {
                mode: 'edit',
            },

            mockRPC: function(route, args) {
                if (args.method === 'get_formview_id') {
                    return Promise.resolve(false);
                }
                return this._super(route, args);
            },

            interceptsPropagate: {
                load_views: function (ev) {
                    var evaluatedContext = ev.data.context;
                    if (ev.data.modelName === 'instrument') {
                        assert.deepEqual(evaluatedContext, {tree_view_ref: 'some_tree_view'},
                            'The correct _view_ref should have been sent to the server, first time');
                    }
                    if (ev.data.modelName === 'badassery') {
                        assert.deepEqual(evaluatedContext, {
                            base_model_name: 'instrument',
                            tree_view_ref: 'some_other_tree_view',
                        }, 'The correct _view_ref should have been sent to the server for the subview');
                    }
                },
            },
        });

        await testUtils.dom.click(form.$('.o_field_widget[name="instrument"] button.o_external_button'));
        form.destroy();
    });

    QUnit.test("Form dialog replaces the context with _createContext method when specified", async function (assert) {
        assert.expect(5);

        const parent = await createParent({
            data: this.data,
            archs: {
                "partner,false,form":
                    `<form string="Partner">
                        <sheet>
                            <group><field name="foo"/></group>
                        </sheet>
                    </form>`,
            },

            mockRPC: function (route, args) {
                if (args.method === "create") {
                    assert.step(JSON.stringify(args.kwargs.context));
                }
                return this._super(route, args);
            },
        });

        new dialogs.FormViewDialog(parent, {
            res_model: "partner",
            context: { answer: 42 },
            _createContext: () => ({ dolphin: 64 }),
        }).open();
        await testUtils.nextTick();

        assert.notOk($(".modal-body button").length,
            "should not have any button in body");
        assert.strictEqual($(".modal-footer button").length, 3,
            "should have 3 buttons in footer");

        await testUtils.dom.click($(".modal-footer button:contains(Save & New)"));
        await testUtils.dom.click($(".modal-footer button:contains(Save & New)"));
        assert.verifySteps(['{"answer":42}', '{"dolphin":64}']);
        parent.destroy();
    });

    QUnit.test("Form dialog keeps full context when no _createContext is specified", async function (assert) {
        assert.expect(5);

        const parent = await createParent({
            data: this.data,
            archs: {
                "partner,false,form":
                    `<form string="Partner">
                        <sheet>
                            <group><field name="foo"/></group>
                        </sheet>
                    </form>`,
            },

            mockRPC: function (route, args) {
                if (args.method === "create") {
                    assert.step(JSON.stringify(args.kwargs.context));
                }
                return this._super(route, args);
            },
        });

        new dialogs.FormViewDialog(parent, {
            res_model: "partner",
            context: { answer: 42 }
        }).open();
        await testUtils.nextTick();

        assert.notOk($(".modal-body button").length,
            "should not have any button in body");
        assert.strictEqual($(".modal-footer button").length, 3,
            "should have 3 buttons in footer");

        await testUtils.dom.click($(".modal-footer button:contains(Save & New)"));
        await testUtils.dom.click($(".modal-footer button:contains(Save & New)"));
        assert.verifySteps(['{"answer":42}', '{"answer":42}']);
        parent.destroy();
    });

    QUnit.test('SelectCreateDialog: save current search', async function (assert) {
        assert.expect(4);

        testUtils.mock.patch(ListController, {
            getOwnedQueryParams: function () {
                return {
                    context: {
                        shouldBeInFilterContext: true,
                    },
                };
            },
        });

        // save favorite needs this
        patchWithCleanup(browser, {
            setTimeout: (fn) => fn(),
        });

        var parent = await createParent({
            data: this.data,
            archs: {
                'partner,false,list':
                    '<tree>' +
                        '<field name="display_name"/>' +
                    '</tree>',
                'partner,false,search':
                    '<search>' +
                       '<filter name="bar" help="Bar" domain="[(\'bar\', \'=\', True)]"/>' +
                    '</search>',

            },
            env: {
                dataManager: {
                    create_filter: function (filter) {
                        assert.strictEqual(filter.domain, `[("bar", "=", True)]`,
                            "should save the correct domain");
                        const expectedContext = {
                            group_by: [], // default groupby is an empty list
                            shouldBeInFilterContext: true,
                        };
                        assert.deepEqual(filter.context, expectedContext,
                            "should save the correct context");
                    },
                }
            },
        });

        var dialog;
        new dialogs.SelectCreateDialog(parent, {
            context: {shouldNotBeInFilterContext: false},
            res_model: 'partner',
        }).open().then(function (result) {
            dialog = result;
        });
        await testUtils.nextTick();


        assert.containsN(dialog, '.o_data_row', 3, "should contain 3 records");

        // filter on bar
        const modal = document.body.querySelector(".modal");
        await cpHelpers.toggleFilterMenu(modal);
        await cpHelpers.toggleMenuItem(modal, "Bar");

        assert.containsN(dialog, '.o_data_row', 2, "should contain 2 records");

        // save filter
        await cpHelpers.toggleFavoriteMenu(modal);
        await cpHelpers.toggleSaveFavorite(modal);
        await cpHelpers.editFavoriteName(modal, "some name");
        await cpHelpers.saveFavorite(modal);

        testUtils.mock.unpatch(ListController);
        parent.destroy();
    });

    QUnit.test('SelectCreateDialog calls on_selected with every record matching the domain', async function (assert) {
<<<<<<< HEAD
        assert.expect(1);
=======
        assert.expect(3);
>>>>>>> 4d11cb0e

        const parent = await createParent({
            data: this.data,
            archs: {
                'partner,false,list':
                    '<tree limit="2" string="Partner">' +
                        '<field name="display_name"/>' +
                        '<field name="foo"/>' +
                    '</tree>',
                'partner,false,search':
                    '<search>' +
                        '<field name="foo"/>' +
                    '</search>',
            },
            session: {},
        });

        new dialogs.SelectCreateDialog(parent, {
            res_model: 'partner',
            on_selected: function(records) {
<<<<<<< HEAD
                assert.equal(records.length, 3)
=======
                assert.equal(records.length, 3);
                assert.strictEqual(records.map((r) => r.display_name).toString(), "blipblip,macgyver,Jack O'Neill");
                assert.strictEqual(records.map((r) => r.id).toString(), "1,2,3");
>>>>>>> 4d11cb0e
            }
        }).open();
        await testUtils.nextTick();

        await testUtils.dom.click($('thead .o_list_record_selector input'));
        await testUtils.dom.click($('.o_list_selection_box .o_list_select_domain'));
        await testUtils.dom.click($('.modal .o_select_button'));

        parent.destroy();
    });

<<<<<<< HEAD
=======
    QUnit.test('SelectCreateDialog calls on_selected with every record matching without selecting a domain', async function (assert) {
        assert.expect(3);

        const parent = await createParent({
            data: this.data,
            archs: {
                'partner,false,list':
                    '<tree limit="2" string="Partner">' +
                        '<field name="display_name"/>' +
                        '<field name="foo"/>' +
                    '</tree>',
                'partner,false,search':
                    '<search>' +
                        '<field name="foo"/>' +
                    '</search>',
            },
            session: {},
        });

        new dialogs.SelectCreateDialog(parent, {
            res_model: 'partner',
            on_selected: function(records) {
                assert.equal(records.length, 2);
                assert.strictEqual(records.map((r) => r.display_name).toString(), "blipblip,macgyver");
                assert.strictEqual(records.map((r) => r.id).toString(), "1,2");
            }
        }).open();
        await testUtils.nextTick();

        await testUtils.dom.click($('thead .o_list_record_selector input'));
        await testUtils.dom.click($('.o_list_selection_box '));
        await testUtils.dom.click($('.modal .o_select_button'));

        parent.destroy();
    });

>>>>>>> 4d11cb0e
    QUnit.test('propagate can_create onto the search popup o2m', async function (assert) {
        assert.expect(4);

        this.data.instrument.records = [
            {id: 1, name: 'Tromblon1'},
            {id: 2, name: 'Tromblon2'},
            {id: 3, name: 'Tromblon3'},
            {id: 4, name: 'Tromblon4'},
            {id: 5, name: 'Tromblon5'},
            {id: 6, name: 'Tromblon6'},
            {id: 7, name: 'Tromblon7'},
            {id: 8, name: 'Tromblon8'},
        ];

        var form = await createView({
            View: FormView,
            model: 'partner',
            data: this.data,
            arch: '<form>' +
                     '<field name="name"/>' +
                     '<field name="instrument" can_create="false"/>' +
                  '</form>',
            res_id: 1,
            archs: {
                'instrument,false,list': '<tree>'+
                                                '<field name="name"/>'+
                                            '</tree>',
                'instrument,false,search': '<search>'+
                                                '<field name="name"/>'+
                                            '</search>',
            },
            viewOptions: {
                mode: 'edit',
            },

            mockRPC: function(route, args) {
                if (args.method === 'get_formview_id') {
                    return Promise.resolve(false);
                }
                return this._super(route, args);
            },
        });

        await testUtils.fields.many2one.clickOpenDropdown('instrument');

        assert.containsNone(form, '.ui-autocomplete a:contains(Start typing...)');

        await testUtils.fields.editInput(form.el.querySelector(".o_field_many2one[name=instrument] input"), "a");

        assert.containsNone(form, '.ui-autocomplete a:contains(Create and Edit)');

        await testUtils.fields.editInput(form.el.querySelector(".o_field_many2one[name=instrument] input"), "");
        await testUtils.fields.many2one.clickItem('instrument', 'Search More...');

        var $modal = $('.modal-dialog.modal-lg');

        assert.strictEqual($modal.length, 1, 'Modal present');

        assert.strictEqual($modal.find('.modal-footer button').text(), "Cancel",
            'Only the cancel button is present in modal');

        form.destroy();
    });

    QUnit.test('formviewdialog is not closed when button handlers return a rejected promise', async function (assert) {
        assert.expect(3);

        this.data.partner.fields.poney_ids = { string: "Poneys", type: "one2many", relation: 'partner' };
        this.data.partner.records[0].poney_ids = [];
        var reject = true;

        var parent = await createParent({
            data: this.data,
            archs: {
                'partner,false,form':
                    '<form string="Partner">' +
                    '<field name="poney_ids"><tree><field name="display_name"/></tree></field>' +
                    '</form>',
            },
        });

        new dialogs.FormViewDialog(parent, {
            res_model: 'partner',
            res_id: 1,
            buttons: [{
                text: 'Click me !',
                classes: "btn-secondary o_form_button_magic",
                close: true,
                click: function () {
                    return reject ? Promise.reject() : Promise.resolve();
                },
            }],
        }).open();

        await testUtils.nextTick();
        assert.strictEqual($('.modal').length, 1, "should have a modal displayed");

        await testUtils.dom.click($('.modal .o_form_button_magic'));
        assert.strictEqual($('.modal').length, 1, "modal should still be opened");

        reject = false;
        await testUtils.dom.click($('.modal .o_form_button_magic'));
        assert.strictEqual($('.modal').length, 0, "modal should be closed");

        parent.destroy();
    });

});

});<|MERGE_RESOLUTION|>--- conflicted
+++ resolved
@@ -592,11 +592,7 @@
     });
 
     QUnit.test('SelectCreateDialog calls on_selected with every record matching the domain', async function (assert) {
-<<<<<<< HEAD
-        assert.expect(1);
-=======
         assert.expect(3);
->>>>>>> 4d11cb0e
 
         const parent = await createParent({
             data: this.data,
@@ -617,13 +613,9 @@
         new dialogs.SelectCreateDialog(parent, {
             res_model: 'partner',
             on_selected: function(records) {
-<<<<<<< HEAD
-                assert.equal(records.length, 3)
-=======
                 assert.equal(records.length, 3);
                 assert.strictEqual(records.map((r) => r.display_name).toString(), "blipblip,macgyver,Jack O'Neill");
                 assert.strictEqual(records.map((r) => r.id).toString(), "1,2,3");
->>>>>>> 4d11cb0e
             }
         }).open();
         await testUtils.nextTick();
@@ -635,8 +627,6 @@
         parent.destroy();
     });
 
-<<<<<<< HEAD
-=======
     QUnit.test('SelectCreateDialog calls on_selected with every record matching without selecting a domain', async function (assert) {
         assert.expect(3);
 
@@ -673,7 +663,6 @@
         parent.destroy();
     });
 
->>>>>>> 4d11cb0e
     QUnit.test('propagate can_create onto the search popup o2m', async function (assert) {
         assert.expect(4);
 
