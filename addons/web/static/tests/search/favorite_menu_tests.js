--- conflicted
+++ resolved
@@ -179,16 +179,8 @@
 
         await toggleFavoriteMenu(webClient);
 
-<<<<<<< HEAD
-            assert.deepEqual(getFacetTexts(webClient), ["My favorite"]);
-            assert.hasClass(
-                webClient.el.querySelector(".o_favorite_menu .o_menu_item"),
-                "selected"
-            );
-=======
         assert.deepEqual(getFacetTexts(webClient), ["My favorite"]);
         assert.hasClass(webClient.el.querySelector(".o_favorite_menu .o_menu_item"), "selected");
->>>>>>> 4d11cb0e
 
         await deleteFavorite(webClient, 0);
 
