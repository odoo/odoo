--- conflicted
+++ resolved
@@ -354,8 +354,6 @@
         assert.verifySteps(["/report/check_wkhtmltopdf", "/report/download"]);
         testUtils.mock.unpatch(ReportClientAction);
     });
-<<<<<<< HEAD
-=======
 
     QUnit.test("url is valid", async (assert) => {
         assert.expect(2);
@@ -376,5 +374,4 @@
         assert.strictEqual(hash.action === "report.client_action", false);
         assert.strictEqual(hash.action === 12, true);
     });
->>>>>>> 4d11cb0e
 });