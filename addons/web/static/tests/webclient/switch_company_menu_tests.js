--- conflicted
+++ resolved
@@ -94,13 +94,8 @@
          *   [ ] Herman's
          *   [ ] Heroes TM
          */
-<<<<<<< HEAD
-        assert.deepEqual(scMenu.env.services.company.allowedCompanyIds, [1]);
-        assert.strictEqual(scMenu.env.services.company.currentCompany.id, 1);
-=======
-        assert.deepEqual(scMenu.env.services.company.allowedCompanyIds, [3]);
-        assert.strictEqual(scMenu.env.services.company.currentCompany.id, 3);
->>>>>>> 4d11cb0e
+        assert.deepEqual(scMenu.env.services.company.allowedCompanyIds, [3]);
+        assert.strictEqual(scMenu.env.services.company.currentCompany.id, 3);
         await click(scMenu.el.querySelector(".dropdown-toggle"));
         assert.containsN(scMenu.el, "[data-company-id]", 3);
         assert.containsN(scMenu.el, "[data-company-id] .fa-check-square", 1);
@@ -134,13 +129,8 @@
          *   [ ] Herman's
          *   [ ] Heroes TM
          */
-<<<<<<< HEAD
-        assert.deepEqual(scMenu.env.services.company.allowedCompanyIds, [1]);
-        assert.strictEqual(scMenu.env.services.company.currentCompany.id, 1);
-=======
-        assert.deepEqual(scMenu.env.services.company.allowedCompanyIds, [3]);
-        assert.strictEqual(scMenu.env.services.company.currentCompany.id, 3);
->>>>>>> 4d11cb0e
+        assert.deepEqual(scMenu.env.services.company.allowedCompanyIds, [3]);
+        assert.strictEqual(scMenu.env.services.company.currentCompany.id, 3);
         await click(scMenu.el.querySelector(".dropdown-toggle"));
         assert.containsN(scMenu.el, "[data-company-id]", 3);
         assert.containsN(scMenu.el, "[data-company-id] .fa-check-square", 1);
@@ -178,14 +168,9 @@
          *   [ ] Herman's
          *   [ ] Heroes TM
          */
-<<<<<<< HEAD
-        assert.deepEqual(scMenu.env.services.company.allowedCompanyIds, [1]);
-        assert.strictEqual(scMenu.env.services.company.currentCompany.id, 1);
-=======
         assert.deepEqual(scMenu.env.services.router.current.hash, { cids: 3 });
         assert.deepEqual(scMenu.env.services.company.allowedCompanyIds, [3]);
         assert.strictEqual(scMenu.env.services.company.currentCompany.id, 3);
->>>>>>> 4d11cb0e
         await click(scMenu.el.querySelector(".dropdown-toggle"));
         assert.containsN(scMenu.el, "[data-company-id]", 3);
         assert.containsN(scMenu.el, "[data-company-id] .fa-check-square", 1);
@@ -197,12 +182,9 @@
          *   [ ] Heroes TM
          */
         await click(scMenu.el.querySelectorAll(".toggle_company")[0]);
-<<<<<<< HEAD
-=======
         assert.deepEqual(scMenu.env.services.router.current.hash, { cids: 3 });
         assert.deepEqual(scMenu.env.services.company.allowedCompanyIds, [3]);
         assert.strictEqual(scMenu.env.services.company.currentCompany.id, 3);
->>>>>>> 4d11cb0e
         assert.containsOnce(scMenu.el, ".dropdown-menu", "dropdown is still opened");
         assert.containsN(scMenu.el, "[data-company-id] .fa-check-square", 0);
         assert.containsN(scMenu.el, "[data-company-id] .fa-square-o", 3);
@@ -221,13 +203,8 @@
          *   [ ] Herman's
          *   [ ] Heroes TM
          */
-<<<<<<< HEAD
-        assert.deepEqual(scMenu.env.services.company.allowedCompanyIds, [1]);
-        assert.strictEqual(scMenu.env.services.company.currentCompany.id, 1);
-=======
-        assert.deepEqual(scMenu.env.services.company.allowedCompanyIds, [3]);
-        assert.strictEqual(scMenu.env.services.company.currentCompany.id, 3);
->>>>>>> 4d11cb0e
+        assert.deepEqual(scMenu.env.services.company.allowedCompanyIds, [3]);
+        assert.strictEqual(scMenu.env.services.company.currentCompany.id, 3);
         await click(scMenu.el.querySelector(".dropdown-toggle"));
         assert.containsN(scMenu.el, "[data-company-id]", 3);
         assert.containsN(scMenu.el, "[data-company-id] .fa-check-square", 1);
@@ -302,11 +279,7 @@
          */
         await click(scMenu.el.querySelectorAll(".log_into")[2]);
         assert.containsNone(scMenu.el, ".dropdown-menu", "dropdown is directly closed");
-<<<<<<< HEAD
-        assert.verifySteps(["cids=3%2C2"]);
-=======
         assert.verifySteps(["cids=1%2C2"]);
->>>>>>> 4d11cb0e
     });
 
     QUnit.test("companies can be logged in even if some toggled within delay", async (assert) => {
@@ -322,13 +295,8 @@
          *   [ ] Herman's
          *   [ ] Heroes TM
          */
-<<<<<<< HEAD
-        assert.deepEqual(scMenu.env.services.company.allowedCompanyIds, [1]);
-        assert.strictEqual(scMenu.env.services.company.currentCompany.id, 1);
-=======
-        assert.deepEqual(scMenu.env.services.company.allowedCompanyIds, [3]);
-        assert.strictEqual(scMenu.env.services.company.currentCompany.id, 3);
->>>>>>> 4d11cb0e
+        assert.deepEqual(scMenu.env.services.company.allowedCompanyIds, [3]);
+        assert.strictEqual(scMenu.env.services.company.currentCompany.id, 3);
         await click(scMenu.el.querySelector(".dropdown-toggle"));
         assert.containsN(scMenu.el, "[data-company-id]", 3);
         assert.containsN(scMenu.el, "[data-company-id] .fa-check-square", 1);
