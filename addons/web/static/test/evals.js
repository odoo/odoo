--- conflicted
+++ resolved
@@ -816,15 +816,10 @@
 
         assert.deepEqual(result, {type: 'out_invoice'});
     });
-<<<<<<< HEAD
-    test('return-input-value', function (instance) {
+
+    test('return-input-value', function (assert, pyeval) {
         var date = new Date()
-        var result = instance.web.pyeval.eval('contexts', [{
-=======
-
-    test('return-input-value', function (assert, pyeval) {
         var result = pyeval.eval('contexts', [{
->>>>>>> 54c7eb44
             __ref: 'compound_context',
             __contexts: ["{'line_id': line_id , 'journal_id': journal_id }"],
             __eval_context: {
