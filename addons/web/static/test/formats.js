<<<<<<< HEAD
openerp.testing.section('web-formats', {
    dependencies: ['web.formats']
}, function (test) {
    test("format_datetime", function (instance) {
        var date = instance.web.str_to_datetime("2009-05-04 12:34:23");
        var str = instance.web.format_value(date, {type:"datetime"});
        equal(str, moment(date).format("MM/DD/YYYY HH:mm:ss"));
    });
    test("format_date", function (instance) {
        var date = instance.web.str_to_datetime("2009-05-04 12:34:23");
        var str = instance.web.format_value(date, {type:"date"});
        equal(str, moment(date).format("MM/DD/YYYY"));
    });
    test("format_time", function (instance) {
        var date = instance.web.str_to_datetime("2009-05-04 12:34:23");
        var str = instance.web.format_value(date, {type:"time"});
        equal(str, moment(date).format("HH:mm:ss"));
=======
odoo.define_section('web-formats', ['web.formats', 'web.time'], function (test) {

    test("format_datetime", function (assert, formats, time) {
        var date = time.str_to_datetime("2009-05-04 12:34:23");
        var str = formats.format_value(date, {type:"datetime"});
        assert.equal(str, moment(date).format("MM/DD/YYYY HH:mm:ss"));
    });

    test("format_date", function (assert, formats, time) {
        var date = time.str_to_datetime("2009-05-04 12:34:23");
        var str = formats.format_value(date, {type:"date"});
        assert.equal(str, moment(date).format("MM/DD/YYYY"));
    });

    test("format_time", function (assert, formats, time) {
        var date = time.str_to_datetime("2009-05-04 12:34:23");
        var str = formats.format_value(date, {type:"time"});
        assert.equal(str, moment(date).format("HH:mm:ss"));
>>>>>>> 4bef17cc
    });

    test("format_float_time", function (assert, formats) {
        assert.strictEqual(
            formats.format_value(1.0, {type:'float', widget:'float_time'}),
            '01:00');
        assert.strictEqual(
            formats.format_value(0.9853, {type:'float', widget:'float_time'}),
            '00:59');
        assert.strictEqual(
            formats.format_value(0.0085, {type:'float', widget:'float_time'}),
            '00:01');
        assert.strictEqual(
            formats.format_value(-1.0, {type:'float', widget:'float_time'}),
            '-01:00');
        assert.strictEqual(
            formats.format_value(-0.9853, {type:'float', widget:'float_time'}),
            '-00:59');
        assert.strictEqual(
            formats.format_value(-0.0085, {type:'float', widget:'float_time'}),
            '-00:01');
        assert.strictEqual(
            formats.format_value(4.9999, {type:'float', widget:'float_time'}),
            '05:00');
        assert.strictEqual(
            formats.format_value(-6.9999, {type:'float', widget:'float_time'}),
            '-07:00');
    });

    test("format_float", ['web.core'], function (assert, formats, time, core) {
        var fl = 12.1234;
        var str = formats.format_value(fl, {type:"float"});
        assert.equal(str, "12.12");
        assert.equal(formats.format_value(12.02, {type: 'float'}),
              '12.02');
        assert.equal(formats.format_value(0.0002, {type: 'float', digits: [1, 3]}),
              '0.000');
        assert.equal(formats.format_value(0.0002, {type: 'float', digits: [1, 4]}),
              '0.0002');
        assert.equal(formats.format_value(0.0002, {type: 'float', digits: [1, 6]}),
              '0.000200');
        assert.equal(formats.format_value(1, {type: 'float', digits: [1, 6]}),
              '1.000000');
        assert.equal(formats.format_value(1, {type: 'float'}),
              '1.00');
        assert.equal(formats.format_value(-11.25, {type: 'float'}),
              "-11.25");
        core._t.database.parameters.grouping = [1, 2, -1];
        assert.equal(formats.format_value(1111111.25, {type: 'float'}),
              "1111,11,1.25");

        core._t.database.parameters.grouping = [1, 0];
        assert.equal(formats.format_value(-11.25, {type: 'float'}),
              "-1,1.25");
    });
<<<<<<< HEAD
    test('parse_integer', function (instance) {
        var tmp = instance.web._t.database.parameters.thousands_sep;
=======

    test('parse_integer', ['web.core'], function (assert, formats, time, core) {
        var tmp = core._t.database.parameters.thousands_sep;
>>>>>>> 4bef17cc
        try {
            var val = formats.parse_value('123,456', {type: 'integer'});
            assert.equal(val, 123456);
            core._t.database.parameters.thousands_sep = '|';
            var val2 = formats.parse_value('123|456', {type: 'integer'});
            assert.equal(val2, 123456);
        } finally {
            core._t.database.parameters.thousands_sep = tmp;
        }
    });

    test("parse_float", ['web.core'], function (assert, formats, time, core) {
        var tmp1 = core._t.database.parameters.thousands_sep;
        var tmp2 = core._t.database.parameters.decimal_point;
        try {
            var str = "134,112.1234";
            var val = formats.parse_value(str, {type:"float"});
            assert.equal(val, 134112.1234);
            str = "-134,112.1234";
            val = formats.parse_value(str, {type:"float"});
            assert.equal(val, -134112.1234);
            _.extend(core._t.database.parameters, {
                decimal_point: ',',
                thousands_sep: '.'
            });
            var val3 = formats.parse_value('123.456,789', {type: 'float'});
            assert.equal(val3, 123456.789);
        } finally {
            core._t.database.parameters.thousands_sep = tmp1;
            core._t.database.parameters.decimal_point = tmp2;
        }
    });

    test('intersperse', ['web.utils'], function (assert, formats, time, utils) {
        var intersperse = utils.intersperse;

        assert.equal(intersperse("", []), "");
        assert.equal(intersperse("0", []), "0");
        assert.equal(intersperse("012", []), "012");
        assert.equal(intersperse("1", []), "1");
        assert.equal(intersperse("12", []), "12");
        assert.equal(intersperse("123", []), "123");
        assert.equal(intersperse("1234", []), "1234");
        assert.equal(intersperse("123456789", []), "123456789");
        assert.equal(intersperse("&ab%#@1", []), "&ab%#@1");

        assert.equal(intersperse("0", []), "0");
        assert.equal(intersperse("0", [1]), "0");
        assert.equal(intersperse("0", [2]), "0");
        assert.equal(intersperse("0", [200]), "0");

        assert.equal(intersperse("12345678", [0], '.'), '12345678');
        assert.equal(intersperse("", [1], '.'), '');
        assert.equal(intersperse("12345678", [1], '.'), '1234567.8');
        assert.equal(intersperse("12345678", [1], '.'), '1234567.8');
        assert.equal(intersperse("12345678", [2], '.'), '123456.78');
        assert.equal(intersperse("12345678", [2, 1], '.'), '12345.6.78');
        assert.equal(intersperse("12345678", [2, 0], '.'), '12.34.56.78');
        assert.equal(intersperse("12345678", [-1, 2], '.'), '12345678');
        assert.equal(intersperse("12345678", [2, -1], '.'), '123456.78');
        assert.equal(intersperse("12345678", [2, 0, 1], '.'), '12.34.56.78');
        assert.equal(intersperse("12345678", [2, 0, 0], '.'), '12.34.56.78');
        assert.equal(intersperse("12345678", [2, 0, -1], '.'), '12.34.56.78');
        assert.equal(intersperse("12345678", [3,3,3,3], '.'), '12.345.678');
        assert.equal(intersperse("12345678", [3,0], '.'), '12.345.678');
    });

    test('format_integer', ['web.core'], function (assert, formats, time, core) {
        core._t.database.parameters.grouping = [3, 3, 3, 3];
        assert.equal(formats.format_value(1000000, {type: 'integer'}),
              '1,000,000');

        core._t.database.parameters.grouping = [3, 2, -1];
        assert.equal(formats.format_value(106500, {type: 'integer'}),
              '1,06,500');

        core._t.database.parameters.grouping = [1, 2, -1];
        assert.equal(formats.format_value(106500, {type: 'integer'}),
              '106,50,0');
    });

    test('format_float', ['web.core'], function (assert, formats, time, core) {
        core._t.database.parameters.grouping = [3, 3, 3, 3];
        assert.equal(formats.format_value(1000000, {type: 'float'}),
              '1,000,000.00');

        core._t.database.parameters.grouping = [3, 2, -1];
        assert.equal(formats.format_value(106500, {type: 'float'}),
              '1,06,500.00');
        
        core._t.database.parameters.grouping = [1, 2, -1];
        assert.equal(formats.format_value(106500, {type: 'float'}),
              '106,50,0.00');

        _.extend(core._t.database.parameters, {
            grouping: [3, 0],
            decimal_point: ',',
            thousands_sep: '.'
        });
        assert.equal(formats.format_value(6000, {type: 'float'}),
              '6.000,00');
    });
<<<<<<< HEAD
});
openerp.testing.section('web-formats', {
    dependencies: ['web.formats']
}, function (test) {
    test('ES date format', function (instance) {
        var old_format = instance.web._t.database.parameters.date_format;
        instance.web._t.database.parameters.date_format = '%a, %Y %b %d';
        var date = instance.web.str_to_date("2009-05-04");
        strictEqual(instance.web.format_value(date, {type:"date"}),
=======

    test('ES date format', ['web.core'], function (assert, formats, time, core) {
        var old_format = core._t.database.parameters.date_format;
        core._t.database.parameters.date_format = '%a, %Y %b %d';
        
        var date = time.str_to_date("2009-05-04");
        assert.strictEqual(formats.format_value(date, {type:"date"}),
>>>>>>> 4bef17cc
                    'Mon, 2009 May 04');
        assert.strictEqual(formats.parse_value('Mon, 2009 May 04', {type: 'date'}),
                    '2009-05-04');
<<<<<<< HEAD
        instance.web._t.database.parameters.date_format = old_format;
    });
    test('extended ES date format', function (instance) {
        var old_format = instance.web._t.database.parameters.date_format;
        instance.web._t.database.parameters.date_format = '%a, %Y.eko %b %da';
        var date = instance.web.str_to_date("2009-05-04");
        strictEqual(instance.web.format_value(date, {type:"date"}),
                    'Mon, 2009.eko May 04a');
        strictEqual(instance.web.parse_value('Mon, 2009.eko May 04a', {type: 'date'}),
                    '2009-05-04');
        instance.web._t.database.parameters.date_format = old_format;
    });
=======
        core._t.database.parameters.date_format = old_format;
    });

    test('extended ES date format', ['web.core'], function (assert, formats, time, core) {
        var old_format = core._t.database.parameters.date_format;
        core._t.database.parameters.date_format = '%a, %Y.eko %b %da';
        var date = time.str_to_date("2009-05-04");
        assert.strictEqual(formats.format_value(date, {type:"date"}),
                    'Mon, 2009.eko May 04a');
        assert.strictEqual(formats.parse_value('Mon, 2009.eko May 04a', {type: 'date'}),
                    '2009-05-04');
        core._t.database.parameters.date_format = old_format;
    });
>>>>>>> 4bef17cc

});<|MERGE_RESOLUTION|>--- conflicted
+++ resolved
@@ -1,22 +1,3 @@
-<<<<<<< HEAD
-openerp.testing.section('web-formats', {
-    dependencies: ['web.formats']
-}, function (test) {
-    test("format_datetime", function (instance) {
-        var date = instance.web.str_to_datetime("2009-05-04 12:34:23");
-        var str = instance.web.format_value(date, {type:"datetime"});
-        equal(str, moment(date).format("MM/DD/YYYY HH:mm:ss"));
-    });
-    test("format_date", function (instance) {
-        var date = instance.web.str_to_datetime("2009-05-04 12:34:23");
-        var str = instance.web.format_value(date, {type:"date"});
-        equal(str, moment(date).format("MM/DD/YYYY"));
-    });
-    test("format_time", function (instance) {
-        var date = instance.web.str_to_datetime("2009-05-04 12:34:23");
-        var str = instance.web.format_value(date, {type:"time"});
-        equal(str, moment(date).format("HH:mm:ss"));
-=======
 odoo.define_section('web-formats', ['web.formats', 'web.time'], function (test) {
 
     test("format_datetime", function (assert, formats, time) {
@@ -35,7 +16,6 @@
         var date = time.str_to_datetime("2009-05-04 12:34:23");
         var str = formats.format_value(date, {type:"time"});
         assert.equal(str, moment(date).format("HH:mm:ss"));
->>>>>>> 4bef17cc
     });
 
     test("format_float_time", function (assert, formats) {
@@ -91,14 +71,9 @@
         assert.equal(formats.format_value(-11.25, {type: 'float'}),
               "-1,1.25");
     });
-<<<<<<< HEAD
-    test('parse_integer', function (instance) {
-        var tmp = instance.web._t.database.parameters.thousands_sep;
-=======
 
     test('parse_integer', ['web.core'], function (assert, formats, time, core) {
         var tmp = core._t.database.parameters.thousands_sep;
->>>>>>> 4bef17cc
         try {
             var val = formats.parse_value('123,456', {type: 'integer'});
             assert.equal(val, 123456);
@@ -201,17 +176,6 @@
         assert.equal(formats.format_value(6000, {type: 'float'}),
               '6.000,00');
     });
-<<<<<<< HEAD
-});
-openerp.testing.section('web-formats', {
-    dependencies: ['web.formats']
-}, function (test) {
-    test('ES date format', function (instance) {
-        var old_format = instance.web._t.database.parameters.date_format;
-        instance.web._t.database.parameters.date_format = '%a, %Y %b %d';
-        var date = instance.web.str_to_date("2009-05-04");
-        strictEqual(instance.web.format_value(date, {type:"date"}),
-=======
 
     test('ES date format', ['web.core'], function (assert, formats, time, core) {
         var old_format = core._t.database.parameters.date_format;
@@ -219,24 +183,9 @@
         
         var date = time.str_to_date("2009-05-04");
         assert.strictEqual(formats.format_value(date, {type:"date"}),
->>>>>>> 4bef17cc
                     'Mon, 2009 May 04');
         assert.strictEqual(formats.parse_value('Mon, 2009 May 04', {type: 'date'}),
                     '2009-05-04');
-<<<<<<< HEAD
-        instance.web._t.database.parameters.date_format = old_format;
-    });
-    test('extended ES date format', function (instance) {
-        var old_format = instance.web._t.database.parameters.date_format;
-        instance.web._t.database.parameters.date_format = '%a, %Y.eko %b %da';
-        var date = instance.web.str_to_date("2009-05-04");
-        strictEqual(instance.web.format_value(date, {type:"date"}),
-                    'Mon, 2009.eko May 04a');
-        strictEqual(instance.web.parse_value('Mon, 2009.eko May 04a', {type: 'date'}),
-                    '2009-05-04');
-        instance.web._t.database.parameters.date_format = old_format;
-    });
-=======
         core._t.database.parameters.date_format = old_format;
     });
 
@@ -250,6 +199,5 @@
                     '2009-05-04');
         core._t.database.parameters.date_format = old_format;
     });
->>>>>>> 4bef17cc
 
 });