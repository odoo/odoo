odoo.define_section('search.query', ['web.SearchView'], function (test) {

    test('Adding a facet to the query creates a facet and a value', function (assert, SearchView) {
        var query = new SearchView.SearchQuery();
        var field = {};
        query.add({
            category: 'Foo',
            field: field,
            values: [{label: 'Value', value: 3}]
        });

        var facet = query.at(0);
        assert.equal(facet.get('category'), 'Foo');
        assert.equal(facet.get('field'), field);
        assert.deepEqual(facet.get('values'), [{label: 'Value', value: 3}]);
    });

    test('Adding two facets', function (assert, SearchView) {
        var query = new SearchView.SearchQuery();
        query.add([
            { category: 'Foo', field: {}, values: [{label: 'Value', value: 3}] },
            { category: 'Bar', field: {}, values: [{label: 'Value 2', value: 4}] }
        ]);

        assert.equal(query.length, 2);
        assert.equal(query.at(0).values.length, 1);
        assert.equal(query.at(1).values.length, 1);
    });

    test('If a facet already exists, add values to it', function (assert, SearchView) {
        var query = new SearchView.SearchQuery();
        var field = {};
        query.add({category: 'A', field: field, values: [{label: 'V1', value: 0}]});
        query.add({category: 'A', field: field, values: [{label: 'V2', value: 1}]});

        assert.equal(query.length, 1, "adding an existing facet should merge new values into old facet");
        var facet = query.at(0);
        assert.deepEqual(facet.get('values'), [
            {label: 'V1', value: 0},
            {label: 'V2', value: 1}
        ]);
    });

    test('Facet being implicitly changed should trigger change, not add', function (assert, SearchView) {
        var query = new SearchView.SearchQuery();
        var field = {}, added = false, changed = false;
        query.add({category: 'A', field: field, values: [{label: 'V1', value: 0}]});
        query.on('add', function () { added = true; })
             .on('change', function () { changed = true; });
        query.add({category: 'A', field: field, values: [{label: 'V2', value: 1}]});

        assert.ok(!added, "query.add adding values to a facet should not trigger an add");
        assert.
        ok(changed, "query.add adding values to a facet should not trigger a change");
    });

    test('Toggling a facet, value which does not exist should add it', function (assert, SearchView) {
        var query = new SearchView.SearchQuery();
        var field = {};
        query.toggle({category: 'A', field: field, values: [{label: 'V1', value: 0}]});

        assert.equal(query.length, 1, "Should have created a single facet");
        var facet = query.at(0);
        assert.equal(facet.values.length, 1, "Facet should have a single value");
        assert.deepEqual(facet.get('values'), [{label: 'V1', value: 0}],
                  "Facet's value should match input");
    });

    test('Toggling a facet which exists with a value which does not should add the value to the facet', function (assert, SearchView) {
        var field = {};
        var query = new SearchView.SearchQuery();
        query.add({category: 'A', field: field, values: [{label: 'V1', value: 0}]});
        query.toggle({category: 'A', field: field, values: [{label: 'V2', value: 1}]});

        assert.equal(query.length, 1, "Should have edited the existing facet");
        var facet = query.at(0);
        assert.equal(facet.values.length, 2, "Should have added the value to the existing facet");
        assert.deepEqual(facet.get('values'), [
            {label: 'V1', value: 0},
            {label: 'V2', value: 1}
        ]);
    });

    test('Toggling a facet which exists with a value which does as well should remove the value from the facet', function (assert, SearchView) {
        var field = {};
        var query = new SearchView.SearchQuery();
        query.add({category: 'A', field: field, values: [{label: 'V1', value: 0}]});
        query.add({category: 'A', field: field, values: [{label: 'V2', value: 1}]});

        query.toggle({category: 'A', field: field, values: [{label: 'V2', value: 1}]});

        assert.equal(query.length, 1, 'Should have the same single facet');
        var facet = query.at(0);
        assert.equal(facet.values.length, 1, "Should only have one value left in the facet");
        assert.deepEqual(facet.get('values'), [
            {label: 'V1', value: 0}
        ]);
    });

    test('Toggling off the last value of a facet should remove the facet', function (assert, SearchView) {
        var field = {};
        var query = new SearchView.SearchQuery();
        query.add({category: 'A', field: field, values: [{label: 'V1', value: 0}]});

        query.toggle({category: 'A', field: field, values: [{label: 'V1', value: 0}]});

        assert.equal(query.length, 0, 'Should have removed the facet');
    });

    test('Intermediate emptiness should not remove the facet', function (assert, SearchView) {
        var field = {};
        var query = new SearchView.SearchQuery();
        query.add({category: 'A', field: field, values: [{label: 'V1', value: 0}]});

        query.toggle({category: 'A', field: field, values: [
            {label: 'V1', value: 0},
            {label: 'V2', value: 1}
        ]});

        assert.equal(query.length, 1, 'Should not have removed the facet');
        var facet = query.at(0);
        assert.equal(facet.values.length, 1, "Should have one value");
        assert.deepEqual(facet.get('values'), [
            {label: 'V2', value: 1}
        ]);
    });

    test('Reseting with multiple facets should still work to load defaults', function (assert, SearchView) {
        var query = new SearchView.SearchQuery();
        var field = {};
        query.reset([
            {category: 'A', field: field, values: [{label: 'V1', value: 0}]},
            {category: 'A', field: field, values: [{label: 'V2', value: 1}]}]);

        assert.equal(query.length, 1, 'Should have created a single facet');
        assert.equal(query.at(0).values.length, 2, 'the facet should have merged two values');
        assert.deepEqual(query.at(0).get('values'), [
            {label: 'V1', value: 0},
            {label: 'V2', value: 1}
        ]);
    });

});

/**
 * Builds a basic search view with a single "dummy" field. The dummy
 * extends `instance.web.search.Field`, it does not add any (class)
 * attributes beyond what is provided through ``dummy_widget_attributes``.
 *
 * The view is returned un-started, it is the caller's role to start it
 * (or use DOM-insertion methods to start it indirectly).
 *
 * @param instance
 * @param [dummy_widget_attributes={}]
 * @param [defaults={}]
 * @return {instance.web.SearchView}
 */
<<<<<<< HEAD
var makeSearchView = function (instance, dummy_widget_attributes, defaults, options) {
    instance.web.search.fields.add(
        'dummy', 'instance.dummy.DummyWidget');
    instance.dummy = {};
    instance.dummy.DummyWidget = instance.web.search.Field.extend(
        dummy_widget_attributes || {});
    if (!('dummy.model:fields_view_get' in instance.session.responses)) {
        instance.session.responses['dummy.model:fields_view_get'] = function () {
            return {
                type: 'search',
                fields: {
                    dummy: {type: 'char', string: "Dummy", searchable: true}
                },
                arch: '<search><field name="dummy" widget="dummy"/></search>'
            };
=======

function makeSearchView (test, dummy_widget_attributes, defaults, options) {
    var core = test.deps['web.core'];
    var search_inputs = test.deps['web.search_inputs'];
    var data = test.deps['web.data'];
    var SearchView = test.deps['web.SearchView'];

    var mock = test.mock;
    var assert = test.assert

    var DummyWidget = search_inputs.Field.extend(dummy_widget_attributes || {});
    core.search_widgets_registry.add('dummy', DummyWidget);

    mock.add('dummy.model:fields_view_get', function () {
        return {
            type: 'search',
            fields: {
                dummy: {type: 'char', string: "Dummy", searchable: true}
            },
            arch: '<search><field name="dummy" widget="dummy"/></search>'
>>>>>>> 4bef17cc
        };
    }, true);

    mock.add('ir.filters:get_filters', function () {
        return [];
    });

    mock.add('dummy.model:fields_get', function () {
        return {
            dummy: {type: 'char', string: 'Dummy', searchable: true}
        };
    });


    // instance.client = { action_manager: { inner_action: undefined } };

    var dataset = new data.DataSet(null, 'dummy.model');
    
    var mock_parent = {getParent: function () {return null;}};
<<<<<<< HEAD
    options = _.defaults(options || {}, {$buttons: $('<div>')});
    var view = new instance.web.SearchView(mock_parent, dataset, false, defaults, options);
    var self = this;
    view.on('invalid_search', self, function () {
        ok(false, JSON.stringify([].slice(arguments)));
=======
    
    options = _.defaults(options || {}, {$buttons: $('<div>')});
    
    var view = new SearchView(mock_parent, dataset, false, defaults, options);

    view.on('invalid_search', this, function () {
        assert.ok(false, JSON.stringify([].slice(arguments)));
>>>>>>> 4bef17cc
    });
    return view;
};

odoo.define_section('search.defaults', ['web.search_inputs', 'web.SearchView', 'web.core', 'web.data'], function (test, mock) {
    test('calling', function (assert) {
        assert.expect(2);
        var defaults_called = false;

        var view = makeSearchView(this, {
            facet_for_defaults: function (defaults) {
                defaults_called = true;
                return $.when({
                    field: this,
                    category: 'Dummy',
                    values: [{label: 'dummy', value: defaults.dummy}]
                });
            }
        }, {dummy: 42});
        var $fix = $( "#qunit-fixture");
        return view.appendTo($fix)
            .done(function () {
                assert.ok(defaults_called, "should have called defaults");
                assert.deepEqual(
                    view.query.toJSON(),
                    [{category: 'Dummy', values: [{label: 'dummy', value: 42}]}],
                    "should have generated a facet with the default value");
            });
    });

    test('FilterGroup', function (assert, search_inputs, SearchView) {
        assert.expect(3);

        var Facet = SearchView.Facet;

        var view = {inputs: [], query: {on: function () {}}};
        var filter_a = new search_inputs.Filter(
            {attrs: {name: 'a'}}, view);
        var filter_b = new search_inputs.Filter(
            {attrs: {name: 'b'}}, view);
        var group = new search_inputs.FilterGroup(
            [filter_a, filter_b], view);
        return group.facet_for_defaults({a: true, b: true})
            .done(function (facet) {
                var model = facet;
                if (!(model instanceof Facet)) {
                    model = new Facet(facet);
                }
                var values = model.values;
                assert.equal(values.length, 2, 'facet should have two values');
                assert.strictEqual(values.at(0).get('value'), filter_a);
                assert.strictEqual(values.at(1).get('value'), filter_b);
            });
    });

    test('Field', function (assert, search_inputs, SearchView) {
        assert.expect(4);
        var Facet = SearchView.Facet;

        var view = {inputs: []};
        var f = new search_inputs.Field(
            {attrs: {string: 'Dummy', name: 'dummy'}}, {}, view);
        
        return f.facet_for_defaults({dummy: 42})
            .done(function (facet) {
                var model = facet;
                if (!(model instanceof Facet)) {
                    model = new Facet(facet);
                }
                assert.strictEqual(
                    model.get('category'),
                    f.attrs.string,
                    "facet category should be field label");
                assert.strictEqual(
                    model.get('field'), f,
                    "facet field should be field which created default");
                assert.equal(model.values.length, 1, "facet should have a single value");
                assert.deepEqual(
                    model.values.toJSON(),
                    [{label: '42', value: 42}],
                    "facet value should match provided default");
                });
    });

    test('Selection: valid value', function (assert, search_inputs, SearchView, core) {
        assert.expect(4);

        var SelectionField = core.search_widgets_registry.get('selection');
        var Facet = SearchView.Facet;

        var view = {inputs: []};
        var f = new SelectionField(
            {attrs: {name: 'dummy', string: 'Dummy'}},
            {selection: [[1, "Foo"], [2, "Bar"], [3, "Baz"], [4, "Qux"]]},
            view);
        return f.facet_for_defaults({dummy: 3})
            .done(function (facet) {
                var model = facet;
                if (!(model instanceof Facet)) {
                    model = new Facet(facet);
                }
                assert.strictEqual(
                    model.get('category'),
                    f.attrs.string,
                    "facet category should be field label");
                assert.strictEqual(
                    model.get('field'), f,
                    "facet field should be field which created default");
                assert.equal(model.values.length, 1, "facet should have a single value");
                assert.deepEqual(
                    model.values.toJSON(),
                    [{label: 'Baz', value: 3}],
                    "facet value should match provided default's selection");
            });
    });

    test('Selection: invalid value', function (assert, search_inputs, SearchView, core) {
        assert.expect(1);

        var SelectionField = core.search_widgets_registry.get('selection');

        var view = {inputs: []};
        var f = new SelectionField(
            {attrs: {name: 'dummy', string: 'Dummy'}},
            {selection: [[1, "Foo"], [2, "Bar"], [3, "Baz"], [4, "Qux"]]},
            view);
        return f.facet_for_defaults({dummy: 42})
            .done(function (facet) {
                assert.ok(!facet, "an invalid value should result in a not-facet");
            });
    });

    test("M2O default: value", function (assert, search_inputs, SearchView, core) {
        assert.expect(5);

        var ManyToOneField =  core.search_widgets_registry.get('many2one');
        var Facet = SearchView.Facet;

        var view = {inputs: []}, id = 4;
        var f = new ManyToOneField(
            {attrs: {name: 'dummy', string: 'Dummy'}},
            {relation: 'dummy.model.name'},
            view);
        mock.add('dummy.model.name:name_get', function (args) {
            assert.equal(args[0], id);
            return [[id, "DumDumDum"]];
        });
        return f.facet_for_defaults({dummy: id})
            .done(function (facet) {
                var model = facet;
                if (!(model instanceof Facet)) {
                    model = new Facet(facet);
                }
                assert.strictEqual(
                    model.get('category'),
                    f.attrs.string,
                    "facet category should be field label");
                assert.strictEqual(
                    model.get('field'), f,
                    "facet field should be field which created default");
                assert.equal(model.values.length, 1, "facet should have a single value");
                assert.deepEqual(
                    model.values.toJSON(),
                    [{label: 'DumDumDum', value: id}],
                    "facet value should match provided default's selection");
            });
    });

    test("M2O default: value array", function (assert, search_inputs, SearchView, core) {
        assert.expect(2);

        var ManyToOneField =  core.search_widgets_registry.get('many2one');
        var Facet = SearchView.Facet;

        var view = {inputs: []}, id = 5;
        var f = new ManyToOneField(
            {attrs: {name: 'dummy', string: 'Dummy'}},
            {relation: 'dummy.model.name'},
            view);
        mock.add('dummy.model.name:name_get', function (args) {
            assert.equal(args[0], id);
            return [[id, "DumDumDum"]];
        });
        return f.facet_for_defaults({dummy: [id]})
        .done(function (facet) {
            var model = facet;
            if (!(model instanceof Facet)) {
                model = new Facet(facet);
            }
            assert.deepEqual(
                model.values.toJSON(),
                [{label: "DumDumDum", value: id}],
                "should support default as a singleton");
        });
    });

    test("M2O default: value", function (assert, search_inputs, SearchView, core) {
        assert.expect(1);

        var ManyToOneField =  core.search_widgets_registry.get('many2one');

        var view = {inputs: []}, id = 4;
        var f = new ManyToOneField(
            {attrs: {name: 'dummy', string: 'Dummy'}},
            {relation: 'dummy.model.name'},
            view);
        mock.add('dummy.model.name:name_get', function () { return []; });
        return f.facet_for_defaults({dummy: id})
            .done(function (facet) {
                assert.ok(!facet, "an invalid m2o default should yield a non-facet");
            });
    });

    test("M2O default: values", function (assert, search_inputs, SearchView, core) {
        assert.expect(1);

        var ManyToOneField =  core.search_widgets_registry.get('many2one');

        var view = {inputs: []};
        var f = new ManyToOneField(
            {attrs: {name: 'dummy', string: 'Dummy'}},
            {relation: 'dummy.model.name'},
            view);
        assert.raises(function () { f.facet_for_defaults({dummy: [6, 7]}); },
               "should not accept multiple default values");
    });


});

odoo.define_section('search.completions', ['web.search_inputs', 'web.SearchView', 'web.core', 'web.data'], function (test, mock) {

    test('calling', function (assert) {
        assert.expect(4);
        var view = makeSearchView(this, {
            complete: function () {
                return $.when({
                    label: "Dummy",
                    facet: {
                        field: this,
                        category: 'Dummy',
                        values: [{label: 'dummy', value: 42}]
                    }
                });
            }
        });

        var done = $.Deferred();
        var $fix = $('#qunit-fixture');
        
        view.appendTo($fix)
            .then(function () {
                view.complete_global_search({term: "dum"}, function (completions) {
                    assert.equal(completions.length, 1, "should have a single completion");
                    var completion = completions[0];
                    assert.equal(completion.label, "Dummy",
                          "should have provided label");
                    assert.equal(completion.facet.category, "Dummy",
                          "should have provided category");
                    assert.deepEqual(completion.facet.values,
                              [{label: 'dummy', value: 42}],
                              "should have provided values");
                    done.resolve();
                });
            }).fail(function () { done.reject.apply(done, arguments); });
        return done;
    });

    test('facet selection', function (assert) {
        assert.expect(2);
        var completion = {
            label: "Dummy",
            facet: {
                field: {
                    get_domain: odoo.testing.noop,
                    get_context: odoo.testing.noop,
                    get_groupby: odoo.testing.noop
                },
                category: 'Dummy',
                values: [{label: 'dummy', value: 42}]
            }
        };

        var $fix = $('#qunit-fixture');
        var view = makeSearchView(this);
        return view.appendTo($fix)
            .done(function () {
                view.select_completion(
                    {preventDefault: function () {}},
                    {item: completion});
                assert.equal(view.query.length, 1, "should have one facet in the query");
                assert.deepEqual(
                    view.query.at(0).toJSON(),
                    {category: 'Dummy', values: [{label: 'dummy', value: 42}]},
                    "should have the right facet in the query");
            });
    });

    test('facet selection: new value existing facet', function (assert) {
        assert.expect(8);
        var field = {
            get_domain: odoo.testing.noop,
            get_context: odoo.testing.noop,
            get_groupby: odoo.testing.noop
        };
        var completion = {
            label: "Dummy",
            facet: {
                field: field,
                category: 'Dummy',
                values: [{label: 'dummy', value: 42}]
            }
        };

        var $fix = $('#qunit-fixture');
        var view = makeSearchView(this);
        return view.appendTo($fix)
            .done(function () {
                view.query.add({field: field, category: 'Dummy',
                                values: [{label: 'previous', value: 41}]});
                assert.equal(view.query.length, 1, 'should have newly added facet');
                view.select_completion(
                    {preventDefault: function () {}},
                    {item: completion});
                assert.equal(view.query.length, 1, "should still have only one facet");
                var facet = view.query.at(0);
                var values = facet.get('values');
                assert.equal(values.length, 2, 'should have two values');
                assert.equal(values[0].label, 'previous');
                assert.equal(values[0].value, 41);
                assert.equal(values[1].label, 'dummy');
                assert.equal(values[1].value, 42);
                assert.deepEqual(
                    values,
                    [{label: 'previous', value: 41}, {label: 'dummy', value: 42}],
                    "should have added selected value to old one");
            });
    });

    test('Field', function (assert, search_inputs) {
        assert.expect(1);

        var view = {inputs: []};
        var f = new search_inputs.Field({attrs: {}}, {}, view);

        return f.complete('foo')
            .done(function (completions) {
                assert.ok(_(completions).isEmpty(), "field should not provide any completion");
            });
    });

    test('CharField', function (assert, search_inputs, SearchView, core) {
        assert.expect(6);
        var view = {inputs: []};
        var CharField = core.search_widgets_registry.get('char');
        var Facet = SearchView.Facet;

        var f = new CharField(
            {attrs: {string: "Dummy"}}, {}, view);
        return f.complete('foo<')
            .done(function (completions) {
                assert.equal(completions.length, 1, "should provide a single completion");
                var c = completions[0];
                assert.equal(c.label, "Search <em>Dummy</em> for: <strong>foo&lt;</strong>",
                      "should propose a fuzzy matching/searching, with the" +
                      " value escaped");
                assert.ok(c.facet, "completion should contain a facet proposition");
                var facet = new Facet(c.facet);
                assert.equal(facet.get('category'), f.attrs.string,
                      "completion facet should bear the field's name");
                assert.strictEqual(facet.get('field'), f,
                            "completion facet should yield the field");
                assert.deepEqual(facet.values.toJSON(), [{label: 'foo<', value: 'foo<'}],
                          "facet should have single value using completion item");
            });
    });

    test('Selection: match found', function (assert, search_inputs, SearchView, core) {
        assert.expect(14);

        var SelectionField = core.search_widgets_registry.get('selection');

        var view = {inputs: []};
        var f = new SelectionField(
            {attrs: {string: "Dummy"}},
            {selection: [[1, "Foo"], [2, "Bar"], [3, "Baz"], [4, "Bazador"]]},
            view);
        return f.complete("ba")
            .done(function (completions) {
                assert.equal(completions.length, 4,
                    "should provide two completions and a section title");
                assert.deepEqual(completions[0], {label: "Dummy"});

                var c1 = completions[1];
                assert.equal(c1.label, "Bar");
                assert.equal(c1.facet.category, f.attrs.string);
                assert.strictEqual(c1.facet.field, f);
                assert.deepEqual(c1.facet.values, [{label: "Bar", value: 2}]);

                var c2 = completions[2];
                assert.equal(c2.label, "Baz");
                assert.equal(c2.facet.category, f.attrs.string);
                assert.strictEqual(c2.facet.field, f);
                assert.deepEqual(c2.facet.values, [{label: "Baz", value: 3}]);

                var c3 = completions[3];
                assert.equal(c3.label, "Bazador");
                assert.equal(c3.facet.category, f.attrs.string);
                assert.strictEqual(c3.facet.field, f);
                assert.deepEqual(c3.facet.values, [{label: "Bazador", value: 4}]);
            });
    });

    test('Selection: no match', function (assert, search_inputs, SearchView, core) {
        assert.expect(1);

        var SelectionField = core.search_widgets_registry.get('selection');

        var view = {inputs: []};
        var f = new SelectionField(
            {attrs: {string: "Dummy"}},
            {selection: [[1, "Foo"], [2, "Bar"], [3, "Baz"], [4, "Bazador"]]},
            view);
        return f.complete("qux")
            .done(function (completions) {
                assert.ok(!completions, "if no value matches the needle, no completion shall be provided");
            });
    });

    test('Date', function (assert, search_inputs, SearchView, core) {
        assert.expect(6);
        core._t.database.parameters = {
            date_format: '%Y-%m-%d',
            time_format: '%H:%M:%S'
        };

        var DateField = core.search_widgets_registry.get('date');
        var Facet = SearchView.Facet;

        var view = {inputs: []};
        var f = new DateField(
            {attrs: {string: "Dummy"}}, {type: 'datetime'}, view);
        return f.complete('2012-05-21T21:21:21')
            .done(function (completions) {
                assert.equal(completions.length, 1, "should provide a single completion");
                var c = completions[0];
                assert.equal(c.label, "Search <em>Dummy</em> at: <strong>2012-05-21 21:21:21</strong>");
                var facet = new Facet(c.facet);
                assert.equal(facet.get('category'), f.attrs.string);
                assert.equal(facet.get('field'), f);
                var value = facet.values.at(0);
                assert.equal(value.get('label'), "2012-05-21 21:21:21");
                assert.equal(value.get('value').getTime(),
                      new Date(2012, 4, 21, 21, 21, 21).getTime());
            });
    });

    test("M2O complete", function (assert, search_inputs, SearchView, core) {
        assert.expect(4);
        var ManyToOneField = core.search_widgets_registry.get('many2one');

        var view = {inputs: [], dataset: {get_context: function () {}}};
        var f = new ManyToOneField(
            {attrs: {string: 'Dummy'}}, {relation: 'dummy.model'}, view);
        return f.complete("bob")
            .done(function (c) {
                assert.equal(c.length, 1, "should return one line");
                var bob = c[0];
                assert.ok(bob.expand, "should return an expand callback");
                assert.ok(bob.facet, "should have a facet");
                assert.ok(bob.label, "should have a label");
            });
    });

    test("M2O expand", {asserts: 11}, function (assert, search_inputs, SearchView, core) {
        assert.expect(11);
        var ManyToOneField = core.search_widgets_registry.get('many2one');
        var Facet = SearchView.Facet;

        mock.add('dummy.model:name_search', function (args, kwargs) {
            assert.deepEqual(args, []);
            assert.strictEqual(kwargs.name, 'bob');
            return [[42, "choice 1"], [43, "choice @"]];
        });

        var view = {inputs: [], dataset: {get_context: function () {}}};
        var f = new ManyToOneField(
            {attrs: {string: 'Dummy'}}, {relation: 'dummy.model'}, view);
        return f.expand("bob")
            .done(function (c) {
                assert.equal(c.length, 2, "should return results");

                var f1 = new Facet(c[0].facet);
                assert.equal(c[0].label, "choice 1");
                assert.equal(f1.get('category'), f.attrs.string);
                assert.equal(f1.get('field'), f);
                assert.deepEqual(f1.values.toJSON(), [{label: 'choice 1', value: 42}]);

                var f2 = new Facet(c[1].facet);
                assert.equal(c[1].label, "choice @");
                assert.equal(f2.get('category'), f.attrs.string);
                assert.equal(f2.get('field'), f);
                assert.deepEqual(f2.values.toJSON(), [{label: 'choice @', value: 43}]);
            });
    });

    test("M2O no match", function (assert, search_inputs, SearchView, core) {
        assert.expect(3);
        var ManyToOneField = core.search_widgets_registry.get('many2one');

        mock.add('dummy.model:name_search', function (args, kwargs) {
            assert.deepEqual(args, []);
            assert.strictEqual(kwargs.name, 'bob');
            return [];
        });

        var view = {inputs: [], dataset: {get_context: function () {}}};
        var f = new ManyToOneField(
            {attrs: {string: 'Dummy'}}, {relation: 'dummy.model'}, view);
        return f.expand("bob")
            .done(function (c) {
                assert.ok(!c, "no match should yield no completion");
            });
    });

    test("M2O filtered", function (assert, search_inputs, SearchView, core) {
        assert.expect(2);
        var ManyToOneField = core.search_widgets_registry.get('many2one');

        mock.add('dummy.model:name_search', function (args, kwargs) {
            assert.deepEqual(args, [], "should have no positional arguments");
            assert.deepEqual(kwargs, {
                name: 'bob',
                limit: 8,
                args: [['foo', '=', 'bar']],
                context: {flag: 1},
            }, "should use filtering domain");
            return [[42, "Match"]];
        });
        var view = {
            inputs: [],
            dataset: {get_context: function () { return {flag: 1}; }}
        };
        var f = new ManyToOneField(
            {attrs: {string: 'Dummy', domain: [["foo", "=", "bar"]]}},
            {relation: 'dummy.model'}, view);
        return f.expand("bob");
    });

    test("M2O custom operator", function (assert, search_inputs, SearchView, core) {
        assert.expect(8);
        var ManyToOneField = core.search_widgets_registry.get('many2one');
        var Facet = SearchView.Facet;

        mock.add('dummy.model:name_search', function (args, kwargs) {
            assert.deepEqual(args, [], "should have no positional arguments");
            // the operator is meant for the final search term generation, not the autocompletion
            assert.equal(kwargs.operator, undefined, "operator should not be used for autocompletion")
            assert.strictEqual(kwargs.name, 'bob');
            return [[42, "Match"]];
        });
        var view = {inputs: [], dataset: {get_context: function () {}}};
        var f = new ManyToOneField(
            {attrs: {string: 'Dummy', operator: 'ilike'}},
            {relation: 'dummy.model'}, view);

        return f.expand('bob')
            .done(function (c) {
                assert.equal(c.length, 1, "should return result");

                var f1 = new Facet(c[0].facet);
                assert.equal(c[0].label, "Match");
                assert.equal(f1.get('category'), f.attrs.string);
                assert.equal(f1.get('field'), f);
                assert.deepEqual(f1.values.toJSON(), [{label: 'Match', value: 42}]);
            });
    });

    test('Integer: invalid', function (assert, search_inputs, SearchView, core) {
        assert.expect(1);
        var IntegerField = core.search_widgets_registry.get('integer');

        var view = {inputs: []};
        var f = new IntegerField(
            {attrs: {string: "Dummy"}}, {}, view);
        return f.complete("qux")
            .done(function (completions) {
                assert.ok(!completions, "non-number => no completion");
            });
    });

    test('Integer: non-zero', function (assert, search_inputs, SearchView, core) {
        assert.expect(5);
        var IntegerField = core.search_widgets_registry.get('integer');
        var Facet = SearchView.Facet;

        var view = {inputs: []};
        var f = new IntegerField(
            {attrs: {string: "Dummy"}}, {}, view);
        return f.complete("-2")
            .done(function (completions) {
                assert.equal(completions.length, 1, "number fields provide 1 completion only");
                var facet = new Facet(completions[0].facet);
                assert.equal(facet.get('category'), f.attrs.string);
                assert.equal(facet.get('field'), f);
                var value = facet.values.at(0);
                assert.equal(value.get('label'), "-2");
                assert.equal(value.get('value'), -2);
            });
    });

    test('Integer: zero', function (assert, search_inputs, SearchView, core) {
        assert.expect(3);
        var IntegerField = core.search_widgets_registry.get('integer');
        var Facet = SearchView.Facet;

        var view = {inputs: []};
        var f = new IntegerField(
            {attrs: {string: "Dummy"}}, {}, view);
        return f.complete("0")
            .done(function (completions) {
                assert.equal(completions.length, 1, "number fields provide 1 completion only");
                var facet = new Facet(completions[0].facet);
                var value = facet.values.at(0);
                assert.equal(value.get('label'), "0");
                assert.equal(value.get('value'), 0);
            });
    });

    test('Float: non-zero', function (assert, search_inputs, SearchView, core) {
        assert.expect(5);
        var FloatField = core.search_widgets_registry.get('float');
        var Facet = SearchView.Facet;

        var view = {inputs: []};
        var f = new FloatField(
            {attrs: {string: "Dummy"}}, {}, view);
        return f.complete("42.37")
            .done(function (completions) {
                assert.equal(completions.length, 1, "float fields provide 1 completion only");
                var facet = new Facet(completions[0].facet);
                assert.equal(facet.get('category'), f.attrs.string);
                assert.equal(facet.get('field'), f);
                var value = facet.values.at(0);
                assert.equal(value.get('label'), "42.37");
                assert.equal(value.get('value'), 42.37);
            });
    });
});

odoo.define_section('search.serialization', ['web.search_inputs', 'web.SearchView', 'web.core', 'web.data'], function (test, mock) {

    test('No facet, no call', function (assert, search_inputs, SearchView, core) {
        assert.expect(6);
        var got_domain = false, got_context = false, got_groupby = false;
        var view = makeSearchView(this, {
            get_domain: function () {
                got_domain = true;
                return null;
            },
            get_context: function () {
                got_context = true;
                return null;
            },
            get_groupby: function () {
                got_groupby = true;
                return null;
            }
        });
        var ds, cs, gs;
        view.on('search_data', this, function (d, c, g) {
            ds = d; cs = c; gs = g;
        });
        var $fix = $('qunit-fixture');
        return view.appendTo($fix)
            .done(function () {
                view.do_search();
                assert.ok(!got_domain, "no facet, should not have fetched domain");
                assert.ok(_(ds).isEmpty(), "domains list should be empty");

                assert.ok(!got_context, "no facet, should not have fetched context");
                assert.ok(_(cs).isEmpty(), "contexts list should be empty");

                assert.ok(!got_groupby, "no facet, should not have fetched groupby");
                assert.ok(_(gs).isEmpty(), "groupby list should be empty");
            });
    });

    test('London, calling', function (assert, search_inputs, SearchView, core) {
        assert.expect(8);

        var got_domain = false,
            got_context = false,
            got_groupby = false;

        var view = makeSearchView(this, {
            get_domain: function (facet) {
                assert.equal(facet.get('category'), "Dummy");
                assert.deepEqual(facet.values.toJSON(), [{label: "42", value: 42}]);
                got_domain = true;
                return null;
            },
            get_context: function () {
                got_context = true;
                return null;
            },
            get_groupby: function () {
                got_groupby = true;
                return null;
            }
        }, {dummy: 42});
        var ds, cs, gs;
        view.on('search_data', this, function (d, c, g) {
            ds = d; cs = c; gs = g;
        });
        var $fix = $('qunit-fixture');
        return view.appendTo($fix)
            .done(function () {
                view.do_search();
                assert.ok(got_domain, "should have fetched domain");
                assert.ok(_(ds).isEmpty(), "domains list should be empty");

                assert.ok(got_context, "should have fetched context");
                assert.ok(_(cs).isEmpty(), "contexts list should be empty");

                assert.ok(got_groupby, "should have fetched groupby");
                assert.ok(_(gs).isEmpty(), "groupby list should be empty");
            });
    });

    test('Generate domains', function (assert) {
        assert.expect(1);
        var view = makeSearchView(this, {
            get_domain: function (facet) {
                return facet.values.map(function (value) {
                    return ['win', '4', value.get('value')];
                });
            }
        }, {dummy: 42});
        var ds;
        view.on('search_data', this, function (d) { ds = d; });
        var $fix = $('qunit-fixture');
        return view.appendTo($fix)
            .done(function () {
                view.do_search();
                assert.deepEqual(ds, [[['win', '4', 42]]],
                    "search should yield an array of contexts");
            });
    });

    test('Field single value, default domain & context', function (assert, search_inputs, SearchView) {
        var Facet = SearchView.Facet;
        var f = new search_inputs.Field({}, {name: 'foo'}, {inputs: []});
        var facet = new Facet({
            field: f,
            values: [{value: 42}]
        });

        assert.deepEqual(f.get_domain(facet), [['foo', '=', 42]],
            "default field domain is a strict equality of name to facet's value");
        assert.equal(f.get_context(facet), null,
            "default field context is null");
    });

    test('Field multiple values, default domain & context', function (assert, search_inputs, SearchView) {
        var Facet = SearchView.Facet;

        var f = new search_inputs.Field({}, {name: 'foo'}, {inputs: []});
        var facet = new Facet({
            field: f,
            values: [{value: 42}, {value: 68}, {value: 999}]
        });

        var actual_domain = f.get_domain(facet);
        assert.equal(actual_domain.__ref, "compound_domain",
              "multiple value should yield compound domain");
        assert.deepEqual(actual_domain.__domains, [
                    ['|'],
                    ['|'],
                    [['foo', '=', 42]],
                    [['foo', '=', 68]],
                    [['foo', '=', 999]]
            ],
            "domain should OR a default domain for each value");
        assert.equal(f.get_context(facet), null,
            "default field context is null");
    });

    test('Field single value, custom domain & context', function (assert, search_inputs, SearchView) {
        var Facet = SearchView.Facet;

        var f = new search_inputs.Field({attrs:{
            context: "{'bob': self}",
            filter_domain: "[['edmund', 'is', self]]"
        }}, {name: 'foo'}, {inputs: []});
        var facet = new Facet({
            field: f,
            values: [{value: "great"}]
        });

        var actual_domain = f.get_domain(facet);
        assert.equal(actual_domain.__ref, "compound_domain",
              "@filter_domain should yield compound domain");
        assert.deepEqual(actual_domain.__domains, [
            "[['edmund', 'is', self]]"
        ], 'should hold unevaluated custom domain');
        assert.deepEqual(actual_domain.get_eval_context(), {
            self: "great"
        }, "evaluation context should hold facet value as self");

        var actual_context = f.get_context(facet);
        assert.equal(actual_context.__ref, "compound_context",
              "@context should yield compound context");
        assert.deepEqual(actual_context.__contexts, [
            "{'bob': self}"
        ], 'should hold unevaluated custom context');
        assert.deepEqual(actual_context.get_eval_context(), {
            self: "great"
        }, "evaluation context should hold facet value as self");
    });

    test("M2O default", function (assert, search_inputs, SearchView, core) {
        var Facet = SearchView.Facet;

        var ManyToOneField = core.search_widgets_registry.get('many2one');

        var f = new ManyToOneField(
            {}, {name: 'foo'}, {inputs: []});
        var facet = new Facet({
            field: f,
            values: [{label: "Foo", value: 42}]
        });

        assert.deepEqual(f.get_domain(facet), [['foo', '=', 42]],
            "m2o should use identity if default domain");
        assert.deepEqual(f.get_context(facet), {default_foo: 42},
            "m2o should use value as context default");
    });

    test("M2O default multiple values", function (assert, search_inputs, SearchView, core) {
        var Facet = SearchView.Facet;
        var ManyToOneField = core.search_widgets_registry.get('many2one');

        var f = new ManyToOneField(
            {}, {name: 'foo'}, {inputs: []});
        var facet = new Facet({
            field: f,
            values: [
                {label: "Foo", value: 42},
                {label: "Bar", value: 36}
            ]
        });

        assert.deepEqual(f.get_domain(facet).__domains,
            [['|'], [['foo', '=', 42]], [['foo', '=', 36]]],
            "m2o should or multiple values");
        assert.equal(f.get_context(facet), null,
            "m2o should not have default context in case of multiple values");
    });

    test("M2O custom operator", function (assert, search_inputs, SearchView, core) {
        var Facet = SearchView.Facet;
        var ManyToOneField = core.search_widgets_registry.get('many2one');
        var f = new ManyToOneField(
            {attrs: {operator: 'boos'}}, {name: 'foo'}, {inputs: []});
        var facet = new Facet({
            field: f,
            values: [{label: "Foo", value: 42}]
        });

        assert.deepEqual(f.get_domain(facet), [['foo', 'boos', 'Foo']],
            "m2o should use label with custom operators");
        assert.deepEqual(f.get_context(facet), {default_foo: 42},
            "m2o should use value as context default");
    });

    test("M2O custom domain & context", function (assert, search_inputs, SearchView, core) {
        var Facet = SearchView.Facet;
        var ManyToOneField = core.search_widgets_registry.get('many2one');

        var f = new ManyToOneField({attrs: {
            context: "{'whee': self}",
            filter_domain: "[['filter', 'is', self]]"
        }}, {name: 'foo'}, {inputs: []});
        var facet = new Facet({
            field: f,
            values: [{label: "Foo", value: 42}]
        });

        var domain = f.get_domain(facet);
        assert.deepEqual(domain.__domains, [
            "[['filter', 'is', self]]"
        ]);
        assert.deepEqual(domain.get_eval_context(), {
            self: "Foo"
        }, "custom domain's self should be label");
        var context = f.get_context(facet);
        assert.deepEqual(context.__contexts, [
            "{'whee': self}"
        ]);
        assert.deepEqual(context.get_eval_context(), {
            self: "Foo"
        }, "custom context's self should be label");
    });

    test('FilterGroup', function (assert, search_inputs, SearchView) {
        assert.expect(6);

        var Facet = SearchView.Facet;
        var Filter = search_inputs.Filter;
        var FilterGroup = search_inputs.FilterGroup;

        var view = {inputs: [], query: {on: function () {}}};
        var filter_a = new Filter(
            {attrs: {name: 'a', context: '{"c1": True}', domain: 'd1'}}, view);
        var filter_b = new Filter(
            {attrs: {name: 'b', context: '{"c2": True}', domain: 'd2'}}, view);
        var filter_c = new Filter(
            {attrs: {name: 'c', context: '{"c3": True}', domain: 'd3'}}, view);
        var group = new FilterGroup(
            [filter_a, filter_b, filter_c], view);
        return group.facet_for_defaults({a: true, c: true})
            .done(function (facet) {
                var model = facet;
                if (!(model instanceof Facet)) {
                    model = new Facet(facet);
                }

                var domain = group.get_domain(model);
                assert.equal(domain.__ref, 'compound_domain',
                    "domain should be compound");
                assert.deepEqual(domain.__domains, [
                    ['|'], 'd1', 'd3'
                ], "domain should OR filter domains");
                ok(!domain.get_eval_context(), "domain should have no evaluation context");
                var context = group.get_context(model);
                assert.equal(context.__ref, 'compound_context',
                    "context should be compound");
                assert.deepEqual(context.__contexts, [
                    '{"c1": True}', '{"c3": True}'
                ], "context should merge all filter contexts");
                assert.ok(!context.get_eval_context(), "context should have no evaluation context");
            });
    });

    test('Empty filter domains', {asserts: 4}, function (assert, search_inputs, SearchView) {
        assert.expect(4);

        var Facet = SearchView.Facet;
        var Filter = search_inputs.Filter;
        var FilterGroup = search_inputs.FilterGroup;

        var view = {inputs: [], query: {on: function () {}}};
        var filter_a = new Filter(
            {attrs: {name: 'a', context: '{}', domain: '[]'}}, view);
        var filter_b = new Filter(
            {attrs: {name: 'b', context: '{}', domain: '[]'}}, view);
        var filter_c = new Filter(
            {attrs: {name: 'c', context: '{b: 42}', domain: '[["a", "=", 3]]'}}, view);
        var group = new FilterGroup(
            [filter_a, filter_b, filter_c], view);
        var t1 = group.facet_for_defaults({a: true, c: true})
        .done(function (facet) {
            var model = facet;
            if (!(model instanceof Facet)) {
                model = new Facet(facet);
            }

            var domain = group.get_domain(model);
            assert.deepEqual(domain, '[["a", "=", 3]]', "domain should ignore empties");
            var context = group.get_context(model);
            assert.deepEqual(context, '{b: 42}', "context should ignore empties");
        });

        var t2 = group.facet_for_defaults({a: true, b: true})
        .done(function (facet) {
            var model = facet;
            if (!(model instanceof Facet)) {
                model = new Facet(facet);
            }

            var domain = group.get_domain(model);
            assert.equal(domain, null, "domain should ignore empties");
            var context = group.get_context(model);
            assert.equal(context, null, "context should ignore empties");
        });
        return $.when(t1, t2);
    });
});
<<<<<<< HEAD
openerp.testing.section('search.menus', {
    dependencies: ['web.search'],
    rpc: 'mock',
    templates: true
}, function (test) {
    test('is-drawn', {asserts: 3}, function (instance, $fix) {
        var view = makeSearchView(instance, false, false, {$buttons: $('<div>')});
        return view.appendTo($fix)
            .done(function () {
                ok(view.$buttons.find('.filters-menu').length,
                   "filters menu has been drawn");
                ok(view.$buttons.find('.group-by-menu').length,
                   "group by menu has been drawn");
                ok(view.$buttons.find('.favorites-menu').length,
=======

odoo.define_section('search.serialization', ['web.search_inputs', 'web.SearchView', 'web.core', 'web.data'], function (test, mock) {

    test('is-drawn', function (assert) {
        assert.expect(3);
        var view = makeSearchView(this, false, false, {$buttons: $('<div>')});
        var $fix = $('#qunit-fixture');
        return view.appendTo($fix)
            .done(function () {
                assert.ok(view.$buttons.find('.filters-menu').length,
                   "filters menu has been drawn");
                assert.ok(view.$buttons.find('.group-by-menu').length,
                   "group by menu has been drawn");
                assert.ok(view.$buttons.find('.favorites-menu').length,
>>>>>>> 4bef17cc
                   "favorites menu has been drawn");
            });
    });

});

odoo.define_section('search.filters', ['web.search_inputs', 'web.SearchView', 'web.core', 'web.data'], function (test, mock) {
    function setup () {
        mock.add('dummy.model:fields_view_get', function () {
            // view with a single group of filters
            return {
                type: 'search',
                fields: {},
                arch: '<search>' +
                        '<filter string="Foo1" domain="[ [\'foo\', \'=\', \'1\'] ]"/>' +
                        '<filter name="foo2" string="Foo2" domain="[ [\'foo\', \'=\', \'2\'] ]"/>' +
                        '<filter string="Foo3" domain="[ [\'foo\', \'=\', \'3\'] ]"/>' +
                        '</search>',
            };
        });
    }
<<<<<<< HEAD
}, function (test) {
    test('drawn', {asserts: 4}, function (instance, $fix) {
        var view = makeSearchView(instance);
=======

    test('drawn', function (assert) {
        setup();
        assert.expect(3);
        var view = makeSearchView(this);
        var $fix = $('#qunit-fixture');

>>>>>>> 4bef17cc
        return view.appendTo($fix)
            .done(function () {
                var $filters = view.$buttons.find('.filters-menu li'),
                    $favorites = view.$buttons.find('.favorites-menu li'),
                    $groupby = view.$buttons.find('.group-by-menu li');
                // 3 filters, 1 separator, 1 button add filter, 
                // 1 filter condition menu, 1 apply button
<<<<<<< HEAD
                equal($filters.length, 7,
                      'filter menu should have 7 elements total');
                // 1 divider, 1 save search button, 1 text input, 2 checkboxes, 
                // 1 save button 
                equal($favorites.length, 6,
                      "favorites menu should have 6 elements");
                // 1 divider, 1 add custom group button, 1 select groupby, 1 apply button,
                equal($groupby.length, 4,
                      "groupby menu should have 4 element");
                equal(_.str.strip($filters.find('a')[0].textContent), "Foo1",
=======
                assert.equal($filters.length, 7,
                      'filter menu should have 7 elements total');

                // 1 divider, 1 save search button, 1 text input, 2 checkboxes, 
                // 1 save button, 3 add to dashboard things (a, input, button)
                // this test is disabled because the number of elements depends on
                // the various addons installed.
                // assert.equal($favorites.length, 9,
                //       "favorites menu should have 9 elements");

                // 1 divider, 1 add custom group button, 1 select groupby, 1 apply button,
                assert.equal($groupby.length, 4,
                      "groupby menu should have 4 element");
                assert.equal(_.str.strip($filters.find('a')[0].textContent), "Foo1",
>>>>>>> 4bef17cc
                      "Text content of first filter option should match filter string");
            });
    });

    test('click adding from empty query', function (assert, search_inputs) {
        assert.expect(4);
        setup();
        var Filter = search_inputs.Filter;

        var view = makeSearchView(this);
        var $fix = $('#qunit-fixture');
        return view.appendTo($fix)
            .done(function () {
                var $fs = view.$buttons.find('.filters-menu li a');
                $fs.eq(2).trigger('click');
<<<<<<< HEAD
                equal(view.query.length, 1, "click should have added a facet");
=======
                assert.equal(view.query.length, 1, "click should have added a facet");
>>>>>>> 4bef17cc
                var facet = view.query.at(0);
                assert.equal(facet.values.length, 1, "facet should have a single value");
                var value = facet.values.at(0);
                assert.ok(value.get('value') instanceof Filter,
                   "value should be a filter");
                assert.equal(value.get('label'), "Foo3",
                      "value should be third filter");
            });
    });

    test('click adding from existing query', function (assert) {
        assert.expect(4);
        setup();
        var view = makeSearchView(this, {}, {foo2: true});

        var $fix = $('#qunit-fixture');
        return view.appendTo($fix)
            .done(function () {
                var $fs = view.$buttons.find('.filters-menu li a');
                $fs.eq(2).trigger('click');
<<<<<<< HEAD
                equal(view.query.length, 1, "click should not have changed facet count");
=======
                assert.equal(view.query.length, 1, "click should not have changed facet count");
>>>>>>> 4bef17cc
                var facet = view.query.at(0);
                assert.equal(facet.values.length, 2, "facet should have a second value");
                var v1 = facet.values.at(0);
                assert.equal(v1.get('label'), "Foo2",
                      "first value should be default");
                var v2 = facet.values.at(1);
                assert.equal(v2.get('label'), "Foo3",
                      "second value should be clicked filter");
            });
    });


    test('click removing from query', function (assert) {
        assert.expect(4);
        setup();

        var calls = 0;
        var view = makeSearchView(this, {}, {foo2: true});
        view.on('search_data', null, function () {
            ++calls;
        });
        var $fix = $('#qunit-fixture');
        return view.appendTo($fix)
            .done(function () {
                var $fs = view.$buttons.find('.filters-menu li a');
                // sanity check
<<<<<<< HEAD
                equal(view.query.length, 1, "query should have default facet");
                strictEqual(calls, 0);
                $fs.eq(1).trigger('click');
                equal(view.query.length, 0, "click should have removed facet");
                strictEqual(calls, 1, "one search should have been triggered");
            });
    });
});
openerp.testing.section('search.groupby', {
    dependencies: ['web.search'],
    rpc: 'mock',
    templates: true,
}, function (test) {
    test('basic', {
        asserts: 12,
        setup: function (instance, $s, mock) {
            mock('dummy.model:fields_view_get', function () {
                return {
                    type: 'search',
                    fields: {},
                    arch: [
                        '<search>',
                            '<filter string="Foo" context="{\'group_by\': \'foo\'}"/>',
                            '<filter string="Bar" context="{\'group_by\': \'bar\'}"/>',
                            '<filter string="Baz" context="{\'group_by\': \'baz\'}"/>',
                        '</search>'
                    ].join(''),
                };
            });
        }
    }, function (instance, $fix) {
        var view = makeSearchView(instance);
        return view.appendTo($fix)
        .done(function () {
            equal(view.search_fields.length, 0); // 0 fields
            equal(view.filters.length, 0); // 0 filters (in filter menu)
            equal(view.groupbys.length, 1); // 1 group of groupbys
            var group = view.groupbys[0];
            ok(group instanceof instance.web.search.GroupbyGroup, 
                    'should have a GroupbyGroup input');
            equal(group.filters.length, 3); // 3 group bys in group
            ok(group.getParent() === view,
=======
                assert.equal(view.query.length, 1, "query should have default facet");
                assert.strictEqual(calls, 0);
                $fs.eq(1).trigger('click');
                assert.equal(view.query.length, 0, "click should have removed facet");
                assert.strictEqual(calls, 1, "one search should have been triggered");
            });
    });
});

odoo.define_section('search.groupby', ['web.search_inputs', 'web.SearchView', 'web.core', 'web.data'], function (test, mock) {

    test('basic', ['web.FavoriteMenu', 'web.FilterMenu', 'web.GroupByMenu'], function (assert, search_inputs, SearchView, core, data, FavoriteMenu, FilterMenu, GroupByMenu) {
        assert.expect(12);
        mock.add('dummy.model:fields_view_get', function () {
            return {
                type: 'search',
                fields: {},
                arch: [
                    '<search>',
                        '<filter string="Foo" context="{\'group_by\': \'foo\'}"/>',
                        '<filter string="Bar" context="{\'group_by\': \'bar\'}"/>',
                        '<filter string="Baz" context="{\'group_by\': \'baz\'}"/>',
                    '</search>'
                ].join(''),
            };
        });
        var view = makeSearchView(this);
        var $fix = $('#qunit-fixture');
        return view.appendTo($fix)
        .done(function () {
            assert.equal(view.search_fields.length, 0); // 0 fields
            assert.equal(view.filters.length, 0); // 0 filters (in filter menu)
            assert.equal(view.groupbys.length, 1); // 1 group of groupbys
            var group = view.groupbys[0];
            assert.ok(group instanceof search_inputs.GroupbyGroup, 
                    'should have a GroupbyGroup input');
            assert.equal(group.filters.length, 3); // 3 group bys in group
            assert.ok(group.getParent() === view,
>>>>>>> 4bef17cc
                "group's parent should be the searchview");

            group.toggle(group.filters[0]);
            group.toggle(group.filters[2]);

            var results = view.build_search_data();
<<<<<<< HEAD
            deepEqual(results.domains, [], "should have no domain");
            deepEqual(results.contexts, [
                new instance.web.CompoundContext(
=======
            assert.deepEqual(results.domains, [], "should have no domain");
            assert.deepEqual(results.contexts, [
                new data.CompoundContext(
>>>>>>> 4bef17cc
                    "{'group_by': 'foo'}", "{'group_by': 'baz'}")
            ], "should have compound contexts");
            assert.deepEqual(results.groupbys, [
                "{'group_by': 'foo'}",
                "{'group_by': 'baz'}"
            ], "should have sequence of contexts");

<<<<<<< HEAD
            ok(view.filter_menu instanceof instance.web.search.FilterMenu, 'should have a filter menu');
            ok(view.groupby_menu instanceof instance.web.search.GroupByMenu, 'should have a group by menu');
            ok(view.favorite_menu instanceof instance.web.search.FavoriteMenu, 'should have a favorite menu');
        });
    });
    test('unified multiple groupby groups', {
        asserts: 3,
        setup: function (instance, $s, mock) {
            mock('dummy.model:fields_view_get', function () {
                return {
                    type: 'search',
                    fields: {},
                    arch: [
                        '<search>',
                            '<filter string="Foo" context="{\'group_by\': \'foo\'}"/>',
                            '<separator/>',
                            '<filter string="Bar" context="{\'group_by\': \'bar\'}"/>',
                            '<separator/>',
                            '<filter string="Baz" context="{\'group_by\': \'baz\'}"/>',
                        '</search>'
                    ].join(''),
                };
            });
        }
    }, function (instance, $fix) {
        var view = makeSearchView(instance);
        return view.appendTo($fix)
        .done(function () {
            var groups = view.groupbys;
            equal(groups.length, 3, "should have 3 GroupbyGroups");
=======
            assert.ok(view.filter_menu instanceof FilterMenu, 'should have a filter menu');
            assert.ok(view.groupby_menu instanceof GroupByMenu, 'should have a group by menu');
            assert.ok(view.favorite_menu instanceof FavoriteMenu, 'should have a favorite menu');
        });
    });

    test('unified multiple groupby groups', function (assert, search_inputs, SearchView, core, data) {
        assert.expect(3);
        mock.add('dummy.model:fields_view_get', function () {
            return {
                type: 'search',
                fields: {},
                arch: [
                    '<search>',
                        '<filter string="Foo" context="{\'group_by\': \'foo\'}"/>',
                        '<separator/>',
                        '<filter string="Bar" context="{\'group_by\': \'bar\'}"/>',
                        '<separator/>',
                        '<filter string="Baz" context="{\'group_by\': \'baz\'}"/>',
                    '</search>'
                ].join(''),
            };
        });
        var view = makeSearchView(this);
        var $fix = $('#qunit-fixture');

        return view.appendTo($fix)
        .done(function () {
            var groups = view.groupbys;
            assert.equal(groups.length, 3, "should have 3 GroupbyGroups");
>>>>>>> 4bef17cc

            groups[0].toggle(groups[0].filters[0]);
            groups[2].toggle(groups[2].filters[0]);
            assert.equal(view.query.length, 1,
                  "should have unified groupby groups in single facet");
<<<<<<< HEAD
            deepEqual(view.build_search_data(), {
=======
            assert.deepEqual(view.build_search_data(), {
>>>>>>> 4bef17cc
                domains: [],
                contexts: [new data.CompoundContext(
                    "{'group_by': 'foo'}", "{'group_by': 'baz'}")],
                groupbys: [ "{'group_by': 'foo'}", "{'group_by': 'baz'}" ],
            }, "should only have contexts & groupbys in search data");
        });
    });
});
<<<<<<< HEAD
openerp.testing.section('search.filters.saved', {
    dependencies: ['web.search'],
    rpc: 'mock',
    templates: true
}, function (test) {
    test('checkboxing', {asserts: 6}, function (instance, $fix, mock) {
        var view = makeSearchView(instance, undefined, undefined, {action: {id: 1}});
        mock('ir.filters:get_filters', function () {
=======

odoo.define_section('search.filters.saved', ['web.search_inputs', 'web.SearchView', 'web.core', 'web.data'], function (test, mock) {

    test('checkboxing', function (assert) {
        assert.expect(6);
        var view = makeSearchView(this, undefined, undefined, {action: {id: 1}});
        mock.add('ir.filters:get_filters', function () {
>>>>>>> 4bef17cc
            return [{ name: "filter name", user_id: 42 }];
        });

        var $fix = $('#qunit-fixture');
        return view.appendTo($fix)
            .done(function () {
                var $li = view.favorite_menu.$el.find('li:first').click();

<<<<<<< HEAD
                ok($li.hasClass('selected'), "should check/select the filter's row");
                ok($li.hasClass("oe_searchview_custom_private"),
=======
                assert.ok($li.hasClass('selected'), "should check/select the filter's row");
                assert.ok($li.hasClass("oe_searchview_custom_private"),
>>>>>>> 4bef17cc
                    "should have private filter note/class");
                assert.equal(view.query.length, 1, "should have only one facet");
                var values = view.query.at(0).values;
                assert.equal(values.length, 1,
                    "should have only one value in the facet");
                assert.equal(values.at(0).get('label'), 'filter name',
                    "displayed label should be the name of the filter");
                assert.equal(values.at(0).get('value'), null,
                    "should have no value set");
            });
    });

    test('removal', function (assert) {
        assert.expect(1);
        var view = makeSearchView(this);
        mock.add('ir.filters:get_filters', function () {
            return [{ name: "filter name", user_id: 42 }];
        });

        var $fix = $('#qunit-fixture');
        return view.appendTo($fix)
            .done(function () {
                var $row = view.favorite_menu.$el.find('li:first').click();

                view.query.remove(view.query.at(0));
<<<<<<< HEAD
                ok(!$row.hasClass('selected'),
                    "should not be checked anymore");
            });
    });
    test('toggling', {asserts: 2}, function (instance, $fix, mock) {
        var view = makeSearchView(instance, undefined, undefined, {action: {id: 1}});
        mock('ir.filters:get_filters', function () {
=======
                assert.ok(!$row.hasClass('selected'),
                    "should not be checked anymore");
            });
    });

    test('toggling', function (assert) {
        assert.expect(2);
        var view = makeSearchView(this, undefined, undefined, {action: {id: 1}});
        mock.add('ir.filters:get_filters', function () {
>>>>>>> 4bef17cc
            return [{name: 'filter name', user_id: 42, id: 1}];
        });

        var $fix = $('#qunit-fixture');
        return view.appendTo($fix)
            .done(function () {
                var $row = view.favorite_menu.$el.find('li:first').click();
<<<<<<< HEAD
                equal(view.query.length, 1, "should have one facet");
=======
                assert.equal(view.query.length, 1, "should have one facet");
>>>>>>> 4bef17cc
                $row.click();
                assert.equal(view.query.length, 0, "should have removed facet");
            });
    });
<<<<<<< HEAD
    test('replacement', {asserts: 4}, function (instance, $fix, mock) {
        var view = makeSearchView(instance, undefined, undefined, {action: {id: 1}});
        mock('ir.filters:get_filters', function () {
=======

    test('replacement', function (assert) {
        assert.expect(4);

        var view = makeSearchView(this, undefined, undefined, {action: {id: 1}});
        mock.add('ir.filters:get_filters', function () {
>>>>>>> 4bef17cc
            return [
                {name: 'f', user_id: 42, id: 1, context: {'private': 1}},
                {name: 'f', user_id: false, id: 2, context: {'private': 0}}
            ];
        });
        var $fix = $('#qunit-fixture');
        return view.appendTo($fix)
            .done(function () {
                view.favorite_menu.$el.find('li:first').click();
<<<<<<< HEAD
                equal(view.query.length, 1, "should have one facet");
                deepEqual(
=======
                assert.equal(view.query.length, 1, "should have one facet");
                assert.deepEqual(
>>>>>>> 4bef17cc
                    view.query.at(0).get('field').get_context(),
                    {'private': 1},
                    "should have selected first filter");
                view.favorite_menu.$el.find('li').eq(1).click();
<<<<<<< HEAD
                equal(view.query.length, 1, "should have one facet");
                deepEqual(
=======
                assert.equal(view.query.length, 1, "should have one facet");
                assert.deepEqual(
>>>>>>> 4bef17cc
                    view.query.at(0).get('field').get_context(),
                    {'private': 0},
                    "should have selected second filter");
            });
    });

    test('creation', ['web.session'], function (assert, search_inputs, SearchView, core, data, session) {
        assert.expect(2);
        // force a user context
        session.user_context = {foo: 'bar'};

        var view = makeSearchView(this);
        var done = $.Deferred();

        mock.add('ir.filters:get_filters', function () { return []; });
        mock.add('ir.filters:create_or_replace', function (args) {
            var filter = args[0];
            assert.deepEqual(filter.context, {}, "should have empty context");
            assert.deepEqual(filter.domain, [], "should have empty domain");
            done.resolve();
        });
        var $fix = $('#qunit-fixture');
        return view.appendTo($fix)
        .then(function () {
            view.favorite_menu.$el.find('.oe-save-name input').first().val("filter name");
            view.favorite_menu.$el.find('.oe-save-name button').click();
            return done.promise();
        });
    });
});

odoo.define_section('search.advanced', ['web.search_inputs', 'web.SearchView', 'web.core', 'web.data'], function (test, mock) {

    test('single-advanced', function (assert) {
        assert.expect(6);
        var view = makeSearchView(this);

        var $fix = $('qunit-fixture');
        return view.appendTo($fix)
            .done(function () {
                var $filter_menu = view.filter_menu.$el;
                // open advanced search (not actually useful)
                $filter_menu.find('.oe-add-filter').click();
                // select proposition (only one)
                var $prop = $filter_menu.find('.oe-filter-condition');
                // field select should have two possible values, dummy and id
<<<<<<< HEAD
                equal($prop.find('select:first option').length,
                      2, "advanced search should provide choice between two fields");
                // field should be dummy
                equal($prop.find('select:first').val(),
=======
                assert.equal($prop.find('select:first option').length,
                      2, "advanced search should provide choice between two fields");
                // field should be dummy
                assert.equal($prop.find('select:first').val(),
>>>>>>> 4bef17cc
                      'dummy',
                      "only field should be dummy");
                // operator should be "contains"/'ilike'
                assert.equal($prop.find('.searchview_extended_prop_op').val(),
                      'ilike', "default char operator should be ilike");
                // put value in
                $prop.find('.searchview_extended_prop_value input')
                     .val("stupid value");
                // validate advanced search
                $filter_menu.find('button.oe-apply-filter').click();
                // resulting search
                assert.equal(view.query.length, 1, "search query should have a single facet");
                var facet = view.query.at(0);
                assert.ok(!facet.get('field').get_context(facet),
                   "advanced search facets should yield no context");
                assert.deepEqual(facet.get('field').get_domain(facet),
                          [['dummy', 'ilike', "stupid value"]],
                          "advanced search facet should return proposed domain");
            });
    });

    test('multiple-advanced', function (assert) {
        assert.expect(3);
        var view = makeSearchView(this);

        var $fix = $('qunit-fixture');

        return view.appendTo($fix)
            .done(function () {
                var $filter_menu = view.filter_menu.$el;
                // open advanced search (not actually useful)
                $filter_menu.find('.oe-add-filter').click();
                // open second condition
                $filter_menu.find('a.oe-add-condition').click();

                // select first proposition
                var $prop1 = $filter_menu.find('.oe-filter-condition:first');
                $prop1.find('select.searchview_extended_prop_field').val("dummy").change();
                $prop1.find('select.searchview_extended_prop_op').val('ilike');
                $prop1.find('.searchview_extended_prop_value input')
                     .val("stupid value");

                // select first proposition
                var $prop2 = $filter_menu.find('.oe-filter-condition:last');
                // need to trigger event manually or op not changed
                $prop2.find('select.searchview_extended_prop_field').val('id').change();
                $prop2.find('select.searchview_extended_prop_op').val('=');
                $prop2.find('.searchview_extended_prop_value input')
                     .val(42);
                // validate advanced search
                $filter_menu.find('button.oe-apply-filter').click();

                // resulting search
                assert.equal(view.query.length, 1, "search query should have a single facet");
                var facet = view.query.at(0);
                assert.ok(!facet.get('field').get_context(facet),
                   "advanced search facets should yield no context");
<<<<<<< HEAD
                deepEqual(facet.get('field').get_domain(facet).eval(),
=======
                assert.deepEqual(facet.get('field').get_domain(facet).eval(),
>>>>>>> 4bef17cc
                          ['|', ['dummy', 'ilike', "stupid value"],
                                ['id', '=', 42]],
                          "advanced search facet should return proposed domain");
            });
    });
<<<<<<< HEAD
    // TODO: UI tests?
});

=======

});

>>>>>>> 4bef17cc
<|MERGE_RESOLUTION|>--- conflicted
+++ resolved
@@ -155,23 +155,6 @@
  * @param [defaults={}]
  * @return {instance.web.SearchView}
  */
-<<<<<<< HEAD
-var makeSearchView = function (instance, dummy_widget_attributes, defaults, options) {
-    instance.web.search.fields.add(
-        'dummy', 'instance.dummy.DummyWidget');
-    instance.dummy = {};
-    instance.dummy.DummyWidget = instance.web.search.Field.extend(
-        dummy_widget_attributes || {});
-    if (!('dummy.model:fields_view_get' in instance.session.responses)) {
-        instance.session.responses['dummy.model:fields_view_get'] = function () {
-            return {
-                type: 'search',
-                fields: {
-                    dummy: {type: 'char', string: "Dummy", searchable: true}
-                },
-                arch: '<search><field name="dummy" widget="dummy"/></search>'
-            };
-=======
 
 function makeSearchView (test, dummy_widget_attributes, defaults, options) {
     var core = test.deps['web.core'];
@@ -192,7 +175,6 @@
                 dummy: {type: 'char', string: "Dummy", searchable: true}
             },
             arch: '<search><field name="dummy" widget="dummy"/></search>'
->>>>>>> 4bef17cc
         };
     }, true);
 
@@ -212,13 +194,6 @@
     var dataset = new data.DataSet(null, 'dummy.model');
     
     var mock_parent = {getParent: function () {return null;}};
-<<<<<<< HEAD
-    options = _.defaults(options || {}, {$buttons: $('<div>')});
-    var view = new instance.web.SearchView(mock_parent, dataset, false, defaults, options);
-    var self = this;
-    view.on('invalid_search', self, function () {
-        ok(false, JSON.stringify([].slice(arguments)));
-=======
     
     options = _.defaults(options || {}, {$buttons: $('<div>')});
     
@@ -226,7 +201,6 @@
 
     view.on('invalid_search', this, function () {
         assert.ok(false, JSON.stringify([].slice(arguments)));
->>>>>>> 4bef17cc
     });
     return view;
 };
@@ -1216,22 +1190,6 @@
         return $.when(t1, t2);
     });
 });
-<<<<<<< HEAD
-openerp.testing.section('search.menus', {
-    dependencies: ['web.search'],
-    rpc: 'mock',
-    templates: true
-}, function (test) {
-    test('is-drawn', {asserts: 3}, function (instance, $fix) {
-        var view = makeSearchView(instance, false, false, {$buttons: $('<div>')});
-        return view.appendTo($fix)
-            .done(function () {
-                ok(view.$buttons.find('.filters-menu').length,
-                   "filters menu has been drawn");
-                ok(view.$buttons.find('.group-by-menu').length,
-                   "group by menu has been drawn");
-                ok(view.$buttons.find('.favorites-menu').length,
-=======
 
 odoo.define_section('search.serialization', ['web.search_inputs', 'web.SearchView', 'web.core', 'web.data'], function (test, mock) {
 
@@ -1246,7 +1204,6 @@
                 assert.ok(view.$buttons.find('.group-by-menu').length,
                    "group by menu has been drawn");
                 assert.ok(view.$buttons.find('.favorites-menu').length,
->>>>>>> 4bef17cc
                    "favorites menu has been drawn");
             });
     });
@@ -1268,11 +1225,6 @@
             };
         });
     }
-<<<<<<< HEAD
-}, function (test) {
-    test('drawn', {asserts: 4}, function (instance, $fix) {
-        var view = makeSearchView(instance);
-=======
 
     test('drawn', function (assert) {
         setup();
@@ -1280,7 +1232,6 @@
         var view = makeSearchView(this);
         var $fix = $('#qunit-fixture');
 
->>>>>>> 4bef17cc
         return view.appendTo($fix)
             .done(function () {
                 var $filters = view.$buttons.find('.filters-menu li'),
@@ -1288,18 +1239,6 @@
                     $groupby = view.$buttons.find('.group-by-menu li');
                 // 3 filters, 1 separator, 1 button add filter, 
                 // 1 filter condition menu, 1 apply button
-<<<<<<< HEAD
-                equal($filters.length, 7,
-                      'filter menu should have 7 elements total');
-                // 1 divider, 1 save search button, 1 text input, 2 checkboxes, 
-                // 1 save button 
-                equal($favorites.length, 6,
-                      "favorites menu should have 6 elements");
-                // 1 divider, 1 add custom group button, 1 select groupby, 1 apply button,
-                equal($groupby.length, 4,
-                      "groupby menu should have 4 element");
-                equal(_.str.strip($filters.find('a')[0].textContent), "Foo1",
-=======
                 assert.equal($filters.length, 7,
                       'filter menu should have 7 elements total');
 
@@ -1314,7 +1253,6 @@
                 assert.equal($groupby.length, 4,
                       "groupby menu should have 4 element");
                 assert.equal(_.str.strip($filters.find('a')[0].textContent), "Foo1",
->>>>>>> 4bef17cc
                       "Text content of first filter option should match filter string");
             });
     });
@@ -1330,11 +1268,7 @@
             .done(function () {
                 var $fs = view.$buttons.find('.filters-menu li a');
                 $fs.eq(2).trigger('click');
-<<<<<<< HEAD
-                equal(view.query.length, 1, "click should have added a facet");
-=======
                 assert.equal(view.query.length, 1, "click should have added a facet");
->>>>>>> 4bef17cc
                 var facet = view.query.at(0);
                 assert.equal(facet.values.length, 1, "facet should have a single value");
                 var value = facet.values.at(0);
@@ -1355,11 +1289,7 @@
             .done(function () {
                 var $fs = view.$buttons.find('.filters-menu li a');
                 $fs.eq(2).trigger('click');
-<<<<<<< HEAD
-                equal(view.query.length, 1, "click should not have changed facet count");
-=======
                 assert.equal(view.query.length, 1, "click should not have changed facet count");
->>>>>>> 4bef17cc
                 var facet = view.query.at(0);
                 assert.equal(facet.values.length, 2, "facet should have a second value");
                 var v1 = facet.values.at(0);
@@ -1386,50 +1316,6 @@
             .done(function () {
                 var $fs = view.$buttons.find('.filters-menu li a');
                 // sanity check
-<<<<<<< HEAD
-                equal(view.query.length, 1, "query should have default facet");
-                strictEqual(calls, 0);
-                $fs.eq(1).trigger('click');
-                equal(view.query.length, 0, "click should have removed facet");
-                strictEqual(calls, 1, "one search should have been triggered");
-            });
-    });
-});
-openerp.testing.section('search.groupby', {
-    dependencies: ['web.search'],
-    rpc: 'mock',
-    templates: true,
-}, function (test) {
-    test('basic', {
-        asserts: 12,
-        setup: function (instance, $s, mock) {
-            mock('dummy.model:fields_view_get', function () {
-                return {
-                    type: 'search',
-                    fields: {},
-                    arch: [
-                        '<search>',
-                            '<filter string="Foo" context="{\'group_by\': \'foo\'}"/>',
-                            '<filter string="Bar" context="{\'group_by\': \'bar\'}"/>',
-                            '<filter string="Baz" context="{\'group_by\': \'baz\'}"/>',
-                        '</search>'
-                    ].join(''),
-                };
-            });
-        }
-    }, function (instance, $fix) {
-        var view = makeSearchView(instance);
-        return view.appendTo($fix)
-        .done(function () {
-            equal(view.search_fields.length, 0); // 0 fields
-            equal(view.filters.length, 0); // 0 filters (in filter menu)
-            equal(view.groupbys.length, 1); // 1 group of groupbys
-            var group = view.groupbys[0];
-            ok(group instanceof instance.web.search.GroupbyGroup, 
-                    'should have a GroupbyGroup input');
-            equal(group.filters.length, 3); // 3 group bys in group
-            ok(group.getParent() === view,
-=======
                 assert.equal(view.query.length, 1, "query should have default facet");
                 assert.strictEqual(calls, 0);
                 $fs.eq(1).trigger('click');
@@ -1468,22 +1354,15 @@
                     'should have a GroupbyGroup input');
             assert.equal(group.filters.length, 3); // 3 group bys in group
             assert.ok(group.getParent() === view,
->>>>>>> 4bef17cc
                 "group's parent should be the searchview");
 
             group.toggle(group.filters[0]);
             group.toggle(group.filters[2]);
 
             var results = view.build_search_data();
-<<<<<<< HEAD
-            deepEqual(results.domains, [], "should have no domain");
-            deepEqual(results.contexts, [
-                new instance.web.CompoundContext(
-=======
             assert.deepEqual(results.domains, [], "should have no domain");
             assert.deepEqual(results.contexts, [
                 new data.CompoundContext(
->>>>>>> 4bef17cc
                     "{'group_by': 'foo'}", "{'group_by': 'baz'}")
             ], "should have compound contexts");
             assert.deepEqual(results.groupbys, [
@@ -1491,38 +1370,6 @@
                 "{'group_by': 'baz'}"
             ], "should have sequence of contexts");
 
-<<<<<<< HEAD
-            ok(view.filter_menu instanceof instance.web.search.FilterMenu, 'should have a filter menu');
-            ok(view.groupby_menu instanceof instance.web.search.GroupByMenu, 'should have a group by menu');
-            ok(view.favorite_menu instanceof instance.web.search.FavoriteMenu, 'should have a favorite menu');
-        });
-    });
-    test('unified multiple groupby groups', {
-        asserts: 3,
-        setup: function (instance, $s, mock) {
-            mock('dummy.model:fields_view_get', function () {
-                return {
-                    type: 'search',
-                    fields: {},
-                    arch: [
-                        '<search>',
-                            '<filter string="Foo" context="{\'group_by\': \'foo\'}"/>',
-                            '<separator/>',
-                            '<filter string="Bar" context="{\'group_by\': \'bar\'}"/>',
-                            '<separator/>',
-                            '<filter string="Baz" context="{\'group_by\': \'baz\'}"/>',
-                        '</search>'
-                    ].join(''),
-                };
-            });
-        }
-    }, function (instance, $fix) {
-        var view = makeSearchView(instance);
-        return view.appendTo($fix)
-        .done(function () {
-            var groups = view.groupbys;
-            equal(groups.length, 3, "should have 3 GroupbyGroups");
-=======
             assert.ok(view.filter_menu instanceof FilterMenu, 'should have a filter menu');
             assert.ok(view.groupby_menu instanceof GroupByMenu, 'should have a group by menu');
             assert.ok(view.favorite_menu instanceof FavoriteMenu, 'should have a favorite menu');
@@ -1553,17 +1400,12 @@
         .done(function () {
             var groups = view.groupbys;
             assert.equal(groups.length, 3, "should have 3 GroupbyGroups");
->>>>>>> 4bef17cc
 
             groups[0].toggle(groups[0].filters[0]);
             groups[2].toggle(groups[2].filters[0]);
             assert.equal(view.query.length, 1,
                   "should have unified groupby groups in single facet");
-<<<<<<< HEAD
-            deepEqual(view.build_search_data(), {
-=======
             assert.deepEqual(view.build_search_data(), {
->>>>>>> 4bef17cc
                 domains: [],
                 contexts: [new data.CompoundContext(
                     "{'group_by': 'foo'}", "{'group_by': 'baz'}")],
@@ -1572,16 +1414,6 @@
         });
     });
 });
-<<<<<<< HEAD
-openerp.testing.section('search.filters.saved', {
-    dependencies: ['web.search'],
-    rpc: 'mock',
-    templates: true
-}, function (test) {
-    test('checkboxing', {asserts: 6}, function (instance, $fix, mock) {
-        var view = makeSearchView(instance, undefined, undefined, {action: {id: 1}});
-        mock('ir.filters:get_filters', function () {
-=======
 
 odoo.define_section('search.filters.saved', ['web.search_inputs', 'web.SearchView', 'web.core', 'web.data'], function (test, mock) {
 
@@ -1589,7 +1421,6 @@
         assert.expect(6);
         var view = makeSearchView(this, undefined, undefined, {action: {id: 1}});
         mock.add('ir.filters:get_filters', function () {
->>>>>>> 4bef17cc
             return [{ name: "filter name", user_id: 42 }];
         });
 
@@ -1598,13 +1429,8 @@
             .done(function () {
                 var $li = view.favorite_menu.$el.find('li:first').click();
 
-<<<<<<< HEAD
-                ok($li.hasClass('selected'), "should check/select the filter's row");
-                ok($li.hasClass("oe_searchview_custom_private"),
-=======
                 assert.ok($li.hasClass('selected'), "should check/select the filter's row");
                 assert.ok($li.hasClass("oe_searchview_custom_private"),
->>>>>>> 4bef17cc
                     "should have private filter note/class");
                 assert.equal(view.query.length, 1, "should have only one facet");
                 var values = view.query.at(0).values;
@@ -1630,15 +1456,6 @@
                 var $row = view.favorite_menu.$el.find('li:first').click();
 
                 view.query.remove(view.query.at(0));
-<<<<<<< HEAD
-                ok(!$row.hasClass('selected'),
-                    "should not be checked anymore");
-            });
-    });
-    test('toggling', {asserts: 2}, function (instance, $fix, mock) {
-        var view = makeSearchView(instance, undefined, undefined, {action: {id: 1}});
-        mock('ir.filters:get_filters', function () {
-=======
                 assert.ok(!$row.hasClass('selected'),
                     "should not be checked anymore");
             });
@@ -1648,7 +1465,6 @@
         assert.expect(2);
         var view = makeSearchView(this, undefined, undefined, {action: {id: 1}});
         mock.add('ir.filters:get_filters', function () {
->>>>>>> 4bef17cc
             return [{name: 'filter name', user_id: 42, id: 1}];
         });
 
@@ -1656,27 +1472,17 @@
         return view.appendTo($fix)
             .done(function () {
                 var $row = view.favorite_menu.$el.find('li:first').click();
-<<<<<<< HEAD
-                equal(view.query.length, 1, "should have one facet");
-=======
                 assert.equal(view.query.length, 1, "should have one facet");
->>>>>>> 4bef17cc
                 $row.click();
                 assert.equal(view.query.length, 0, "should have removed facet");
             });
     });
-<<<<<<< HEAD
-    test('replacement', {asserts: 4}, function (instance, $fix, mock) {
-        var view = makeSearchView(instance, undefined, undefined, {action: {id: 1}});
-        mock('ir.filters:get_filters', function () {
-=======
 
     test('replacement', function (assert) {
         assert.expect(4);
 
         var view = makeSearchView(this, undefined, undefined, {action: {id: 1}});
         mock.add('ir.filters:get_filters', function () {
->>>>>>> 4bef17cc
             return [
                 {name: 'f', user_id: 42, id: 1, context: {'private': 1}},
                 {name: 'f', user_id: false, id: 2, context: {'private': 0}}
@@ -1686,24 +1492,14 @@
         return view.appendTo($fix)
             .done(function () {
                 view.favorite_menu.$el.find('li:first').click();
-<<<<<<< HEAD
-                equal(view.query.length, 1, "should have one facet");
-                deepEqual(
-=======
                 assert.equal(view.query.length, 1, "should have one facet");
                 assert.deepEqual(
->>>>>>> 4bef17cc
                     view.query.at(0).get('field').get_context(),
                     {'private': 1},
                     "should have selected first filter");
                 view.favorite_menu.$el.find('li').eq(1).click();
-<<<<<<< HEAD
-                equal(view.query.length, 1, "should have one facet");
-                deepEqual(
-=======
                 assert.equal(view.query.length, 1, "should have one facet");
                 assert.deepEqual(
->>>>>>> 4bef17cc
                     view.query.at(0).get('field').get_context(),
                     {'private': 0},
                     "should have selected second filter");
@@ -1750,17 +1546,10 @@
                 // select proposition (only one)
                 var $prop = $filter_menu.find('.oe-filter-condition');
                 // field select should have two possible values, dummy and id
-<<<<<<< HEAD
-                equal($prop.find('select:first option').length,
-                      2, "advanced search should provide choice between two fields");
-                // field should be dummy
-                equal($prop.find('select:first').val(),
-=======
                 assert.equal($prop.find('select:first option').length,
                       2, "advanced search should provide choice between two fields");
                 // field should be dummy
                 assert.equal($prop.find('select:first').val(),
->>>>>>> 4bef17cc
                       'dummy',
                       "only field should be dummy");
                 // operator should be "contains"/'ilike'
@@ -1818,22 +1607,12 @@
                 var facet = view.query.at(0);
                 assert.ok(!facet.get('field').get_context(facet),
                    "advanced search facets should yield no context");
-<<<<<<< HEAD
-                deepEqual(facet.get('field').get_domain(facet).eval(),
-=======
                 assert.deepEqual(facet.get('field').get_domain(facet).eval(),
->>>>>>> 4bef17cc
                           ['|', ['dummy', 'ilike', "stupid value"],
                                 ['id', '=', 42]],
                           "advanced search facet should return proposed domain");
             });
     });
-<<<<<<< HEAD
-    // TODO: UI tests?
+
 });
 
-=======
-
-});
-
->>>>>>> 4bef17cc
