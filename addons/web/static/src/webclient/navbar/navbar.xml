<?xml version="1.0" encoding="UTF-8" ?>
<templates xml:space="preserve">

  <t t-name="web.NavBar" owl="1">
    <header>
      <nav
        class="o_main_navbar"
        t-on-dropdown-item-selected="onNavBarDropdownItemSelection"
        data-command-category="navbar"
      >
        <!-- Apps Menu -->
        <t t-call="web.NavBar.AppsMenu">
          <t t-set="apps" t-value="menuService.getApps()" />
        </t>

        <!-- App Brand -->
        <MenuItem
<<<<<<< HEAD
          t-if="currentApp"
=======
          t-if="currentApp and !env.isSmall"
>>>>>>> 4d11cb0e
          href="getMenuItemHref(currentApp)"
          payload="currentApp"
          t-esc="currentApp.name"
          class="o_menu_brand"
          t-ref="menuBrand"
        />

        <!-- Current App Sections -->
        <t t-if="currentAppSections.length and !env.isSmall" t-call="web.NavBar.SectionsMenu">
          <t t-set="sections" t-value="currentAppSections" />
        </t>

        <!-- Systray -->
        <div class="o_menu_systray" role="menu">
<<<<<<< HEAD
          <t t-foreach="systrayItems" t-as="item" t-key="item_index">
=======
          <t t-foreach="systrayItems" t-as="item" t-key="item.key">
>>>>>>> 4d11cb0e
            <NotUpdatable>
                <ErrorHandler onError="error => handleItemError(error, item)">
                    <t t-component="item.Component" t-props="item.props" />
                </ErrorHandler>
            </NotUpdatable>
          </t>
        </div>
      </nav>
    </header>
  </t>

  <t t-name="web.NavBar.AppsMenu" owl="1">
    <Dropdown hotkey="'h'" title="'Home Menu'" class="o_navbar_apps_menu">
      <t t-set-slot="toggler">
        <i class="fa fa-th-large" />
      </t>
      <MenuItem
        t-foreach="apps"
        t-as="app"
        t-key="app.id"
        class="o_app"
        t-att-class="{ focus: menuService.getCurrentApp() === app }"
        href="getMenuItemHref(app)"
        payload="app"
        t-esc="app.name" 
      />
    </Dropdown>
  </t>

  <t t-name="web.NavBar.SectionsMenu" owl="1">
    <div class="o_menu_sections" t-ref="appSubMenus" role="menu">

      <t t-foreach="sections" t-as="section" t-key="section.id">
        <t
          t-set="sectionsVisibleCount"
          t-value="(sections.length - currentAppSectionsExtra.length)"
        />

        <t t-if="section_index lt Math.min(10, sectionsVisibleCount)">
          <t t-set="hotkey" t-value="((section_index + 1) % 10).toString()" />
        </t>
        <t t-else="">
          <t t-set="hotkey" t-value="undefined" />
        </t>

        <t t-if="!section.childrenTree.length">
          <MenuItem
            title="section.name"
            class="o_nav_entry"
            payload="section"
            href="getMenuItemHref(section)"
            hotkey="hotkey"
            t-esc="section.name"
          />
        </t>
        <t t-else="">
          <MenuDropdown
            hotkey="hotkey"
            title="section.name"
            xmlid="section.xmlid"
          >
            <t t-set-slot="toggler">
              <span t-esc="section.name" t-att-data-section="section.id" />
            </t>
            <t t-call="web.NavBar.SectionsMenu.Dropdown.MenuSlot">
              <t t-set="items" t-value="section.childrenTree" />
            </t>
          </MenuDropdown>
        </t>
      </t>

      <t t-if="currentAppSectionsExtra.length" t-call="web.NavBar.SectionsMenu.MoreDropdown">
        <t t-set="sections" t-value="currentAppSectionsExtra" />
        <t t-if="sectionsVisibleCount lt 10">
          <t t-set="hotkey" t-value="(sectionsVisibleCount + 1 % 10).toString()" />
        </t>
      </t>

    </div>
  </t>

  <t t-name="web.NavBar.SectionsMenu.Dropdown.MenuSlot" owl="1">
    <t t-foreach="items" t-as="item" t-key="item.id">
      <MenuItem
        t-if="!item.childrenTree.length"
        payload="item"
        href="getMenuItemHref(item)"
        class="dropdown-item"
        t-esc="item.name" 
      />

      <t t-else="">
        <div class="dropdown-menu_group dropdown-header" t-esc="item.name" />
        <MenuItem
          t-foreach="item.childrenTree"
          t-as="subItem"
          t-key="subItem.id"
          class="o_dropdown_menu_group_entry dropdown-item"
          payload="subItem"
          href="getMenuItemHref(subItem)"
          t-esc="subItem.name"
        />
      </t>
    </t>
  </t>

  <t t-name="web.NavBar.SectionsMenu.MoreDropdown" owl="1">
    <Dropdown class="o_menu_sections_more" title="'More Menu'" hotkey="hotkey">
      <t t-set-slot="toggler">
        <i class="fa fa-plus" />
      </t>
      <t t-foreach="sections" t-as="section" t-key="section.id">

        <t t-if="!section.childrenTree.length">
          <MenuItem
            class="o_more_dropdown_section"
            payload="section"
            href="getMenuItemHref(section)"
            t-esc="section.name"
          />
        </t>
        <t t-else="">
          <div
            class="o_more_dropdown_section o_more_dropdown_section_group dropdown-header bg-100"
            t-esc="section.name"
          />
          <t t-call="web.NavBar.SectionsMenu.Dropdown.MenuSlot">
            <t t-set="items" t-value="section.childrenTree" />
          </t>
        </t>
      </t>
    </Dropdown>
  </t>

</templates><|MERGE_RESOLUTION|>--- conflicted
+++ resolved
@@ -15,11 +15,7 @@
 
         <!-- App Brand -->
         <MenuItem
-<<<<<<< HEAD
-          t-if="currentApp"
-=======
           t-if="currentApp and !env.isSmall"
->>>>>>> 4d11cb0e
           href="getMenuItemHref(currentApp)"
           payload="currentApp"
           t-esc="currentApp.name"
@@ -34,11 +30,7 @@
 
         <!-- Systray -->
         <div class="o_menu_systray" role="menu">
-<<<<<<< HEAD
-          <t t-foreach="systrayItems" t-as="item" t-key="item_index">
-=======
           <t t-foreach="systrayItems" t-as="item" t-key="item.key">
->>>>>>> 4d11cb0e
             <NotUpdatable>
                 <ErrorHandler onError="error => handleItemError(error, item)">
                     <t t-component="item.Component" t-props="item.props" />
