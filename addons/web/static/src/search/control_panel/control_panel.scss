
.o_control_panel {
    border-bottom: 1px solid $border-color;
    @include o-webclient-padding($top: 5px, $bottom: 5px);
    background-color: $o-control-panel-background-color;

    > div {
        display: flex;
        min-height: 30px;
        margin: 5px 0px;
    }

    @include media-breakpoint-up(md) {
        .o_cp_top_left, .o_cp_top_right,
        .o_cp_bottom_left, .o_cp_bottom_right {
            width: 50%;
        }
    }

    .breadcrumb {
        font-size: 18px;

        > li {
            @include o-text-overflow($max-width: 90%);
        }
    }

    .o_cp_top_right {
        min-height: $o-cp-breadcrumb-height;
    }

    .o_cp_bottom_left {
        display: flex;
        flex-wrap: wrap;
        gap: map-get($spacers, 3) map-get($spacers, 2);
<<<<<<< HEAD
        justify-content: space-between;
=======
>>>>>>> 4d11cb0e

        > .o_cp_action_menus {
            margin-left: auto;
            padding-right: 10px;

            .o_hidden_input_file {
                position: relative;
                input.o_input_file {
                    position: absolute;
                    top: 1px;
                    opacity: 0;
                    width: 100%;
                    height: 26px;
                }
                .o_form_binary_form span {
                    padding: 3px 25px;
                    color: $o-brand-primary;
                }
                .o_form_binary_form:hover {
                    background-color: $table-hover-bg;
                }
            }
            .o_sidebar_delete_attachment {
                padding: 0px;
                position: absolute;
                top: 5px;
                right: 10px;
            }
            .dropdown-toggle {
                margin-right: 15px;
            }
        }
    }

    .o_cp_bottom_right {
        display: flex;
        flex-wrap: wrap;
        justify-content: flex-end;
        column-gap: $o-horizontal-padding;

        > .o_cp_pager {
            margin: auto 0 auto auto;
            padding-left: 5px;
            text-align: center;
            user-select: none;

            .o_pager {
                display: flex;
                align-items: center;

                .o_pager_counter {
                    min-width: $o-statbutton-height;
                }
            }
        }

        > .o_cp_switch_buttons {
<<<<<<< HEAD
            > .btn:first-child {
                margin-left: $o-horizontal-padding;
                @include media-breakpoint-down(sm) {
                    margin-left: 0;
                }
            }
=======
>>>>>>> 4d11cb0e
            .dropdown-menu {
                right: 0;
            }
        }
    }
}

.o_x2m_control_panel {
    display: flex;
    flex-flow: row wrap;

    .o_cp_buttons {
        display: flex;
        margin-right: auto;
        > div {
            margin-top: 5px;
        }
        .o-kanban-button-new {
            margin-left: $o-kanban-record-margin;
        }
    }
    .o_cp_pager {
        display: flex;
        margin-left: auto;
    }
}

.o_pager_value {
    display: inline-block;
}

span.o_pager_value {
    border-bottom: 1px solid transparent;
}

input.o_pager_value {
    text-align: right;
    width: 60px;
    &:focus {
        outline: none;
    }
}

@media print {
    .o_control_panel {
        display: none;
    }
}<|MERGE_RESOLUTION|>--- conflicted
+++ resolved
@@ -33,10 +33,6 @@
         display: flex;
         flex-wrap: wrap;
         gap: map-get($spacers, 3) map-get($spacers, 2);
-<<<<<<< HEAD
-        justify-content: space-between;
-=======
->>>>>>> 4d11cb0e
 
         > .o_cp_action_menus {
             margin-left: auto;
@@ -94,15 +90,6 @@
         }
 
         > .o_cp_switch_buttons {
-<<<<<<< HEAD
-            > .btn:first-child {
-                margin-left: $o-horizontal-padding;
-                @include media-breakpoint-down(sm) {
-                    margin-left: 0;
-                }
-            }
-=======
->>>>>>> 4d11cb0e
             .dropdown-menu {
                 right: 0;
             }
