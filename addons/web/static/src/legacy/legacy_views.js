/** @odoo-module **/
const { Component, hooks, tags } = owl;

import { useService } from "@web/core/utils/hooks";
import { useSetupAction } from "../webclient/actions/action_hook";
import legacyViewRegistry from "web.view_registry";
import { ViewAdapter } from "./action_adapters";
import Widget from "web.Widget";
import {
    breadcrumbsToLegacy,
    getGlobalState,
    getLocalState,
    searchModelStateToLegacy,
} from "./backend_utils";
import { setScrollPosition } from "../core/utils/scrolling";
import { registry } from "@web/core/registry";
import { loadPublicAsset } from "@web/core/assets";

const viewRegistry = registry.category("views");

function getJsClassWidget(fieldsInfo) {
    const parsedXML = new DOMParser().parseFromString(fieldsInfo.arch, "text/xml");
    const key = parsedXML.documentElement.getAttribute("js_class");
    return legacyViewRegistry.get(key);
}

const legacyViewTemplate = tags.xml`
    <ViewAdapter Component="Widget" View="View" viewInfo="viewInfo" viewParams="viewParams"
                 widget="widget" onReverseBreadcrumb="onReverseBreadcrumb" t-ref="controller"
                 t-on-scrollTo.stop="onScrollTo"/>`;

// registers a view from the legacy view registry to the wowl one, but wrapped
// into an Owl Component
function registerView(name, LegacyView) {
    class Controller extends Component {
        constructor() {
            super(...arguments);
            this.vm = useService("view");
            this.controllerRef = hooks.useRef("controller");
            this.Widget = Widget; // fool the ComponentAdapter with a simple Widget
            this.View = LegacyView;
            this.viewInfo = {};

            let resIds;
            let searchModel;
            let searchPanel;
            const { globalState } = this.props;
            if (globalState) {
                resIds = globalState.resIds;
                searchModel = searchModelStateToLegacy(globalState.searchModel);
                searchPanel = globalState.searchPanel;
            }

<<<<<<< HEAD
            const { actionFlags, breadcrumbs = [] } = this.env.config;
            this.viewParams = Object.assign({}, actionFlags, {
                action: this.props.action,
=======
            // always add user context to the action context
            this.user = useService("user");
            const action = Object.assign({}, this.props.action, {
                context: Object.assign({}, this.user.context, this.props.action.context),
            });

            const { actionFlags, breadcrumbs = [] } = this.env.config;
            this.viewParams = Object.assign({}, actionFlags, {
                action,
>>>>>>> 4d11cb0e
                // legacy views automatically add the last part of the breadcrumbs
                breadcrumbs: breadcrumbsToLegacy(breadcrumbs),
                modelName: this.props.resModel,
                currentId: this.props.resId,
                controllerState: {
                    currentId:
                        "resId" in this.props
                            ? this.props.resId
                            : this.props.state && this.props.state.currentId,
                    resIds: this.props.resIds || resIds,
                    searchModel,
                    searchPanel,
                },
            });

            // To open a new empty form view
            // Legacy demands undefined ids, not False
            if (this.viewParams.currentId === false) {
                this.viewParams.currentId = undefined;
                this.viewParams.controllerState.currentId = undefined;
            }

            // Only add mode to viewParams if it is specified to avoid overwriting the default mode in some view (eg graph)
            if (this.props.mode) {
                this.viewParams.mode = this.props.mode;
            }
            this.widget = this.props.state && this.props.state.__legacy_widget__;
            this.onReverseBreadcrumb =
                this.props.state && this.props.state.__on_reverse_breadcrumb__;
            useSetupAction({
                beforeLeave: () => this.controllerRef.comp.__widget.canBeRemoved(),
                getGlobalState: () => getGlobalState(this.controllerRef.comp.exportState()),
                getLocalState: () => getLocalState(this.controllerRef.comp.exportState()),
            });
            this.onScrollTo = (ev) => {
                setScrollPosition(this, { left: ev.detail.left, top: ev.detail.top });
            };
        }

        async willStart() {
            const params = {
                resModel: this.props.resModel,
                views: this.props.views,
                context: this.props.context,
            };
            const options = {
                actionId: this.env.config.actionId,
                loadActionMenus: this.props.loadActionMenus,
                loadIrFilters: this.props.loadIrFilters,
            };
            const viewDescriptions = await this.vm.loadViews(params, options);
            const result = viewDescriptions.__legacy__;
            const fieldsInfo = result.fields_views[this.props.type];
            const jsClass = getJsClassWidget(fieldsInfo);
            this.View = jsClass || this.View;
            this.viewInfo = Object.assign({}, fieldsInfo, {
                fields: result.fields,
                viewFields: fieldsInfo.fields,
            });
            let controlPanelFieldsView;
            if (result.fields_views.search) {
                controlPanelFieldsView = Object.assign({}, result.fields_views.search, {
                    favoriteFilters: result.filters,
                    fields: result.fields,
                    viewFields: result.fields_views.search.fields,
                });
            }
            const { viewSwitcherEntries = [] } = this.env.config;
            const views = this.viewParams.action.views
                .filter(([, vtype]) => vtype !== "search")
                .map(([vid, vtype]) => {
                    const view = viewSwitcherEntries.find((v) => v.type === vtype);
                    if (view) {
                        return Object.assign({}, view, { viewID: vid });
                    } else {
                        return {
                            viewID: vid,
                            type: vtype,
                            multiRecord: !this.constructor.multiRecord,
                        };
                    }
                });
            this.viewParams.action = Object.assign({}, this.viewParams.action, {
                controlPanelFieldsView,
                _views: this.viewParams.action.views,
                views,
            });
        }
    }
    Controller.template = legacyViewTemplate;

    Controller.components = { ViewAdapter };
    Controller.display_name = LegacyView.prototype.display_name;
    Controller.icon = LegacyView.prototype.icon;
    Controller.isMobileFriendly = LegacyView.prototype.mobile_friendly;
    Controller.multiRecord = LegacyView.prototype.multi_record;
    Controller.type = LegacyView.prototype.viewType;
    Controller.isLegacy = true;
    if (!viewRegistry.contains(name)) {
        viewRegistry.add(name, Controller);
    }
}

// register views already in the legacy registry, and listens to future registrations
for (const [name, action] of Object.entries(legacyViewRegistry.entries())) {
    registerView(name, action);
}
legacyViewRegistry.onAdd(registerView);

export async function loadLegacyViews({ orm, rpc }) {
    if (!orm && rpc) {
        orm = {
            call: (...callArgs) => {
                const [model, method, args = [], kwargs = {}] = callArgs;
                return rpc({ model, method, args, kwargs });
            },
        };
    }
    await loadPublicAsset("web.assets_backend_legacy_lazy", orm);
}<|MERGE_RESOLUTION|>--- conflicted
+++ resolved
@@ -51,11 +51,6 @@
                 searchPanel = globalState.searchPanel;
             }
 
-<<<<<<< HEAD
-            const { actionFlags, breadcrumbs = [] } = this.env.config;
-            this.viewParams = Object.assign({}, actionFlags, {
-                action: this.props.action,
-=======
             // always add user context to the action context
             this.user = useService("user");
             const action = Object.assign({}, this.props.action, {
@@ -65,7 +60,6 @@
             const { actionFlags, breadcrumbs = [] } = this.env.config;
             this.viewParams = Object.assign({}, actionFlags, {
                 action,
->>>>>>> 4d11cb0e
                 // legacy views automatically add the last part of the breadcrumbs
                 breadcrumbs: breadcrumbsToLegacy(breadcrumbs),
                 modelName: this.props.resModel,
