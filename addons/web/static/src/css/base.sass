@charset "utf-8"

// Variables {{{
$facets-border: #afafb6
$section-title-color: #7C7BAD
$tag-bg-light: #f0f0fa
$tag-bg-dark: #7C7BAD
$tag-border: #afafb6
$tag-border-selected: #a6a6fe
$hover-background: #f0f0fa
$link-color: #7C7BAD
$sheet-max-width: 860px
$sheet-min-width: 650px
$sheet-padding: 16px
// }}}
// Mixins {{{
@font-face
    font-family: 'mnmliconsRegular'
    src: url('/web/static/src/font/mnmliconsv21-webfont.eot') format('eot')
    src: url('/web/static/src/font/mnmliconsv21-webfont.woff') format('woff')
    src: url('/web/static/src/font/mnmliconsv21-webfont.ttf') format('truetype')
    src: url('/web/static/src/font/mnmliconsv21-webfont.svg') format('svg') active
    font-weight: normal
    font-style: normal

@mixin reset()
    border: none
    padding: 0
    margin: 0
    background: none
    @include radius(0)
    @include box-shadow(none)

@mixin vertical-gradient($startColor: #555, $endColor: #333)
    background-color: mix($startColor, $endColor)
    background-image: -webkit-gradient(linear, left top, left bottom, from($startColor), to($endColor)) /* Saf4+, Chrome */
    background-image: -webkit-linear-gradient(top, $startColor, $endColor) /* Chrome 10+, Saf5.1+, iOS 5+ */
    background-image:    -moz-linear-gradient(top, $startColor, $endColor) /* FF3.6 */
    background-image:     -ms-linear-gradient(top, $startColor, $endColor) /* IE10 */
    background-image:      -o-linear-gradient(top, $startColor, $endColor) /* Opera 11.10+ */
    background-image:         linear-gradient(to bottom, $startColor, $endColor)

@mixin radial-gradient($gradient)
    background-position: center center
    background-image: -webkit-radial-gradient(circle, $gradient)
    background-image: -moz-radial-gradient($gradient)
    background-image: -ms-radial-gradient($gradient)
    background-image: radial-gradient(circle, $gradient)

@mixin radius($radius: 5px)
    -moz-border-radius: $radius
    -webkit-border-radius: $radius
    border-radius: $radius

@mixin box-shadow($bsval: 0px 1px 4px #777)
    -moz-box-shadow: $bsval
    -webkit-box-shadow: $bsval
    box-shadow: $bsval

@mixin transition($transval: (border linear 0.2s, box-shadow linear 0.2s))
    -webkit-transition: $transval
    -moz-transition: $transval
    -ms-transition: $transval
    -o-transition: $transval
    transition: $transval

@mixin opacity($opacity: .5)
    filter: alpha(opacity=$opacity * 100)
    opacity: $opacity

@mixin background-clip($clip: padding-box)
    -webkit-background-clip: $clip
    -moz-background-clip: $clip
    background-clip: $clip

@mixin box-sizing($type: content)
    // type = border || content || padding
    -webkit-box-sizing: #{$type}-box
    -moz-box-sizing: #{$type}-box
    -ms-box-sizing: #{$type}-box
    box-sizing: #{$type}-box

@mixin skew-gradient($startColor: #555, $endColor: #333)
    background-color: $endColor
    background: -moz-linear-gradient(135deg, $endColor, $startColor)
    background: -o-linear-gradient(135deg, $startColor, $endColor)
    background: -webkit-gradient(linear, left top, right bottom, from($startColor), to($endColor))
    background: -ms-linear-gradient(top, $startColor, $endColor) /* IE10 */

@mixin transform($transform)
    -webkit-transform: $transform
    -moz-transform: $transform
    -ms-transform: $transform
    -o-transform: $transform
    transform: $transform

@mixin keyframes($name)
    @-webkit-keyframes #{$name}
        @content
    @-moz-keyframes #{$name}
        @content
    @-ms-keyframes #{$name}
        @content
    @-o-keyframes #{$name}
        @content
    @keyframes #{$name}
        @content


// Transforms the (readable) text of an inline element into an mmlicons icon,
// allows for actual readable text in-code (and in readers?) with iconic looks
@mixin text-to-icon($icon-name, $color: #404040)
    font-size: 1px
    letter-spacing: -1px
    color: transparent
    text-shadow: none
    font-weight: normal
    &:before
        font: 21px "mnmliconsRegular"
        content: $icon-name
        color: $color

// }}}

#oe_main_menu_navbar
    min-height: 34px
    z-index: 1001
    border-radius: 0
    li a, li button
        padding: 4px 8px 4px 8px
        margin-top: 2px
        font-size: 13px
    .oe_topbar_avatar
        max-height: 18px
        width: 18px
        
#oe_main_menu_navbar.navbar
    margin-bottom: 0px

.oe_systray
    margin-right: 0px !important

.apps-client
    border: 0

// Notifications {{{

.oe_indicator
<<<<<<< HEAD
  z-index: 99999
  position: absolute
  top: 10px
  display: inline-block
  color: white
  background: #a24689
  padding: 6px 16px
  border-radius: 4px
  box-shadow: 0 0 1px black
  left: 40%
=======
    z-index: 99999
    position: absolute
    display: inline-block
    color: white
    background: #a4498b
    padding: 6px 16px
    border-radius: 4px
    box-shadow: 0 0 1px black
    left: 50%
    transform: translate(-50%, 0)
>>>>>>> 4bef17cc

.oe_notification
    z-index: 1600
    
.oe_webclient_timezone_notification
    a
        color: white
        text-decoration: underline
    p
        margin-top: 1em
    dt
        font-weight: bold
.oe_timezone_systray
    span
        margin-top: 1px
        background-color: #f6cf3b
// }}}
// Top Menu {{{
.navbar
    .oe_topbar_name
        max-width: 150px
        display: inline-block
        text-overflow: ellipsis
        white-space: nowrap
        overflow: hidden // Customize to bring ellipsis when topbar_name is over sized.
        vertical-align: middle
// }}}

.openerp
    // Global style {{{
    padding: 0
    margin: 0
    font-family: "Lucida Grande", Helvetica, Verdana, Arial, sans-serif
    color: #4c4c4c
    font-size: 13px
    background: white
    &.openerp_webclient_container
        height: 95% // fallback for browsers without support for calc()
        height: -webkit-calc(100% - 34px)
        height: calc(100% - 34px)
        display: -ms-flexbox
        display: -webkit-flex
        display: flex
    @media (max-width: 768px)
        &.openerp_webclient_container
            height: 95% // fallback for browsers without support for calc()
            height: -webkit-calc(100% - 52px)
            height: calc(100% - 52px)
    // }}}
    //Placeholder style{{{
    \:-moz-placeholder
        color: $tag-border !important
        font-style: italic !important
    \::-webkit-input-placeholder
        color: $tag-border !important
        font-style: italic !important
    \:-ms-input-placeholder
        color: $tag-border !important
        font-style: italic !important
    //}}}
    // Tag reset {{{
    a
        text-decoration: none
        cursor: pointer !important
    table
        padding: 0
        border-collapse: collapse
    thead
        font-weight: bold
        background-color: #f0f0f0
        th
            border-left: 1px solid #dfdfdf
            &:first-child
                border-left: none
            &.null
                border-left: none
    th, td
        padding: 0
        text-align: left
    th
        font-weight: bold
        vertical-align: middle
    td
        vertical-align: top
    .oe_title
        float: left
    .oe_title:after
        content: "."
        display: block
        height: 0
        clear: both
        visibility: hidden    
    .oe_form_group
        clear: both
    .zebra tbody tr:nth-child(odd) td
        background-color: #f0f0fa
        @include vertical-gradient(#f0f0fa, #eeeef6)
    .zebra tbody tr:hover td
        @include vertical-gradient(#eee, #dedede)
    input, textarea, select
        padding: 2px 4px
        border: 1px solid #ccc
        @include radius(3px)
        background: white
    img
        vertical-align: middle
    h4
        margin: 4px 0
        font-weight: bold
        font-size: inherit
    // }}}
    // Button style {{{
    a.button:link, a.button:visited, .oe_button, input[type='submit']
        display: inline-block
        border: 1px solid rgba(0,0,0,0.4)
        color: #4c4c4c
        margin: 0
        padding: 3px 12px
        font-size: 13px
        text-align: center
        @include vertical-gradient(#efefef, #d8d8d8)
        @include radius(3px)
        @include box-shadow((0 1px 2px rgba(0, 0, 0, .1), 0 1px 1px rgba(255, 255, 255, .8) inset))
        text-shadow: 0 1px 1px rgba(255, 255, 255, .5)
        -webkit-font-smoothing: antialiased
        outline: none

    a.button:hover,.oe_button:hover, input[type='submit']:hover
        @include vertical-gradient(#f6f6f6, #e3e3e3)
        cursor: pointer
        background-position: 0

    a.button:focus, .oe_button:focus, input[type='submit']:focus
        border: 1px solid #80bfff
        background-position: 0
        @include vertical-gradient(#f6f6f6, #e3e3e3)
        @include box-shadow((0 0 3px #80bfff, 0 1px 1px rgba(255, 255, 255, .8) inset))

    a.button:active, a.button.active, .oe_button:active, .oe_button.active, input[type='submit']:active, input[type='submit'].active
        @include vertical-gradient(#e3e3e3, #f6f6f6)
        @include box-shadow(none)

    a.button.disabled, .oe_button:disabled, input[type='submit']:disabled
        background: #efefef !important
        border: 1px solid #d1d1d1 !important
        @include box-shadow(none !important)
        color: #aaa !important
        cursor: default
        text-shadow: 0 1px 1px #fff !important
    // }}}
    // Jquery ui Overrides {{{
    .ui-widget-content a
        color: $link-color
    .oe_bounce_container
        display: inline-block

    // Bug lp:1051746
    .text-tag .text-button
        height: auto !important
        min-height: 16px

    // bug noted in jquery ui CSS doesn't seem to occur in IE9,
    // so remove position:relative
    .ui-tabs
        position: static

    // }}}
    // Generic classes {{{
    .oe_i
        font-family: "mnmliconsRegular" !important
        font-size: 21px
        font-weight: 300 !important
    .oe_left
        float: left
        margin-right: 8px
        width: 305px
    .oe_right
        float: right
        margin-left: 8px
    .oe_text_center
        text-align: center
    .oe_text_left
        text-align: left
    .oe_text_right
        text-align: right
    .oe_clear
        clear: both
    .oe_wait
        cursor: wait
    .oe_fade
        color: #888
        font-weight: normal
    .oe_bold
        font-weight: bold
    .oe_inline
        width: auto !important
    .oe_highlight
        color: white
        background: #DC5F59
    button.oe_highlight
        @include vertical-gradient(#729fcf, #3465a4)
        @include box-shadow((0 1px 2px rgba(0, 0, 0, 0.1), 0 1px 1px rgba(155, 155, 155, 0.4) inset))
    button.oe_highlight:hover
        @include vertical-gradient(darken(#729fcf, 10%), darken(#3465a4, 10%))
    button.oe_highlight:active
        @include vertical-gradient(lighten(#729fcf, 4%), lighten(#3465a4, 4%))
    .oe_background_grey
        background: #eee !important

    .oe_form_dirty
        .oe_highlight_on_dirty
            color: white
            background: #dc5f59
            font-weight: bold
    .oe_warning_redirect
        border: none !important
        padding: 0 !important
        margin-left: 20px !important
        background: #f5f7f9 !important
        box-shadow: none !important
        &:hover
            text-decoration: underline !important
    .oe_stat_button
        font-weight: normal
        width: 132px !important
        height: 40px
        color: #666
        margin: 0px -1px -1px 0px
        padding: 0
        border: 1px solid #dddddd
        border-radius: 0
        box-shadow: none
        background: white
        > div
            display: table-cell
            vertical-align: middle
            text-align: left
            padding: 0
            line-height: 120%
        .stat_button_icon
            color: #7C7BAD
            font-size: 24px
            padding: 0px 3px
            width: 37px
            text-align: center
        .oe_form_field_percent_pie
            width: 42px
        .oe_form_field_bar_chart
            width: 42px
        svg
            width: 38px
            height: 38px
            display: inline
            vertical-align: middle
    .oe_stat_button:hover
        background: #7c7bad
        color: white
        .fa
            color: white
    .oe_button_box
        width: 400px
        text-align: right
        .oe_stat_button
            display: inline-table
    button.oe_toggle_button
        box-shadow: none
        white-space: nowrap
        background: transparent
        outline: none
        border: none
    .oe_avatar
        > img
            max-height: 90px
            max-width: 90px
            @include radius(3px)
            @include box-shadow(0 1px 4px rgba(0, 0, 0, 0.4))
            border: none
            margin-bottom: 10px
    .oe_avatar + div
        margin-left: 5px
    .oe_image_small > img
        max-width: 50px
        max-height: 50px
    .oe_image_medium > img
        max-width: 180px
        max-height: 180px
    .oe_button.oe_link
        @include reset()
        img
            display: inline-block
        span
            @include reset()
            color: $link-color
            font-weight: bold
            &:hover
                text-decoration: underline
    .oe_star_on, .oe_star_off
        color: #cccccc
        text-shadow: 0 0 2px black
        vertical-align: top
        position: relative
        top: 4px
        font-size: 22px
    .oe_star_on:hover, .oe_star_off:hover
        text-decoration: none
    .oe_star_on
        color: gold
    p.oe_grey
        max-width: 650px
    .oe_grey
        color: #aaa
    // Added for generic error message and customize bootstrap3 <pre>,<hr>
    .oe_error_detail 
        hr
            display: block
            -webkit-margin-before: 0.5em
            -webkit-margin-after: 0.5em
            -webkit-margin-start: auto
            -webkit-margin-end: auto
            border-style: inset
            border-width: 1px
    // }}}
    // Kanban state (used in form and kanban) {{{
    .oe_kanban_status
        position: relative
        display: inline-block
        height: 12px
        width: 12px
        @include radius(6px)
        @include radial-gradient((#eee 0%, #ccc 40%, #bbb 100%))
        // +background-image(radial-gradient(45px 45px, #0ff 10px, #1e90ff 30px))
    .oe_kanban_status_green
        background: green
        @include radial-gradient((#55dd55 0%, #44aa44 40%, #339933 100%))
    .oe_kanban_status_red
        background: red
        @include radial-gradient((#ee7777 0%, #cc3333 40%, #bb0808 100%))
    .btn-group.kanban_state
        padding-top: 8px
        margin-right: 4px !important
        a
            color: #333333
    // }}}
    // Tags (for many2many tags, among others) {{{
    .oe_tag
        border: 1px solid $tag-border
        font-size: 11px
        padding: 2px 4px
        margin: 0 2px 2px 0
        @include radius(3px)
        background: $tag-bg-light
        color: #4C4C4C
    .oe_tag_dark
        background: $tag-bg-dark
        color: #eee
    .oe_form_field_radio
        &.oe_horizontal
            white-space: nowrap
            label
                display: inline-block
                text-align: center
                height: 16px
        &.oe_vertical
            label
                display: inline-block
                margin-left: 20px
        .oe_radio_input
            border: 2px solid transparent
            display: inline-block
            height: 12px
            width: 12px
            vertical-align: top
            border-radius: 10px
            margin: 1px 0
            position: absolute
        &.oe_form_required.oe_form_invalid .oe_radio_input
            border-color: red
    .oe_tags
        &.oe_inline
            min-width: 250px
        .text-wrap
            width: 100% !important
            textarea
                width: 100% !important
        .text-core
            min-height: 22px
            .text-wrap .text-dropdown .text-list .text-suggestion em
                font-style: italic
                text-decoration: none
        margin-bottom: 1px
    // }}}
    // Dropdown {{{
    .oe_dropdown, .oe_dropdown_hover, .oe_dropdown_toggle
        position: relative
        cursor: pointer
    .oe_dropdown_toggle
        color: #2B2B2B
        font-weight: normal
    .oe_dropdown_hover:hover .oe_dropdown_menu, .oe_dropdown_menu.oe_opened
        display: block
    .oe_dropdown_menu
        display: none
        position: absolute
        z-index: 3
        margin: 0
        border: 1px solid $tag-border
        background: white
        padding: 4px 0
        min-width: 140px
        text-align: left
        @include radius(3px)
        @include box-shadow(0 1px 4px rgba(0,0,0,0.3))
        > li
            &:hover
                @include vertical-gradient(#f0f0fa, #eeeef6)
                @include box-shadow(none)
            list-style-type: none
            float: none
            display: block
            position: relative
            margin: 0
            padding: 2px 8px
            > a
                white-space: nowrap
                display: block
                color: #4c4c4c
                text-decoration: none
                &:hover
                    text-decoration: none
    .oe_dropdown_arrow:after
        vertical-align: top
        margin-top: 8px
        //margin-left set at 3px to avoid a strange overflow
        margin-left: 3px
        border-left: 4px solid transparent
        border-right: 4px solid transparent
        border-top: 4px solid#404040
        @include opacity(0.5)
    // }}}
    // Loading {{{
    .oe_loading
        display: none
        z-index: 1001
        position: fixed
        top: 0
        right: 50%
        padding: 4px 12px
        background: #a4498b
        color: white
        text-align: center
        border: 1px solid #92417c
        border-top: none
        -moz-border-radius-bottomright: 8px
        -moz-border-radius-bottomleft: 8px
        border-bottom-right-radius: 8px
        border-bottom-left-radius: 8px
    // }}}
    // CrashManager {{{
    .oe_dialog_warning
        width: 100%
        p
            text-align: center
    .oe_dialog_icon
        padding: 5px
        width: 32px
    // }}}
    // DatabaseManager {{{
    .oe_database_manager
        background: #fff
        color: #000
        text-align: left
        .oe_database_manager_menu
            color: #000
    // }}}
    // WebClient.fullscreen {{{
    .oe_content_full_screen
        .oe_application
            top: 0
            left: 0
        .oe_topbar, .oe_leftbar
            display: none
    // }}}
    // Webclient.leftbar {{{
    .oe_leftbar
        display: -ms-flexbox
        display: -webkit-flex
        display: flex
        -ms-flex-direction: column
        -webkit-flex-direction: column
        flex-direction: column
        -webkit-justify-content: space-between
        justify-content: space-between
        -ms-flex: 0 0 auto
        -webkit-flex-shrink: 0
        flex-shrink: 0
        -webkit-flex-grow: 0
        flex-grow: 0
        width: 220px
        height: 100%
        background: #f0eeee
        border-right: 1px solid $tag-border
        position: relative
        display: inline-block\9
        vertical-align: top\9
        a.oe_logo
            text-align: center
            -webkit-flex-shrink: 0
            flex-shrink: 0
            img
                margin: 14px 0
                border: 0
            .oe_logo_edit
                margin: 14px 0
                position: absolute
                top: 1px
                padding: 4px
                width: 100%
                display: none
                text-align: center
                color: #eee
                background: rgba(37,37,37,0.9)
                @include box-sizing(border)
            &:hover .oe_logo_edit_admin
                display: block
        .oe_secondary_menus_container
            -webkit-flex-grow: 1
            flex-grow: 1
            overflow-y: auto
        .oe_footer
            background: #f0eeee
            text-align: center
            -webkit-flex-shrink: 0
            flex-shrink: 0
            a
                font-weight: bold
                span
                    color: #a24689
    // }}}
    // Webclient.leftbar items {{{

    .oe_secondary_menu_section
        font-weight: bold
        margin-left: 8px
        color: $link-color
    .oe_secondary_submenu
        margin-bottom: 10px !important
        line-height: 1.1em
        margin-top: 3px
        .oe_menu_text
            white-space: nowrap
            overflow: hidden
            display: inline-block
            text-overflow: ellipsis
            max-width: 85%
            margin-top: 1px
        .badge
            &:hover
                cursor: pointer
                @include transform(scale(1.1))
        .oe_menu_toggler:before
            width: 0
            height: 0
            display: inline-block
            content: "&darr"
            text-indent: -99999px
            vertical-align: top
            margin-left: -12px
            margin-top: 4px
            margin-right: 4px
            border-top: 4px solid transparent
            border-bottom: 4px solid transparent
            border-left: 4px solid #4c4c4c
            @include opacity(0.5)
        .oe_menu_opened:before
            margin-top: 6px
            margin-left: -16px
            margin-right: 4px
            border-left: 4px solid transparent
            border-right: 4px solid transparent
            border-top: 4px solid #4c4c4c
        .oe_secondary_submenu li
            margin-left: 20px
    // }}}
    // About openerp {{{
    $link-color-odoo: #a24689
    .oe_about
        .label
            background-color: $link-color-odoo
        a
            color: $link-color-odoo

        .user-details
            position: relative
            padding: 0
            margin-bottom: 275px
            .user-image
                width: 100%
                text-align: center
            .user-info-block
                width: 100%
                position: absolute
                top: 55px
                padding-top: 35px
                .user-heading
                    text-align: center
                    margin: 10px 0 0
                .navigation
                    li
                        a
                            padding: 10px 20px
                        &.active a
                            background: $link-color-odoo
                            color: #fff
                .user-body
                    text-align: center
                    .tab-content > div
                        float: left
                        width: 100%
        a.oe_activate_debug_mode
            color: white !important
            font-size: 100%
        #social
            i
                margin: 10px
                &:hover
                    @include transform(scale(1.3))
            .social-fb:hover
                color: #3B5998
            .social-tw:hover
                color: #4099FF
            .social-gp:hover
                color: #d34836
            .social-lk:hover
                color: #007bb6
    // }}}
    // ActionManager {{{
    a.oe_form_uri:hover
        text-decoration: underline
    .oe_application
        height: 100%
<<<<<<< HEAD
        -webkit-flex-grow: 1
        flex-grow: 1
        -ms-flex-negative: 1
        display: inline-block\9
        overflow: auto\9
        width: -webkit-calc(100% - 220px)
        width: calc(100% - 220px)
=======
        width: 100%
        display: -webkit-box
        display: -moz-box
        display: -ms-flexbox
        display: -webkit-flex
        display: flex
        -ms-flex-direction: column
        -webkit-flex-direction: column
        flex-direction: column        
>>>>>>> 4bef17cc
        .oe_application
            width: 100%
    // }}}
    // ViewManager common {{{
    .oe-view-manager
<<<<<<< HEAD
        width: 100%
        height: 100%
        display: -webkit-flex
        display: flex
        -webkit-flex-direction: column
        flex-direction: column
        .oe-view-manager-content
            overflow: auto
            -webkit-flex-grow: 1
            flex-grow: 1
            position: relative
            a
                color: $link-color
            > div
                position: absolute
                position: static\9
                top: 0
                bottom: 0
                right: 0
                left: 0
                display: none
            .oe-view-manager-content
                > div
                    position: relative
                    display: block
        .oe-view-manager-debug
            margin-right: 5px
    .oe-view-manager-header
        background-color: rgb(240, 238, 238)
        border-bottom: 1px solid #afafb6
        -webkit-flex-shrink: 0
        flex-shrink: 0
        width: 100%
        -webkit-user-select: none
        -moz-user-select: none
        user-select: none
        .oe-button-column
            height: 30px
        .dropdown-menu
=======
        -webkit-box-flex: 1
        -webkit-flex: 1 1 auto
        -ms-flex: 1 1 auto
        flex: 1 1 auto
        overflow: auto
        position: relative
        .oe-view-manager-content
            position: absolute
            top: 0
            bottom: 0
            right: 0
            left: 0
            a
                color: $link-color
            > div
                height: 100%
                position: static
                display: none
            .oe-view-manager-content
                position: static
                > div
                    display: block
    .oe-o2m-control-panel
        width: 100%
        .oe-cp-buttons
            div
                display: inline-block
                padding: 5px 5px
        .oe-cp-pager
            div
                display: inline-block
                padding: 5px 5px
    .oe-control-panel
        background-color: rgb(240, 238, 238)
        border-bottom: 1px solid #afafb6
        -webkit-box-flex: 0
        -webkit-flex: 0 0 auto
        -ms-flex: 0 0 auto
        flex: 0 0 auto
        user-select: none
        > .container-fluid
            width: 100%
        .oe-button-column
            height: 30px
        .dropdown-menu
            max-height: calc(100vh - 125px)
            overflow: auto
            overflow-x: hidden
>>>>>>> 4bef17cc
            li
                position: relative
                a
                    padding: 3px 25px
            .oe_searchview_custom_public a:after,.oe-share-filter:after
                font-family: FontAwesome
                content: "\f0c0"
                color: #666
                margin-left: 3px
        .selected
            display: block
            a
                font-weight: bold
            a:before
                font-family: FontAwesome
                position: absolute
                left: 6px
                top: 3px
                content: "\f00c"
        .oe-right-toolbar
            float: right
            > div
<<<<<<< HEAD
                display: inline-block
        .row:first-child
            padding-top: 3px
            padding-bottom: 3px
        .row:last-child
            padding-bottom: 10px
        .oe_tag
            @include radius(0px)
        .oe-view-title
            font-size: 18px
            padding-left: 0
            margin: 0
            background-color: rgb(240, 238, 238)
            li
                -moz-user-select: initial
                -webkit-user-select: initial
                user-select: initial
        .oe-view-manager-search-view
            padding-top: 5px
        .oe-view-manager-switch
            button
                width: 34px
            .oe-vm-switch-kanban:before
                content: "\f009"
            .oe-vm-switch-list:before
                content: ""
            .oe-vm-switch-form:before
                content: "\f044"
            .oe-vm-switch-graph:before
                content: "\f080"
            .oe-vm-switch-calendar:before
                content: "\f073"
            .oe-vm-switch-gantt:before
                content: "\f0ae"
            .oe-vm-switch-pivot:before
                content: "\f0ce"
            .oe-vm-switch-tree:before
                content: "\f036"
        .oe-view-manager-buttons
            display: inline-block
            > div
                display: none
        .oe-view-manager-sidebar
            display: inline-block
            float: right
            .oe_form_binary_form
                cursor: pointer
                span
                    padding: 3px 20px
                input.oe_form_binary_file
                    width: 100%

            .oe_form_binary_form:hover
                background-color: #f5f5f5
            .oe_file_attachment
                padding: 3px 20px
                display: inline-block
            .oe_sidebar_delete_item
                padding: 0
                display: inline-block
=======
                display: inline-block
        .row:first-child
            padding-top: 3px
            padding-bottom: 3px
        .row:last-child
            padding-bottom: 10px
        .oe_tag
            @include radius(0px)
        .oe-view-title
            font-size: 18px
            padding-left: 0
            margin: 0
            background-color: rgb(240, 238, 238)
            li
                -moz-user-select: initial
                -webkit-user-select: initial
                user-select: initial
        .oe-cp-search-view
            padding-top: 5px
        .oe-cp-switch-buttons
            button
                width: 34px
            .oe-cp-switch-kanban:before
                content: "\f009"
            .oe-cp-switch-list:before
                content: ""
            .oe-cp-switch-form:before
                content: "\f044"
            .oe-cp-switch-graph:before
                content: "\f080"
            .oe-cp-switch-calendar:before
                content: "\f073"
            .oe-cp-switch-gantt:before
                content: "\f0ae"
            .oe-cp-switch-pivot:before
                content: "\f0ce"
            .oe-cp-switch-tree:before
                content: "\f036"
        .oe-cp-buttons
            display: inline-block
        .oe-cp-sidebar
            display: inline-block
            float: right
            .oe_form_binary_form
                cursor: pointer
                span
                    padding: 3px 20px
                input.oe_form_binary_file
                    width: 100%

            .oe_form_binary_form:hover
                background-color: #f5f5f5
            .oe_file_attachment
                padding: 3px 20px
                display: inline-block
            .oe_sidebar_delete_item
                padding: 0
                position: absolute
                right: 10px
>>>>>>> 4bef17cc
            .dropdown-menu
                li
                    a
                        width: 100%
        .oe_form_buttons
            padding: 0
        .oe_form_buttons_view
            > button
                float: left
                &:last-child
                    float: right
                    margin-left: 4px

        .oe-pager-buttons
            min-height: 30px
<<<<<<< HEAD
    .oe_view_manager_inline, .oe_view_manager_inlineview
        > .oe-view-manager-header
            display: none
=======
>>>>>>> 4bef17cc

        // }}}
    // FormPopup {{{
    .o-modal-header
        > div
            margin-left: 45%
    .oe_popup_form 
        display: none
        .oe_formview .oe_form_pager
            display: none !important
        // Customize label weight for popup wizard appear from another wizard according bootstrap3
        table label
            font-weight: normal
        // End of customize
    .oe_popup_list_pager
        float: right
    // }}}
    // SearchView {{{
    .oe_searchview
        cursor: text
        position: relative
        display: none
        height: auto
        padding-top: 1px
        padding-bottom: 1px
        .oe_searchview_unfold_drawer
            position: absolute
            top: 8px
            right: 5px
            cursor: pointer
        .oe_searchview_search
            cursor: pointer
            position: absolute
            top: 8px
            left: 5px
        .oe_searchview_facets
            min-height: 22px
            margin: 2px 20px 0 0
            *
                vertical-align: top
                display: inline-block
                font-size: 100%
            .oe_searchview_facet
                margin: 1px 0
                font-size: 11px
                &:focus
                    outline: none
                .label
                    @include radius(0px)
            .oe_searchview_input
                padding: 2px 0 0 6px
                font-size: 12px
                height: 16px
                -webkit-user-select: initial
                -moz-user-select: initial
                user-select: initial
                &:focus
                    outline: none
            .oe_searchview_input:first-child
                margin-left: 10px
            .oe_searchview_facet
                position: relative
                cursor: pointer
                padding: 0
                -webkit-font-smoothing: auto
                // spacing for opera, FF
                &:focus
                    border-color: $tag-border-selected
                    @include box-shadow(0 0 3px 1px $tag-border-selected)
                .oe_facet_values
                    background: $tag-bg-light
                .oe_facet_category, .oe_facet_value
                    padding: 0 4px
                .oe_facet_category
                    color: white
                    text-shadow: 0 1px 1px rgba(0, 0, 0, 0.4)
                .oe_facet_category.oe_i
                    font-size: 16px
                .oe_facet_value
                    border-left: 1px solid #afafb6
                    color: #4C4C4C
                    &:last-child
                        padding-right: 16px
                    &:first-child
                        border-left: none
                .oe_facet_remove
                    position: absolute
                    top: 3px
                    right: 3px
                    color: #8786b7
                    line-height: 8px
                    width: 12px
                    height: 12px
                    padding-top: 1px
                    text-align: center
                    font-weight: bold
                    cursor: pointer
                    text-shadow: 0 1px 1px white
                    &:hover
                        color: white
                        background: #8786b7
                        text-shadow: 0 1px 1px rgba(0, 0, 0, 0.4)
                        @include radius(2px)

        .oe-autocomplete
            display: none
            position: absolute
            background-color: white
            width: 400px
            border: 1px solid #afafb6
            z-index: 666
            margin-top: 2px
            cursor: default
            @include radius(3px)
            ul
                list-style-type: none
                padding-left: 0
                margin: 5px 0px
                li
                    padding-left: 20px
                    text-shadow: 0 0 0 white
                    span:first-child
                        margin-right: 5px
                    span.oe-expand
                        cursor: pointer
                li.oe-indent
                    margin-left: 20px
                li.oe-selection-focus
                    background-color: #7c7bad
                    color: white
                li.oe-separator
                    margin-top: 2px
                    margin-bottom: 2px
                    border-top: 1px solid #afafb6
                li.oe-separator:last-child
                    display: none

    .oe-search-options
        a
            padding-left: 25px
            padding-right: 25px
            width: 100%
            -webkit-user-select: none
            -moz-user-select: none
            user-select: none
        .oe-apply-filter
            margin-left: 25px
        .oe-add-filter-menu
            display: none
        .oe-add-condition
            width: auto
            margin-left: 10px
            padding-left: 0
            padding-right: 10px
        .oe-group-selector
            margin: 3px 25px
            min-width: -webkit-calc(100% - 40px)
            min-width: calc(100% - 40px)
            max-width: 250px
            width: auto
        .divider
            display: none
        .filters-menu
<<<<<<< HEAD
            overflow: auto
            overflow-x: hidden
=======
>>>>>>> 4bef17cc
            .divider
                display: list-item
        .closed-menu
            a:before
                font-family: FontAwesome
                position: absolute
                left: 12px
                top: 3px
                content: "\f0da"
        .open-menu
            a:before
                font-family: FontAwesome
                position: absolute
                left: 9px
                top: 3px
                content: "\f0d7"

        .oe-select-group
            margin: 3px 25px
        .oe-add-group
            display: none
        .oe-save-name
            display: none
            margin: 3px 25px
            span
                white-space: nowrap
                input
                    margin-left: 0
        .searchview_extended_prop_field
            display: inline
            width: -webkic-calc(100% - 20px)
            width: calc(100% - 20px)
        
        .searchview_extended_prop_op
            margin: 3px 0
            width: -webkit-calc(100% - 20px)
            width: calc(100% - 20px)
        .searchview_extended_delete_prop
            float: right
            display: inline
            cursor: pointer
        .searchview_extended_prop_value
            width: -webkit-calc(100% - 20px)
            width: calc(100% - 20px)
            > select, > input
                width: -webkit-calc(100% - 20px)
                width: calc(100% - 20px)
            .oe_datepicker_main
                width: -webkit-calc(100% - 20px)
                width: calc(100% - 20px)
            .oe_datepicker_master
                width: 100%
            .fa-calendar
                margin-left: -21px
                cursor: pointer
        span.remove-filter
            position: absolute
            top: 6px
            right: 10px
            cursor: pointer
        .dropdown-menu
            > li
                position: relative
                white-space: nowrap
            li.oe-filter-condition
                white-space: normal
                padding-left: 25px
                padding-right: 10px
                margin-bottom: 5px
                .o-or-filter
                    display: none
            li.oe-filter-condition + li.oe-filter-condition
                margin-top: 10px
                .o-or-filter
                    display: block
            .o-or-filter
                position: absolute
                left: 5px
                top: 5px
        a
            display: inline-block

    input.oe-save-name
        width: auto
    .oe_pager_value
        display: inline-block  

    // }}}
    // Views Common {{{
    .oe_view_nocontent
        padding: 15px
        margin-top: 0
        color: #777777
        font-size: 125%
        max-width: 700px
        .oe_view_nocontent_create
            margin-top: 0
            padding-top: 35px
            color: #4c4c4c
            &:before
                content: ""
                display: inline-block
                position: absolute
                width: 70px
                height: 80px
                margin-left: -70px
                margin-top: -50px
                background: transparent url(/web/static/src/img/view_empty_arrow.png) no-repeat 0px 0px
        > p
            padding-left: 78px
        .oe_empty_custom_dashboard
            background: transparent url(/web/static/src/img/graph_background.png) no-repeat 0 0
            margin-top: -15px
            padding: 100px 0 0 137px
            min-height: 327px
            margin-left: -15px
    .oe_view.oe_cannot_create
        .oe_view_nocontent_create
            display: none
    // }}}
    // PivotView.base and dynamic tags {{{
    .oe_pivot
        table
            width: auto
        col.hover
            background-color: #f5f5f5    
        th
            background-color: #ffffff
            font-weight: normal
            vertical-align: top
            border: 1px solid #bfbfb6
            border-top: none
        th.oe-total
            background-color: #f0eeee
            font-weight: bold
            vertical-align: bottom
        td
            border: 1px solid #bfbfb6
            text-align: right
        td.oe-closed,td.oe-opened
            cursor: pointer
        .oe-closed, .oe-opened
            cursor: pointer
            background-color: #f0eeee
            border-left: none
            text-align: left
            &:hover
                background-color: #e6e6e6
        &.oe-enable-linking 
            td:not(.oe-closed):not(.oe-opened):not(.oe-empty)
                cursor: pointer
                &:hover
                    color: #428bca
        .oe-closed:before
            font-family: FontAwesome
            margin-right: 5px
            content: "\f067"
        .oe-opened:before
            font-family: FontAwesome
            margin-right: 5px
            content: "\f068"
            text-align: left
        .measure-row
            background-color: #f0eeee
            cursor: pointer
        .o-sorted:after
            font-family: FontAwesome
            margin-left: 5px
        .o-sorted-asc:after
            content: "\f0d7"
        .o-sorted-desc:after
            content: "\f0d8"
        .dropdown-menu
            a
                color: black
            .pivot-dropdown-submenu
                position: relative
                > .dropdown-menu
                    top: 0
                    left: 100%
                .field-selection:after
                    content: "\f0da"
                    width: 3px
                    float: right
                    margin-left: 5px
                    color: #333
                    font-family: FontAwesome
            .pivot-dropdown-submenu:hover
                > .dropdown-menu
                    display: block
    .o-dashboard
        .oe_pivot
            th
                border-top: 1px solid #bfbfb6
            th, .oe-closed, .oe-opened
                border-left: 1px solid #bfbfb6
        .oe_graph
            svg
                min-height: 250px
            .nv-pieLabels
                display: none

    // }}}
    // GraphView.base and dynamic tags {{{
    .oe_graph
        height: 100%
        > div
            height: 100%

    // }}}
    // FormView.base and dynamic tags {{{
    .oe_formview
        background: white
    .oe_form_dropdown_section
        position: relative
        display: inline-block
    .oe_form_invalid
        input, select, textarea
            background-color: #F66 !important
            border: 1px solid #D00 !important
    .oe_view_manager_current .oe_form_editable
        .oe_highlight
            color: #404040
            background: none
        button.oe_highlight
            @include vertical-gradient(#efefef, #d8d8d8)
            @include box-shadow((0 1px 2px rgba(0, 0, 0, .1), 0 1px 1px rgba(255, 255, 255, .8) inset))
        button.oe_highlight:active
            @include vertical-gradient(#e3e3e3, #f6f6f6)
            @include box-shadow(none)
        button.oe_highlight:hover
            @include vertical-gradient(#f6f6f6, #e3e3e3)
            @include box-shadow((0 1px 2px rgba(0, 0, 0, .1), 0 1px 1px rgba(255, 255, 255, .8) inset))
    .oe_form_invisible
        display: none !important
    .oe_form_editable
        .oe_read_only
            display: none !important
    .oe_form_readonly
        .oe_edit_only, .oe_form_field:empty
            display: none !important
        .oe_form .oe_form_field_date
            width: auto
        .oe_form_field_boolean.boolean
            position: relative
            top: -20px
            width: 14px
            height: 14px
            z-index: 10000
            // IE needs a color in order for the layer to respond to mouse events
            backgroundColor: "#fff"
            opacity: 0
    // Sheet and padding
    .oe_form_nosheet
        margin: 16px
        > header
            margin: -16px -16px 0 -16px
            padding: 0
    .oe_form_nosheet.oe_form_nomargin
        margin: 0
        > header
            margin: 0
    .oe_form_sheetbg
        padding: 16px 0
    .oe_form_sheet_width
        min-width: 650px
        max-width: $sheet-max-width
        margin: 0 auto
    .oe_form_sheet
        background: white
        min-height: 330px
        padding: 16px
        .oe_list
            overflow-x: auto
    // Sheet inline mode
    .oe_application
        .oe_form_sheetbg
            background: url(/web/static/src/img/form_sheetbg.png)
            border-bottom: 1px solid #ddd
            // Customize font weight according bootstrap3
            .oe_subtotal_footer label
                font-weight: bold
            table label
                font-weight: normal
            // End of customize
        .oe_form_sheet
            border: 1px solid #c8c8d3 //$tag-border
            @include box-shadow(0 4px 20px rgba(0,0,0,0.15))
            .ui-tabs
                margin: 0 -16px
            .oe_notebook_page
                padding: 0 16px
    // }}}
    // FormView.header {{{
    .oe_form > :not(.oe_form_nosheet) header, .oe_form > .oe_form_nosheet header
        padding-left: 2px
        ul:not(.oe_tooltip_technical):not(.oe_dropdown_menu)
            display: inline-block
            float: right
        .oe_button
            margin: 3px 2px 1px
            &:first-child
                margin-left: 6px

    .oe_form  header
        border-bottom: 1px solid #cacaca
        padding-left: 2px
        @include vertical-gradient(#fcfcfc, #dedede)
        > span
            margin-left: 4px        
        
    // }}}
    // FormView.custom tags and classes {{{
    .oe_form
        header
            .oe_tags
                margin: 5px 0 0 5px
                width: 400px
                padding-bottom: 0
        div.oe_chatter
            box-sizing: border-box
            min-width: $sheet-min-width + 2* $sheet-padding
            max-width: $sheet-max-width + 2* $sheet-padding
            margin: 0 auto
            padding: 16px 16px 48px
        div.oe_form_configuration
            p, ul, ol
                color: #aaa
                max-width: 650px
            label
                min-width: 150px
            .oe_form_group_cell_label
                padding: 1px 0
            .oe_form_group_cell div div
                padding: 1px 0
        .oe_subtotal_footer
            width: 1% !important
            td.oe_form_group_cell
                text-align: right
                padding: 0 !important
            td.oe_form_group_cell_label
                border-right: none
            .oe_subtotal_footer_separator
                min-width: 108px
                border-top: 1px solid #cacaca
                margin-top: 4px
                padding-top: 4px
                font-weight: bold
                font-size: 18px
            label:after
                content: ":"
            label.oe_subtotal_footer_separator
                font-weight: bold !important
                padding: 2px 11px 2px 0px !important
            label.oe_form_label_help
                font-weight: normal !important
        .oe_form_box_info
            background: #fe9
            border-bottom: 1px solid #cb6
            padding: 4px
            > p
                margin: auto
        .oe_form_box_warning
            background: #bd362f
            border-bottom: 1px solid #900
            padding: 4px
            *
                color: white
                text-shadow: none
            > p
                margin: auto
    // }}}
    // FormView.group {{{
    .oe_form
        .oe_form_button
            margin: 2px
        td.oe_form_group_cell_label
            border-right: 1px solid #ddd
            padding: 2px 0px
            label
                line-height: 18px
                display: block
                min-width: 150px
                font-weight: bold !important
        td.oe_form_group_cell + .oe_form_group_cell
            padding: 2px 0 2px 8px
        .oe_form_group
            width: 100%
            margin: 9px 0 9px 0
            .oe_form_group_cell.oe_group_right
                padding-left: 20px
    // }}}
    // FormView.label {{{
    .oe_form
        .oe_form_label_help[for], .oe_form_label[for]
            white-space: nowrap
            padding-right: 8px
            span
                font-size: 80%
                color: darkGreen
                vertical-align: top
                position: relative
                top: -4px
                padding: 0 2px
    // }}}
    // FormView.separator {{{
    .oe_horizontal_border
        border-bottom: 1px solid black
    .oe_horizontal_separator
        font-weight: bold
        font-size: 20px
        margin: 15px 0px 10px 0px
        color: $section-title-color
        &:empty
            height: 5px
    .oe_vertical_separator
        border-left: 1px solid #666
        padding: 0 4px 0 4px
    // }}}
    // FormView.progressbar {{{
    .oe_form_field_progressbar
        display: inline-block
        min-width: 70px
    .oe_form_field_progressbar.ui-progressbar
        height: 22px
        font-size: 10px
        @include box-sizing(border)
        border: 1px solid #999
        @include radius(3px)
        background: white
        min-width: 50px
        span
            position: absolute
            margin-left: 10px
            font-weight: bold
    // }}}
    // FormView.fields {{{
    .oe_form
        .oe_form_field_text
            width: 100%
            .oe_form_text_content
                text-overflow: ellipsis
                display: inline-block
                white-space: pre-wrap
                overflow-x: hidden
                width: 100%
        .oe_form_field_char input,
        .oe_form_field_url input,
        .oe_form_field_email input,
        .oe_form_field_text textarea,
        .oe_form_field_selection select
            width: 100%
        .oe_notebook_page .oe_form_field_text textarea
            min-height: 96px
        .oe_form_field_text.oe_inline, .oe_form_field_text.oe_inline > textarea
            width: 500px
        h1, h2, h3, h4, h5, h6
            margin: 0 0 4px 0
            input
                height: inherit !important
                font-size: inherit
        // Customize for formview
        .oe_title h1, h1
            font-weight: bold
            font-size: 2em
        h2
            font-size: 1.5em
        label
            font-weight: bold
            margin-bottom: 0px
            display: inline
        // End of customize
        .oe_form_field
            width: 100%
            display: inline-block
            padding: 2px 2px 2px 0px
            vertical-align: top
            input
                margin: 0px
        input[type="text"], input[type="password"], input[type="file"], select
            height: 22px
            padding-top: 2px
        input[type="text"], input[type="password"], input[type="file"], select, textarea
            @include box-sizing(border)
            background: white
            min-width: 60px
            color: #1f1f1f
            font-family: "Lucida Grande", Helvetica, Verdana, Arial, sans-serif
        input[readonly], select[readonly], textarea[readonly], input[disabled], select[disabled]
            background: #E5E5E5 !important
            color: #666
        textarea[disabled]
            border: none
            padding-left: 8px
            @include box-shadow(none)
            @include radius(0px)
            color: #4c4c4c
        textarea.oe_inline[disabled]
            border-left: 8px solid #eee
        .oe_form_field_url button img
            vertical-align: top
        .oe_form_field_monetary,
        .oe_form_field_date,
        .oe_form_field_datetime
            white-space: nowrap
        .oe_form_field_boolean
            width: auto
        .oe_datepicker_root
            display: inline-block
            .datepickerbutton
                margin-left: 5px
                cursor: pointer
        .oe_form_required
            input:not([disabled]):not([readonly]), select:not([disabled]):not([readonly]), textarea:not([disabled]):not([readonly])
                background-color: #D2D2FF !important
        .oe_form_invalid
            input, select, textarea
                background-color: #F66 !important
                border: 1px solid #D00 !important
        .oe_input_icon
            cursor: pointer
            margin: 3px 0 0 -21px
            vertical-align: top
        .oe_input_icon_disabled
            position: absolute
            cursor: default
            opacity: 0.5
            filter: alpha(opacity=50)
            right: 5px
            top: 3px
        .oe_form_field_with_button.oe_no_button > .oe_button
            display: none
        .oe_form_field_with_button:not(.oe_no_button)
            > .oe_button
                float: right
                @include radius(0)
                border-bottom-left-radius: 0px
                height: 22px
        .oe_form_field_with_button
            input
                width: 100%
            > div
                position: relative
                overflow: hidden
        .oe_form_embedded_html
            position: relative
            width: 100%
            margin: auto
            overflow: auto            
            text-align: justify
        .oe_form_field_html .oe_input_icon
            float: right
            margin: 4px 7px
        // Override ViewManager overflow auto for One2Many fields
        .oe-view-manager-content
            overflow: hidden
    .oe_form_editable
        .oe_form
            .oe_form_field_integer input
                width: 6em
            .oe_form_field_float input
                width: 7em
            .oe_form_field_date input
                width: 100px
            .oe_form_field_datetime input
                width: 150px
    // }}}
    // FormView.fields_binary {{{
    /* http://www.quirksmode.org/dom/inputfile.html
     * http://stackoverflow.com/questions/2855589/replace-input-type-file-by-an-image
     */
    .oe_hidden_input_file
        // Position: relative is used for the hidden input[type=file]
        // Do not remove it anymore !
        position: relative
        input.oe_form_binary_file
            z-index: 0
            line-height: 0
            font-size: 12px
            position: absolute
            top: 1px
            left: 0
            right: 0
            opacity: 0
            filter: alpha(opacity = 0)
            -ms-filter: "alpha(opacity=0)"
            margin: 0
            padding: 0
    .oe_form
        .oe_form_field_binary
            display: inline-block
        .oe_form_field_image
            padding: 0
            position: relative
            display: inline-block
            width: auto
            vertical-align: top
            .oe_form_field_image_controls
                position: absolute
                top: 1px
                padding: 6px 0
                width: 100%
                display: none
                text-align: center
                color: #eee
                background: rgba(37,37,37,0.9)
                @include radius(3px 3px 0 0)
                @include box-sizing(border)
            &:hover .oe_form_field_image_controls
                display: block
            img
                max-width: 256px
                max-height: 256px
    .oe_fileupload
        display: inline-block
        clear: both
        width: 100%
        margin-bottom: -15px
        .oe_add
            float: left
            position: relative
            width: 100%
            left: +2px
            margin: 9px 0 /* Customize margin according bootstrap3 */
            overflow: hidden
            button
                display: inline
                height: 24px
                font-size: 12px
                line-height: 12px
                vertical-align: middle
            button.oe_attach
                width: 24px
                background: transparent
                color: #7C7BAD
                box-shadow: none
                border: none
                text-shadow: none
                .fa
                    position: relative
                    font-size: 18px
            input.oe_form_binary_file
                display: inline-block
                margin-left: -85px
                height: 22px
                width: 152px
                margin-top: -24px
                cursor: pointer
            .oe_attach_label
                color: #7C7BAD
                margin-left: -3px
        .oe_attachments
            margin-bottom: 4px
            margin-right: 0px
            font-size: 12px
            border-radius: 2px
            border: solid 1px rgba(124,123,173,0.14)
            .oe_attachment
                padding: 2px
                padding-left: 4px
                padding-right: 4px
                .fa
                    font-size: 23px
                    margin-top: -5px
                .fa:hover
                    text-decoration: none
            .oe_attachment:nth-child(odd)
                background: white
            .oe_attachment:nth-child(even)
                background: #F4F5FA
    // }}}
    // FormView.many2one {{{
    .oe_form_field_many2one
        display: inline-block
        td:first-child
            position: relative
        span.oe_m2o_drop_down_button
            position: absolute
            top: 2px
            right: 0px
        .oe_m2o_cm_button
            line-height: 27px
            float: right
            padding-left: 2px
            font-size: 19px
            color: #7C7BAD
            cursor: pointer
        input
            padding-right: 13px
    &.ui-autocomplete
        // http://bugs.jqueryui.com/ticket/8749
        // https://github.com/jquery/jquery-ui/commit/d693ce5324f6f3be8479ef083e4eaf3c705ef043
        // Odoo 8.0 currently uses JQuery 1.9.1, and the above fix, that we need, is in 1.9.2.
        top: 0
        left: 0
        li.oe_m2o_dropdown_option a
            font-style: italic
            padding-left: 2em
        li:not(.oe_m2o_dropdown_option) + li.oe_m2o_dropdown_option
            margin-top: 10px
    // }}}
    // FormView.fieldstatus {{{
    ul.oe_form_status, ul.oe_form_status_clickable
        display: inline-block
        margin: 0
        padding: 0 18px 0 0
        li
            display: inline-block
            list-style-type: none
            // It is probably a bad idea to modify this margin
            margin: 0 -18px 0 0
            padding: 0
            @include vertical-gradient(#fcfcfc, #dedede)
            &:first-child > .label
                border-left: 1px solid #cacaca
                padding-left: 14px
            &:last-child
                border-right: 1px solid #cacaca
                > .label
                    padding-right: 14px
                > .arrow
                    display: none
            > .label
                color: #4c4c4c
                text-shadow: 0 1px 1px #fcfcfc, 0 -1px 1px #dedede
                padding: 7px
                display: inline-block
                padding-left: 24px
                margin: 0
                position: relative
                // Customize for statusbar label
                line-height: normal
                font-size: 100%
                font-weight: normal
                // End of customize
            > .arrow
                width: 17px
                height: 30px
                display: inline-block
                vertical-align: top
                overflow: hidden
                margin-left: -5px
                span
                    position: relative
                    width: 24px
                    height: 24px
                    display: inline-block
                    margin-left: -12px
                    margin-top: 3px
                    box-shadow: -1px 1px 2px rgba(255,255,255,0.2), inset -1px 1px 1px rgba(0,0,0,0.2)
                    @include skew-gradient(#fcfcfc, #dedede)
                    @include radius(3px)
                    @include transform(rotate(45deg))
        ul.oe_dropdown_menu
            display: none
            padding: 0
            min-width: 0
            &.oe_opened
                display: block
            li
                margin: 0
                width: 100%
                span.label
                    padding-left: 14px

        li.oe_active
            @include vertical-gradient(#729fcf, #3465a4)
            > .arrow span
                @include skew-gradient(#729fcf, #3465a4)
            > .label
                color: white
                text-shadow: 0 1px 1px #729fcf, 0 -1px 1px #3465a4
    ul.oe_form_status_clickable
        li
            cursor: pointer
            &:hover
                @include vertical-gradient(darken(#fcfcfc, 8%), darken(#dedede, 8%))
                > .label
                    text-shadow: 0 -1px 1px #fcfcfc, 0 1px 1px #dedede
                > .arrow span
                    @include vertical-gradient(darken(#fcfcfc, 8%), darken(#dedede, 8%))
            > .label
                color: $link-color
        li.oe_active
            &:hover
                @include vertical-gradient(darken(#729fcf, 10%), darken(#3465a4, 10%))
                > .label
                    text-shadow: 0 -1px 1px #729fcf, 0 1px 1px #3465a4
                > .arrow span
                    @include skew-gradient(darken(#729fcf, 10%), darken(#3465a4, 10%))
    // }}}
    // FormView.one2many {{{
    .oe_form .oe_form_field_one2many > .oe_view_manager
        .oe_list_pager_single_page
            display: none
    .oe_form .oe_form_field_one2many > .oe-view-manager
        .oe_list_pager
            float: right
    .oe_form_field_one2many,.oe_form_field_many2many
        // TODO: oe_form_field_one2many_list?
        > .oe_view_manager
            .oe_list_pager_single_page
                display: none !important
            .oe_view_manager_view_list
                min-height: 132px

        .oe_form_field_one2many_list_row_add,.oe_form_field_many2many_list_row_add
            font-weight: bold
        .oe_list_content
            > thead
                border-bottom: 1px
            > tbody
                tr:nth-child(odd)
                    background: transparent
        .oe_list .oe_list_edit_row_save
            background: url(/web/static/src/img/iconset-b-remove.png) 50% 50% no-repeat
            &:before
                visibility: hidden

        &> .oe_view_manager
            .oe_header_row_top
                display: none
            .oe_view_manager_header2
                td
                    padding: 0px 8px
                    line-height: 16px
                    .oe_i
                        font-size: 13px
                    .oe_pager_group
                        height: auto
                        line-height: 16px
                        li
                            height: auto
                            line-height: 16px
        .oe_list_buttons.oe_editing .oe_list_save
            // keep "save row" button hidden in o2m
            visibility: hidden
    .oe_form_editable
        .oe_list_editable
            .oe_list_content
                td.oe_required
                    background-color: #d2d2ff
                td.oe_readonly
                    background-color: #eee

    $row-height: 27px
    .oe_list_editable .oe_list_content td.oe_list_field_cell
        padding: 4px 6px 3px
    .oe_list.oe_list_editable.oe_editing
        .oe_edition .oe_list_field_cell
            *
                visibility: hidden
            color: transparent
            text-shadow: none
        .oe_m2o_drop_down_button
            top: 5px
        .oe_m2o_cm_button
            line-height: 19px
        .oe_input_icon
            margin-top: 5px
        .oe_form_field
            &.oe_list_field_handle
                color: transparent
            &.oe_readonly
                padding: 4px 6px 3px
                text-align: left
            min-width: 0
            max-width: none
            input, textarea
                height: $row-height
                @include radius(0)
                border: 1px solid #aaf
                margin: 0
            input, textarea, select
                min-width: 0
            &.oe_form_field_float,&.oe_form_view_integer
                &.oe_readonly
                    padding: 6px 0px 0px
                    text-align: right
                span
                    padding: 0px 6px
                input
                    width: 100% !important
                    text-align: right
            &.oe_form_field_datetime,&.oe_form_field_date
                input.oe_datepicker_master
                    width: 100% !important
                .oe_datepicker_main
                    width: -webkit-calc(100% - 20px)
                    width: calc(100% - 20px)
            &.oe_form_field_reference
                display: table
    .oe_list_group_name
        white-space: nowrap
    // }}}
    // FormView.many2many {{{
    .oe_form .oe_form_field_many2many > .oe_list
        .oe_list_pager_single_page
            display: none
    // }}}
    // ListView {{{
    .oe_list_buttons
        .oe_alternative
            visibility: hidden
        .oe_list_save, .oe_list_discard
            display: none
        &.oe_editing
            .oe_list_add
                display: none
            .oe_list_save
                display: inline-block
            .oe_list_discard
                display: inline
            .oe_alternative
                visibility: visible

    .oe_list
        &.oe_cannot_edit
            .oe_list_header_handle, .oe_list_field_handle
                display: none !important
                padding: 0 !important
        &.oe_cannot_delete
            .oe_list_record_delete
                display: none !important

        .oe_form
            .oe_form_nosheet
                margin: 0 // FIXME: either class or border should not be by default
                padding: 0
                border: none
            .oe_form_field
                width: auto
                position: absolute
                margin: 0 !important // dammit
                padding: 0
            .oe_form_field_boolean input
                margin: 1px 0 0 10px !important
        .oe_list_content .oe_group_header
            @include vertical-gradient(#fcfcfc, #dedede)

    .oe_list_content
        width: 100%
        td:first-child, th:first-child
            &:after
                border-width: 0
        td.oe_number
            text-align: right !important
            max-width: 100px
        td.oe_list_field_date, th.oe_list_header_date
            min-width: 6em
        > thead
            border-bottom: 2px solid #cacaca
            background: #eee
            vertical-align: top
        td, th
            padding: 3px 6px
            line-height: 18px
        th.oe_sortable, th.oe_sortable div
            cursor: pointer
        th.oe_sortable div
            position: relative
        th.oe_sortable div:after
            margin-right: 6px
            content: ""
            margin-top: 7px
            border-width: 0 4px 4px
            border-style: solid
            border-color: #000 transparent
            visibility: hidden
        th.sortup div:after
            float: right
            visibility: visible
            @include opacity(0.6)
        .oe_list_header_many2many_tags
            min-width: 70px
        th.sortdown div:after
            float: right
            border-bottom: none
            border-left: 4px solid transparent
            border-right: 4px solid transparent
            border-top: 4px solid #000
            visibility: visible
            @include box-shadow(none)
            @include opacity(0.6)
        > tbody
            cursor: pointer
            > tr
                height: $row-height
                border-top: 1px solid #ddd
                > td.oe_list_field_cell
                    padding: 3px 6px
                    white-space: pre-line
                > td, > th
                    > button
                        border: none
                        background: transparent
                        padding: 0
                    > button.btn_txt
                        border: 1px solid rgba(0,0,0,0.4)
                        background: #e3e3e3
                        padding: 3px 12px
                > td.oe_list_checkbox:first-child, th.oe_list_checkbox:first-child
                    width: 17px
                    &:after
                        border-width: 0
                > td.oe_list_field_boolean input
                    @include opacity()
                > td.oe_list_field_boolean input:-moz-read-only
                    @include opacity(1.0)
            > tr:nth-child(odd)
                background-color: #f0f0fa
                @include vertical-gradient(#f0f0fa, #eeeef6)

        > tfoot
            border-top: 2px solid #cacaca
            border-bottom: 1px solid #cacaca
            background: #eee
            font-weight: bold


        .numeric
            text-align: right
            width: 82px
            input
                text-align: right
        th.oe_list_header_handle
            font-size: 1px
            overflow: hidden
            text-indent: -9001px
        td.oe_list_field_handle
            width: 1em
            padding: 0 !important
            cursor: ns-resize
            .oe_list_handle
                font-size: 7px
                color: #E0E0E0
                margin-right: 10px
                margin-top: 8px
        .oe_list_field_progressbar progress
            width: 100%
    // }}}
    // Tree view {{{
    .tree_header
        background-color: #f0f0f0
        border-bottom: 1px solid #cacaca
        color: #4c4c4c
        padding: 5px
        height: 25px
        button
            float: right
            height: 27px
            margin-right: 5px
    .oe-treeview-table
        width: 100%
        background-color: white
        border-spacing: 0
        color: #4c4c4c
        th
            padding: 10px
            font-weight: bold
            background-color: #f0f0f0
            border-bottom: 2px solid #cacaca

        td
            cursor: pointer
            vertical-align: middle
            text-align: left
            vertical-align: middle
            height: 20px
            padding-left: 4px
            padding-right: 4px
            border-right: 1px solid #e7e7e7

        td.oe_number
            text-align: right !important
        tr
            border-bottom: 1px solid #d6d6d6
            &:hover
                background-color: #e7e7e7
        span
            font-size: 90%
            font-weight: normal
            white-space: nowrap
            display: block
        .treeview-tr.oe-treeview-first
            background: transparent url(/web/static/src/img/expand.gif) 0 50% no-repeat
        .oe_open .treeview-tr.oe-treeview-first
            background-image: url(/web/static/src/img/collapse.gif)
        .treeview-tr.oe-treeview-first span, .treeview-td.oe-treeview-first span
            margin-left: 16px
    // }}}
    // Debugging stuff {{{
    .oe_layout_debugging
        .oe_form_group
            outline: 2px dashed green
        .oe_form_group_cell
            outline: 1px solid blue
        .oe_form_group:hover, .oe_form_group_cell:hover
            outline-color: red
        .oe_form_group_row_incomplete > td:last-child:after
            content: "[Incomplete Row]"
            background: red
            padding: 2px
            font-weight: bold
            color: white
            float: right
        .oe_form_group_row_incomplete.oe_form_group_row_newline > td:last-child:after
            content: "[newline]"
<<<<<<< HEAD
    .oe_debug_view
        float: left
        margin-top: 5px
        width: auto
    .oe_debug_view_log
=======
    .oe_debug_menu_log
>>>>>>> 4bef17cc
        font-size: 95%
        line-height: 1.2em
    // }}}
    // Bootstrap HACKS {{{
    .oe_navbar .dropdown-menu
        font-size: 13px
        padding: 4px 0
        background: #333333 !important
        background: rgba(37, 37, 37, 0.9) !important
        border-color: #999999
        border-color: rgba(0, 0, 0, 0.2)
        background-color: #414141
        text-shadow: none
        @include vertical-gradient(#646060, #262626)
        @include radius(3px)
        li
            a,a:hover,a:focus
                color: #eeeeee

    // Minimized unused white space and label weight for wizard popup
    .oe_view_manager_new .oe_form_nosheet
        margin-top: 8px
        .oe_form_label
            font-weight: normal

    // Customize bootstrap3 for leftbar
    .nav-pills
        li > a
            padding: 6px 4px 2px 18px
            color: #4c4c4c
        .nav-stacked > li > ul
            padding-left: 16px
    .nav-pills > li.active,a.list-group-item.active
        > a
            background-color: #7c7bad
            color: white
            border-radius: 0
        a:hover,a:focus
            background-color: #7c7bad
        .badge
            background-color: white
            color: #7c7bad
            text-shadow: none
    .badge
        font-weight: normal
        font-size: 11px
        background-color: #7c7bad

    // Customize for global tags
    h1,h2
        font-weight: bold
    h3
        font-size: 1.17em
        font-weight: bold
    p
        display: block
        -webkit-margin-before: 1em
        -webkit-margin-after: 1em
        -webkit-margin-start: 0px
        -webkit-margin-end: 0px
    pre
        background-color: #FFFFFF
        border: none
        padding: 10px 0 3px 0



    // Customize for chatter
    h5
        font-weight: bold
        font-size: smaller
    .oe_form .oe_subtype label, .oe_subtype label
        font-weight: normal
    .oe_msg_subtype_check
        margin: 3px 3px 0 !important
    // }}}
// Customize for kanban tooltip
.jqstooltip
    height: auto !important
    width: auto !important
    padding: 0
        
@-moz-document url-prefix()
    .openerp
        .oe_form_field_many2one .oe_m2o_cm_button
            line-height: 18px
        .oe_webclient
            .oe_star_on, .oe_star_off
                top: 0px

// Kitten Mode {{{
.kitten-mode-activated
    background-size: cover
    background-attachment: fixed
    >*
        opacity: 0.70
.loading-kitten
    @include radius(15px)
    @include box-shadow(0 0 5px 5px #999)
// }}}

// jQueryUI top level {{{
// The jQuery-ui overlay and Autocomplete are outside the .openerp div, please don't add indentation !!!
div.ui-widget-overlay
    background: black
    @include opacity(0.3)
// TODO: I think only the overlay is problematic, the other top level widgets should use $.fn.openerpClass()
//       eg: $el.autocomplete().openerpClass();
.ui-widget
    font-family: "Lucida Grande", Helvetica, Verdana, Arial, sans-serif
    color: #4c4c4c
    font-size: 13px
    z-index: 1051

.ui-menu
    padding: 2px 0
    @include box-shadow(0 1px 4px rgba(0,0,0,0.3))
    margin-top: 4px
    border: 1px solid $tag-border
    .ui-menu-item
        width: 100%
        padding: 0
        a
            padding: 1px 16px
            color: #000000 !important
        a.ui-corner-all
            @include radius(0)
    .ui-state-focus, .ui-state-active
        background: #7c7bad !important
<<<<<<< HEAD
        border: 0 !important
=======
        border: 1px solid #7c7bad !important
>>>>>>> 4bef17cc
        a
            color: #ffffff !important
            font-weight: normal !important

.ui-corner-all
    @include radius(3px)
// }}}

.openerp
    .db_option_table
        td
            padding-bottom: 10px !important

// Server side single forms {{{
@mixin single-form($width: 400px)
    padding: 10px
    position: absolute
    left: 50%
    top: 50%
    width: $width
    /* Set margins to offset 50% of the w/h */
    margin-top: -($width / 2)
    margin-left: -($width / 2)

body.oe_single_form
    background: #eee url(/web/static/src/img/form_sheetbg.png)
    height: 100%

    .oe_single_form_logo
        padding: 10px
        text-align: center
        margin-bottom: 10px

    .oe_single_form_footer
        position: absolute
        bottom: -30px
        right: 0px
        width: 100%
        text-align: center

    .oe_single_form_container
        @include single-form(400px)

// }}}

// Internet Explorer 9+ specifics {{{
.openerp_ie
    .placeholder
        color: $tag-border !important
        font-style: italic !important
    .oe_form_binary_file
        width: 80px
    .oe_form_field_boolean input
        background: #fff
    .db_option_table .oe_form_field_selection
        width: auto
    input[type='checkbox']
        border: none
        background: none
        box-shadow: none
    .oe_logo
        img
            border: none
    .oe_header_row
        button.oe_highlight
            padding-top: 0
            padding-bottom: 0
    .oe_view_manager_view_kanban
        display: table-cell
    .oe_view_manager_buttons
        button.oe_write_full
            padding-top: 0
            padding-bottom: 0
        button.oe_highlight
            padding-top: 0
            padding-bottom: 0
        button .oe_form_button_edit
            padding-top: 0
            padding-bottom: 0
        button .oe_form_button_create
            padding-top: 0
            padding-bottom: 0
    .oe_kanban_image
        border: none
    .oe_msg_icon
        border: none
    .oe_form
        header
            ul
                height: 29px
    .oe_attach
        filter: none
    .oe_link
        filter: none
    .oe_kanban_show_more
        clear: both
        text-align: center
    &.oe_kanban_grouped .oe_kanban_show_more .oe_button
        width: 100%
        padding: 3px 12px

    .oe_form_buttons button
        padding-top: 0
        padding-bottom: 0
    .oe_sidebar button
        padding-top: 0
        padding-bottom: 0
    img
        border: none
    //buttons.
    .oe_dropdown_arrow
        line-height: 1.7em
    .oe_form_buttons, .oe_view_manager_buttons
        button
            line-height: 1.7em
        .oe_highlight
            line-height: 1.7em
    .oe_topbar
        filter: progid:DXImageTransform.Microsoft.gradient(startColorstr='#646060', endColorstr='#262626')
    .ui-state-error, .ui-widget-content .ui-state-error, .ui-widget-header .ui-state-error
        filter: progid:DXImageTransform.Microsoft.gradient(enabled=false)
    .oe_popup_form
        width: 99% !important
    .oe_form_label
        white-space: normal !important
    ul.oe_form_status, ul.oe_form_status_clickable
        li
            display: inline-block
            clear: both
            &:last-child
                overflow: hidden
                border-right: 1px solid #cacaca
                > .label
                    padding-right: 14px
                    border-right: none
                > .arrow
                    display: inline-block
                    opacity: 0
                    filter: alpha(opacity = 0)
                    border: none
                    width: 0
                    border-right: none 
            > .label
                border-bottom: 1px solid #cacaca
                background: transparent
            > .arrow
                span
                    background-color: #eeeeee !important
        li.oe_active
            > .label
                border-bottom: 1px solid #729fcf
            > .arrow span
                background-color: #729fcf !important

    .oe_webclient
        height: auto !important
// }}}

// @media print {{{
@media print
    body
        height: auto !important
    .openerp#announcement_bar_table
        display: none
    .openerp
        .oe_application, .oe_view_manager_wrapper
            height: auto !important
        .oe_application > div > .oe_view_manager > .oe_view_manager_wrapper > div > .oe_view_manager_body
            overflow: visible
            position: relative !important
        .oe_header_row, ul.oe_header, div.oe_mail_thread_action, .oe_mail_recthread_actions, .oe_button_box, .oe_form button, button.oe_invite, .oe_form header, .openerp .oe_notebook > li.ui-state-default, .oe_topbar, .oe_leftbar, .oe_loading
            // We use !important here because jQuery adds @style = display: block on elements when using $.fn.show()
            display: none !important
        .oe_list_content
            button, input[type=checkbox]
                visibility: hidden
        .tree_header button, .oe_mail .oe_mail_thread_msg .oe_mail_unread, .oe_mail_fetch_more, .oe_m2o_drop_down_button img, .oe_form_field_one2many_list_row_add
            visibility: hidden
        a
            &.oe_m2o_cm_button, &.fa
                visibility: hidden
        .oe_form
            .oe_form_field_date img, .oe_form_field_datetime img
                visibility: hidden
        .oe_notebook > li.ui-tabs-selected
            display: block
        .oe_application
            .oe_form_sheet, .oe_form_sheetbg
                border: 0px !important
                box-shadow: 0px 0px 0px
                .oe_list
                    overflow-x: visible
        .oe-control-panel, .oe-o2m-control-panel
            border: 0px !important
            box-shadow: 0px 0px 0px
        text-shadow: none
        .text-core .text-wrap .text-arrow
            background: none
        .openerp div.oe_mail_wall
            overflow: hidden !important
    .openerp.openerp_webclient_container
        overflow: visible
// }}}

// End of customize

// Customize bootstrap3 for tooltip
.tooltip
    padding: 0
    margin: 0
    font-family: "Lucida Grande", Helvetica, Verdana, Arial, sans-serif
    color: #4c4c4c
    font-size: 12px
    background: white
    text-shadow: 0 1px 1px rgba(255, 255, 255, 0.5)
    background-color: transparent
    z-index: 1800
    .tooltip-inner
        text-align: left !important
        max-width: 350px
        .oe_tooltip_string
            color: #FD5
            font-weight: bold
            font-size: 13px
        .oe_tooltip_help
            white-space: pre-wrap
        .oe_tooltip_technical
            padding: 0 0 4px 0
            margin: 5px 0 0 15px
            li
                list-style: circle
        .oe_tooltip_technical_title
            font-weight: bold
        .oe_tooltip_close
            margin: -5px 0 0 2px
            cursor: default
            float: right
            color: white
            &:hover
                color: #999
                cursor: pointer
        .oe_tooltip_message
            max-width: 310px

// jquery-ui override {{{
.ui-icon
    width: 18px
    height: 18px
.ui-state-error, .ui-widget-content .ui-state-error, .ui-widget-header .ui-state-error
    border: 1px solid #000000
    color: #ffffff
.ui-state-error a, .ui-widget-content .ui-state-error a, .ui-widget-header .ui-state-error a
    color: #ffffff
.ui-state-error .ui-icon, .ui-state-error-text .ui-icon
    background-image: url("/web/static/lib/jquery.ui/images/ui-icons_ffffff_256x240.png")
// End jquery-ui override}}}

// Customized modal according bootstrap3
.modal
    .modal-header button.close
        border: none
        background: none
        padding: 1px
        height: 18px
        font-size: 20px
    .modal-body
        overflow: auto
        padding: 0
        .oe_application
            width: 100%
        .oe_popup_list
            display: none
            min-height: 150px
        .oe-view-manager
            min-height: 150px
        .oe_form_sheetbg
            .oe_form_sheet
                padding: 0
    .modal-footer
        text-align: left
    .oe_button
        margin: 0 4px 0 0
    .oe_act_window.modal-body
        padding: 0
<<<<<<< HEAD
    .oe-view-manager-content > div
=======
    .oe-view-manager-content
>>>>>>> 4bef17cc
        position: static !important

@media (min-width: 768px)
    .modal .modal-body
        max-height: -webkit-calc(100vh - 170px)
        max-height: calc(100vh - 170px)

.ui-datepicker
    z-index: 1500 !important

input[type="radio"], input[type="checkbox"]
    margin-right: 4px
    margin-left: 4px

.blockUI.blockOverlay
    background-color: black
    opacity: 0.6000000238418579

/* ---- EDITOR TOUR ---- {{{ */

div.tour-backdrop
    z-index: 2009
.popover.tour
    &.orphan .arrow
        display: none
    .popover-navigation
        padding: 9px 14px
        *[data-role="end"]
            float: right
        *[data-role="next"],*[data-role="end"]
            cursor: pointer
.popover.fixed
    position: fixed
.tour-backdrop
    position: fixed
    top: 0
    right: 0
    bottom: 0
    left: 0
    z-index: 1100
    background-color: #000
    opacity: 0.8


// }}}

body
    overflow: hidden

@media screen and (-ms-high-contrast: active), (-ms-high-contrast: none) 
    .oe-view-manager-content
        > div
            position: absolute !important
        .oe-view-manager-content
            > div
                position: relative !important


// au BufWritePost,FileWritePost *.sass :!sass --style expanded --line-numbers <afile> > "%:p:r.css"<|MERGE_RESOLUTION|>--- conflicted
+++ resolved
@@ -146,18 +146,6 @@
 // Notifications {{{
 
 .oe_indicator
-<<<<<<< HEAD
-  z-index: 99999
-  position: absolute
-  top: 10px
-  display: inline-block
-  color: white
-  background: #a24689
-  padding: 6px 16px
-  border-radius: 4px
-  box-shadow: 0 0 1px black
-  left: 40%
-=======
     z-index: 99999
     position: absolute
     display: inline-block
@@ -168,7 +156,6 @@
     box-shadow: 0 0 1px black
     left: 50%
     transform: translate(-50%, 0)
->>>>>>> 4bef17cc
 
 .oe_notification
     z-index: 1600
@@ -809,15 +796,6 @@
         text-decoration: underline
     .oe_application
         height: 100%
-<<<<<<< HEAD
-        -webkit-flex-grow: 1
-        flex-grow: 1
-        -ms-flex-negative: 1
-        display: inline-block\9
-        overflow: auto\9
-        width: -webkit-calc(100% - 220px)
-        width: calc(100% - 220px)
-=======
         width: 100%
         display: -webkit-box
         display: -moz-box
@@ -827,53 +805,11 @@
         -ms-flex-direction: column
         -webkit-flex-direction: column
         flex-direction: column        
->>>>>>> 4bef17cc
         .oe_application
             width: 100%
     // }}}
     // ViewManager common {{{
     .oe-view-manager
-<<<<<<< HEAD
-        width: 100%
-        height: 100%
-        display: -webkit-flex
-        display: flex
-        -webkit-flex-direction: column
-        flex-direction: column
-        .oe-view-manager-content
-            overflow: auto
-            -webkit-flex-grow: 1
-            flex-grow: 1
-            position: relative
-            a
-                color: $link-color
-            > div
-                position: absolute
-                position: static\9
-                top: 0
-                bottom: 0
-                right: 0
-                left: 0
-                display: none
-            .oe-view-manager-content
-                > div
-                    position: relative
-                    display: block
-        .oe-view-manager-debug
-            margin-right: 5px
-    .oe-view-manager-header
-        background-color: rgb(240, 238, 238)
-        border-bottom: 1px solid #afafb6
-        -webkit-flex-shrink: 0
-        flex-shrink: 0
-        width: 100%
-        -webkit-user-select: none
-        -moz-user-select: none
-        user-select: none
-        .oe-button-column
-            height: 30px
-        .dropdown-menu
-=======
         -webkit-box-flex: 1
         -webkit-flex: 1 1 auto
         -ms-flex: 1 1 auto
@@ -922,7 +858,6 @@
             max-height: calc(100vh - 125px)
             overflow: auto
             overflow-x: hidden
->>>>>>> 4bef17cc
             li
                 position: relative
                 a
@@ -945,68 +880,6 @@
         .oe-right-toolbar
             float: right
             > div
-<<<<<<< HEAD
-                display: inline-block
-        .row:first-child
-            padding-top: 3px
-            padding-bottom: 3px
-        .row:last-child
-            padding-bottom: 10px
-        .oe_tag
-            @include radius(0px)
-        .oe-view-title
-            font-size: 18px
-            padding-left: 0
-            margin: 0
-            background-color: rgb(240, 238, 238)
-            li
-                -moz-user-select: initial
-                -webkit-user-select: initial
-                user-select: initial
-        .oe-view-manager-search-view
-            padding-top: 5px
-        .oe-view-manager-switch
-            button
-                width: 34px
-            .oe-vm-switch-kanban:before
-                content: "\f009"
-            .oe-vm-switch-list:before
-                content: ""
-            .oe-vm-switch-form:before
-                content: "\f044"
-            .oe-vm-switch-graph:before
-                content: "\f080"
-            .oe-vm-switch-calendar:before
-                content: "\f073"
-            .oe-vm-switch-gantt:before
-                content: "\f0ae"
-            .oe-vm-switch-pivot:before
-                content: "\f0ce"
-            .oe-vm-switch-tree:before
-                content: "\f036"
-        .oe-view-manager-buttons
-            display: inline-block
-            > div
-                display: none
-        .oe-view-manager-sidebar
-            display: inline-block
-            float: right
-            .oe_form_binary_form
-                cursor: pointer
-                span
-                    padding: 3px 20px
-                input.oe_form_binary_file
-                    width: 100%
-
-            .oe_form_binary_form:hover
-                background-color: #f5f5f5
-            .oe_file_attachment
-                padding: 3px 20px
-                display: inline-block
-            .oe_sidebar_delete_item
-                padding: 0
-                display: inline-block
-=======
                 display: inline-block
         .row:first-child
             padding-top: 3px
@@ -1066,7 +939,6 @@
                 padding: 0
                 position: absolute
                 right: 10px
->>>>>>> 4bef17cc
             .dropdown-menu
                 li
                     a
@@ -1082,12 +954,6 @@
 
         .oe-pager-buttons
             min-height: 30px
-<<<<<<< HEAD
-    .oe_view_manager_inline, .oe_view_manager_inlineview
-        > .oe-view-manager-header
-            display: none
-=======
->>>>>>> 4bef17cc
 
         // }}}
     // FormPopup {{{
@@ -1251,11 +1117,6 @@
         .divider
             display: none
         .filters-menu
-<<<<<<< HEAD
-            overflow: auto
-            overflow-x: hidden
-=======
->>>>>>> 4bef17cc
             .divider
                 display: list-item
         .closed-menu
@@ -2364,15 +2225,7 @@
             float: right
         .oe_form_group_row_incomplete.oe_form_group_row_newline > td:last-child:after
             content: "[newline]"
-<<<<<<< HEAD
-    .oe_debug_view
-        float: left
-        margin-top: 5px
-        width: auto
-    .oe_debug_view_log
-=======
     .oe_debug_menu_log
->>>>>>> 4bef17cc
         font-size: 95%
         line-height: 1.2em
     // }}}
@@ -2502,11 +2355,7 @@
             @include radius(0)
     .ui-state-focus, .ui-state-active
         background: #7c7bad !important
-<<<<<<< HEAD
-        border: 0 !important
-=======
         border: 1px solid #7c7bad !important
->>>>>>> 4bef17cc
         a
             color: #ffffff !important
             font-weight: normal !important
@@ -2791,11 +2640,7 @@
         margin: 0 4px 0 0
     .oe_act_window.modal-body
         padding: 0
-<<<<<<< HEAD
-    .oe-view-manager-content > div
-=======
     .oe-view-manager-content
->>>>>>> 4bef17cc
         position: static !important
 
 @media (min-width: 768px)
