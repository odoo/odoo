--- conflicted
+++ resolved
@@ -35,19 +35,6 @@
   border: 0;
 }
 
-<<<<<<< HEAD
-.oe_indicator{
-  z-index: 99999;
-  position: absolute;
-  top: 10px;
-  display: inline-block;
-  color: white;
-  background: #a24689;
-  padding: 6px 16px;
-  border-radius: 4px;
-  box-shadow: 0 0 1px black;
-  left: 40%;
-=======
 .oe_indicator {
   z-index: 99999;
   position: absolute;
@@ -59,7 +46,6 @@
   box-shadow: 0 0 1px black;
   left: 50%;
   transform: translate(-50%, 0);
->>>>>>> 4bef17cc
 }
 
 .oe_notification {
@@ -540,7 +526,7 @@
   background-image: -webkit-radial-gradient(circle, #eee 0%, #ccc 40%, #bbb 100%);
   background-image: -moz-radial-gradient(#eee 0%, #ccc 40%, #bbb 100%);
   background-image: -ms-radial-gradient(#eee 0%, #ccc 40%, #bbb 100%);
-  background-image: radial-gradient(circle, #eee 0%, #ccc 40%, #bbb 100%);
+  background-image: radial-gradient(circle, #eeeeee 0%, #cccccc 40%, #bbbbbb 100%);
 }
 .openerp .oe_kanban_status_green {
   background: green;
@@ -921,38 +907,6 @@
   text-decoration: underline;
 }
 .openerp .oe_application {
-<<<<<<< HEAD
-  height: 100%;
-  -webkit-flex-grow: 1;
-  flex-grow: 1;
-  -ms-flex-negative: 1;
-  display: inline-block\9;
-  overflow: auto\9;
-  width: -webkit-calc(100% - 220px);
-  width: calc(100% - 220px);
-}
-.openerp .oe_application .oe_application {
-  width: 100%;
-}
-.openerp .oe-view-manager {
-  width: 100%;
-  height: 100%;
-  display: -webkit-flex;
-  display: flex;
-  -webkit-flex-direction: column;
-  flex-direction: column;
-}
-.openerp .oe-view-manager .oe-view-manager-content {
-  overflow: auto;
-  -webkit-flex-grow: 1;
-  flex-grow: 1;
-  position: relative;
-}
-.openerp .oe-view-manager .oe-view-manager-content a {
-  color: #7C7BAD;
-}
-.openerp .oe-view-manager .oe-view-manager-content > div {
-=======
   height: 100%;
   width: 100%;
   display: -webkit-box;
@@ -976,169 +930,11 @@
   position: relative;
 }
 .openerp .oe-view-manager .oe-view-manager-content {
->>>>>>> 4bef17cc
   position: absolute;
   top: 0;
   bottom: 0;
   right: 0;
   left: 0;
-<<<<<<< HEAD
-  display: none;
-}
-.openerp .oe-view-manager .oe-view-manager-content .oe-view-manager-content > div {
-  position: relative;
-  display: block;
-}
-.openerp .oe-view-manager .oe-view-manager-debug {
-  margin-right: 5px;
-}
-.openerp .oe-view-manager-header {
-  background-color: #f0eeee;
-  border-bottom: 1px solid #afafb6;
-  -webkit-flex-shrink: 0;
-  flex-shrink: 0;
-  width: 100%;
-  -webkit-user-select: none;
-  -moz-user-select: none;
-  user-select: none;
-}
-.openerp .oe-view-manager-header .oe-button-column {
-  height: 30px;
-}
-.openerp .oe-view-manager-header .dropdown-menu li {
-  position: relative;
-}
-.openerp .oe-view-manager-header .dropdown-menu li a {
-  padding: 3px 25px;
-}
-.openerp .oe-view-manager-header .dropdown-menu .oe_searchview_custom_public a:after, .openerp .oe-view-manager-header .dropdown-menu .oe-share-filter:after {
-  font-family: FontAwesome;
-  content: "";
-  color: #666;
-  margin-left: 3px;
-}
-.openerp .oe-view-manager-header .selected {
-  display: block;
-}
-.openerp .oe-view-manager-header .selected a {
-  font-weight: bold;
-}
-.openerp .oe-view-manager-header .selected a:before {
-  font-family: FontAwesome;
-  position: absolute;
-  left: 6px;
-  top: 3px;
-  content: "";
-}
-.openerp .oe-view-manager-header .oe-right-toolbar {
-  float: right;
-}
-.openerp .oe-view-manager-header .oe-right-toolbar > div {
-  display: inline-block;
-}
-.openerp .oe-view-manager-header .row:first-child {
-  padding-top: 3px;
-  padding-bottom: 3px;
-}
-.openerp .oe-view-manager-header .row:last-child {
-  padding-bottom: 10px;
-}
-.openerp .oe-view-manager-header .oe_tag {
-  -moz-border-radius: 0px;
-  -webkit-border-radius: 0px;
-  border-radius: 0px;
-}
-.openerp .oe-view-manager-header .oe-view-title {
-  font-size: 18px;
-  padding-left: 0;
-  margin: 0;
-  background-color: #f0eeee;
-}
-.openerp .oe-view-manager-header .oe-view-title li {
-  -moz-user-select: initial;
-  -webkit-user-select: initial;
-  user-select: initial;
-}
-.openerp .oe-view-manager-header .oe-view-manager-search-view {
-  padding-top: 5px;
-}
-.openerp .oe-view-manager-header .oe-view-manager-switch button {
-  width: 34px;
-}
-.openerp .oe-view-manager-header .oe-view-manager-switch .oe-vm-switch-kanban:before {
-  content: "";
-}
-.openerp .oe-view-manager-header .oe-view-manager-switch .oe-vm-switch-list:before {
-  content: "";
-}
-.openerp .oe-view-manager-header .oe-view-manager-switch .oe-vm-switch-form:before {
-  content: "";
-}
-.openerp .oe-view-manager-header .oe-view-manager-switch .oe-vm-switch-graph:before {
-  content: "";
-}
-.openerp .oe-view-manager-header .oe-view-manager-switch .oe-vm-switch-calendar:before {
-  content: "";
-}
-.openerp .oe-view-manager-header .oe-view-manager-switch .oe-vm-switch-gantt:before {
-  content: "";
-}
-.openerp .oe-view-manager-header .oe-view-manager-switch .oe-vm-switch-pivot:before {
-  content: "";
-}
-.openerp .oe-view-manager-header .oe-view-manager-switch .oe-vm-switch-tree:before {
-  content: "";
-}
-.openerp .oe-view-manager-header .oe-view-manager-buttons {
-  display: inline-block;
-}
-.openerp .oe-view-manager-header .oe-view-manager-buttons > div {
-  display: none;
-}
-.openerp .oe-view-manager-header .oe-view-manager-sidebar {
-  display: inline-block;
-  float: right;
-}
-.openerp .oe-view-manager-header .oe-view-manager-sidebar .oe_form_binary_form {
-  cursor: pointer;
-}
-.openerp .oe-view-manager-header .oe-view-manager-sidebar .oe_form_binary_form span {
-  padding: 3px 20px;
-}
-.openerp .oe-view-manager-header .oe-view-manager-sidebar .oe_form_binary_form input.oe_form_binary_file {
-  width: 100%;
-}
-.openerp .oe-view-manager-header .oe-view-manager-sidebar .oe_form_binary_form:hover {
-  background-color: #f5f5f5;
-}
-.openerp .oe-view-manager-header .oe-view-manager-sidebar .oe_file_attachment {
-  padding: 3px 20px;
-  display: inline-block;
-}
-.openerp .oe-view-manager-header .oe-view-manager-sidebar .oe_sidebar_delete_item {
-  padding: 0;
-  display: inline-block;
-}
-.openerp .oe-view-manager-header .oe-view-manager-sidebar .dropdown-menu li a {
-  width: 100%;
-}
-.openerp .oe-view-manager-header .oe_form_buttons {
-  padding: 0;
-}
-.openerp .oe-view-manager-header .oe_form_buttons_view > button {
-  float: left;
-}
-.openerp .oe-view-manager-header .oe_form_buttons_view > button:last-child {
-  float: right;
-  margin-left: 4px;
-}
-.openerp .oe-view-manager-header .oe-pager-buttons {
-  min-height: 30px;
-}
-.openerp .oe_view_manager_inline > .oe-view-manager-header, .openerp .oe_view_manager_inlineview > .oe-view-manager-header {
-  display: none;
-}
-=======
 }
 .openerp .oe-view-manager .oe-view-manager-content a {
   color: #7C7BAD;
@@ -1313,7 +1109,6 @@
 .openerp .oe-control-panel .oe-pager-buttons {
   min-height: 30px;
 }
->>>>>>> 4bef17cc
 .openerp .o-modal-header > div {
   margin-left: 45%;
 }
@@ -1510,19 +1305,9 @@
   min-width: calc(100% - 40px);
   max-width: 250px;
   width: auto;
-<<<<<<< HEAD
 }
 .openerp .oe-search-options .divider {
   display: none;
-}
-.openerp .oe-search-options .filters-menu {
-  overflow: auto;
-  overflow-x: hidden;
-=======
-}
-.openerp .oe-search-options .divider {
-  display: none;
->>>>>>> 4bef17cc
 }
 .openerp .oe-search-options .filters-menu .divider {
   display: list-item;
@@ -2923,16 +2708,7 @@
 .openerp .oe_layout_debugging .oe_form_group_row_incomplete.oe_form_group_row_newline > td:last-child:after {
   content: "[newline]";
 }
-<<<<<<< HEAD
-.openerp .oe_debug_view {
-  float: left;
-  margin-top: 5px;
-  width: auto;
-}
-.openerp .oe_debug_view_log {
-=======
 .openerp .oe_debug_menu_log {
->>>>>>> 4bef17cc
   font-size: 95%;
   line-height: 1.2em;
 }
@@ -3087,11 +2863,7 @@
 }
 .ui-menu .ui-state-focus, .ui-menu .ui-state-active {
   background: #7c7bad !important;
-<<<<<<< HEAD
-  border: 0 !important;
-=======
   border: 1px solid #7c7bad !important;
->>>>>>> 4bef17cc
 }
 .ui-menu .ui-state-focus a, .ui-menu .ui-state-active a {
   color: #ffffff !important;
@@ -3428,11 +3200,7 @@
 .modal .oe_act_window.modal-body {
   padding: 0;
 }
-<<<<<<< HEAD
-.modal .oe-view-manager-content > div {
-=======
 .modal .oe-view-manager-content {
->>>>>>> 4bef17cc
   position: static !important;
 }
 
