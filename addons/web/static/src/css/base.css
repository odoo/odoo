.openerp2 {
  padding: 0;
  margin: 0;
  font-family: "Lucida Grande", Helvetica, Verdana, Arial, sans-serif;
  color: #4c4c4c;
  font-size: 13px;
  background: white;
  position: relative;
}
.openerp2 a {
  text-decoration: none;
}
<<<<<<< HEAD
.openerp2 .oe_left {
  float: left;
}
.openerp2 .oe_right {
  float: right;
}
.openerp2 .oe_clear {
  clear: both;
=======
.openerp2 .oe_webclient {
  position: absolute;
  top: 0;
  bottom: 0;
  left: 0;
  right: 0;
}
.openerp2 .oe_webclient .oe_application {
  position: absolute;
  top: 32px;
  bottom: 0;
  left: 206px;
  right: 0;
>>>>>>> 603485ba
}
.openerp2 .oe_content_full_screen .oe_application {
  top: 0;
  left: 0;
}
.openerp2 .oe_content_full_screen .topbar, .openerp2 .oe_content_full_screen .leftbar {
  display: none;
}
<<<<<<< HEAD
.openerp2 .oe_webclient {
  width: 100%;
  height: 100%;
}
=======
>>>>>>> 603485ba
.openerp2 .oe_topbar {
  width: 100%;
  height: 31px;
  border-top: solid 1px #d3d3d3;
  border-bottom: solid 1px black;
  background-color: #646060;
  background-image: -webkit-gradient(linear, left top, left bottom, from(#646060), to(#262626));
  background-image: -webkit-linear-gradient(top, #646060, #262626);
  background-image: -moz-linear-gradient(top, #646060, #262626);
  background-image: -ms-linear-gradient(top, #646060, #262626);
  background-image: -o-linear-gradient(top, #646060, #262626);
  background-image: linear-gradient(to bottom, #646060, #262626);
}
.openerp2 .oe_topbar .oe_systray {
  float: right;
}
.openerp2 .oe_topbar .oe_systray > div {
  float: left;
  padding: 0 4px 0 4px;
}
.openerp2 .oe_topbar .oe_topbar_item li {
  float: left;
}
.openerp2 .oe_topbar .oe_topbar_item li a {
  display: block;
  padding: 5px 10px 7px;
  line-height: 20px;
  height: 20px;
  color: #eeeeee;
  vertical-align: top;
  text-shadow: 0 1px 1px rgba(0, 0, 0, 0.2);
}
.openerp2 .oe_topbar .oe_topbar_item li a:hover {
  background: #303030;
  color: white;
  -moz-box-shadow: 0 1px 2px rgba(255, 255, 255, 0.3) inset;
  -webkit-box-shadow: 0 1px 2px rgba(255, 255, 255, 0.3) inset;
  -box-shadow: 0 1px 2px rgba(255, 255, 255, 0.3) inset;
}
.openerp2 .oe_topbar .oe_topbar_item .oe_active {
  background: #303030;
  font-weight: bold;
  color: white;
  -moz-box-shadow: 0 1px 2px rgba(255, 255, 255, 0.3) inset;
  -webkit-box-shadow: 0 1px 2px rgba(255, 255, 255, 0.3) inset;
  -box-shadow: 0 1px 2px rgba(255, 255, 255, 0.3) inset;
}
.openerp2 .oe_topbar .oe_topbar_avatar {
  width: 24px;
  height: 24px;
  margin: -2px 2px 0 0;
  -moz-border-radius: 4px;
  -webkit-border-radius: 4px;
  border-radius: 4px;
}
.openerp2 .oe_topbar .oe_topbar_avatar {
  vertical-align: top;
}
<<<<<<< HEAD
.openerp2 .oe_main {
  width: 100%;
  height: 100%;
  border-spacing: 0px;
}
.openerp2 .oe_leftbar {
  width: 221px;
  background: #f0eeee;
  border-right: 1px solid #afafb6;
  text-shadow: 0 1px 1px white;
}
=======
.openerp2 .oe_leftbar {
  width: 205px;
  height: 100%;
  background: #f0eeee;
  border-right: 1px solid #afafb6;
  overflow: auto;
  text-shadow: 0 1px 1px white;
}
.openerp2 .oe_leftbar .oe_footer {
  position: absolute;
  width: 205px;
  text-align: center;
  bottom: 8px;
}
>>>>>>> 603485ba
.openerp2 a.oe_logo {
  display: block;
  text-align: center;
  height: 70px;
  line-height: 70px;
}
.openerp2 a.oe_logo img {
  height: 40px;
  width: 157px;
  margin: 14px 0;
}
.openerp2 .oe_footer {
<<<<<<< HEAD
  position: fixed;
  bottom: 0;
  padding: 4px 0;
  background: #f0eeee;
  width: 220px;
  text-align: center;
=======
  position: absolute;
  width: 205px;
  text-align: center;
  bottom: 8px;
>>>>>>> 603485ba
}
.openerp2 .oe_footer a {
  font-weight: 800;
  font-family: serif;
  font-size: 16px;
  color: black;
}
.openerp2 .oe_footer a span {
  color: #c81010;
  font-style: italic;
}
<<<<<<< HEAD
.openerp2 .oe_application a {
  color: #8a89ba;
}
.openerp2 .oe_application a:hover {
  text-decoration: underline;
}
=======
>>>>>>> 603485ba
.openerp2 .oe_menu {
  float: left;
  padding: 0;
  margin: 0;
}
.openerp2 .oe_menu li {
  list-style-type: none;
  float: left;
}
.openerp2 .oe_menu a {
  display: block;
  padding: 5px 10px 7px;
  line-height: 20px;
  height: 20px;
  color: #eeeeee;
  vertical-align: top;
  text-shadow: 0 1px 1px rgba(0, 0, 0, 0.2);
}
.openerp2 .oe_menu a:hover {
  background: #303030;
  color: white;
  -moz-box-shadow: 0 1px 2px rgba(255, 255, 255, 0.3) inset;
  -webkit-box-shadow: 0 1px 2px rgba(255, 255, 255, 0.3) inset;
  -box-shadow: 0 1px 2px rgba(255, 255, 255, 0.3) inset;
}
.openerp2 .oe_menu .oe_active {
  background: #303030;
  font-weight: bold;
  color: white;
  -moz-box-shadow: 0 1px 2px rgba(255, 255, 255, 0.3) inset;
  -webkit-box-shadow: 0 1px 2px rgba(255, 255, 255, 0.3) inset;
  -box-shadow: 0 1px 2px rgba(255, 255, 255, 0.3) inset;
}
<<<<<<< HEAD
=======
.openerp2 .oe_menu_more_container {
  position: relative;
}
.openerp2 .oe_menu_more_container .oe_menu_more {
  position: absolute;
  padding: 0;
  background-color: #646060;
  z-index: 1;
  border: 1px solid black;
  border-bottom-left-radius: 5px;
  border-bottom-right-radius: 5px;
}
.openerp2 .oe_menu_more_container .oe_menu_more li {
  float: none;
}
.openerp2 .oe_menu_more_container .oe_menu_more li a {
  white-space: nowrap;
}
>>>>>>> 603485ba
.openerp2 .oe_secondary_menu_section {
  font-weight: bold;
  margin-left: 8px;
  color: #8a89ba;
}
.openerp2 .oe_secondary_submenu {
  padding: 2px 0 8px 0;
  margin: 0;
  width: 100%;
  display: inline-block;
}
.openerp2 .oe_secondary_submenu li {
  position: relative;
  padding: 1px 0 1px 16px;
  list-style-type: none;
}
.openerp2 .oe_secondary_submenu li a {
  display: block;
  color: #4c4c4c;
  padding: 2px 4px 2px 0;
}
.openerp2 .oe_secondary_submenu li .oe_menu_label {
  position: absolute;
  top: 1px;
  right: 1px;
  font-size: 10px;
  background: #8a89ba;
  color: white;
  padding: 2px 4px;
  margin: 1px 6px 0 0;
  border: 1px solid lightGray;
  text-shadow: 0 1px 1px rgba(0, 0, 0, 0.2);
  -moz-border-radius: 4px;
  -webkit-border-radius: 4px;
  border-radius: 4px;
  -moz-box-shadow: inset 0 1px 1px rgba(0, 0, 0, 0.2);
  -webkit-box-shadow: inset 0 1px 1px rgba(0, 0, 0, 0.2);
  -box-shadow: inset 0 1px 1px rgba(0, 0, 0, 0.2);
}
.openerp2 .oe_secondary_submenu .oe_active {
  background: #8a89ba;
  border-top: 1px solid lightGray;
  border-bottom: 1px solid lightGray;
  text-shadow: 0 1px 1px rgba(0, 0, 0, 0.2);
  -moz-box-shadow: inset 0 1px 1px rgba(0, 0, 0, 0.2);
  -webkit-box-shadow: inset 0 1px 1px rgba(0, 0, 0, 0.2);
  -box-shadow: inset 0 1px 1px rgba(0, 0, 0, 0.2);
}
.openerp2 .oe_secondary_submenu .oe_active a {
  color: white;
}
.openerp2 .oe_secondary_submenu .oe_active .oe_menu_label {
  background: #eeeeee;
  color: #8a89ba;
  text-shadow: 0 1px 1px white;
  -moz-box-shadow: 0 1px 1px rgba(0, 0, 0, 0.2);
  -webkit-box-shadow: 0 1px 1px rgba(0, 0, 0, 0.2);
  -box-shadow: 0 1px 1px rgba(0, 0, 0, 0.2);
}
.openerp2 .oe_secondary_submenu .oe_menu_toggler:before {
  width: 0;
  height: 0;
  display: inline-block;
  content: "&darr";
  text-indent: -99999px;
  vertical-align: top;
  margin-left: -8px;
  margin-top: 4px;
  margin-right: 4px;
  border-top: 4px solid transparent;
  border-bottom: 4px solid transparent;
  border-left: 4px solid #4c4c4c;
  filter: alpha(opacity=50);
  opacity: 0.5;
}
.openerp2 .oe_secondary_submenu .oe_menu_opened:before {
  margin-top: 6px;
  margin-left: -12px;
  margin-right: 4px;
  border-left: 4px solid transparent;
  border-right: 4px solid transparent;
  border-top: 4px solid #4c4c4c;
}
<<<<<<< HEAD
.openerp2 .oe_user_menu {
  float: right;
  padding: 0;
  margin: 0;
}
.openerp2 .oe_user_menu li {
  list-style-type: none;
  float: left;
}
.openerp2 .oe_user_menu .oe_dropdown {
  position: relative;
}
.openerp2 .oe_user_menu .oe_dropdown_toggle:after {
=======
.openerp2 .oe_dropdown {
  position: relative;
}
.openerp2 .oe_dropdown_toggle:after {
>>>>>>> 603485ba
  width: 0;
  height: 0;
  display: inline-block;
  content: "&darr";
  text-indent: -99999px;
  vertical-align: top;
  margin-top: 8px;
  margin-left: 4px;
  border-left: 4px solid transparent;
  border-right: 4px solid transparent;
  border-top: 4px solid white;
  filter: alpha(opacity=50);
  opacity: 0.5;
}
<<<<<<< HEAD
=======
.openerp2 .oe_user_menu {
  float: right;
  padding: 0;
  margin: 0;
}
.openerp2 .oe_user_menu li {
  list-style-type: none;
  float: left;
}
>>>>>>> 603485ba
.openerp2 .oe_user_menu .oe_dropdown_options {
  float: left;
  background: #333333;
  background: rgba(37, 37, 37, 0.9);
  display: none;
  position: absolute;
  top: 32px;
  right: -1px;
  border: 0;
  z-index: 900;
  margin-left: 0;
  margin-right: 0;
  padding: 6px 0;
  zoom: 1;
  border-color: #999999;
  border-color: rgba(0, 0, 0, 0.2);
  border-style: solid;
  border-width: 0 1px 1px;
  -moz-border-radius: 0 0 6px 6px;
  -webkit-border-radius: 0 0 6px 6px;
  border-radius: 0 0 6px 6px;
  -moz-box-shadow: 0 1px 4px rgba(0, 0, 0, 0.3);
  -webkit-box-shadow: 0 1px 4px rgba(0, 0, 0, 0.3);
  -box-shadow: 0 1px 4px rgba(0, 0, 0, 0.3);
  -webkit-background-clip: padding-box;
  -moz-background-clip: padding-box;
  background-clip: padding-box;
}
.openerp2 .oe_user_menu .oe_dropdown_options li {
  float: none;
  display: block;
  background-color: none;
}
.openerp2 .oe_user_menu .oe_dropdown_options li a {
  display: block;
  padding: 4px 15px;
  clear: both;
  font-weight: normal;
  line-height: 18px;
  color: #eeeeee;
}
.openerp2 .oe_user_menu .oe_dropdown_options li a:hover {
  background-color: #292929;
  background-image: -webkit-gradient(linear, left top, left bottom, from(#292929), to(#191919));
  background-image: -webkit-linear-gradient(top, #292929, #191919);
  background-image: -moz-linear-gradient(top, #292929, #191919);
  background-image: -ms-linear-gradient(top, #292929, #191919);
  background-image: -o-linear-gradient(top, #292929, #191919);
  background-image: linear-gradient(to bottom, #292929, #191919);
  -moz-box-shadow: none;
  -webkit-box-shadow: none;
  -box-shadow: none;
<<<<<<< HEAD
}
.openerp2 .oe_form {
  border: 1px solid black;
  margin: 5%;
  padding: 10px;
}
.openerp2 .oe_form_status {
  background: #cccccc;
}
.openerp2 .oe_form_group_cell .oe_form_button {
  width: 100%;
  white-space: nowrap;
}
.openerp2 .oe_layout_debugging .oe_form_group {
  border: 2px dashed red;
}
.openerp2 .oe_layout_debugging .oe_form_group_cell {
  border: 1px solid blue;
  padding-bottom: 1em;
}
.openerp2 .oe_layout_debugging .oe_layout_debug_cell {
  color: white;
  background: #669966;
  font-size: 80%;
  text-align: center;
}
.openerp2 .oe_layout_debugging .oe_layout_debug_cell {
  display: block;
}
.openerp2 .oe_layout_debug_cell {
  display: none;
}
.openerp2 .oe_form_label_help[for], .openerp2 .oe_form_label[for] {
  white-space: nowrap;
}

.openerp .oe_form_field_many2one td:first-child {
  position: relative;
}
.openerp .oe_form_field_many2one span.oe-m2o-drop-down-button {
  position: absolute;
  top: 3px;
  right: 2px;
=======
>>>>>>> 603485ba
}<|MERGE_RESOLUTION|>--- conflicted
+++ resolved
@@ -10,7 +10,6 @@
 .openerp2 a {
   text-decoration: none;
 }
-<<<<<<< HEAD
 .openerp2 .oe_left {
   float: left;
 }
@@ -19,21 +18,6 @@
 }
 .openerp2 .oe_clear {
   clear: both;
-=======
-.openerp2 .oe_webclient {
-  position: absolute;
-  top: 0;
-  bottom: 0;
-  left: 0;
-  right: 0;
-}
-.openerp2 .oe_webclient .oe_application {
-  position: absolute;
-  top: 32px;
-  bottom: 0;
-  left: 206px;
-  right: 0;
->>>>>>> 603485ba
 }
 .openerp2 .oe_content_full_screen .oe_application {
   top: 0;
@@ -42,13 +26,10 @@
 .openerp2 .oe_content_full_screen .topbar, .openerp2 .oe_content_full_screen .leftbar {
   display: none;
 }
-<<<<<<< HEAD
 .openerp2 .oe_webclient {
   width: 100%;
   height: 100%;
 }
-=======
->>>>>>> 603485ba
 .openerp2 .oe_topbar {
   width: 100%;
   height: 31px;
@@ -107,7 +88,6 @@
 .openerp2 .oe_topbar .oe_topbar_avatar {
   vertical-align: top;
 }
-<<<<<<< HEAD
 .openerp2 .oe_main {
   width: 100%;
   height: 100%;
@@ -119,22 +99,6 @@
   border-right: 1px solid #afafb6;
   text-shadow: 0 1px 1px white;
 }
-=======
-.openerp2 .oe_leftbar {
-  width: 205px;
-  height: 100%;
-  background: #f0eeee;
-  border-right: 1px solid #afafb6;
-  overflow: auto;
-  text-shadow: 0 1px 1px white;
-}
-.openerp2 .oe_leftbar .oe_footer {
-  position: absolute;
-  width: 205px;
-  text-align: center;
-  bottom: 8px;
-}
->>>>>>> 603485ba
 .openerp2 a.oe_logo {
   display: block;
   text-align: center;
@@ -147,19 +111,12 @@
   margin: 14px 0;
 }
 .openerp2 .oe_footer {
-<<<<<<< HEAD
   position: fixed;
   bottom: 0;
   padding: 4px 0;
   background: #f0eeee;
   width: 220px;
   text-align: center;
-=======
-  position: absolute;
-  width: 205px;
-  text-align: center;
-  bottom: 8px;
->>>>>>> 603485ba
 }
 .openerp2 .oe_footer a {
   font-weight: 800;
@@ -171,15 +128,12 @@
   color: #c81010;
   font-style: italic;
 }
-<<<<<<< HEAD
 .openerp2 .oe_application a {
   color: #8a89ba;
 }
 .openerp2 .oe_application a:hover {
   text-decoration: underline;
 }
-=======
->>>>>>> 603485ba
 .openerp2 .oe_menu {
   float: left;
   padding: 0;
@@ -213,8 +167,6 @@
   -webkit-box-shadow: 0 1px 2px rgba(255, 255, 255, 0.3) inset;
   -box-shadow: 0 1px 2px rgba(255, 255, 255, 0.3) inset;
 }
-<<<<<<< HEAD
-=======
 .openerp2 .oe_menu_more_container {
   position: relative;
 }
@@ -233,7 +185,6 @@
 .openerp2 .oe_menu_more_container .oe_menu_more li a {
   white-space: nowrap;
 }
->>>>>>> 603485ba
 .openerp2 .oe_secondary_menu_section {
   font-weight: bold;
   margin-left: 8px;
@@ -317,26 +268,10 @@
   border-right: 4px solid transparent;
   border-top: 4px solid #4c4c4c;
 }
-<<<<<<< HEAD
-.openerp2 .oe_user_menu {
-  float: right;
-  padding: 0;
-  margin: 0;
-}
-.openerp2 .oe_user_menu li {
-  list-style-type: none;
-  float: left;
-}
-.openerp2 .oe_user_menu .oe_dropdown {
-  position: relative;
-}
-.openerp2 .oe_user_menu .oe_dropdown_toggle:after {
-=======
 .openerp2 .oe_dropdown {
   position: relative;
 }
 .openerp2 .oe_dropdown_toggle:after {
->>>>>>> 603485ba
   width: 0;
   height: 0;
   display: inline-block;
@@ -351,8 +286,6 @@
   filter: alpha(opacity=50);
   opacity: 0.5;
 }
-<<<<<<< HEAD
-=======
 .openerp2 .oe_user_menu {
   float: right;
   padding: 0;
@@ -362,7 +295,6 @@
   list-style-type: none;
   float: left;
 }
->>>>>>> 603485ba
 .openerp2 .oe_user_menu .oe_dropdown_options {
   float: left;
   background: #333333;
@@ -415,7 +347,6 @@
   -moz-box-shadow: none;
   -webkit-box-shadow: none;
   -box-shadow: none;
-<<<<<<< HEAD
 }
 .openerp2 .oe_form {
   border: 1px solid black;
@@ -459,6 +390,4 @@
   position: absolute;
   top: 3px;
   right: 2px;
-=======
->>>>>>> 603485ba
 }