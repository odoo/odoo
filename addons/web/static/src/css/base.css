@charset "UTF-8";
@font-face {
  font-family: "mnmliconsRegular";
  src: url("/web/static/src/font/mnmliconsv21-webfont.eot") format("eot");
  src: url("/web/static/src/font/mnmliconsv21-webfont.woff") format("woff");
  src: url("/web/static/src/font/mnmliconsv21-webfont.ttf") format("truetype");
  src: url("/web/static/src/font/mnmliconsv21-webfont.svg") format("svg") active;
  font-weight: normal;
  font-style: normal;
}
@font-face {
  font-family: "EntypoRegular";
  src: url("/web/static/src/font/entypo-webfont.eot") format("eot");
  src: url("/web/static/src/font/entypo-webfont.eot?#iefix") format("embedded-opentype");
  src: url("/web/static/src/font/entypo-webfont.woff") format("woff");
  src: url("/web/static/src/font/entypo-webfont.ttf") format("truetype");
  src: url("/web/static/src/font/entypo-webfont.svg") format("svg") active;
  font-weight: normal;
  font-style: normal;
}
#oe_main_menu_navbar {
  min-height: 34px;
  z-index: 1001;
  border-radius: 0;
}
#oe_main_menu_navbar li a, #oe_main_menu_navbar li button {
  padding: 4px 8px 4px 8px;
  margin-top: 2px;
  font-size: 13px;
}
#oe_main_menu_navbar .oe_topbar_avatar {
  max-height: 18px;
  width: auto;
}

#oe_main_menu_navbar.navbar {
  margin-bottom: 0px;
}

.oe_systray {
  margin-right: 0px !important;
}

.apps-client {
  border: 0;
}

.oe_notification {
  z-index: 1600;
}

.oe_webclient_timezone_notification a {
  color: white;
  text-decoration: underline;
}
.oe_webclient_timezone_notification p {
  margin-top: 1em;
}
.oe_webclient_timezone_notification dt {
  font-weight: bold;
}

.oe_timezone_systray span {
  margin-top: 1px;
  background-color: #f6cf3b;
}

.navbar .oe_topbar_name {
  max-width: 150px;
  display: inline-block;
  height: 15px;
  text-overflow: ellipsis;
  white-space: nowrap;
  overflow: hidden;
}

.openerp {
  padding: 0;
  margin: 0;
  font-family: "Lucida Grande", Helvetica, Verdana, Arial, sans-serif;
  color: #4c4c4c;
  font-size: 13px;
  background: white;
  /* http://www.quirksmode.org/dom/inputfile.html
   * http://stackoverflow.com/questions/2855589/replace-input-type-file-by-an-image
   */
}
.openerp.openerp_webclient_container {
  height: 95%;
  height: calc(100% - 34px);
  overflow: auto;
}
@media (max-width: 768px) {
  .openerp.openerp_webclient_container {
    height: 90%;
    height: calc(100% - 52px);
  }
}
.openerp :-moz-placeholder {
  color: #afafb6 !important;
  font-style: italic !important;
}
.openerp ::-webkit-input-placeholder {
  color: #afafb6 !important;
  font-style: italic !important;
}
.openerp :-ms-input-placeholder {
  color: #afafb6 !important;
  font-style: italic !important;
}
.openerp a {
  text-decoration: none;
  cursor: pointer !important;
}
.openerp table {
  padding: 0;
  border-collapse: collapse;
}
.openerp thead {
  font-weight: bold;
  background-color: #f0f0f0;
}
.openerp thead th {
  border-left: 1px solid #dfdfdf;
}
.openerp thead th:first-child {
  border-left: none;
}
.openerp thead th.null {
  border-left: none;
}
.openerp th, .openerp td {
  padding: 0;
  text-align: left;
}
.openerp th {
  font-weight: bold;
  vertical-align: middle;
}
.openerp td {
  vertical-align: top;
}
.openerp .oe_title {
  float: left;
}
.openerp .oe_title:after {
  content: ".";
  display: block;
  height: 0;
  clear: both;
  visibility: hidden;
}
.openerp .oe_form_group {
  clear: both;
}
.openerp .zebra tbody tr:nth-child(odd) td {
  background-color: #f0f0fa;
  background-color: #efeff8;
  background-image: -webkit-gradient(linear, left top, left bottom, from(#f0f0fa), to(#eeeef6));
  background-image: -webkit-linear-gradient(top, #f0f0fa, #eeeef6);
  background-image: -moz-linear-gradient(top, #f0f0fa, #eeeef6);
  background-image: -ms-linear-gradient(top, #f0f0fa, #eeeef6);
  background-image: -o-linear-gradient(top, #f0f0fa, #eeeef6);
  background-image: linear-gradient(to bottom, #f0f0fa, #eeeef6);
}
.openerp .zebra tbody tr:hover td {
  background-color: #e6e6e6;
  background-image: -webkit-gradient(linear, left top, left bottom, from(#eee), to(#dedede));
  background-image: -webkit-linear-gradient(top, #eee, #dedede);
  background-image: -moz-linear-gradient(top, #eee, #dedede);
  background-image: -ms-linear-gradient(top, #eee, #dedede);
  background-image: -o-linear-gradient(top, #eee, #dedede);
  background-image: linear-gradient(to bottom, #eee, #dedede);
}
.openerp input, .openerp textarea, .openerp select {
  padding: 2px 4px;
  border: 1px solid #ccc;
  -moz-border-radius: 3px;
  -webkit-border-radius: 3px;
  border-radius: 3px;
  background: white;
}
.openerp img {
  vertical-align: middle;
}
.openerp h4 {
  margin: 4px 0;
  font-weight: bold;
  font-size: inherit;
}
.openerp a.button:link, .openerp a.button:visited, .openerp button, .openerp .oe_button, .openerp input[type='submit'] {
  display: inline-block;
  border: 1px solid rgba(0, 0, 0, 0.4);
  color: #4c4c4c;
  margin: 0;
  padding: 3px 12px;
  font-size: 13px;
  text-align: center;
  background-color: #e3e3e3;
  background-image: -webkit-gradient(linear, left top, left bottom, from(#efefef), to(#d8d8d8));
  background-image: -webkit-linear-gradient(top, #efefef, #d8d8d8);
  background-image: -moz-linear-gradient(top, #efefef, #d8d8d8);
  background-image: -ms-linear-gradient(top, #efefef, #d8d8d8);
  background-image: -o-linear-gradient(top, #efefef, #d8d8d8);
  background-image: linear-gradient(to bottom, #efefef, #d8d8d8);
  -moz-border-radius: 3px;
  -webkit-border-radius: 3px;
  border-radius: 3px;
  -moz-box-shadow: 0 1px 2px rgba(0, 0, 0, 0.1), 0 1px 1px rgba(255, 255, 255, 0.8) inset;
  -webkit-box-shadow: 0 1px 2px rgba(0, 0, 0, 0.1), 0 1px 1px rgba(255, 255, 255, 0.8) inset;
  box-shadow: 0 1px 2px rgba(0, 0, 0, 0.1), 0 1px 1px rgba(255, 255, 255, 0.8) inset;
  text-shadow: 0 1px 1px rgba(255, 255, 255, 0.5);
  -webkit-font-smoothing: antialiased;
  outline: none;
}
.openerp a.button:hover, .openerp button:hover, .openerp .oe_button:hover, .openerp input[type='submit']:hover {
  background-color: #ececec;
  background-image: -webkit-gradient(linear, left top, left bottom, from(#f6f6f6), to(#e3e3e3));
  background-image: -webkit-linear-gradient(top, #f6f6f6, #e3e3e3);
  background-image: -moz-linear-gradient(top, #f6f6f6, #e3e3e3);
  background-image: -ms-linear-gradient(top, #f6f6f6, #e3e3e3);
  background-image: -o-linear-gradient(top, #f6f6f6, #e3e3e3);
  background-image: linear-gradient(to bottom, #f6f6f6, #e3e3e3);
  cursor: pointer;
  background-position: 0;
}
.openerp a.button:focus, .openerp button:focus, .openerp .oe_button:focus, .openerp input[type='submit']:focus {
  border: 1px solid #80bfff;
  background-position: 0;
  background-color: #ececec;
  background-image: -webkit-gradient(linear, left top, left bottom, from(#f6f6f6), to(#e3e3e3));
  background-image: -webkit-linear-gradient(top, #f6f6f6, #e3e3e3);
  background-image: -moz-linear-gradient(top, #f6f6f6, #e3e3e3);
  background-image: -ms-linear-gradient(top, #f6f6f6, #e3e3e3);
  background-image: -o-linear-gradient(top, #f6f6f6, #e3e3e3);
  background-image: linear-gradient(to bottom, #f6f6f6, #e3e3e3);
  -moz-box-shadow: 0 0 3px #80bfff, 0 1px 1px rgba(255, 255, 255, 0.8) inset;
  -webkit-box-shadow: 0 0 3px #80bfff, 0 1px 1px rgba(255, 255, 255, 0.8) inset;
  box-shadow: 0 0 3px #80bfff, 0 1px 1px rgba(255, 255, 255, 0.8) inset;
}
.openerp a.button:active, .openerp a.button.active, .openerp button:active, .openerp .oe_button:active, .openerp .oe_button.active, .openerp input[type='submit']:active, .openerp input[type='submit'].active {
  background-color: #ececec;
  background-image: -webkit-gradient(linear, left top, left bottom, from(#e3e3e3), to(#f6f6f6));
  background-image: -webkit-linear-gradient(top, #e3e3e3, #f6f6f6);
  background-image: -moz-linear-gradient(top, #e3e3e3, #f6f6f6);
  background-image: -ms-linear-gradient(top, #e3e3e3, #f6f6f6);
  background-image: -o-linear-gradient(top, #e3e3e3, #f6f6f6);
  background-image: linear-gradient(to bottom, #e3e3e3, #f6f6f6);
  -moz-box-shadow: none;
  -webkit-box-shadow: none;
  box-shadow: none;
}
.openerp a.button.disabled, .openerp button:disabled, .openerp .oe_button:disabled, .openerp input[type='submit']:disabled {
  background: #efefef !important;
  border: 1px solid #d1d1d1 !important;
  -moz-box-shadow: none !important;
  -webkit-box-shadow: none !important;
  box-shadow: none !important;
  color: #aaa !important;
  cursor: default;
  text-shadow: 0 1px 1px #fff !important;
}
.openerp .ui-widget-content a {
  color: #7C7BAD;
}
.openerp .oe_bounce_container {
  display: inline-block;
}
.openerp .text-tag .text-button {
  height: auto !important;
  min-height: 16px;
}
.openerp .ui-tabs {
  position: static;
}
.openerp .oe_i {
  font-family: "mnmliconsRegular" !important;
  font-size: 21px;
  font-weight: 300 !important;
}
.openerp .oe_e {
  font-family: "entypoRegular" !important;
  font-size: 34px;
  font-weight: 300 !important;
  line-height: 100%;
}
.openerp .oe_left {
  float: left;
  margin-right: 8px;
  width: 305px;
}
.openerp .oe_right {
  float: right;
  margin-left: 8px;
}
.openerp .oe_text_center {
  text-align: center;
}
.openerp .oe_text_left {
  text-align: left;
}
.openerp .oe_text_right {
  text-align: right;
}
.openerp .oe_clear {
  clear: both;
}
.openerp .oe_wait {
  cursor: wait;
}
.openerp .oe_fade {
  color: #888;
  font-weight: normal;
}
.openerp .oe_bold {
  font-weight: bold;
}
.openerp .oe_inline {
  width: auto !important;
}
.openerp .oe_highlight {
  color: white;
  background: #DC5F59;
}
.openerp button.oe_highlight {
  background-color: #c02c2c;
  background-image: -webkit-gradient(linear, left top, left bottom, from(#df3f3f), to(#a21a1a));
  background-image: -webkit-linear-gradient(top, #df3f3f, #a21a1a);
  background-image: -moz-linear-gradient(top, #df3f3f, #a21a1a);
  background-image: -ms-linear-gradient(top, #df3f3f, #a21a1a);
  background-image: -o-linear-gradient(top, #df3f3f, #a21a1a);
  background-image: linear-gradient(to bottom, #df3f3f, #a21a1a);
  -moz-box-shadow: 0 1px 2px rgba(0, 0, 0, 0.1), 0 1px 1px rgba(155, 155, 155, 0.4) inset;
  -webkit-box-shadow: 0 1px 2px rgba(0, 0, 0, 0.1), 0 1px 1px rgba(155, 155, 155, 0.4) inset;
  box-shadow: 0 1px 2px rgba(0, 0, 0, 0.1), 0 1px 1px rgba(155, 155, 155, 0.4) inset;
}
.openerp button.oe_highlight:hover {
  background-color: #c63939;
  background-image: -webkit-gradient(linear, left top, left bottom, from(#e25858), to(#ab1b1b));
  background-image: -webkit-linear-gradient(top, #e25858, #ab1b1b);
  background-image: -moz-linear-gradient(top, #e25858, #ab1b1b);
  background-image: -ms-linear-gradient(top, #e25858, #ab1b1b);
  background-image: -o-linear-gradient(top, #e25858, #ab1b1b);
  background-image: linear-gradient(to bottom, #e25858, #ab1b1b);
}
.openerp button.oe_highlight:active {
  background-color: #cb2121;
  background-image: -webkit-gradient(linear, left top, left bottom, from(#c52020), to(#d22323));
  background-image: -webkit-linear-gradient(top, #c52020, #d22323);
  background-image: -moz-linear-gradient(top, #c52020, #d22323);
  background-image: -ms-linear-gradient(top, #c52020, #d22323);
  background-image: -o-linear-gradient(top, #c52020, #d22323);
  background-image: linear-gradient(to bottom, #c52020, #d22323);
}
.openerp .oe_background_grey {
  background: #eee !important;
}
.openerp .oe_form_dirty .oe_highlight_on_dirty {
  color: white;
  background: #dc5f59;
  font-weight: bold;
}
.openerp .oe_form_dirty button.oe_highlight_on_dirty {
  background-color: #c74a44;
  background-image: -webkit-gradient(linear, left top, left bottom, from(#dc5f59), to(#b33630));
  background-image: -webkit-linear-gradient(top, #dc5f59, #b33630);
  background-image: -moz-linear-gradient(top, #dc5f59, #b33630);
  background-image: -ms-linear-gradient(top, #dc5f59, #b33630);
  background-image: -o-linear-gradient(top, #dc5f59, #b33630);
  background-image: linear-gradient(to bottom, #dc5f59, #b33630);
  -moz-box-shadow: none;
  -webkit-box-shadow: none;
  box-shadow: none;
}
.openerp .oe_form_dirty button.oe_highlight_on_dirty:hover {
  background: #ED6F6A;
}
.openerp .oe_warning_redirect {
  border: none !important;
  padding: 0 !important;
  margin-left: 20px !important;
  background: #f5f7f9 !important;
  box-shadow: none !important;
}
.openerp .oe_warning_redirect:hover {
  text-decoration: underline !important;
}
.openerp .oe_stat_button {
  font-weight: normal;
  width: 132px !important;
  height: 40px;
  color: #666;
  margin: 0px -1px -1px 0px;
  padding: 0;
  border: 1px solid #dddddd;
  border-radius: 0;
  box-shadow: none;
  background: white;
}
.openerp .oe_stat_button > div {
  display: table-cell;
  vertical-align: middle;
  text-align: left;
  padding: 0;
  line-height: 120%;
}
.openerp .oe_stat_button .stat_button_icon {
  color: #7C7BAD;
  font-size: 24px;
  padding: 0px 3px;
  width: 37px;
  text-align: center;
}
.openerp .oe_stat_button .oe_form_field_percent_pie {
  width: 42px;
}
.openerp .oe_stat_button .oe_form_field_bar_chart {
  width: 42px;
}
.openerp .oe_stat_button svg {
  width: 38px;
  height: 38px;
  display: inline;
  vertical-align: middle;
}
.openerp .oe_stat_button:hover {
  background: #7c7bad;
  color: white;
}
.openerp .oe_stat_button:hover .fa {
  color: white;
}
.openerp .oe_button_box {
  width: 400px;
  text-align: right;
}
.openerp .oe_button_box .oe_stat_button {
  display: inline-table;
}
.openerp .oe_avatar > img {
  max-height: 90px;
  max-width: 90px;
  -moz-border-radius: 3px;
  -webkit-border-radius: 3px;
  border-radius: 3px;
  -moz-box-shadow: 0 1px 4px rgba(0, 0, 0, 0.4);
  -webkit-box-shadow: 0 1px 4px rgba(0, 0, 0, 0.4);
  box-shadow: 0 1px 4px rgba(0, 0, 0, 0.4);
  border: none;
  margin-bottom: 10px;
}
.openerp .oe_avatar + div {
  margin-left: 5px;
}
.openerp .oe_image_small > img {
  max-width: 50px;
  max-height: 50px;
}
.openerp .oe_image_medium > img {
  max-width: 180px;
  max-height: 180px;
}
.openerp .oe_button.oe_link {
  border: none;
  padding: 0;
  margin: 0;
  background: none;
  -moz-border-radius: 0;
  -webkit-border-radius: 0;
  border-radius: 0;
  -moz-box-shadow: none;
  -webkit-box-shadow: none;
  box-shadow: none;
}
.openerp .oe_button.oe_link img {
  display: inline-block;
}
.openerp .oe_button.oe_link span {
  border: none;
  padding: 0;
  margin: 0;
  background: none;
  -moz-border-radius: 0;
  -webkit-border-radius: 0;
  border-radius: 0;
  -moz-box-shadow: none;
  -webkit-box-shadow: none;
  box-shadow: none;
  color: #7C7BAD;
  font-weight: bold;
}
.openerp .oe_button.oe_link span:hover {
  text-decoration: underline;
}
.openerp .oe_webclient .oe_star_on, .openerp .oe_webclient .oe_star_off, .openerp .modal-body .oe_star_on, .openerp .modal-body .oe_star_off {
  color: #cccccc;
  text-shadow: 0 0 2px black;
  vertical-align: top;
  position: relative;
  top: -8px;
}
.openerp .oe_webclient .oe_star_on:hover, .openerp .oe_webclient .oe_star_off:hover, .openerp .modal-body .oe_star_on:hover, .openerp .modal-body .oe_star_off:hover {
  text-decoration: none;
}
.openerp .oe_webclient .oe_star_on, .openerp .modal-body .oe_star_on {
  color: gold;
}
.openerp p.oe_grey {
  max-width: 650px;
}
.openerp .oe_grey {
  color: #aaa;
}
.openerp .oe_error_detail hr {
  display: block;
  -webkit-margin-before: 0.5em;
  -webkit-margin-after: 0.5em;
  -webkit-margin-start: auto;
  -webkit-margin-end: auto;
  border-style: inset;
  border-width: 1px;
}
.openerp .oe_kanban_status {
  position: relative;
  display: inline-block;
  height: 12px;
  width: 12px;
  -moz-border-radius: 6px;
  -webkit-border-radius: 6px;
  border-radius: 6px;
  background-position: center center;
  background-image: -webkit-radial-gradient(circle, #eee 0%, #ccc 40%, #bbb 100%);
  background-image: -moz-radial-gradient(#eee 0%, #ccc 40%, #bbb 100%);
  background-image: -ms-radial-gradient(#eee 0%, #ccc 40%, #bbb 100%);
  background-image: radial-gradient(circle, #eeeeee 0%, #cccccc 40%, #bbbbbb 100%);
}
.openerp .oe_kanban_status_green {
  background: green;
  background-position: center center;
  background-image: -webkit-radial-gradient(circle, #55dd55 0%, #44aa44 40%, #339933 100%);
  background-image: -moz-radial-gradient(#55dd55 0%, #44aa44 40%, #339933 100%);
  background-image: -ms-radial-gradient(#55dd55 0%, #44aa44 40%, #339933 100%);
  background-image: radial-gradient(circle, #55dd55 0%, #44aa44 40%, #339933 100%);
}
.openerp .oe_kanban_status_red {
  background: red;
  background-position: center center;
  background-image: -webkit-radial-gradient(circle, #ee7777 0%, #cc3333 40%, #bb0808 100%);
  background-image: -moz-radial-gradient(#ee7777 0%, #cc3333 40%, #bb0808 100%);
  background-image: -ms-radial-gradient(#ee7777 0%, #cc3333 40%, #bb0808 100%);
  background-image: radial-gradient(circle, #ee7777 0%, #cc3333 40%, #bb0808 100%);
}
.openerp .btn-group.kanban_state {
  padding-top: 8px;
  margin-right: 4px !important;
}
.openerp .btn-group.kanban_state a {
  color: #333333;
}
.openerp .oe_tag {
  border: 1px solid #afafb6;
  font-size: 11px;
  padding: 2px 4px;
  margin: 0 2px 2px 0;
  -moz-border-radius: 3px;
  -webkit-border-radius: 3px;
  border-radius: 3px;
  background: #f0f0fa;
  color: #4C4C4C;
<<<<<<< HEAD
  white-space: nowrap;
  display: inline-block;
=======
  word-break: break-word;
>>>>>>> 3abd451a
}
.openerp .oe_tag_dark {
  background: #7C7BAD;
  color: #eee;
}
.openerp .oe_form_field_radio.oe_horizontal {
  white-space: nowrap;
}
.openerp .oe_form_field_radio.oe_horizontal label {
  display: inline-block;
  text-align: center;
  height: 16px;
}
.openerp .oe_form_field_radio.oe_vertical label {
  margin-left: 4px;
}
.openerp .oe_form_field_radio.oe_form_required .oe_radio_input {
  border: 2px solid transparent;
  display: inline-block;
  height: 12px;
  width: 12px;
  vertical-align: top;
  border-radius: 10px;
  margin: 1px 0;
}
.openerp .oe_form_field_radio.oe_form_required.oe_form_invalid .oe_radio_input {
  border-color: red;
}
.openerp .oe_tags {
  margin-bottom: 1px;
}
.openerp .oe_tags.oe_inline {
  min-width: 250px;
}
.openerp .oe_tags .text-wrap {
  width: 100% !important;
}
.openerp .oe_tags .text-wrap textarea {
  width: 100% !important;
}
.openerp .oe_tags .text-core {
  height: initial !important;
  word-break: break-word;
}
.openerp .oe_tags .text-core .text-wrap .text-dropdown .text-list .text-suggestion em {
  font-style: italic;
  text-decoration: none;
}
.openerp .oe_notebook {
  margin: 8px 0;
  padding: 0 16px;
  list-style: none;
  zoom: 1;
}
.openerp .oe_notebook.ui-corner-all {
  -moz-border-radius: 0;
  -webkit-border-radius: 0;
  border-radius: 0;
}
.openerp .oe_notebook:before, .openerp .oe_notebook:after {
  display: table;
  content: "";
  zoom: 1;
}
.openerp .oe_notebook:after {
  clear: both;
}
.openerp .oe_notebook > li {
  float: left;
}
.openerp .oe_notebook > li > a {
  display: block;
  color: #808080;
}
.openerp .oe_notebook > li.ui-tabs-active > a {
  color: #4c4c4c;
}
.openerp .oe_notebook {
  border-color: #ddd;
  border-style: solid;
  border-width: 0 0 1px;
}
.openerp .oe_notebook > li {
  position: relative;
}
.openerp .oe_notebook > li > a {
  padding: 0 12px;
  margin-right: 2px;
  line-height: 30px;
  border: 1px solid transparent;
  -moz-border-radius: 4px 4px 0 0;
  -webkit-border-radius: 4px 4px 0 0;
  border-radius: 4px 4px 0 0;
}
.openerp .oe_notebook > li > a:hover {
  text-decoration: none;
  background-color: #eee;
  border-color: #eee #eee #ddd;
}
.openerp .ui-tabs .oe_notebook.ui-tabs-nav li.ui-tabs-active {
  border-bottom: none;
  padding-bottom: 1px;
}
.openerp .oe_notebook > li.ui-state-active > a, .openerp .oe_notebook > li.ui-state-active > a:hover {
  background-color: #ffffff;
  border: 1px solid #ddd;
  border-bottom-color: transparent;
  cursor: default;
}
.openerp .oe_notebook_page {
  padding: 0;
}
.openerp .oe_notebook_page > label:not([for]) {
  font-weight: normal !important;
}
.openerp div.ui-tabs {
  padding: 3px 0px 3px 0px;
}
.openerp .ui-tabs-hide {
  display: none;
}
.openerp .oe_dropdown, .openerp .oe_dropdown_hover, .openerp .oe_dropdown_toggle {
  position: relative;
  cursor: pointer;
}
.openerp .oe_dropdown_toggle {
  color: #2B2B2B;
  font-weight: normal;
}
.openerp .oe_dropdown_hover:hover .oe_dropdown_menu, .openerp .oe_dropdown_menu.oe_opened {
  display: block;
}
.openerp .oe_dropdown_menu {
  display: none;
  position: absolute;
  z-index: 3;
  margin: 0;
  border: 1px solid #afafb6;
  background: white;
  padding: 4px 0;
  min-width: 140px;
  text-align: left;
  -moz-border-radius: 3px;
  -webkit-border-radius: 3px;
  border-radius: 3px;
  -moz-box-shadow: 0 1px 4px rgba(0, 0, 0, 0.3);
  -webkit-box-shadow: 0 1px 4px rgba(0, 0, 0, 0.3);
  box-shadow: 0 1px 4px rgba(0, 0, 0, 0.3);
}
.openerp .oe_dropdown_menu > li {
  list-style-type: none;
  float: none;
  display: block;
  position: relative;
  margin: 0;
  padding: 2px 8px;
}
.openerp .oe_dropdown_menu > li:hover {
  background-color: #efeff8;
  background-image: -webkit-gradient(linear, left top, left bottom, from(#f0f0fa), to(#eeeef6));
  background-image: -webkit-linear-gradient(top, #f0f0fa, #eeeef6);
  background-image: -moz-linear-gradient(top, #f0f0fa, #eeeef6);
  background-image: -ms-linear-gradient(top, #f0f0fa, #eeeef6);
  background-image: -o-linear-gradient(top, #f0f0fa, #eeeef6);
  background-image: linear-gradient(to bottom, #f0f0fa, #eeeef6);
  -moz-box-shadow: none;
  -webkit-box-shadow: none;
  box-shadow: none;
}
.openerp .oe_dropdown_menu > li > a {
  white-space: nowrap;
  display: block;
  color: #4c4c4c;
  text-decoration: none;
}
.openerp .oe_dropdown_menu > li > a:hover {
  text-decoration: none;
}
.openerp .oe_dropdown_arrow:after {
  vertical-align: top;
  margin-top: 8px;
  margin-left: 3px;
  border-left: 4px solid transparent;
  border-right: 4px solid transparent;
  border-top: 4px solid #404040;
  filter: alpha(opacity=50);
  opacity: 0.5;
}
.openerp .oe_sidebar {
  white-space: nowrap;
}
.openerp .oe_sidebar .oe_dropdown_menu .oe_sidebar_add_attachment {
  height: 20px;
  cursor: pointer;
  padding-left: 6px;
  margin-top: 6px;
}
.openerp .oe_sidebar .oe_dropdown_menu .oe_sidebar_add_attachment span {
  font-weight: bold;
}
.openerp .oe_sidebar .oe_dropdown_menu .oe_sidebar_add_attachment .oe_hidden_input_file {
  width: 200px;
}
.openerp .oe_sidebar .oe_dropdown_menu .oe_sidebar_add_attachment:hover {
  background-color: #efeff8;
  background-image: -webkit-gradient(linear, left top, left bottom, from(#f0f0fa), to(#eeeef6));
  background-image: -webkit-linear-gradient(top, #f0f0fa, #eeeef6);
  background-image: -moz-linear-gradient(top, #f0f0fa, #eeeef6);
  background-image: -ms-linear-gradient(top, #f0f0fa, #eeeef6);
  background-image: -o-linear-gradient(top, #f0f0fa, #eeeef6);
  background-image: linear-gradient(to bottom, #f0f0fa, #eeeef6);
  -moz-box-shadow: none;
  -webkit-box-shadow: none;
  box-shadow: none;
}
.openerp .oe_sidebar .oe_dropdown_menu li .oe_sidebar_delete_item {
  position: absolute;
  top: 4px;
  right: 4px;
  display: none;
  width: 12px;
  height: 12px;
  padding: 1px;
  color: #8786b7;
  line-height: 8px;
  text-align: center;
  font-weight: bold;
  text-shadow: 0 1px 1px white;
}
.openerp .oe_sidebar .oe_dropdown_menu li .oe_sidebar_delete_item:hover {
  text-decoration: none;
  color: white;
  background: #8786b7;
  text-shadow: 0 1px 1px rgba(0, 0, 0, 0.4);
  -moz-border-radius: 2px;
  -webkit-border-radius: 2px;
  border-radius: 2px;
}
.openerp .oe_sidebar .oe_dropdown_menu li:hover .oe_sidebar_delete_item {
  display: inline-block;
}
.openerp .oe_loading {
  display: none;
  z-index: 1001;
  position: fixed;
  top: 0;
  right: 50%;
  padding: 4px 12px;
  background: #A61300;
  color: white;
  text-align: center;
  border: 1px solid #900;
  border-top: none;
  -moz-border-radius-bottomright: 8px;
  -moz-border-radius-bottomleft: 8px;
  border-bottom-right-radius: 8px;
  border-bottom-left-radius: 8px;
}
.openerp .oe_dialog_warning {
  width: 100%;
}
.openerp .oe_dialog_warning p {
  text-align: center;
}
.openerp .oe_dialog_icon {
  padding: 5px;
  width: 32px;
}
.openerp .oe_database_manager {
  background: #fff;
  color: #000;
  text-align: left;
}
.openerp .oe_database_manager .oe_database_manager_menu {
  color: #000;
}
.openerp .oe_webclient {
  width: 100%;
  height: 100%;
  border-spacing: 0px;
}
.openerp .oe_content_full_screen .oe_application {
  top: 0;
  left: 0;
}
.openerp .oe_content_full_screen .oe_topbar, .openerp .oe_content_full_screen .oe_leftbar {
  display: none;
}
.openerp .oe_leftbar {
  display: none;
  width: 220px;
  background: #f0eeee;
  border-right: 1px solid #afafb6;
  text-shadow: none;
}
.openerp .oe_leftbar > div {
  height: 100%;
  display: table;
  width: 220px;
  position: relative;
}
.openerp .oe_leftbar > div a.oe_logo {
  display: table-row;
  text-align: center;
}
.openerp .oe_leftbar > div a.oe_logo img {
  margin: 14px 0;
  border: 0;
}
.openerp .oe_leftbar > div a.oe_logo .oe_logo_edit {
  margin: 14px 0;
  position: absolute;
  top: 1px;
  padding: 4px;
  width: 100%;
  display: none;
  text-align: center;
  color: #eee;
  background: rgba(37, 37, 37, 0.9);
  -webkit-box-sizing: border-box;
  -moz-box-sizing: border-box;
  -ms-box-sizing: border-box;
  box-sizing: border-box;
}
.openerp .oe_leftbar > div a.oe_logo:hover .oe_logo_edit_admin {
  display: block;
}
.openerp .oe_leftbar > div > div {
  display: table-row;
  height: 100%;
}
.openerp .oe_leftbar > div > div > div {
  position: relative;
  height: 100%;
}
.openerp .oe_leftbar > div > div > div > div.oe_secondary_menus_container {
  position: absolute;
  top: 0;
  bottom: 0;
  left: 0;
  right: 0;
  overflow-x: hidden;
  overflow-y: auto;
}
.openerp .oe_leftbar > div .oe_footer {
  background: #f0eeee;
  text-align: center;
}
.openerp .oe_leftbar > div .oe_footer a {
  font-weight: bold;
  color: black;
}
.openerp .oe_leftbar > div .oe_footer a span {
  color: #a24689;
}
.openerp .oe_secondary_menu_section {
  font-weight: bold;
  margin-left: 8px;
  color: #7C7BAD;
}
.openerp .oe_secondary_submenu {
  margin-bottom: 10px !important;
  line-height: 1.1em;
  margin-top: 3px;
}
.openerp .oe_secondary_submenu .oe_menu_text {
  white-space: nowrap;
  overflow: hidden;
  display: inline-block;
  text-overflow: ellipsis;
  max-width: 85%;
  margin-top: 1px;
}
.openerp .oe_secondary_submenu .badge:hover {
  cursor: pointer;
  -webkit-transform: scale(1.1);
  -moz-transform: scale(1.1);
  -ms-transform: scale(1.1);
  -o-transform: scale(1.1);
  transform: scale(1.1);
}
.openerp .oe_secondary_submenu .oe_menu_toggler:before {
  width: 0;
  height: 0;
  display: inline-block;
  content: "&darr";
  text-indent: -99999px;
  vertical-align: top;
  margin-left: -12px;
  margin-top: 4px;
  margin-right: 4px;
  border-top: 4px solid transparent;
  border-bottom: 4px solid transparent;
  border-left: 4px solid #4c4c4c;
  filter: alpha(opacity=50);
  opacity: 0.5;
}
.openerp .oe_secondary_submenu .oe_menu_opened:before {
  margin-top: 6px;
  margin-left: -16px;
  margin-right: 4px;
  border-left: 4px solid transparent;
  border-right: 4px solid transparent;
  border-top: 4px solid #4c4c4c;
}
.openerp .oe_secondary_submenu .oe_secondary_submenu li {
  margin-left: 20px;
}
.openerp .oe_about .label {
  background-color: #a24689;
}
.openerp .oe_about a {
  color: #a24689;
}
.openerp .oe_about .user-details {
  position: relative;
  padding: 0;
  margin-bottom: 275px;
}
.openerp .oe_about .user-details .user-image {
  width: 100%;
  text-align: center;
}
.openerp .oe_about .user-details .user-info-block {
  width: 100%;
  position: absolute;
  top: 55px;
  padding-top: 35px;
}
.openerp .oe_about .user-details .user-info-block .user-heading {
  text-align: center;
  margin: 10px 0 0;
}
.openerp .oe_about .user-details .user-info-block .navigation li a {
  padding: 10px 20px;
}
.openerp .oe_about .user-details .user-info-block .navigation li.active a {
  background: #a24689;
  color: #fff;
}
.openerp .oe_about .user-details .user-info-block .user-body {
  text-align: center;
}
.openerp .oe_about .user-details .user-info-block .user-body .tab-content > div {
  float: left;
  width: 100%;
}
.openerp .oe_about a.oe_activate_debug_mode {
  color: white !important;
  font-size: 100%;
}
.openerp .oe_about #social i {
  margin: 10px;
}
.openerp .oe_about #social i:hover {
  -webkit-transform: scale(1.3);
  -moz-transform: scale(1.3);
  -ms-transform: scale(1.3);
  -o-transform: scale(1.3);
  transform: scale(1.3);
}
.openerp .oe_about #social .social-fb:hover {
  color: #3B5998;
}
.openerp .oe_about #social .social-tw:hover {
  color: #4099FF;
}
.openerp .oe_about #social .social-gp:hover {
  color: #d34836;
}
.openerp .oe_about #social .social-lk:hover {
  color: #007bb6;
}
.openerp a.oe_form_uri:hover {
  text-decoration: underline;
}
.openerp .oe_application {
  width: 100%;
  height: 100%;
}
.openerp .oe_application a {
  color: #7C7BAD;
}
.openerp .oe_application > div {
  position: relative;
  height: 100%;
}
.openerp .oe_application > div > .oe_view_manager > .oe_view_manager_wrapper {
  display: table-row;
  height: 100%;
}
.openerp .oe_application > div > .oe_view_manager > .oe_view_manager_wrapper > div {
  position: relative;
  height: 100%;
}
.openerp .oe_application > div > .oe_view_manager > .oe_view_manager_wrapper > div > .oe_view_manager_body {
  position: absolute;
  top: 0;
  bottom: 0;
  left: 0;
  right: 0;
  overflow: auto;
}
.openerp .oe_application .oe_breadcrumb_item:not(:last-child) {
  max-width: 7em;
  white-space: nowrap;
  text-overflow: ellipsis;
}
.openerp .oe_application .oe_breadcrumb_title > * {
  display: inline-block;
  overflow: hidden;
  font-weight: bold;
}
.openerp .oe_view_manager {
  display: table;
  height: inherit;
  width: 100%;
}
.openerp .oe_view_manager .oe_view_manager_view_kanban:not(:empty) {
  height: 100%;
}
.openerp .oe_view_manager[data-view-type=kanban] .oe_view_manager_body {
  display: table-row;
}
.openerp .oe_view_manager table.oe_view_manager_header {
  border-collapse: separate;
  width: 100%;
  table-layout: fixed;
}
.openerp .oe_view_manager table.oe_view_manager_header .oe_header_row {
  clear: both;
  text-shadow: 0 1px 1px white;
}
.openerp .oe_view_manager table.oe_view_manager_header .oe_header_row:last-child td {
  padding-top: 0;
}
.openerp .oe_view_manager table.oe_view_manager_header .oe_header_row:first-child td {
  padding-top: 8px;
}
.openerp .oe_view_manager table.oe_view_manager_header .oe_view_manager_sidebar {
  margin: 0px auto;
  text-align: center;
}
.openerp .oe_view_manager table.oe_view_manager_header .oe_view_manager_sidebar .oe_dropdown_arrow:after {
  opacity: 0.9;
}
.openerp .oe_view_manager table.oe_view_manager_header td {
  line-height: 26px;
}
.openerp .oe_view_manager table.oe_view_manager_header h2 {
  font-size: 18px;
  margin: 0;
  float: left;
  line-height: 30px;
}
.openerp .oe_view_manager table.oe_view_manager_header h2 a {
  color: #7C7BAD;
}
.openerp .oe_view_manager table.oe_view_manager_header .oe_dropdown_menu {
  line-height: normal;
}
.openerp .oe_view_manager table.oe_view_manager_header .oe_button_group {
  display: inline-block;
  border: 1px solid #ababab;
  -moz-border-radius: 5px;
  -webkit-border-radius: 5px;
  border-radius: 5px;
}
.openerp .oe_view_manager table.oe_view_manager_header .oe_button_group li {
  float: left;
  border-right: 1px solid #ababab;
}
.openerp .oe_view_manager table.oe_view_manager_header .oe_button_group li:last-child {
  border: none;
}
.openerp .oe_view_manager table.oe_view_manager_header .oe_button_group a {
  color: #4c4c4c;
}
.openerp .oe_view_manager table.oe_view_manager_header .oe_button_group a:hover {
  text-decoration: none;
}
.openerp .oe_view_manager table.oe_view_manager_header .oe_button_group .active {
  background: #999;
  -moz-box-shadow: 0 1px 4px rgba(0, 0, 0, 0.3) inset;
  -webkit-box-shadow: 0 1px 4px rgba(0, 0, 0, 0.3) inset;
  box-shadow: 0 1px 4px rgba(0, 0, 0, 0.3) inset;
}
.openerp .oe_view_manager table.oe_view_manager_header .oe_button_group .active a {
  color: #fff;
  text-shadow: 0 1px 2px rgba(0, 0, 0, 0.4);
}
.openerp .oe_view_manager table.oe_view_manager_header .oe_view_manager_buttons {
  white-space: nowrap;
}
.openerp .oe_view_manager .oe_view_manager_switch {
  padding: 0;
  margin: 0 0 0 8px;
}
.openerp .oe_view_manager .oe_view_manager_switch li {
  margin: 0;
  width: 24px;
  height: 24px;
  line-height: 16px;
  padding: 0;
  text-align: center;
  list-style-type: none;
}
.openerp .oe_view_manager .oe_view_manager_switch li a {
  position: relative;
}
.openerp .oe_view_manager .oe_view_manager_switch .oe_vm_switch_list:after, .openerp .oe_view_manager .oe_view_manager_switch .oe_vm_switch_tree:after {
  padding: 2px;
  content: "i";
}
.openerp .oe_view_manager .oe_view_manager_switch .oe_vm_switch_form:after {
  content: "m";
}
.openerp .oe_view_manager .oe_view_manager_switch .oe_vm_switch_graph:after {
  font-family: "mnmliconsRegular" !important;
  font-size: 21px;
  font-weight: 300 !important;
  content: "}";
  top: -2px;
  position: relative;
}
.openerp .oe_view_manager .oe_view_manager_switch .oe_vm_switch_gantt:after {
  font-family: "mnmliconsRegular" !important;
  font-size: 21px;
  font-weight: 300 !important;
  content: "y";
  top: -2px;
  position: relative;
}
.openerp .oe_view_manager .oe_view_manager_switch .oe_vm_switch_calendar:after {
  content: "P";
}
.openerp .oe_view_manager .oe_view_manager_switch .oe_vm_switch_kanban:after {
  content: "k";
}
.openerp .oe_view_manager .oe_view_manager_switch .oe_vm_switch_diagram:after {
  content: "f";
}
.openerp .oe_list_pager {
  line-height: 26px;
}
.openerp .oe_pager_value {
  float: left;
  margin-right: 8px;
}
.openerp ul.oe_pager_group {
  padding: 0;
  margin: 0;
}
.openerp .oe_pager_group {
  float: left;
  height: 24px;
  line-height: 24px;
  display: inline-block;
  border: 1px solid #ababab;
  cursor: pointer;
  -moz-border-radius: 5px;
  -webkit-border-radius: 5px;
  border-radius: 5px;
}
.openerp .oe_pager_group li {
  height: 24px;
  line-height: 24px;
  padding: 0;
  margin: 0;
  list-style-type: none;
  float: left;
  border-right: 1px solid #ababab;
}
.openerp .oe_pager_group li:last-child {
  border: none;
}
.openerp .oe_pager_group a {
  color: #4c4c4c;
  padding: 0 8px;
}
.openerp .oe_pager_group a:hover {
  text-decoration: none;
}
.openerp .oe_pager_group .active {
  background: #999;
  -moz-box-shadow: 0 1px 4px rgba(0, 0, 0, 0.3) inset;
  -webkit-box-shadow: 0 1px 4px rgba(0, 0, 0, 0.3) inset;
  box-shadow: 0 1px 4px rgba(0, 0, 0, 0.3) inset;
}
.openerp .oe_pager_group .active a {
  color: #fff;
  text-shadow: 0 1px 2px rgba(0, 0, 0, 0.4);
}
.openerp .oe_list_pager.oe_list_pager_single_page .oe_pager_group {
  display: none;
}
.openerp .oe_view_manager_current {
  height: 100%;
}
.openerp .oe_view_manager_current > .oe_view_manager_header {
  border-bottom: 1px solid #cacaca;
  background-color: #ededed;
  background-image: -webkit-gradient(linear, left top, left bottom, from(#fcfcfc), to(#dedede));
  background-image: -webkit-linear-gradient(top, #fcfcfc, #dedede);
  background-image: -moz-linear-gradient(top, #fcfcfc, #dedede);
  background-image: -ms-linear-gradient(top, #fcfcfc, #dedede);
  background-image: -o-linear-gradient(top, #fcfcfc, #dedede);
  background-image: linear-gradient(to bottom, #fcfcfc, #dedede);
  -moz-box-shadow: 0 1px 0 rgba(255, 255, 255, 0.4), 0 0 9px rgba(0, 0, 0, 0.1);
  -webkit-box-shadow: 0 1px 0 rgba(255, 255, 255, 0.4), 0 0 9px rgba(0, 0, 0, 0.1);
  box-shadow: 0 1px 0 rgba(255, 255, 255, 0.4), 0 0 9px rgba(0, 0, 0, 0.1);
}
.openerp .oe_view_manager_current > .oe_view_manager_header .oe_header_row td {
  padding: 8px;
}
.openerp .oe_view_manager_current > .oe_view_manager_header .oe_header_row:first-child td {
  padding-top: 8px;
}
.openerp .oe_view_manager_inline, .openerp .oe_view_manager_inlineview {
  height: 100%;
}
.openerp .oe_view_manager_inline > .oe_view_manager_header, .openerp .oe_view_manager_inlineview > .oe_view_manager_header {
  display: none;
}
.openerp .oe_popup_form {
  display: table;
}
.openerp .oe_popup_form .oe_formview .oe_form_pager {
  display: none !important;
}
.openerp .oe_popup_form table label {
  font-weight: normal;
}
.openerp .oe_popup_list_pager {
  float: right;
}
.openerp .oe_searchview {
  cursor: text;
  position: relative;
  float: right;
  padding: 1px 0;
  line-height: 18px;
  min-width: 400px;
  border: 1px solid #ababab;
  background: white;
  -moz-border-radius: 13px;
  -webkit-border-radius: 13px;
  border-radius: 13px;
  -moz-box-shadow: 0 1px 2px rgba(0, 0, 0, 0.2) inset;
  -webkit-box-shadow: 0 1px 2px rgba(0, 0, 0, 0.2) inset;
  box-shadow: 0 1px 2px rgba(0, 0, 0, 0.2) inset;
}
.openerp .oe_searchview input, .openerp .oe_searchview textarea {
  padding: 3px;
  height: 14px;
  font-size: 12px;
  line-height: 18px;
}
.openerp .oe_searchview input:not([type]), .openerp .oe_searchview input[type="text"], .openerp .oe_searchview input[type="number"] {
  width: 156px;
  height: 22px;
}
.openerp .oe_searchview input[type="checkbox"] {
  margin: 3px 3px 3px 4px;
}
.openerp .oe_searchview select {
  margin: 2px 4px 2px 0;
}
.openerp .oe_searchview.oe_focused {
  border-color: #a6a6fe;
  -moz-box-shadow: 0 1px 2px #a6a6fe inset;
  -webkit-box-shadow: 0 1px 2px #a6a6fe inset;
  box-shadow: 0 1px 2px #a6a6fe inset;
}
.openerp .oe_searchview .oe_searchview_clear {
  cursor: pointer;
  position: absolute;
  top: 0;
  right: 18px;
  width: 15px;
  height: 24px;
  background: url(../img/search_reset.gif) center center no-repeat;
}
.openerp .oe_searchview .oe_searchview_unfold_drawer {
  position: absolute;
  top: 0;
  right: 0;
  height: 24px;
  padding: 0 7px 0 4px;
  color: #ccc;
  cursor: pointer;
}
.openerp .oe_searchview .oe_searchview_unfold_drawer:hover {
  color: #999;
}
.openerp .oe_searchview .oe_searchview_unfold_drawer:before {
  position: absolute;
  top: 10px;
  right: 7px;
  width: 0;
  height: 0;
  display: inline-block;
  content: "";
  vertical-align: top;
  border-top: 5px solid #4C4C4C;
  border-left: 5px solid transparent;
  border-right: 5px solid transparent;
  filter: alpha(opacity=50);
  opacity: 0.5;
}
.openerp .oe_searchview .oe_searchview_search {
  font-size: 1px;
  letter-spacing: -1px;
  color: transparent;
  text-shadow: none;
  font-weight: normal;
  -moz-box-shadow: none;
  -webkit-box-shadow: none;
  box-shadow: none;
  -moz-border-radius: 0;
  -webkit-border-radius: 0;
  border-radius: 0;
  position: absolute;
  left: 3px;
  top: 1px;
  padding: 0;
  border: none;
  background: transparent;
}
.openerp .oe_searchview .oe_searchview_search:before {
  font: 21px "mnmliconsRegular";
  content: "r";
  color: #a3a3a3;
}
.openerp .oe_searchview .oe_searchview_facets {
  min-height: 22px;
  margin: 0 35px 0 15px;
}
.openerp .oe_searchview .oe_searchview_facets * {
  vertical-align: top;
  display: inline-block;
  line-height: 17px;
}
.openerp .oe_searchview .oe_searchview_facets .oe_searchview_facet {
  margin: 1px 0;
  font-size: 11px;
}
.openerp .oe_searchview .oe_searchview_facets .oe_searchview_facet:focus {
  outline: none;
}
.openerp .oe_searchview .oe_searchview_facets .oe_searchview_input {
  padding: 0 0 0 6px;
  font-size: 12px;
  height: 16px;
  margin-top: 3px;
}
.openerp .oe_searchview .oe_searchview_facets .oe_searchview_input:focus {
  outline: none;
}
.openerp .oe_searchview .oe_searchview_facets .oe_searchview_facet {
  position: relative;
  cursor: pointer;
  padding: 0;
  -webkit-font-smoothing: auto;
}
.openerp .oe_searchview .oe_searchview_facets .oe_searchview_facet:focus {
  border-color: #a6a6fe;
  -moz-box-shadow: 0 0 3px 1px #a6a6fe;
  -webkit-box-shadow: 0 0 3px 1px #a6a6fe;
  box-shadow: 0 0 3px 1px #a6a6fe;
}
.openerp .oe_searchview .oe_searchview_facets .oe_searchview_facet .oe_facet_values {
  background: #f0f0fa;
  -moz-border-radius: 0 3px 3px 0;
  -webkit-border-radius: 0 3px 3px 0;
  border-radius: 0 3px 3px 0;
}
.openerp .oe_searchview .oe_searchview_facets .oe_searchview_facet .oe_facet_category, .openerp .oe_searchview .oe_searchview_facets .oe_searchview_facet .oe_facet_value {
  padding: 0 4px;
}
.openerp .oe_searchview .oe_searchview_facets .oe_searchview_facet .oe_facet_category {
  color: white;
  text-shadow: 0 1px 1px rgba(0, 0, 0, 0.4);
}
.openerp .oe_searchview .oe_searchview_facets .oe_searchview_facet .oe_facet_category.oe_i {
  font-size: 16px;
}
.openerp .oe_searchview .oe_searchview_facets .oe_searchview_facet .oe_facet_value {
  border-left: 1px solid #afafb6;
  text-shadow: 0 1px 1px white;
  color: #4C4C4C;
}
.openerp .oe_searchview .oe_searchview_facets .oe_searchview_facet .oe_facet_value:last-child {
  padding-right: 16px;
}
.openerp .oe_searchview .oe_searchview_facets .oe_searchview_facet .oe_facet_remove {
  position: absolute;
  top: 3px;
  right: 3px;
  color: #8786b7;
  line-height: 8px;
  width: 12px;
  height: 12px;
  padding-top: 1px;
  text-align: center;
  font-weight: bold;
  cursor: pointer;
  text-shadow: 0 1px 1px white;
}
.openerp .oe_searchview .oe_searchview_facets .oe_searchview_facet .oe_facet_remove:hover {
  color: white;
  background: #8786b7;
  text-shadow: 0 1px 1px rgba(0, 0, 0, 0.4);
  -moz-border-radius: 2px;
  -webkit-border-radius: 2px;
  border-radius: 2px;
}
.openerp .oe_searchview .oe-autocomplete {
  display: none;
  position: absolute;
  width: 300px;
  background-color: white;
  border: 1px solid #afafb6;
  z-index: 666;
  margin-top: 2px;
  cursor: default;
  -moz-border-radius: 3px;
  -webkit-border-radius: 3px;
  border-radius: 3px;
  -moz-box-shadow: 0 1px 4px rgba(0, 0, 0, 0.3);
  -webkit-box-shadow: 0 1px 4px rgba(0, 0, 0, 0.3);
  box-shadow: 0 1px 4px rgba(0, 0, 0, 0.3);
}
.openerp .oe_searchview .oe-autocomplete ul {
  list-style-type: none;
  padding-left: 0;
  margin: 5px 0px;
}
.openerp .oe_searchview .oe-autocomplete ul li {
  padding-left: 20px;
  text-shadow: 0 0 0 white;
}
.openerp .oe_searchview .oe-autocomplete ul li span:first-child {
  margin-right: 5px;
}
.openerp .oe_searchview .oe-autocomplete ul li span.oe-expand {
  cursor: pointer;
}
.openerp .oe_searchview .oe-autocomplete ul li.oe-indent {
  margin-left: 20px;
}
.openerp .oe_searchview .oe-autocomplete ul li.oe-selection-focus {
  background-color: #7c7bad;
  color: white;
}
.openerp .oe_searchview .oe-autocomplete ul li.oe-separator {
  margin-top: 2px;
  margin-bottom: 2px;
  border-top: 1px solid #afafb6;
}
.openerp .oe_searchview .oe-autocomplete ul li.oe-separator:last-child {
  display: none;
}
.openerp .oe_searchview_drawer_container {
  overflow: auto;
}
.openerp .oe_searchview_drawer {
  display: none;
  width: 100%;
  cursor: default;
  display: none;
  overflow: hidden;
  border-bottom: 1px solid #afafb6;
  text-align: left;
  padding: 8px 0;
}
.openerp .oe_searchview_drawer .badge {
  font-size: 12px;
  line-height: 12px;
}
.openerp .oe_searchview_drawer > div:first-child {
  border: none;
  padding-left: 0;
}
.openerp .oe_searchview_drawer > div:first-child li:hover:not(.badge) {
  background-color: #f0f0fa;
}
.openerp .oe_searchview_drawer .col-md-5 {
  padding-left: 0;
}
.openerp .oe_searchview_drawer dl {
  margin-bottom: 0;
}
.openerp .oe_searchview_drawer dt {
  color: #7C7BAD;
  font-size: 13px;
  line-height: 24px;
}
.openerp .oe_searchview_drawer dd {
  line-height: 24px;
  font-size: 13px;
  padding-top: 3px;
}
.openerp .oe_searchview_drawer h4, .openerp .oe_searchview_drawer h4 * {
  margin: 0 0 0 2px;
  padding-left: 20px;
  cursor: pointer;
  font-weight: normal;
  display: inline-block;
}
.openerp .oe_searchview_drawer h4:hover, .openerp .oe_searchview_drawer h4 *:hover {
  background-color: #f0f0fa;
}
.openerp .oe_searchview_drawer h4:before {
  content: "▸ ";
  color: #a3a3a3;
}
.openerp .oe_searchview_drawer button {
  margin: 4px 0;
}
.openerp .oe_searchview_drawer .button {
  border: none;
  background: transparent;
  padding: 0 2px;
  -moz-box-shadow: none;
  -webkit-box-shadow: none;
  box-shadow: none;
  -moz-border-radius: 0;
  -webkit-border-radius: 0;
  border-radius: 0;
}
.openerp .oe_searchview_drawer .oe_searchview_section ul {
  margin: 0 8px;
  padding: 0;
  list-style: none;
  display: inline;
}
.openerp .oe_searchview_drawer .oe_searchview_section li {
  display: inline-block;
  cursor: pointer;
  position: relative;
  margin-right: 8px;
}
.openerp .oe_searchview_drawer .oe_searchview_section li > span {
  display: inline-block;
  max-width: 250px;
  text-overflow: ellipsis;
  vertical-align: bottom;
  overflow: hidden;
}
.openerp .oe_searchview_drawer form {
  margin-left: 12px;
}
.openerp .oe_searchview_drawer form p {
  margin: 4px 0;
  line-height: 18px;
}
.openerp .oe_searchview_drawer form button {
  margin: 0 0 8px -3px;
}
.openerp .oe_searchview_drawer .oe_searchview_savefilter form {
  display: none;
}
.openerp .oe_searchview_drawer .oe_searchview_custom {
  display: none;
}
.openerp .oe_searchview_drawer .oe_searchview_custom li {
  cursor: pointer;
  position: relative;
  line-height: 14px;
  margin-right: 0;
}
.openerp .oe_searchview_drawer .oe_searchview_custom li button {
  position: absolute;
  top: 0;
  right: 5px;
}
.openerp .oe_searchview_drawer .oe_searchview_custom li a {
  margin-left: 10px;
  position: inherit;
  visibility: hidden;
  display: inline-block;
}
.openerp .oe_searchview_drawer .oe_searchview_custom li span:hover:not(.badge) {
  background-color: #f0f0fa;
}
.openerp .oe_searchview_drawer .oe_searchview_custom li:hover a {
  visibility: visible;
}
.openerp .oe_searchview_drawer .oe_searchview_custom label {
  font-weight: normal;
}
.openerp .oe_searchview_drawer .oe_searchview_dashboard form {
  display: none;
  margin-top: 2px;
}
.openerp .oe_searchview_drawer .oe_searchview_advanced {
  overflow: auto;
}
.openerp .oe_searchview_drawer .oe_searchview_advanced form {
  display: none;
  margin-top: 8px;
}
.openerp .oe_searchview_drawer .oe_searchview_advanced button.oe_add_condition:before {
  content: "Z";
  font-family: "entypoRegular" !important;
  font-size: 24px;
  font-weight: 300 !important;
  margin-right: 4px;
}
.openerp .oe_searchview_drawer .oe_searchview_advanced ul {
  list-style: none;
  padding: 0;
}
.openerp .oe_searchview_drawer .oe_searchview_advanced li {
  position: relative;
  list-style: none;
  margin: 0;
  white-space: nowrap;
}
.openerp .oe_searchview_drawer .oe_searchview_advanced li:first-child .searchview_extended_prop_or {
  visibility: hidden;
  margin-left: -14px;
}
.openerp .oe_searchview_drawer .oe_searchview_advanced .searchview_extended_prop_or {
  opacity: 0.5;
  margin-left: -14px;
}
.openerp .oe_searchview_drawer .oe_opened h4:before {
  content: "▾ ";
  position: relative;
  top: -1px;
}
.openerp .oe_searchview_drawer .oe_opened form {
  display: block;
}
.openerp .oe_searchview_drawer .oe_searchview_custom_delete, .openerp .oe_searchview_drawer .searchview_extended_delete_prop {
  display: inline-block;
  width: 12px;
  height: 12px;
  line-height: 12px;
  padding: 1px;
  color: #8786b7;
  line-height: 8px;
  text-align: center;
  font-weight: bold;
  text-shadow: 0 1px 1px white;
}
.openerp .oe_searchview_drawer .oe_searchview_custom_delete:hover, .openerp .oe_searchview_drawer .searchview_extended_delete_prop:hover {
  text-decoration: none;
  color: white;
  background: #8786b7;
  text-shadow: 0 1px 1px rgba(0, 0, 0, 0.4);
  -moz-border-radius: 2px;
  -webkit-border-radius: 2px;
  border-radius: 2px;
}
.openerp .oe_searchview_drawer .oe_searchview_custom_delete {
  display: none;
  position: absolute;
  bottom: 1px;
  right: 4px;
}
.openerp .oe_searchview_drawer .oe_searchview_custom_private:hover .oe_searchview_custom_delete, .openerp .oe_searchview_drawer .oe_searchview_custom_public:hover .oe_searchview_custom_delete {
  display: inline-block;
}
.openerp .oe_searchview_drawer .oe_searchview_custom_public:after {
  content: ",";
  font-family: "entypoRegular" !important;
  font-size: 22px;
  font-weight: 300 !important;
  margin: 0 0 0 4px;
  padding: 0;
}
.openerp .oe_view_nocontent {
  padding: 15px;
  margin-top: 0;
  color: #777777;
  font-size: 125%;
  max-width: 700px;
}
.openerp .oe_view_nocontent .oe_view_nocontent_create {
  margin-top: 0;
  padding-top: 35px;
  color: #4c4c4c;
}
.openerp .oe_view_nocontent .oe_view_nocontent_create:before {
  content: "";
  display: inline-block;
  position: absolute;
  width: 70px;
  height: 80px;
  margin-left: -70px;
  margin-top: -50px;
  background: transparent url(/web/static/src/img/view_empty_arrow.png) no-repeat 0px 0px;
}
.openerp .oe_view_nocontent > p {
  padding-left: 78px;
}
.openerp .oe_view_nocontent .oe_empty_custom_dashboard {
  background: transparent url(/web/static/src/img/graph_background.png) no-repeat 0 0;
  margin-top: -15px;
  padding: 100px 0 0 137px;
  min-height: 327px;
  margin-left: -15px;
}
.openerp .oe_view.oe_cannot_create .oe_view_nocontent_create {
  display: none;
}
.openerp .oe_formview {
  background: white;
}
.openerp .oe_form_dropdown_section {
  position: relative;
  display: inline-block;
}
.openerp .oe_form_invalid input, .openerp .oe_form_invalid select, .openerp .oe_form_invalid textarea {
  background-color: #F66 !important;
  border: 1px solid #D00 !important;
}
.openerp .oe_view_manager_current .oe_form_editable .oe_highlight {
  color: #404040;
  background: none;
}
.openerp .oe_view_manager_current .oe_form_editable button.oe_highlight {
  background-color: #e3e3e3;
  background-image: -webkit-gradient(linear, left top, left bottom, from(#efefef), to(#d8d8d8));
  background-image: -webkit-linear-gradient(top, #efefef, #d8d8d8);
  background-image: -moz-linear-gradient(top, #efefef, #d8d8d8);
  background-image: -ms-linear-gradient(top, #efefef, #d8d8d8);
  background-image: -o-linear-gradient(top, #efefef, #d8d8d8);
  background-image: linear-gradient(to bottom, #efefef, #d8d8d8);
  -moz-box-shadow: 0 1px 2px rgba(0, 0, 0, 0.1), 0 1px 1px rgba(255, 255, 255, 0.8) inset;
  -webkit-box-shadow: 0 1px 2px rgba(0, 0, 0, 0.1), 0 1px 1px rgba(255, 255, 255, 0.8) inset;
  box-shadow: 0 1px 2px rgba(0, 0, 0, 0.1), 0 1px 1px rgba(255, 255, 255, 0.8) inset;
}
.openerp .oe_view_manager_current .oe_form_editable button.oe_highlight:active {
  background-color: #ececec;
  background-image: -webkit-gradient(linear, left top, left bottom, from(#e3e3e3), to(#f6f6f6));
  background-image: -webkit-linear-gradient(top, #e3e3e3, #f6f6f6);
  background-image: -moz-linear-gradient(top, #e3e3e3, #f6f6f6);
  background-image: -ms-linear-gradient(top, #e3e3e3, #f6f6f6);
  background-image: -o-linear-gradient(top, #e3e3e3, #f6f6f6);
  background-image: linear-gradient(to bottom, #e3e3e3, #f6f6f6);
  -moz-box-shadow: none;
  -webkit-box-shadow: none;
  box-shadow: none;
}
.openerp .oe_view_manager_current .oe_form_editable button.oe_highlight:hover {
  background-color: #ececec;
  background-image: -webkit-gradient(linear, left top, left bottom, from(#f6f6f6), to(#e3e3e3));
  background-image: -webkit-linear-gradient(top, #f6f6f6, #e3e3e3);
  background-image: -moz-linear-gradient(top, #f6f6f6, #e3e3e3);
  background-image: -ms-linear-gradient(top, #f6f6f6, #e3e3e3);
  background-image: -o-linear-gradient(top, #f6f6f6, #e3e3e3);
  background-image: linear-gradient(to bottom, #f6f6f6, #e3e3e3);
  -moz-box-shadow: 0 1px 2px rgba(0, 0, 0, 0.1), 0 1px 1px rgba(255, 255, 255, 0.8) inset;
  -webkit-box-shadow: 0 1px 2px rgba(0, 0, 0, 0.1), 0 1px 1px rgba(255, 255, 255, 0.8) inset;
  box-shadow: 0 1px 2px rgba(0, 0, 0, 0.1), 0 1px 1px rgba(255, 255, 255, 0.8) inset;
}
.openerp .oe_form_invisible {
  display: none !important;
}
.openerp .oe_form_editable .oe_read_only {
  display: none !important;
}
.openerp .oe_form_readonly .oe_edit_only, .openerp .oe_form_readonly .oe_form_field:empty {
  display: none !important;
}
.openerp .oe_form_readonly .oe_form .oe_form_field_date {
  width: auto;
}
.openerp .oe_form_readonly .oe_form_field_boolean.boolean {
  position: relative;
  top: -20px;
  width: 14px;
  height: 14px;
  z-index: 10000;
  backgroundColor: "#fff";
  opacity: 0;
}
.openerp .oe_form_nosheet {
  margin: 16px;
}
.openerp .oe_form_nosheet > header {
  margin: -16px -16px 0 -16px;
  padding: 0;
}
.openerp .oe_form_nosheet.oe_form_nomargin {
  margin: 0;
}
.openerp .oe_form_nosheet.oe_form_nomargin > header {
  margin: 0;
}
.openerp .oe_form_sheetbg {
  padding: 16px 0;
}
.openerp .oe_form_sheet_width {
  min-width: 650px;
  max-width: 860px;
  margin: 0 auto;
}
.openerp .oe_form_sheet {
  background: white;
  min-height: 330px;
  padding: 16px;
}
.openerp .oe_form_sheet .oe_list {
  overflow-x: auto;
}
.openerp .oe_application .oe_form_sheetbg {
  background: url(/web/static/src/img/form_sheetbg.png);
  border-bottom: 1px solid #ddd;
}
.openerp .oe_application .oe_form_sheetbg .oe_subtotal_footer label {
  font-weight: bold;
}
.openerp .oe_application .oe_form_sheetbg table label {
  font-weight: normal;
}
.openerp .oe_application .oe_form_sheet {
  border: 1px solid #c8c8d3;
  -moz-box-shadow: 0 4px 20px rgba(0, 0, 0, 0.15);
  -webkit-box-shadow: 0 4px 20px rgba(0, 0, 0, 0.15);
  box-shadow: 0 4px 20px rgba(0, 0, 0, 0.15);
}
.openerp .oe_application .oe_form_sheet .ui-tabs {
  margin: 0 -16px;
}
.openerp .oe_application .oe_form_sheet .oe_notebook_page {
  padding: 0 16px;
}
.openerp .oe_form > :not(.oe_form_nosheet) header, .openerp .oe_form > .oe_form_nosheet header {
  padding-left: 2px;
}
.openerp .oe_form > :not(.oe_form_nosheet) header ul:not(.oe_tooltip_technical):not(.oe_dropdown_menu), .openerp .oe_form > .oe_form_nosheet header ul:not(.oe_tooltip_technical):not(.oe_dropdown_menu) {
  display: inline-block;
  float: right;
}
.openerp .oe_form > :not(.oe_form_nosheet) header .oe_button, .openerp .oe_form > .oe_form_nosheet header .oe_button {
  margin: 3px 2px 1px;
}
.openerp .oe_form > :not(.oe_form_nosheet) header .oe_button:first-child, .openerp .oe_form > .oe_form_nosheet header .oe_button:first-child {
  margin-left: 6px;
}
.openerp .oe_form header {
  border-bottom: 1px solid #cacaca;
  padding-left: 2px;
  background-color: #ededed;
  background-image: -webkit-gradient(linear, left top, left bottom, from(#fcfcfc), to(#dedede));
  background-image: -webkit-linear-gradient(top, #fcfcfc, #dedede);
  background-image: -moz-linear-gradient(top, #fcfcfc, #dedede);
  background-image: -ms-linear-gradient(top, #fcfcfc, #dedede);
  background-image: -o-linear-gradient(top, #fcfcfc, #dedede);
  background-image: linear-gradient(to bottom, #fcfcfc, #dedede);
}
.openerp .oe_form header > span {
  margin-left: 4px;
}
.openerp .oe_form header .oe_tags {
  margin: 5px 0 0 5px;
  width: 400px;
  padding-bottom: 0;
}
.openerp .oe_form div.oe_chatter {
  box-sizing: border-box;
  min-width: 682px;
  max-width: 892px;
  margin: 0 auto;
  padding: 16px 16px 48px;
}
.openerp .oe_form div.oe_form_configuration p, .openerp .oe_form div.oe_form_configuration ul, .openerp .oe_form div.oe_form_configuration ol {
  color: #aaa;
  max-width: 650px;
}
.openerp .oe_form div.oe_form_configuration label {
  min-width: 150px;
}
.openerp .oe_form div.oe_form_configuration .oe_form_group_cell_label {
  padding: 1px 0;
}
.openerp .oe_form div.oe_form_configuration .oe_form_group_cell div div {
  padding: 1px 0;
}
.openerp .oe_form .oe_subtotal_footer {
  width: 1% !important;
}
.openerp .oe_form .oe_subtotal_footer td.oe_form_group_cell {
  text-align: right;
  padding: 0 !important;
}
.openerp .oe_form .oe_subtotal_footer td.oe_form_group_cell_label {
  border-right: none;
}
.openerp .oe_form .oe_subtotal_footer .oe_subtotal_footer_separator {
  min-width: 108px;
  border-top: 1px solid #cacaca;
  margin-top: 4px;
  padding-top: 4px;
  font-weight: bold;
  font-size: 18px;
}
.openerp .oe_form .oe_subtotal_footer label:after {
  content: ":";
}
.openerp .oe_form .oe_subtotal_footer label.oe_subtotal_footer_separator {
  font-weight: bold !important;
  padding: 2px 11px 2px 0px !important;
}
.openerp .oe_form .oe_subtotal_footer label.oe_form_label_help {
  font-weight: normal !important;
}
.openerp .oe_form .oe_form_box_info {
  background: #fe9;
  border-bottom: 1px solid #cb6;
  padding: 4px;
}
.openerp .oe_form .oe_form_box_info > p {
  margin: auto;
}
.openerp .oe_form .oe_form_box_warning {
  background: #bd362f;
  border-bottom: 1px solid #900;
  padding: 4px;
}
.openerp .oe_form .oe_form_box_warning * {
  color: white;
  text-shadow: none;
}
.openerp .oe_form .oe_form_box_warning > p {
  margin: auto;
}
.openerp .oe_form .oe_form_button {
  margin: 2px;
}
.openerp .oe_form td.oe_form_group_cell_label {
  border-right: 1px solid #ddd;
  padding: 2px 0px;
}
.openerp .oe_form td.oe_form_group_cell_label label {
  line-height: 18px;
  display: block;
  min-width: 150px;
  font-weight: bold !important;
}
.openerp .oe_form td.oe_form_group_cell + .oe_form_group_cell {
  padding: 2px 0 2px 8px;
}
.openerp .oe_form .oe_form_group {
  width: 100%;
  margin: 9px 0 9px 0;
}
.openerp .oe_form .oe_form_group .oe_form_group_cell.oe_group_right {
  padding-left: 20px;
}
.openerp .oe_form .oe_form_label_help[for], .openerp .oe_form .oe_form_label[for] {
  white-space: nowrap;
  padding-right: 8px;
}
.openerp .oe_form .oe_form_label_help[for] span, .openerp .oe_form .oe_form_label[for] span {
  font-size: 80%;
  color: darkGreen;
  vertical-align: top;
  position: relative;
  top: -4px;
  padding: 0 2px;
}
.openerp .oe_horizontal_border {
  border-bottom: 1px solid black;
}
.openerp .oe_horizontal_separator {
  font-weight: bold;
  font-size: 20px;
  margin: 15px 0px 10px 0px;
  color: #7C7BAD;
}
.openerp .oe_horizontal_separator:empty {
  height: 5px;
}
.openerp .oe_vertical_separator {
  border-left: 1px solid #666;
  padding: 0 4px 0 4px;
}
.openerp .oe_form_field_progressbar {
  display: inline-block;
  min-width: 70px;
}
.openerp .oe_form_field_progressbar.ui-progressbar {
  height: 22px;
  font-size: 10px;
  -webkit-box-sizing: border-box;
  -moz-box-sizing: border-box;
  -ms-box-sizing: border-box;
  box-sizing: border-box;
  border: 1px solid #999;
  -moz-border-radius: 3px;
  -webkit-border-radius: 3px;
  border-radius: 3px;
  background: white;
  min-width: 50px;
}
.openerp .oe_form_field_progressbar.ui-progressbar span {
  position: absolute;
  margin-left: 10px;
  font-weight: bold;
}
.openerp .oe_form_field_progressbar.ui-progressbar .ui-widget-header {
  background: #cccccc url(/web/static/lib/jquery.ui/css/smoothness/images/ui-bg_highlight-soft_75_cccccc_1x100.png) 50% 50% repeat-x;
}
.openerp .oe_form .oe_form_field_text {
  width: 100%;
}
.openerp .oe_form .oe_form_field_text .oe_form_text_content {
  text-overflow: ellipsis;
  display: inline-block;
  white-space: pre-wrap;
  overflow-x: hidden;
  width: 100%;
}
.openerp .oe_form .oe_form_field_char input,
.openerp .oe_form .oe_form_field_url input,
.openerp .oe_form .oe_form_field_email input,
.openerp .oe_form .oe_form_field_text textarea,
.openerp .oe_form .oe_form_field_selection select {
  width: 100%;
}
.openerp .oe_form .oe_notebook_page .oe_form_field_text textarea {
  min-height: 96px;
}
.openerp .oe_form .oe_form_field_text.oe_inline, .openerp .oe_form .oe_form_field_text.oe_inline > textarea {
  width: 500px;
}
.openerp .oe_form h1, .openerp .oe_form h2, .openerp .oe_form h3, .openerp .oe_form h4, .openerp .oe_form h5, .openerp .oe_form h6 {
  margin: 0 0 4px 0;
}
.openerp .oe_form h1 input, .openerp .oe_form h2 input, .openerp .oe_form h3 input, .openerp .oe_form h4 input, .openerp .oe_form h5 input, .openerp .oe_form h6 input {
  height: inherit !important;
  font-size: inherit;
}
.openerp .oe_form .oe_title h1, .openerp .oe_form h1 {
  font-weight: bold;
  font-size: 2em;
}
.openerp .oe_form h2 {
  font-size: 1.5em;
}
.openerp .oe_form label {
  font-weight: bold;
  margin-bottom: 0px;
  display: inline;
}
.openerp .oe_form .oe_form_field {
  width: 100%;
  display: inline-block;
  padding: 2px 2px 2px 0px;
  vertical-align: top;
}
.openerp .oe_form .oe_form_field input {
  margin: 0px;
}
.openerp .oe_form input[type="text"], .openerp .oe_form input[type="password"], .openerp .oe_form input[type="file"], .openerp .oe_form select {
  height: 22px;
  padding-top: 2px;
}
.openerp .oe_form input[type="text"], .openerp .oe_form input[type="password"], .openerp .oe_form input[type="file"], .openerp .oe_form select, .openerp .oe_form textarea {
  -webkit-box-sizing: border-box;
  -moz-box-sizing: border-box;
  -ms-box-sizing: border-box;
  box-sizing: border-box;
  background: white;
  min-width: 60px;
  color: #1f1f1f;
  font-family: "Lucida Grande", Helvetica, Verdana, Arial, sans-serif;
}
.openerp .oe_form input[readonly], .openerp .oe_form select[readonly], .openerp .oe_form textarea[readonly], .openerp .oe_form input[disabled], .openerp .oe_form select[disabled] {
  background: #E5E5E5 !important;
  color: #666;
}
.openerp .oe_form textarea[disabled] {
  border: none;
  padding-left: 8px;
  -moz-box-shadow: none;
  -webkit-box-shadow: none;
  box-shadow: none;
  -moz-border-radius: 0px;
  -webkit-border-radius: 0px;
  border-radius: 0px;
  color: #4c4c4c;
}
.openerp .oe_form textarea.oe_inline[disabled] {
  border-left: 8px solid #eee;
}
.openerp .oe_form .oe_form_field_url button img {
  vertical-align: top;
}
.openerp .oe_form .oe_form_field_monetary,
.openerp .oe_form .oe_form_field_date,
.openerp .oe_form .oe_form_field_datetime {
  white-space: nowrap;
}
.openerp .oe_form .oe_form_field_boolean {
  width: auto;
}
.openerp .oe_form .oe_datepicker_container {
  display: none;
}
.openerp .oe_form .oe_datepicker_root {
  display: inline-block;
}
.openerp .oe_form .oe_form_required input:not([disabled]):not([readonly]), .openerp .oe_form .oe_form_required select:not([disabled]):not([readonly]), .openerp .oe_form .oe_form_required textarea:not([disabled]):not([readonly]) {
  background-color: #D2D2FF !important;
}
.openerp .oe_form .oe_form_invalid input, .openerp .oe_form .oe_form_invalid select, .openerp .oe_form .oe_form_invalid textarea {
  background-color: #F66 !important;
  border: 1px solid #D00 !important;
}
.openerp .oe_form .oe_input_icon {
  cursor: pointer;
  margin: 3px 0 0 -21px;
  vertical-align: top;
}
.openerp .oe_form .oe_input_icon_disabled {
  position: absolute;
  cursor: default;
  opacity: 0.5;
  filter: alpha(opacity=50);
  right: 5px;
  top: 3px;
}
.openerp .oe_form .oe_form_field_with_button.oe_no_button > .oe_button {
  display: none;
}
.openerp .oe_form .oe_form_field_with_button:not(.oe_no_button) > .oe_button {
  float: right;
  -moz-border-radius: 0;
  -webkit-border-radius: 0;
  border-radius: 0;
  border-bottom-left-radius: 0px;
  height: 22px;
}
.openerp .oe_form .oe_form_field_with_button input {
  width: 100%;
}
.openerp .oe_form .oe_form_field_with_button > div {
  position: relative;
  overflow: hidden;
}
.openerp .oe_form .oe_form_embedded_html {
  position: relative;
  width: 100%;
  margin: auto;
  overflow: auto;
  text-align: justify;
}
.openerp .oe_form .oe_form_field_html .oe_input_icon {
  float: right;
  margin: 4px 7px;
}
.openerp .oe_form_editable .oe_form .oe_form_field_integer input {
  width: 6em;
}
.openerp .oe_form_editable .oe_form .oe_form_field_float input {
  width: 7em;
}
.openerp .oe_form_editable .oe_form .oe_form_field_date input {
  width: 100px;
}
.openerp .oe_form_editable .oe_form .oe_form_field_datetime input {
  width: 150px;
}
.openerp .oe_hidden_input_file {
  position: relative;
}
.openerp .oe_hidden_input_file input.oe_form_binary_file {
  z-index: 0;
  line-height: 0;
  font-size: 12px;
  position: absolute;
  top: 1px;
  left: 0;
  right: 0;
  opacity: 0;
  filter: alpha(opacity=0);
  -ms-filter: "alpha(opacity=0)";
  margin: 0;
  padding: 0;
}
.openerp .oe_form .oe_form_field_binary {
  display: inline-block;
}
.openerp .oe_form .oe_form_field_image {
  padding: 0;
  position: relative;
  display: inline-block;
  width: auto;
  vertical-align: top;
}
.openerp .oe_form .oe_form_field_image .oe_form_field_image_controls {
  position: absolute;
  top: 1px;
  padding: 6px 0;
  width: 100%;
  display: none;
  text-align: center;
  color: #eee;
  background: rgba(37, 37, 37, 0.9);
  -moz-border-radius: 3px 3px 0 0;
  -webkit-border-radius: 3px 3px 0 0;
  border-radius: 3px 3px 0 0;
  -webkit-box-sizing: border-box;
  -moz-box-sizing: border-box;
  -ms-box-sizing: border-box;
  box-sizing: border-box;
}
.openerp .oe_form .oe_form_field_image:hover .oe_form_field_image_controls {
  display: block;
}
.openerp .oe_fileupload {
  display: inline-block;
  clear: both;
  width: 100%;
  margin-bottom: -15px;
}
.openerp .oe_fileupload .oe_add {
  float: left;
  position: relative;
  width: 100%;
  left: 2px;
  margin: 9px 0;
  overflow: hidden;
}
.openerp .oe_fileupload .oe_add button {
  display: inline;
  height: 24px;
  font-size: 12px;
  line-height: 12px;
  vertical-align: middle;
}
.openerp .oe_fileupload .oe_add button.oe_attach {
  width: 24px;
  background: transparent;
  color: #7C7BAD;
  box-shadow: none;
  border: none;
  text-shadow: none;
}
.openerp .oe_fileupload .oe_add button.oe_attach .oe_e {
  position: relative;
  top: -10px;
  left: -9px;
}
.openerp .oe_fileupload .oe_add input.oe_form_binary_file {
  display: inline-block;
  margin-left: -85px;
  height: 22px;
  width: 152px;
  margin-top: -24px;
  cursor: pointer;
}
.openerp .oe_fileupload .oe_add .oe_attach_label {
  color: #7C7BAD;
  margin-left: -3px;
}
.openerp .oe_fileupload .oe_attachments {
  margin-bottom: 4px;
  margin-right: 0px;
  font-size: 12px;
  border-radius: 2px;
  border: solid 1px rgba(124, 123, 173, 0.14);
}
.openerp .oe_fileupload .oe_attachments .oe_attachment {
  padding: 2px;
  padding-left: 4px;
  padding-right: 4px;
}
.openerp .oe_fileupload .oe_attachments .oe_attachment .oe_e {
  font-size: 23px;
  margin-top: -5px;
}
.openerp .oe_fileupload .oe_attachments .oe_attachment .oe_e:hover {
  text-decoration: none;
}
.openerp .oe_fileupload .oe_attachments .oe_attachment:nth-child(odd) {
  background: white;
}
.openerp .oe_fileupload .oe_attachments .oe_attachment:nth-child(even) {
  background: #F4F5FA;
}
.openerp .oe_form_field_many2one {
  display: inline-block;
}
.openerp .oe_form_field_many2one td:first-child {
  position: relative;
}
.openerp .oe_form_field_many2one span.oe_m2o_drop_down_button {
  position: absolute;
  top: 2px;
  right: 0px;
}
.openerp .oe_form_field_many2one .oe_m2o_cm_button {
  line-height: 14px;
  float: right;
  padding-left: 2px;
}
.openerp .oe_form_field_many2one input {
  padding-right: 13px;
}
.openerp.ui-autocomplete {
  top: 0;
  left: 0;
}
.openerp.ui-autocomplete li.oe_m2o_dropdown_option a {
  font-style: italic;
  padding-left: 2em;
}
.openerp.ui-autocomplete li:not(.oe_m2o_dropdown_option) + li.oe_m2o_dropdown_option {
  margin-top: 10px;
}
.openerp ul.oe_form_status, .openerp ul.oe_form_status_clickable {
  display: inline-block;
  margin: 0;
  padding: 0 18px 0 0;
}
.openerp ul.oe_form_status li, .openerp ul.oe_form_status_clickable li {
  display: inline-block;
  list-style-type: none;
  margin: 0 -18px 0 0;
  padding: 0;
  background-color: #ededed;
  background-image: -webkit-gradient(linear, left top, left bottom, from(#fcfcfc), to(#dedede));
  background-image: -webkit-linear-gradient(top, #fcfcfc, #dedede);
  background-image: -moz-linear-gradient(top, #fcfcfc, #dedede);
  background-image: -ms-linear-gradient(top, #fcfcfc, #dedede);
  background-image: -o-linear-gradient(top, #fcfcfc, #dedede);
  background-image: linear-gradient(to bottom, #fcfcfc, #dedede);
}
.openerp ul.oe_form_status li:first-child > .label, .openerp ul.oe_form_status_clickable li:first-child > .label {
  border-left: 1px solid #cacaca;
  padding-left: 14px;
}
.openerp ul.oe_form_status li:last-child, .openerp ul.oe_form_status_clickable li:last-child {
  border-right: 1px solid #cacaca;
}
.openerp ul.oe_form_status li:last-child > .label, .openerp ul.oe_form_status_clickable li:last-child > .label {
  padding-right: 14px;
}
.openerp ul.oe_form_status li:last-child > .arrow, .openerp ul.oe_form_status_clickable li:last-child > .arrow {
  display: none;
}
.openerp ul.oe_form_status li > .label, .openerp ul.oe_form_status_clickable li > .label {
  color: #4c4c4c;
  text-shadow: 0 1px 1px #fcfcfc, 0 -1px 1px #dedede;
  padding: 7px;
  display: inline-block;
  padding-left: 24px;
  margin: 0;
  position: relative;
  line-height: normal;
  font-size: 100%;
  font-weight: normal;
}
.openerp ul.oe_form_status li > .arrow, .openerp ul.oe_form_status_clickable li > .arrow {
  width: 17px;
  height: 30px;
  display: inline-block;
  vertical-align: top;
  overflow: hidden;
  margin-left: -5px;
}
.openerp ul.oe_form_status li > .arrow span, .openerp ul.oe_form_status_clickable li > .arrow span {
  position: relative;
  width: 24px;
  height: 24px;
  display: inline-block;
  margin-left: -12px;
  margin-top: 3px;
  box-shadow: -1px 1px 2px rgba(255, 255, 255, 0.2), inset -1px 1px 1px rgba(0, 0, 0, 0.2);
  background-color: #dedede;
  background: -moz-linear-gradient(135deg, #dedede, #fcfcfc);
  background: -o-linear-gradient(135deg, #fcfcfc, #dedede);
  background: -webkit-gradient(linear, left top, right bottom, from(#fcfcfc), to(#dedede));
  background: -ms-linear-gradient(top, #fcfcfc, #dedede);
  -moz-border-radius: 3px;
  -webkit-border-radius: 3px;
  border-radius: 3px;
  -webkit-transform: rotate(45deg);
  -moz-transform: rotate(45deg);
  -ms-transform: rotate(45deg);
  -o-transform: rotate(45deg);
  transform: rotate(45deg);
}
.openerp ul.oe_form_status ul.oe_dropdown_menu, .openerp ul.oe_form_status_clickable ul.oe_dropdown_menu {
  display: none;
  padding: 0;
  min-width: 0;
}
.openerp ul.oe_form_status ul.oe_dropdown_menu.oe_opened, .openerp ul.oe_form_status_clickable ul.oe_dropdown_menu.oe_opened {
  display: block;
}
.openerp ul.oe_form_status ul.oe_dropdown_menu li, .openerp ul.oe_form_status_clickable ul.oe_dropdown_menu li {
  margin: 0;
  width: 100%;
}
.openerp ul.oe_form_status ul.oe_dropdown_menu li span.label, .openerp ul.oe_form_status_clickable ul.oe_dropdown_menu li span.label {
  padding-left: 14px;
}
.openerp ul.oe_form_status li.oe_active, .openerp ul.oe_form_status_clickable li.oe_active {
  background-color: #5382b9;
  background-image: -webkit-gradient(linear, left top, left bottom, from(#729fcf), to(#3465a4));
  background-image: -webkit-linear-gradient(top, #729fcf, #3465a4);
  background-image: -moz-linear-gradient(top, #729fcf, #3465a4);
  background-image: -ms-linear-gradient(top, #729fcf, #3465a4);
  background-image: -o-linear-gradient(top, #729fcf, #3465a4);
  background-image: linear-gradient(to bottom, #729fcf, #3465a4);
}
.openerp ul.oe_form_status li.oe_active > .arrow span, .openerp ul.oe_form_status_clickable li.oe_active > .arrow span {
  background-color: #3465a4;
  background: -moz-linear-gradient(135deg, #3465a4, #729fcf);
  background: -o-linear-gradient(135deg, #729fcf, #3465a4);
  background: -webkit-gradient(linear, left top, right bottom, from(#729fcf), to(#3465a4));
  background: -ms-linear-gradient(top, #729fcf, #3465a4);
}
.openerp ul.oe_form_status li.oe_active > .label, .openerp ul.oe_form_status_clickable li.oe_active > .label {
  color: white;
  text-shadow: 0 1px 1px #729fcf, 0 -1px 1px #3465a4;
}
.openerp ul.oe_form_status_clickable li {
  cursor: pointer;
}
.openerp ul.oe_form_status_clickable li:hover {
  background-color: #d9d9d9;
  background-image: -webkit-gradient(linear, left top, left bottom, from(#e8e8e8), to(#cacaca));
  background-image: -webkit-linear-gradient(top, #e8e8e8, #cacaca);
  background-image: -moz-linear-gradient(top, #e8e8e8, #cacaca);
  background-image: -ms-linear-gradient(top, #e8e8e8, #cacaca);
  background-image: -o-linear-gradient(top, #e8e8e8, #cacaca);
  background-image: linear-gradient(to bottom, #e8e8e8, #cacaca);
}
.openerp ul.oe_form_status_clickable li:hover > .label {
  text-shadow: 0 -1px 1px #fcfcfc, 0 1px 1px #dedede;
}
.openerp ul.oe_form_status_clickable li:hover > .arrow span {
  background-color: #d9d9d9;
  background-image: -webkit-gradient(linear, left top, left bottom, from(#e8e8e8), to(#cacaca));
  background-image: -webkit-linear-gradient(top, #e8e8e8, #cacaca);
  background-image: -moz-linear-gradient(top, #e8e8e8, #cacaca);
  background-image: -ms-linear-gradient(top, #e8e8e8, #cacaca);
  background-image: -o-linear-gradient(top, #e8e8e8, #cacaca);
  background-image: linear-gradient(to bottom, #e8e8e8, #cacaca);
}
.openerp ul.oe_form_status_clickable li > .label {
  color: #7C7BAD;
}
.openerp ul.oe_form_status_clickable li.oe_active:hover {
  background-color: #3a699f;
  background-image: -webkit-gradient(linear, left top, left bottom, from(#4c85c2), to(#284d7d));
  background-image: -webkit-linear-gradient(top, #4c85c2, #284d7d);
  background-image: -moz-linear-gradient(top, #4c85c2, #284d7d);
  background-image: -ms-linear-gradient(top, #4c85c2, #284d7d);
  background-image: -o-linear-gradient(top, #4c85c2, #284d7d);
  background-image: linear-gradient(to bottom, #4c85c2, #284d7d);
}
.openerp ul.oe_form_status_clickable li.oe_active:hover > .label {
  text-shadow: 0 -1px 1px #729fcf, 0 1px 1px #3465a4;
}
.openerp ul.oe_form_status_clickable li.oe_active:hover > .arrow span {
  background-color: #284d7d;
  background: -moz-linear-gradient(135deg, #284d7d, #4c85c2);
  background: -o-linear-gradient(135deg, #4c85c2, #284d7d);
  background: -webkit-gradient(linear, left top, right bottom, from(#4c85c2), to(#284d7d));
  background: -ms-linear-gradient(top, #4c85c2, #284d7d);
}
.openerp .oe_form .oe_form_field_one2many > .oe_view_manager .oe_list_pager_single_page {
  display: none;
}
.openerp .oe_form_field_one2many > .oe_view_manager .oe_list_pager_single_page, .openerp .oe_form_field_many2many > .oe_view_manager .oe_list_pager_single_page {
  display: none !important;
}
.openerp .oe_form_field_one2many > .oe_view_manager .oe_view_manager_view_list, .openerp .oe_form_field_many2many > .oe_view_manager .oe_view_manager_view_list {
  min-height: 132px;
}
.openerp .oe_form_field_one2many .oe_form_field_one2many_list_row_add, .openerp .oe_form_field_many2many .oe_form_field_one2many_list_row_add {
  font-weight: bold;
}
.openerp .oe_form_field_one2many .oe_list_content > thead, .openerp .oe_form_field_many2many .oe_list_content > thead {
  border-bottom: 1px;
}
.openerp .oe_form_field_one2many .oe_list_content > tbody tr:nth-child(odd), .openerp .oe_form_field_many2many .oe_list_content > tbody tr:nth-child(odd) {
  background: transparent;
}
.openerp .oe_form_field_one2many .oe_list .oe_list_edit_row_save, .openerp .oe_form_field_many2many .oe_list .oe_list_edit_row_save {
  background: url(/web/static/src/img/iconset-b-remove.png) 50% 50% no-repeat;
}
.openerp .oe_form_field_one2many .oe_list .oe_list_edit_row_save:before, .openerp .oe_form_field_many2many .oe_list .oe_list_edit_row_save:before {
  visibility: hidden;
}
.openerp .oe_form_field_one2many > .oe_view_manager .oe_header_row_top, .openerp .oe_form_field_many2many > .oe_view_manager .oe_header_row_top {
  display: none;
}
.openerp .oe_form_field_one2many > .oe_view_manager .oe_view_manager_header2 td, .openerp .oe_form_field_many2many > .oe_view_manager .oe_view_manager_header2 td {
  padding: 0px 8px;
  line-height: 16px;
}
.openerp .oe_form_field_one2many > .oe_view_manager .oe_view_manager_header2 td .oe_i, .openerp .oe_form_field_many2many > .oe_view_manager .oe_view_manager_header2 td .oe_i {
  font-size: 13px;
}
.openerp .oe_form_field_one2many > .oe_view_manager .oe_view_manager_header2 td .oe_pager_group, .openerp .oe_form_field_many2many > .oe_view_manager .oe_view_manager_header2 td .oe_pager_group {
  height: auto;
  line-height: 16px;
}
.openerp .oe_form_field_one2many > .oe_view_manager .oe_view_manager_header2 td .oe_pager_group li, .openerp .oe_form_field_many2many > .oe_view_manager .oe_view_manager_header2 td .oe_pager_group li {
  height: auto;
  line-height: 16px;
}
.openerp .oe_form_field_one2many .oe_list_buttons.oe_editing .oe_list_save, .openerp .oe_form_field_many2many .oe_list_buttons.oe_editing .oe_list_save {
  visibility: hidden;
}
.openerp .oe_form_editable .oe_list_editable .oe_list_content td.oe_required {
  background-color: #d2d2ff;
}
.openerp .oe_form_editable .oe_list_editable .oe_list_content td.oe_readonly {
  background-color: #eee;
}
.openerp .oe_list_editable .oe_list_content td.oe_list_field_cell {
  padding: 4px 6px 3px;
}
.openerp .oe_list.oe_list_editable.oe_editing .oe_edition .oe_list_field_cell {
  color: transparent;
  text-shadow: none;
}
.openerp .oe_list.oe_list_editable.oe_editing .oe_edition .oe_list_field_cell * {
  visibility: hidden;
}
.openerp .oe_list.oe_list_editable.oe_editing .oe_m2o_drop_down_button {
  top: 5px;
}
.openerp .oe_list.oe_list_editable.oe_editing .oe_m2o_cm_button {
  line-height: 19px;
}
.openerp .oe_list.oe_list_editable.oe_editing .oe_input_icon {
  margin-top: 5px;
}
.openerp .oe_list.oe_list_editable.oe_editing .oe_form_field {
  min-width: 0;
  max-width: none;
}
.openerp .oe_list.oe_list_editable.oe_editing .oe_form_field.oe_list_field_handle {
  color: transparent;
}
.openerp .oe_list.oe_list_editable.oe_editing .oe_form_field.oe_readonly {
  padding: 4px 6px 3px;
  text-align: left;
}
.openerp .oe_list.oe_list_editable.oe_editing .oe_form_field input, .openerp .oe_list.oe_list_editable.oe_editing .oe_form_field textarea {
  height: 27px;
  -moz-border-radius: 0;
  -webkit-border-radius: 0;
  border-radius: 0;
  border: 1px solid #aaf;
  margin: 0;
}
.openerp .oe_list.oe_list_editable.oe_editing .oe_form_field input, .openerp .oe_list.oe_list_editable.oe_editing .oe_form_field textarea, .openerp .oe_list.oe_list_editable.oe_editing .oe_form_field select {
  min-width: 0;
}
.openerp .oe_list.oe_list_editable.oe_editing .oe_form_field.oe_form_field_float.oe_readonly, .openerp .oe_list.oe_list_editable.oe_editing .oe_form_field.oe_form_view_integer.oe_readonly {
  padding: 6px 0px 0px;
  text-align: right;
}
.openerp .oe_list.oe_list_editable.oe_editing .oe_form_field.oe_form_field_float span, .openerp .oe_list.oe_list_editable.oe_editing .oe_form_field.oe_form_view_integer span {
  padding: 0px 6px;
}
.openerp .oe_list.oe_list_editable.oe_editing .oe_form_field.oe_form_field_float input, .openerp .oe_list.oe_list_editable.oe_editing .oe_form_field.oe_form_view_integer input {
  width: 100% !important;
  text-align: right;
}
.openerp .oe_list.oe_list_editable.oe_editing .oe_form_field.oe_form_field_datetime input.oe_datepicker_master, .openerp .oe_list.oe_list_editable.oe_editing .oe_form_field.oe_form_field_date input.oe_datepicker_master {
  width: 100% !important;
}
.openerp .oe_list.oe_list_editable.oe_editing .oe_form_field.oe_form_field_reference {
  display: table;
}
.openerp .oe_list_group_name {
  white-space: nowrap;
}
.openerp .oe_form .oe_form_field_many2many > .oe_list .oe_list_pager_single_page {
  display: none;
}
.openerp .oe_list_buttons .oe_alternative {
  visibility: hidden;
}
.openerp .oe_list_buttons .oe_list_save, .openerp .oe_list_buttons .oe_list_discard {
  display: none;
}
.openerp .oe_list_buttons.oe_editing .oe_list_add {
  display: none;
}
.openerp .oe_list_buttons.oe_editing .oe_list_save {
  display: inline-block;
}
.openerp .oe_list_buttons.oe_editing .oe_list_discard {
  display: inline;
}
.openerp .oe_list_buttons.oe_editing .oe_alternative {
  visibility: visible;
}
.openerp .oe_list.oe_cannot_edit .oe_list_header_handle, .openerp .oe_list.oe_cannot_edit .oe_list_field_handle {
  display: none !important;
  padding: 0 !important;
}
.openerp .oe_list.oe_cannot_delete .oe_list_record_delete {
  display: none !important;
}
.openerp .oe_list .oe_form .oe_form_nosheet {
  margin: 0;
  padding: 0;
  border: none;
}
.openerp .oe_list .oe_form .oe_form_field {
  width: auto;
  position: absolute;
  margin: 0 !important;
  padding: 0;
}
.openerp .oe_list .oe_form .oe_form_field_boolean input {
  margin: 1px 0 0 10px !important;
}
.openerp .oe_list .oe_list_content .oe_group_header {
  background-color: #ededed;
  background-image: -webkit-gradient(linear, left top, left bottom, from(#fcfcfc), to(#dedede));
  background-image: -webkit-linear-gradient(top, #fcfcfc, #dedede);
  background-image: -moz-linear-gradient(top, #fcfcfc, #dedede);
  background-image: -ms-linear-gradient(top, #fcfcfc, #dedede);
  background-image: -o-linear-gradient(top, #fcfcfc, #dedede);
  background-image: linear-gradient(to bottom, #fcfcfc, #dedede);
}
.openerp .oe_list_content {
  width: 100%;
}
.openerp .oe_list_content td:first-child:after, .openerp .oe_list_content th:first-child:after {
  border-width: 0;
}
.openerp .oe_list_content td.oe_number {
  text-align: right !important;
  max-width: 100px;
}
.openerp .oe_list_content td.oe_list_field_date, .openerp .oe_list_content th.oe_list_header_date {
  min-width: 6em;
}
.openerp .oe_list_content > thead {
  border-bottom: 2px solid #cacaca;
  background: #eee;
  vertical-align: top;
}
.openerp .oe_list_content td, .openerp .oe_list_content th {
  padding: 3px 6px;
  line-height: 18px;
}
.openerp .oe_list_content th.oe_sortable, .openerp .oe_list_content th.oe_sortable div {
  cursor: pointer;
}
.openerp .oe_list_content th.oe_sortable div {
  position: relative;
}
.openerp .oe_list_content th.oe_sortable div:after {
  margin-right: 6px;
  content: "";
  margin-top: 7px;
  border-width: 0 4px 4px;
  border-style: solid;
  border-color: #000 transparent;
  visibility: hidden;
}
.openerp .oe_list_content th.sortup div:after {
  float: right;
  visibility: visible;
  filter: alpha(opacity=60);
  opacity: 0.6;
}
.openerp .oe_list_content .oe_list_header_many2many_tags {
  min-width: 70px;
}
.openerp .oe_list_content th.sortdown div:after {
  float: right;
  border-bottom: none;
  border-left: 4px solid transparent;
  border-right: 4px solid transparent;
  border-top: 4px solid #000;
  visibility: visible;
  -moz-box-shadow: none;
  -webkit-box-shadow: none;
  box-shadow: none;
  filter: alpha(opacity=60);
  opacity: 0.6;
}
.openerp .oe_list_content > tbody {
  cursor: pointer;
}
.openerp .oe_list_content > tbody > tr {
  height: 27px;
  border-top: 1px solid #ddd;
}
.openerp .oe_list_content > tbody > tr > td.oe_list_field_cell {
  padding: 3px 6px;
  white-space: pre-line;
}
.openerp .oe_list_content > tbody > tr > td > button, .openerp .oe_list_content > tbody > tr > th > button {
  border: none;
  background: transparent;
  padding: 0;
}
.openerp .oe_list_content > tbody > tr > td > button.btn_txt, .openerp .oe_list_content > tbody > tr > th > button.btn_txt {
  border: 1px solid rgba(0, 0, 0, 0.4);
  background: #e3e3e3;
  padding: 3px 12px;
}
.openerp .oe_list_content > tbody > tr > td.oe_list_checkbox:first-child, .openerp .oe_list_content > tbody > tr th.oe_list_checkbox:first-child {
  width: 17px;
}
.openerp .oe_list_content > tbody > tr > td.oe_list_checkbox:first-child:after, .openerp .oe_list_content > tbody > tr th.oe_list_checkbox:first-child:after {
  border-width: 0;
}
.openerp .oe_list_content > tbody > tr > td.oe_list_field_boolean input {
  filter: alpha(opacity=50);
  opacity: 0.5;
}
.openerp .oe_list_content > tbody > tr > td.oe_list_field_boolean input:-moz-read-only {
  filter: alpha(opacity=100);
  opacity: 1;
}
.openerp .oe_list_content > tbody > tr:nth-child(odd) {
  background-color: #f0f0fa;
  background-color: #efeff8;
  background-image: -webkit-gradient(linear, left top, left bottom, from(#f0f0fa), to(#eeeef6));
  background-image: -webkit-linear-gradient(top, #f0f0fa, #eeeef6);
  background-image: -moz-linear-gradient(top, #f0f0fa, #eeeef6);
  background-image: -ms-linear-gradient(top, #f0f0fa, #eeeef6);
  background-image: -o-linear-gradient(top, #f0f0fa, #eeeef6);
  background-image: linear-gradient(to bottom, #f0f0fa, #eeeef6);
}
.openerp .oe_list_content > tfoot {
  border-top: 2px solid #cacaca;
  border-bottom: 1px solid #cacaca;
  background: #eee;
  font-weight: bold;
}
.openerp .oe_list_content .numeric {
  text-align: right;
  width: 82px;
}
.openerp .oe_list_content .numeric input {
  text-align: right;
}
.openerp .oe_list_content th.oe_list_header_handle {
  font-size: 1px;
  overflow: hidden;
  text-indent: -9001px;
}
.openerp .oe_list_content td.oe_list_field_handle {
  width: 1em;
  padding: 0 !important;
  cursor: ns-resize;
}
.openerp .oe_list_content td.oe_list_field_handle .oe_list_handle {
  font-size: 1px;
  letter-spacing: -1px;
  color: transparent;
  text-shadow: none;
  font-weight: normal;
  margin-right: 7px;
}
.openerp .oe_list_content td.oe_list_field_handle .oe_list_handle:before {
  font: 18px "entypoRegular";
  content: "}";
  color: #E0E0E0;
}
.openerp .oe_list_content .oe_list_field_progressbar progress {
  width: 100%;
}
.openerp .tree_header {
  background-color: #f0f0f0;
  border-bottom: 1px solid #cacaca;
  color: #4c4c4c;
  padding: 5px;
  height: 25px;
}
.openerp .tree_header button {
  float: right;
  height: 27px;
  margin-right: 5px;
}
.openerp .oe-treeview-table {
  width: 100%;
  background-color: white;
  border-spacing: 0;
  color: #4c4c4c;
}
.openerp .oe-treeview-table th {
  padding: 10px;
  font-weight: bold;
  background-color: #f0f0f0;
  border-bottom: 2px solid #cacaca;
}
.openerp .oe-treeview-table td {
  cursor: pointer;
  vertical-align: middle;
  text-align: left;
  vertical-align: middle;
  height: 20px;
  padding-left: 4px;
  padding-right: 4px;
  border-right: 1px solid #e7e7e7;
}
.openerp .oe-treeview-table td.oe_number {
  text-align: right !important;
}
.openerp .oe-treeview-table tr {
  border-bottom: 1px solid #d6d6d6;
}
.openerp .oe-treeview-table tr:hover {
  background-color: #e7e7e7;
}
.openerp .oe-treeview-table span {
  font-size: 90%;
  font-weight: normal;
  white-space: nowrap;
  display: block;
}
.openerp .oe-treeview-table .treeview-tr.oe-treeview-first {
  background: transparent url(/web/static/src/img/expand.gif) 0 50% no-repeat;
}
.openerp .oe-treeview-table .oe_open .treeview-tr.oe-treeview-first {
  background-image: url(/web/static/src/img/collapse.gif);
}
.openerp .oe-treeview-table .treeview-tr.oe-treeview-first span, .openerp .oe-treeview-table .treeview-td.oe-treeview-first span {
  margin-left: 16px;
}
.openerp .oe_layout_debugging .oe_form_group {
  outline: 2px dashed green;
}
.openerp .oe_layout_debugging .oe_form_group_cell {
  outline: 1px solid blue;
}
.openerp .oe_layout_debugging .oe_form_group:hover, .openerp .oe_layout_debugging .oe_form_group_cell:hover {
  outline-color: red;
}
.openerp .oe_layout_debugging .oe_form_group_row_incomplete > td:last-child:after {
  content: "[Incomplete Row]";
  background: red;
  padding: 2px;
  font-weight: bold;
  color: white;
  float: right;
}
.openerp .oe_layout_debugging .oe_form_group_row_incomplete.oe_form_group_row_newline > td:last-child:after {
  content: "[newline]";
}
.openerp .oe_debug_view {
  float: left;
}
.openerp .oe_debug_view_log {
  font-size: 95%;
  line-height: 1.2em;
}
.openerp .oe_navbar .dropdown-menu {
  font-size: 13px;
  padding: 4px 0;
  background: #333333 !important;
  background: rgba(37, 37, 37, 0.9) !important;
  border-color: #999999;
  border-color: rgba(0, 0, 0, 0.2);
  background-color: #414141;
  text-shadow: none;
  background-color: #454343;
  background-image: -webkit-gradient(linear, left top, left bottom, from(#646060), to(#262626));
  background-image: -webkit-linear-gradient(top, #646060, #262626);
  background-image: -moz-linear-gradient(top, #646060, #262626);
  background-image: -ms-linear-gradient(top, #646060, #262626);
  background-image: -o-linear-gradient(top, #646060, #262626);
  background-image: linear-gradient(to bottom, #646060, #262626);
  -moz-border-radius: 3px;
  -webkit-border-radius: 3px;
  border-radius: 3px;
}
.openerp .oe_navbar .dropdown-menu li a, .openerp .oe_navbar .dropdown-menu li a:hover, .openerp .oe_navbar .dropdown-menu li a:focus {
  color: #eeeeee;
}
.openerp .oe_view_manager_new .oe_form_nosheet {
  margin-top: 8px;
}
.openerp .oe_view_manager_new .oe_form_nosheet .oe_form_label {
  font-weight: normal;
}
.openerp .nav-pills li > a {
  padding: 6px 4px 2px 18px;
  color: #4c4c4c;
}
.openerp .nav-pills .nav-stacked > li > ul {
  padding-left: 16px;
}
.openerp .nav-pills > li.active > a, .openerp a.list-group-item.active > a {
  background-color: #7c7bad;
  color: white;
  border-radius: 0;
}
.openerp .nav-pills > li.active a:hover, .openerp .nav-pills > li.active a:focus, .openerp a.list-group-item.active a:hover, .openerp a.list-group-item.active a:focus {
  background-color: #7c7bad;
}
.openerp .nav-pills > li.active .badge, .openerp a.list-group-item.active .badge {
  background-color: white;
  color: #7c7bad;
  text-shadow: none;
}
.openerp .badge {
  font-weight: normal;
  font-size: 11px;
  background-color: #7c7bad;
}
.openerp button, .openerp body {
  line-height: normal;
}
.openerp h1, .openerp h2 {
  font-weight: bold;
}
.openerp h3 {
  font-size: 1.17em;
  font-weight: bold;
}
.openerp p {
  display: block;
  -webkit-margin-before: 1em;
  -webkit-margin-after: 1em;
  -webkit-margin-start: 0px;
  -webkit-margin-end: 0px;
}
.openerp pre {
  background-color: #FFFFFF;
  border: none;
  padding: 10px 0 3px 0;
}
.openerp h5 {
  font-weight: bold;
  font-size: smaller;
}
.openerp .oe_form .oe_subtype label, .openerp .oe_subtype label {
  font-weight: normal;
}
.openerp .oe_msg_subtype_check {
  margin: 3px 3px 0 !important;
}

.jqstooltip {
  height: auto !important;
  width: auto !important;
  padding: 0;
}

@-moz-document url-prefix() {
  .openerp .oe_searchview .oe_searchview_search {
    top: -1px;
  }
  .openerp .oe_form_field_many2one .oe_m2o_cm_button {
    line-height: 18px;
  }
  .openerp .oe_webclient .oe_star_on, .openerp .oe_webclient .oe_star_off {
    top: 0px;
  }
}
.kitten-mode-activated {
  background-size: cover;
  background-attachment: fixed;
}
.kitten-mode-activated > * {
  opacity: 0.7;
}

.loading-kitten {
  -moz-border-radius: 15px;
  -webkit-border-radius: 15px;
  border-radius: 15px;
  -moz-box-shadow: 0 0 5px 5px #999;
  -webkit-box-shadow: 0 0 5px 5px #999;
  box-shadow: 0 0 5px 5px #999;
}

div.ui-widget-overlay {
  background: black;
  filter: alpha(opacity=30);
  opacity: 0.3;
}

.ui-widget {
  font-family: "Lucida Grande", Helvetica, Verdana, Arial, sans-serif;
  color: #4c4c4c;
  font-size: 13px;
}

.ui-menu {
  padding: 2px 0;
  -moz-box-shadow: 0 1px 4px rgba(0, 0, 0, 0.3);
  -webkit-box-shadow: 0 1px 4px rgba(0, 0, 0, 0.3);
  box-shadow: 0 1px 4px rgba(0, 0, 0, 0.3);
  margin-top: 4px;
  border: 1px solid #afafb6;
}
.ui-menu .ui-menu-item {
  width: 100%;
  padding: 0;
}
.ui-menu .ui-menu-item a {
  padding: 1px 16px;
  color: #404040;
}
.ui-menu .ui-menu-item a.ui-corner-all {
  -moz-border-radius: 0;
  -webkit-border-radius: 0;
  border-radius: 0;
}
.ui-menu .ui-menu-item a.ui-state-active {
  background: #f0f0fa;
}
.ui-menu .ui-menu-item a.ui-state-hover, .ui-menu .ui-menu-item a.ui-state-active {
  background: #7C7BAD;
}

.ui-corner-all {
  -moz-border-radius: 3px;
  -webkit-border-radius: 3px;
  border-radius: 3px;
}

.openerp .db_option_table td {
  padding-bottom: 10px !important;
}

body.oe_single_form {
  background: #eee url(/web/static/src/img/form_sheetbg.png);
  height: 100%;
}
body.oe_single_form .oe_single_form_logo {
  padding: 10px;
  text-align: center;
  margin-bottom: 10px;
}
body.oe_single_form .oe_single_form_footer {
  position: absolute;
  bottom: -30px;
  right: 0px;
  width: 100%;
  text-align: center;
}
body.oe_single_form .oe_single_form_container {
  padding: 10px;
  position: absolute;
  left: 50%;
  top: 50%;
  width: 400px;
  /* Set margins to offset 50% of the w/h */
  margin-top: -200px;
  margin-left: -200px;
}

.openerp_ie .placeholder {
  color: #afafb6 !important;
  font-style: italic !important;
}
.openerp_ie .oe_form_binary_file {
  width: 80px;
}
.openerp_ie .oe_form_field_boolean input {
  background: #fff;
}
.openerp_ie .db_option_table .oe_form_field_selection {
  width: auto;
}
.openerp_ie input[type='checkbox'] {
  border: none;
  background: none;
  box-shadow: none;
}
.openerp_ie .oe_logo img {
  border: none;
}
.openerp_ie .oe_header_row button.oe_highlight {
  padding-top: 0;
  padding-bottom: 0;
}
.openerp_ie .oe_view_manager_view_kanban {
  display: table-cell;
}
.openerp_ie .oe_view_manager_buttons button.oe_write_full {
  padding-top: 0;
  padding-bottom: 0;
}
.openerp_ie .oe_view_manager_buttons button.oe_highlight {
  padding-top: 0;
  padding-bottom: 0;
}
.openerp_ie .oe_view_manager_buttons button .oe_form_button_edit {
  padding-top: 0;
  padding-bottom: 0;
}
.openerp_ie .oe_view_manager_buttons button .oe_form_button_create {
  padding-top: 0;
  padding-bottom: 0;
}
.openerp_ie .oe_kanban_image {
  border: none;
}
.openerp_ie .oe_msg_icon {
  border: none;
}
.openerp_ie .oe_form header ul {
  height: 29px;
}
.openerp_ie .oe_attach {
  filter: none;
}
.openerp_ie .oe_link {
  filter: none;
}
.openerp_ie .oe_kanban_show_more {
  clear: both;
  text-align: center;
}
.openerp_ie.oe_kanban_grouped .oe_kanban_show_more .oe_button {
  width: 100%;
  padding: 3px 12px;
}
.openerp_ie .oe_form_buttons button {
  padding-top: 0;
  padding-bottom: 0;
}
.openerp_ie .oe_sidebar button {
  padding-top: 0;
  padding-bottom: 0;
}
.openerp_ie img {
  border: none;
}
.openerp_ie .oe_dropdown_arrow {
  line-height: 1.7em;
}
.openerp_ie .oe_form_buttons button, .openerp_ie .oe_view_manager_buttons button {
  line-height: 1.7em;
}
.openerp_ie .oe_form_buttons .oe_highlight, .openerp_ie .oe_view_manager_buttons .oe_highlight {
  line-height: 1.7em;
}
.openerp_ie .oe_topbar {
  filter: progid:DXImageTransform.Microsoft.gradient(startColorstr='#646060', endColorstr='#262626');
}
.openerp_ie .ui-state-error, .openerp_ie .ui-widget-content .ui-state-error, .openerp_ie .ui-widget-header .ui-state-error {
  filter: progid:DXImageTransform.Microsoft.gradient(enabled=false);
}
.openerp_ie .oe_popup_form {
  width: 99% !important;
}
.openerp_ie .oe_form_label {
  white-space: normal !important;
}
.openerp_ie ul.oe_form_status li, .openerp_ie ul.oe_form_status_clickable li {
  display: inline-block;
  clear: both;
}
.openerp_ie ul.oe_form_status li:last-child, .openerp_ie ul.oe_form_status_clickable li:last-child {
  overflow: hidden;
  border-right: 1px solid #cacaca;
}
.openerp_ie ul.oe_form_status li:last-child > .label, .openerp_ie ul.oe_form_status_clickable li:last-child > .label {
  padding-right: 14px;
  border-right: none;
}
.openerp_ie ul.oe_form_status li:last-child > .arrow, .openerp_ie ul.oe_form_status_clickable li:last-child > .arrow {
  display: inline-block;
  opacity: 0;
  filter: alpha(opacity=0);
  border: none;
  width: 0;
  border-right: none;
}
.openerp_ie ul.oe_form_status li > .label, .openerp_ie ul.oe_form_status_clickable li > .label {
  border-bottom: 1px solid #cacaca;
  background: transparent;
}
.openerp_ie ul.oe_form_status li > .arrow span, .openerp_ie ul.oe_form_status_clickable li > .arrow span {
  background-color: #eeeeee !important;
}
.openerp_ie ul.oe_form_status li.oe_active > .label, .openerp_ie ul.oe_form_status_clickable li.oe_active > .label {
  border-bottom: 1px solid #729fcf;
}
.openerp_ie ul.oe_form_status li.oe_active > .arrow span, .openerp_ie ul.oe_form_status_clickable li.oe_active > .arrow span {
  background-color: #729fcf !important;
}
.openerp_ie .oe_webclient {
  height: auto !important;
}

@media print {
  body {
    height: auto !important;
  }

  .openerp#announcement_bar_table {
    display: none;
  }

  .openerp {
    text-shadow: none;
  }
  .openerp .oe_application, .openerp .oe_view_manager_wrapper {
    height: auto !important;
  }
  .openerp .oe_application > div > .oe_view_manager > .oe_view_manager_wrapper > div > .oe_view_manager_body {
    overflow: visible;
    position: relative !important;
  }
  .openerp .oe_header_row, .openerp ul.oe_header, .openerp div.oe_mail_thread_action, .openerp .oe_mail_recthread_actions, .openerp .oe_button_box, .openerp .oe_form button, .openerp button.oe_invite, .openerp .oe_form header, .openerp .openerp .oe_notebook > li.ui-state-default, .openerp .oe_topbar, .openerp .oe_leftbar, .openerp .oe_loading {
    display: none !important;
  }
  .openerp .oe_list_content button, .openerp .oe_list_content input[type=checkbox] {
    visibility: hidden;
  }
  .openerp .tree_header button, .openerp .oe_mail .oe_mail_thread_msg .oe_mail_unread, .openerp .oe_mail_fetch_more, .openerp .oe_m2o_drop_down_button img, .openerp .oe_form_field_one2many_list_row_add {
    visibility: hidden;
  }
  .openerp a.oe_m2o_cm_button, .openerp a.oe_e {
    visibility: hidden;
  }
  .openerp .oe_form .oe_form_field_date img, .openerp .oe_form .oe_form_field_datetime img {
    visibility: hidden;
  }
  .openerp .oe_notebook > li.ui-tabs-selected {
    display: block;
  }
  .openerp .oe_application .oe_form_sheet, .openerp .oe_application .oe_form_sheetbg {
    border: 0px !important;
    box-shadow: 0px 0px 0px;
  }
  .openerp .oe_application .oe_form_sheet .oe_list, .openerp .oe_application .oe_form_sheetbg .oe_list {
    overflow-x: visible;
  }
  .openerp .oe_view_manager_current > .oe_view_manager_header {
    border: 0px !important;
    box-shadow: 0px 0px 0px;
  }
  .openerp .text-core .text-wrap .text-arrow {
    background: none;
  }
  .openerp .openerp div.oe_mail_wall {
    overflow: hidden !important;
  }

  .openerp.openerp_webclient_container {
    overflow: visible;
  }
}
.tooltip {
  padding: 0;
  margin: 0;
  font-family: "Lucida Grande", Helvetica, Verdana, Arial, sans-serif;
  color: #4c4c4c;
  font-size: 12px;
  background: white;
  text-shadow: 0 1px 1px rgba(255, 255, 255, 0.5);
  background-color: transparent;
  z-index: 1800;
}
.tooltip .tooltip-inner {
  text-align: left !important;
  max-width: 350px;
}
.tooltip .tooltip-inner .oe_tooltip_string {
  color: #FD5;
  font-weight: bold;
  font-size: 13px;
}
.tooltip .tooltip-inner .oe_tooltip_help {
  white-space: pre-wrap;
}
.tooltip .tooltip-inner .oe_tooltip_technical {
  padding: 0 0 4px 0;
  margin: 5px 0 0 15px;
}
.tooltip .tooltip-inner .oe_tooltip_technical li {
  list-style: circle;
}
.tooltip .tooltip-inner .oe_tooltip_technical_title {
  font-weight: bold;
}
.tooltip .tooltip-inner .oe_tooltip_close {
  margin: -5px 0 0 2px;
  cursor: default;
  float: right;
  color: white;
}
.tooltip .tooltip-inner .oe_tooltip_close:hover {
  color: #999;
  cursor: pointer;
}
.tooltip .tooltip-inner .oe_tooltip_message {
  max-width: 310px;
}

.ui-icon {
  width: 18px;
  height: 18px;
}

.modal .modal-header button.close {
  border: none;
  background: none;
  padding: 1px;
  height: 18px;
  font-size: 20px;
}
.modal .modal-body {
  overflow-x: auto;
}
.modal .modal-footer {
  text-align: left;
}
.modal .oe_button {
  margin: 0 4px 0 0;
}
.modal .oe_act_window.modal-body {
  padding: 0;
}

.ui-datepicker {
  z-index: 1500 !important;
}

input[type="radio"], input[type="checkbox"] {
  margin-right: 4px;
  margin-left: 4px;
}

.blockUI.blockOverlay {
  background-color: black;
  opacity: 0.6;
}

/* ---- EDITOR TOUR ---- {{{ */
div.tour-backdrop {
  z-index: 2009;
}

.popover.tour.orphan .arrow {
  display: none;
}
.popover.tour .popover-navigation {
  padding: 9px 14px;
}
.popover.tour .popover-navigation *[data-role="end"] {
  float: right;
}
.popover.tour .popover-navigation *[data-role="next"], .popover.tour .popover-navigation *[data-role="end"] {
  cursor: pointer;
}

.popover.fixed {
  position: fixed;
}

.tour-backdrop {
  position: fixed;
  top: 0;
  right: 0;
  bottom: 0;
  left: 0;
  z-index: 1100;
  background-color: #000;
  opacity: 0.8;
}

body {
  overflow: hidden;
}

@media screen and (-ms-high-contrast: active), (-ms-high-contrast: none) {
  .oe_secondary_menus_container {
    position: static !important;
  }
}<|MERGE_RESOLUTION|>--- conflicted
+++ resolved
@@ -567,12 +567,8 @@
   border-radius: 3px;
   background: #f0f0fa;
   color: #4C4C4C;
-<<<<<<< HEAD
-  white-space: nowrap;
-  display: inline-block;
-=======
+  display: inline-block;
   word-break: break-word;
->>>>>>> 3abd451a
 }
 .openerp .oe_tag_dark {
   background: #7C7BAD;
