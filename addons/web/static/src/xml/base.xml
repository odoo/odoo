--- conflicted
+++ resolved
@@ -226,15 +226,6 @@
                     </tr>
                     <tr>
                         <td><input type="password" name="backup_pwd" class="required" /></td>
-                    </tr>
-                    <tr>
-                        <td><label>Format:</label></td>
-                        <td>
-                            <input type="radio" name="format" checked="checked" value="zip" />
-                            <label for="format" title="Archive containing a dump of your database and your whole filestore">Zip</label>
-                            <input type="radio" name="format" value="binary" />
-                            <label for="format" title="Binary dump of your database (PostgreSQL dump)">Binary</label>
-                        </td>
                     </tr>
                 </table>
             </form>
@@ -477,39 +468,6 @@
 
 <div t-name="ActionManager" class="oe_application" />
 
-<<<<<<< HEAD
-<div t-name="ViewManager" class="oe-view-manager">
-    <div class="oe-view-manager-header container-fluid">
-        <div class="row">
-            <div class="col-md-6 oe-header-title">
-                <div t-if="widget.session.debug" class="oe_debug_view btn-group btn-group-sm"/>
-                <ol class="oe-view-title breadcrumb" t-if="widget.flags.display_title !== false">
-                </ol>
-            </div>
-            <div class="oe-view-manager-search-view col-md-6" />
-        </div>
-        <div class="row">
-            <div class="col-md-6 oe-button-column">
-                <div class="oe-view-manager-buttons">
-                    <t t-foreach="widget.views" t-as="view">
-                        <div t-attf-class="oe-#{view}-buttons"/>
-                    </t>                    
-                </div>
-                <div class="oe-view-manager-sidebar"></div>
-            </div>
-            <div class="col-md-6">
-                <div class="oe-search-options btn-group"/>
-                <div class="oe-right-toolbar">
-                    <div class="oe-view-manager-pager"></div>
-                    <t t-if="widget.multiple_views">
-                        <div class="oe-view-manager-switch btn-group btn-group-sm">
-                            <t t-foreach="widget.view_order" t-as="view">
-                                <button type="button" t-attf-class="btn btn-default fa oe-vm-switch-#{view.type}" t-att-data-view-type="view.type" t-att-title="view.label">
-                                </button>
-                            </t>
-                        </div>
-                    </t>
-=======
 <t t-name="ControlPanel">
     <div class="oe-control-panel">
         <div class="container-fluid">
@@ -531,13 +489,10 @@
                         <div class="oe-cp-pager"></div>
                         <div class="oe-cp-switch-buttons btn-group btn-group-sm"></div>
                     </div>
->>>>>>> 4bef17cc
                 </div>
             </div>
         </div>
     </div>
-<<<<<<< HEAD
-=======
 </t>
 
 <t t-name="One2ManyControlPanel">
@@ -548,40 +503,12 @@
 </t>
 
 <div t-name="ViewManager" class="oe-view-manager">
->>>>>>> 4bef17cc
     <div class="oe-view-manager-content">
         <t t-foreach="widget.views" t-as="view">
             <div t-attf-class="oe-view-manager-view-#{view} fade"/>
         </t>
     </div>
 </div>
-<<<<<<< HEAD
-<t t-name="ViewManagerDebug">
-    <button type="button" class="btn btn-default dropdown-toggle fa fa-bug oe-view-manager-debug" data-toggle="dropdown"> <span class="caret"/>
-    </button>
-    <ul class="dropdown-menu" role="menu">
-        <t t-if="view_manager.active_view.type === 'form'">
-            <li><a data-action="get_metadata">View Metadata</a></li>
-            <li><a data-action="toggle_layout_outline">Toggle Form Layout Outline</a></li>
-            <li><a data-action="set_defaults">Set Defaults</a></li>
-        </t>
-        <li><a data-action="tests">JS Tests</a></li>
-        <li><a data-action="fields">View Fields</a></li>
-        <li><a data-action="fvg">Fields View Get</a></li>
-        <li><a data-action="manage_filters">Manage Filters</a></li>
-        <t t-if="view_manager.session.uid === 1">
-            <li><a data-action="translate">Technical Translation</a></li>
-            <li><a data-action="manage_views">Manage Views</a></li>
-            <li><a data-action="edit" data-model="ir.ui.view" t-att-data-id="view.fields_view.view_id">Edit <t t-esc="_.str.capitalize(view.fields_view.type)"/> View</a></li>
-            <li t-if="view_manager.searchview"><a data-action="edit" data-model="ir.ui.view" t-att-data-id="view_manager.searchview.view_id">Edit SearchView</a></li> 
-            <li t-if="view_manager.action"><a data-action="edit" t-att-data-model="view_manager.action.type" t-att-data-id="view_manager.action.id">Edit Action</a></li> 
-            <li><a data-action="edit_workflow">Edit Workflow</a></li>
-            <li><a data-action="print_workflow">Print Workflow</a></li>
-            <li class="divider"/>
-            <li><a data-action="leave_debug">Leave Debug Mode</a></li>
-        </t>
-    </ul>
-=======
 <t t-name="ViewManager.switch-buttons">
     <t t-foreach="views" t-as="view">
         <button type="button" t-attf-class="btn btn-default fa oe-cp-switch-#{view.type}" t-att-data-view-type="view.type" t-att-title="view.label"/>
@@ -617,7 +544,6 @@
         <li class="divider"/>
         <li class="oe_leave"><a href="#" data-action="leave_debug">Leave Debug Mode</a></li>
     </t>
->>>>>>> 4bef17cc
 </t>
 <t t-name="WebClient.DebugViewLog">
     <div class="oe_debug_menu_log">
@@ -654,17 +580,10 @@
     </div>
 </t>
 <span t-name="ViewPager">
-<<<<<<< HEAD
-    <div class="oe_pager_value">
-        <t t-raw="0"/>
-    </div>
-    <div class="btn-group btn-group-sm oe-pager-buttons">
-=======
     <div class="oe_pager_value" style="display: inline-block">
         <t t-raw="0"/>
     </div>
     <div class="btn-group btn-group-sm oe-pager-buttons" style="display: inline-block">
->>>>>>> 4bef17cc
         <a class="fa fa-chevron-left btn btn-default oe-pager-button" type="button" data-pager-action="previous"></a>
         <a class="fa fa-chevron-right btn btn-default oe-pager-button" type="button" data-pager-action="next"></a>
     </div>
@@ -673,11 +592,7 @@
 <div t-name="Sidebar" class="oe_sidebar btn-group">
     <t t-foreach="widget.sections" t-as="section">
         <div class="oe_form_dropdown_section btn-group btn-group-sm">
-<<<<<<< HEAD
-            <button class="btn btn-default dropdown-toggle" 
-=======
             <button type="button" class="btn btn-default dropdown-toggle"
->>>>>>> 4bef17cc
                     t-if="section.name != 'buttons'"
                     data-toggle="dropdown">
                 <t t-if="section.name == 'files'" t-raw="widget.items[section.name].length || ''"/>
@@ -685,11 +600,7 @@
                 <span class="caret"></span>
             </button>
             <t t-if="section.name == 'buttons'" t-foreach="widget.items[section.name]" t-as="item" t-att-class="item.classname">
-<<<<<<< HEAD
-                <button t-att-title="item.title or ''" t-att-data-section="section.name" t-att-data-index="item_index" t-att-href="item.url"
-=======
                 <button type="button" t-att-title="item.title or ''" t-att-data-section="section.name" t-att-data-index="item_index" t-att-href="item.url"
->>>>>>> 4bef17cc
                     target="_blank" class="oe_sidebar_button oe_highlight">
                     <t t-raw="item.label"/>
                 </button>
@@ -714,15 +625,10 @@
                     </t>
                     <a class="oe_file_attachment" t-att-title="item.title or ''" t-att-data-section="section.name" t-att-data-index="item_index" t-att-href="item.url">
                         <t t-raw="item.label"/>
-<<<<<<< HEAD
-                    </a>
-                     <a t-if="section.name == 'files' and !item.callback" class="oe_sidebar_delete_item" t-att-data-id="item.id" title="Delete this attachment">x</a>
-=======
                         <span t-if="section.name == 'files' and !item.callback" class="oe_sidebar_delete_item" t-att-data-id="item.id" title="Delete this attachment">
                             <i class="fa fa-trash-o"/>
                         </span>
                     </a>
->>>>>>> 4bef17cc
                 </li>
                 <li t-if="section.name == 'files'" class="oe_sidebar_add_attachment">
                     <t t-call="HiddenInputFile">
@@ -822,10 +728,7 @@
 </table>
 <t t-name="ListView.buttons">
     <t t-if="!widget.no_leaf and widget.options.action_buttons !== false and widget.options.addable and widget.is_action_enabled('create')">
-<<<<<<< HEAD
-=======
     <div class="oe_list_buttons">
->>>>>>> 4bef17cc
         <button type="button" class="oe_list_add btn btn-primary btn-sm">
             <t t-esc="widget.options.addable"/>
         </button>
@@ -901,16 +804,11 @@
         <div class="oe_form_container"/>
     </div>
 </t>
-<div t-name="FormView.buttons">
+<div t-name="FormView.buttons" class="oe_form_buttons">
     <t t-if="widget.options.action_buttons !== false">
         <div class="oe_form_buttons_view">
-<<<<<<< HEAD
-            <button t-if="widget.is_action_enabled('edit')" 
-                    type="button" 
-=======
             <button t-if="widget.is_action_enabled('edit')"
                     type="button"
->>>>>>> 4bef17cc
                     class="oe_form_button_edit btn btn-default btn-sm" accesskey="E">
                 Edit
             </button>
@@ -1035,11 +933,7 @@
         <button class="btn btn-default fa fa-line-chart oe-line-mode" title="Line Chart"></button>
         <button class="btn btn-default fa fa-pie-chart oe-pie-mode" title="Pie Chart"></button>
     </div>
-<<<<<<< HEAD
-    <div class="btn-group btn-group-sm"> 
-=======
     <div class="btn-group btn-group-sm">
->>>>>>> 4bef17cc
         <button class="btn btn-default dropdown-toggle" data-toggle="dropdown">
             Measure <span class="caret"/>
         </button>
@@ -1071,11 +965,7 @@
         <button class="btn btn-default fa fa-expand oe-pivot-flip" title="Flip axis"></button>
         <button class="btn btn-default fa fa-arrows-alt oe-pivot-expand-all" title="Expand all"></button>
     </div>
-<<<<<<< HEAD
-    <div class="btn-group btn-group-sm"> 
-=======
     <div class="btn-group btn-group-sm">
->>>>>>> 4bef17cc
         <button class="btn btn-default dropdown-toggle" data-toggle="dropdown">
             Measures <span class="caret"/>
         </button>
@@ -1232,11 +1122,7 @@
     <ul style="list-style: none; padding-left: 2px; display: inline-block;">
         <t t-foreach="widget.priorities" t-as="rec" >
             <li t-att-data-value="rec.click_value" style="display: inline-block;">
-<<<<<<< HEAD
-                <a href="#" t-att-title="rec.name">
-=======
                 <a t-if="!widget.get('readonly')" href="#" t-att-title="rec.name">
->>>>>>> 4bef17cc
                     <i t-att-class="widget.get('value') gte rec.value and 'fa fa-star oe_star_on' or 'fa fa-star oe_star_off'"/>
                 </a>
                 <span t-if="widget.get('readonly')" t-att-title="rec.name" t-att-class="widget.get('value') gte rec.value and 'oe_e oe_star_on' or 'oe_e oe_star_off'">7</span>
@@ -1602,11 +1488,7 @@
         <div class="oe_placeholder_files"/>
         <div class="oe_add" t-if="!widget.get('effective_readonly')">
             <!-- uploader of file -->
-<<<<<<< HEAD
-            <button class="oe_attach"><i class="fa fa-paperclip"/></button> 
-=======
             <button class="oe_attach"><i class="fa fa-paperclip"/></button>
->>>>>>> 4bef17cc
             <span class='oe_attach_label'><t t-esc="widget.string"/></span>
             <t t-call="HiddenInputFile">
                 <t t-set="fileupload_id" t-value="widget.fileupload_id"/>
@@ -1704,14 +1586,6 @@
     </a>
 </t>
 
-<<<<<<< HEAD
-<t t-name="One2Many.viewmanager" t-extend="ViewManager">
-    <t t-jquery=".oe-view-manager-header">
-        this.attr('t-if', 'widget.view_order.length != 1');
-    </t>
-</t>
-=======
->>>>>>> 4bef17cc
 <t t-name="One2Many.formview" t-extend="FormView">
     <t t-jquery=".oe_form_buttons" t-operation="inner">
         <button type="button" class="oe_button oe_form_button_create">Add</button>
@@ -1822,29 +1696,17 @@
     </div>
 </t>
 <div t-name="SearchView.FilterMenu" class="btn-group btn-group-sm">
-<<<<<<< HEAD
-    <button class="btn btn-default dropdown-toggle" data-toggle="dropdown">
-=======
     <button type="button" class="btn btn-default dropdown-toggle" data-toggle="dropdown">
->>>>>>> 4bef17cc
         <span class="fa fa-filter"/> Filters <span class="caret"/>
     </button>
     <ul class="dropdown-menu filters-menu" role="menu">
         <li class="oe-add-filter closed-menu"><a>Add Custom Filter</a></li>
-<<<<<<< HEAD
-        <li class="oe-add-filter-menu"><button class="btn btn-default oe-apply-filter">Apply</button><a class="oe-add-condition"><span class="fa fa-plus-circle"/> Add a condition</a></li>
-=======
         <li class="oe-add-filter-menu"><button type="button" class="btn btn-default oe-apply-filter">Apply</button><a class="oe-add-condition"><span class="fa fa-plus-circle"/> Add a condition</a></li>
->>>>>>> 4bef17cc
     </ul>
 </div>
 
 <div t-name="SearchView.GroupByMenu" class="btn-group btn-group-sm oe-groupby-menu">
-<<<<<<< HEAD
-    <button class="btn btn-default dropdown-toggle" data-toggle="dropdown">
-=======
     <button type="button" class="btn btn-default dropdown-toggle" data-toggle="dropdown">
->>>>>>> 4bef17cc
         <span class="fa fa-bars"/> Group By <span class="caret"/>
     </button>
     <ul class="dropdown-menu group-by-menu" role="menu">
@@ -1859,17 +1721,10 @@
             <option t-att-data-name="field"><t t-esc="groupable_fields[field].string"/></option>
         </t>
     </select></li>
-<<<<<<< HEAD
-    <li><button class="btn btn-default oe-add-group oe-select-group">Apply</button></li>
-</t>
-<div t-name="SearchView.FavoriteMenu" class="btn-group btn-group-sm">
-    <button class="btn btn-default dropdown-toggle" data-toggle="dropdown">
-=======
     <li><button type="button" class="btn btn-default oe-add-group oe-select-group">Apply</button></li>
 </t>
 <div t-name="SearchView.FavoriteMenu" class="btn-group btn-group-sm">
     <button type="button" class="btn btn-default dropdown-toggle" data-toggle="dropdown">
->>>>>>> 4bef17cc
         <span class="fa fa-star"/> Favorites <span class="caret"/>
     </button>
     <ul class="dropdown-menu favorites-menu" role="menu">
@@ -1882,11 +1737,7 @@
         <li class="oe-save-name">
             <span class="oe-share-filter"><input type="checkbox"/>Share with all users</span>
         </li>
-<<<<<<< HEAD
-        <li class="oe-save-name"><button class="btn btn-default">Save</button></li>
-=======
         <li class="oe-save-name"><button type="button" class="btn btn-default">Save</button></li>
->>>>>>> 4bef17cc
     </ul>
 </div>
 <t t-name="SearchView.extended_search.proposition">
