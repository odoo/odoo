--- conflicted
+++ resolved
@@ -380,37 +380,6 @@
 
 </t>
 
-<<<<<<< HEAD
-=======
-<t t-name="WebClient">
-    <div class="openerp openerp_webclient_container">
-    <table class="oe_webclient">
-        <tr>
-            <td colspan="2" class="navbar navbar-default navbar-static-top oe_navbar" role="navigation">
-                <div class="oe_menu_placeholder"/>
-                <div class="oe_user_menu_placeholder"/>
-                <div class="oe_systray"/>
-            </td>
-        </tr>
-        <tr>
-            <td class="oe_leftbar" valign="top">
-                <t t-set="debug" t-value="__debug__ ? '&amp;debug' : ''"/>
-                <a class="oe_logo" t-attf-href="/web?#{debug}">
-                    <span class="oe_logo_edit">Edit Company data</span>
-                    <img t-att-src='widget.session.url("/web/binary/company_logo")'/>
-                </a>
-                <div class="oe_secondary_menus_container"/>
-                <div class="oe_footer">
-                    Powered by <a href="https://www.odoo.com" target="_blank"><span>Odoo</span></a>
-                </div>
-            </td>
-            <td class="oe_application">
-            </td>
-        </tr>
-    </table>
-    </div>
-</t>
->>>>>>> ea693254
 <t t-name="WebClient.timezone_notification">
     <div class="oe_webclient_timezone_notification">
         <p>Your user's preference timezone does not match your browser timezone:</p>
