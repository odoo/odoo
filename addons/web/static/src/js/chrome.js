--- conflicted
+++ resolved
@@ -684,13 +684,8 @@
     },
     on_loaded: function(data) {
         this.data = data;
-<<<<<<< HEAD
         this.renderElement();
-        if (!this.$secondary_menu && this.getParent()) {
-=======
-        this.render_element();
         if (!this.$secondary_menus && this.getParent()) {
->>>>>>> 27ca901a
             // TODO: create Widget openerp.web.SubMenu
             this.$secondary_menus = this.getParent().$element.find('.oe_secondary_menus_container');
             this.$element.add(this.$secondary_menus).on('click', 'a[data-menu]', this.on_menu_click);
