/*---------------------------------------------------------
 * OpenERP Web chrome
 *---------------------------------------------------------*/
(function() {

var instance = openerp;
openerp.web.chrome = {};

var QWeb = instance.web.qweb,
    _t = instance.web._t;

instance.web.Notification =  instance.web.Widget.extend({
    template: 'Notification',
    init: function() {
        this._super.apply(this, arguments);
        instance.web.notification = this;
    },
    start: function() {
        this._super.apply(this, arguments);
        this.$el.notify({
            speed: 500,
            expires: 2500
        });
    },
    notify: function(title, text, sticky) {
        sticky = !!sticky;
        var opts = {};
        if (sticky) {
            opts.expires = false;
        }
        return this.$el.notify('create', {
            title: title,
            text: text
        }, opts);
    },
    warn: function(title, text, sticky) {
        sticky = !!sticky;
        var opts = {};
        if (sticky) {
            opts.expires = false;
        }
        return this.$el.notify('create', 'oe_notification_alert', {
            title: title,
            text: text
        }, opts);
    }
});

var opened_modal = [];

instance.web.action_notify = function(element, action) {
    element.do_notify(action.params.title, action.params.text, action.params.sticky);
};
instance.web.client_actions.add("action_notify", "instance.web.action_notify");

instance.web.action_warn = function(element, action) {
    element.do_warn(action.params.title, action.params.text, action.params.sticky);
};
instance.web.client_actions.add("action_warn", "instance.web.action_warn");

/**
    A useful class to handle dialogs.

    Attributes:
    - $buttons: A jQuery element targeting a dom part where buttons can be added. It always exists
    during the lifecycle of the dialog.
*/
instance.web.Dialog = instance.web.Widget.extend({
    dialog_title: "",
    /**
        Constructor.

        @param {Widget} parent
        @param {dictionary} options A dictionary that will be forwarded to jQueryUI Dialog. Additionaly, that
            dictionary can contain the following keys:
            - size: one of the following: 'large', 'medium', 'small'
            - dialogClass: class to add to the body of dialog
            - buttons: Deprecated. The buttons key is not propagated to jQueryUI Dialog. It must be a dictionary (key = button
                label, value = click handler) or a list of dictionaries (each element in the dictionary is send to the
                corresponding method of a jQuery element targeting the <button> tag). It is deprecated because all dialogs
                in OpenERP must be personalized in some way (button in red, link instead of button, ...) and this
                feature does not allow that kind of personalization.
            - destroy_on_close: Default true. If true and the dialog is closed, it is automatically destroyed.
        @param {jQuery object} content Some content to replace this.$el .
    */
    init: function (parent, options, content) {
        var self = this;
        this._super(parent);
        this.content_to_set = content;
        this.dialog_options = {
            destroy_on_close: true,
            size: 'large', //'medium', 'small'
            buttons: null,
        };
        if (options) {
            _.extend(this.dialog_options, options);
        }
        this.on("closing", this, this._closing);
        this.$buttons = $('<div class="modal-footer"><span class="oe_dialog_custom_buttons"/></div>');
    },
    renderElement: function() {
        if (this.content_to_set) {
            this.setElement(this.content_to_set);
        } else if (this.template) {
            this._super();
        }
    },
    /**
        Opens the popup. Inits the dialog if it is not already inited.

        @return this
    */
    open: function() {
        if (!this.dialog_inited) {
            this.init_dialog();
        }
        this.$buttons.insertAfter(this.$dialog_box.find(".modal-body"));
        //add to list of currently opened modal
        opened_modal.push(this.$dialog_box);
        return this;
    },
    _add_buttons: function(buttons) {
        var self = this;
        var $customButons = this.$buttons.find('.oe_dialog_custom_buttons').empty();
        _.each(buttons, function(fn, text) {
            // buttons can be object or array
            if (!_.isFunction(fn)) {
                text = fn.text;
                fn = fn.click;
            }
            var $but = $(QWeb.render('WidgetButton', { widget : { string: text, node: { attrs: {} }}}));
            $customButons.append($but);
            $but.on('click', function(ev) {
                fn.call(self.$el, ev);
            });
        });
    },
    /**
        Initializes the popup.

        @return The result returned by start().
    */
    init_dialog: function() {
        var self = this;
        var options = _.extend({}, this.dialog_options);
        options.title = options.title || this.dialog_title;
        if (options.buttons) {
            this._add_buttons(options.buttons);
            delete(options.buttons);
        }
        this.renderElement();

        this.$dialog_box = $(QWeb.render('Dialog', options)).appendTo("body");
        this.$el.modal({
            'backdrop': false,
            'keyboard': true,
        });
        if (options.size !== 'large'){
            var dialog_class_size = this.$dialog_box.find('.modal-lg').removeClass('modal-lg');
            if (options.size === 'small'){
                dialog_class_size.addClass('modal-sm');
            }
        }

        this.$el.appendTo(this.$dialog_box.find(".modal-body"));
        var $dialog_content = this.$dialog_box.find('.modal-content');
        if (options.dialogClass){
            $dialog_content.find(".modal-body").addClass(options.dialogClass);
        }
        $dialog_content.openerpClass();

        this.$dialog_box.on('hidden.bs.modal', this, function() {
            self.close();
        });
        this.$dialog_box.modal('show');

        this.dialog_inited = true;
        var res = this.start();
        return res;
    },
    /**
        Closes (hide) the popup, if destroy_on_close was passed to the constructor, it will be destroyed instead.
    */
    close: function(reason) {
        if (this.dialog_inited && !this.__tmp_dialog_hiding) {
<<<<<<< HEAD
            $('.tooltip').remove(); //remove open tooltip if any to prevent them staying when modal has disappeared
            this.trigger("closing", reason);
=======
>>>>>>> fa07bc85
            if (this.$el.is(":data(bs.modal)")) {     // may have been destroyed by closing signal
                this.__tmp_dialog_hiding = true;
                this.$dialog_box.modal('hide');
                this.__tmp_dialog_hiding = undefined;
            }
            this.trigger("closing", reason);
        }
    },
    _closing: function() {
        if (this.__tmp_dialog_destroying)
            return;
        if (this.dialog_options.destroy_on_close) {
            this.__tmp_dialog_closing = true;
            this.destroy();
            this.__tmp_dialog_closing = undefined;
        }
    },
    /**
        Destroys the popup, also closes it.
    */
    destroy: function (reason) {
        this.$buttons.remove();
        var self = this;
        _.each(this.getChildren(), function(el) {
            el.destroy();
        });
        if (! this.__tmp_dialog_closing) {
            this.__tmp_dialog_destroying = true;
            this.close(reason);
            this.__tmp_dialog_destroying = undefined;
        }
        if (this.dialog_inited && !this.isDestroyed() && this.$el.is(":data(bs.modal)")) {
            //we need this to put the instruction to remove modal from DOM at the end
            //of the queue, otherwise it might already have been removed before the modal-backdrop
            //is removed when pressing escape key
            var $element = this.$dialog_box;
            setTimeout(function () {
                //remove modal from list of opened modal since we just destroy it
                var modal_list_index = $.inArray($element, opened_modal);
                if (modal_list_index > -1){
                    opened_modal.splice(modal_list_index,1)[0].remove();
                }
                if (opened_modal.length > 0){
                    //we still have other opened modal so we should focus it
                    opened_modal[opened_modal.length-1].focus();
                }
            },0);
        }
        this._super();
    }
});

instance.web.CrashManager = instance.web.Class.extend({
    init: function() {
        this.active = true;
    },

    rpc_error: function(error) {
        if (!this.active) {
            return;
        }
        var handler = instance.web.crash_manager_registry.get_object(error.data.name, true);
        if (handler) {
            new (handler)(this, error).display();
            return;
        }
        if (error.data.name === "openerp.http.SessionExpiredException" || error.data.name === "werkzeug.exceptions.Forbidden") {
            this.show_warning({type: "Session Expired", data: { message: _t("Your OpenERP session expired. Please refresh the current web page.") }});
            return;
        }
        if (error.data.exception_type === "except_osv" || error.data.exception_type === "warning" || error.data.exception_type === "access_error") {
            this.show_warning(error);
        } else {
            this.show_error(error);
        }
    },
    show_warning: function(error) {
        if (!this.active) {
            return;
        }
        if (error.data.exception_type === "except_osv") {
            error = _.extend({}, error, {data: _.extend({}, error.data, {message: error.data.arguments[0] + "\n\n" + error.data.arguments[1]})});
        }
        new instance.web.Dialog(this, {
            size: 'medium',
            title: "OpenERP " + (_.str.capitalize(error.type) || "Warning"),
            buttons: [
                {text: _t("Ok"), click: function() { this.parents('.modal').modal('hide'); }}
            ],
        }, $('<div>' + QWeb.render('CrashManager.warning', {error: error}) + '</div>')).open();
    },
    show_error: function(error) {
        if (!this.active) {
            return;
        }
        var buttons = {};
        buttons[_t("Ok")] = function() {
            this.parents('.modal').modal('hide');
        };
        new instance.web.Dialog(this, {
            title: "OpenERP " + _.str.capitalize(error.type),
            buttons: buttons
        }, QWeb.render('CrashManager.error', {session: instance.session, error: error})).open();
    },
    show_message: function(exception) {
        this.show_error({
            type: _t("Client Error"),
            message: exception,
            data: {debug: ""}
        });
    },
});

/**
    An interface to implement to handle exceptions. Register implementation in instance.web.crash_manager_registry.
*/
instance.web.ExceptionHandler = {
    /**
        @param parent The parent.
        @param error The error object as returned by the JSON-RPC implementation.
    */
    init: function(parent, error) {},
    /**
        Called to inform to display the widget, if necessary. A typical way would be to implement
        this interface in a class extending instance.web.Dialog and simply display the dialog in this
        method.
    */
    display: function() {},
};

/**
    The registry to handle exceptions. It associate a fully qualified python exception name with a class implementing
    instance.web.ExceptionHandler.
*/
instance.web.crash_manager_registry = new instance.web.Registry();

/**
 * Handle redirection warnings, which behave more or less like a regular
 * warning, with an additional redirection button.
 */
instance.web.RedirectWarningHandler = instance.web.Dialog.extend(instance.web.ExceptionHandler, {
    init: function(parent, error) {
        this._super(parent);
        this.error = error;
    },
    display: function() {
        error = this.error;
        error.data.message = error.data.arguments[0];

        new instance.web.Dialog(this, {
            size: 'medium',
            title: "OpenERP " + (_.str.capitalize(error.type) || "Warning"),
            buttons: [
                {text: _t("Ok"), click: function() { this.$el.parents('.modal').modal('hide'); }},
                {text: error.data.arguments[2], click: function() {
                    window.location.href='#action='+error.data.arguments[1];
                    this.$el.parents('.modal').modal('hide');
                }}
            ],
        }, QWeb.render('CrashManager.warning', {error: error})).open();
        this.destroy();
    }
});
instance.web.crash_manager_registry.add('openerp.exceptions.RedirectWarning', 'instance.web.RedirectWarningHandler');

instance.web.Loading = instance.web.Widget.extend({
    template: _t("Loading"),
    init: function(parent) {
        this._super(parent);
        this.count = 0;
        this.blocked_ui = false;
        this.session.on("request", this, this.request_call);
        this.session.on("response", this, this.response_call);
        this.session.on("response_failed", this, this.response_call);
    },
    destroy: function() {
        this.on_rpc_event(-this.count);
        this._super();
    },
    request_call: function() {
        this.on_rpc_event(1);
    },
    response_call: function() {
        this.on_rpc_event(-1);
    },
    on_rpc_event : function(increment) {
        var self = this;
        if (!this.count && increment === 1) {
            // Block UI after 3s
            this.long_running_timer = setTimeout(function () {
                self.blocked_ui = true;
                instance.web.blockUI();
            }, 3000);
        }

        this.count += increment;
        if (this.count > 0) {
            if (instance.session.debug) {
                this.$el.text(_.str.sprintf( _t("Loading (%d)"), this.count));
            } else {
                this.$el.text(_t("Loading"));
            }
            this.$el.show();
            this.getParent().$el.addClass('oe_wait');
        } else {
            this.count = 0;
            clearTimeout(this.long_running_timer);
            // Don't unblock if blocked by somebody else
            if (self.blocked_ui) {
                this.blocked_ui = false;
                instance.web.unblockUI();
            }
            this.$el.fadeOut();
            this.getParent().$el.removeClass('oe_wait');
        }
    }
});

instance.web.DatabaseManager = instance.web.Widget.extend({
    init: function(parent) {
        this._super(parent);
        this.unblockUIFunction = instance.web.unblockUI;
        $.validator.addMethod('matches', function (s, _, re) {
            return new RegExp(re).test(s);
        }, _t("Invalid database name"));
    },
    start: function() {
        var self = this;
        $('.oe_secondary_menus_container,.oe_user_menu_placeholder').empty();
        var fetch_db = this.rpc("/web/database/get_list", {}).then(
            function(result) {
                self.db_list = result;
            },
            function (_, ev) {
                ev.preventDefault();
                self.db_list = null;
            });
        var fetch_langs = this.rpc("/web/session/get_lang_list", {}).done(function(result) {
            self.lang_list = result;
        });
        return $.when(fetch_db, fetch_langs).always(self.do_render);
    },
    do_render: function() {
        var self = this;
        instance.webclient.toggle_bars(true);
        self.$el.html(QWeb.render("DatabaseManager", { widget : self }));
        $('.oe_user_menu_placeholder').append(QWeb.render("DatabaseManager.user_menu",{ widget : self }));
        $('.oe_secondary_menus_container').append(QWeb.render("DatabaseManager.menu",{ widget : self }));
        $('ul.oe_secondary_submenu > li:first').addClass('active');
        $('ul.oe_secondary_submenu > li').bind('click', function (event) {
            var menuitem = $(this);
            menuitem.addClass('active').siblings().removeClass('active');
            var form_id =menuitem.find('a').attr('href');
            $(form_id).show().siblings().hide();
            event.preventDefault();
        });
        $('#back-to-login').click(self.do_exit);
        self.$el.find("td").addClass("oe_form_group_cell");
        self.$el.find("tr td:first-child").addClass("oe_form_group_cell_label");
        self.$el.find("label").addClass("oe_form_label");
        self.$el.find("form[name=create_db_form]").validate({ submitHandler: self.do_create });
        self.$el.find("form[name=duplicate_db_form]").validate({ submitHandler: self.do_duplicate });
        self.$el.find("form[name=drop_db_form]").validate({ submitHandler: self.do_drop });
        self.$el.find("form[name=backup_db_form]").validate({ submitHandler: self.do_backup });
        self.$el.find("form[name=restore_db_form]").validate({ submitHandler: self.do_restore });
        self.$el.find("form[name=change_pwd_form]").validate({
            messages: {
                old_pwd: _t("Please enter your previous password"),
                new_pwd: _t("Please enter your new password"),
                confirm_pwd: {
                    required: _t("Please confirm your new password"),
                    equalTo: _t("The confirmation does not match the password")
                }
            },
            submitHandler: self.do_change_password
        });
    },
    destroy: function () {
        this.$el.find('#db-create, #db-drop, #db-backup, #db-restore, #db-change-password, #back-to-login').unbind('click').end().empty();
        this._super();
    },
    /**
     * Blocks UI and replaces $.unblockUI by a noop to prevent third parties
     * from unblocking the UI
     */
    blockUI: function () {
        instance.web.blockUI();
        instance.web.unblockUI = function () {};
    },
    /**
     * Reinstates $.unblockUI so third parties can play with blockUI, and
     * unblocks the UI
     */
    unblockUI: function () {
        instance.web.unblockUI = this.unblockUIFunction;
        instance.web.unblockUI();
    },
    /**
     * Displays an error dialog resulting from the various RPC communications
     * failing over themselves
     *
     * @param {Object} error error description
     * @param {String} error.title title of the error dialog
     * @param {String} error.error message of the error dialog
     */
    display_error: function (error) {
        return new instance.web.Dialog(this, {
            size: 'medium',
            title: error.title,
            buttons: [
                {text: _t("Ok"), click: function() { this.parents('.modal').modal('hide'); }}
            ]
        }, $('<div>').html(error.error)).open();
    },
    do_create: function(form) {
        var self = this;
        var fields = $(form).serializeArray();
        self.rpc("/web/database/create", {'fields': fields}).done(function(result) {
            if (result) {
                instance.web.redirect('/web');
            } else {
                alert("Failed to create database");
            }
        });
    },
    do_duplicate: function(form) {
        var self = this;
        var fields = $(form).serializeArray();
        self.rpc("/web/database/duplicate", {'fields': fields}).then(function(result) {
            if (result.error) {
                self.display_error(result);
                return;
            }
            self.do_notify(_t("Duplicating database"), _t("The database has been duplicated."));
            self.start();
        });
    },
    do_drop: function(form) {
        var self = this;
        var $form = $(form),
            fields = $form.serializeArray(),
            $db_list = $form.find('[name=drop_db]'),
            db = $db_list.val();
        if (!db || !confirm(_.str.sprintf(_t("Do you really want to delete the database: %s ?"), db))) {
            return;
        }
        self.rpc("/web/database/drop", {'fields': fields}).done(function(result) {
            if (result.error) {
                self.display_error(result);
                return;
            }
            self.do_notify(_t("Dropping database"), _.str.sprintf(_t("The database %s has been dropped"), db));
            self.start();
        });
    },
    do_backup: function(form) {
        var self = this;
        self.blockUI();
        self.session.get_file({
            form: form,
            success: function () {
                self.do_notify(_t("Backed"), _t("Database backed up successfully"));
            },
            error: function(error){
               if(error){
                  self.display_error({
                        title: _t("Backup Database"),
                        error: 'AccessDenied'
                  });
               }
            },
            complete: function() {
                self.unblockUI();
            }
        });
    },
    do_restore: function(form) {
        var self = this;
        self.blockUI();
        $(form).ajaxSubmit({
            url: '/web/database/restore',
            type: 'POST',
            resetForm: true,
            success: function (body) {
                // If empty body, everything went fine
                if (!body) { return; }

                if (body.indexOf('403 Forbidden') !== -1) {
                    self.display_error({
                        title: _t("Access Denied"),
                        error: _t("Incorrect super-administrator password")
                    });
                } else {
                    self.display_error({
                        title: _t("Restore Database"),
                        error: _t("Could not restore the database")
                    });
                }
            },
            complete: function() {
                self.unblockUI();
                self.do_notify(_t("Restored"), _t("Database restored successfully"));
            }
        });
    },
    do_change_password: function(form) {
        var self = this;
        self.rpc("/web/database/change_password", {
            'fields': $(form).serializeArray()
        }).done(function(result) {
            if (result.error) {
                self.display_error(result);
                return;
            }
            self.unblockUI();
            self.do_notify(_t("Changed Password"), _t("Password has been changed successfully"));
        });
    },
    do_exit: function () {
        this.$el.remove();
        instance.web.redirect('/web');
    }
});
instance.web.client_actions.add("database_manager", "instance.web.DatabaseManager");

instance.web.login = function() {
    instance.web.redirect('/web/login');
};
instance.web.client_actions.add("login", "instance.web.login");

instance.web.logout = function() {
    instance.web.redirect('/web/session/logout');
};
instance.web.client_actions.add("logout", "instance.web.logout");


/**
 * Redirect to url by replacing window.location
 * If wait is true, sleep 1s and wait for the server i.e. after a restart.
 */
instance.web.redirect = function(url, wait) {
    // Dont display a dialog if some xmlhttprequest are in progress
    if (instance.client && instance.client.crashmanager) {
        instance.client.crashmanager.active = false;
    }

    var load = function() {
        var old = "" + window.location;
        var old_no_hash = old.split("#")[0];
        var url_no_hash = url.split("#")[0];
        location.assign(url);
        if (old_no_hash === url_no_hash) {
            location.reload(true);
        }
    };

    var wait_server = function() {
        instance.session.rpc("/web/webclient/version_info", {}).done(load).fail(function() {
            setTimeout(wait_server, 250);
        });
    };

    if (wait) {
        setTimeout(wait_server, 1000);
    } else {
        load();
    }
};

/**
 * Client action to reload the whole interface.
 * If params.menu_id, it opens the given menu entry.
 * If params.wait, reload will wait the openerp server to be reachable before reloading
 */
instance.web.Reload = function(parent, action) {
    var params = action.params || {};
    var menu_id = params.menu_id || false;
    var l = window.location;

    var sobj = $.deparam(l.search.substr(1));
    if (params.url_search) {
        sobj = _.extend(sobj, params.url_search);
    }
    var search = '?' + $.param(sobj);

    var hash = l.hash;
    if (menu_id) {
        hash = "#menu_id=" + menu_id;
    }
    var url = l.protocol + "//" + l.host + l.pathname + search + hash;

    instance.web.redirect(url, params.wait);
};
instance.web.client_actions.add("reload", "instance.web.Reload");

/**
 * Client action to go back in breadcrumb history.
 * If can't go back in history stack, will go back to home.
 */
instance.web.HistoryBack = function(parent) {
    if (!parent.history_back()) {
        instance.web.Home(parent);
    }
};
instance.web.client_actions.add("history_back", "instance.web.HistoryBack");

/**
 * Client action to go back home.
 */
instance.web.Home = function(parent, action) {
    var url = '/' + (window.location.search || '');
    instance.web.redirect(url, action && action.params && action.params.wait);
};
instance.web.client_actions.add("home", "instance.web.Home");

instance.web.ChangePassword =  instance.web.Widget.extend({
    template: "ChangePassword",
    start: function() {
        var self = this;
        this.getParent().dialog_title = _t("Change Password");
        var $button = self.$el.find('.oe_form_button');
        $button.appendTo(this.getParent().$buttons);
        $button.eq(2).click(function(){
           self.$el.parents('.modal').modal('hide');
        });
        $button.eq(0).click(function(){
          self.rpc("/web/session/change_password",{
               'fields': $("form[name=change_password_form]").serializeArray()
          }).done(function(result) {
               if (result.error) {
                  self.display_error(result);
                  return;
               } else {
                   instance.webclient.on_logout();
               }
          });
       });
    },
    display_error: function (error) {
        return new instance.web.Dialog(this, {
            size: 'medium',
            title: error.title,
            buttons: [
                {text: _t("Ok"), click: function() { this.parents('.modal').modal('hide'); }}
            ]
        }, $('<div>').html(error.error)).open();
    },
});
instance.web.client_actions.add("change_password", "instance.web.ChangePassword");

instance.web.Menu =  instance.web.Widget.extend({
    template: 'Menu',
    init: function() {
        var self = this;
        this._super.apply(this, arguments);
        this.has_been_loaded = $.Deferred();
        this.maximum_visible_links = 'auto'; // # of menu to show. 0 = do not crop, 'auto' = algo
        this.data = {data:{children:[]}};
        this.on("menu_loaded", this, function (menu_data) {
            self.reflow();
            // launch the fetch of needaction counters, asynchronous
            if (!_.isEmpty(menu_data.all_menu_ids)) {
                this.do_load_needaction(menu_data.all_menu_ids);
            }
        });
        var lazyreflow = _.debounce(this.reflow.bind(this), 200);
        instance.web.bus.on('resize', this, function() {
            self.$el.height(0);
            lazyreflow();
        });
    },
    start: function() {
        this._super.apply(this, arguments);
        this.$secondary_menus = this.getParent().$el.find('.oe_secondary_menus_container');
        this.$secondary_menus.on('click', 'a[data-menu]', this.on_menu_click);
        return this.do_reload();
    },
    do_reload: function() {
        var self = this;
        return this.rpc("/web/menu/load", {}).done(function(r) {
            self.menu_loaded(r);
        });
    },
    menu_loaded: function(data) {
        var self = this;
        this.data = {data: data};
        this.renderElement();
        this.$secondary_menus.html(QWeb.render("Menu.secondary", { widget : this }));
        this.$el.on('click', 'a[data-menu]', this.on_top_menu_click);
        // Hide second level submenus
        this.$secondary_menus.find('.oe_menu_toggler').siblings('.oe_secondary_submenu').hide();
        if (self.current_menu) {
            self.open_menu(self.current_menu);
        }
        this.trigger('menu_loaded', data);
        this.has_been_loaded.resolve();
    },
    do_load_needaction: function (menu_ids) {
        var self = this;
        menu_ids = _.compact(menu_ids);
        if (_.isEmpty(menu_ids)) {
            return $.when();
        }
        return this.rpc("/web/menu/load_needaction", {'menu_ids': menu_ids}).done(function(r) {
            self.on_needaction_loaded(r);
        });
    },
    on_needaction_loaded: function(data) {
        var self = this;
        this.needaction_data = data;
        _.each(this.needaction_data, function (item, menu_id) {
            var $item = self.$secondary_menus.find('a[data-menu="' + menu_id + '"]');
            $item.find('.badge').remove();
            if (item.needaction_counter && item.needaction_counter > 0) {
                $item.append(QWeb.render("Menu.needaction_counter", { widget : item }));
            }
        });
    },
    /**
     * Reflow the menu items and dock overflowing items into a "More" menu item.
     * Automatically called when 'menu_loaded' event is triggered and on window resizing.
     */
    reflow: function() {
        var self = this;
        this.$el.height('auto').show();
        var $more_container = this.$('#menu_more_container').hide();
        var $more = this.$('#menu_more');
        $more.children('li').insertBefore($more_container);
        var $toplevel_items = this.$el.children('li').not($more_container).hide();
        $toplevel_items.each(function() {
            var remaining_space = self.$el.parent().width() - $more_container.outerWidth();
            self.$el.parent().children(':visible').each(function() {
                remaining_space -= $(this).outerWidth();
            });
            if ($(this).width() > remaining_space) {
                return false;
            }
            $(this).show();
        });
        $more.append($toplevel_items.filter(':hidden').show());
        $more_container.toggle(!!$more.children().length);
        // Hide toplevel item if there is only one
        var $toplevel = this.$el.children("li:visible");
        if ($toplevel.length === 1) {
            $toplevel.hide();
        }
    },
    /**
     * Opens a given menu by id, as if a user had browsed to that menu by hand
     * except does not trigger any event on the way
     *
     * @param {Number} id database id of the terminal menu to select
     */
    open_menu: function (id) {
        this.current_menu = id;
        this.session.active_id = id;
        var $clicked_menu, $sub_menu, $main_menu;
        $clicked_menu = this.$el.add(this.$secondary_menus).find('a[data-menu=' + id + ']');
        this.trigger('open_menu', id, $clicked_menu);

        if (this.$secondary_menus.has($clicked_menu).length) {
            $sub_menu = $clicked_menu.parents('.oe_secondary_menu');
            $main_menu = this.$el.find('a[data-menu=' + $sub_menu.data('menu-parent') + ']');
        } else {
            $sub_menu = this.$secondary_menus.find('.oe_secondary_menu[data-menu-parent=' + $clicked_menu.attr('data-menu') + ']');
            $main_menu = $clicked_menu;
        }

        // Activate current main menu
        this.$el.find('.active').removeClass('active');
        $main_menu.addClass('active');

        // Show current sub menu
        this.$secondary_menus.find('.oe_secondary_menu').hide();
        $sub_menu.show();

        // Hide/Show the leftbar menu depending of the presence of sub-items
        this.$secondary_menus.parent('.oe_leftbar').toggle(!!$sub_menu.children().length);

        // Activate current menu item and show parents
        this.$secondary_menus.find('.active').removeClass('active');
        if ($main_menu !== $clicked_menu) {
            $clicked_menu.parents().show();
            if ($clicked_menu.is('.oe_menu_toggler')) {
                $clicked_menu.toggleClass('oe_menu_opened').siblings('.oe_secondary_submenu:first').toggle();
            } else {
                $clicked_menu.parent().addClass('active');
            }
        }
        // add a tooltip to cropped menu items
        this.$secondary_menus.find('.oe_secondary_submenu li a span').each(function() {
            $(this).tooltip(this.scrollWidth > this.clientWidth ? {title: $(this).text().trim(), placement: 'auto right'} :'destroy');
       });
    },
    /**
     * Call open_menu with the first menu_item matching an action_id
     *
     * @param {Number} id the action_id to match
     */
    open_action: function (id) {
        var $menu = this.$el.add(this.$secondary_menus).find('a[data-action-id="' + id + '"]');
        var menu_id = $menu.data('menu');
        if (menu_id) {
            this.open_menu(menu_id);
        }
    },
    /**
     * Process a click on a menu item
     *
     * @param {Number} id the menu_id
     * @param {Boolean} [needaction=false] whether the triggered action should execute in a `needs action` context
     */
    menu_click: function(id, needaction) {
        if (!id) { return; }

        // find back the menuitem in dom to get the action
        var $item = this.$el.find('a[data-menu=' + id + ']');
        if (!$item.length) {
            $item = this.$secondary_menus.find('a[data-menu=' + id + ']');
        }
        var action_id = $item.data('action-id');
        // If first level menu doesnt have action trigger first leaf
        if (!action_id) {
            if(this.$el.has($item).length) {
                var $sub_menu = this.$secondary_menus.find('.oe_secondary_menu[data-menu-parent=' + id + ']');
                var $items = $sub_menu.find('a[data-action-id]').filter('[data-action-id!=""]');
                if($items.length) {
                    action_id = $items.data('action-id');
                    id = $items.data('menu');
                }
            }
        }
        if (action_id) {
            this.trigger('menu_click', {
                action_id: action_id,
                needaction: needaction,
                id: id,
                previous_menu_id: this.current_menu // Here we don't know if action will fail (in which case we have to revert menu)
            }, $item);
        }
        this.open_menu(id);
    },
    do_reload_needaction: function () {
        var self = this;
        if (self.current_menu) {
            self.do_load_needaction([self.current_menu]).then(function () {
                self.trigger("need_action_reloaded");
            });
        }
    },
    /**
     * Jquery event handler for menu click
     *
     * @param {Event} ev the jquery event
     */
    on_top_menu_click: function(ev) {
        var self = this;
        var id = $(ev.currentTarget).data('menu');
        var menu_ids = [id];
        var menu = _.filter(this.data.data.children, function (menu) {return menu.id == id;})[0];
        function add_menu_ids (menu) {
            if (menu.children) {
                _.each(menu.children, function (menu) {
                    menu_ids.push(menu.id);
                    add_menu_ids(menu);
                });
            }
        }
        add_menu_ids(menu);
        self.do_load_needaction(menu_ids).then(function () {
            self.trigger("need_action_reloaded");
        });
        this.on_menu_click(ev);
    },
    on_menu_click: function(ev) {
        ev.preventDefault();
        var needaction = $(ev.target).is('div#menu_counter');
        this.menu_click($(ev.currentTarget).data('menu'), needaction);
    },
});

instance.web.UserMenu =  instance.web.Widget.extend({
    template: "UserMenu",
    init: function(parent) {
        this._super(parent);
        this.update_promise = $.Deferred().resolve();
    },
    start: function() {
        var self = this;
        this._super.apply(this, arguments);
        this.$el.on('click', '.dropdown-menu li a[data-menu]', function(ev) {
            ev.preventDefault();
            var f = self['on_menu_' + $(this).data('menu')];
            if (f) {
                f($(this));
            }
        });
    },
    do_update: function () {
        var self = this;
        var fct = function() {
            var $avatar = self.$el.find('.oe_topbar_avatar');
            $avatar.attr('src', $avatar.data('default-src'));
            if (!self.session.uid)
                return;
            var func = new instance.web.Model("res.users").get_func("read");
            return self.alive(func(self.session.uid, ["name", "company_id"])).then(function(res) {
                var topbar_name = res.name;
                if(instance.session.debug)
                    topbar_name = _.str.sprintf("%s (%s)", topbar_name, instance.session.db);
                if(res.company_id[0] > 1)
                    topbar_name = _.str.sprintf("%s (%s)", topbar_name, res.company_id[1]);
                self.$el.find('.oe_topbar_name').text(topbar_name);
                if (!instance.session.debug) {
                    topbar_name = _.str.sprintf("%s (%s)", topbar_name, instance.session.db);
                }
                var avatar_src = self.session.url('/web/binary/image', {model:'res.users', field: 'image_small', id: self.session.uid});
                $avatar.attr('src', avatar_src);
            });
        };
        this.update_promise = this.update_promise.then(fct, fct);
    },
    on_menu_help: function() {
        window.open('http://help.openerp.com', '_blank');
    },
    on_menu_logout: function() {
        this.trigger('user_logout');
    },
    on_menu_settings: function() {
        var self = this;
        if (!this.getParent().has_uncommitted_changes()) {
            self.rpc("/web/action/load", { action_id: "base.action_res_users_my" }).done(function(result) {
                result.res_id = instance.session.uid;
                self.getParent().action_manager.do_action(result);
            });
        }
    },
    on_menu_account: function() {
        var self = this;
        if (!this.getParent().has_uncommitted_changes()) {
            var P = new instance.web.Model('ir.config_parameter');
            P.call('get_param', ['database.uuid']).then(function(dbuuid) {
                var state = {
                            'd': instance.session.db,
                            'u': window.location.protocol + '//' + window.location.host,
                        };
                var params = {
                    response_type: 'token',
                    client_id: dbuuid || '',
                    state: JSON.stringify(state),
                    scope: 'userinfo',
                };
                instance.web.redirect('https://accounts.openerp.com/oauth2/auth?'+$.param(params));
            });
        }
    },
    on_menu_about: function() {
        var self = this;
        self.rpc("/web/webclient/version_info", {}).done(function(res) {
            var $help = $(QWeb.render("UserMenu.about", {version_info: res}));
            $help.find('a.oe_activate_debug_mode').click(function (e) {
                e.preventDefault();
                window.location = $.param.querystring( window.location.href, 'debug');
            });
            new instance.web.Dialog(this, {
                size: 'medium',
                dialogClass: 'oe_act_window',
                title: _t("About"),
            }, $help).open();
        });
    },
});

instance.web.FullscreenWidget = instance.web.Widget.extend({
    /**
     * Widgets extending the FullscreenWidget will be displayed fullscreen,
     * and will have a fixed 1:1 zoom level on mobile devices.
     */
    start: function(){
        if(!$('#oe-fullscreenwidget-viewport').length){
            $('head').append('<meta id="oe-fullscreenwidget-viewport" name="viewport" content="initial-scale=1.0; maximum-scale=1.0; user-scalable=0;">');
        }
        instance.webclient.set_content_full_screen(true);
        return this._super();
    },
    destroy: function(){
        instance.webclient.set_content_full_screen(false);
        $('#oe-fullscreenwidget-viewport').remove();
        return this._super();
    },

});

instance.web.Client = instance.web.Widget.extend({
    init: function(parent, origin) {
        instance.client = instance.webclient = this;
        this.client_options = {};
        this._super(parent);
        this.origin = origin;
    },
    start: function() {
        var self = this;
        return instance.session.session_bind(this.origin).then(function() {
            var $e = $(QWeb.render(self._template, {widget: self}));
            self.replaceElement($e);
            $e.openerpClass();
            self.bind_events();
            return self.show_common();
        });
    },
    bind_events: function() {
        var self = this;
        this.$el.on('mouseenter', '.oe_systray > div:not([data-toggle=tooltip])', function() {
            $(this).attr('data-toggle', 'tooltip').tooltip().trigger('mouseenter');
        });
        this.$el.on('click', '.oe_dropdown_toggle', function(ev) {
            ev.preventDefault();
            var $toggle = $(this);
            var doc_width = $(document).width();
            var $menu = $toggle.siblings('.oe_dropdown_menu');
            $menu = $menu.size() >= 1 ? $menu : $toggle.find('.oe_dropdown_menu');
            var state = $menu.is('.oe_opened');
            setTimeout(function() {
                // Do not alter propagation
                $toggle.add($menu).toggleClass('oe_opened', !state);
                if (!state) {
                    // Move $menu if outside window's edge
                    var offset = $menu.offset();
                    var menu_width = $menu.width();
                    var x = doc_width - offset.left - menu_width - 2;
                    if (x < 0) {
                        $menu.offset({ left: offset.left + x }).width(menu_width);
                    }
                }
            }, 0);
        });
        instance.web.bus.on('click', this, function(ev) {
            $.fn.tooltip('destroy');
            if (!$(ev.target).is('input[type=file]')) {
                self.$el.find('.oe_dropdown_menu.oe_opened, .oe_dropdown_toggle.oe_opened').removeClass('oe_opened');
            }
        });
    },
    show_common: function() {
        var self = this;
        this.crashmanager =  new instance.web.CrashManager();
        instance.session.on('error', this.crashmanager, this.crashmanager.rpc_error);
        self.notification = new instance.web.Notification(this);
        self.notification.appendTo(self.$el);
        self.loading = new instance.web.Loading(self);
        self.loading.appendTo(self.$el);
        self.action_manager = new instance.web.ActionManager(self);
        self.action_manager.appendTo(self.$('.oe_application'));
    },
    toggle_bars: function(value) {
        this.$('tr:has(td.navbar),.oe_leftbar').toggle(value);
    },
    has_uncommitted_changes: function() {
        return false;
    },
});

instance.web.WebClient = instance.web.Client.extend({
    _template: 'WebClient',
    events: {
        'click .oe_logo_edit_admin': 'logo_edit'
    },
    init: function(parent, client_options) {
        this._super(parent);
        if (client_options) {
            _.extend(this.client_options, client_options);
        }
        this._current_state = null;
        this.menu_dm = new instance.web.DropMisordered();
        this.action_mutex = new $.Mutex();
        this.set('title_part', {"zopenerp": "OpenERP"});
    },
    start: function() {
        var self = this;
        this.on("change:title_part", this, this._title_changed);
        this._title_changed();
        return $.when(this._super()).then(function() {
            if (jQuery.deparam !== undefined && jQuery.deparam(jQuery.param.querystring()).kitten !== undefined) {
                self.to_kitten();
            }
            if (self.session.session_is_valid()) {
                self.show_application();
            }
            if (self.client_options.action) {
                self.action_manager.do_action(self.client_options.action);
                delete(self.client_options.action);
            }
        });
    },
    to_kitten: function() {
        this.kitten = true;
        $("body").addClass("kitten-mode-activated");
        $("body").css("background-image", "url(" + instance.session.origin + "/web/static/src/img/back-enable.jpg" + ")");
        if ($.blockUI) {
            var imgkit = Math.floor(Math.random() * 2 + 1);
            $.blockUI.defaults.message = '<img src="http://www.amigrave.com/loading-kitten/' + imgkit + '.gif" class="loading-kitten">';
        }
    },
    /**
        Sets the first part of the title of the window, dedicated to the current action.
    */
    set_title: function(title) {
        this.set_title_part("action", title);
    },
    /**
        Sets an arbitrary part of the title of the window. Title parts are identified by strings. Each time
        a title part is changed, all parts are gathered, ordered by alphabetical order and displayed in the
        title of the window separated by '-'.
    */
    set_title_part: function(part, title) {
        var tmp = _.clone(this.get("title_part"));
        tmp[part] = title;
        this.set("title_part", tmp);
    },
    _title_changed: function() {
        var parts = _.sortBy(_.keys(this.get("title_part")), function(x) { return x; });
        var tmp = "";
        _.each(parts, function(part) {
            var str = this.get("title_part")[part];
            if (str) {
                tmp = tmp ? tmp + " - " + str : str;
            }
        }, this);
        document.title = tmp;
    },
    show_common: function() {
        var self = this;
        this._super();
        window.onerror = function (message, file, line) {
            self.crashmanager.show_error({
                type: _t("Client Error"),
                message: message,
                data: {debug: file + ':' + line}
            });
        };
    },
    show_application: function() {
        var self = this;
        self.toggle_bars(true);
        self.update_logo();
        self.menu = new instance.web.Menu(self);
        self.menu.replace(this.$el.find('.oe_menu_placeholder'));
        self.menu.on('menu_click', this, this.on_menu_action);
        self.user_menu = new instance.web.UserMenu(self);
        self.user_menu.replace(this.$el.find('.oe_user_menu_placeholder'));
        self.user_menu.on('user_logout', self, self.on_logout);
        self.user_menu.do_update();
        self.bind_hashchange();
        self.set_title();
        self.check_timezone();
        if (self.client_options.action_post_login) {
            self.action_manager.do_action(self.client_options.action_post_login);
            delete(self.client_options.action_post_login);
        }
    },
    update_logo: function() {
        var img = this.session.url('/web/binary/company_logo');
        this.$('.oe_logo img').attr('src', '').attr('src', img);
        this.$('.oe_logo_edit').toggleClass('oe_logo_edit_admin', this.session.uid === 1);
    },
    logo_edit: function(ev) {
        var self = this;
        self.alive(new instance.web.Model("res.users").get_func("read")(this.session.uid, ["company_id"])).then(function(res) {
            self.rpc("/web/action/load", { action_id: "base.action_res_company_form" }).done(function(result) {
                result.res_id = res['company_id'][0];
                result.target = "new";
                result.views = [[false, 'form']];
                result.flags = {
                    action_buttons: true,
                };
                self.action_manager.do_action(result);
                var form = self.action_manager.dialog_widget.views.form.controller;
                form.on("on_button_cancel", self.action_manager, self.action_manager.dialog_stop);
                form.on('record_saved', self, function() {
                    self.action_manager.dialog_stop();
                    self.update_logo();
                });
            });
        });
        return false;
    },
    check_timezone: function() {
        var self = this;
        return self.alive(new instance.web.Model('res.users').call('read', [[this.session.uid], ['tz_offset']])).then(function(result) {
            var user_offset = result[0]['tz_offset'];
            var offset = -(new Date().getTimezoneOffset());
            // _.str.sprintf()'s zero front padding is buggy with signed decimals, so doing it manually
            var browser_offset = (offset < 0) ? "-" : "+";
            browser_offset += _.str.sprintf("%02d", Math.abs(offset / 60));
            browser_offset += _.str.sprintf("%02d", Math.abs(offset % 60));
            if (browser_offset !== user_offset) {
                var $icon = $(QWeb.render('WebClient.timezone_systray'));
                $icon.on('click', function() {
                    var notification = self.do_warn(_t("Timezone Mismatch"), QWeb.render('WebClient.timezone_notification', {
                        user_timezone: instance.session.user_context.tz || 'UTC',
                        user_offset: user_offset,
                        browser_offset: browser_offset,
                    }), true);
                    notification.element.find('.oe_webclient_timezone_notification').on('click', function() {
                        notification.close();
                    }).find('a').on('click', function() {
                        notification.close();
                        self.user_menu.on_menu_settings();
                        return false;
                    });
                });
                $icon.appendTo(self.$('.oe_systray'));
            }
        });
    },
    destroy_content: function() {
        _.each(_.clone(this.getChildren()), function(el) {
            el.destroy();
        });
        this.$el.children().remove();
    },
    do_reload: function() {
        var self = this;
        return this.session.session_reload().then(function () {
            instance.session.load_modules(true).then(
                self.menu.proxy('do_reload')); });

    },
    do_notify: function() {
        var n = this.notification;
        return n.notify.apply(n, arguments);
    },
    do_warn: function() {
        var n = this.notification;
        return n.warn.apply(n, arguments);
    },
    on_logout: function() {
        var self = this;
        if (!this.has_uncommitted_changes()) {
            self.action_manager.do_action('logout');
        }
    },
    bind_hashchange: function() {
        var self = this;
        $(window).bind('hashchange', this.on_hashchange);

        var state = $.bbq.getState(true);
        if (_.isEmpty(state) || state.action == "login") {
            self.menu.has_been_loaded.done(function() {
                new instance.web.Model("res.users").call("read", [self.session.uid, ["action_id"]]).done(function(data) {
                    if(data.action_id) {
                        self.action_manager.do_action(data.action_id[0]);
                        self.menu.open_action(data.action_id[0]);
                    } else {
                        var first_menu_id = self.menu.$el.find("a:first").data("menu");
                        if(first_menu_id)
                            self.menu.menu_click(first_menu_id);
                    }
                });
            });
        } else {
            $(window).trigger('hashchange');
        }
    },
    on_hashchange: function(event) {
        var self = this;
        var stringstate = event.getState(false);
        if (!_.isEqual(this._current_state, stringstate)) {
            var state = event.getState(true);
            if(!state.action && state.menu_id) {
                self.menu.has_been_loaded.done(function() {
                    self.menu.do_reload().done(function() {
                        self.menu.menu_click(state.menu_id);
                    });
                });
            } else {
                state._push_me = false;  // no need to push state back...
                this.action_manager.do_load_state(state, !!this._current_state);
            }
        }
        this._current_state = stringstate;
    },
    do_push_state: function(state) {
        this.set_title(state.title);
        delete state.title;
        var url = '#' + $.param(state);
        this._current_state = $.deparam($.param(state), false);     // stringify all values
        $.bbq.pushState(url);
        this.trigger('state_pushed', state);
    },
    on_menu_action: function(options) {
        var self = this;
        return this.menu_dm.add(this.rpc("/web/action/load", { action_id: options.action_id }))
            .then(function (result) {
                return self.action_mutex.exec(function() {
                    if (options.needaction) {
                        result.context = new instance.web.CompoundContext(result.context, {
                            search_default_message_unread: true,
                            search_disable_custom_filters: true,
                        });
                    }
                    var completed = $.Deferred();
                    $.when(self.action_manager.do_action(result, {
                        clear_breadcrumbs: true,
                        action_menu_id: self.menu.current_menu,
                    })).fail(function() {
                        self.menu.open_menu(options.previous_menu_id);
                    }).always(function() {
                        completed.resolve();
                    });
                    setTimeout(function() {
                        completed.resolve();
                    }, 2000);
                    // We block the menu when clicking on an element until the action has correctly finished
                    // loading. If something crash, there is a 2 seconds timeout before it's unblocked.
                    return completed;
                });
            });
    },
    set_content_full_screen: function(fullscreen) {
        $(document.body).css('overflow-y', fullscreen ? 'hidden' : 'scroll');
        this.$('.oe_webclient').toggleClass(
            'oe_content_full_screen', fullscreen);
    },
    has_uncommitted_changes: function() {
        var $e = $.Event('clear_uncommitted_changes');
        instance.web.bus.trigger('clear_uncommitted_changes', $e);
        if ($e.isDefaultPrevented()) {
            return true;
        } else {
            return this._super.apply(this, arguments);
        }
    },
});

instance.web.EmbeddedClient = instance.web.Client.extend({
    _template: 'EmbedClient',
    init: function(parent, origin, dbname, login, key, action_id, options) {
        this._super(parent, origin);
        this.bind_credentials(dbname, login, key);
        this.action_id = action_id;
        this.options = options || {};
    },
    start: function() {
        var self = this;
        return $.when(this._super()).then(function() {
            return self.authenticate().then(function() {
                if (!self.action_id) {
                    return;
                }
                return self.rpc("/web/action/load", { action_id: self.action_id }).done(function(result) {
                    var action = result;
                    action.flags = _.extend({
                        //views_switcher : false,
                        search_view : false,
                        action_buttons : false,
                        sidebar : false
                        //pager : false
                    }, self.options, action.flags || {});

                    self.do_action(action);
                });
            });
        });
    },

    do_action: function(/*...*/) {
        var am = this.action_manager;
        return am.do_action.apply(am, arguments);
    },

    authenticate: function() {
        var s = instance.session;
        if (s.session_is_valid() && s.db === this.dbname && s.login === this.login) {
            return $.when();
        }
        return instance.session.session_authenticate(this.dbname, this.login, this.key);
    },

    bind_credentials: function(dbname, login, key) {
        this.dbname = dbname;
        this.login = login;
        this.key = key;
    },

});

instance.web.embed = function (origin, dbname, login, key, action, options) {
    $('head').append($('<link>', {
        'rel': 'stylesheet',
        'type': 'text/css',
        'href': origin +'/web/css/web.assets_webclient'
    }));
    var currentScript = document.currentScript;
    if (!currentScript) {
        var sc = document.getElementsByTagName('script');
        currentScript = sc[sc.length-1];
    }
    var client = new instance.web.EmbeddedClient(null, origin, dbname, login, key, action, options);
    client.insertAfter(currentScript);
};

})();

// vim:et fdc=0 fdl=0 foldnestmax=3 fdm=syntax:<|MERGE_RESOLUTION|>--- conflicted
+++ resolved
@@ -183,11 +183,7 @@
     */
     close: function(reason) {
         if (this.dialog_inited && !this.__tmp_dialog_hiding) {
-<<<<<<< HEAD
             $('.tooltip').remove(); //remove open tooltip if any to prevent them staying when modal has disappeared
-            this.trigger("closing", reason);
-=======
->>>>>>> fa07bc85
             if (this.$el.is(":data(bs.modal)")) {     // may have been destroyed by closing signal
                 this.__tmp_dialog_hiding = true;
                 this.$dialog_box.modal('hide');
