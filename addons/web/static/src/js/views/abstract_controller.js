odoo.define('web.AbstractController', function (require) {
"use strict";

/**
 * The Controller class is the class coordinating the model and the renderer.
 * It is the C in MVC, and is what was formerly known in Odoo as a View.
 *
 * Its role is to listen to events bubbling up from the model/renderer, and call
 * the appropriate methods if necessary.  It also render control panel buttons,
 * and react to changes in the search view.  Basically, all interactions from
 * the renderer/model with the outside world (meaning server/reading in session/
 * reading localstorage, ...) has to go through the controller.
 */

var ActionMixin = require('web.ActionMixin');
var ajax = require('web.ajax');
var concurrency = require('web.concurrency');
var config = require('web.config');
var core = require('web.core');
var mvc = require('web.mvc');
var { WidgetAdapterMixin } = require('web.OwlCompatibility');

var session = require('web.session');

var QWeb = core.qweb;

var AbstractController = mvc.Controller.extend(ActionMixin, WidgetAdapterMixin, {
    custom_events: _.extend({}, ActionMixin.custom_events, {
        navigation_move: '_onNavigationMove',
        open_record: '_onOpenRecord',
        search: '_onSearch',
        switch_view: '_onSwitchView',
        search_panel_domain_updated: '_onSearchPanelDomainUpdated',
    }),
    events: {
        'click a[type="action"]': '_onActionClicked',
    },

    /**
     * @override
     * @param {string} params.modelName
     * @param {string} [params.controllerID] an id to ease the communication
     *   with upstream components
     * @param {ControlPanelController} [params.controlPanel]
     * @param {any} [params.handle] a handle that will be given to the model (some id)
     * @param {boolean} params.isMultiRecord
     * @param {Object[]} params.actionViews
     * @param {string} params.viewType
     */
    init: function (parent, model, renderer, params) {
        this._super.apply(this, arguments);
        this._controlPanel = params.controlPanel;
        this._title = params.displayName;
        this.modelName = params.modelName;
        this.activeActions = params.activeActions;
        this.controllerID = params.controllerID;
        this.initialState = params.initialState;
        this.bannerRoute = params.bannerRoute;
        this.isMultiRecord = params.isMultiRecord;
        this.actionViews = params.actionViews;
        this.viewType = params.viewType;
        // use a DropPrevious to correctly handle concurrent updates
        this.dp = new concurrency.DropPrevious();

        // the following attributes are used when there is a searchPanel
        this._searchPanel = params.searchPanel;
        this.controlPanelDomain = params.controlPanelDomain || [];
        this.searchPanelDomain = this._searchPanel ? this._searchPanel.getDomain() : [];
    },
    /**
     * Simply renders and updates the url.
     *
     * @returns {Promise}
     */
    start: function () {
        var self = this;
        if (this._searchPanel) {
            this.$('.o_content')
                .addClass('o_controller_with_searchpanel')
                .prepend(this._searchPanel.$el);
        }

        this.$el.addClass('o_view_controller');

        return this._super.apply(this, arguments).then(function () {
            var prom;
            if (self._controlPanel) {
                // render the ControlPanel elements (buttons, pager, sidebar...)
                prom = self._renderControlPanelElements().then(function (elements) {
                    self.controlPanelElements = elements;
                    self._controlPanel.$el.prependTo(self.$el);
                });
            }
            return Promise.resolve(prom);
        }).then(function () {
            return self._update(self.initialState);
        });
    },
    /**
     * @override
     */
    destroy: function () {
        if (this.$buttons) {
            this.$buttons.off();
        }
        if (this.controlPanelElements && this.controlPanelElements.$switch_buttons) {
            this.controlPanelElements.$switch_buttons.off();
        }
        this._super.apply(this, arguments);
        WidgetAdapterMixin.destroy.call(this, ...arguments);
    },
    /**
     * Called each time the controller is attached into the DOM.
     */
    on_attach_callback: function () {
        if (this._controlPanel) {
            this._controlPanel.on_attach_callback();
        }
        if (this._searchPanel) {
            this._searchPanel.on_attach_callback();
        }
        this.renderer.on_attach_callback();
        WidgetAdapterMixin.on_attach_callback.call(this, ...arguments);
    },
    /**
     * Called each time the controller is detached from the DOM.
     */
    on_detach_callback: function () {
        if (this._controlPanel) {
            this._controlPanel.on_detach_callback();
        }
        this.renderer.on_detach_callback();
        WidgetAdapterMixin.on_detach_callback.call(this, ...arguments);
    },

    //--------------------------------------------------------------------------
    // Public
    //--------------------------------------------------------------------------

    /**
     * @override
     */
    canBeRemoved: function () {
        // AAB: get rid of 'readonlyIfRealDiscard' option when on_hashchange mechanism is improved
        return this.discardChanges(undefined, {
            noAbandon: true,
            readonlyIfRealDiscard: true,
        });
    },
    /**
     * Discards the changes made on the record associated to the given ID, or
     * all changes made by the current controller if no recordID is given. For
     * example, when the user opens the 'home' screen, the action manager calls
     * this method on the active view to make sure it is ok to open the home
     * screen (and lose all current state).
     *
     * Note that it returns a Promise, because the view could choose to ask the
     * user if he agrees to discard.
     *
     * @param {string} [recordID]
     *        if not given, we consider all the changes made by the controller
     * @param {Object} [options]
     * @returns {Promise} resolved if properly discarded, rejected otherwise
     */
    discardChanges: function (recordID, options) {
        return Promise.resolve();
    },
    /**
     * Export the state of the controller containing information that is shared
     * between different controllers of a same action (like the current
     * searchQuery of the controlPanel).
     *
     * @returns {Object}
     */
    exportState: function () {
        var state = {};
        if (this._controlPanel) {
            state.cpState = this._controlPanel.exportState();
        }
        if (this._searchPanel) {
            state.spState = this._searchPanel.exportState();
        }
        return state;
    },
    /**
     * Gives the focus to the renderer
     */
    giveFocus: function () {
        this.renderer.giveFocus();
    },
    /**
     * The use of this method is discouraged.  It is still snakecased, because
     * it currently is used in many templates, but we will move to a simpler
     * mechanism as soon as we can.
     *
     * @deprecated
     * @param {string} action type of action, such as 'create', 'read', ...
     * @returns {boolean}
     */
    is_action_enabled: function (action) {
        return this.activeActions[action];
    },
    /**
     * Short helper method to reload the view
     *
     * @param {Object} [params] This object will simply be given to the update
     * @returns {Promise}
     */
    reload: async function (params) {
        params = params || {};
        var searchPanelUpdateProm;
        var controllerState = params.controllerState || {};
        var cpState = controllerState.cpState;
        if (this._controlPanel && cpState) {
            await this._controlPanel.importState(cpState).then(function (searchQuery) {
                params = _.extend({}, params, searchQuery);
            });
        }
        var postponeRendering = false;
        if (this._searchPanel) {
            this.controlPanelDomain = params.domain || this.controlPanelDomain;
            if (controllerState.spState) {
                this._searchPanel.importState(controllerState.spState);
                this.searchPanelDomain = this._searchPanel.getDomain();
            } else {
                searchPanelUpdateProm =  this._searchPanel.update({searchDomain: this._getSearchDomain()});
                postponeRendering = !params.noRender;
                params.noRender = true; // wait for searchpanel to be ready to render
            }
            params.domain = this.controlPanelDomain.concat(this.searchPanelDomain);
        }
        await Promise.all([this.update(params, {}), searchPanelUpdateProm]);
        if (postponeRendering) {
            return this.renderer._render();
        }
    },
    /**
     * For views that require a pager, this method will be called to allow the
     * controller to instantiate and render a pager. Note that in theory, the
     * controller can actually render whatever he wants in the pager zone.  If
     * your view does not want a pager, just let this method empty.
     *
     * @param {jQuery Node} $node
     * @return {Promise}
     */
    renderPager: function ($node) {
        return Promise.resolve();
    },
    /**
     * Same as renderPager, but for the 'sidebar' zone (the zone with the menu
     * dropdown in the control panel next to the buttons)
     *
     * @param {jQuery Node} $node
     * @return {Promise}
     */
    renderSidebar: function ($node) {
        return Promise.resolve();
    },
    /**
     * This is the main entry point for the controller.  Changes from the search
     * view arrive in this method, and internal changes can sometimes also call
     * this method.  It is basically the way everything notifies the controller
     * that something has changed.
     *
     * The update method is responsible for fetching necessary data, then
     * updating the renderer and wait for the rendering to complete.
     *
     * @param {Object} params will be given to the model and to the renderer
     * @param {Object} [options]
     * @param {boolean} [options.reload=true] if true, the model will reload data
     *
     * @returns {Promise}
     */
    update: function (params, options) {
        var self = this;
        var shouldReload = (options && 'reload' in options) ? options.reload : true;
        var def = shouldReload ? this.model.reload(this.handle, params) : Promise.resolve();
        // we check here that the updateIndex of the control panel hasn't changed
        // between the start of the update request and the moment the controller
        // asks the control panel to update itself ; indeed, it could happen that
        // another action/controller is executed during this one reloads itself,
        // and if that one finishes first, it replaces this controller in the DOM,
        // and this controller should no longer update the control panel.
        // note that this won't be necessary as soon as each controller will have
        // its own control panel
        var cpUpdateIndex = this._controlPanel && this._controlPanel.updateIndex;
        return this.dp.add(def).then(function (handle) {
            if (self._controlPanel && cpUpdateIndex !== self._controlPanel.updateIndex) {
                return;
            }
            self.handle = handle || self.handle; // update handle if we reloaded
            var state = self.model.get(self.handle);
            var localState = self.renderer.getLocalState();
            return self.dp.add(self.updateRendererState(state, params)).then(function () {
                if (self._controlPanel && cpUpdateIndex !== self._controlPanel.updateIndex) {
                    return;
                }
<<<<<<< HEAD
                return self._update(state, params).then(function(){
                    self.renderer.setLocalState(localState);
                });
=======
                self.renderer.setLocalState(localState);
                return self._update(state, params);
>>>>>>> 97473630
            });
        });
    },
    /**
     * Update the state of the renderer (handle both Widget and Component
     * renderers).
     *
     * @param {Object} state the model state
     * @param {Object} params will be given to the model and to the renderer
     */
    updateRendererState: function (state, params) {
        if (this.renderer instanceof owl.Component) {
            return this.renderer.update(state);
        }
        return this.renderer.updateState(state, params);
    },

    //--------------------------------------------------------------------------
    // Private
    //--------------------------------------------------------------------------

    /**
     * Return the current search domain. This is the searchDomain used to update
     * the searchpanel. It returns the domain coming from the controlpanel. This
     * function can be overridden to add sub-domains coming from other parts of
     * the interface.
     *
     * @private
     * @returns {Array[]}
     */
    _getSearchDomain: function () {
        return this.controlPanelDomain;
    },
    /**
     * This method is the way a view can notifies the outside world that
     * something has changed.  The main use for this is to update the url, for
     * example with a new id.
     *
     * @private
     */
    _pushState: function () {
        this.trigger_up('push_state', {
            controllerID: this.controllerID,
            state: this.getState(),
        });
    },
    /**
     * Renders the html provided by the route specified by the
     * bannerRoute attribute on the controller (banner_route in the template).
     * Renders it before the view output and add a css class 'o_has_banner' to it.
     * There can be only one banner displayed at a time.
     *
     * If the banner contains stylesheet links or js files, they are moved to <head>
     * (and will only be fetched once).
     *
     * Route example:
     * @http.route('/module/hello', auth='user', type='json')
     * def hello(self):
     *     return {'html': '<h1>hello, world</h1>'}
     *
     * @private
     * @returns {Promise}
     */
    _renderBanner: function () {
        if (this.bannerRoute !== undefined) {
            var self = this;
            return this.dp
                .add(this._rpc({route: this.bannerRoute}))
                .then(function (response) {
                    if (!response.html) {
                        self.$el.removeClass('o_has_banner');
                        return Promise.resolve();
                    }
                    self.$el.addClass('o_has_banner');
                    var $banner = $(response.html);
                    // we should only display one banner at a time
                    if (self._$banner && self._$banner.remove) {
                        self._$banner.remove();
                    }
                    // Css and js are moved to <head>
                    var defs = [];
                    $('link[rel="stylesheet"]', $banner).each(function (i, link) {
                        defs.push(ajax.loadCSS(link.href));
                        link.remove();
                    });
                    $('script[type="text/javascript"]', $banner).each(function (i, js) {
                        defs.push(ajax.loadJS(js.src));
                        js.remove();
                    });
                    return Promise.all(defs).then(function () {
                        $banner.insertBefore(self.$('> .o_content'));
                        self._$banner = $banner;
                    });
                });
        }
        return Promise.resolve();
    },
    /**
     * Renders the control elements (buttons, pager and sidebar) of the current
     * view.
     *
     * @private
     * @returns {Promise<Object>} resolved with an object containing the control
     *   panel jQuery elements
     */
    _renderControlPanelElements: function () {
        var self = this;
        var elements = {
            $buttons: $('<div>'),
            $sidebar: $('<div>'),
            $pager: $('<div>'),
        };

        this.renderButtons(elements.$buttons);
        var sidebarProm = this.renderSidebar(elements.$sidebar);
        var pagerProm = this.renderPager(elements.$pager);

        return Promise.all([sidebarProm, pagerProm]).then(function () {
            // remove the unnecessary outer div
            elements = _.mapObject(elements, function ($node) {
                return $node && $node.contents();
            });
            elements.$switch_buttons = self._renderSwitchButtons();

            return elements;
        });
    },
    /**
     * Renders the switch buttons and binds listeners on them.
     *
     * @private
     * @returns {jQuery}
     */
    _renderSwitchButtons: function () {
        var self = this;
        var views = _.filter(this.actionViews, {multiRecord: this.isMultiRecord});

        if (views.length <= 1) {
            return $();
        }

        var template = config.device.isMobile ? 'ControlPanel.SwitchButtons.Mobile' : 'ControlPanel.SwitchButtons';
        var $switchButtons = $(QWeb.render(template, {
            viewType: this.viewType,
            views: views,
        }));
        // create bootstrap tooltips
        _.each(views, function (view) {
            $switchButtons.filter('.o_cp_switch_' + view.type).tooltip();
        });
        // add onclick event listener
        var $switchButtonsFiltered = config.device.isMobile ? $switchButtons.find('button') : $switchButtons.filter('button');
        $switchButtonsFiltered.click(_.debounce(function (event) {
            var viewType = $(event.target).data('view-type');
            self.trigger_up('switch_view', {view_type: viewType});
        }, 200, true));

        // set active view's icon as view switcher button's icon in mobile
        if (config.device.isMobile) {
            var activeView = _.findWhere(views, {type: this.viewType});
            $switchButtons.find('.o_switch_view_button_icon').addClass('fa fa-lg ' + activeView.icon);
        }

        return $switchButtons;
    },
    /**
     * @override
     * @private
     */
    _startRenderer: function () {
        if (this.renderer instanceof owl.Component) {
            return this.renderer.mount(this.$('.o_content')[0]);
        }
        return this.renderer.appendTo(this.$('.o_content'));
    },
    /**
     * This method is called after each update or when the start method is
     * completed.
     *
     * Its primary use is to be used as a hook to update all parts of the UI,
     * besides the renderer.  For example, it may be used to enable/disable
     * some buttons in the control panel, such as the current graph type for a
     * graph view.
     *
     * @private
     * @param {Object} state the state given by the model
     * @param {Object} [params]
     * @param {Object[]} [params.breadcrumbs]
     * @returns {Promise}
     */
    _update: function (state, params) {
        // AAB: update the control panel -> this will be moved elsewhere at some point
        var cpContent = _.extend({}, this.controlPanelElements);
        this.updateControlPanel({
            breadcrumbs: params && params.breadcrumbs,
            cp_content: cpContent,
            title: this.getTitle(),
        });

        this._pushState();
        return this._renderBanner();
    },

    //--------------------------------------------------------------------------
    // Handlers
    //--------------------------------------------------------------------------

    /**
     * When a user clicks on an <a> link with type="action", we need to actually
     * do the action. This kind of links is used a lot in no-content helpers.
     *
     * * if the link has both data-model and data-method attributes, the
     *   corresponding method is called, chained to any action it would
     *   return. An optional data-reload-on-close (set to a non-falsy value)
     *   also causes th underlying view to be reloaded after the dialog is
     *   closed.
     * * if the link has a name attribute, invoke the action with that
     *   identifier (see :class:`ActionManager.doAction` to not get the
     *   details)
     * * otherwise an *action descriptor* is built from the link's data-
     *   attributes (model, res-id, views, domain and context)
     *
     * @private
     * @param ev
     */
    _onActionClicked: function (ev) { // FIXME: maybe this should also work on <button> tags?
        ev.preventDefault();
        var $target = $(ev.currentTarget);
        var self = this;
        var data = $target.data();

        if (data.method !== undefined && data.model !== undefined) {
            var options = {};
            if (data.reloadOnClose) {
                options.on_close = function () {
                    self.trigger_up('reload');
                };
            }
            this.dp.add(this._rpc({
                model: data.model,
                method: data.method,
                context: session.user_context,
            })).then(function (action) {
                if (action !== undefined) {
                    self.do_action(action, options);
                }
            });
        } else if ($target.attr('name')) {
            this.do_action(
                $target.attr('name'),
                data.context && {additional_context: data.context}
            );
        } else {
            this.do_action({
                name: $target.attr('title') || _.str.strip($target.text()),
                type: 'ir.actions.act_window',
                res_model: data.model || this.modelName,
                res_id: data.resId,
                target: 'current', // TODO: make customisable?
                views: data.views || (data.resId ? [[false, 'form']] : [[false, 'list'], [false, 'form']]),
                domain: data.domain || [],
            }, {
                additional_context: _.extend({}, data.context)
            });
        }
    },
    /**
     * Called either from the control panel to focus the controller
     * or from the view to focus the search bar
     *
     * @private
     * @param {OdooEvent} ev
     */
    _onNavigationMove: function (ev) {
        switch (ev.data.direction) {
            case 'up':
                ev.stopPropagation();
                this._controlPanel.focusSearchBar();
                break;
            case 'down':
                ev.stopPropagation();
                this.giveFocus();
                break;
        }
    },
    /**
     * When an Odoo event arrives requesting a record to be opened, this method
     * gets the res_id, and request a switch view in the appropriate mode
     *
     * Note: this method seems wrong, it relies on the model being a basic model,
     * to get the res_id.  It should receive the res_id in the event data
     * @todo move this to basic controller?
     *
     * @private
     * @param {OdooEvent} ev
     * @param {number} ev.data.id The local model ID for the record to be
     *   opened
     * @param {string} [ev.data.mode='readonly']
     */
    _onOpenRecord: function (ev) {
        ev.stopPropagation();
        var record = this.model.get(ev.data.id, {raw: true});
        this.trigger_up('switch_view', {
            view_type: 'form',
            res_id: record.res_id,
            mode: ev.data.mode || 'readonly',
            model: this.modelName,
        });
    },
    /**
     * Called when there is a change in the search view, so the current action's
     * environment needs to be updated with the new domain, context and groupby.
     *
     * @private
     * @param {OdooEvent} ev
     * @param {Array[]} ev.data.domain
     * @param {Object} ev.data.context
     * @param {string[]} ev.data.groupby
     */
    _onSearch: function (ev) {
        ev.stopPropagation();
        this.reload(_.extend({offset: 0, groupsOffset: 0}, ev.data));
    },
    /**
     * @private
     * @param {OdooEvent} ev
     * @param {Array[]} ev.data.domain the current domain of the searchPanel
     */
    _onSearchPanelDomainUpdated: function (ev) {
        this.searchPanelDomain = ev.data.domain;
        this.reload({offset: 0});
    },
    /**
     * Intercepts the 'switch_view' event to add the controllerID into the data,
     * and lets the event bubble up.
     *
     * @param {OdooEvent} ev
     */
    _onSwitchView: function (ev) {
        ev.data.controllerID = this.controllerID;
    },
});

return AbstractController;

});<|MERGE_RESOLUTION|>--- conflicted
+++ resolved
@@ -295,14 +295,8 @@
                 if (self._controlPanel && cpUpdateIndex !== self._controlPanel.updateIndex) {
                     return;
                 }
-<<<<<<< HEAD
-                return self._update(state, params).then(function(){
-                    self.renderer.setLocalState(localState);
-                });
-=======
                 self.renderer.setLocalState(localState);
                 return self._update(state, params);
->>>>>>> 97473630
             });
         });
     },
