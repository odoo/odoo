--- conflicted
+++ resolved
@@ -92,17 +92,10 @@
 var _t = core._t;
 
 var x2ManyCommands = {
-<<<<<<< HEAD
-    // (0, virtualId, {values})
-    CREATE: 0,
-    create: function (virtualId, values) {
-        return [x2ManyCommands.CREATE, virtualId || false, values];
-=======
     // (0, virtualID, {values})
     CREATE: 0,
     create: function (virtualID, values) {
         return [x2ManyCommands.CREATE, virtualID || false, values];
->>>>>>> 88ea39de
     },
     // (1, id, {values})
     UPDATE: 1,
