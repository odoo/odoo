--- conflicted
+++ resolved
@@ -96,14 +96,9 @@
 var x2ManyCommands = {
     // (0, virtualID, {values})
     CREATE: 0,
-<<<<<<< HEAD
     create: function (virtualID, values) {
+        delete values.id;
         return [x2ManyCommands.CREATE, virtualID || false, values];
-=======
-    create: function (values) {
-        delete values.id;
-        return [x2ManyCommands.CREATE, false, values];
->>>>>>> 4c410ee6
     },
     // (1, id, {values})
     UPDATE: 1,
