odoo.define('web.SearchPanel', function (require) {
"use strict";

/**
 * This file defines the SearchPanel widget for Kanban. It allows to
 * filter/manage data easily.
 */

var core = require('web.core');
var Domain = require('web.Domain');
var Widget = require('web.Widget');

var qweb = core.qweb;

var SearchPanel = Widget.extend({
    className: 'o_search_panel',
    events: {
        'click .o_search_panel_category_value header': '_onCategoryValueClicked',
        'click .o_search_panel_category_value .o_toggle_fold': '_onToggleFoldCategory',
        'click .o_search_panel_filter_group .o_toggle_fold': '_onToggleFoldFilterGroup',
        'change .o_search_panel_filter_value > div > input': '_onFilterValueChanged',
        'change .o_search_panel_filter_group > div > input': '_onFilterGroupChanged',
    },

    /**
     * @override
     * @param {Object} params
     * @param {Object} [params.defaultValues={}] the value(s) to activate by
     *   default, for each filter and category
     * @param {Object} params.fields
     * @param {string} params.model
     * @param {Object} params.sections
     * @param {Array[]} params.searchDomain domain coming from controlPanel
     */
    init: function (parent, params) {
        this._super.apply(this, arguments);

        this.categories = _.pick(params.sections, function (section) {
            return section.type === 'category';
        });
        this.filters = _.pick(params.sections, function (section) {
            return section.type === 'filter';
        });

        this.defaultValues = params.defaultValues || {};
        this.fields = params.fields;
        this.model = params.model;
        this.searchDomain = params.searchDomain;
    },
    /**
     * @override
     */
    willStart: function () {
        var self = this;
        var loadProm = this._fetchCategories().then(function () {
            return self._fetchFilters().then(self._applyDefaultFilterValues.bind(self));
        });
        return Promise.all([loadProm, this._super.apply(this, arguments)]);
    },
    /**
     * @override
     */
    start: function () {
        this._render();
        return this._super.apply(this, arguments);
    },

    //--------------------------------------------------------------------------
    // Public
    //--------------------------------------------------------------------------

    /**
     * @returns {Array[]} the current searchPanel domain based on active
     *   categories and checked filters
     */
    getDomain: function () {
        return this._getCategoryDomain().concat(this._getFilterDomain());
    },
    /**
     * Reload the filters and re-render. Note that we only reload the filters if
     * the controlPanel domain or searchPanel domain has changed.
     *
     * @param {Object} params
     * @param {Array[]} params.searchDomain domain coming from controlPanel
     * @returns {Promise}
     */
    update: function (params) {
        var currentSearchDomainStr = JSON.stringify(this.searchDomain);
        var newSearchDomainStr = JSON.stringify(params.searchDomain);
        var filtersProm;
        if (this.needReload || (currentSearchDomainStr !== newSearchDomainStr)) {
            this.needReload = false;
            this.searchDomain = params.searchDomain;
            filtersProm = this._fetchFilters();
        }
        return Promise.resolve(filtersProm).then(this._render.bind(this));
    },

    //--------------------------------------------------------------------------
    // Private
    //--------------------------------------------------------------------------

    /**
     * Set active values for each filter (coming from context). This needs to be
     * done only once, at widget startup.
     *
     * @private
     */
    _applyDefaultFilterValues: function () {
        var self = this;
        Object.keys(this.filters).forEach(function (filterId) {
            var filter = self.filters[filterId];
            var defaultValues = self.defaultValues[filter.fieldName] || [];
            defaultValues.forEach(function (value) {
                if (filter.values[value]) {
                    filter.values[value].checked = true;
                }
            });
            Object.keys(filter.groups || []).forEach(function (groupId) {
                self._updateFilterGroupState(filter.groups[groupId]);
            });
        });
    },
    /**
     * @private
     * @param {string} categoryId
     * @param {Object[]} values
     */
    _createCategoryTree: function (categoryId, values) {
        var category = this.categories[categoryId];
        var parentField = category.parentField;

        category.values = {};
        _.each(values, function (value) {
            category.values[value.id] = _.extend({}, value, {
                childrenIds: [],
                folded: true,
                parentId: value[parentField] && value[parentField][0] || false,
            });
        });
<<<<<<< HEAD
        Object.keys(category.values).forEach(function (valueId) {
            var value = category.values[valueId];
            if (value.parentId && category.values[value.parentId]) {
=======
        _.map(values, function (value) {
            var value = category.values[value.id];
            if (value.parentId) {
>>>>>>> e264eca7
                category.values[value.parentId].childrenIds.push(value.id);
            } else {
            	value.parentId = false;
            	value[parentField] = false;
            }
        });
        category.rootIds = _.filter(_.map(values, function (value) {
                return value.id;
            }), function (valueId) {
                var value = category.values[valueId];
                return value.parentId === false;
        });

        // set active value
        var validValues = _.pluck(category.values, 'id').concat([false]);
        var value = this._getCategoryDefaultValue(category, validValues);
        // if not set in localStorage either, select 'All'
        category.activeValueId = _.contains(validValues, value) ? value : false;

        // unfold ancestor values of active value to make it is visible
        if (category.activeValueId) {
            var parentValueIds = this._getAncestorValueIds(category, category.activeValueId);
            parentValueIds.forEach(function (parentValue) {
                category.values[parentValue].folded = false;
            });
        }
    },
    /**
     * @private
     * @param {string} filterId
     * @param {Object[]} values
     */
    _createFilterTree: function (filterId, values) {
        var filter = this.filters[filterId];

        // restore checked property
        values.forEach(function (value) {
            var oldValue = filter.values && filter.values[value.id];
            value.checked = oldValue && oldValue.checked || false;
        });

        filter.values = {};
        var groupIds = [];
        if (filter.groupBy) {
            var groups = {};
            values.forEach(function (value) {
                var groupId = value.group_id;
                if (!groups[groupId]) {
                    if (groupId) {
                        groupIds.push(groupId);
                    }
                    groups[groupId] = {
                        folded: false,
                        id: groupId,
                        name: value.group_name,
                        values: {},
                        tooltip: value.group_tooltip,
                        sequence: value.group_sequence,
                        hex_color: value.group_hex_color,
                        sortedValueIds: [],
                    };
                    // restore former checked and folded state
                    var oldGroup = filter.groups && filter.groups[groupId];
                    groups[groupId].state = oldGroup && oldGroup.state || false;
                    groups[groupId].folded = oldGroup && oldGroup.folded || false;
                }
                groups[groupId].values[value.id] = value;
                groups[groupId].sortedValueIds.push(value.id);
            });
            filter.groups = groups;
            filter.sortedGroupIds = _.sortBy(groupIds, function (groupId) {
                return groups[groupId].sequence || groups[groupId].name;
            });
            Object.keys(filter.groups).forEach(function (groupId) {
                filter.values = _.extend(filter.values, filter.groups[groupId].values);
            });
        } else {
            values.forEach(function (value) {
                filter.values[value.id] = value;
            });
            filter.sortedValueIds = values.map(function (value) {
                return value.id;
            });
        }
    },
    /**
     * Fetch values for each category. This is done only once, at startup.
     *
     * @private
     * @returns {Promise} resolved when all categories have been fetched
     */
    _fetchCategories: function () {
        var self = this;
        var proms = Object.keys(this.categories).map(function (categoryId) {
            var category = self.categories[categoryId];
            var field = self.fields[category.fieldName];
            var categoriesProm;
            if (field.type === 'selection') {
                var values = field.selection.map(function (value) {
                    return {id: value[0], display_name: value[1]};
                });
                categoriesProm = Promise.resolve(values);
            } else {
                categoriesProm = self._rpc({
                    method: 'search_panel_select_range',
                    model: self.model,
                    args: [category.fieldName],
                }).then(function (result) {
                    category.parentField = result.parent_field;
                    return result.values;
                });
            }
            return categoriesProm.then(function (values) {
                self._createCategoryTree(categoryId, values);
            });
        });
        return Promise.all(proms);
    },
    /**
     * Fetch values for each filter. This is done at startup, and at each reload
     * (when the controlPanel or searchPanel domain changes).
     *
     * @private
     * @returns {Promise} resolved when all filters have been fetched
     */
    _fetchFilters: function () {
        var self = this;
        var evalContext = {};
        Object.keys(this.categories).forEach(function (categoryId) {
            var category = self.categories[categoryId];
            evalContext[category.fieldName] = category.activeValueId;
        });
        var categoryDomain = this._getCategoryDomain();
        var filterDomain = this._getFilterDomain();
        var proms = Object.keys(this.filters).map(function (filterId) {
            var filter = self.filters[filterId];
            return self._rpc({
                method: 'search_panel_select_multi_range',
                model: self.model,
                args: [filter.fieldName],
                kwargs: {
                    category_domain: categoryDomain,
                    comodel_domain: Domain.prototype.stringToArray(filter.domain, evalContext),
                    disable_counters: filter.disableCounters,
                    filter_domain: filterDomain,
                    group_by: filter.groupBy || false,
                    search_domain: self.searchDomain,
                },
            }).then(function (values) {
                self._createFilterTree(filterId, values);
            });
        });
        return Promise.all(proms);
    },
    /**
     * @private
     * @param {Object} category
     * @param {Array} validValues
     * @returns id of the default item of the category or false
     */
    _getCategoryDefaultValue: function (category, validValues) {
        // set active value from context
        var value = this.defaultValues[category.fieldName];
        // if not set in context, or set to an unknown value, set active value
        // from localStorage
        if (!_.contains(validValues, value)) {
            var storageKey = this._getLocalStorageKey(category);
            return this.call('local_storage', 'getItem', storageKey);
        }
        return value;
    },
    /**
     * Compute and return the domain based on the current active categories.
     *
     * @private
     * @returns {Array[]}
     */
    _getCategoryDomain: function () {
        var self = this;
        function categoryToDomain(domain, categoryId) {
            var category = self.categories[categoryId];
            if (category.activeValueId) {
                var field = self.fields[category.fieldName];
                var op = field.type === 'many2one' ? 'child_of' : '=';
                domain.push([category.fieldName, op, category.activeValueId]);
            }
            return domain;
        }
        return Object.keys(this.categories).reduce(categoryToDomain, []);
    },
    /**
     * Compute and return the domain based on the current checked filters.
     * The values of a single filter are combined using a simple rule: checked values within
     * a same group are combined with an 'OR' (this is expressed as single condition using a list)
     * and groups are combined with an 'AND' (expressed by concatenation of conditions).
     * If a filter has no groups, its checked values are implicitely considered as forming
     * a group (and grouped using an 'OR').
     *
     * @private
     * @returns {Array[]}
     */
    _getFilterDomain: function () {
        var self = this;
        function getCheckedValueIds(values) {
            return Object.keys(values).reduce(function (checkedValues, valueId) {
                if (values[valueId].checked) {
                    checkedValues.push(values[valueId].id);
                }
                return checkedValues;
            }, []);
        }
        function filterToDomain(domain, filterId) {
            var filter = self.filters[filterId];
            if (filter.groups) {
                Object.keys(filter.groups).forEach(function (groupId) {
                    var group = filter.groups[groupId];
                    var checkedValues = getCheckedValueIds(group.values);
                    if (checkedValues.length) {
                        domain.push([filter.fieldName, 'in', checkedValues]);
                    }
                });
            } else if (filter.values) {
                var checkedValues = getCheckedValueIds(filter.values);
                if (checkedValues.length) {
                    domain.push([filter.fieldName, 'in', checkedValues]);
                }
            }
            return domain;
        }
        return Object.keys(this.filters).reduce(filterToDomain, []);
    },
    /**
     * The active id of each category is stored in the localStorage, s.t. it
     * can be restored afterwards (when the action is reloaded, for instance).
     * This function returns the key in the sessionStorage for a given category.
     *
     * @param {Object} category
     * @returns {string}
     */
    _getLocalStorageKey: function (category) {
        return 'searchpanel_' + this.model + '_' + category.fieldName;
    },
    /**
     * @private
     * @param {Object} category
     * @param {integer} categoryValueId
     * @returns {integer[]} list of ids of the ancestors of the given value in
     *   the given category
     */
    _getAncestorValueIds: function (category, categoryValueId) {
        var categoryValue = category.values[categoryValueId];
        var parentId = categoryValue.parentId;
        if (parentId) {
            return [parentId].concat(this._getAncestorValueIds(category, parentId));
        }
        return [];
    },
    /**
     * Compute the current searchPanel domain based on categories and filters,
     * and notify environment of the domain change.
     *
     * Note that this assumes that the environment will update the searchPanel.
     * This is done as such to ensure the coordination between the reloading of
     * the searchPanel and the reloading of the data.
     *
     * @private
     */
    _notifyDomainUpdated: function () {
        this.needReload = true;
        this.trigger_up('search_panel_domain_updated', {
            domain: this.getDomain(),
        });
    },
    /**
     * @private
     */
    _render: function () {
        var self = this;
        this.$el.empty();

        // sort categories and filters according to their index
        var categories = Object.keys(this.categories).map(function (categoryId) {
            return self.categories[categoryId];
        });
        var filters = Object.keys(this.filters).map(function (filterId) {
            return self.filters[filterId];
        });
        var sections = categories.concat(filters).sort(function (s1, s2) {
            return s1.index - s2.index;
        });

        sections.forEach(function (section) {
            if (Object.keys(section.values).length) {
                if (section.type === 'category') {
                    self.$el.append(self._renderCategory(section));
                } else {
                    self.$el.append(self._renderFilter(section));
                }
            }
        });
    },
    /**
     * @private
     * @param {Object} category
     * @returns {string}
     */
    _renderCategory: function (category) {
        return qweb.render('SearchPanel.Category', {category: category});
    },
    /**
     * @private
     * @param {Object} filter
     * @returns {jQuery}
     */
    _renderFilter: function (filter) {
        var $filter = $(qweb.render('SearchPanel.Filter', {filter: filter}));

        // set group inputs in indeterminate state when necessary
        Object.keys(filter.groups || {}).forEach(function (groupId) {
            var state = filter.groups[groupId].state;
            // group 'false' is not displayed
            if (groupId !== 'false' && state === 'indeterminate') {
                $filter
                    .find('.o_search_panel_filter_group[data-group-id=' + groupId + '] input')
                    .get(0)
                    .indeterminate = true;
            }
        });

        return $filter;
    },
    /**
     * Updates the state property of a given filter's group according to the
     * checked property of its values.
     *
     * @private
     * @param {Object} group
     */
    _updateFilterGroupState: function (group) {
        var valuePartition = _.partition(Object.keys(group.values), function (valueId) {
            return group.values[valueId].checked;
        });
        if (valuePartition[0].length && valuePartition[1].length) {
            group.state = 'indeterminate';
        } else if (valuePartition[0].length) {
            group.state = 'checked';
        } else {
            group.state = 'unchecked';
        }
    },

    //--------------------------------------------------------------------------
    // Handlers
    //--------------------------------------------------------------------------

    /**
     * @private
     * @param {MouseEvent} ev
     */
    _onCategoryValueClicked: function (ev) {
        ev.stopPropagation();
        var $item = $(ev.currentTarget).closest('.o_search_panel_category_value');
        var category = this.categories[$item.data('categoryId')];
        var valueId = $item.data('id') || false;
        category.activeValueId = valueId;
        if (category.values[valueId]) {
            category.values[valueId].folded = !category.values[valueId].folded;
        }
        var storageKey = this._getLocalStorageKey(category);
        this.call('local_storage', 'setItem', storageKey, valueId);
        this._notifyDomainUpdated();
    },
    /**
     * @private
     * @param {MouseEvent} ev
     */
    _onFilterGroupChanged: function (ev) {
        ev.stopPropagation();
        var $item = $(ev.target).closest('.o_search_panel_filter_group');
        var filter = this.filters[$item.data('filterId')];
        var groupId = $item.data('groupId');
        var group = filter.groups[groupId];
        group.state = group.state === 'checked' ? 'unchecked' : 'checked';
        Object.keys(group.values).forEach(function (valueId) {
            group.values[valueId].checked = group.state === 'checked';
        });
        this._notifyDomainUpdated();
    },
    /**
     * @private
     * @param {MouseEvent} ev
     */
    _onFilterValueChanged: function (ev) {
        ev.stopPropagation();
        var $item = $(ev.target).closest('.o_search_panel_filter_value');
        var valueId = $item.data('valueId');
        var filter = this.filters[$item.data('filterId')];
        var value = filter.values[valueId];
        value.checked = !value.checked;
        var group = filter.groups && filter.groups[value.group_id];
        if (group) {
            this._updateFilterGroupState(group);
        }
        this._notifyDomainUpdated();
    },
    /**
     * @private
     * @param {MouseEvent} ev
     */
    _onToggleFoldCategory: function (ev) {
        ev.preventDefault();
        ev.stopPropagation();
        var $item = $(ev.currentTarget).closest('.o_search_panel_category_value');
        var category = this.categories[$item.data('categoryId')];
        var valueId = $item.data('id');
        category.values[valueId].folded = !category.values[valueId].folded;
        this._render();
    },
    /**
     * @private
     * @param {MouseEvent} ev
     */
    _onToggleFoldFilterGroup: function (ev) {
        ev.preventDefault();
        ev.stopPropagation();
        var $item = $(ev.currentTarget).closest('.o_search_panel_filter_group');
        var filter = this.filters[$item.data('filterId')];
        var groupId = $item.data('groupId');
        filter.groups[groupId].folded = !filter.groups[groupId].folded;
        this._render();
    },
});

return SearchPanel;

});<|MERGE_RESOLUTION|>--- conflicted
+++ resolved
@@ -138,15 +138,9 @@
                 parentId: value[parentField] && value[parentField][0] || false,
             });
         });
-<<<<<<< HEAD
-        Object.keys(category.values).forEach(function (valueId) {
-            var value = category.values[valueId];
-            if (value.parentId && category.values[value.parentId]) {
-=======
         _.map(values, function (value) {
             var value = category.values[value.id];
-            if (value.parentId) {
->>>>>>> e264eca7
+             if (value.parentId && category.values[value.parentId]) {
                 category.values[value.parentId].childrenIds.push(value.id);
             } else {
             	value.parentId = false;
