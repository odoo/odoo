--- conflicted
+++ resolved
@@ -253,13 +253,8 @@
         this.$('div.o_notebook').each(function () {
             var $notebook = $(this);
             var name = $notebook.data('name');
-<<<<<<< HEAD
             if (name in state.notebooks) {
                 var $page = $notebook.find('> .o_notebook_headers > .nav-tabs > .nav-item').eq(state.notebooks[name]);
-=======
-            if (name in state) {
-                var $page = $notebook.find('> .o_notebook_headers > .nav-tabs > .nav-item').eq(state[name]);
->>>>>>> 97473630
                 if (!$page.hasClass('o_invisible_modifier')) {
                     $page.find('a[data-toggle="tab"]').click();
                 }
