--- conflicted
+++ resolved
@@ -135,13 +135,8 @@
                     id: index,
                     waitNot: step.waitNot,
                     waitFor: step.waitFor,
-<<<<<<< HEAD
-                    title: openerp._t("Move your mouse"),
-                    content: openerp._t("Move your mouse here to open the insert block"),
-=======
                     title: _t("Move your mouse"),
                     content: _t("Move your mouse here to open the insert block"),
->>>>>>> 4bef17cc
                     element: '#oe_snippets',
                     onend: function () {
                         $("#oe_snippets").addClass("o_open");
@@ -670,11 +665,7 @@
             if (step.sampleText) {
             
                 $element.trigger($.Event("keydown", { srcElement: $element[0] }));
-<<<<<<< HEAD
-                if ($element.is("input") ) {
-=======
                 if ($element.is("input") || $element.is('textarea')) {
->>>>>>> 4bef17cc
                     $element.val(step.sampleText);
                 } if ($element.is("select")) {
                     $element.val(step.sampleText);
@@ -699,8 +690,6 @@
         var $dropZone = $(".oe_drop_zone").first();
         var dropPosition = $dropZone.position();
         $thumbnail.trigger($.Event("mouseup", { which: 1, pageX: dropPosition.left, pageY: dropPosition.top }));
-<<<<<<< HEAD
-=======
     },
     scrollIntoView: function ($element){
         // if element is not on window (screen) then it scroll down to get popup visible
@@ -711,7 +700,6 @@
                 $("body, html").animate({scrollTop: $element.offset().top - $(window).height() / 2 }, 800);
             }
         }
->>>>>>> 4bef17cc
     }
 };
 // openerp.Tour = Tour;
