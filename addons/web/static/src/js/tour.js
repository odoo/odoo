(function () {
    'use strict';

// raise an error in test mode if openerp don't exist
if (typeof openerp === "undefined") {
    var error = "openerp is undefined"
                + "\nhref: " + window.location.href
                + "\nreferrer: " + document.referrer
                + "\nlocalStorage: " + window.localStorage.getItem("tour");
    if (typeof $ !== "undefined") {
        error += '\n\n' + $("body").html();
    }
    throw new Error(error);
}

var website = openerp.website;

// don't rewrite T in test mode
if (typeof openerp.Tour !== "undefined") {
    return;
}

/////////////////////////////////////////////////


/* jQuery selector to match exact text inside an element
 *  :containsExact()     - case insensitive
 *  :containsExactCase() - case sensitive
 *  :containsRegex()     - set by user ( use: $(el).find(':containsRegex(/(red|blue|yellow)/gi)') )
 */
$.extend($.expr[':'],{
    containsExact: function(a,i,m){
        return $.trim(a.innerHTML.toLowerCase()) === m[3].toLowerCase();
    },
    containsExactCase: function(a,i,m){
        return $.trim(a.innerHTML) === m[3];
    },
    // Note all escaped characters need to be double escaped
    // inside of the containsRegex, so "\(" needs to be "\\("
    containsRegex: function(a,i,m){
        var regreg =  /^\/((?:\\\/|[^\/])+)\/([mig]{0,3})$/,
        reg = regreg.exec(m[3]);
        return reg ? new RegExp(reg[1], reg[2]).test($.trim(a.innerHTML)) : false;
    }
});
$.ajaxSetup({
    beforeSend:function(){
        $.ajaxBusy = ($.ajaxBusy|0) + 1;
    },
    complete:function(){
        $.ajaxBusy--;
    }
});

/////////////////////////////////////////////////

var localStorage = window.localStorage;

var Tour = {
    tours: {},
    defaultDelay: 50,
    retryRunningDelay: 1000,
    errorDelay: 5000,
    state: null,
    $element: null,
    timer: null,
    testtimer: null,
    currentTimer: null,
    register: function (tour) {
        if (tour.mode !== "test") tour.mode = "tutorial";
        Tour.tours[tour.id] = tour;
    },
    run: function (tour_id, mode) {
        var tour = Tour.tours[tour_id];
        if (!tour) {
            return Tour.error(null, "Can't run '"+tour_id+"' (tour undefined)");
        }
        Tour.log("Tour '"+tour_id+"' Begin from run method", true);
        var state = Tour.getState();
        if (state) {
             if (state.mode === "test") {
                return Tour.error(false, "An other running tour has been detected all tours are now killed.");
            } else {
                Tour.endTour();
            }
        }
        this.time = new Date().getTime();
        if (tour.path && !window.location.href.match(new RegExp("("+Tour.getLang()+")?"+tour.path+"#?$", "i"))) {
            var href = Tour.getLang()+tour.path;
            Tour.saveState(tour.id, mode || tour.mode, -1, 0);
            $(document).one("ajaxStop", Tour.running);
            window.location.href = href;
        } else {
            Tour.saveState(tour.id, mode || tour.mode, 0, 0);
            Tour.running();
        }
    },
    registerSteps: function (tour, mode) {
        if (tour.register) {
            return;
        }
        tour.register = true;

        for (var index=0, len=tour.steps.length; index<len; index++) {
            var step = tour.steps[index];
            step.id = index;

            if (!step.waitNot && index > 0 && tour.steps[index-1] &&
                tour.steps[index-1].popover && tour.steps[index-1].popover.next) {
                step.waitNot = '.popover.tour.fade.in:visible';
            }
            if (!step.waitFor && index > 0 && tour.steps[index-1].snippet) {
                step.waitFor = '.oe_overlay_options .oe_options:visible';
            }


            var snippet = step.element && step.element.match(/#oe_snippets (.*) \.oe_snippet_thumbnail/);
            if (snippet) {
                step.snippet = snippet[1];
            } else if (step.snippet) {
                step.element = '#oe_snippets '+step.snippet+' .oe_snippet_thumbnail';
            }

            if (!step.element) {
                step.element = "body";
                step.orphan = true;
                step.backdrop = true;
            } else {
                step.popover = step.popover || {};
                step.popover.arrow = true;
            }
        }
        if (tour.steps[index-1] &&
            tour.steps[index-1].popover && tour.steps[index-1].popover.next) {
            var step = {
                _title: "close popover and finish",
                id: index,
                waitNot: '.popover.tour.fade.in:visible'
            };
            tour.steps.push(step);
        }

        // rendering bootstrap tour and popover
        if (mode !== "test") {
            for (var index=0, len=tour.steps.length; index<len; index++) {
                var step = tour.steps[index];
                step._title = step._title || step.title;
                step.title = Tour.popoverTitle(tour, { title: step._title });
                step.template = step.template || Tour.popover( step.popover );
            }
        }
    },
    closePopover: function () {
        if (Tour.$element) {
            Tour.$element.popover('destroy');
            Tour.$element.removeData("tour");
            Tour.$element.removeData("tour-step");
            $(".tour-backdrop").remove();
            $(".popover.tour").remove();
            Tour.$element = null;
        }
    },
    autoTogglePopover: function () {
        var state = Tour.getState();
        var step = state.step;

        if (Tour.$element &&
            Tour.$element.is(":visible") &&
            Tour.$element.data("tour") === state.id &&
            Tour.$element.data("tour-step") === step.id) {
            Tour.repositionPopover();
            return;
        }

        if (step.busy) {
            return;
        }

        Tour.closePopover();

        var $element = $(step.element).first();
        if (!step.element || !$element.size() || !$element.is(":visible")) {
            return;
        }


        Tour.$element = $element;
        $element.data("tour", state.id);
        $element.data("tour-step", step.id);
        $element.popover({
            placement: step.placement || "auto",
            animation: true,
            trigger: "manual",
            title: step.title,
            content: step.content,
            html: true,
            container: "body",
            template: step.template,
            orphan: step.orphan
        }).popover("show");


        var $tip = $element.data("bs.popover").tip();


        // add popover style (orphan, static, backdrop)
        if (step.orphan) {
            $tip.addClass("orphan");
        }

        var node = $element[0];
        var css;
        do {
            css = window.getComputedStyle(node);
            if (!css || css.position == "fixed") {
                $tip.addClass("fixed");
                break;
            }
        } while ((node = node.parentNode) && node !== document);

        if (step.backdrop) {
            $("body").append('<div class="tour-backdrop"></div>');
        }

        if (step.backdrop || $element.parents("#website-top-navbar, .oe_navbar, .modal").size()) {
            $tip.css("z-index", 2010);
        }

        // button click event
        $tip.find("button")
            .one("click", function () {
                step.busy = true;
                if (!$(this).is("[data-role='next']")) {
                    clearTimeout(Tour.timer);
                    Tour.endTour();
                }
                Tour.closePopover();
            });

        Tour.repositionPopover();
    },
    repositionPopover: function() {
        var popover = Tour.$element.data("bs.popover");
        var $tip = Tour.$element.data("bs.popover").tip();

        if (popover.options.orphan) {
            return $tip.css("top", $(window).outerHeight() / 2 - $tip.outerHeight() / 2);
        }

        var offsetBottom, offsetHeight, offsetRight, offsetWidth, originalLeft, originalTop, tipOffset;
        offsetWidth = $tip[0].offsetWidth;
        offsetHeight = $tip[0].offsetHeight;
        tipOffset = $tip.offset();
        originalLeft = tipOffset.left;
        originalTop = tipOffset.top;
        offsetBottom = $(document).outerHeight() - tipOffset.top - $tip.outerHeight();
        if (offsetBottom < 0) {
            tipOffset.top = tipOffset.top + offsetBottom;
        }
        offsetRight = $("html").outerWidth() - tipOffset.left - $tip.outerWidth();
        if (offsetRight < 0) {
            tipOffset.left = tipOffset.left + offsetRight;
        }
        if (tipOffset.top < 0) {
            tipOffset.top = 0;
        }
        if (tipOffset.left < 0) {
            tipOffset.left = 0;
        }
        $tip.offset(tipOffset);
        if (popover.options.placement === "bottom" || popover.options.placement === "top") {
                var left = Tour.$element.offset().left + Tour.$element.outerWidth()/2 - tipOffset.left;
                $tip.find(".arrow").css("left", left ? left + "px" : "");
        } else if (popover.options.placement !== "auto") {
                var top = Tour.$element.offset().top + Tour.$element.outerHeight()/2 - tipOffset.top;
                $tip.find(".arrow").css("top", top ? top + "px" : "");
        }
    },
    _load_template: false,
    load_template: function () {
        // don't need template to use bootstrap Tour in automatic mode
        Tour._load_template = true;
        if (typeof QWeb2 === "undefined") return $.when();
        var def = $.Deferred();
        openerp.qweb.add_template('/web/static/src/xml/website.tour.xml', function(err) {
            if (err) {
                def.reject(err);
            } else {
                def.resolve();
            }
        });
        return def;
    },
    popoverTitle: function (tour, options) {
        return typeof QWeb2 !== "undefined" ? openerp.qweb.render('tour.popover_title', options) : options.title;
    },
    popover: function (options) {
        return typeof QWeb2 !== "undefined" ? openerp.qweb.render('tour.popover', options) : options.title;
    },
    getLang: function () {
        return $("html").attr("lang") ? "/" + $("html").attr("lang").replace(/-/, '_') : "";
    },
    getState: function () {
        var state = JSON.parse(localStorage.getItem("tour") || 'false') || {};
        if (state) { this.time = state.time; }
        var tour_id,mode,step_id;
        if (!state.id && window.location.href.indexOf("#tutorial.") > -1) {
            state = {
                "id": window.location.href.match(/#tutorial\.(.*)=true/)[1],
                "mode": "tutorial",
                "step_id": 0
            };
            window.location.hash = "";
            Tour.log("Tour '"+state.id+"' Begin from url hash");
            Tour.saveState(state.id, state.mode, state.step_id, 0);
        }
        if (!state.id) {
            return;
        }
        state.tour = Tour.tours[state.id];
        state.step = state.tour && state.tour.steps[state.step_id === -1 ? 0 : state.step_id];
        return state;
    },
<<<<<<< HEAD
    logError: function (step, message, all) {
        var state = Tour.getState();
        message += '\ntour: ' + state.id
            + (step ? '\nstep: ' + step.id + ": '" + (step._title || step.title) + "'" : '' )
            + (all ? '\nhref: ' + window.location.href : '' )
            + (all ? '\nreferrer: ' + document.referrer : '' )
            + (step ? '\nelement: ' + Boolean(!step.element || ($(step.element).size() && $(step.element).is(":visible") && !$(step.element).is(":hidden"))) : '' )
            + (step ? '\nwaitNot: ' + Boolean(!step.waitNot || !$(step.waitNot).size()) : '' )
            + (step ? '\nwaitFor: ' + Boolean(!step.waitFor || $(step.waitFor).size()) : '' );
            + (all ? "\nlocalStorage: " + JSON.stringify(localStorage) : '' )
            + (all ? '\n\n' + $("body").html() : '' );
        (console.error || console.log).call(console, message);
    },
    error: function (step, message) {
        var state = Tour.getState();
        Tour.logError(step, "Error: " + message, true);
        Tour.reset();
        if (state.mode === "test") {
            console.log("Tour '"+state.id+"' finish: error");
            console.log('error');
        }
=======
    log: function (message, add_user) {
        if (add_user) {
            var user = $(".navbar .dropdown:has(>.js_usermenu) a:first, .navbar .oe_topbar_name").text();
            if (!user && $('a[href*="/login"]')) user = 'Public User';
            message += " (" + (user||"").replace(/^\s*|\s*$/g, '') + ")";
        }
        console.log(message);
    },
    error: function (step, message) {
        var state = Tour.getState();
        message += '\n tour: ' + state.id
            + (step ? '\n step: ' + step.id + ": '" + (step._title || step.title) + "'" : '' )
            + '\n href: ' + window.location.href
            + '\n referrer: ' + document.referrer
            + (step ? '\n element: ' + Boolean(!step.element || ($(step.element).size() && $(step.element).is(":visible") && !$(step.element).is(":hidden"))) : '' )
            + (step ? '\n waitNot: ' + Boolean(!step.waitNot || !$(step.waitNot).size()) : '' )
            + (step ? '\n waitFor: ' + Boolean(!step.waitFor || $(step.waitFor).size()) : '' )
            + "\n localStorage: " + JSON.stringify(localStorage)
            + '\n\n' + $("body").html();
        Tour.log(message, true);
        Tour.endTour();
>>>>>>> 407cb229
    },
    lists: function () {
        var tour_ids = [];
        for (var k in Tour.tours) {
            tour_ids.push(k);
        }
        return tour_ids;
    },
    saveState: function (tour_id, mode, step_id, number, wait) {
        localStorage.setItem("tour", JSON.stringify({
            "id":tour_id,
            "mode":mode,
            "step_id":step_id || 0,
            "time": this.time,
            "number": number+1,
            "wait": wait || 0
        }));
    },
    reset: function () {
        var state = Tour.getState();
        if (state && state.tour) {
            for (var k in state.tour.steps) {
                state.tour.steps[k].busy = false;
            }
        }
        localStorage.removeItem("tour");
        clearTimeout(Tour.timer);
        clearTimeout(Tour.testtimer);
        Tour.closePopover();
        Tour.log("Tour reset");
    },
    running: function () {
        var state = Tour.getState();
        if (!state) return;
        else if (state.tour) {
            if (!Tour._load_template) {
                Tour.load_template().then(Tour.running);
                return;
            }
            Tour.log("Tour '"+state.id+"' is running", true);
            Tour.registerSteps(state.tour, state.mode);
            Tour.nextStep();
        } else {
            if (state.mode === "test" && state.wait >= 10) {
                return Tour.error(state.step, "Tour '"+state.id+"' undefined");
            }
            Tour.saveState(state.id, state.mode, state.step_id, state.number-1, state.wait+1);
            Tour.log("Tour '"+state.id+"' wait for running (tour undefined)");
            setTimeout(Tour.running, Tour.retryRunningDelay);
        }
    },
    check: function (step) {
        return (step &&
            (!step.element || ($(step.element).size() && $(step.element).is(":visible") && !$(step.element).is(":hidden"))) &&
            (!step.waitNot || !$(step.waitNot).size()) &&
            (!step.waitFor || $(step.waitFor).size()));
    },
    waitNextStep: function () {
        var state = Tour.getState();
        var time = new Date().getTime();
        var timer;
        var next = state.step.next ? Tour.search_step(state.step.next) : state.tour.steps[state.step.id+1];
        var overlaps = state.mode === "test" ? Tour.errorDelay : 0;

        window.onbeforeunload = function () {
            clearTimeout(Tour.timer);
            clearTimeout(Tour.testtimer);
        };

        function checkNext () {
            if (!Tour.getState()) return;

            Tour.autoTogglePopover();

            clearTimeout(Tour.timer);
            if (Tour.check(next)) {

                clearTimeout(Tour.currentTimer);
                // use an other timeout for cke dom loading
                Tour.saveState(state.id, state.mode, state.step.id, 0);
                setTimeout(function () {
                    if (state.step.onend && Tour._goto(state.step.onend())) return;
                    Tour.nextStep(next);
                }, Tour.defaultDelay);
                return;

            } else if (!overlaps || new Date().getTime() - time < overlaps) {

                Tour.timer = setTimeout(checkNext, Tour.defaultDelay);
                return;

            } else if(next.onerror) {
                
                Tour.logError(next, "Error: Can't reach the next step (call next step onerror)", false);
                var id = next.onerror();
                if (id) {
                    if (Tour._goto(id)) return;
                    if (id === true) {
                        Tour.nextStep(next);
                        return;
                    }
                }

            }
            
            Tour.error(next, "Can't reach the next step");
            return;

        }
        setTimeout(checkNext, 0);
    },
    search_step: function (id_or_title) {
        var state = Tour.getState();
        if (id_or_title !== undefined) {
            if (isNaN(id_or_title)) {
                for (var k=0; k<state.tour.steps.length; k++) {
                    if (state.tour.steps[k].title === id_or_title || state.tour.steps[k]._title === id_or_title) {
                        return state.tour.steps[k];
                    }
                }
            } else {
                return state.tour.steps[id_or_title];
            }
        }
        return undefined;
    },
    _goto: function (id_or_title) {
        var state = Tour.getState();
        if (!state) return true;
        if (id_or_title === undefined) return false;
        var step = Tour.search_step(id_or_title);
        Tour.saveState(state.id, state.mode, step.id, 0);
        Tour.nextStep(Tour.getState().step);
        return true;
    },
    nextStep: function (step) {
        var state = Tour.getState();

        if (!state) {
            return;
        }

        step = step || state.step;
        var next = state.step.next ? Tour.search_step(state.step.next) : state.tour.steps[step.id+1];

        if (state.mode === "test" && state.number > 3) {
            return Tour.error(next, "Cycling. Can't reach the next step");
        }
        
        Tour.saveState(state.id, state.mode, step.id, state.number);

<<<<<<< HEAD
        if (state.number === 1) {
            console.log("Tour '"+state.id+"' Step: '" + (step._title || step.title) + "' (" + (new Date().getTime() - this.time) + "ms)");
=======
        if (step.id !== state.step_id) {
            Tour.log("Tour '"+state.id+"' Step: '" + (step._title || step.title) + "' (" + (new Date().getTime() - this.time) + "ms)");
>>>>>>> 407cb229
        }

        Tour.autoTogglePopover(true);

        // onload a step you can fallback to an other step
        if (step.onload && Tour._goto(step.onload())) {
            return;
        }

        if (state.mode === "test") {
            setTimeout(function () {
                Tour.autoNextStep(state.tour, step);
                if (next && Tour.getState()) {
                    Tour.waitNextStep();
                }
            }, step.wait || Tour.defaultDelay);
        } else if (next) {
            setTimeout(Tour.waitNextStep, next.wait || 0);
        }
        if (!next) {
            Tour.endTour();
        }
    },
    endTour: function () {
        var state = Tour.getState();
        var test = state.step && state.step.id >= state.tour.steps.length-1;
        Tour.reset();
        if (test) {
            Tour.log("Tour '"+state.id+"' finish: ok");
            Tour.log('ok');
        } else {
            Tour.log("Tour '"+state.id+"' finish: error");
            Tour.log('error');
        }
    },
    autoNextStep: function (tour, step) {
        clearTimeout(Tour.testtimer);

        function autoStep () {
            if (!Tour.getState()) return;

            if (!step) return;

            if (step.autoComplete) {
                step.autoComplete(tour);
            }

            $(".popover.tour [data-role='next']").click();

            var $element = $(step.element);
            if (!$element.size()) return;

            if (step.snippet) {

                Tour.autoDragAndDropSnippet($element);
            
            } else if ($element.is(":visible")) {

                $element.trigger($.Event("mouseenter", { srcElement: $element[0] }));
                $element.trigger($.Event("mousedown", { srcElement: $element[0] }));
        
                var evt = document.createEvent("MouseEvents");
                evt.initMouseEvent("click", true, true, window, 0, 0, 0, 0, 0, false, false, false, false, 0, null);
                $element[0].dispatchEvent(evt);

                // trigger after for step like: mouseenter, next step click on button display with mouseenter
                setTimeout(function () {
                    if (!Tour.getState()) return;
                    $element.trigger($.Event("mouseup", { srcElement: $element[0] }));
                    $element.trigger($.Event("mouseleave", { srcElement: $element[0] }));
                }, 1000);
            }
            if (step.sampleText) {
            
                $element.trigger($.Event("keydown", { srcElement: $element }));
                if ($element.is("input") ) {
                    $element.val(step.sampleText);
                } if ($element.is("select")) {
                    $element.find("[value='"+step.sampleText+"'], option:contains('"+step.sampleText+"')").attr("selected", true);
                    $element.val(step.sampleText);
                } else {
                    $element.html(step.sampleText);
                }
                setTimeout(function () {
                    if (!Tour.getState()) return;
                    $element.trigger($.Event("keyup", { srcElement: $element }));
                    $element.trigger($.Event("change", { srcElement: $element }));
                }, self.defaultDelay<<1);
            
            }
        }
        Tour.testtimer = setTimeout(autoStep, 0);
    },
    autoDragAndDropSnippet: function (selector) {
        var $thumbnail = $(selector).first();
        var thumbnailPosition = $thumbnail.position();
        $thumbnail.trigger($.Event("mousedown", { which: 1, pageX: thumbnailPosition.left, pageY: thumbnailPosition.top }));
        $thumbnail.trigger($.Event("mousemove", { which: 1, pageX: document.body.scrollWidth/2, pageY: document.body.scrollHeight/2 }));
        var $dropZone = $(".oe_drop_zone").first();
        var dropPosition = $dropZone.position();
        $dropZone.trigger($.Event("mouseup", { which: 1, pageX: dropPosition.left, pageY: dropPosition.top }));
    }
};
openerp.Tour = Tour;

/////////////////////////////////////////////////

$(document).ready(Tour.running);

}());<|MERGE_RESOLUTION|>--- conflicted
+++ resolved
@@ -321,7 +321,14 @@
         state.step = state.tour && state.tour.steps[state.step_id === -1 ? 0 : state.step_id];
         return state;
     },
-<<<<<<< HEAD
+    log: function (message, add_user) {
+        if (add_user) {
+            var user = $(".navbar .dropdown:has(>.js_usermenu) a:first, .navbar .oe_topbar_name").text();
+            if (!user && $('a[href*="/login"]')) user = 'Public User';
+            message += " (" + (user||"").replace(/^\s*|\s*$/g, '') + ")";
+        }
+        console.log(message);
+    },
     logError: function (step, message, all) {
         var state = Tour.getState();
         message += '\ntour: ' + state.id
@@ -333,39 +340,12 @@
             + (step ? '\nwaitFor: ' + Boolean(!step.waitFor || $(step.waitFor).size()) : '' );
             + (all ? "\nlocalStorage: " + JSON.stringify(localStorage) : '' )
             + (all ? '\n\n' + $("body").html() : '' );
-        (console.error || console.log).call(console, message);
+        Tour.log(message, true);
     },
     error: function (step, message) {
         var state = Tour.getState();
         Tour.logError(step, "Error: " + message, true);
-        Tour.reset();
-        if (state.mode === "test") {
-            console.log("Tour '"+state.id+"' finish: error");
-            console.log('error');
-        }
-=======
-    log: function (message, add_user) {
-        if (add_user) {
-            var user = $(".navbar .dropdown:has(>.js_usermenu) a:first, .navbar .oe_topbar_name").text();
-            if (!user && $('a[href*="/login"]')) user = 'Public User';
-            message += " (" + (user||"").replace(/^\s*|\s*$/g, '') + ")";
-        }
-        console.log(message);
-    },
-    error: function (step, message) {
-        var state = Tour.getState();
-        message += '\n tour: ' + state.id
-            + (step ? '\n step: ' + step.id + ": '" + (step._title || step.title) + "'" : '' )
-            + '\n href: ' + window.location.href
-            + '\n referrer: ' + document.referrer
-            + (step ? '\n element: ' + Boolean(!step.element || ($(step.element).size() && $(step.element).is(":visible") && !$(step.element).is(":hidden"))) : '' )
-            + (step ? '\n waitNot: ' + Boolean(!step.waitNot || !$(step.waitNot).size()) : '' )
-            + (step ? '\n waitFor: ' + Boolean(!step.waitFor || $(step.waitFor).size()) : '' )
-            + "\n localStorage: " + JSON.stringify(localStorage)
-            + '\n\n' + $("body").html();
-        Tour.log(message, true);
         Tour.endTour();
->>>>>>> 407cb229
     },
     lists: function () {
         var tour_ids = [];
@@ -517,13 +497,8 @@
         
         Tour.saveState(state.id, state.mode, step.id, state.number);
 
-<<<<<<< HEAD
         if (state.number === 1) {
-            console.log("Tour '"+state.id+"' Step: '" + (step._title || step.title) + "' (" + (new Date().getTime() - this.time) + "ms)");
-=======
-        if (step.id !== state.step_id) {
             Tour.log("Tour '"+state.id+"' Step: '" + (step._title || step.title) + "' (" + (new Date().getTime() - this.time) + "ms)");
->>>>>>> 407cb229
         }
 
         Tour.autoTogglePopover(true);
