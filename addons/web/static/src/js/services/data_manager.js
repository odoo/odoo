--- conflicted
+++ resolved
@@ -204,66 +204,6 @@
     _invalidate: function (cache, key) {
         delete cache[key];
     },
-<<<<<<< HEAD
-=======
-
-    ///////////////////////////////////////////////////////////////
-
-    /**
-     * Process a field node, in particular, put a flag on the field to give
-     * special directives to the BasicModel.
-     *
-     * @param {string} viewType
-     * @param {Object} field - the field properties
-     * @param {Object} attrs - the field attributes (from the xml)
-     * @returns {Object} attrs
-     */
-    _processField: function (viewType, field, attrs) {
-        var self = this;
-        attrs.Widget = this._getFieldWidgetClass(viewType, field, attrs);
-
-        if (!_.isObject(attrs.options)) { // parent arch could have already been processed (TODO this should not happen)
-            attrs.options = attrs.options ? pyeval.py_eval(attrs.options) : {};
-        }
-
-        if (attrs.on_change && !field.onChange) {
-            field.onChange = "1";
-        }
-
-        // the relational data of invisible relational fields should not be
-        // fetched (e.g. name_gets of invisible many2ones), at least those that
-        // are always invisible.
-        // the invisible attribute of a field is supposed to be static ("1" in
-        // general), but not totally as it may use keys of the context
-        // ("context.get('some_key')"). It is evaluated server-side, and the
-        // result is put inside the modifiers as a value of the '(column_)invisible'
-        // key, and the raw value is left in the invisible attribute (it is used
-        // in debug mode for informational purposes).
-        // this should change, for instance the server might set the evaluated
-        // value in invisible, which could then be seen as static by the client,
-        // and add another key in debug mode containing the raw value.
-        // for now, we look inside the modifiers and consider the value only if
-        // it is static (=== true),
-        if (attrs.modifiers.invisible === true || attrs.modifiers.column_invisible === true) {
-            attrs.__no_fetch = true;
-        }
-
-        if (!_.isEmpty(field.views)) {
-            // process the inner fields_view as well to find the fields they use.
-            // register those fields' description directly on the view.
-            // for those inner views, the list of all fields isn't necessary, so
-            // basically the field_names will be the keys of the fields obj.
-            // don't use _ to iterate on fields in case there is a 'length' field,
-            // as _ doesn't behave correctly when there is a length key in the object
-            attrs.views = {};
-            _.each(field.views, function (innerFieldsView, viewType) {
-                viewType = viewType === 'tree' ? 'list' : viewType;
-                innerFieldsView.type = viewType;
-                attrs.views[viewType] = self._processFieldsView(_.extend({}, innerFieldsView));
-            });
-            delete field.views;
-        }
-
         // Attribute that contains for each viewType the fields for
         // that viewType as defaults and
         // All the fields of the other viewTypes
@@ -283,167 +223,6 @@
             });
         });
 
-        if (field.type === 'one2many' || field.type === 'many2many') {
-            if (attrs.Widget.prototype.useSubview) {
-                if (!attrs.views) {
-                    attrs.views = {};
-                }
-                var mode = attrs.mode;
-                if (!mode) {
-                    if (attrs.views.tree && attrs.views.kanban) {
-                        mode = 'tree';
-                    } else if (!attrs.views.tree && attrs.views.kanban) {
-                        mode = 'kanban';
-                    } else {
-                        mode = 'tree,kanban';
-                    }
-                }
-                if (mode.indexOf(',') !== -1) {
-                    mode = config.device.size_class !== config.device.SIZES.XS ? 'tree' : 'kanban';
-                }
-                if (mode === 'tree') {
-                    mode = 'list';
-                    if (!attrs.views.list && attrs.views.tree) {
-                        attrs.views.list = attrs.views.tree;
-                    }
-                }
-                attrs.mode = mode;
-                if (mode in attrs.views) {
-                    var view = attrs.views[mode];
-                    var defaultOrder = view.arch.attrs.default_order;
-                    if (defaultOrder) {
-                        // process the default_order, which is like 'name,id desc'
-                        // but we need it like [{name: 'name', asc: true}, {name: 'id', asc: false}]
-                        attrs.orderedBy = _.map(defaultOrder.split(','), function (order) {
-                            order = order.trim().split(' ');
-                            return {name: order[0], asc: order[1] !== 'desc'};
-                        });
-                    } else {
-                        // if there is a field with widget `handle`, the x2many
-                        // needs to be ordered by this field to correctly display
-                        // the records
-                        var handleField = _.find(view.arch.children, function (child) {
-                            return child.attrs && child.attrs.widget === 'handle';
-                        });
-                        if (handleField) {
-                            attrs.orderedBy = [{name: handleField.attrs.name, asc: true}];
-                        }
-                    }
-
-                    attrs.columnInvisibleFields = {};
-                    _.each(view.arch.children, function (child) {
-                        if (child.attrs && child.attrs.modifiers) {
-                            attrs.columnInvisibleFields[child.attrs.name] =
-                                child.attrs.modifiers.column_invisible || false;
-                        }
-                    });
-                }
-            }
-            if (attrs.Widget.prototype.fieldsToFetch) {
-                attrs.viewType = 'default';
-                attrs.relatedFields = _.extend({}, attrs.Widget.prototype.fieldsToFetch);
-                attrs.fieldsInfo = {
-                    default: _.mapObject(attrs.Widget.prototype.fieldsToFetch, function () {
-                        return {};
-                    }),
-                };
-                if (attrs.options.color_field) {
-                    // used by m2m tags
-                    attrs.relatedFields[attrs.options.color_field] = { type: 'integer' };
-                    attrs.fieldsInfo.default[attrs.options.color_field] = {};
-                }
-            }
-        }
-
-        if (attrs.Widget.prototype.fieldDependencies) {
-            attrs.fieldDependencies = attrs.Widget.prototype.fieldDependencies;
-        }
-
-        return attrs;
-    },
-    /**
-     * Visit all nodes in the arch field and process each fields
-     *
-     * @param {string} viewType
-     * @param {Object} arch
-     * @param {Object} fields
-     * @returns {Object} fieldsInfo
-     */
-    _processFields: function (viewType, arch, fields) {
-        var self = this;
-        var fieldsInfo = Object.create(null);
-        utils.traverse(arch, function (node) {
-            if (typeof node === 'string') {
-                return false;
-            }
-            if (!_.isObject(node.attrs.modifiers)) {
-                node.attrs.modifiers = node.attrs.modifiers ? JSON.parse(node.attrs.modifiers) : {};
-            }
-            if (!_.isObject(node.attrs.options) && node.tag === 'button') {
-                node.attrs.options = node.attrs.options ? JSON.parse(node.attrs.options) : {};
-            }
-            if (node.tag === 'field') {
-                fieldsInfo[node.attrs.name] = self._processField(viewType,
-                    fields[node.attrs.name], node.attrs ? _.clone(node.attrs) : {});
-
-                if (fieldsInfo[node.attrs.name].fieldDependencies) {
-                    var deps = fieldsInfo[node.attrs.name].fieldDependencies;
-                    for (var dependency_name in deps) {
-                        var dependency_dict = {name: dependency_name, type: deps[dependency_name].type};
-                        if (!(dependency_name in fieldsInfo)) {
-                            fieldsInfo[dependency_name] = _.extend({}, dependency_dict, {options: deps[dependency_name].options || {}});
-                        }
-                        if (!(dependency_name in fields)) {
-                            fields[dependency_name] = dependency_dict;
-                        }
-                    }
-                }
-                return false;
-            }
-            return node.tag !== 'arch';
-        });
-        return fieldsInfo;
-    },
-    /**
-     * Visit all nodes in the arch field and process each fields and inner views
-     *
-     * @param {Object} viewInfo
-     * @param {Object} viewInfo.arch
-     * @param {Object} viewInfo.fields
-     * @returns {Object} viewInfo
-     */
-    _processFieldsView: function (viewInfo) {
-        var viewFields = this._processFields(viewInfo.type, viewInfo.arch, viewInfo.fields);
-        viewInfo.fieldsInfo = {};
-        viewInfo.fieldsInfo[viewInfo.type] = viewFields;
-        utils.deepFreeze(viewInfo.fields);
-        return viewInfo;
-    },
-    /**
-     * Returns the AbstractField specialization that should be used for the
-     * given field informations. If there is no mentioned specific widget to
-     * use, determine one according the field type.
-     *
-     * @param {string} viewType
-     * @param {Object} field
-     * @param {Object} attrs
-     * @returns {function|null} AbstractField specialization Class
-     */
-    _getFieldWidgetClass: function (viewType, field, attrs) {
-        var Widget;
-        if (attrs.widget) {
-            Widget = fieldRegistry.getAny([viewType + "." + attrs.widget, attrs.widget]);
-            if (!Widget) {
-                console.warn("Missing widget: ", attrs.widget, " for field", attrs.name, "of type", field.type);
-            }
-        } else if (viewType === 'kanban' && field.type === 'many2many') {
-            // we want to display the widget many2manytags in kanban even if it
-            // is not specified in the view
-            Widget = fieldRegistry.get('kanban.many2many_tags');
-        }
-        return Widget || fieldRegistry.getAny([viewType + "." + field.type, field.type, "abstract"]);
-    },
->>>>>>> 521414b1
 });
 
 });
