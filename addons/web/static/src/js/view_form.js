--- conflicted
+++ resolved
@@ -4393,17 +4393,10 @@
 instance.web.form.One2ManyDataSet = instance.web.BufferedDataSet.extend({
     get_context: function(extra_context) {
         this.context = this.o2m.build_context();
-<<<<<<< HEAD
-        var self = this;
-        _.each(arguments, function(context) {
-            self.context.add(context);
-        });
-=======
         if(extra_context)
         {
             this.context.add(extra_context);
         }
->>>>>>> aaf52313
         return this.context;
     }
 });
