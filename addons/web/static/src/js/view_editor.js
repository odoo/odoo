openerp.web.view_editor = function(openerp) {
var _PROPERTIES = {
    'field' : ['name', 'string', 'required', 'readonly', 'domain', 'context', 'nolabel', 'completion',
               'colspan', 'widget', 'eval', 'ref', 'on_change', 'groups', 'attrs'],
    'form' : ['string', 'col', 'link'],
    'notebook' : ['colspan', 'position', 'groups'],
    'page' : ['string', 'states', 'attrs', 'groups'],
    'group' : ['string', 'col', 'colspan', 'states', 'attrs', 'groups'],
    'image' : ['filename', 'width', 'height', 'groups'],
    'separator' : ['string', 'colspan', 'groups'],
    'label': ['string', 'align', 'colspan', 'groups'],
    'button': ['name', 'string', 'icon', 'type', 'states', 'readonly', 'special', 'target', 'confirm', 'context', 'attrs', 'groups'],
    'newline' : [],
    'hpaned': ['position', 'groups'],
    'vpaned': ['position', 'groups'],
    'child1' : ['groups'],
    'child2' : ['groups'],
    'action' : ['name', 'string', 'colspan', 'groups'],
    'tree' : ['string', 'colors', 'editable', 'link', 'limit', 'min_rows'],
    'graph' : ['string', 'type'],
    'calendar' : ['string', 'date_start', 'date_stop', 'date_delay', 'day_length', 'color', 'mode'],
    'view' : [],
};
var icons = ['','STOCK_ABOUT', 'STOCK_ADD', 'STOCK_APPLY', 'STOCK_BOLD',
'STOCK_CANCEL', 'STOCK_CDROM', 'STOCK_CLEAR', 'STOCK_CLOSE', 'STOCK_COLOR_PICKER',
'STOCK_CONNECT', 'STOCK_CONVERT', 'STOCK_COPY', 'STOCK_CUT', 'STOCK_DELETE',
'STOCK_DIALOG_AUTHENTICATION', 'STOCK_DIALOG_ERROR', 'STOCK_DIALOG_INFO',
'STOCK_DIALOG_QUESTION', 'STOCK_DIALOG_WARNING', 'STOCK_DIRECTORY', 'STOCK_DISCONNECT',
'STOCK_DND', 'STOCK_DND_MULTIPLE', 'STOCK_EDIT', 'STOCK_EXECUTE', 'STOCK_FILE',
'STOCK_FIND', 'STOCK_FIND_AND_REPLACE', 'STOCK_FLOPPY', 'STOCK_GOTO_BOTTOM',
'STOCK_GOTO_FIRST', 'STOCK_GOTO_LAST', 'STOCK_GOTO_TOP', 'STOCK_GO_BACK',
'STOCK_GO_DOWN', 'STOCK_GO_FORWARD', 'STOCK_GO_UP', 'STOCK_HARDDISK',
'STOCK_HELP', 'STOCK_HOME', 'STOCK_INDENT', 'STOCK_INDEX', 'STOCK_ITALIC',
'STOCK_JUMP_TO', 'STOCK_JUSTIFY_CENTER', 'STOCK_JUSTIFY_FILL',
'STOCK_JUSTIFY_LEFT', 'STOCK_JUSTIFY_RIGHT', 'STOCK_MEDIA_FORWARD',
'STOCK_MEDIA_NEXT', 'STOCK_MEDIA_PAUSE', 'STOCK_MEDIA_PLAY',
'STOCK_MEDIA_PREVIOUS', 'STOCK_MEDIA_RECORD', 'STOCK_MEDIA_REWIND',
'STOCK_MEDIA_STOP', 'STOCK_MISSING_IMAGE', 'STOCK_NETWORK', 'STOCK_NEW',
'STOCK_NO', 'STOCK_OK', 'STOCK_OPEN', 'STOCK_PASTE', 'STOCK_PREFERENCES',
'STOCK_PRINT', 'STOCK_PRINT_PREVIEW', 'STOCK_PROPERTIES', 'STOCK_QUIT',
'STOCK_REDO', 'STOCK_REFRESH', 'STOCK_REMOVE', 'STOCK_REVERT_TO_SAVED',
'STOCK_SAVE', 'STOCK_SAVE_AS', 'STOCK_SELECT_COLOR', 'STOCK_SELECT_FONT',
'STOCK_SORT_ASCENDING', 'STOCK_SORT_DESCENDING', 'STOCK_SPELL_CHECK',
'STOCK_STOP', 'STOCK_STRIKETHROUGH', 'STOCK_UNDELETE', 'STOCK_UNDERLINE',
'STOCK_UNDO', 'STOCK_UNINDENT', 'STOCK_YES', 'STOCK_ZOOM_100',
'STOCK_ZOOM_FIT', 'STOCK_ZOOM_IN', 'STOCK_ZOOM_OUT',
'terp-account', 'terp-crm', 'terp-mrp', 'terp-product', 'terp-purchase',
'terp-sale', 'terp-tools', 'terp-administration', 'terp-hr', 'terp-partner',
'terp-project', 'terp-report', 'terp-stock', 'terp-calendar', 'terp-graph',
];
var QWeb = openerp.web.qweb;
openerp.web.ViewEditor =   openerp.web.Widget.extend({
    init: function(parent, element_id, dataset, view, options) {
        this._super(parent);
        this.element_id = element_id
        this.parent = parent
        this.dataset = dataset;
        this.model = this.dataset.model;
        this.xml_id = 0;
        this.property = openerp.web.ViewEditor.property_widget;
    },
    start: function() {
        this.View_editor();
    },
    View_editor : function() {
        var self = this;
        var action = {
            name:'ViewEditor',
            context:this.session.user_context,
            domain: [["model", "=", this.dataset.model]],
            res_model : 'ir.ui.view',
            views : [[false, 'list']],
            type: 'ir.actions.act_window',
            target: "current",
            limit : 80,
            auto_search : true,
            flags: {
                sidebar: false,
                views_switcher: false,
                action_buttons:false,
                search_view:false,
                pager:false,
                radio:true
            },
        };
        this.view_edit_dialog = new openerp.web.Dialog(this, {
            modal: true,
            title: 'ViewEditor',
            width: 750,
            height: 500,
            buttons: {
                "Create": function(){
                    //to do
                },
                "Edit": function(){
                    self.xml_id=0;
                    self.get_data();
                },
                "Close": function(){
                    self.view_edit_dialog.close();
                }
            },
        });
        this.view_edit_dialog.start().open();
        var action_manager = new openerp.web.ActionManager(this);
        action_manager.appendTo(this.view_edit_dialog);
        action_manager.do_action(action);
    },
    check_attr: function(xml, tag, level) {
        var obj = {'child_id': [], 'id': this.xml_id++, 'level': level+1, 'att_list': [], 'name': ""};
        var render_name = "<" + tag;
        obj.att_list.push(tag);
        $(xml).each(function() {
            _.each(this.attributes, function(attrs){
                if (tag != 'button') {
                    if (attrs.nodeName == "string" || attrs.nodeName == "name" || attrs.nodeName == "index") {
                        render_name += ' ' + attrs.nodeName + '=' + '"' + attrs.nodeValue + '"' ;
                    }
                } else {
                    if (attrs.nodeName == "name") {
                        render_name += ' ' + attrs.nodeName + '=' + '"' + attrs.nodeValue + '"';
                    }
                }
                obj.att_list.push( [attrs.nodeName,attrs.nodeValue] );
            });
            render_name+= ">";
        });
        obj.name = render_name;
        return obj;
    },
    save_object: function(val, parent_list, child_obj_list) {
        var self = this;
        var check_id = parent_list[0];
        var p_list = parent_list.slice(1);
        if (val.child_id.length != 0) {
            _.each(val.child_id, function(val, key) {
                if (val.id == check_id) {
                    if (p_list.length!=0) {
                        self.save_object(val, p_list, child_obj_list);
                    } else {
                        val.child_id = child_obj_list;
                        return false;
                    }
                }
            });
        } else {
            val.child_id = child_obj_list;
        }
    },
    xml_node_create: function(xml, root, parent_list, parent_id, main_object){
        var self = this;
        var child_obj_list = [];
        var children_list = $(xml).filter(root).children();
        var parents = $(children_list[0]).parents().get();
        _.each(children_list, function (child_node) {
            child_obj_list.push(self.check_attr(child_node,child_node.tagName.toLowerCase(),parents.length));
        });
        if (children_list.length != 0) {
            if (parents.length <= parent_list.length) {
                parent_list.splice(parents.length - 1);
            }
            parent_list.push(parent_id);
            self.save_object(main_object[0], parent_list.slice(1), child_obj_list);
        }
        for (var i = 0; i < children_list.length; i++) {
            self.xml_node_create
            (children_list[i], children_list[i].tagName.toLowerCase(),
                parent_list, child_obj_list[i].id, main_object);
        }
        return main_object;
    },
    parse_xml: function(arch, view_id) {
        var root = $(arch).filter(":first")[0];
        var tag = root.tagName.toLowerCase();
        var obj ={'child_id':[],'id':this.xml_id++,'level':0,'att_list':[],'name':"<view view_id='"+view_id+"'>"};
        var root_object = this.check_attr(root,tag,0);
        obj.child_id = this.xml_node_create(arch, tag, [], this.xml_id-1, [root_object], []);
        return [obj];
    },
    get_data: function() {
        var self = this;
        var view_arch_list = [];
        self.main_view_id =((this.view_edit_dialog.$element.find("input[name='radiogroup']:checked").parent()).parent()).attr('data-id');
        var ve_dataset = new openerp.web.DataSet(this, 'ir.ui.view');
        ve_dataset.read_ids([parseInt(self.main_view_id)], ['arch', 'type'], function (arch) {
            one_object = self.parse_xml(arch[0].arch,self.main_view_id);
            self.main_view_type = arch[0].type
            view_arch_list.push({"view_id" : self.main_view_id, "arch" : arch[0].arch});
            dataset = new openerp.web.DataSetSearch(self, 'ir.ui.view', null, null);
            dataset.read_slice([], {domain : [['inherit_id','=', parseInt(self.main_view_id)]]}, function (result) {
                _.each(result, function(res) {
                    view_arch_list.push({"view_id":res.id,"arch":res.arch});
                    self.inherit_view(one_object, res);
                });
                return self.edit_view({"main_object": one_object,
                         "parent_child_id": self.parent_child_list(one_object, []),
                         "arch": view_arch_list});
            });
        });
    },
    parent_child_list : function(one_object, p_list) {
        var self = this;
        _.each(one_object , function(element){
            if(element.child_id.length != 0){
                p_list.push({"key":element.id,"value":_.pluck(element.child_id, 'id')});
                self.parent_child_list(element.child_id, p_list);
            }
        });
        return p_list;
    },
    inherit_view : function(one_object, result) {
        var self = this;
        var root = $(result.arch).filter('*');
        var xml_list = [];
        if (root[0].tagName.toLowerCase() == "data") {
            xml_list = $(root[0]).children();
        } else {
            xml_list.push(root[0]);
        }
        _.each(xml_list , function(xml){
            var parent_id;
            var check_list = [];
            var xpath_object = self.parse_xml(xml,result.id);
            if (xml.tagName.toLowerCase() == "xpath" ) {
                var part_expr = _.without($(xml).attr('expr').split("/"),"");
                _.each(part_expr,function(part){
                    check_list.push(_.without($.trim(part.replace(/[^a-zA-Z 0-9 _]+/g,'!')).split("!"),""));
                });
            } else {
                var temp = [];
                _.each(xpath_object[0].child_id[0].att_list, function(list){
                    if(!_.include(list, "position")){
                        temp.push(list);
                    }
                });
                check_list = [_.flatten(temp)];
            }
            self.full_path_search(check_list ,one_object ,xpath_object);
        });
    },
    full_path_search: function(check_list ,val ,xpath_object) {
        var self = this;
        if(xpath_object.length!=0){
            var check = check_list[0];
            var obj;
            switch (check.length) {
                case 2:
                    if(parseInt(check[1])){
                        var list_1 = _.select(val,function(element){
                            var main_list = _.flatten(element.att_list);
                            return _.include(main_list, check[0]);
                        });
                        obj = val[_.indexOf(val,list_1[parseInt(check[1])-1])];
                    } else {
                        obj = _.detect(val, function(element){
                            var main_list = _.flatten(element.att_list);
                            return _.include(main_list, check[0]);
                        });
                    }
                    break;
                case 3:
                    obj = _.detect(val,function(element){
                        var main_list = _.flatten(element.att_list);
                        check = _.uniq(check);
                        var insert = _.intersection(main_list,check);
                        if(insert.length == check.length ){return element;}
                    });
                    break;
                case 1:
                    var list_1 = _.select(val,function(element){
                        var main_list = _.flatten(element.att_list);
                        return _.include(main_list, check[0]);
                    });
                    if(list_1.length != 0){
                        (check_list.length == 1)? obj = list_1[0] : check_list.shift();
                    }
                    break;
            }
            if(obj) {
                check_list.shift();
                if (check_list.length !=0){
                    self.full_path_search(check_list ,obj.child_id ,xpath_object);
                } else {
                    var level = obj.level+1;
                    self.increase_level(xpath_object[0], level)
                    obj.child_id.push(xpath_object[0]);
                    xpath_object.pop();
                    return;
                }
            }
            else {
                _.each(val,function(element){
                    self.full_path_search(check_list ,element.child_id ,xpath_object);
                });
            }
        }
    },
    increase_level: function(val, level) {
        var self = this;
        val.level = level;
        _.each(val.child_id, function(val, key) {
            self.increase_level(val, level + 1);
        });
    },
    edit_view: function(one_object) {
        var self = this;
        this.edit_xml_dialog = new openerp.web.Dialog(this,{
            modal: true,
            title: 'View Editor',
            width: 750,
            height: 500,
            buttons: {
                "Inherited View": function(){
                    //todo
                },
                "Preview": function(){
                    var action = {
                        context:self.session.user_context,
                        res_model : self.model,
                        views : [[self.main_view_id, self.main_view_type]],
                        type: 'ir.actions.act_window',
                        target: "new",
                        flags: {
                            sidebar: false,
                            views_switcher: false,
                            action_buttons:false,
                            search_view:false,
                            pager:false,
                        },
                    };
                    var action_manager = new openerp.web.ActionManager(self);
                    action_manager.do_action(action);
                },
                "Close": function(){
                    self.edit_xml_dialog.close();
                }
            }
        });
        this.edit_xml_dialog.start().open();
        this.edit_xml_dialog.$element.html(QWeb.render('view_editor', {
            'data': one_object['main_object'],
        }));
        this.edit_xml_dialog.$element.find("tr[id^='viewedit-']").click(function() {
            self.edit_xml_dialog.$element.find("tr[id^='viewedit-']").removeClass('ui-selected');
            $(this).addClass('ui-selected');
        });
        this.edit_xml_dialog.$element.find("img[id^='parentimg-']").click(function() {
            if ($(this).attr('src') == '/web/static/src/img/collapse.gif') {
                $(this).attr('src', '/web/static/src/img/expand.gif');
                self.on_expand(this);
            } else {
                $(this).attr('src', '/web/static/src/img/collapse.gif');
                var id = this.id.split('-')[1];
                self.on_collapse(this,one_object['parent_child_id'], one_object['main_object']);
            }
        });
        this.edit_xml_dialog.$element.find("img[id^='side-']").click(function() {
            var side = $(this).closest("tr[id^='viewedit-']")
            var id_tr = (side.attr('id')).split('-')[1];
            var img = side.find("img[id='parentimg-"+id_tr+"']").attr('src'); ;
            var level = parseInt(side.attr('level'));
            var list_shift =[];
            var last_tr;
            var cur_tr = side;
            list_shift.push(side);
            var next_tr;
            var ls = side;
            var view_id;
            var view_xml_id;
            while(1){
                ls = ls.prev();
               if((self.edit_xml_dialog.$element.find(ls).find('a').text()).search("view_id") != -1
                     && parseInt(ls.attr('level')) < level){
                    view_id = parseInt(($(ls).find('a').text()).replace(/[^0-9]+/g,''));
                    view_xml_id = (ls.attr('id')).split('-')[1];
                    break;
                }
            }
            switch (this.id) {
                case "side-add":
                    break;
                case "side-remove":
                    break;
                case "side-edit":
                    var tag, fld_name;
                    var tr = $(this).closest("tr[id^='viewedit-']").find('a').text();
                    var tag_fld = tr.split(" ");
                    if (tag_fld.length > 3){
                        tag = tag_fld[1].replace(/[^a-zA-Z 0-9]+/g,'');
                        fld_name = tag_fld[2].split("=")[1].replace(/[^a-zA-Z _ 0-9]+/g,'');
                    }else{
                        tag = tag_fld[1].replace(/[^a-zA-Z 0-9]+/g,'');
                        fld_name= tag;
                    }
                    var properties = _PROPERTIES[tag];
                    self.on_edit_node(properties,fld_name,id_tr);
                    break;
                case "side-up":
                    while (1) {
                        var prev_tr = cur_tr.prev();
                        if(level >= parseInt(prev_tr.attr('level')) || prev_tr.length == 0) {
                           last_tr = prev_tr;
                           break;
                        }
                        cur_tr = prev_tr;
                    }
                    if (img) {
                        while (1) {
                            next_tr = side.next();
                            if ( parseInt(next_tr.attr('level')) <= level || next_tr.length == 0) {
                                break;
                            } else {
                                list_shift.push(next_tr);
                                side = next_tr;
                            }
                        }
                    }
                    if (last_tr.length != 0  && parseInt(last_tr.attr('level')) == level &&
                        (self.edit_xml_dialog.$element.find(last_tr).find('a').text()).search("view_id") == -1) {
                        _.each(list_shift, function(rec) {
                             $(last_tr).before(rec);
                        });
                        self.save_move_arch(one_object, view_id, view_xml_id, id_tr, level, "up");
                    }
                break;
            case "side-down":
                if (img) {
                    while (1) {
                        next_tr = cur_tr.next();
                        if ( parseInt(next_tr.attr('level')) <= level || next_tr.length == 0) {
                            last_tr = next_tr;
                            break;
                        } else {
                            list_shift.push(next_tr);
                            cur_tr = next_tr;
                        }
                   }
                }
                else {
                    last_tr = cur_tr.next();
                }
                if((self.edit_xml_dialog.$element.find(last_tr).find('a').text()).search("view_id") != -1){
                    return;
                }
                if (last_tr.length != 0 &&  parseInt(last_tr.attr('level')) == level) {
                    var last_tr_id = (last_tr.attr('id')).split('-')[1];
                    img = last_tr.find("img[id='parentimg-" + last_tr_id + "']").attr('src');
                    if (img) {
                        self.edit_xml_dialog.$element.find("img[id='parentimg-" + last_tr_id + "']").
                                                        attr('src', '/web/static/src/img/expand.gif');
                        while (1) {
                            var next_tr = last_tr.next();
                            if (next_tr.attr('level') <= level || next_tr.length == 0) break;
                            next_tr.hide();
                            last_tr = next_tr;
                        }
                    }
                    list_shift.reverse();
                    _.each(list_shift, function(rec) {
                       $(last_tr).after(rec);
                    });
                    self.save_move_arch(one_object, view_id, view_xml_id, id_tr, level, "down");
                }
                break;
            }
        });
    },
<<<<<<< HEAD
    get_view_object: function(view_xml_id, one_object,result){
      var self = this;
      if(result.length==0){
          var check = _.detect(one_object , function(obj){
              return view_xml_id==obj.id;
          });
          if(check){result.push(check);};
          _.each(one_object, function(obj){
             self.get_view_object(view_xml_id, obj.child_id, result);
          });
      }
      return result;
=======
    save_move_arch: function(one_object, view_id, view_xml_id, id_tr, level, move_direct){
        var self = this;
        var arch = _.detect(one_object['arch'],function(element){
            return element.view_id == view_id;
        });
        var obj = self.get_view_object(view_xml_id, one_object['main_object'], []);
        if(($(arch.arch).filter("data")).length != 0 && view_xml_id != 0){
            var check_list = _.flatten(obj[0].child_id[0].att_list);
            arch.arch = _.detect($(arch.arch).children(), function(xml_child){
                var temp_obj = self.check_attr(xml_child, xml_child.tagName.toLowerCase());
                var main_list = _.flatten(temp_obj.att_list);
                check_list = _.uniq(check_list);
                var insert = _.intersection(main_list,check_list);
                if(insert.length == check_list.length ){return xml_child;}
            });
        }
        return self.get_node(arch.arch, obj[0].child_id[0], parseInt(id_tr), [], parseInt(level),
            parseInt(view_id), arch, move_direct);
    },

    get_view_object: function(view_xml_id, one_object,result){
        var self = this;
        if(result.length==0){
            var check = _.detect(one_object , function(obj){
                return view_xml_id==obj.id;
            });
            if(check){result.push(check);};
            _.each(one_object, function(obj){
               self.get_view_object(view_xml_id, obj.child_id, result);
            });
        }
        return result;
    },
    get_node: function(arch1, obj, id, child_list, level, view_id, arch, move_direct){
        var self = this;
        var children_list =  $(arch1).children();
        var list_obj_xml = _.zip(children_list,obj.child_id);
        if (id) {
            if (obj.id == id) {
                var id;
                var parent = $(arch1).parents();
                var index = _.indexOf(child_list, obj)
                var re_insert_obj = child_list.splice(index, 1);
                if (move_direct == "down") {
                    var next = $(arch1).next();
                    $(next).after(arch1);
                    child_list.splice(index+1, 0, re_insert_obj[0]);
                } else {
                    var prev = $(arch1).prev();
                    $(prev).before(arch1);
                    child_list.splice(index-1, 0, re_insert_obj[0]);
                }
                parent = parent[parent.length-1];
                var convert_to_utf = self.xml2Str(parent);
                if (convert_to_utf) {
                    convert_to_utf = convert_to_utf.replace('xmlns="http://www.w3.org/1999/xhtml"', "");
                    convert_to_utf = '<?xml version="1.0"?>' + convert_to_utf;
                    arch.arch = convert_to_utf;
                    dataset = new openerp.web.DataSet(this, 'ir.ui.view');
                        dataset.write(parseInt(view_id),{"arch":convert_to_utf}, function(r) {
                    });
                }
            }
            if (obj.level <= level) {
                _.each(list_obj_xml, function(child_node) {
                    self.get_node(child_node[0], child_node[1], id, obj.child_id, level, view_id, arch, move_direct);
                });
            }
        }
    },
    xml2Str: function(xmlNode) {
       try {
          return (new XMLSerializer()).serializeToString(xmlNode);
      }
      catch (e) {
         try {
            return xmlNode.xml;
         }
         catch (e) {
            return false;
         }
       }

>>>>>>> 82ea675d
    },
    on_expand: function(expand_img){
        var level = parseInt($(expand_img).closest("tr[id^='viewedit-']").attr('level'));
        var cur_tr = $(expand_img).closest("tr[id^='viewedit-']");
        while (1) {
            var nxt_tr = cur_tr.next();
            if (parseInt(nxt_tr.attr('level')) > level){
                cur_tr = nxt_tr;
                nxt_tr.hide();
            } else return nxt_tr;
        }
    },
    on_collapse: function(collapse_img, parent_child_id, id, main_object) {
        var self = this;
        var id = collapse_img.id.split('-')[1];
        var datas = _.detect(parent_child_id,function(res) {
            return res.key == id;
        });
        _.each(datas.value, function(rec) {
            var tr = self.edit_xml_dialog.$element.find("tr[id='viewedit-"+rec+"']");
            tr.find("img[id='parentimg-"+rec+"']").attr('src','/web/static/src/img/expand.gif');
            tr.show();
        });
    },
    on_edit_node:function(properties,fld_name,id_tr){
        var self = this;
        this.edit_node_dialog = new openerp.web.Dialog(this,{
            modal: true,
            title: 'Properties',
            width: 650,
            height: 200,
            buttons: {
                    "Update": function(){
                        self.on_update_node();
                    },
                    "Cancel": function(){
                        $(this).dialog('destroy');
                    }
                }
        });
        this.edit_node_dialog.start().open();
        var widget = ['readonly','required','nolabel','completion','widget','groups','position','icon','align','special','type','target'];
        var arch_val = self.get_view_object(id_tr,one_object,[]);
        self.edit_node_dialog.$element.append('<table id="rec_table"></table>');
        _.each(properties,function(record){
            var id = record;
            self.ready  = $.when(self.on_groups(id)).then(function () {
                    if (_.include(widget,id)){
                        var type_widget =  new (self.property.get_any(['undefined' , id, arch_val[0]['att_list'][0]])) (self.edit_node_dialog, arch_val);
                        self.edit_node_dialog.$element.find('table[id=rec_table]').append('<tr id="'+id+'"><td align="right">'+id+':</td><td>'+type_widget.render()+'</td></tr>');
                        (id=='groups')?type_widget.set_value(id,self.groups):type_widget.set_value(id);
                    }else{
                        var type_widget = new openerp.web.ViewEditor.FieldChar (self.edit_node_dialog,arch_val);
                        self.edit_node_dialog.$element.find('table[id=rec_table]').append('<tr id="'+id+'"><td align="right">'+id+':</td><td>'+type_widget.render()+'</td></tr>');
                        type_widget.set_value(id);
                    }
                });
            });
    },
     //for getting groups
    on_groups: function(id){
        var self = this,
        def = $.Deferred();
        if (id !='groups') {
            self.groups = false;
            return false;
        }
        var group_ids = [],
        group_names = {},
        groups = [];
        var res_groups = new openerp.web.DataSetSearch(this,'res.groups', null, null),
            model_data = new openerp.web.DataSetSearch(self,'ir.model.data', null, null);
        res_groups
            .read_slice([],{})
            .done(function(res_grp) {
                _.each(res_grp,function(res){
	                var key = res.id;
	                group_names[key]=res.name;
	                group_ids.push(res.id);
                });
            model_data
                .read_slice([],{domain:[['res_id', 'in', group_ids],['model','=','res.groups']]})
                .done(function(model_grp) {
                    _.each(model_grp,function(res_group){
	                    groups.push([res_group.name,group_names[res_group.res_id]]);
	                });
                    self.groups = groups;
                    def.resolve();
                });
            })
        return def.promise();
    },
    on_update_node: function(){
        //todo
    }
});
openerp.web.ViewEditor.Field = openerp.web.Class.extend({
    init: function(view, node) {
        var self = this;
        this.$element = view.$element;
        this.node = node;
    },
    render: function () {
        return QWeb.render(this.template, {widget: this});
    }
});

openerp.web.ViewEditor.FieldBoolean = openerp.web.ViewEditor.Field.extend({
    init: function(view, node) {
        this._super(view, node);
        this.template = "view_boolean";
    },
    set_value: function(id) {
        var view_val = _.detect(this.node[0]['att_list'],function(res) {
            return _.include(res,id);
        });
        view_val ? this.$element.find("tr[id="+id+"] input").attr('checked', view_val[1]): this.$element.find("tr[id="+id+"] input").attr('checked', false);
    }
});
openerp.web.ViewEditor.FieldChar = openerp.web.ViewEditor.Field.extend({
    init: function(view, node) {
        this._super(view, node);
        this.template = "view_char";
    },
    set_value: function(id) {
        var view_val = _.detect(this.node[0]['att_list'],function(res) {
            return _.include(res,id);
        });
        view_val ? this.$element.find("tr[id="+id+"] input").val(view_val[1]): this.$element.find("tr[id="+id+"] input").val();
    }
});
openerp.web.ViewEditor.FieldSelect = openerp.web.ViewEditor.Field.extend({
    init: function(view, node) {
        this._super(view, node);
        this.template = "view_selection";
    },
    set_value: function(id,value) {
        var view_val = _.detect(this.node[0]['att_list'],function(res) {
            return _.include(res,id);
        });
        var self = this;
        _.each(value, function(item) {
            var select_val = view_val?(view_val[1]==item[0]?true:false):false;
            self.$element.find("tr[id="+id+"] select").append($("<option/>", {
                    value:(typeof(item)=='string')?item:item[0],
                    text:(typeof(item)=='string')?item:item[1],
                    selected:select_val
            }));
        });
    }
});
openerp.web.ViewEditor.WidgetProperty = openerp.web.ViewEditor.FieldSelect.extend({
    init: function(view, node) {
        this._super(view, node);
        this.registry = openerp.web.form.widgets;
    },
    set_value: function(id) {
        var value = _.keys(this.registry.map);
        value.push('');
        value.sort();
        this._super.apply(this,[id, value]);
    }
});
openerp.web.ViewEditor.IconProperty = openerp.web.ViewEditor.FieldSelect.extend({
    init: function(view, node) {
        this._super(view, node);
    },
    set_value: function(id) {
        var value = icons;
        this._super.apply(this,[id, value]);
    }
});
openerp.web.ViewEditor.ButtonTargetProperty = openerp.web.ViewEditor.FieldSelect.extend({
    init: function(view, node) {
        this._super(view, node);
    },
    set_value: function(id) {
        var value = [['',''],['new','New Window']];
        this._super.apply(this,[id, value]);
    }
});
openerp.web.ViewEditor.ButtonTypeProperty = openerp.web.ViewEditor.FieldSelect.extend({
    init: function(view, node) {
        this._super(view, node);
    },
    set_value: function(id) {
        var value = [['',''],['action', 'Action'], ['object', 'Object'], ['workflow', 'Workflow'], ['server_action', 'Server Action']];
        this._super.apply(this,[id, value]);
    }
});
openerp.web.ViewEditor.AlignProperty = openerp.web.ViewEditor.FieldSelect.extend({
    init: function(view, node) {
        this._super(view, node);
    },
    set_value: function(id) {
        var value = [['',''],['0.0','Left'], ['0.5','Center'], ['1.0','Right']];
        this._super.apply(this,[id, value]);
    }
});
openerp.web.ViewEditor.ButtonSpecialProperty = openerp.web.ViewEditor.FieldSelect.extend({
    init: function(view, node) {
        this._super(view, node);
    },
    set_value: function(id) {
        var value = [['',''],['save','Save Button'], ['cancel','Cancel Button'], ['open','Open Button']];
        this._super.apply(this,[id, value]);
    }

});
openerp.web.ViewEditor.PositionProperty = openerp.web.ViewEditor.FieldSelect.extend({
    init: function(view, node) {
        this._super(view, node);
    },
    set_value: function(id) {
        var value = [['',''],['after', 'After'],['before', 'Before'],['inside', 'Inside'],['replace', 'Replace']];
        this._super.apply(this,[id, value]);
    }
});
openerp.web.ViewEditor.GroupsProperty = openerp.web.ViewEditor.FieldSelect.extend({
    init: function(view, node) {
        this._super(view, node);
    },
    set_value: function(id,value) {
        this.$element.find("tr[id="+id+"] select").attr('multiple', true);
        this._super.apply(this,[id, value]);
    }
});
openerp.web.ViewEditor.property_widget = new openerp.web.Registry({
    'required' : 'openerp.web.ViewEditor.FieldBoolean',
    'readonly' : 'openerp.web.ViewEditor.FieldBoolean',
    'nolabel' : 'openerp.web.ViewEditor.FieldBoolean',
    'completion' : 'openerp.web.ViewEditor.FieldBoolean',
    'widget' : 'openerp.web.ViewEditor.WidgetProperty',
    'groups' : 'openerp.web.ViewEditor.GroupsProperty',
    'position': 'openerp.web.ViewEditor.PositionProperty',
    'icon': 'openerp.web.ViewEditor.IconProperty',
    'align': 'openerp.web.ViewEditor.AlignProperty',
    'special': 'openerp.web.ViewEditor.ButtonSpecialProperty',
    'type': 'openerp.web.ViewEditor.ButtonTypeProperty',
    'target': 'openerp.web.ViewEditor.ButtonTargetProperty'
});
};<|MERGE_RESOLUTION|>--- conflicted
+++ resolved
@@ -465,20 +465,6 @@
             }
         });
     },
-<<<<<<< HEAD
-    get_view_object: function(view_xml_id, one_object,result){
-      var self = this;
-      if(result.length==0){
-          var check = _.detect(one_object , function(obj){
-              return view_xml_id==obj.id;
-          });
-          if(check){result.push(check);};
-          _.each(one_object, function(obj){
-             self.get_view_object(view_xml_id, obj.child_id, result);
-          });
-      }
-      return result;
-=======
     save_move_arch: function(one_object, view_id, view_xml_id, id_tr, level, move_direct){
         var self = this;
         var arch = _.detect(one_object['arch'],function(element){
@@ -498,7 +484,6 @@
         return self.get_node(arch.arch, obj[0].child_id[0], parseInt(id_tr), [], parseInt(level),
             parseInt(view_id), arch, move_direct);
     },
-
     get_view_object: function(view_xml_id, one_object,result){
         var self = this;
         if(result.length==0){
@@ -561,8 +546,6 @@
             return false;
          }
        }
-
->>>>>>> 82ea675d
     },
     on_expand: function(expand_img){
         var level = parseInt($(expand_img).closest("tr[id^='viewedit-']").attr('level'));
@@ -639,16 +622,16 @@
             .read_slice([],{})
             .done(function(res_grp) {
                 _.each(res_grp,function(res){
-	                var key = res.id;
-	                group_names[key]=res.name;
-	                group_ids.push(res.id);
+                    var key = res.id;
+                    group_names[key]=res.name;
+                    group_ids.push(res.id);
                 });
             model_data
                 .read_slice([],{domain:[['res_id', 'in', group_ids],['model','=','res.groups']]})
                 .done(function(model_grp) {
                     _.each(model_grp,function(res_group){
-	                    groups.push([res_group.name,group_names[res_group.res_id]]);
-	                });
+                        groups.push([res_group.name,group_names[res_group.res_id]]);
+                    });
                     self.groups = groups;
                     def.resolve();
                 });
@@ -669,7 +652,6 @@
         return QWeb.render(this.template, {widget: this});
     }
 });
-
 openerp.web.ViewEditor.FieldBoolean = openerp.web.ViewEditor.Field.extend({
     init: function(view, node) {
         this._super(view, node);
@@ -770,7 +752,6 @@
         var value = [['',''],['save','Save Button'], ['cancel','Cancel Button'], ['open','Open Button']];
         this._super.apply(this,[id, value]);
     }
-
 });
 openerp.web.ViewEditor.PositionProperty = openerp.web.ViewEditor.FieldSelect.extend({
     init: function(view, node) {
