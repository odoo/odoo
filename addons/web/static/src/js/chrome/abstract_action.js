--- conflicted
+++ resolved
@@ -104,11 +104,7 @@
                         };
                     }));
             }
-<<<<<<< HEAD
-            return Promise.resolve(def).then(function () {
-=======
-            return $.when.apply(this, defs).then(function () {
->>>>>>> 18c73536
+            return Promise.all(defs).then(function () {
                 var controlPanelView = new self.config.ControlPanelView(params);
                 return controlPanelView.getController(self).then(function (controlPanel) {
                     self._controlPanel = controlPanel;
@@ -116,11 +112,7 @@
                 });
             });
         }
-<<<<<<< HEAD
-        return Promise.resolve();
-=======
-        return $.when.apply(this, defs);
->>>>>>> 18c73536
+        return Promise.all(defs);
     },
     /**
      * @override
