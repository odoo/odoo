--- conflicted
+++ resolved
@@ -379,20 +379,11 @@
      * @private
      */
     async onDirectExportData() {
-<<<<<<< HEAD
-        const fields = await this.getExportedFields(this.model.root.resModel, false);
-        await this.downloadExport(
-            fields.filter((field) => this.model.root.activeFields[field.id]),
-            false,
-            "xlsx"
-        );
-=======
         const fields = this.props.archInfo.columns
             .filter((col) => col.type === "field")
             .map((col) => this.props.fields[col.name])
             .filter((field) => field.exportable !== false);
         await this.downloadExport(fields, false, "xlsx");
->>>>>>> 7cde0af7
     }
     /**
      * Called when clicking on 'Archive' or 'Unarchive' in the sidebar.
