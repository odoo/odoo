/** @odoo-module **/

import { evaluateExpr } from "@web/core/py_js/py";
import { registry } from "@web/core/registry";
import { KeepLast } from "@web/core/utils/concurrency";
import { useService } from "@web/core/utils/hooks";
import { deepCopy } from "@web/core/utils/objects";
import { WithSearch } from "@web/search/with_search/with_search";
import { useActionLinks } from "@web/views/helpers/view_hook";
import { extractLayoutComponents } from "@web/views/layout";

const viewRegistry = registry.category("views");

const { Component, hooks } = owl;
const { useSubEnv } = hooks;

/** @typedef {Object} ViewProps
 *  @property {string} resModel
 *  @property {string} type
 *
 *  @property {string} [arch] if given, fields must be given too /\ no post processing is done (evaluation of "groups" attribute,...)
 *  @property {Object} [fields] if given, arch must be given too
 *  @property {number|false} [viewId]
 *  @property {Object} [actionMenus]
 *  @property {boolean} [loadActionMenus=false]
 *
 *  @property {string} [searchViewArch] if given, searchViewFields must be given too
 *  @property {Object} [searchViewFields] if given, searchViewArch must be given too
 *  @property {number|false} [searchViewId]
 *  @property {Object[]} [irFilters]
 *  @property {boolean} [loadIrFilters=false]
 *
 *  @property {Object} [comparison]
 *  @property {Object} [context={}]
 *  @property {DomainRepr} [domain]
 *  @property {string[]} [groupBy]
 *  @property {string[]} [orderBy]
 *
 *  @property {boolean} [useSampleModel]
 *  @property {string} [noContentHelp]
 *
 *  @property {Object} [display={}] to rework
 *
 *  manipulated by withSearch
 *
 *  @property {boolean} [activateFavorite]
 *  @property {Object[]} [dynamicFilters]
 *  @property {string[]} [searchMenuTypes]
 *  @property {Object} [globalState]
 */

const STANDARD_PROPS = [
    "resModel",
    "type",

    "arch",
    "fields",
    "viewId",
    "actionMenus",
    "loadActionMenus",

    "searchViewArch",
    "searchViewFields",
    "searchViewId",
    "irFilters",
    "loadIrFilters",

    "comparison",
    "context",
    "domain",
    "groupBy",
    "orderBy",

    "useSampleModel",
    "noContentHelp",

    "display",
    "globalState",

    "activateFavorite",

    // LEGACY: remove this later (clean when mappings old state <-> new state are established)
    "searchPanel",
    "searchModel",
];

export class View extends Component {
    setup() {
        const { arch, fields, resModel, searchViewArch, searchViewFields, type } = this.props;

        if (!resModel) {
            throw Error(`View props should have a "resModel" key`);
        }
        if (!type) {
            throw Error(`View props should have a "type" key`);
        }
        if ((arch && !fields) || (!arch && fields)) {
            throw new Error(`"arch" and "fields" props must be given together`);
        }
        if ((searchViewArch && !searchViewFields) || (!searchViewArch && searchViewFields)) {
            throw new Error(`"searchViewArch" and "searchViewFields" props must be given together`);
        }

        this.viewService = useService("view");
        this.withSearchProps = null;

        useSubEnv({
            keepLast: new KeepLast(),
            config: { ...(this.env.config || {}) },
        });
        useActionLinks({ resModel });
    }

    async willStart() {
        // determine view type
        let ViewClass = viewRegistry.get(this.props.type);
        const type = ViewClass.type;

        // determine views for which descriptions should be obtained
        let { viewId, searchViewId } = this.props;

        const views = deepCopy(this.env.config.views || []);
        const view = views.find((v) => v[1] === type) || [];
        if (view.length) {
            view[0] = viewId !== undefined ? viewId : view[0];
            viewId = view[0];
        } else {
            view.push(viewId || false, type);
            views.push(view); // viewId will remain undefined if not specified and loadView=false
        }

        const searchView = views.find((v) => v[1] === "search");
        if (searchView) {
            searchView[0] = searchViewId !== undefined ? searchViewId : searchView[0];
            searchViewId = searchView[0];
        } else if (searchViewId !== undefined) {
            views.push([searchViewId, "search"]);
        }
        // searchViewId will remains undefined if loadSearchView=false

        // prepare view description
        const { context, resModel, loadActionMenus, loadIrFilters } = this.props;
        let { arch, fields, searchViewArch, searchViewFields, irFilters, actionMenus } = this.props;

        let loadView = !arch || (!actionMenus && loadActionMenus);
        let loadSearchView =
            (searchViewId !== undefined && !searchViewArch) || (!irFilters && loadIrFilters);

        let viewDescription = { viewId, resModel, type };
        let searchViewDescription;
        if (loadView || loadSearchView) {
            // view description (or search view description if required) is incomplete
            // a loadViews is done to complete the missing information
            const viewDescriptions = await this.viewService.loadViews(
                { context, resModel, views },
                { actionId: this.env.config.actionId, loadActionMenus, loadIrFilters }
            );
            // Note: if this.props.views is different from views, the cached descriptions
            // will certainly not be reused! (but for the standard flow this will work as
            // before)
            viewDescription = viewDescriptions[type];
            view[0] = viewDescription.viewId;
            searchViewDescription = viewDescriptions.search;
            if (loadSearchView) {
                searchViewId = searchViewId || searchViewDescription.viewId;
                if (!searchViewArch) {
                    searchViewArch = searchViewDescription.arch;
                    searchViewFields = searchViewDescription.fields;
                }
                if (!irFilters) {
                    irFilters = searchViewDescription.irFilters;
                }
            }
            this.env.config.views = views;
        }

        if (!arch) {
            arch = viewDescription.arch;
            fields = viewDescription.fields;
        }
        if (!actionMenus) {
            actionMenus = viewDescription.actionMenus;
        }

        const parser = new DOMParser();
        const xml = parser.parseFromString(arch, "text/xml");
        const rootNode = xml.documentElement;

        const subType = rootNode.getAttribute("js_class");
        const bannerRoute = rootNode.getAttribute("banner_route");
        const sample = rootNode.getAttribute("sample");

        // determine ViewClass to instantiate (if not already done)
        if (subType) {
            ViewClass = viewRegistry.get(subType);
        }

        Object.assign(this.env.config, {
            viewId: viewDescription.viewId,
            viewType: type,
            viewSubType: subType,
            bannerRoute,
            ...extractLayoutComponents(ViewClass),
        });

        // prepare the view props
        const viewProps = {
            info: { actionMenus, mode: this.props.display.mode },
            arch,
            fields,
            resModel,
            useSampleModel: false,
        };
        if (this.props.globalState) {
            viewProps.globalState = this.props.globalState;
        }

        if ("useSampleModel" in this.props) {
            viewProps.useSampleModel = this.props.useSampleModel;
        } else if (sample) {
            viewProps.useSampleModel = Boolean(evaluateExpr(sample));
        }

        for (const key in this.props) {
            if (!STANDARD_PROPS.includes(key)) {
                viewProps[key] = this.props[key];
            }
        }

        let { noContentHelp } = this.props;
        if (noContentHelp !== undefined) {
            const htmlHelp = document.createElement("div");
            htmlHelp.innerHTML = noContentHelp;
            if (htmlHelp.innerText.trim()) {
                viewProps.info.noContentHelp = noContentHelp;
            }
        }

<<<<<<< HEAD
        // prepare the WithSearh component props
=======
        // prepare the WithSearch component props
>>>>>>> 4d11cb0e
        this.withSearchProps = {
            ...this.props,
            Component: ViewClass,
            componentProps: viewProps,
        };

        if (searchViewId !== undefined) {
            this.withSearchProps.searchViewId = searchViewId;
        }
        if (searchViewArch) {
            this.withSearchProps.searchViewArch = searchViewArch;
            this.withSearchProps.searchViewFields = searchViewFields;
        }
        if (irFilters) {
            this.withSearchProps.irFilters = irFilters;
        }

        if (!this.withSearchProps.searchMenuTypes) {
            this.withSearchProps.searchMenuTypes =
                this.props.searchMenuTypes ||
                ViewClass.searchMenuTypes ||
                this.constructor.searchMenuTypes;
        }

        for (const key in this.withSearchProps) {
            if (!(key in WithSearch.props)) {
                delete this.withSearchProps[key];
            }
        }
    }

    async willUpdateProps(nextProps) {
        // we assume that nextProps can only vary in the search keys:
        // comparison, context, domain, groupBy, orderBy
        const { comparison, context, domain, groupBy, orderBy } = nextProps;
        Object.assign(this.withSearchProps, { comparison, context, domain, groupBy, orderBy });
    }
}

View.template = "web.View";
View.components = { WithSearch };
View.defaultProps = {
    display: {},
    context: {},
    loadActionMenus: false,
    loadIrFilters: false,
};

View.searchMenuTypes = ["filter", "groupBy", "favorite"];

/** @todo rework doc */

// - create a fakeORM service? --> use sampleServer and mockServer parts?

// - action service uses View comp --> see if things cannot be simplified (we will use also maybe a ClientAction comp similar to view)

// - see if we want to simplify things related to callback recorders --> the class should be put elsewhere too (maybe in core along registry?)

/**
 * To manage (how?):
 *
  Relate to search
      searchModel // search model state (searchItems, query)
      searchPanel // search panel component state (expanded (hierarchy), scrollbar)

  Related to config/display/layout
      breadcrumbs
      withBreadcrumbs // 'no_breadcrumbs' in context ? !context.no_breadcrumbs : true,
      withControlPanel // this.withControlPanel from constructor
      withSearchBar // 'no_breadcrumbs' in context ? !context.no_breadcrumbs : true,
      withSearchPanel // this.withSearchPanel from constructor
      search_panel // = params.search_panel or context.search_panel

  Prepare for concrete view ???
      activeActions

  Do stuff in View comp ???
      banner // from arch = this.arch.attrs.banner_route
*/<|MERGE_RESOLUTION|>--- conflicted
+++ resolved
@@ -236,11 +236,7 @@
             }
         }
 
-<<<<<<< HEAD
-        // prepare the WithSearh component props
-=======
         // prepare the WithSearch component props
->>>>>>> 4d11cb0e
         this.withSearchProps = {
             ...this.props,
             Component: ViewClass,
