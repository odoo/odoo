/** @odoo-module **/

import { _lt } from "@web/core/l10n/translation";
import { registry } from "@web/core/registry";
import { useService } from "@web/core/utils/hooks";
import { GroupByMenu } from "@web/search/group_by_menu/group_by_menu";
import { standardViewProps } from "@web/views/helpers/standard_view_props";
import { useSetupView } from "@web/views/helpers/view_hook";
import { Layout } from "@web/views/layout";
import { useModel } from "../helpers/model";
import { GraphArchParser } from "./graph_arch_parser";
import { GraphModel } from "./graph_model";
import { GraphRenderer } from "./graph_renderer";
<<<<<<< HEAD
=======
import { SearchModel } from "@web/search/search_model";
>>>>>>> 4d11cb0e

const viewRegistry = registry.category("views");

const { Component } = owl;

export class GraphView extends Component {
    setup() {
        this.actionService = useService("action");

        let modelParams;
        if (this.props.state) {
            modelParams = this.props.state.metaData;
        } else {
            const { arch, fields } = this.props;
            const parser = new this.constructor.ArchParser();
            const archInfo = parser.parse(arch, fields);
            modelParams = {
                additionalMeasures: this.props.additionalMeasures,
                disableLinking: Boolean(archInfo.disableLinking),
                displayScaleLabels: this.props.displayScaleLabels,
                fieldAttrs: archInfo.fieldAttrs,
                fields: this.props.fields,
                groupBy: archInfo.groupBy,
                measure: archInfo.measure || "__count",
                mode: archInfo.mode || "bar",
                order: archInfo.order || null,
                resModel: this.props.resModel,
                stacked: "stacked" in archInfo ? archInfo.stacked : true,
                title: archInfo.title || this.env._t("Untitled"),
            };
        }

        this.model = useModel(this.constructor.Model, modelParams);

        useSetupView({
            getLocalState: () => {
                return { metaData: this.model.metaData };
            },
            getContext: () => this.getContext(),
        });
    }

    /**
     * @returns {Object}
     */
    getContext() {
        // expand context object? change keys?
        const { measure, groupBy, mode } = this.model.metaData;
        return {
            graph_measure: measure,
            graph_mode: mode,
            graph_groupbys: groupBy.map((gb) => gb.spec),
        };
    }

    /**
     * @param {string} domain the domain of the clicked area
     */
    onGraphClicked(domain) {
        const { context, resModel, title } = this.model.metaData;

        const views = {};
        for (const [viewId, viewType] of this.env.config.views || []) {
            views[viewType] = viewId;
        }
        function getView(viewType) {
            return [views[viewType] || false, viewType];
        }
        const actionViews = [getView("list"), getView("form")];

        this.actionService.doAction(
            {
                context,
                domain,
                name: title,
                res_model: resModel,
                target: "current",
                type: "ir.actions.act_window",
                views: actionViews,
            },
            {
                viewType: "list",
            }
        );
    }

    /**
     * @param {CustomEvent} ev
     */
    onMeasureSelected(ev) {
        const { measure } = ev.detail.payload;
        this.model.updateMetaData({ measure });
    }

    /**
     * @param {"bar"|"line"|"pie"} mode
     */
    onModeSelected(mode) {
        this.model.updateMetaData({ mode });
    }

    /**
     * @param {"ASC"|"DESC"} order
     */
    toggleOrder(order) {
        const { order: currentOrder } = this.model.metaData;
        const nextOrder = currentOrder === order ? null : order;
        this.model.updateMetaData({ order: nextOrder });
    }

    toggleStacked() {
        const { stacked } = this.model.metaData;
        this.model.updateMetaData({ stacked: !stacked });
    }
}

class GraphSearchModel extends SearchModel {
    _getIrFilterDescription() {
        this.preparingIrFilterDescription = true;
        const result = super._getIrFilterDescription(...arguments);
        this.preparingIrFilterDescription = false;
        return result;
    }

    _getSearchItemGroupBys(activeItem) {
        const { searchItemId } = activeItem;
        const { context, type } = this.searchItems[searchItemId];
        if (!this.preparingIrFilterDescription && type === "favorite" && context.graph_groupbys) {
            return context.graph_groupbys;
        }
        return super._getSearchItemGroupBys(...arguments);
    }
}

GraphView.template = "web.GraphView";
GraphView.buttonTemplate = "web.GraphView.Buttons";

GraphView.components = { GroupByMenu, Renderer: GraphRenderer, Layout };

GraphView.defaultProps = {
    additionalMeasures: [],
    displayGroupByMenu: false,
    displayScaleLabels: true,
};

GraphView.props = {
    ...standardViewProps,
    additionalMeasures: { type: Array, elements: String, optional: true },
    displayGroupByMenu: { type: Boolean, optional: true },
    displayScaleLabels: { type: Boolean, optional: true },
};

GraphView.type = "graph";

GraphView.display_name = _lt("Graph");
GraphView.icon = "fa-bar-chart";
GraphView.multiRecord = true;

GraphView.Model = GraphModel;
GraphView.SearchModel = GraphSearchModel;

GraphView.ArchParser = GraphArchParser;

GraphView.searchMenuTypes = ["filter", "groupBy", "comparison", "favorite"];

viewRegistry.add("graph", GraphView);<|MERGE_RESOLUTION|>--- conflicted
+++ resolved
@@ -11,10 +11,7 @@
 import { GraphArchParser } from "./graph_arch_parser";
 import { GraphModel } from "./graph_model";
 import { GraphRenderer } from "./graph_renderer";
-<<<<<<< HEAD
-=======
 import { SearchModel } from "@web/search/search_model";
->>>>>>> 4d11cb0e
 
 const viewRegistry = registry.category("views");
 
