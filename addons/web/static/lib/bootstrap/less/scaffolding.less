--- conflicted
+++ resolved
@@ -155,10 +155,18 @@
 // Fixes "clickability" issue (and more generally, the firing of events such as focus as well)
 // for traditionally non-focusable elements with role="button"
 // see https://developer.mozilla.org/en-US/docs/Web/Events/click#Safari_Mobile
-<<<<<<< HEAD
+
+[role="button"] {
+  cursor: pointer;
+}
+
+
+// iOS "clickable elements" fix for role="button"
+//
+// Fixes "clickability" issue (and more generally, the firing of events such as focus as well)
+// for traditionally non-focusable elements with role="button"
+// see https://developer.mozilla.org/en-US/docs/Web/Events/click#Safari_Mobile
 // Upstream patch for normalize.css submitted: https://github.com/necolas/normalize.css/pull/379 - remove this fix once that is merged
-=======
->>>>>>> 63e92cbc
 
 [role="button"] {
   cursor: pointer;
