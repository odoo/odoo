--- conflicted
+++ resolved
@@ -15,12 +15,8 @@
 # Thin Tran <trvathin@gmail.com>, 2022
 # Nancy Momoland <thanhnguyen.icsc@gmail.com>, 2022
 # Duy BQ <duybq86@gmail.com>, 2022
-<<<<<<< HEAD
+# Vo Thanh Thuy, 2022
 #
-=======
-# Vo Thanh Thuy, 2022
-# 
->>>>>>> f3ae759f
 msgid ""
 msgstr ""
 "Project-Id-Version: Odoo Server 15.0\n"
@@ -449,6 +445,13 @@
 #. openerp-web
 #: code:addons/web/static/src/legacy/xml/base.xml:0
 #, python-format
+msgid "Action"
+msgstr "Hành động"
+
+#. module: web
+#. openerp-web
+#: code:addons/web/static/src/legacy/xml/base.xml:0
+#, python-format
 msgid "Action ID:"
 msgstr "Action ID:"
 
@@ -598,6 +601,13 @@
 #, python-format
 msgid "Additional actions"
 msgstr ""
+
+#. module: web
+#. openerp-web
+#: code:addons/web/static/src/legacy/xml/base.xml:0
+#, python-format
+msgid "Additional actions"
+msgstr "Hành động bổ sung"
 
 #. module: web
 #. openerp-web
