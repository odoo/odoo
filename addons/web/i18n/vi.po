# Translation of Odoo Server.
# This file contains the translation of the following modules:
# * web
#
# Translators:
# Martin Trigaux, 2017
# Thang Duong Bao <nothingctrl@gmail.com>, 2017
# fanha99 <fanha99@hotmail.com>, 2017
# lam nguyen <lamev.inc@gmail.com>, 2017
# Tuan Tran <tmtuan.projects@gmail.com>, 2017
# son dang <son.dang@doda100.com>, 2017
<<<<<<< HEAD
# Nguyễn Hồng Quân <ng.hong.quan@gmail.com>, 2017
# DuyBQ <duybq86@gmail.com>, 2018
=======
# Hồng Quân Nguyễn <ng.hong.quan@gmail.com>, 2017
# Duy BQ <duybq86@gmail.com>, 2018
>>>>>>> 5316406a
msgid ""
msgstr ""
"Project-Id-Version: Odoo Server 11.0\n"
"Report-Msgid-Bugs-To: \n"
"POT-Creation-Date: 2018-01-09 10:16+0000\n"
"PO-Revision-Date: 2018-01-09 10:16+0000\n"
"Last-Translator: Duy BQ <duybq86@gmail.com>, 2018\n"
"Language-Team: Vietnamese (https://www.transifex.com/odoo/teams/41243/vi/)\n"
"MIME-Version: 1.0\n"
"Content-Type: text/plain; charset=UTF-8\n"
"Content-Transfer-Encoding: \n"
"Language: vi\n"
"Plural-Forms: nplurals=1; plural=0;\n"

#. module: web
#. openerp-web
#: code:addons/web/static/src/js/views/view_dialogs.js:125
#, python-format
msgid " & Close"
msgstr " & Đóng"

#. module: web
#. openerp-web
#: code:addons/web/static/src/js/views/calendar/calendar_model.js:502
#, python-format
msgid " [Me]"
msgstr " [Tôi]"

#. module: web
#. openerp-web
#: code:addons/web/static/src/js/chrome/search_filters.js:226
#, python-format
msgid " and "
msgstr " và "

#. module: web
#. openerp-web
#: code:addons/web/static/src/js/chrome/search_inputs.js:565
#: code:addons/web/static/src/js/chrome/search_view.js:203
#, python-format
msgid " or "
msgstr " hoặc "

#. module: web
#. openerp-web
#: code:addons/web/static/src/js/fields/field_utils.js:246
#: code:addons/web/static/src/js/views/kanban/kanban_column.js:150
#, python-format
msgid " records"
msgstr " bản ghi"

#. module: web
#. openerp-web
#: code:addons/web/static/src/js/chrome/view_manager.js:307
#, python-format
msgid " view couldn't be loaded"
msgstr " không thể nạp được"

#. module: web
#. openerp-web
#: code:addons/web/static/src/xml/base.xml:650
#, python-format
msgid "# Code editor"
msgstr ""

#. module: web
#. openerp-web
#: code:addons/web/static/src/js/chrome/search_filters.js:107
#: code:addons/web/static/src/js/chrome/search_filters.js:345
#, python-format
msgid "%(field)s %(operator)s"
msgstr ""

#. module: web
#. openerp-web
#: code:addons/web/static/src/js/chrome/search_filters.js:108
#, python-format
msgid "%(field)s %(operator)s \"%(value)s\""
msgstr ""

#. module: web
#. openerp-web
#: code:addons/web/static/src/js/chrome/view_manager.js:106
#, python-format
msgid "%(view_type)s view"
msgstr "giao diện %(view_type)s"

#. module: web
#. openerp-web
#: code:addons/web/static/src/js/core/translation.js:114
#, python-format
msgid "%d days ago"
msgstr "%d ngày trước"

#. module: web
#. openerp-web
#: code:addons/web/static/src/js/core/translation.js:112
#, python-format
msgid "%d hours ago"
msgstr "%d giờ trước"

#. module: web
#. openerp-web
#: code:addons/web/static/src/js/core/translation.js:110
#, python-format
msgid "%d minutes ago"
msgstr "%d phút trước"

#. module: web
#. openerp-web
#: code:addons/web/static/src/js/core/translation.js:116
#, python-format
msgid "%d months ago"
msgstr "%d tháng trước"

#. module: web
#. openerp-web
#: code:addons/web/static/src/js/widgets/debug_manager.js:140
#, python-format
msgid "%d requests (%d ms) %d queries (%d ms)"
msgstr ""

#. module: web
#. openerp-web
#: code:addons/web/static/src/js/core/translation.js:118
#, python-format
msgid "%d years ago"
msgstr "%d năm trước"

#. module: web
#: model:ir.ui.view,arch_db:web.webclient_bootstrap
msgid ""
"&lt;!--[if lt IE 10]&gt;\n"
"                        &lt;body class=\"ie9\"&gt;\n"
"                    &lt;![endif]--&gt;"
msgstr ""

#. module: web
#: model:ir.ui.view,arch_db:web.minimal_layout
msgid "&lt;!DOCTYPE html&gt;"
msgstr ""

#. module: web
#. openerp-web
#: code:addons/web/static/src/js/fields/field_utils.js:371
#, python-format
msgid "'%s' is not a correct date"
msgstr "'%s' không phải là ngày tháng hợp lệ"

#. module: web
#. openerp-web
#: code:addons/web/static/src/js/core/time.js:193
#, python-format
msgid "'%s' is not a correct date, datetime nor time"
msgstr "'%s' không phải ngày tháng, ngày giờ hoặc giờ hợp lệ"

#. module: web
#. openerp-web
#: code:addons/web/static/src/js/fields/field_utils.js:418
#, python-format
msgid "'%s' is not a correct datetime"
msgstr "'%s' không phải ngày giờ hợp lệ"

#. module: web
#. openerp-web
#: code:addons/web/static/src/js/fields/field_utils.js:452
#, python-format
msgid "'%s' is not a correct float"
msgstr "'%s' không phải kiểu float hợp lệ"

#. module: web
#. openerp-web
#: code:addons/web/static/src/js/fields/field_utils.js:530
#, python-format
msgid "'%s' is not a correct integer"
msgstr "'%s' không phải kiểu số nguyên hợp lệ"

#. module: web
#. openerp-web
#: code:addons/web/static/src/js/fields/field_utils.js:488
#, python-format
msgid "'%s' is not a correct monetary field"
msgstr "'%s' không phải là một trường tiền tệ chính xác"

#. module: web
#. openerp-web
#: code:addons/web/static/src/js/core/time.js:205
#, python-format
msgid "'%s' is not convertible to date, datetime nor time"
msgstr "'%s' không chuyển đổi được thành ngày, ngày giờ hoặc giờ"

#. module: web
#. openerp-web
#: code:addons/web/static/src/xml/base.xml:77
#, python-format
msgid "(no string)"
msgstr "(trống)"

#. module: web
#. openerp-web
#: code:addons/web/static/src/xml/base.xml:10
#, python-format
msgid "(nolabel)"
msgstr "(không nhãn)"

#. module: web
#. openerp-web
#: code:addons/web/static/src/js/fields/field_utils.js:244
#, python-format
msgid "1 record"
msgstr "1 bảng ghi"

#. module: web
#: model:ir.ui.view,arch_db:web.menu_secondary
msgid "<span class=\"oe_logo_edit\">Edit Company data</span>"
msgstr "<span class=\"oe_logo_edit\">Sửa dữ liệu công ty</span>"

#. module: web
#: model:ir.ui.view,arch_db:web.menu_secondary
msgid "<span>Odoo</span>"
msgstr "<span>Odoo</span>"

#. module: web
#. openerp-web
#: code:addons/web/static/src/js/report/qwebactionmanager.js:112
#, python-format
msgid ""
"A popup window with your report was blocked.  You may need to change your "
"browser settings to allow popup windows for this page."
msgstr ""
"Một cửa sổ popup theo báo cáo của bạn đã bị chặn. Bạn có thể cần thay đổi thiết "
"lập trình duyệt của bạn để cho phép cửa sổ popup đối với trang này."

#. module: web
#. openerp-web
#: code:addons/web/static/src/xml/base.xml:627
#, python-format
msgid "ALL"
msgstr "TẤT CẢ"

#. module: web
#. openerp-web
#: code:addons/web/static/src/xml/base.xml:628
#, python-format
msgid "ANY"
msgstr "BẤT KỂ"

#. module: web
#. openerp-web
#: code:addons/web/static/src/js/services/crash_manager.js:19
#, python-format
msgid "Access Denied"
msgstr "Truy cập bị từ chối"

#. module: web
#. openerp-web
#: code:addons/web/static/src/js/services/crash_manager.js:15
#, python-format
msgid "Access Error"
msgstr "Lỗi Truy cập"

#. module: web
#. openerp-web
#: code:addons/web/static/src/xml/base.xml:1342
#, python-format
msgid "Access to all Enterprise Apps"
msgstr "Truy cấp đến tất cả các Ứng dụng Enterprise"

#. module: web
#. openerp-web
#: code:addons/web/static/src/js/chrome/sidebar.js:34
#, python-format
msgid "Action"
msgstr "Hành động"

#. module: web
#. openerp-web
#: code:addons/web/static/src/xml/base.xml:111
#, python-format
msgid "Action ID:"
msgstr "Action ID:"

#. module: web
#. openerp-web
#: code:addons/web/static/src/js/fields/basic_fields.js:1628
#, python-format
msgid "Activate"
msgstr "Kích hoạt"

#. module: web
#. openerp-web
#: code:addons/web/static/src/xml/base.xml:231
#, python-format
msgid "Activate Assets Debugging"
msgstr "Kích hoạt Gỡ lỗi Assets"

#. module: web
#. openerp-web
#: code:addons/web/static/src/js/fields/basic_fields.js:1627
#: code:addons/web/static/src/js/fields/basic_fields.js:1631
#: code:addons/web/static/src/js/fields/basic_fields.js:1635
#, python-format
msgid "Active"
msgstr "Hiệu lực"

#. module: web
#. openerp-web
#: code:addons/web/static/src/js/fields/relational_fields.js:1247
#: code:addons/web/static/src/xml/base.xml:1185
#: code:addons/web/static/src/xml/kanban.xml:54
#: code:addons/web/static/src/xml/kanban.xml:64
#, python-format
msgid "Add"
msgstr "Thêm"

#. module: web
#. openerp-web
#: code:addons/web/static/src/xml/base.xml:1007
#, python-format
msgid "Add Custom Filter"
msgstr "Thêm Bộ lọc Tùy chỉnh"

#. module: web
#. openerp-web
#: code:addons/web/static/src/xml/base.xml:1011
#, python-format
msgid "Add a condition"
msgstr "Thêm một điều kiện"

#. module: web
#. openerp-web
#: code:addons/web/static/src/js/views/list/list_editable_renderer.js:517
#, python-format
msgid "Add an item"
msgstr "Thêm một hạng mục"

#. module: web
#. openerp-web
#: code:addons/web/static/src/xml/base.xml:1120
#, python-format
msgid "Add custom group"
msgstr "Thêm nhóm tùy chỉnh"

#. module: web
#. openerp-web
#: code:addons/web/static/src/xml/base.xml:635
#, python-format
msgid "Add filter"
msgstr "Thêm bộ lọc"

#. module: web
#. openerp-web
#: code:addons/web/static/src/xml/kanban.xml:48
#, python-format
msgid "Add new Column"
msgstr "Thêm Cột mới"

#. module: web
#. openerp-web
#: code:addons/web/static/src/xml/base.xml:695
#, python-format
msgid "Add new value"
msgstr "Thêm giá trị mới"

#. module: web
#. openerp-web
#: code:addons/web/static/src/js/fields/basic_fields.js:1552
#, python-format
msgid "Add to Favorites"
msgstr "Thêm vào Ưa thích"

#. module: web
#. openerp-web
#: code:addons/web/static/src/xml/base.xml:359
#, python-format
msgid "Add..."
msgstr "Thêm..."

#. module: web
#. openerp-web
#: code:addons/web/static/src/js/fields/relational_fields.js:1274
#, python-format
msgid "Add: "
msgstr "Thêm: "

#. module: web
#. openerp-web
#: code:addons/web/static/src/xml/base.xml:984
#, python-format
msgid "Advanced Search..."
msgstr "Tìm kiếm Nâng cao..."

#. module: web
#. openerp-web
#: code:addons/web/static/src/js/core/dialog.js:209
#, python-format
msgid "Alert"
msgstr "Báo động"

#. module: web
#. openerp-web
#: code:addons/web/static/src/xml/base.xml:617
#: code:addons/web/static/src/xml/base.xml:622
#, python-format
msgid "All"
msgstr "Tất cả"

#. module: web
#. openerp-web
#: code:addons/web/static/src/js/views/calendar/calendar_model.js:382
#: code:addons/web/static/src/js/views/calendar/calendar_renderer.js:351
#, python-format
msgid "All day"
msgstr "Cả ngày"

#. module: web
#. openerp-web
#: code:addons/web/static/src/xml/base.xml:489
#, python-format
msgid "All users"
msgstr "Tất cả người dùng"

#. module: web
#. openerp-web
#: code:addons/web/static/src/xml/base.xml:146
#, python-format
msgid "An error occurred"
msgstr "Một lỗi đã xảy ra"

#. module: web
#. openerp-web
#: code:addons/web/static/src/js/chrome/abstract_web_client.js:188
#, python-format
msgid ""
"An unknown CORS error occured. The error probably originates from a "
"JavaScript file served from a different origin."
msgstr ""

#. module: web
#. openerp-web
#: code:addons/web/static/src/xml/base.xml:1347
#, python-format
msgid "And more"
msgstr "Và thêm nữa"

#. module: web
#. openerp-web
#: code:addons/web/static/src/xml/base.xml:618
#: code:addons/web/static/src/xml/base.xml:623
#, python-format
msgid "Any"
msgstr "Bất kể"

#. module: web
#. openerp-web
#: code:addons/web/static/src/xml/base.xml:1010
#: code:addons/web/static/src/xml/base.xml:1131
#, python-format
msgid "Apply"
msgstr "Áp dụng"

#. module: web
#. openerp-web
#: code:addons/web/static/src/js/fields/basic_fields.js:1632
#: code:addons/web/static/src/js/views/list/list_controller.js:138
#, python-format
msgid "Archive"
msgstr "Lưu trữ"

#. module: web
#. openerp-web
#: code:addons/web/static/src/xml/kanban.xml:26
#, python-format
msgid "Archive Records"
msgstr "Bản ghi đã Lưu trữ"

#. module: web
#. openerp-web
#: code:addons/web/static/src/js/fields/basic_fields.js:1631
#, python-format
msgid "Archived"
msgstr "Đã lưu trữ"

#. module: web
#. openerp-web
#: code:addons/web/static/src/js/views/kanban/kanban_column.js:274
#, python-format
msgid "Are you sure that you want to remove this column ?"
msgstr "Bạn có chắc rằng bạn muốn xoá cột này?"

#. module: web
#. openerp-web
#: code:addons/web/static/src/js/chrome/search_menus.js:259
#, python-format
msgid "Are you sure that you want to remove this filter?"
msgstr "Bạn có chắc rằng bạn muốn gỡ bỏ bộ lọc này"

#. module: web
#. openerp-web
#: code:addons/web/static/src/js/views/basic/basic_controller.js:290
#: code:addons/web/static/src/js/views/calendar/calendar_controller.js:304
#, python-format
msgid "Are you sure you want to delete this record ?"
msgstr "Bạn có chắc muốn xoá bản ghi này?"

#. module: web
#. openerp-web
#: code:addons/web/static/src/xml/base.xml:343
#, python-format
msgid "Attachment :"
msgstr "Đính kèm:"

#. module: web
#. openerp-web
#: code:addons/web/static/src/xml/base.xml:1195
#, python-format
msgid "Available fields"
msgstr "Các trường khả dụng"

#. module: web
#. openerp-web
#: code:addons/web/static/src/xml/base.xml:521
#, python-format
msgid "Bar Chart"
msgstr "Đồ thị Cột"

#. module: web
#. openerp-web
#: code:addons/web/static/src/js/fields/basic_fields.js:1311
#, python-format
msgid "Binary File"
msgstr "Tập tin Nhị phân"

#. module: web
#: code:addons/web/controllers/main.py:1474
#, python-format
msgid ""
"Binary fields can not be exported to Excel unless their content is "
"base64-encoded. That does not seem to be the case for %s."
msgstr ""
"Trường Nhị phân không thể xuất ra Excel trừ phi nội dung của nó được "
"mã hoá base64 (base64-encoded). Đó dường như không phải tình huống cho %s "

#. module: web
#. openerp-web
#: code:addons/web/static/src/xml/base.xml:1346
#, python-format
msgid "Bugfixes guarantee"
msgstr "Cam kết sửa lỗi"

#. module: web
#. openerp-web
#: code:addons/web/static/src/xml/base.xml:74
#, python-format
msgid "Button"
msgstr "Nút"

#. module: web
#. openerp-web
#: code:addons/web/static/src/xml/base.xml:103
#, python-format
msgid "Button Type:"
msgstr "Kiểu Nút:"

#. module: web
#. openerp-web
#: code:addons/web/static/src/js/core/utils.js:129
#, python-format
msgid "Bytes,Kb,Mb,Gb,Tb,Pb,Eb,Zb,Yb"
msgstr "Bytes,Kb,Mb,Gb,Tb,Pb,Eb,Zb,Yb"

#. module: web
#. openerp-web
#: code:addons/web/static/src/js/views/calendar/calendar_view.js:22
#, python-format
msgid "Calendar"
msgstr "Lịch"

#. module: web
#. openerp-web
#: code:addons/web/static/src/js/views/calendar/calendar_view.js:38
#, python-format
msgid "Calendar view has not defined 'date_start' attribute."
msgstr "Giao diện Lịch chưa được định nghĩa thuộc tính 'date_start'"

#. module: web
#. openerp-web
#: code:addons/web/static/src/js/core/dialog.js:223
#: code:addons/web/static/src/js/core/dialog.js:275
#: code:addons/web/static/src/js/fields/relational_fields.js:65
#: code:addons/web/static/src/js/fields/upgrade_fields.js:75
#: code:addons/web/static/src/js/services/crash_manager.js:203
#: code:addons/web/static/src/js/views/calendar/calendar_quick_create.js:56
#: code:addons/web/static/src/js/views/kanban/kanban_column.js:268
#: code:addons/web/static/src/js/views/view_dialogs.js:356
#: code:addons/web/static/src/xml/base.xml:176
#, python-format
msgid "Cancel"
msgstr "Hủy"

#. module: web
#. openerp-web
#: code:addons/web/static/src/js/views/graph/graph_renderer.js:69
#, python-format
msgid "Cannot render chart with mode : "
msgstr "Không thể biểu diễn (render) đồ thị với chế độ: "

#. module: web
#. openerp-web
#: code:addons/web/controllers/main.py:787
#: code:addons/web/controllers/main.py:789
#: code:addons/web/controllers/main.py:794
#: code:addons/web/controllers/main.py:795
#: code:addons/web/static/src/js/widgets/change_password.js:27
#: code:addons/web/static/src/xml/base.xml:175
#, python-format
msgid "Change Password"
msgstr "Thay đổi mật khẩu"

#. module: web
#. openerp-web
#: code:addons/web/static/src/xml/base.xml:49
#, python-format
msgid "Change default:"
msgstr "Thay đổi mặc định:"

#. module: web
#. openerp-web
#: code:addons/web/static/src/xml/base.xml:887
#: code:addons/web/static/src/xml/base.xml:918
#, python-format
msgid "Clear"
msgstr "Làm sạch"

#. module: web
#. openerp-web
#: code:addons/web/static/src/xml/base.xml:228
#, python-format
msgid "Clear Events"
msgstr ""

#. module: web
#. openerp-web
#: code:addons/web/static/src/js/fields/basic_fields.js:1636
#: code:addons/web/static/src/js/views/calendar/calendar_controller.js:315
#: code:addons/web/static/src/js/views/view_dialogs.js:111
#: code:addons/web/static/src/js/widgets/data_export.js:203
#: code:addons/web/static/src/js/widgets/debug_manager.js:441
#: code:addons/web/static/src/js/widgets/domain_selector_dialog.js:24
#, python-format
msgid "Close"
msgstr "Đóng"

#. module: web
#. openerp-web
#: code:addons/web/static/src/js/fields/basic_fields.js:1635
#, python-format
msgid "Closed"
msgstr "Đã đóng"

#. module: web
#. openerp-web
#: code:addons/web/static/src/xml/kanban.xml:52
#, python-format
msgid "Column title"
msgstr "Tiêu đề Cột"

#. module: web
#. openerp-web
#: code:addons/web/static/src/xml/base.xml:463
#, python-format
msgid "Condition:"
msgstr "Điều kiện:"

#. module: web
#. openerp-web
#: code:addons/web/static/src/xml/base.xml:170
#, python-format
msgid "Confirm New Password"
msgstr "Xác nhận Mật khẩu mới"

#. module: web
#. openerp-web
#: code:addons/web/static/src/js/core/dialog.js:234
#: code:addons/web/static/src/js/core/dialog.js:284
#, python-format
msgid "Confirmation"
msgstr "Xác nhận"

#. module: web
#. openerp-web
#: code:addons/web/static/src/js/chrome/abstract_web_client.js:291
#, python-format
msgid "Connection lost"
msgstr "Mất kết nối"

#. module: web
#. openerp-web
#: code:addons/web/static/src/js/chrome/abstract_web_client.js:300
#, python-format
msgid "Connection restored"
msgstr "Kết nối được khôi phục"

#. module: web
#. openerp-web
#: code:addons/web/static/src/xml/base.xml:37
#: code:addons/web/static/src/xml/base.xml:90
#, python-format
msgid "Context:"
msgstr "Ngữ cảnh:"

#. module: web
#. openerp-web
#: code:addons/web/static/src/js/services/crash_manager.js:132
#, python-format
msgid "Copied !"
msgstr "Đã sao chép!"

#. module: web
#. openerp-web
#: code:addons/web/static/src/xml/base.xml:144
#, python-format
msgid "Copy the full error to clipboard"
msgstr "Sao chép báo cáo lỗi đầy đủ vào clipboard"

#. module: web
#. openerp-web
#: code:addons/web/static/src/js/fields/basic_fields.js:1210
#, python-format
msgid "Could not display the selected image."
msgstr "Không thể hiển thị ảnh đã chọn."

#. module: web
#. openerp-web
#: code:addons/web/static/src/js/core/utils.js:432
#, python-format
msgid "Could not serialize XML"
msgstr "Không thể serialize XML"

#. module: web
#. openerp-web
#: code:addons/web/static/src/js/views/graph/graph_view.js:43
#: code:addons/web/static/src/js/views/graph/graph_view.js:56
#: code:addons/web/static/src/js/views/pivot/pivot_view.js:39
#: code:addons/web/static/src/js/views/pivot/pivot_view.js:58
#: code:addons/web/static/src/xml/base.xml:506
#: code:addons/web/static/src/xml/base.xml:533
#, python-format
msgid "Count"
msgstr "Số Bản ghi"

#. module: web
#. openerp-web
#: code:addons/web/static/src/js/fields/relational_fields.js:44
#: code:addons/web/static/src/js/views/calendar/calendar_controller.js:222
#: code:addons/web/static/src/js/views/calendar/calendar_quick_create.js:45
#: code:addons/web/static/src/js/views/calendar/calendar_quick_create.js:80
#: code:addons/web/static/src/js/views/kanban/kanban_controller.js:343
#: code:addons/web/static/src/js/views/view_dialogs.js:362
#: code:addons/web/static/src/xml/base.xml:405
#: code:addons/web/static/src/xml/base.xml:425
#, python-format
msgid "Create"
msgstr "Tạo"

#. module: web
#. openerp-web
#: code:addons/web/static/src/js/views/form/form_controller.js:478
#, python-format
msgid "Create "
msgstr "Tạo "

#. module: web
#. openerp-web
#: code:addons/web/static/src/js/fields/relational_fields.js:385
#, python-format
msgid "Create \"<strong>%s</strong>\""
msgstr "Tạo \"<strong>%s</strong>\""

#. module: web
#. openerp-web
#: code:addons/web/static/src/js/fields/relational_fields.js:41
#, python-format
msgid "Create a %s"
msgstr "Tạo một %s"

#. module: web
#. openerp-web
#: code:addons/web/static/src/js/fields/relational_fields.js:399
#, python-format
msgid "Create and Edit..."
msgstr "Tạo và sửa..."

#. module: web
#. openerp-web
#: code:addons/web/static/src/js/fields/relational_fields.js:55
#, python-format
msgid "Create and edit"
msgstr "Tạo và sửa"

#. module: web
#. openerp-web
#: code:addons/web/static/src/js/fields/relational_fields.js:428
#: code:addons/web/static/src/js/views/calendar/calendar_quick_create.js:85
#, python-format
msgid "Create: "
msgstr "Tạo mới: "

#. module: web
#. openerp-web
#: code:addons/web/static/src/xml/base.xml:337
#, python-format
msgid "Created by :"
msgstr "Tạo bởi :"

#. module: web
#. openerp-web
#: code:addons/web/static/src/xml/base.xml:291
#, python-format
msgid "Creation Date:"
msgstr "Ngày tạo:"

#. module: web
#. openerp-web
#: code:addons/web/static/src/xml/base.xml:287
#, python-format
msgid "Creation User:"
msgstr "Người tạo:"

#. module: web
#. openerp-web
#: code:addons/web/static/src/js/chrome/search_menus.js:180
#, python-format
msgid "Custom Filter"
msgstr "Tùy chỉnh bộ lọc"

#. module: web
#: model:ir.ui.view,arch_db:web.login
msgid "Database"
msgstr "Cơ sở dữ liệu"

#. module: web
#. openerp-web
#: code:addons/web/static/src/xml/base.xml:551
#: code:addons/web/static/src/xml/web_calendar.xml:71
#, python-format
msgid "Day"
msgstr "Ngày"

#. module: web
#. openerp-web
#: code:addons/web/static/src/js/fields/basic_fields.js:1628
#, python-format
msgid "Deactivate"
msgstr "Vô hiệu"

#. module: web
#. openerp-web
#: code:addons/web/static/src/xml/base.xml:446
#, python-format
msgid "Default:"
msgstr "Mặc định:"

#. module: web
#. openerp-web
#: code:addons/web/static/src/js/views/calendar/calendar_controller.js:302
#: code:addons/web/static/src/js/views/form/form_controller.js:155
#: code:addons/web/static/src/js/views/list/list_controller.js:148
#: code:addons/web/static/src/xml/base.xml:1226
#: code:addons/web/static/src/xml/kanban.xml:23
#, python-format
msgid "Delete"
msgstr "Xóa"

#. module: web
#. openerp-web
#: code:addons/web/static/src/xml/base.xml:348
#, python-format
msgid "Delete this attachment"
msgstr "Xóa đính kèm này"

#. module: web
#. openerp-web
#: code:addons/web/static/src/xml/base.xml:965
#, python-format
msgid "Delete this file"
msgstr "Xóa file này"

#. module: web
#. openerp-web
#: code:addons/web/static/src/js/views/view_dialogs.js:111
#: code:addons/web/static/src/js/widgets/domain_selector_dialog.js:31
#: code:addons/web/static/src/xml/base.xml:412
#: code:addons/web/static/src/xml/base.xml:435
#: code:addons/web/static/src/xml/kanban.xml:66
#: code:addons/web/static/src/xml/report.xml:18
#, python-format
msgid "Discard"
msgstr "Hủy bỏ"

#. module: web
#. openerp-web
#: code:addons/web/static/src/js/widgets/data_export.js:336
#, python-format
msgid "Do you really want to delete this export template?"
msgstr ""

#. module: web
#. openerp-web
#: code:addons/web/static/src/js/views/calendar/calendar_renderer.js:132
#, python-format
msgid "Do you really want to delete this filter from favorites ?"
msgstr "Bạn có thực sự muốn xoá bộ lọc này khỏi mục Ưa thích?"

#. module: web
#. openerp-web
#: code:addons/web/static/src/xml/base.xml:1320
#, python-format
msgid "Documentation"
msgstr "Tài liệu"

#. module: web
#. openerp-web
#: code:addons/web/static/src/js/widgets/domain_selector_dialog.js:36
#, python-format
msgid "Domain"
msgstr "Miền"

#. module: web
#. openerp-web
#: code:addons/web/static/src/js/widgets/domain_selector.js:520
#, python-format
msgid "Domain error"
msgstr "Lỗi Miền"

#. module: web
#. openerp-web
#: code:addons/web/static/src/xml/base.xml:41
#, python-format
msgid "Domain:"
msgstr "Miền:"

#. module: web
#. openerp-web
#: code:addons/web/static/src/js/core/misc.js:16
#, python-format
msgid "Don't leave yet,<br />it's still loading..."
msgstr "Xin đừng thoát khỏi,<br />Ứng dụng thực sự vẫn đang được nạp..."

#. module: web
#. openerp-web
#: code:addons/web/static/src/js/fields/basic_fields.js:1316
#, python-format
msgid "Download"
msgstr "Tải xuống"

#. module: web
#. openerp-web
#: code:addons/web/static/src/xml/base.xml:550
#, python-format
msgid "Download xls"
msgstr "Tải xuống xls"

#. module: web
#. openerp-web
#: code:addons/web/static/src/js/views/form/form_controller.js:162
#, python-format
msgid "Duplicate"
msgstr "Nhân bản"

#. module: web
#. openerp-web
#: code:addons/web/static/src/js/views/calendar/calendar_controller.js:296
#: code:addons/web/static/src/js/views/calendar/calendar_quick_create.js:50
#: code:addons/web/static/src/xml/base.xml:267
#: code:addons/web/static/src/xml/base.xml:421
#: code:addons/web/static/src/xml/base.xml:886
#: code:addons/web/static/src/xml/kanban.xml:65
#: code:addons/web/static/src/xml/report.xml:14
#, python-format
msgid "Edit"
msgstr "Sửa"

#. module: web
#. openerp-web
#: code:addons/web/static/src/xml/base.xml:237
#, python-format
msgid "Edit Action"
msgstr "Sửa Hành động"

#. module: web
#. openerp-web
#: code:addons/web/static/src/xml/base.xml:275
#, python-format
msgid "Edit Calendar view"
msgstr "Sửa giao diện Lịch"

#. module: web
#. openerp-web
#: code:addons/web/static/src/js/views/kanban/kanban_column.js:287
#, python-format
msgid "Edit Column"
msgstr "Sửa Cột"

#. module: web
#. openerp-web
#: code:addons/web/static/src/xml/base.xml:614
#, python-format
msgid "Edit Domain"
msgstr "Sửa Miền"

#. module: web
#. openerp-web
#: code:addons/web/static/src/xml/base.xml:269
#, python-format
msgid "Edit Form view"
msgstr "Sửa giao diện Form"

#. module: web
#. openerp-web
#: code:addons/web/static/src/xml/base.xml:273
#, python-format
msgid "Edit Gantt view"
msgstr "Sửa giao diện Gantt"

#. module: web
#. openerp-web
#: code:addons/web/static/src/xml/base.xml:272
#, python-format
msgid "Edit Graph view"
msgstr "Sửa giao diện Đồ thị"

#. module: web
#. openerp-web
#: code:addons/web/static/src/xml/base.xml:271
#, python-format
msgid "Edit Kanban view"
msgstr "Sửa giao diện Kanban"

#. module: web
#. openerp-web
#: code:addons/web/static/src/xml/base.xml:270
#, python-format
msgid "Edit List view"
msgstr "Sửa giao diện Danh sách"

#. module: web
#. openerp-web
#: code:addons/web/static/src/xml/base.xml:274
#, python-format
msgid "Edit Pivot view"
msgstr "Sửa giao diện Pivot"

#. module: web
#. openerp-web
#: code:addons/web/static/src/xml/base.xml:279
#, python-format
msgid "Edit SearchView"
msgstr "Sửa Giao diện Tìm kiếm"

#. module: web
#. openerp-web
#: code:addons/web/static/src/xml/kanban.xml:22
#, python-format
msgid "Edit Stage"
msgstr "Sửa Giai đoạn"

#. module: web
#. openerp-web
#: code:addons/web/static/src/xml/base.xml:276
#, python-format
msgid "Edit view, type:"
msgstr "Sửa giao diện, kiểu:"

#. module: web
#: model:ir.ui.view,arch_db:web.login
msgid "Email"
msgstr "Tên đăng nhập / Email"

#. module: web
#: model:ir.ui.view,arch_db:web.external_layout_standard
msgid "Email:"
msgstr ""

#. module: web
#. openerp-web
#: code:addons/web/static/src/js/chrome/search_menus.js:86
#: code:addons/web/static/src/js/chrome/search_menus.js:93
#: code:addons/web/static/src/js/chrome/view_manager.js:307
#: code:addons/web/static/src/js/services/crash_manager.js:135
#, python-format
msgid "Error"
msgstr "Lỗi"

#. module: web
#: code:addons/web/controllers/main.py:795
#, python-format
msgid "Error, password not changed !"
msgstr "Lỗi, mật khẩu không được thay đổi !"

#. module: web
#. openerp-web
#: code:addons/web/static/src/js/views/calendar/calendar_model.js:511
#, python-format
msgid "Everybody's calendars"
msgstr "Lịch của mọi người"

#. module: web
#. openerp-web
#: code:addons/web/static/src/js/views/calendar/calendar_model.js:511
#, python-format
msgid "Everything"
msgstr "Tất cả"

#. module: web
#. openerp-web
#: code:addons/web/static/src/xml/base.xml:538
#, python-format
msgid "Expand all"
msgstr "Mở tất cả"

#. module: web
#. openerp-web
#: code:addons/web/static/src/js/views/list/list_controller.js:133
#, python-format
msgid "Export"
msgstr "Xuất"

#. module: web
#. openerp-web
#: code:addons/web/static/src/js/widgets/data_export.js:200
#, python-format
msgid "Export Data"
msgstr "Xuất dữ liệu"

#. module: web
#. openerp-web
#: code:addons/web/static/src/xml/base.xml:1174
#, python-format
msgid "Export Formats :"
msgstr "Định dạng Xuất:"

#. module: web
#. openerp-web
#: code:addons/web/static/src/js/widgets/data_export.js:202
#, python-format
msgid "Export To File"
msgstr "Xuất ra tập tin"

#. module: web
#. openerp-web
#: code:addons/web/static/src/xml/base.xml:1167
#, python-format
msgid "Export Type :"
msgstr "Kiểu Xuất:"

#. module: web
#. openerp-web
#: code:addons/web/static/src/xml/base.xml:1170
#, python-format
msgid "Export all Data"
msgstr "Xuất tất cả Dữ liệu"

#. module: web
#. openerp-web
#: code:addons/web/static/src/js/chrome/view_manager.js:512
#, python-format
msgid "Failed to evaluate search criterions"
msgstr "Tiêu chí tìm kiếm không hợp lệ"

#. module: web
#. openerp-web
#: code:addons/web/static/src/js/fields/field_utils.js:45
#, python-format
msgid "False"
msgstr "Sai"

#. module: web
#. openerp-web
#: code:addons/web/static/src/xml/base.xml:1136
#, python-format
msgid "Favorites"
msgstr "Ưa thích"

#. module: web
#. openerp-web
#: code:addons/web/static/src/xml/base.xml:17
#, python-format
msgid "Field:"
msgstr "Trường:"

#. module: web
#. openerp-web
#: code:addons/web/static/src/js/widgets/debug_manager.js:478
#: code:addons/web/static/src/xml/base.xml:265
#, python-format
msgid "Fields View Get"
msgstr "Xem các trường trên Giao diện"

#. module: web
#. openerp-web
#: code:addons/web/static/src/js/widgets/debug_manager.js:261
#, python-format
msgid "Fields of %s"
msgstr "Các trường của %s"

#. module: web
#. openerp-web
#: code:addons/web/static/src/xml/base.xml:1193
#, python-format
msgid "Fields to export"
msgstr "Các trường để trích xuất"

#. module: web
#. openerp-web
#: code:addons/web/static/src/js/fields/basic_fields.js:1130
#, python-format
msgid "File Upload"
msgstr "Tập tin tải lên"

#. module: web
#. openerp-web
#: code:addons/web/static/src/js/fields/basic_fields.js:1110
#, python-format
msgid "File upload"
msgstr "Tải tập tin lên"

#. module: web
#. openerp-web
#: code:addons/web/static/src/js/chrome/search_inputs.js:563
#, python-format
msgid "Filter"
msgstr "Bộ lọc"

#. module: web
#. openerp-web
#: code:addons/web/static/src/js/chrome/search_menus.js:86
#, python-format
msgid "Filter name is required."
msgstr "Tên bộ lọc là bắt buộc."

#. module: web
#. openerp-web
#: code:addons/web/static/src/js/chrome/search_inputs.js:507
#, python-format
msgid "Filter on: %s"
msgstr "Lọc với đk: %s"

#. module: web
#. openerp-web
#: code:addons/web/static/src/js/chrome/search_menus.js:93
#, python-format
msgid "Filter with same name already exists."
msgstr "Lọc theo tên trùng đã tồn tại"

#. module: web
#. openerp-web
#: code:addons/web/static/src/xml/base.xml:1003
#, python-format
msgid "Filters"
msgstr "Các Bộ lọc"

#. module: web
#. openerp-web
#: code:addons/web/static/src/xml/base.xml:537
#, python-format
msgid "Flip axis"
msgstr "Đổi trục"

#. module: web
#. openerp-web
#: code:addons/web/static/src/xml/kanban.xml:20
#, python-format
msgid "Fold"
msgstr "Đóng gọn"

#. module: web
#. openerp-web
#: code:addons/web/static/src/js/views/pivot/pivot_controller.js:128
#, python-format
msgid ""
"For Excel compatibility, data cannot be exported if there are more than 256 columns.\n"
"\n"
"Tip: try to flip axis, filter further or reduce the number of measures."
msgstr ""
"Để tương thích với Excel, dữ liệu xuất ra không được phép có nhiều hơn 256 cột.\n"
"\n"
"Tư vấn: hãy thử đổi trục, lọc thêm nữa để giảm số liệu đo lường."

#. module: web
#. openerp-web
#: code:addons/web/static/src/js/views/form/form_view.js:17
#, python-format
msgid "Form"
msgstr "Mẫu"

#. module: web
#. openerp-web
#: code:addons/web/static/src/xml/base.xml:1339
#, python-format
msgid "Get this feature and much more with Odoo Enterprise!"
msgstr ""
"Nhận được tính năng này và nhiều hơn nữa với phiên bản Odoo Enterprise!"

#. module: web
#. openerp-web
#: code:addons/web/static/src/js/services/crash_manager.js:18
#, python-format
msgid "Global Business Error"
msgstr "Lỗi Nghiệp vụ Toàn cục"

#. module: web
#. openerp-web
#: code:addons/web/static/src/js/views/graph/graph_view.js:20
#, python-format
msgid "Graph"
msgstr "Đồ thị"

#. module: web
#. openerp-web
#: code:addons/web/static/src/js/chrome/search_inputs.js:716
#: code:addons/web/static/src/xml/base.xml:1115
#, python-format
msgid "Group By"
msgstr "Nhóm theo"

#. module: web
#. openerp-web
#: code:addons/web/static/src/js/chrome/search_inputs.js:691
#, python-format
msgid "Group by: %s"
msgstr "Nhóm theo: %s"

#. module: web
#: model:ir.model,name:web.model_ir_http
msgid "HTTP routing"
msgstr "Định tuyến HTTP"

#. module: web
#. openerp-web
#: code:addons/web/static/src/js/core/dialog.js:250
#, python-format
msgid "I am sure about this."
msgstr "Tôi chắc chắn về điều này."

#. module: web
#. openerp-web
#: code:addons/web/static/src/xml/base.xml:275
#, python-format
msgid "ID:"
msgstr "ID:"

#. module: web
#. openerp-web
#: code:addons/web/static/src/js/fields/basic_fields.js:1210
#, python-format
msgid "Image"
msgstr "Hình ảnh"

#. module: web
#. openerp-web
#: code:addons/web/static/src/xml/base.xml:1169
#, python-format
msgid "Import-Compatible Export"
msgstr "Export mà tương thích Import"

#. module: web
#. openerp-web
#: code:addons/web/static/src/js/fields/basic_fields.js:1627
#, python-format
msgid "Inactive"
msgstr "Vô hiệu"

#. module: web
#. openerp-web
#: code:addons/web/static/src/js/views/graph/graph_renderer.js:205
#: code:addons/web/static/src/js/views/graph/graph_renderer.js:213
#, python-format
msgid "Invalid data"
msgstr "Dữ liệu bất hợp lệ"

#. module: web
#: code:addons/web/controllers/main.py:691
#: code:addons/web/controllers/main.py:705
#, python-format
msgid ""
"Invalid database name. Only alphanumerical characters, underscore, hyphen "
"and dot are allowed."
msgstr ""

#. module: web
#. openerp-web
#: code:addons/web/static/src/xml/base.xml:601
#, python-format
msgid "Invalid domain"
msgstr "Miền không hợp lệ"

#. module: web
#. openerp-web
#: code:addons/web/static/src/js/widgets/model_field_selector.js:393
#: code:addons/web/static/src/xml/base.xml:732
#, python-format
msgid "Invalid field chain"
msgstr ""

#. module: web
#. openerp-web
#: code:addons/web/static/src/js/views/graph/graph_renderer.js:68
#, python-format
msgid "Invalid mode for chart"
msgstr "Chế độ không hợp lệ cho đồ thị"

#. module: web
#. openerp-web
#: code:addons/web/static/src/js/widgets/debug_manager.js:207
#, python-format
msgid "JS Mobile Tests"
msgstr ""

#. module: web
#. openerp-web
#: code:addons/web/static/src/js/widgets/debug_manager.js:196
#, python-format
msgid "JS Tests"
msgstr "Kiểm thử JS"

#. module: web
#. openerp-web
#: code:addons/web/static/src/js/views/kanban/kanban_view.js:16
#, python-format
msgid "Kanban"
msgstr "Kanban"

#. module: web
#: code:addons/web/controllers/main.py:802
#, python-format
msgid "Languages"
msgstr "Ngôn ngữ"

#. module: web
#. openerp-web
#: code:addons/web/static/src/xml/base.xml:299
#, python-format
msgid "Latest Modification Date:"
msgstr "Ngày chỉnh sửa gần nhất:"

#. module: web
#. openerp-web
#: code:addons/web/static/src/xml/base.xml:295
#, python-format
msgid "Latest Modification by:"
msgstr "Chỉnh sửa gần nhất bởi:"

#. module: web
#. openerp-web
#: code:addons/web/static/src/xml/base.xml:232
#, python-format
msgid "Leave the Developer Tools"
msgstr "Rời Công cụ Nhà phát triển"

#. module: web
#. openerp-web
#: code:addons/web/static/src/xml/base.xml:511
#, python-format
msgid "Line Chart"
msgstr "Đồ thị Đường"

#. module: web
#. openerp-web
#: code:addons/web/static/src/js/views/list/list_view.js:21
#, python-format
msgid "List"
msgstr "Danh sách"

#. module: web
#. openerp-web
#: code:addons/web/static/src/xml/kanban.xml:41
#, python-format
msgid "Load more... ("
msgstr "Nhiều hơn... ("

#. module: web
#. openerp-web
#: code:addons/web/static/src/js/chrome/loading.js:58
#, python-format
msgid "Loading"
msgstr "Đang nạp"

#. module: web
#. openerp-web
#: code:addons/web/static/src/js/chrome/loading.js:56
#, python-format
msgid "Loading (%d)"
msgstr "Đang nạp (%d)"

#. module: web
#. openerp-web
#: code:addons/web/static/src/js/core/misc.js:13
#, python-format
msgid "Loading..."
msgstr "Đang nạp..."

#. module: web
#: model:ir.ui.view,arch_db:web.login
msgid "Log in"
msgstr "Đăng nhập"

#. module: web
#. openerp-web
#: code:addons/web/static/src/xml/base.xml:1325
#, python-format
msgid "Log out"
msgstr "Đăng xuất"

#. module: web
#. openerp-web
#: code:addons/web/static/src/js/chrome/search_inputs.js:456
#, python-format
msgid "M2O search fields do not currently handle multiple default values"
msgstr "Trường tìm kiếm M2O hiện không xử lý nhiều giá trị mặc định đồng thời"

#. module: web
#: model:ir.ui.view,arch_db:web.external_layout_boxed
msgid "Mail:"
msgstr "Thư:"

#. module: web
#: model:ir.ui.view,arch_db:web.login_layout
msgid "Manage Databases"
msgstr "Quản lý cơ sở dữ liệu"

#. module: web
#. openerp-web
#: code:addons/web/static/src/js/widgets/debug_manager.js:271
#: code:addons/web/static/src/xml/base.xml:240
#, python-format
msgid "Manage Filters"
msgstr "Quản lý các bộ lọc"

#. module: web
#. openerp-web
#: code:addons/web/static/src/xml/base.xml:634
#, python-format
msgid "Match"
msgstr ""

#. module: web
#. openerp-web
#: code:addons/web/static/src/xml/base.xml:641
#, python-format
msgid "Match records with"
msgstr ""

#. module: web
#. openerp-web
#: code:addons/web/static/src/xml/base.xml:639
#, python-format
msgid "Match records with the following rule:"
msgstr ""

#. module: web
#. openerp-web
#: code:addons/web/static/src/js/core/misc.js:19
#, python-format
msgid "Maybe you should consider reloading the application by pressing F5..."
msgstr "Có thể bạn nên nạp lại ứng dụng bằng cách nhấn phím F5..."

#. module: web
#. openerp-web
#: code:addons/web/static/src/xml/base.xml:498
#: code:addons/web/static/src/xml/base.xml:525
#, python-format
msgid "Measures"
msgstr "Thước đo"

#. module: web
#. openerp-web
#: code:addons/web/static/src/js/widgets/debug_manager.js:355
#, python-format
msgid "Metadata (%s)"
msgstr "Siêu dữ liệu (%s)"

#. module: web
#. openerp-web
#: code:addons/web/static/src/xml/base.xml:107
#, python-format
msgid "Method:"
msgstr "Phương thức:"

#. module: web
#. openerp-web
#: code:addons/web/static/src/js/services/crash_manager.js:16
#, python-format
msgid "Missing Record"
msgstr "Bản ghi thiếu"

#. module: web
#. openerp-web
#: code:addons/web/static/src/xml/base.xml:1344
#, python-format
msgid "Mobile support"
msgstr "Tương thích Mobile"

#. module: web
#. openerp-web
#: code:addons/web/static/src/xml/base.xml:342
#, python-format
msgid "Modified by :"
msgstr "Chỉnh sửa bởi: "

#. module: web
#. openerp-web
#: code:addons/web/static/src/xml/base.xml:45
#: code:addons/web/static/src/xml/base.xml:94
#, python-format
msgid "Modifiers:"
msgstr "Thuộc tính Điều chỉnh:"

#. module: web
#. openerp-web
#: code:addons/web/static/src/xml/base.xml:553
#: code:addons/web/static/src/xml/web_calendar.xml:73
#, python-format
msgid "Month"
msgstr "Tháng"

#. module: web
#. openerp-web
#: code:addons/web/static/src/js/views/form/form_renderer.js:307
#: code:addons/web/static/src/xml/base.xml:869
#, python-format
msgid "More"
msgstr "Thêm"

#. module: web
#: model:ir.ui.view,arch_db:web.menu
msgid "More <b class=\"caret\"/>"
msgstr "Thêm <b class=\"caret\"/>"

#. module: web
#. openerp-web
#: code:addons/web/static/src/xml/base.xml:1189
#, python-format
msgid "Move Down"
msgstr "Di chuyển xuống"

#. module: web
#. openerp-web
#: code:addons/web/static/src/xml/base.xml:1188
#, python-format
msgid "Move Up"
msgstr "Di chuyển lên"

#. module: web
#. openerp-web
#: code:addons/web/static/src/xml/base.xml:1324
#, python-format
msgid "My Odoo.com account"
msgstr "Tài khoản Odoo.com"

#. module: web
#. openerp-web
#: code:addons/web/static/src/xml/base.xml:629
#, python-format
msgid "NONE"
msgstr ""

#. module: web
#. openerp-web
#: code:addons/web/static/src/xml/base.xml:1243
#, python-format
msgid "Name:"
msgstr "Tên:"

#. module: web
#. openerp-web
#: code:addons/web/static/src/js/views/basic/basic_model.js:491
#, python-format
msgid "New"
msgstr "Mới"

#. module: web
#. openerp-web
#: code:addons/web/static/src/xml/base.xml:166
#, python-format
msgid "New Password"
msgstr "Mật khẩu Mới"

#. module: web
#. openerp-web
#: code:addons/web/static/src/xml/base.xml:1343
#, python-format
msgid "New design"
msgstr "Thiết kế Mới"

#. module: web
#. openerp-web
#: code:addons/web/static/src/js/chrome/search_inputs.js:333
#, python-format
msgid "No"
msgstr "Không"

#. module: web
#. openerp-web
#: code:addons/web/static/src/xml/base.xml:283
#, python-format
msgid "No Update:"
msgstr "Không Cập nhật:"

#. module: web
#. openerp-web
#: code:addons/web/static/src/js/views/graph/graph_renderer.js:75
#, python-format
msgid ""
"No data available for this chart. Try to add some records, or make sure that"
" there is no active filter in the search bar."
msgstr ""
"Không có dữ liệu cho đồ thị này. Hãy thử thêm vài bản ghi và đảm bảo không "
"có bộ lọc nào được kích hoạt trên ô tìm kiếm."

#. module: web
#. openerp-web
#: code:addons/web/static/src/xml/base.xml:569
#, python-format
msgid ""
"No data available for this pivot table.  Try to add some records, or make sure\n"
"        that there is at least one measure and no active filter in the search bar."
msgstr ""
"Không có dữ liệu cho pivot table này. Hãy thử thêm vào bản ghi, hoặc chắc chắn\n"
"        rằng bạn đã chọn ít nhất một thước đo và không có bộ lọc nào được kích hoạt ở ô tìm kiếm."

#. module: web
#. openerp-web
#: code:addons/web/static/src/js/views/graph/graph_renderer.js:74
#, python-format
msgid "No data to display"
msgstr "Không có dữ liệu để hiển thị"

#. module: web
#. openerp-web
#: code:addons/web/static/src/xml/base.xml:568
#, python-format
msgid "No data to display."
msgstr "Không có dữ liệu để hiển thị"

#. module: web
#. openerp-web
#: code:addons/web/static/src/js/widgets/debug_manager.js:343
#, python-format
msgid "No metadata available"
msgstr "Không có metadata nào"

#. module: web
#. openerp-web
#: code:addons/web/static/src/js/fields/field_utils.js:242
#, python-format
msgid "No records"
msgstr "Không có bảng ghi"

#. module: web
#. openerp-web
#: code:addons/web/static/src/js/fields/relational_fields.js:405
#, python-format
msgid "No results to show..."
msgstr "Không có kết quả để hiển thị..."

#. module: web
#. openerp-web
#: code:addons/web/static/src/xml/base.xml:619
#, python-format
msgid "None"
msgstr "Không có"

#. module: web
#. openerp-web
#: code:addons/web/static/src/js/views/graph/graph_renderer.js:252
#, python-format
msgid "Not enough data points"
msgstr "Không đủ các điểm dữ liệu để hiển thị"

#. module: web
#. openerp-web
#: code:addons/web/static/src/xml/base.xml:21
#: code:addons/web/static/src/xml/base.xml:86
#, python-format
msgid "Object:"
msgstr "Đối tượng:"

#. module: web
#. openerp-web
#: code:addons/web/static/src/js/core/dialog.js:51
#, python-format
msgid "Odoo"
msgstr "Hệ thống"

#. module: web
#. openerp-web
#: code:addons/web/static/src/js/apps.js:148
#, python-format
msgid "Odoo Apps will be available soon"
msgstr "Ứng dụng Hệ thống sẽ sớm khả dụng"

#. module: web
#. openerp-web
#: code:addons/web/static/src/js/chrome/abstract_web_client.js:186
#: code:addons/web/static/src/js/chrome/abstract_web_client.js:194
#: code:addons/web/static/src/js/services/crash_manager.js:156
#, python-format
msgid "Odoo Client Error"
msgstr "Lỗi máy trạm"

#. module: web
#. openerp-web
#: code:addons/web/static/src/js/fields/upgrade_fields.js:86
#, python-format
msgid "Odoo Enterprise"
msgstr "Hệ thống cho Doanh nghiệp"

#. module: web
#. openerp-web
#: code:addons/web/static/src/js/services/crash_manager.js:118
#, python-format
msgid "Odoo Error"
msgstr "Lỗi hệ thống"

#. module: web
#. openerp-web
#: code:addons/web/static/src/js/services/crash_manager.js:58
#, python-format
msgid "Odoo Session Expired"
msgstr "Phiên làm việc đã hết hạn"

#. module: web
#. openerp-web
#: code:addons/web/static/src/js/services/crash_manager.js:108
#: code:addons/web/static/src/js/services/crash_manager.js:197
#, python-format
msgid "Odoo Warning"
msgstr "Cảnh báo hệ thống"

#. module: web
#. openerp-web
#: code:addons/web/static/src/js/fields/basic_fields.js:1644
#, python-format
msgid "Off"
msgstr "Tắt"

#. module: web
#. openerp-web
#: code:addons/web/static/src/js/core/dialog.js:55
#: code:addons/web/static/src/js/core/dialog.js:199
#: code:addons/web/static/src/js/core/dialog.js:217
#: code:addons/web/static/src/js/core/dialog.js:268
#: code:addons/web/static/src/js/views/kanban/kanban_column.js:263
#: code:addons/web/static/src/xml/base.xml:1216
#, python-format
msgid "Ok"
msgstr "Đồng ý"

#. module: web
#. openerp-web
#: code:addons/web/static/src/xml/base.xml:162
#, python-format
msgid "Old Password"
msgstr "Mật khẩu Cũ"

#. module: web
#. openerp-web
#: code:addons/web/static/src/js/fields/basic_fields.js:1643
#, python-format
msgid "On"
msgstr "Bật"

#. module: web
#. openerp-web
#: code:addons/web/static/src/xml/base.xml:53
#, python-format
msgid "On change:"
msgstr "Về thay đổi:"

#. module: web
#. openerp-web
#: code:addons/web/static/src/js/fields/basic_fields.js:1890
#, python-format
msgid "Only Integer Value should be valid."
msgstr "Chỉ có giá trị số nguyên có thể hợp lệ."

#. module: web
#: code:addons/web/controllers/main.py:490
#, python-format
msgid ""
"Only employee can access this database. Please contact the administrator."
msgstr ""
"Chỉ nhân viên mới có thể truy cập cơ sở dữ liệu này. Vui lòng liên lạc với quản trị viên."

#. module: web
#. openerp-web
#: code:addons/web/static/src/xml/base.xml:482
#, python-format
msgid "Only you"
msgstr "Chỉ mình bạn"

#. module: web
#. openerp-web
#: code:addons/web/static/src/js/fields/basic_fields.js:1636
#, python-format
msgid "Open"
msgstr "Mở"

#. module: web
#. openerp-web
#: code:addons/web/static/src/xml/base.xml:215
#, python-format
msgid "Open Developer Tools"
msgstr "Mở Công cụ Nhà phát triển"

#. module: web
#. openerp-web
#: code:addons/web/static/src/xml/base.xml:224
#, python-format
msgid "Open View"
msgstr "Mở Giao diện"

#. module: web
#. openerp-web
#: code:addons/web/static/src/js/fields/relational_fields.js:503
#: code:addons/web/static/src/js/views/calendar/calendar_controller.js:282
#: code:addons/web/static/src/js/views/form/form_controller.js:478
#: code:addons/web/static/src/js/views/form/form_controller.js:498
#, python-format
msgid "Open: "
msgstr "Mở"

#. module: web
#: model:ir.ui.view,arch_db:web.external_layout_background
msgid ""
"Page:\n"
"                    <span class=\"page\"/>\n"
"                    of\n"
"                    <span class=\"topage\"/>"
msgstr ""
"Trang:\n"
"                    <span class=\"page\"/>\n"
"                    trong \n"
"                    <span class=\"topage\"/>"

#. module: web
#: model:ir.ui.view,arch_db:web.external_layout_boxed
#: model:ir.ui.view,arch_db:web.external_layout_standard
msgid "Page: <span class=\"page\"/> / <span class=\"topage\"/>"
msgstr ""

#. module: web
#: model:ir.ui.view,arch_db:web.login
msgid "Password"
msgstr "Mật khẩu"

#. module: web
#: model:ir.ui.view,arch_db:web.external_layout_standard
msgid "Phone:"
msgstr "Điện thoại"

#. module: web
#. openerp-web
#: code:addons/web/static/src/xml/base.xml:512
#, python-format
msgid "Pie Chart"
msgstr "Biểu đồ bánh"

#. module: web
#. openerp-web
#: code:addons/web/static/src/js/views/graph/graph_renderer.js:214
#, python-format
msgid ""
"Pie chart cannot display all zero numbers.. Try to change your domain to "
"display positive results"
msgstr ""
"Biểu đồ hình bánh không thể hiển thị các số không. Hãy thử thay đổi điều "
"kiện của bạn thành hiển thị kết quả dương"

#. module: web
#. openerp-web
#: code:addons/web/static/src/js/views/graph/graph_renderer.js:206
#, python-format
msgid ""
"Pie chart cannot mix positive and negative numbers. Try to change your "
"domain to only display positive results"
msgstr ""
"Biểu đồ bánh không thể chứa cả số dương và số âm. Hãy thay đổi miền để chỉ "
"hiển thị kết quả dương"

#. module: web
#. openerp-web
#: code:addons/web/static/src/js/views/pivot/pivot_view.js:23
#, python-format
msgid "Pivot"
msgstr "Pivot"

#. module: web
#. openerp-web
#: code:addons/web/static/src/js/views/list/list_renderer.js:328
#, python-format
msgid "Please click on the \"save\" button first"
msgstr "Hãy nhấp vào nút \"lưu\" trước"

#. module: web
#. openerp-web
#: code:addons/web/static/src/js/widgets/data_export.js:168
#, python-format
msgid "Please enter save field list name"
msgstr "Vui lòng nhập danh sách tên các trường"

#. module: web
#. openerp-web
#: code:addons/web/static/src/xml/base.xml:1204
#, python-format
msgid "Please note that only the selected ids will be exported."
msgstr "Xin hãy lưu ý rằng chỉ mã được chọn mới được xuất."

#. module: web
#. openerp-web
#: code:addons/web/static/src/xml/base.xml:1203
#, python-format
msgid ""
"Please pay attention that all records matching your search filter will be "
"exported. Not only the selected ids."
msgstr ""
"Hãy lưu ý rằng, tất cả bản ghi được tìm thấy sẽ được xuất, không chỉ những "
"bản ghi được lựa chọn"

#. module: web
#. openerp-web
#: code:addons/web/static/src/js/widgets/data_export.js:455
#, python-format
msgid "Please select fields to export..."
msgstr "Xin hãy chọn trường để xuất..."

#. module: web
#. openerp-web
#: code:addons/web/static/src/js/widgets/data_export.js:441
#, python-format
msgid "Please select fields to save export list..."
msgstr "Hãy chọn các trường để lưu danh mục xuất"

#. module: web
#. openerp-web
#: code:addons/web/static/src/xml/base.xml:147
#, python-format
msgid ""
"Please use the copy button to report the error to your support service."
msgstr ""
"Vui lòng sử dụng nút Sao chép để báo cáo lỗi đến nhà cung cấp dịch vụ của bạn."

#. module: web
#: model:ir.ui.view,arch_db:web.menu_secondary
msgid "Powered by"
msgstr "Được hỗ trợ bởi"

#. module: web
#: model:ir.ui.view,arch_db:web.login_layout
msgid "Powered by <span>Odoo</span>"
msgstr "Được hỗ trợ bởi <span>Hệ thống Odoo</span>"

#. module: web
#. openerp-web
#: code:addons/web/static/src/xml/base.xml:1323
#, python-format
msgid "Preferences"
msgstr "Tùy chọn"

#. module: web
#: model:ir.actions.report,name:web.action_report_externalpreview
msgid "Preview External Report"
msgstr "Xem trước External Report"

#. module: web
#: model:ir.actions.report,name:web.action_report_internalpreview
msgid "Preview Internal Report"
msgstr "Xem trước báo cáo nội bộ"

#. module: web
#. openerp-web
#: code:addons/web/static/src/js/chrome/sidebar.js:33
#: code:addons/web/static/src/xml/report.xml:11
#, python-format
msgid "Print"
msgstr "In"

#. module: web
#. openerp-web
#: code:addons/web/static/src/xml/base.xml:554
#, python-format
msgid "Quarter"
msgstr "Quý"

#. module: web
#. openerp-web
#: code:addons/web/static/src/js/widgets/model_field_selector.js:455
#, python-format
msgid "Relation not allowed"
msgstr ""

#. module: web
#. openerp-web
#: code:addons/web/static/src/xml/base.xml:57
#, python-format
msgid "Relation:"
msgstr "Quan hệ:"

#. module: web
#. openerp-web
#: code:addons/web/static/src/xml/base.xml:1186
#, python-format
msgid "Remove"
msgstr "Gỡ bỏ"

#. module: web
#. openerp-web
#: code:addons/web/static/src/xml/base.xml:1187
#, python-format
msgid "Remove All"
msgstr "Gỡ bỏ tất cả"

#. module: web
#. openerp-web
#: code:addons/web/static/src/js/fields/basic_fields.js:1552
#, python-format
msgid "Remove from Favorites"
msgstr "Xóa khỏi ưa thích"

#. module: web
#. openerp-web
#: code:addons/web/static/src/xml/web_calendar.xml:57
#, python-format
msgid "Remove this favorite from the list"
msgstr "Xóa ưa thích này khỏi danh sách"

#. module: web
#. openerp-web
#: code:addons/web/static/src/js/report/qwebactionmanager.js:94
#, python-format
msgid "Report"
msgstr "Báo cáo"

#. module: web
#. openerp-web
#: code:addons/web/static/src/js/fields/basic_fields.js:1632
#, python-format
msgid "Restore"
msgstr "Khôi phục"

#. module: web
#. openerp-web
#: code:addons/web/static/src/xml/kanban.xml:27
#, python-format
msgid "Restore Records"
msgstr "Khôi phục các bản ghi"

#. module: web
#. openerp-web
#: code:addons/web/static/src/xml/base.xml:223
#, python-format
msgid "Chạy kiểm tra JS điện thoại"
msgstr ""

#. module: web
#. openerp-web
#: code:addons/web/static/src/xml/base.xml:222
#, python-format
msgid "Chạy kiểm tra JS"
msgstr ""

#. module: web
#. openerp-web
#: code:addons/web/static/src/js/views/view_dialogs.js:125
#: code:addons/web/static/src/js/widgets/domain_selector_dialog.js:28
#: code:addons/web/static/src/xml/base.xml:409
#: code:addons/web/static/src/xml/base.xml:431
#: code:addons/web/static/src/xml/base.xml:1154
#: code:addons/web/static/src/xml/report.xml:17
#, python-format
msgid "Save"
msgstr "Lưu"

#. module: web
#. openerp-web
#: code:addons/web/static/src/js/views/view_dialogs.js:134
#, python-format
msgid "Save & New"
msgstr "Lưu & Tạo mới"

#. module: web
#. openerp-web
#: code:addons/web/static/src/js/fields/basic_fields.js:1265
#, python-format
msgid "Save As..."
msgstr "Lưu thành..."

#. module: web
#. openerp-web
#: code:addons/web/static/src/xml/base.xml:1216
#, python-format
msgid "Save as:"
msgstr "Lưu thành:"

#. module: web
#. openerp-web
#: code:addons/web/static/src/xml/base.xml:1142
#, python-format
msgid "Save current search"
msgstr "Lưu bộ lọc hiện tại"

#. module: web
#. openerp-web
#: code:addons/web/static/src/js/widgets/debug_manager.js:442
#, python-format
msgid "Save default"
msgstr "Lưu mặc định"

#. module: web
#. openerp-web
#: code:addons/web/static/src/xml/base.xml:1193
#, python-format
msgid "Save fields list"
msgstr "Lưu danh mục trường"

#. module: web
#. openerp-web
#: code:addons/web/static/src/xml/base.xml:1219
#, python-format
msgid "Saved exports:"
msgstr "Danh sách Trích xuất đã lưu:"

#. module: web
#. openerp-web
#: code:addons/web/static/src/js/chrome/search_inputs.js:361
#, python-format
msgid "Search %(field)s at: %(value)s"
msgstr "Tìm %(field)s với giá trị: %(value)s"

#. module: web
#. openerp-web
#: code:addons/web/static/src/js/chrome/search_inputs.js:194
#: code:addons/web/static/src/js/chrome/search_inputs.js:213
#: code:addons/web/static/src/js/chrome/search_inputs.js:402
#, python-format
msgid "Search %(field)s for: %(value)s"
msgstr "Tìm %(field)s với giá trị: %(value)s"

#. module: web
#. openerp-web
#: code:addons/web/static/src/js/fields/relational_fields.js:361
#, python-format
msgid "Search More..."
msgstr "Tìm kiếm thêm..."

#. module: web
#. openerp-web
#: code:addons/web/static/src/xml/base.xml:986
#, python-format
msgid "Search..."
msgstr "Tìm kiếm..."

#. module: web
#. openerp-web
#: code:addons/web/static/src/js/fields/relational_fields.js:428
#, python-format
msgid "Search: "
msgstr "Tìm kiếm: "

#. module: web
#. openerp-web
#: code:addons/web/static/src/xml/base.xml:151
#, python-format
msgid "See details"
msgstr "Xem chi tiết"

#. module: web
#. openerp-web
#: code:addons/web/static/src/js/views/view_dialogs.js:369
#: code:addons/web/static/src/xml/base.xml:916
#: code:addons/web/static/src/xml/base.xml:917
#, python-format
msgid "Select"
msgstr "Lựa chọn"

#. module: web
#: model:ir.ui.view,arch_db:web.login
msgid "Select <i class=\"fa fa-database\"/>"
msgstr "Chọn <i class=\"fa fa-database\"/>"

#. module: web
#. openerp-web
#: code:addons/web/static/src/xml/base.xml:605
#, python-format
msgid "Select a model to add a filter."
msgstr "Chọn một model cho bộ lọc"

#. module: web
#. openerp-web
#: code:addons/web/static/src/js/widgets/debug_manager.js:168
#, python-format
msgid "Select a view"
msgstr "Chọn một giao diện (view)"

#. module: web
#. openerp-web
#: code:addons/web/static/src/js/fields/basic_fields.js:2314
#, python-format
msgid "Selected records"
msgstr "Các bản ghi được chọn"

#. module: web
#. openerp-web
#: code:addons/web/static/src/xml/base.xml:61
#, python-format
msgid "Selection:"
msgstr "Lựa chọn:"

#. module: web
#. openerp-web
#: code:addons/web/static/src/js/widgets/debug_manager.js:439
#, python-format
msgid "Set Default"
msgstr "Thiết lập mặc định"

#. module: web
#. openerp-web
#: code:addons/web/static/src/xml/base.xml:260
#, python-format
msgid "Set Defaults"
msgstr "Thiết lập mặc định"

#. module: web
#. openerp-web
#: code:addons/web/static/src/xml/base.xml:1151
#, python-format
msgid "Share with all users"
msgstr "Chia sẻ với tất cả người dùng"

#. module: web
#. openerp-web
#: code:addons/web/static/src/js/apps.js:148
#, python-format
msgid "Showing locally available modules"
msgstr "Hiển thị các module cục bộ khả dụng"

#. module: web
#. openerp-web
#: code:addons/web/static/src/xml/base.xml:33
#, python-format
msgid "Size:"
msgstr "Kích thước:"

#. module: web
#: code:addons/web/controllers/main.py:1113
#, python-format
msgid "Something horrible happened"
msgstr "Có gì đó khủng khiếp đã xảy ra"

#. module: web
#. openerp-web
#: code:addons/web/static/src/xml/base.xml:98
#, python-format
msgid "Special:"
msgstr "Đặc biệt:"

#. module: web
#. openerp-web
#: code:addons/web/static/src/js/core/misc.js:14
#, python-format
msgid "Still loading..."
msgstr "Vẫn đang nạp..."

#. module: web
#. openerp-web
#: code:addons/web/static/src/js/core/misc.js:15
#, python-format
msgid "Still loading...<br />Please be patient."
msgstr "Vẫn đang nạp...<br />Xin hãy kiên nhẫn."

#. module: web
#. openerp-web
#: code:addons/web/static/src/xml/web_calendar.xml:80
#, python-format
msgid "Summary:"
msgstr "Tóm lược:"

#. module: web
#. openerp-web
#: code:addons/web/static/src/xml/base.xml:1321
#, python-format
msgid "Support"
msgstr "Hỗ trợ"

#. module: web
#. openerp-web
#: code:addons/web/static/src/js/fields/basic_fields.js:1645
#, python-format
msgid "Switch Off"
msgstr "Tắt"

#. module: web
#. openerp-web
#: code:addons/web/static/src/js/fields/basic_fields.js:1646
#, python-format
msgid "Switch On"
msgstr "Bật"

#. module: web
#. openerp-web
#: code:addons/web/static/src/js/widgets/domain_selector.js:567
#, python-format
msgid "Syntax error"
msgstr "Lỗi cú pháp"

#. module: web
#. openerp-web
#: code:addons/web/static/src/js/core/misc.js:18
#, python-format
msgid "Take a minute to get a coffee,<br />because it's loading..."
msgstr "Hãy thư giãn với một cốc cà phê,<br />Bởi vì ứng dụng vẫn đang nạp..."

#. module: web
#. openerp-web
#: code:addons/web/static/src/js/widgets/switch_company_menu.js:38
#, python-format
msgid "Tap on the list to change company"
msgstr "Bấm để thay đổi thông tin công ty"

#. module: web
#. openerp-web
#: code:addons/web/static/src/xml/base.xml:241
#, python-format
msgid "Technical Translation"
msgstr "Dịch Kỹ thuật"

#. module: web
#: model:ir.ui.view,arch_db:web.external_layout_boxed
#: model:ir.ui.view,arch_db:web.external_layout_clean
msgid "Tel:"
msgstr "Điện thoại:"

#. module: web
#. openerp-web
#: code:addons/web/static/src/js/widgets/domain_selector.js:521
#: code:addons/web/static/src/js/widgets/domain_selector.js:567
#, python-format
msgid "The domain you entered is not properly formed"
msgstr ""

#. module: web
#. openerp-web
#: code:addons/web/static/src/js/widgets/model_field_selector.js:394
#, python-format
msgid ""
"The field chain is not valid. Did you maybe use a non-existing field name or"
" followed a non-relational field?"
msgstr ""

#. module: web
#. openerp-web
#: code:addons/web/static/src/js/fields/basic_fields.js:1265
#, python-format
msgid "The field is empty, there's nothing to save !"
msgstr "Trường rỗng, không có gì để lưu"

#. module: web
#. openerp-web
#: code:addons/web/static/src/js/views/basic/basic_controller.js:380
#, python-format
msgid "The following fields are invalid:"
msgstr "Những trường sau đây không hợp lệ"

#. module: web
#: code:addons/web/controllers/main.py:789
#, python-format
msgid "The new password and its confirmation must be identical."
msgstr "Mật khẩu mới và xác nhận mật khẩu phải giống hệt nhau."

#. module: web
#: code:addons/web/controllers/main.py:794
#, python-format
msgid ""
"The old password you provided is incorrect, your password was not changed."
msgstr "Mật khẩu cũ không hợp lệ, bận chưa thay đổi được mật khẩu."

#. module: web
#. openerp-web
#: code:addons/web/static/src/js/views/basic/basic_controller.js:75
#, python-format
msgid ""
"The record has been modified, your changes will be discarded. Do you want to"
" proceed?"
msgstr ""
"Bản ghi đã được sửa đổi, các thay đổi của bạn sẽ bị mất. Bạn có muốn tiếp"
" tục?"

#. module: web
#. openerp-web
#: code:addons/web/static/src/js/fields/basic_fields.js:1109
#, python-format
msgid "The selected file exceed the maximum file size of %s."
msgstr "Tập tin được chọn chạm giới hạn dung lượng tối đa %s."

#. module: web
#. openerp-web
#: code:addons/web/static/src/js/fields/relational_fields.js:1338
#, python-format
msgid ""
"The type of the field '%s' must be a many2many field with a relation to "
"'ir.attachment' model."
msgstr ""
"Kiểu của trường '%s' phải là một trường many2many với quan hệ tới model "
"'ir.attachment'."

#. module: web
#: code:addons/web/controllers/main.py:1449
#, python-format
msgid ""
"There are too many rows (%s rows, limit: 65535) to export as Excel 97-2003 "
"(.xls) format. Consider splitting the export."
msgstr ""

#. module: web
#. openerp-web
#: code:addons/web/static/src/js/fields/basic_fields.js:1130
#, python-format
msgid "There was a problem while uploading your file"
msgstr "Có một vấn đề đã xảy ra trong quá trình tải file"

#. module: web
#. openerp-web
#: code:addons/web/static/src/js/widgets/domain_selector.js:459
#, python-format
msgid "This domain is not supported."
msgstr "Miền này không hỗ trợ"

#. module: web
#. openerp-web
#: code:addons/web/static/src/js/chrome/search_menus.js:258
#, python-format
msgid ""
"This filter is global and will be removed for everybody if you continue."
msgstr ""
"Bộ lọc này là toàn cục và sẽ bị gỡ bỏ bởi tất cả mọi người nếu bạn tiếp tục."

#. module: web
#: model:ir.ui.view,arch_db:web.preview_externalreport
msgid "This is a sample of an external report."
msgstr "Đây là một mẫu của external report"

#. module: web
#: model:ir.ui.view,arch_db:web.preview_internalreport
msgid "This is a sample of an internal report."
msgstr "Đây là ví dụ của báo cáo nội bộ"

#. module: web
#. openerp-web
#: code:addons/web/static/src/xml/base.xml:1160
#, python-format
msgid ""
"This wizard will export all data that matches the current search criteria to a CSV file.\n"
"        You can export all data or only the fields that can be reimported after modification."
msgstr ""
"Đồ thuật này sẽ xuất toàn bộ dữ liệu mà khớp với các tiêu chí lọc/tìm kiếm hiện tại vào một\n"
"        tập tin CSV. Bạn có thể xuất toàn bộ dữ liệu hoặc chỉ dữ liệu của một số trường mà có thể tái import\n"
"        sau khi chỉnh sửa."

#. module: web
#. openerp-web
#: code:addons/web/static/src/js/fields/special_fields.js:93
#, python-format
msgid ""
"Timezone Mismatch : The timezone of your browser doesn't match the selected "
"one. The time in Odoo is displayed according to your field timezone."
msgstr ""
"Múi giờ không khớp: Múi giờ ở trình duyệt của bạn không khớp với múi giờ bạn"
" chọn trong Odoo. Thời gian trong Odoo được hiển thị theo thiết lập múi giờ "
"của bạn."

#. module: web
#. openerp-web
#: code:addons/web/static/src/xml/kanban.xml:63
#, python-format
msgid "Title"
msgstr "Tiêu đề"

#. module: web
#. openerp-web
#: code:addons/web/static/src/xml/web_calendar.xml:67
#, python-format
msgid "Today"
msgstr "Hôm nay"

#. module: web
#. openerp-web
#: code:addons/web/static/src/xml/base.xml:227
#, python-format
msgid "Toggle Timelines"
msgstr ""

#. module: web
#. openerp-web
#: code:addons/web/static/src/js/views/pivot/pivot_model.js:453
#: code:addons/web/static/src/js/views/pivot/pivot_model.js:563
#, python-format
msgid "Total"
msgstr "Tổng"

#. module: web
#. openerp-web
#: code:addons/web/static/src/js/chrome/abstract_web_client.js:196
#, python-format
msgid "Traceback:"
msgstr "Traceback:"

#. module: web
#. openerp-web
#: code:addons/web/static/src/js/fields/field_utils.js:45
#, python-format
msgid "True"
msgstr ""

#. module: web
#. openerp-web
#: code:addons/web/static/src/js/chrome/abstract_web_client.js:292
#, python-format
msgid "Trying to reconnect..."
msgstr "Đang cố tái kết nối..."

#. module: web
#. openerp-web
#: code:addons/web/static/src/xml/base.xml:25
#, python-format
msgid "Type:"
msgstr "Kiểu:"

#. module: web
#. openerp-web
#: code:addons/web/static/src/js/report/qwebactionmanager.js:17
#, python-format
msgid ""
"Unable to find Wkhtmltopdf on this \n"
"system. The report will be shown in html.<br><br><a href=\"http://wkhtmltopdf.org/\" target=\"_blank\">\n"
"wkhtmltopdf.org</a>"
msgstr ""

#. module: web
#. openerp-web
#: code:addons/web/static/src/js/views/list/list_controller.js:142
#, python-format
msgid "Unarchive"
msgstr "Thôi lưu trữ"

#. module: web
#. openerp-web
#: code:addons/web/static/src/js/views/graph/graph_model.js:178
#: code:addons/web/static/src/js/views/kanban/kanban_column.js:73
#: code:addons/web/static/src/js/views/kanban/kanban_column.js:76
#: code:addons/web/static/src/js/views/kanban/kanban_renderer_mobile.js:145
#: code:addons/web/static/src/js/views/list/list_renderer.js:422
#: code:addons/web/static/src/js/views/list/list_renderer.js:425
#: code:addons/web/static/src/js/views/pivot/pivot_model.js:689
#, python-format
msgid "Undefined"
msgstr "Không xác định"

#. module: web
#. openerp-web
#: code:addons/web/static/src/xml/base.xml:575
#, python-format
msgid "Unhandled widget"
msgstr "Widget không được kiểm soát"

#. module: web
#. openerp-web
#: code:addons/web/static/src/js/chrome/abstract_web_client.js:187
#, python-format
msgid "Unknown CORS error"
msgstr ""

#. module: web
#. openerp-web
#: code:addons/web/static/src/js/core/pyeval.js:1001
#, python-format
msgid "Unknown nonliteral type "
msgstr "Không biết kiểu nonliteral"

#. module: web
#. openerp-web
#: code:addons/web/static/src/js/_deprecated/data.js:737
#, python-format
msgid "Unnamed"
msgstr "Chưa đặt tên"

#. module: web
#. openerp-web
#: code:addons/web/static/src/js/views/pivot/pivot_view.js:95
#, python-format
msgid "Untitled"
msgstr "Không có tiêu đề"

#. module: web
#. openerp-web
#: code:addons/web/static/src/xml/base.xml:1302
#, python-format
msgid "Update translations"
msgstr "Cập nhật bản dịch"

#. module: web
#. openerp-web
#: code:addons/web/static/src/js/fields/upgrade_fields.js:69
#, python-format
msgid "Upgrade now"
msgstr "Nâng cấp ngay"

#. module: web
#. openerp-web
#: code:addons/web/static/src/xml/base.xml:1345
#, python-format
msgid "Upgrade to future versions"
msgstr "Nâng cấp đến các phiên bản tương lai"

#. module: web
#. openerp-web
#: code:addons/web/static/src/xml/base.xml:916
#, python-format
msgid "Upload your file"
msgstr "Tải lên tập tin của bạn"

#. module: web
#. openerp-web
#: code:addons/web/static/src/js/fields/relational_fields.js:1496
#, python-format
msgid "Uploading Error"
msgstr "Lỗi tải lên"

#. module: web
#. openerp-web
#: code:addons/web/static/src/xml/base.xml:889
#: code:addons/web/static/src/xml/base.xml:920
#: code:addons/web/static/src/xml/base.xml:975
#, python-format
msgid "Uploading..."
msgstr "Đang tải lên..."

#. module: web
#. openerp-web
#: code:addons/web/static/src/xml/base.xml:1148
#, python-format
msgid "Use by default"
msgstr "Sử dụng mặc định"

#. module: web
#. openerp-web
#: code:addons/web/static/src/js/services/crash_manager.js:17
#, python-format
msgid "Validation Error"
msgstr "Lỗi thẩm định"

#. module: web
#. openerp-web
#: code:addons/web/static/src/xml/base.xml:239
#, python-format
msgid "View Fields"
msgstr "Xem các Trường của model"

#. module: web
#. openerp-web
#: code:addons/web/static/src/xml/base.xml:262
#, python-format
msgid "View Metadata"
msgstr "Xem Metadata"

#. module: web
#. openerp-web
#: code:addons/web/static/src/js/report/qwebactionmanager.js:112
#: code:addons/web/static/src/js/services/crash_manager.js:13
#: code:addons/web/static/src/js/services/crash_manager.js:14
#: code:addons/web/static/src/js/views/basic/basic_controller.js:78
#: code:addons/web/static/src/js/views/list/list_renderer.js:328
#, python-format
msgid "Warning"
msgstr "Cảnh báo"

#. module: web
#: model:ir.ui.view,arch_db:web.benchmark_suite
msgid "Web Benchmarks"
msgstr ""

#. module: web
#: model:ir.ui.view,arch_db:web.qunit_mobile_suite
msgid "Web Mobile Tests"
msgstr ""

#. module: web
#: model:ir.ui.view,arch_db:web.qunit_suite
msgid "Web Tests"
msgstr ""

#. module: web
#: model:ir.ui.view,arch_db:web.external_layout_boxed
#: model:ir.ui.view,arch_db:web.external_layout_standard
msgid "Web:"
msgstr ""

#. module: web
#. openerp-web
#: code:addons/web/static/src/xml/base.xml:552
#: code:addons/web/static/src/xml/web_calendar.xml:72
#, python-format
msgid "Week"
msgstr "Tuần"

#. module: web
#. openerp-web
#: code:addons/web/static/src/js/views/calendar/calendar_controller.js:349
#, python-format
msgid "Week "
msgstr "Tuần "

#. module: web
#. openerp-web
#: code:addons/web/static/src/js/widgets/rainbow_man.js:32
#, python-format
msgid "Well Done!"
msgstr "Làm tốt lắm!"

#. module: web
#. openerp-web
#: code:addons/web/static/src/xml/base.xml:29
#, python-format
msgid "Widget:"
msgstr "Widget:"

#. module: web
#: code:addons/web/controllers/main.py:487
#, python-format
msgid "Wrong login/password"
msgstr "Sai tên đăng nhập/mật khẩu"

#. module: web
#. openerp-web
#: code:addons/web/static/src/js/fields/basic_fields.js:1890
#, python-format
msgid "Wrong value entered!"
msgstr "Giá trị nhập liệu không hợp lệ"

#. module: web
#. openerp-web
#: code:addons/web/static/src/xml/base.xml:279
#, python-format
msgid "XML ID:"
msgstr "XML ID:"

#. module: web
#. openerp-web
#: code:addons/web/static/src/xml/base.xml:555
#, python-format
msgid "Year"
msgstr "Năm"

#. module: web
#. openerp-web
#: code:addons/web/static/src/js/chrome/search_inputs.js:332
#: code:addons/web/static/src/xml/base.xml:49
#, python-format
msgid "Yes"
msgstr "Có"

#. module: web
#. openerp-web
#: code:addons/web/static/src/js/chrome/abstract_web_client.js:301
#, python-format
msgid "You are back online"
msgstr "Bạn đã online trở lại"

#. module: web
#. openerp-web
#: code:addons/web/static/src/js/fields/relational_fields.js:71
#, python-format
msgid "You are creating a new %s, are you sure it does not exist yet?"
msgstr "Bạn đang tạo mới một %s, Bạn chắc chắc nó không có sẵn?"

#. module: web
#. openerp-web
#: code:addons/web/static/src/js/widgets/model_field_selector.js:455
#, python-format
msgid "You cannot follow relations for this field chain construction"
msgstr ""

#. module: web
#: code:addons/web/controllers/main.py:787
#, python-format
msgid "You cannot leave any password empty."
msgstr "Bạn không thể để trống mật khẩu."

#. module: web
#. openerp-web
#: code:addons/web/static/src/xml/base.xml:1300
#, python-format
msgid "You have updated"
msgstr "Bạn đã cập nhật"

#. module: web
#. openerp-web
#: code:addons/web/static/src/js/core/misc.js:17
#, python-format
msgid ""
"You may not believe it,<br />but the application is actually loading..."
msgstr ""
"Bạn có thể không tin,<br />nhưng thực sự úng dụng vẫn đang được nạp..."

#. module: web
#. openerp-web
#: code:addons/web/static/src/js/report/qwebactionmanager.js:18
#, python-format
msgid ""
"You need to start OpenERP with at least two \n"
"workers to print a pdf version of the reports."
msgstr ""

#. module: web
#. openerp-web
#: code:addons/web/static/src/js/report/qwebactionmanager.js:19
#, python-format
msgid ""
"You should upgrade your version of\n"
"Wkhtmltopdf to at least 0.12.0 in order to get a correct display of headers and footers as well as\n"
"support for table-breaking between pages.<br><br><a href=\"http://wkhtmltopdf.org/\" \n"
"target=\"_blank\">wkhtmltopdf.org</a>"
msgstr ""

#. module: web
#. openerp-web
#: code:addons/web/static/src/js/services/crash_manager.js:58
#, python-format
msgid "Your Odoo session expired. Please refresh the current web page."
msgstr ""
"Phiên làm việc của bạn đã hết hạn. Xin hãy nạp lại trang hiện tại (F5 hoặc "
"Ctrl+F5)."

#. module: web
#. openerp-web
#: code:addons/web/static/src/js/report/qwebactionmanager.js:20
#, python-format
msgid ""
"Your installation of Wkhtmltopdf seems to be broken. The report will be "
"shown in html.<br><br><a href=\"http://wkhtmltopdf.org/\" "
"target=\"_blank\">wkhtmltopdf.org</a>"
msgstr ""
"Bản cài đặt Wkhtmltopdf dường như bị lỗi. Báo cáo sẽ được hiển thị bằng "
"html.<br><br><a href=\"http://wkhtmltopdf.org/\" "
"target=\"_blank\">wkhtmltopdf.org</a>"

#. module: web
#. openerp-web
#: code:addons/web/static/src/js/views/kanban/kanban_record.js:198
#, python-format
msgid "[No widget %s]"
msgstr "[Không có widget %s]"

#. module: web
#. openerp-web
#: code:addons/web/static/src/js/core/translation.js:113
#, python-format
msgid "a day ago"
msgstr "một ngày trước"

#. module: web
#. openerp-web
#: code:addons/web/static/src/js/core/translation.js:109
#, python-format
msgid "about a minute ago"
msgstr "khoảng một phút trước"

#. module: web
#. openerp-web
#: code:addons/web/static/src/js/core/translation.js:115
#, python-format
msgid "about a month ago"
msgstr "khoảng một tháng trước"

#. module: web
#. openerp-web
#: code:addons/web/static/src/js/core/translation.js:117
#, python-format
msgid "about a year ago"
msgstr "khoảng một năm trước"

#. module: web
#. openerp-web
#: code:addons/web/static/src/js/core/translation.js:111
#, python-format
msgid "about an hour ago"
msgstr "khoảng một giờ trước"

#. module: web
#. openerp-web
#: code:addons/web/static/src/xml/base.xml:634
#, python-format
msgid "all records"
msgstr ""

#. module: web
#: model:ir.model,name:web.model_base
msgid "base"
msgstr "cơ bản"

#. module: web
#. openerp-web
#: code:addons/web/static/src/js/widgets/domain_selector.js:28
#, python-format
msgid "child of"
msgstr ""

#. module: web
#. openerp-web
#: code:addons/web/static/src/js/chrome/search_filters.js:163
#: code:addons/web/static/src/js/widgets/domain_selector.js:23
#, python-format
msgid "contains"
msgstr "chứa"

#. module: web
#. openerp-web
#: code:addons/web/static/src/js/chrome/search_filters.js:164
#, python-format
msgid "doesn't contain"
msgstr "không chứa"

#. module: web
#. openerp-web
#: code:addons/web/static/src/js/chrome/search_filters.js:266
#: code:addons/web/static/src/js/chrome/search_filters.js:295
#, python-format
msgid "greater than"
msgstr "lớn hơn"

#. module: web
#. openerp-web
#: code:addons/web/static/src/js/chrome/search_filters.js:268
#: code:addons/web/static/src/js/chrome/search_filters.js:297
#, python-format
msgid "greater than or equal to"
msgstr "lớn hơn hoặc bằng"

#. module: web
#. openerp-web
#: code:addons/web/static/src/js/widgets/domain_selector.js:25
#, python-format
msgid "in"
msgstr ""

#. module: web
#: model:ir.model,name:web.model_ir_qweb_field_image
msgid "ir.qweb.field.image"
msgstr ""

#. module: web
#. openerp-web
#: code:addons/web/static/src/js/chrome/search_filters.js:287
#: code:addons/web/static/src/js/chrome/search_filters.js:322
#: code:addons/web/static/src/js/widgets/domain_selector.js:847
#: code:addons/web/static/src/xml/base.xml:722
#, python-format
msgid "is"
msgstr "là"

#. module: web
#. openerp-web
#: code:addons/web/static/src/js/chrome/search_filters.js:183
#, python-format
msgid "is after"
msgstr ""

#. module: web
#. openerp-web
#: code:addons/web/static/src/js/chrome/search_filters.js:184
#, python-format
msgid "is before"
msgstr ""

#. module: web
#. openerp-web
#: code:addons/web/static/src/js/chrome/search_filters.js:185
#, python-format
msgid "is between"
msgstr "trong khoảng"

#. module: web
#. openerp-web
#: code:addons/web/static/src/js/chrome/search_filters.js:165
#: code:addons/web/static/src/js/chrome/search_filters.js:181
#: code:addons/web/static/src/js/chrome/search_filters.js:264
#: code:addons/web/static/src/js/chrome/search_filters.js:293
#, python-format
msgid "is equal to"
msgstr "bằng"

#. module: web
#. openerp-web
#: code:addons/web/static/src/js/chrome/search_filters.js:341
#, python-format
msgid "is false"
msgstr "bằng false"

#. module: web
#. openerp-web
#: code:addons/web/static/src/js/chrome/search_filters.js:323
#: code:addons/web/static/src/js/widgets/domain_selector.js:848
#, python-format
msgid "is not"
msgstr "không là"

#. module: web
#. openerp-web
#: code:addons/web/static/src/js/chrome/search_filters.js:166
#: code:addons/web/static/src/js/chrome/search_filters.js:182
#: code:addons/web/static/src/js/chrome/search_filters.js:265
#: code:addons/web/static/src/js/chrome/search_filters.js:294
#, python-format
msgid "is not equal to"
msgstr "không bằng"

#. module: web
#. openerp-web
#: code:addons/web/static/src/js/chrome/search_filters.js:168
#: code:addons/web/static/src/js/chrome/search_filters.js:187
#: code:addons/web/static/src/js/chrome/search_filters.js:271
#: code:addons/web/static/src/js/chrome/search_filters.js:300
#: code:addons/web/static/src/js/chrome/search_filters.js:325
#: code:addons/web/static/src/js/widgets/domain_selector.js:37
#, python-format
msgid "is not set"
msgstr "không được thiết lập"

#. module: web
#. openerp-web
#: code:addons/web/static/src/js/chrome/search_filters.js:167
#: code:addons/web/static/src/js/chrome/search_filters.js:186
#: code:addons/web/static/src/js/chrome/search_filters.js:270
#: code:addons/web/static/src/js/chrome/search_filters.js:299
#: code:addons/web/static/src/js/chrome/search_filters.js:324
#: code:addons/web/static/src/js/widgets/domain_selector.js:36
#, python-format
msgid "is set"
msgstr "được thiết lập"

#. module: web
#. openerp-web
#: code:addons/web/static/src/js/chrome/search_filters.js:340
#, python-format
msgid "is true"
msgstr "bằng true"

#. module: web
#. openerp-web
#: code:addons/web/static/src/js/core/utils.js:111
#, python-format
msgid "kMGTPE"
msgstr ""

#. module: web
#. openerp-web
#: code:addons/web/static/src/js/chrome/search_filters.js:267
#: code:addons/web/static/src/js/chrome/search_filters.js:296
#, python-format
msgid "less than"
msgstr "nhỏ hơn"

#. module: web
#. openerp-web
#: code:addons/web/static/src/js/core/translation.js:108
#, python-format
msgid "less than a minute ago"
msgstr "ít hơn một phút trước"

#. module: web
#. openerp-web
#: code:addons/web/static/src/js/chrome/search_filters.js:269
#: code:addons/web/static/src/js/chrome/search_filters.js:298
#, python-format
msgid "less than or equal to"
msgstr "nhỏ hơn hoặc bằng"

#. module: web
#. openerp-web
#: code:addons/web/static/src/js/widgets/domain_selector.js:18
#: code:addons/web/static/src/xml/base.xml:724
#, python-format
msgid "not"
msgstr ""

#. module: web
#. openerp-web
#: code:addons/web/static/src/js/chrome/search_inputs.js:232
#, python-format
msgid "not a valid integer"
msgstr "không phải là một integer hợp lệ"

#. module: web
#. openerp-web
#: code:addons/web/static/src/js/chrome/search_inputs.js:247
#, python-format
msgid "not a valid number"
msgstr "không phải là một số hợp lệ"

#. module: web
#. openerp-web
#: code:addons/web/static/src/js/widgets/domain_selector.js:24
#, python-format
msgid "not contains"
msgstr ""

#. module: web
#. openerp-web
#: code:addons/web/static/src/js/widgets/domain_selector.js:26
#, python-format
msgid "not in"
msgstr ""

#. module: web
#. openerp-web
#: code:addons/web/static/src/js/widgets/domain_selector.js:658
#, python-format
msgid "not set (false)"
msgstr ""

#. module: web
#. openerp-web
#: code:addons/web/static/src/xml/base.xml:643
#, python-format
msgid "of the following rules:"
msgstr ""

#. module: web
#. openerp-web
#: code:addons/web/static/src/xml/base.xml:658
#, python-format
msgid "of:"
msgstr ""

#. module: web
#. openerp-web
#: code:addons/web/static/src/xml/base.xml:715
#: code:addons/web/static/src/xml/base.xml:1083
#, python-format
msgid "or"
msgstr "hoặc"

#. module: web
#. openerp-web
#: code:addons/web/static/src/js/widgets/domain_selector.js:29
#, python-format
msgid "parent of"
msgstr ""

#. module: web
#. openerp-web
#: code:addons/web/static/src/xml/base.xml:599
#, python-format
msgid "record(s)"
msgstr "bản ghi"

#. module: web
#. openerp-web
#: code:addons/web/static/src/xml/kanban.xml:41
#, python-format
msgid "remaining)"
msgstr ""

#. module: web
#. openerp-web
#: code:addons/web/static/src/xml/base.xml:724
#, python-format
msgid "set"
msgstr ""

#. module: web
#. openerp-web
#: code:addons/web/static/src/js/widgets/domain_selector.js:658
#, python-format
msgid "set (true)"
msgstr ""<|MERGE_RESOLUTION|>--- conflicted
+++ resolved
@@ -1,28 +1,23 @@
 # Translation of Odoo Server.
 # This file contains the translation of the following modules:
 # * web
-#
+# 
 # Translators:
-# Martin Trigaux, 2017
+# Martin Trigaux <mat@odoo.com>, 2017
 # Thang Duong Bao <nothingctrl@gmail.com>, 2017
 # fanha99 <fanha99@hotmail.com>, 2017
 # lam nguyen <lamev.inc@gmail.com>, 2017
 # Tuan Tran <tmtuan.projects@gmail.com>, 2017
 # son dang <son.dang@doda100.com>, 2017
-<<<<<<< HEAD
 # Nguyễn Hồng Quân <ng.hong.quan@gmail.com>, 2017
 # DuyBQ <duybq86@gmail.com>, 2018
-=======
-# Hồng Quân Nguyễn <ng.hong.quan@gmail.com>, 2017
-# Duy BQ <duybq86@gmail.com>, 2018
->>>>>>> 5316406a
 msgid ""
 msgstr ""
 "Project-Id-Version: Odoo Server 11.0\n"
 "Report-Msgid-Bugs-To: \n"
 "POT-Creation-Date: 2018-01-09 10:16+0000\n"
 "PO-Revision-Date: 2018-01-09 10:16+0000\n"
-"Last-Translator: Duy BQ <duybq86@gmail.com>, 2018\n"
+"Last-Translator: Nguyễn Hồng Quân <ng.hong.quan@gmail.com>, 2017\n"
 "Language-Team: Vietnamese (https://www.transifex.com/odoo/teams/41243/vi/)\n"
 "MIME-Version: 1.0\n"
 "Content-Type: text/plain; charset=UTF-8\n"
@@ -156,7 +151,7 @@
 #. module: web
 #: model:ir.ui.view,arch_db:web.minimal_layout
 msgid "&lt;!DOCTYPE html&gt;"
-msgstr ""
+msgstr "&lt;!DOCTYPE html&gt;"
 
 #. module: web
 #. openerp-web
@@ -236,7 +231,7 @@
 #. module: web
 #: model:ir.ui.view,arch_db:web.menu_secondary
 msgid "<span>Odoo</span>"
-msgstr "<span>Odoo</span>"
+msgstr ""
 
 #. module: web
 #. openerp-web
@@ -3024,7 +3019,7 @@
 #. module: web
 #: model:ir.model,name:web.model_base
 msgid "base"
-msgstr "cơ bản"
+msgstr ""
 
 #. module: web
 #. openerp-web
