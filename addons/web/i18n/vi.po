--- conflicted
+++ resolved
@@ -380,11 +380,7 @@
 #: code:addons/web/static/src/search/favorite_menu/custom_favorite_item.js:0
 #, python-format
 msgid "A filter with same name already exists."
-<<<<<<< HEAD
-msgstr "Một bộ lọc cùng tên đã tồn tại rồi."
-=======
 msgstr "Một bộ lọc cùng tên đã tồn tại."
->>>>>>> 4164bd74
 
 #. module: web
 #. openerp-web
@@ -599,11 +595,7 @@
 #: code:addons/web/static/src/legacy/xml/base.xml:0
 #, python-format
 msgid "Additional actions"
-<<<<<<< HEAD
 msgstr "Hành động bổ sung"
-=======
-msgstr "Các hành động bổ sung"
->>>>>>> 4164bd74
 
 #. module: web
 #. openerp-web
@@ -1141,11 +1133,7 @@
 #: code:addons/web/static/src/webclient/user_menu/user_menu_items.xml:0
 #, python-format
 msgid "Command"
-<<<<<<< HEAD
-msgstr "Command"
-=======
 msgstr "Lệnh"
->>>>>>> 4164bd74
 
 #. module: web
 #: model:ir.model,name:web.model_res_company
@@ -1502,11 +1490,7 @@
 #: code:addons/web/static/src/core/debug/debug_providers.js:0
 #, python-format
 msgid "Deactivate debug mode"
-<<<<<<< HEAD
-msgstr "Thoát chế độ gỡ lỗi"
-=======
 msgstr "Tắt chế độ gỡ lỗi"
->>>>>>> 4164bd74
 
 #. module: web
 #: model_terms:ir.ui.view,arch_db:web.debug_icon
@@ -1521,11 +1505,7 @@
 #: code:addons/web/static/src/core/debug/debug_menu.js:0
 #, python-format
 msgid "Debug tools..."
-<<<<<<< HEAD
 msgstr "Công cụ gỡ lỗi..."
-=======
-msgstr "Công cụ gỡ lỗi ..."
->>>>>>> 4164bd74
 
 #. module: web
 #. openerp-web
@@ -2722,11 +2702,7 @@
 #: code:addons/web/static/src/legacy/js/fields/relational_fields.js:0
 #, python-format
 msgid "New %s"
-<<<<<<< HEAD
 msgstr "%s mới"
-=======
-msgstr "Mới %s"
->>>>>>> 4164bd74
 
 #. module: web
 #. openerp-web
