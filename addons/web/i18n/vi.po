# Translation of OpenERP Server.
# This file contains the translation of the following modules:
# 	* web
#
msgid ""
msgstr ""
"Project-Id-Version: OpenERP Server 7.saas~5\n"
"Report-Msgid-Bugs-To: \n"
<<<<<<< HEAD
"POT-Creation-Date: 2014-09-02 08:47+0000\n"
"PO-Revision-Date: 2014-09-02 16:38+0700\n"
"Last-Translator: Leo Tran <leo.tran@tvtmarine.com>\n"
"Language-Team: T.V.T Marine Automation (aka TVTMA) <support@ma.tvtmarine."
"com>\n"
=======
"POT-Creation-Date: 2015-01-21 14:08+0000\n"
"PO-Revision-Date: 2016-02-17 07:43+0000\n"
"Last-Translator: fanha99 <fanha99@hotmail.com>\n"
"Language-Team: Vietnamese (http://www.transifex.com/odoo/odoo-8/language/vi/)\n"
>>>>>>> 0eb9772a
"MIME-Version: 1.0\n"
"Content-Type: text/plain; charset=UTF-8\n"
"Content-Transfer-Encoding: 8bit\n"
"X-Generator: Poedit 1.5.4\n"
"Language: Vietnam\n"

#. module: web
#: view:False:0
msgid ""
"$(function() {\n"
"                            var s = new openerp.init();"
msgstr ""
"$(function() {\n"
"                            var s = new openerp.init();"

#. module: web
#: view:False:0
msgid ""
"$.fn.bstooltip = $.fn.tooltip;\n"
"                $.fn.bsbutton = $.fn.button;"
msgstr ""
"$.fn.bstooltip = $.fn.tooltip;\n"
"                $.fn.bsbutton = $.fn.button;"

#. module: web
#: view:False:0
msgid ""
"$.fn.tooltip = $.fn.bstooltip;\n"
"                $.fn.button = $.fn.bsbutton;"
msgstr ""
"$.fn.tooltip = $.fn.bstooltip;\n"
"                $.fn.button = $.fn.bsbutton;"

#. module: web
#. openerp-web
#: code:addons/web/static/src/js/search.js:2042
#: code:addons/web/static/src/js/search.js:2209
#, python-format
msgid "%(field)s %(operator)s"
msgstr "%(field)s %(operator)s"

#. module: web
#. openerp-web
#: code:addons/web/static/src/js/search.js:2043
#, python-format
msgid "%(field)s %(operator)s \"%(value)s\""
msgstr "%(field)s %(operator)s \"%(value)s\""

#. module: web
#. openerp-web
#: code:addons/web/static/src/js/view_list.js:1509
#, python-format
msgid "%(page)d/%(page_count)d"
msgstr "%(page)d/%(page_count)d"

#. module: web
#. openerp-web
#: code:addons/web/static/src/js/views.js:566
#, python-format
msgid "%(view_type)s view"
msgstr "%(view_type)s view"

#. module: web
#. openerp-web
#: code:addons/web/static/src/js/view_form.js:438
#, python-format
msgid "%d / %d"
msgstr "%d / %d"

#. module: web
#. openerp-web
#: code:addons/web/static/src/js/core.js:679
#, python-format
msgid "%d days ago"
msgstr "%d ngày trước"

#. module: web
#. openerp-web
#: code:addons/web/static/src/js/core.js:677
#, python-format
msgid "%d hours ago"
msgstr "%d giờ trước"

#. module: web
#. openerp-web
#: code:addons/web/static/src/js/core.js:675
#, python-format
msgid "%d minutes ago"
msgstr "%d phút trước"

#. module: web
#. openerp-web
#: code:addons/web/static/src/js/core.js:681
#, python-format
msgid "%d months ago"
msgstr "%d tháng trước"

#. module: web
#. openerp-web
#: code:addons/web/static/src/js/core.js:683
#, python-format
msgid "%d years ago"
msgstr "%d năm trước"

#. module: web
#. openerp-web
#: code:addons/web/static/src/js/view_list.js:417
#, python-format
msgid "%d-%d of %d"
msgstr "%d-%d của %d"

#. module: web
#. openerp-web
#: code:addons/web/static/src/js/view_list.js:1418
#, python-format
msgid "%s (%d)"
msgstr "%s (%d)"

#. module: web
#. openerp-web
#: code:addons/web/static/src/js/formats.js:295
#, python-format
msgid "'%s' is not a correct date"
msgstr "'%s' không phải là ngày tháng hợp lệ"

#. module: web
#. openerp-web
#: code:addons/web/static/src/js/formats.js:318
#, python-format
msgid "'%s' is not a correct date, datetime nor time"
msgstr "'%s' không phải ngày tháng hợp lệ"

#. module: web
#. openerp-web
#: code:addons/web/static/src/js/formats.js:282
#, python-format
msgid "'%s' is not a correct datetime"
msgstr "'%s' không phải ngày tháng hợp lệ"

#. module: web
#. openerp-web
#: code:addons/web/static/src/js/formats.js:253
#, python-format
msgid "'%s' is not a correct float"
msgstr "'%s' không phải kiểu float hợp lệ"

#. module: web
#. openerp-web
#: code:addons/web/static/src/js/formats.js:238
#, python-format
msgid "'%s' is not a correct integer"
msgstr "'%s' is not a correct integer"

#. module: web
#. openerp-web
#: code:addons/web/static/src/js/formats.js:303
#, python-format
msgid "'%s' is not a correct time"
msgstr "'%s' is not a correct time"

#. module: web
#. openerp-web
#: code:addons/web/static/src/js/formats.js:330
#, python-format
msgid "'%s' is not convertible to date, datetime nor time"
msgstr "'%s' is not convertible to date, datetime nor time"

#. module: web
#. openerp-web
#: code:addons/web/static/src/js/formats.js:190
#, python-format
msgid "(%d records)"
msgstr "(%d records)"

#. module: web
#. openerp-web
#: code:addons/web/static/src/xml/base.xml:1606
#, python-format
msgid "(Any existing filter with the same name will be replaced)"
msgstr "(Bất kỳ bộ lọc đã tồn tại có cùng tên sẽ bị thay thế)"
<<<<<<< HEAD
=======

#. module: web
#. openerp-web
#: code:addons/web/static/src/xml/base.xml:390
#, python-format
msgid "(Formerly OpenERP)"
msgstr ""
>>>>>>> 0eb9772a

#. module: web
#. openerp-web
#: code:addons/web/static/src/xml/base.xml:1457
#, python-format
msgid "(no string)"
msgstr "(no string)"

#. module: web
#. openerp-web
#: code:addons/web/static/src/xml/base.xml:956
#, python-format
msgid "(nolabel)"
msgstr "(nolabel)"

#. module: web
#. openerp-web
#: code:addons/web/static/src/xml/base.xml:1596
#, python-format
msgid "-- Actions --"
msgstr "-- Actions --"

#. module: web
#. openerp-web
#: code:addons/web/static/src/xml/base.xml:1587
#, python-format
msgid "-- Filters --"
msgstr "-- Lọc --"

#. module: web
#. openerp-web
#: code:addons/web/static/src/xml/base.xml:1956
#, python-format
msgid "--- Don't Import ---"
msgstr "--- Don't Import ---"

#. module: web
#. openerp-web
#: code:addons/web/static/src/xml/base.xml:1398
#, python-format
msgid "...Upload in progress..."
msgstr "...Đang tải lên..."

#. module: web
#. openerp-web
#: code:addons/web/static/src/xml/base.xml:1906
#, python-format
msgid "1. Import a .CSV file"
msgstr "1. Import a .CSV file"

#. module: web
#. openerp-web
#: code:addons/web/static/src/xml/base.xml:1914
#, python-format
msgid "2. Check your file format"
msgstr "2. Kiểm tra định dạng file"

#. module: web
#. openerp-web
#: code:addons/web/static/src/xml/base.xml:392
#, python-format
<<<<<<< HEAD
msgid "99+"
msgstr "99+"

#. module: web
#: view:False:0
msgid "<!DOCTYPE html>"
msgstr "<!DOCTYPE html>"
=======
msgid "2. Check your file format"
msgstr "2. Kiểm tra định dạng file"
>>>>>>> 0eb9772a

#. module: web
#. openerp-web
#: code:addons/web/static/src/js/view_form.js:2635
#, python-format
msgid "<Prev"
msgstr "<Prev"

#. module: web
#. openerp-web
#: code:addons/web/static/src/js/chrome.js:1055
#, python-format
msgid "About"
msgstr "About"

#. module: web
#. openerp-web
#: code:addons/web/static/src/xml/base.xml:407
#, python-format
msgid "About Odoo"
msgstr "Giới thiệu Odoo"

#. module: web
#. openerp-web
#: code:addons/web/static/src/js/chrome.js:577
#, python-format
msgid "Access Denied"
msgstr "Truy cập bị từ chối"

#. module: web
#. openerp-web
#: code:addons/web/static/src/js/view_form.js:4449
#, python-format
msgid "Action Button"
msgstr "Action Button"

#. module: web
#. openerp-web
#: code:addons/web/static/src/xml/base.xml:1477
#, python-format
msgid "Action ID:"
msgstr "Action ID:"

#. module: web
#. openerp-web
#: code:addons/web/static/src/xml/base.xml:417
#, python-format
msgid "Activate the developer mode"
msgstr "Kích hoạt chế độ phát triển"

#. module: web
#. openerp-web
#: code:addons/web/static/src/js/view_form.js:4952
#: code:addons/web/static/src/xml/base.xml:1541
#: code:addons/web/static/src/xml/base.xml:1829
#, python-format
msgid "Add"
msgstr "Thêm"

#. module: web
#. openerp-web
#: code:addons/web/static/src/xml/base.xml:1597
#, python-format
msgid "Add Advanced Filter"
msgstr "Thêm bộ lọc nâng cao"

#. module: web
#. openerp-web
#: code:addons/web/static/src/xml/base.xml:1748
#, python-format
msgid "Add a condition"
msgstr "Thêm một điều kiện"

#. module: web
#. openerp-web
#: code:addons/web/static/src/js/view_form.js:3925
#, python-format
msgid "Add an item"
msgstr "Thêm một hạng mục"

#. module: web
#. openerp-web
#: code:addons/web/static/src/xml/base.xml:655
#, python-format
msgid "Add..."
msgstr "Thêm..."

#. module: web
#. openerp-web
#: code:addons/web/static/src/js/view_form.js:4856
#: code:addons/web/static/src/js/view_form.js:4994
#, python-format
msgid "Add: "
msgstr "Thêm: "

#. module: web
#. openerp-web
#: code:addons/web/static/src/js/search.js:1923
#, python-format
msgid "Advanced"
msgstr "Nâng cao"

#. module: web
#. openerp-web
#: code:addons/web/static/src/xml/base.xml:1743
#, python-format
msgid "Advanced Search"
msgstr "Tìm kiếm nâng cao"

#. module: web
#. openerp-web
#: code:addons/web/static/src/xml/base.xml:1560
#, python-format
msgid "Advanced Search..."
msgstr "Tìm kiếm nâng cao..."

#. module: web
#. openerp-web
#: code:addons/web/static/src/xml/base.xml:901
#, python-format
msgid "All users"
msgstr "Tất cả người dùng"

#. module: web
#. openerp-web
#: code:addons/web/static/src/xml/base.xml:1749
#, python-format
msgid "Apply"
msgstr "Áp dụng"

#. module: web
#. openerp-web
#: code:addons/web/static/src/xml/base.xml:629
#, python-format
msgid "Attachment :"
msgstr "Đính kèm :"

#. module: web
#. openerp-web
#: code:addons/web/static/src/xml/base.xml:1813
#, python-format
msgid "Available fields"
msgstr "Trường khả dụng"

#. module: web
#. openerp-web
#: code:addons/web/static/src/xml/base.xml:298
#, python-format
msgid "Back to Login"
msgstr "Quay lại Đăng nhập"

#. module: web
#. openerp-web
#: code:addons/web/static/src/js/chrome.js:549
#, python-format
msgid "Backed"
msgstr "Backed"

#. module: web
#. openerp-web
#: code:addons/web/static/src/xml/base.xml:209
#: code:addons/web/static/src/xml/base.xml:307
#, python-format
msgid "Backup"
msgstr "Sao lưu"

#. module: web
#. openerp-web
#: code:addons/web/controllers/main.py:777
#: code:addons/web/static/src/js/chrome.js:554
#: code:addons/web/static/src/xml/base.xml:207
#, python-format
msgid "Backup Database"
msgstr "Sao lưu cơ sở dữ liệu"

#. module: web
#. openerp-web
#: code:addons/web/static/src/xml/base.xml:261
#, python-format
msgid "Backup Restore"
<<<<<<< HEAD
msgstr "Sao lưu phục hồi"
=======
msgstr "Phục hồi sao lưu"

#. module: web
#. openerp-web
#: code:addons/web/static/src/xml/base.xml:229
#, python-format
msgid "Backup format:"
msgstr ""

#. module: web
#. openerp-web
#: code:addons/web/static/src/xml/base.xml:428
#, python-format
msgid "Belgium"
msgstr ""
>>>>>>> 0eb9772a

#. module: web
#. openerp-web
#: code:addons/web/static/src/xml/base.xml:466
#, python-format
msgid "Browser's timezone"
msgstr "Múi giờ trình duyệt"

#. module: web
#. openerp-web
#: code:addons/web/static/src/xml/base.xml:1454
#, python-format
msgid "Button"
msgstr "Nút"

#. module: web
#. openerp-web
#: code:addons/web/static/src/xml/base.xml:1469
#, python-format
msgid "Button Type:"
msgstr "Kiểu nút:"

#. module: web
#. openerp-web
#: code:addons/web/static/src/xml/base.xml:93
#, python-format
msgid ""
"By default, the master password is 'admin'. This password\n"
"                    is required to created, delete dump or restore databases."
msgstr ""
"Mặc định, the master password là 'admin'. Mật khẩu này\n"
"                    được dùng để tạo, xóa, sao lưu hoặc phục hồi cơ sở dữ "
"liệu."

#. module: web
#. openerp-web
#: code:addons/web/static/src/js/formats.js:117
#, python-format
msgid "Bytes,Kb,Mb,Gb,Tb,Pb,Eb,Zb,Yb"
msgstr "Bytes,Kb,Mb,Gb,Tb,Pb,Eb,Zb,Yb"

#. module: web
#. openerp-web
#: code:addons/web/static/src/xml/base.xml:1911
#, python-format
msgid "CSV File:"
msgstr "CSV File:"

#. module: web
#. openerp-web
#: code:addons/web/static/src/js/view_list.js:1862
#, python-format
msgid "Can't convert value %s to context"
msgstr "Can't convert value %s to context"

#. module: web
#. openerp-web
#: code:addons/web/static/src/js/view_form.js:2478
#, python-format
msgid "Can't send email to invalid e-mail address"
msgstr "Không thể gửi email tới một địa chỉ email không hợp lệ"

#. module: web
#. openerp-web
#: code:addons/web/static/src/js/view_form.js:1965
#: code:addons/web/static/src/xml/base.xml:336
#: code:addons/web/static/src/xml/base.xml:1511
#: code:addons/web/static/src/xml/base.xml:1993
#, python-format
msgid "Cancel"
msgstr "Hủy bỏ"

#. module: web
#. openerp-web
#: code:addons/web/static/src/xml/base.xml:272
#, python-format
msgid "Change Master Password"
msgstr "Change Master Password"

#. module: web
#. openerp-web
#: code:addons/web/controllers/main.py:797
#: code:addons/web/controllers/main.py:799
#: code:addons/web/controllers/main.py:830
#: code:addons/web/controllers/main.py:832
#: code:addons/web/controllers/main.py:838
#: code:addons/web/controllers/main.py:839
#: code:addons/web/static/src/js/chrome.js:707
#: code:addons/web/static/src/xml/base.xml:274
#: code:addons/web/static/src/xml/base.xml:334
#, python-format
msgid "Change Password"
msgstr "Thay đổi mật khẩu"

#. module: web
#. openerp-web
#: code:addons/web/static/src/xml/base.xml:993
#, python-format
msgid "Change default:"
msgstr "Thay đổi mặc định:"

#. module: web
#. openerp-web
#: code:addons/web/static/src/js/chrome.js:603
#, python-format
msgid "Changed Password"
msgstr "Mật khẩu đã thay đổi"
<<<<<<< HEAD
=======

#. module: web
#. openerp-web
#: code:addons/web/static/src/xml/base.xml:426
#, python-format
msgid "Chaussée de Namur 40"
msgstr ""
>>>>>>> 0eb9772a

#. module: web
#. openerp-web
#: code:addons/web/static/src/xml/base.xml:114
#, python-format
<<<<<<< HEAD
msgid "Check this box to evaluate OpenERP."
=======
msgid "Check this box to evaluate Odoo."
>>>>>>> 0eb9772a
msgstr "Đánh dấu để đánh giá hệ thống."

#. module: web
#. openerp-web
#: code:addons/web/static/src/js/view_form.js:2657
#, python-format
msgid "Choose Time"
msgstr "Chọn thời gian"

#. module: web
#. openerp-web
#: code:addons/web/static/src/xml/base.xml:132
#, python-format
msgid "Choose a password:"
msgstr "Chọn mật khẩu:"

#. module: web
#. openerp-web
#: code:addons/web/static/src/js/view_form.js:2631
#: code:addons/web/static/src/xml/base.xml:1357
#: code:addons/web/static/src/xml/base.xml:1359
#, python-format
msgid "Clear"
msgstr "Làm sạch"

#. module: web
#. openerp-web
#: code:addons/web/static/src/xml/base.xml:470
#, python-format
msgid "Click here to change your user's timezone."
<<<<<<< HEAD
msgstr "Bấm để thay đổi múi giờ."
=======
msgstr "Nhấp chuột để thay đổi múi giờ."
>>>>>>> 0eb9772a

#. module: web
#. openerp-web
#: code:addons/web/static/src/js/chrome.js:294
#: code:addons/web/static/src/js/chrome.js:1223
#, python-format
msgid "Client Error"
msgstr "Client Error"

#. module: web
#. openerp-web
#: code:addons/web/static/src/js/data_export.js:35
#: code:addons/web/static/src/js/view_form.js:1096
#: code:addons/web/static/src/xml/base.xml:1528
#, python-format
msgid "Close"
msgstr "Đóng"

#. module: web
#. openerp-web
#: code:addons/web/static/src/js/view_form.js:2634
#, python-format
msgid "Close without change"
msgstr "Đóng và không thay đổi"

#. module: web
#. openerp-web
#: code:addons/web/static/src/xml/base.xml:875
#, python-format
msgid "Condition:"
msgstr "Điều kiện:"

#. module: web
#. openerp-web
#: code:addons/web/static/src/js/view_form.js:1963
#, python-format
msgid "Confirm"
msgstr "Xác nhận"

#. module: web
#. openerp-web
#: code:addons/web/static/src/xml/base.xml:328
#, python-format
msgid "Confirm New Password:"
msgstr "Xác nhận mật khẩu mới:"

#. module: web
#. openerp-web
#: code:addons/web/static/src/xml/base.xml:288
#, python-format
msgid "Confirm new master password:"
msgstr "Confirm new master password:"

#. module: web
#. openerp-web
#: code:addons/web/static/src/xml/base.xml:136
#, python-format
msgid "Confirm password:"
msgstr "Xác nhận mật khẩu:"

#. module: web
#. openerp-web
#: code:addons/web/static/src/xml/base.xml:981
#, python-format
msgid "Context:"
msgstr "Context:"

#. module: web
#. openerp-web
#: code:addons/web/static/src/xml/base.xml:262
#, python-format
msgid "Copy of an existing database"
msgstr "Sao chép một cơ sở dữ liệu đã tồn tại"

#. module: web
#. openerp-web
#: code:addons/web/static/src/xml/base.xml:422
#, python-format
msgid "Copyright © 2004-TODAY OpenERP SA. All Rights Reserved."
msgstr "Copyright © 2004-TODAY OpenERP SA. All Rights Reserved."

#. module: web
#. openerp-web
#: code:addons/web/static/src/js/view_form.js:5674
#, python-format
msgid "Could not display the selected image."
msgstr "Không thể hiển thị ảnh đã chọn."

#. module: web
#: code:addons/web/controllers/main.py:759
#, python-format
msgid "Could not drop database !"
msgstr "Không thể xóa bỏ cơ sở dữ liệu !"

#. module: web
#. openerp-web
#: code:addons/web/static/src/js/view_list.js:1043
#, python-format
msgid "Could not find id in dataset"
msgstr "Không thể tìm thấy mã trong bộ dữ liệu"

#. module: web
#. openerp-web
#: code:addons/web/static/src/js/chrome.js:583
#, python-format
msgid "Could not restore the database"
msgstr "Không thể phục hồi cơ sở dữ liệu"

#. module: web
#. openerp-web
#: code:addons/web/static/src/js/views.js:1666
#, python-format
msgid "Could not serialize XML"
msgstr "Could not serialize XML"

#. module: web
#. openerp-web
#: code:addons/web/static/src/js/view_list.js:20
#: code:addons/web/static/src/js/view_list.js:2361
#: code:addons/web/static/src/xml/base.xml:304
#: code:addons/web/static/src/xml/base.xml:836
#: code:addons/web/static/src/xml/base.xml:1510
#: code:addons/web/static/src/xml/base.xml:1991
#, python-format
msgid "Create"
msgstr "Tạo mới"

#. module: web
#. openerp-web
#: code:addons/web/static/src/js/view_form.js:3366
#, python-format
msgid "Create \"<strong>%s</strong>\""
msgstr "Tạo \"<strong>%s</strong>\""

#. module: web
#. openerp-web
#: code:addons/web/static/src/xml/base.xml:141
#, python-format
msgid "Create Database"
msgstr "Tạo mới cơ sở dữ liệu"

#. module: web
#. openerp-web
#: code:addons/web/static/src/js/view_form.js:3454
#, python-format
msgid "Create a %s"
msgstr "Tạo một %s"

#. module: web
#. openerp-web
#: code:addons/web/static/src/xml/base.xml:82
#, python-format
msgid "Create a New Database"
msgstr "Tạo một cơ sở dữ liệu mới"

#. module: web
#. openerp-web
#: code:addons/web/static/src/js/view_form.js:3377
#, python-format
msgid "Create and Edit..."
msgstr "Tạo và sửa..."

#. module: web
#. openerp-web
#: code:addons/web/static/src/xml/base.xml:1992
#, python-format
msgid "Create and edit"
msgstr "Tạo và sửa"

#. module: web
#. openerp-web
#: code:addons/web/static/src/js/view_form.js:3421
#: code:addons/web/static/src/js/view_form.js:4402
#, python-format
msgid "Create: "
msgstr "Tạo mới: "

#. module: web
#. openerp-web
#: code:addons/web/static/src/xml/base.xml:634
#, python-format
msgid "Created by :"
msgstr "Tạo bởi :"

#. module: web
#. openerp-web
#: code:addons/web/static/src/xml/base.xml:573
#, python-format
msgid "Creation Date:"
msgstr "Ngày tạo:"

#. module: web
#. openerp-web
#: code:addons/web/static/src/xml/base.xml:569
#, python-format
msgid "Creation User:"
msgstr "Người tạo:"

#. module: web
#. openerp-web
#: code:addons/web/static/src/js/search.js:1699
#, python-format
msgid "Custom Filter"
msgstr "Tùy chỉnh bộ lọc"
<<<<<<< HEAD

#. module: web
#. openerp-web
#: code:addons/web/static/src/xml/base.xml:1724
#, python-format
msgid "Custom Filters"
msgstr "Tùy chỉnh bộ lọc"
=======
>>>>>>> 0eb9772a

#. module: web
#: view:False:0
msgid "Database"
msgstr "Cơ sở dữ liệu"

#. module: web
#. openerp-web
#: code:addons/web/static/src/xml/base.xml:302
#, python-format
msgid "Database Management"
msgstr "Quản lý cơ sở dữ liệu"

#. module: web
#. openerp-web
#: code:addons/web/static/src/js/chrome.js:549
#, python-format
msgid "Database backed up successfully"
msgstr "Cơ sở dữ liệu được sao lưu thành công"

#. module: web
#. openerp-web
#: code:addons/web/static/src/js/chrome.js:589
#, python-format
msgid "Database restored successfully"
msgstr "Cơ sở dữ liệu được phục hồi thành công"

#. module: web
#. openerp-web
#: code:addons/web/static/src/xml/base.xml:184
#: code:addons/web/static/src/xml/base.xml:216
#, python-format
msgid "Database:"
msgstr "Cơ sở dữ liệu:"

#. module: web
#. openerp-web
#: code:addons/web/static/src/xml/base.xml:537
#, python-format
msgid "Debug View#"
msgstr "Debug View#"

#. module: web
#. openerp-web
#: code:addons/web/static/src/xml/base.xml:120
#, python-format
msgid "Default language:"
msgstr "Ngôn ngữ mặc định:"

#. module: web
#. openerp-web
#: code:addons/web/static/src/xml/base.xml:858
#, python-format
msgid "Default:"
msgstr "Mặc định:"

#. module: web
#. openerp-web
#: code:addons/web/static/src/js/view_form.js:201
#: code:addons/web/static/src/js/view_list.js:351
#: code:addons/web/static/src/xml/base.xml:1896
#, python-format
msgid "Delete"
msgstr "Xóa"

#. module: web
#. openerp-web
#: code:addons/web/static/src/xml/base.xml:646
#, python-format
msgid "Delete this attachment"
msgstr "Xóa đính kèm này"

#. module: web
#. openerp-web
#: code:addons/web/static/src/xml/base.xml:1405
#, python-format
msgid "Delete this file"
msgstr "Xóa file này"

#. module: web
#. openerp-web
#: code:addons/web/static/src/xml/base.xml:1929
#, python-format
msgid "Delimiter:"
msgstr "Delimiter:"

#. module: web
#. openerp-web
#: code:addons/web/static/src/xml/base.xml:797
#: code:addons/web/static/src/xml/base.xml:841
#: code:addons/web/static/src/xml/base.xml:1525
#, python-format
msgid "Discard"
msgstr "Hủy bỏ"
<<<<<<< HEAD
=======

#. module: web
#. openerp-web
#: code:addons/web/static/src/xml/base.xml:435
#, python-format
msgid "Discover Events of Odoo around the world..."
msgstr ""
>>>>>>> 0eb9772a

#. module: web
#. openerp-web
#: code:addons/web/static/src/js/chrome.js:531
#, python-format
msgid "Do you really want to delete the database: %s ?"
msgstr "Bạn có thực sự muốn xóa cơ sở dữ liệu này: %s ?"

#. module: web
#. openerp-web
#: code:addons/web/static/src/js/views.js:1320
#, python-format
msgid "Do you really want to delete this attachment ?"
msgstr "Bạn có thực sự muốn xóa đính kèm này ?"

#. module: web
#. openerp-web
#: code:addons/web/static/src/js/view_form.js:790
#, python-format
msgid "Do you really want to delete this record?"
msgstr "Bạn thực sự muốn xóa bản ghi này?"

#. module: web
#. openerp-web
#: code:addons/web/static/src/js/view_list.js:601
#, python-format
msgid "Do you really want to remove these records?"
msgstr "Bạn thực sự muốn gỡ bỏ bản ghi này?"

#. module: web
#. openerp-web
#: code:addons/web/static/src/xml/base.xml:1921
#, python-format
msgid "Does your file have titles?"
msgstr "File của bạn có tiêu đề không?"

#. module: web
#. openerp-web
#: code:addons/web/static/src/xml/base.xml:985
#, python-format
msgid "Domain:"
msgstr "Miền:"

#. module: web
#. openerp-web
#: code:addons/web/static/src/js/core.js:704
#, python-format
msgid "Don't leave yet,<br />it's still loading..."
msgstr "Xin đừng thoát khỏi,<br />Ứng dụng thực sự vẫn đang được nạp..."

#. module: web
#. openerp-web
#: code:addons/web/static/src/js/view_form.js:2633
#: code:addons/web/static/src/js/view_form.js:2663
#, python-format
msgid "Done"
msgstr "Hoàn thành"

#. module: web
#. openerp-web
#: code:addons/web/static/src/js/view_form.js:5611
#: code:addons/web/static/src/js/view_list.js:2293
#, python-format
msgid "Download"
msgstr "Tải xuống"

#. module: web
#. openerp-web
#: code:addons/web/static/src/js/view_list.js:2305
#, python-format
msgid "Download \"%s\""
msgstr "Tải xuống \"%s\""

#. module: web
#. openerp-web
#: code:addons/web/static/src/xml/base.xml:178
#: code:addons/web/static/src/xml/base.xml:306
#, python-format
msgid "Drop"
msgstr "Xóa bỏ"

#. module: web
#. openerp-web
#: code:addons/web/controllers/main.py:759
#: code:addons/web/static/src/xml/base.xml:176
#, python-format
msgid "Drop Database"
msgstr "Xóa bỏ cơ sở dữ liệu"

#. module: web
#. openerp-web
#: code:addons/web/static/src/js/chrome.js:539
#, python-format
msgid "Dropping database"
msgstr "Đang xóa bỏ cơ sở dữ liệu"

#. module: web
#. openerp-web
#: code:addons/web/static/src/js/view_form.js:202
#: code:addons/web/static/src/xml/base.xml:152
#: code:addons/web/static/src/xml/base.xml:305
#, python-format
msgid "Duplicate"
msgstr "Sao chép"

#. module: web
#. openerp-web
#: code:addons/web/static/src/xml/base.xml:150
#, python-format
msgid "Duplicate Database"
msgstr "Sao chép cơ sở dữ liệu"

#. module: web
#. openerp-web
#: code:addons/web/static/src/js/chrome.js:521
#, python-format
msgid "Duplicating database"
msgstr "Đang sao chéo cơ sở dữ liệu"

#. module: web
#. openerp-web
#: code:addons/web/static/src/js/view_form.js:2478
#, python-format
msgid "E-mail Error"
msgstr "Lỗi email"

#. module: web
#. openerp-web
#: code:addons/web/static/src/xml/base.xml:550
#: code:addons/web/static/src/xml/base.xml:833
#: code:addons/web/static/src/xml/base.xml:1304
#, python-format
msgid "Edit"
msgstr "Chỉnh sửa"

#. module: web
#. openerp-web
#: code:addons/web/static/src/xml/base.xml:552
#, python-format
msgid "Edit Action"
msgstr "Edit Action"

#. module: web
#. openerp-web
#: code:addons/web/static/src/xml/base.xml:445
#, python-format
msgid "Edit Company data"
msgstr "Chỉnh sửa dữ liệu công ty"

#. module: web
#. openerp-web
#: code:addons/web/static/src/xml/base.xml:551
#, python-format
msgid "Edit SearchView"
msgstr "Edit SearchView"

#. module: web
#. openerp-web
#: code:addons/web/static/src/xml/base.xml:553
#, python-format
msgid "Edit Workflow"
msgstr "Edit Workflow"

#. module: web
#: view:website:web.login
msgid "Email"
msgstr "Tên đăng nhập / Email"

#. module: web
#. openerp-web
#: code:addons/web/static/src/xml/base.xml:1933
#, python-format
msgid "Encoding:"
msgstr "Mã hóa:"
<<<<<<< HEAD
=======

#. module: web
#. openerp-web
#: code:addons/web/static/src/xml/website.tour.xml:25
#, python-format
msgid "End This Tutorial"
msgstr ""
>>>>>>> 0eb9772a

#. module: web
#. openerp-web
#: code:addons/web/static/src/js/view_form.js:2632
#, python-format
msgid "Erase the current date"
msgstr "Xóa ngày hiện tại"

#. module: web
#. openerp-web
#: code:addons/web/static/src/js/search.js:1773
#, python-format
msgid "Error"
msgstr "Lỗi"

#. module: web
#: code:addons/web/controllers/main.py:799
#: code:addons/web/controllers/main.py:839
#, python-format
msgid "Error, password not changed !"
msgstr "Lỗi, mật khẩu không được thay đổi !"

#. module: web
#. openerp-web
#: code:addons/web/static/src/js/pyeval.js:902
#, python-format
msgid "Evaluation Error"
msgstr "Lỗi đánh giá"

#. module: web
#. openerp-web
#: code:addons/web/static/src/js/view_list.js:350
#: code:addons/web/static/src/xml/base.xml:1789
#, python-format
msgid "Export"
msgstr "Export"

#. module: web
#. openerp-web
#: code:addons/web/static/src/js/data_export.js:11
#, python-format
msgid "Export Data"
msgstr "Export Data"

#. module: web
#. openerp-web
#: code:addons/web/static/src/xml/base.xml:1807
#, python-format
msgid "Export Formats"
msgstr "Export Formats"

#. module: web
#. openerp-web
#: code:addons/web/static/src/js/data_export.js:36
#, python-format
msgid "Export To File"
msgstr "Export To File"

#. module: web
#. openerp-web
#: code:addons/web/static/src/xml/base.xml:1801
#, python-format
msgid "Export Type:"
msgstr "Export Type:"

#. module: web
#. openerp-web
#: code:addons/web/static/src/xml/base.xml:1804
#, python-format
msgid "Export all Data"
msgstr "Export all Data"

#. module: web
#. openerp-web
#: code:addons/web/static/src/js/views.js:822
#, python-format
msgid "Failed to evaluate search criterions"
msgstr "Tiêu chí tìm kiếm không hợp lệ"
<<<<<<< HEAD
=======

#. module: web
#. openerp-web
#: code:addons/web/static/src/xml/base.xml:1732
#, python-format
msgid "Favorites"
msgstr ""
>>>>>>> 0eb9772a

#. module: web
#. openerp-web
#: code:addons/web/static/src/js/view_form.js:1256
#, python-format
msgid "Field '%s' specified in view could not be found."
msgstr "Field '%s' specified in view could not be found."

#. module: web
#. openerp-web
#: code:addons/web/static/src/xml/base.xml:961
#, python-format
msgid "Field:"
msgstr "Field:"

#. module: web
#. openerp-web
#: code:addons/web/static/src/js/views.js:944
#: code:addons/web/static/src/xml/base.xml:545
#, python-format
msgid "Fields View Get"
msgstr "Fields View Get"

#. module: web
#. openerp-web
#: code:addons/web/static/src/xml/base.xml:1815
#, python-format
msgid "Fields to export"
msgstr "Fields to export"

#. module: web
#. openerp-web
#: code:addons/web/static/src/js/view_form.js:5531
#, python-format
msgid "File Upload"
msgstr "File Upload"

#. module: web
#. openerp-web
#: code:addons/web/static/src/js/view_form.js:5511
#, python-format
msgid "File upload"
msgstr "Tải file"

#. module: web
#. openerp-web
#: code:addons/web/static/src/xml/base.xml:251
#, python-format
msgid "File:"
msgstr "File:"

#. module: web
#. openerp-web
#: code:addons/web/static/src/xml/base.xml:87
#, python-format
msgid ""
"Fill in this form to create an OpenERP database. You can\n"
"                    create databases for different companies or for "
"different\n"
"                    goals (testing, production). Once the database is "
"created,\n"
"                    you will be able to install your first application."
<<<<<<< HEAD
msgstr ""
"Điền thông tin vào form này để tạo mới một cơ sở dữ liệu. Bạn có thể\n"
"                    tạo cơ sở dữ liệu cho các công ty hoặc mục tiêu khác "
"nhau\n"
"                    Khi cơ sở dữ liệu được tạo, bạn có thể cài đặt các ứng "
"dụng."
=======
msgstr "Điền thông tin vào form này để tạo mới một cơ sở dữ liệu. Bạn có thể\n                    tạo cơ sở dữ liệu cho các công ty hoặc mục tiêu khác nhau\n                    Khi cơ sở dữ liệu được tạo, bạn có thể cài đặt các ứng dụng."
>>>>>>> 0eb9772a

#. module: web
#. openerp-web
#: code:addons/web/static/src/js/search.js:1112
#, python-format
msgid "Filter"
msgstr "Lọc"

#. module: web
#. openerp-web
#: code:addons/web/static/src/xml/base.xml:1604
#, python-format
msgid "Filter Name:"
msgstr "Tên bộ lọc:"

#. module: web
#. openerp-web
#: code:addons/web/static/src/xml/base.xml:1729
#, python-format
msgid "Filter name"
msgstr "Tên bộ lọc"

#. module: web
#. openerp-web
#: code:addons/web/static/src/js/search.js:1773
#, python-format
msgid "Filter name is required."
msgstr "Tên bộ lọc là bắt buộc."

#. module: web
#. openerp-web
#: code:addons/web/static/src/js/search.js:1057
#, python-format
msgid "Filter on: %s"
msgstr "Lọc trên: %s"

#. module: web
#. openerp-web
#: code:addons/web/static/src/js/search.js:644
#: code:addons/web/static/src/xml/base.xml:1586
#, python-format
msgid "Filters"
msgstr "Lọc"

#. module: web
#. openerp-web
#: code:addons/web/static/src/xml/base.xml:425
#, python-format
msgid "For more information visit"
msgstr "Xem thêm thông tin"

#. module: web
#. openerp-web
#: code:addons/web/static/src/xml/base.xml:1940
#, python-format
msgid ""
"For use if CSV files have titles on multiple lines, skips more than a single "
"line during import"
msgstr ""
"For use if CSV files have titles on multiple lines, skips more than a single "
"line during import"

#. module: web
#. openerp-web
#: code:addons/web/static/src/js/view_form.js:79
#: code:addons/web/static/src/js/view_form.js:322
#, python-format
msgid "Form"
msgstr "Form"

#. module: web
#. openerp-web
#: code:addons/web/static/src/xml/base.xml:424
#, python-format
msgid "GNU Affero General Public License"
msgstr "GNU Affero General Public License"

#. module: web
#. openerp-web
#: code:addons/web/static/src/js/view_list.js:440
#, python-format
msgid "Group"
msgstr "Nhóm"

#. module: web
#. openerp-web
#: code:addons/web/static/src/js/search.js:1225
#, python-format
msgid "Group by: %s"
msgstr "Nhóm theo: %s"

#. module: web
#. openerp-web
#: code:addons/web/static/src/js/search.js:1249
#, python-format
msgid "GroupBy"
msgstr "Nhóm theo"

#. module: web
#. openerp-web
#: code:addons/web/static/src/xml/base.xml:408
#, python-format
msgid "Help"
msgstr "Trợ giúp"

#. module: web
#. openerp-web
#: code:addons/web/static/src/xml/base.xml:1969
#, python-format
msgid "Here is a preview of the file we could not import:"
msgstr "Here is a preview of the file we could not import:"

#. module: web
#. openerp-web
#: code:addons/web/static/src/js/view_form.js:2659
#, python-format
msgid "Hour"
msgstr "Giờ"

#. module: web
#. openerp-web
#: code:addons/web/static/src/xml/base.xml:561
#, python-format
msgid "ID:"
msgstr "ID:"

#. module: web
#. openerp-web
#: code:addons/web/static/src/js/view_form.js:5674
#, python-format
msgid "Image"
msgstr "Hình ảnh"

#. module: web
#. openerp-web
#: code:addons/web/static/src/xml/base.xml:1900
#, python-format
msgid "Import"
msgstr "Import"

#. module: web
#. openerp-web
#: code:addons/web/static/src/xml/base.xml:1917
#, python-format
msgid "Import Options"
msgstr "Import Options"

#. module: web
#. openerp-web
#: code:addons/web/static/src/xml/base.xml:1803
#, python-format
msgid "Import-Compatible Export"
msgstr "Import-Compatible Export"

#. module: web
#. openerp-web
#: code:addons/web/static/src/js/chrome.js:578
#, python-format
msgid "Incorrect super-administrator password"
msgstr "Sai mật khẩu quản trị viên cấp cao"

#. module: web
#. openerp-web
#: code:addons/web/static/src/js/search.js:917
#, python-format
msgid "Incorrect value for field %(fieldname)s: [%(value)s] is %(message)s"
msgstr "Incorrect value for field %(fieldname)s: [%(value)s] is %(message)s"

#. module: web
#. openerp-web
#: code:addons/web/static/src/js/search.js:874
#, python-format
msgid "Invalid Search"
msgstr "Tìm kiếm không hợp lệ"

#. module: web
#. openerp-web
#: code:addons/web/static/src/js/chrome.js:412
#, python-format
msgid "Invalid database name"
msgstr "Tên cơ sở dữ liệu không hợp lệ"

#. module: web
#. openerp-web
#: code:addons/web/static/src/js/views.js:949
#: code:addons/web/static/src/xml/base.xml:543
#, python-format
msgid "JS Tests"
msgstr "JS Tests"

#. module: web
#: code:addons/web/controllers/main.py:846
#, python-format
msgid "Languages"
msgstr "Ngôn ngữ"

#. module: web
#. openerp-web
#: code:addons/web/static/src/xml/base.xml:581
#, python-format
msgid "Latest Modification Date:"
msgstr "Ngày chỉnh sửa gần nhất:"

#. module: web
#. openerp-web
#: code:addons/web/static/src/xml/base.xml:577
#, python-format
msgid "Latest Modification by:"
msgstr "Chỉnh sửa gần nhất bởi:"

#. module: web
#. openerp-web
#: code:addons/web/static/src/xml/base.xml:1937
#, python-format
msgid "Latin 1"
msgstr "Latin 1"

#. module: web
#. openerp-web
#: code:addons/web/static/src/xml/base.xml:424
#, python-format
msgid "Licenced under the terms of"
msgstr "Licenced under the terms of"

#. module: web
#. openerp-web
#: code:addons/web/static/src/xml/base.xml:1940
#, python-format
msgid "Lines to skip"
msgstr "Lines to skip"

#. module: web
#. openerp-web
#: code:addons/web/static/src/js/view_list.js:11
#, python-format
msgid "List"
msgstr "Danh sách"

#. module: web
#. openerp-web
#: code:addons/web/static/src/xml/base.xml:111
#, python-format
msgid "Load demonstration data:"
msgstr "Nạp dữ liệu mô phỏng:"

#. module: web
#. openerp-web
#: code:addons/web/static/src/js/chrome.js:354
#: code:addons/web/static/src/js/chrome.js:388
#, python-format
msgid "Loading"
msgstr "Đang nạp"

#. module: web
#. openerp-web
#: code:addons/web/static/src/js/chrome.js:386
#, python-format
msgid "Loading (%d)"
msgstr "Đang nạp (%d)"

#. module: web
#. openerp-web
#: code:addons/web/static/src/js/core.js:701
#: code:addons/web/static/src/xml/base.xml:9
#, python-format
msgid "Loading..."
msgstr "Đang nạp..."

#. module: web
#. openerp-web
#: code:addons/web/static/src/js/pyeval.js:906
#, python-format
msgid ""
"Local evaluation failure\n"
"%s\n"
"\n"
"%s"
msgstr ""
"Local evaluation failure\n"
"%s\n"
"\n"
"%s"

#. module: web
#: view:False:0
msgid "Log in"
msgstr "Đăng nhập"

#. module: web
#. openerp-web
#: code:addons/web/static/src/xml/base.xml:409
#, python-format
msgid "Log out"
<<<<<<< HEAD
msgstr "Đăng xuất"
=======
msgstr "Thoát"
>>>>>>> 0eb9772a

#. module: web
#. openerp-web
#: code:addons/web/static/src/js/search.js:1599
#, python-format
msgid "M2O search fields do not currently handle multiple default values"
msgstr "M2O search fields do not currently handle multiple default values"

#. module: web
#: view:False:0
msgid "Manage Databases"
msgstr "Quản lý cơ sở dữ liệu"

#. module: web
#. openerp-web
#: code:addons/web/static/src/xml/base.xml:546
#: code:addons/web/static/src/xml/base.xml:1599
#, python-format
msgid "Manage Filters"
msgstr "Quản lý bộ lọc"

#. module: web
#. openerp-web
#: code:addons/web/static/src/xml/base.xml:549
#, python-format
msgid "Manage Views"
msgstr "Manage Views"

#. module: web
#. openerp-web
#: code:addons/web/static/src/xml/base.xml:197
#: code:addons/web/static/src/xml/base.xml:229
#: code:addons/web/static/src/xml/base.xml:247
#, python-format
msgid "Master Password:"
msgstr "Master Password:"

#. module: web
#. openerp-web
#: code:addons/web/static/src/xml/base.xml:99
#: code:addons/web/static/src/xml/base.xml:158
#: code:addons/web/static/src/xml/base.xml:280
#, python-format
msgid "Master password:"
msgstr "Master password:"

#. module: web
#. openerp-web
#: code:addons/web/static/src/js/core.js:707
#, python-format
msgid "Maybe you should consider reloading the application by pressing F5..."
msgstr "Có thể bạn nên nạp lại ứng dụng bằng cách nhấn phím F5..."
<<<<<<< HEAD
=======

#. module: web
#. openerp-web
#: code:addons/web/static/src/js/views.js:990
#, python-format
msgid "Metadata (%s)"
msgstr ""
>>>>>>> 0eb9772a

#. module: web
#. openerp-web
#: code:addons/web/static/src/xml/base.xml:1473
#, python-format
msgid "Method:"
msgstr "Phương thức:"

#. module: web
#. openerp-web
#: code:addons/web/static/src/js/view_form.js:2660
#, python-format
msgid "Minute"
msgstr "Phút"

#. module: web
#. openerp-web
#: code:addons/web/static/src/xml/base.xml:259
#, python-format
msgid "Mode:"
msgstr "Chế độ:"

#. module: web
#. openerp-web
#: code:addons/web/static/src/js/views.js:1002
#, python-format
msgid "Model %s fields"
msgstr "Model %s fields"

#. module: web
#. openerp-web
#: code:addons/web/static/src/xml/base.xml:639
#, python-format
msgid "Modified by :"
msgstr "Chỉnh sửa bởi :"

#. module: web
#. openerp-web
#: code:addons/web/static/src/xml/base.xml:989
#, python-format
msgid "Modifiers:"
msgstr "Người chỉnh sửa:"

#. module: web
#. openerp-web
#: code:addons/web/static/src/js/views.js:1136
#: code:addons/web/static/src/xml/base.xml:350
#: code:addons/web/static/src/xml/base.xml:1288
#, python-format
msgid "More"
msgstr "Xem thêm"

#. module: web
#. openerp-web
#: code:addons/web/static/src/xml/base.xml:406
#, python-format
msgid "My Odoo.com account"
msgstr "Tài khoản Odoo.com"

#. module: web
#. openerp-web
#: code:addons/web/static/src/xml/base.xml:1850
#, python-format
msgid "Name"
msgstr "Tên"

#. module: web
#. openerp-web
#: code:addons/web/static/src/xml/base.xml:1986
#, python-format
msgid "Name:"
msgstr "Tên:"

#. module: web
#. openerp-web
#: code:addons/web/static/src/js/view_form.js:327
#, python-format
msgid "New"
msgstr "Mới"

#. module: web
#. openerp-web
#: code:addons/web/static/src/xml/base.xml:323
#, python-format
msgid "New Password:"
msgstr "Mật khẩu mới:"

#. module: web
#. openerp-web
#: code:addons/web/static/src/xml/base.xml:166
#: code:addons/web/static/src/xml/base.xml:255
#, python-format
msgid "New database name:"
msgstr "Tên cơ sở dữ liệu mới:"

#. module: web
#. openerp-web
#: code:addons/web/static/src/xml/base.xml:284
#, python-format
msgid "New master password:"
msgstr "New master password:"

#. module: web
#. openerp-web
#: code:addons/web/static/src/js/view_form.js:2637
#, python-format
msgid "Next>"
msgstr "Tiếp>"

#. module: web
#. openerp-web
#: code:addons/web/static/src/js/search.js:1518
#, python-format
msgid "No"
msgstr "No"

#. module: web
#: code:addons/web/controllers/main.py:1230
#, python-format
msgid "No content found for field '%s' on '%s:%s'"
msgstr "No content found for field '%s' on '%s:%s'"

#. module: web
#. openerp-web
#: code:addons/web/static/src/js/view_form.js:156
#, python-format
msgid "No data provided."
msgstr "Không có dữ liệu."

#. module: web
#. openerp-web
#: code:addons/web/static/src/js/view_form.js:3386
#, python-format
msgid "No results to show..."
msgstr "Không có kết quả để hiển thị..."

#. module: web
#. openerp-web
#: code:addons/web/static/src/js/view_form.js:3750
#, python-format
msgid "No value found for the field  for value "
msgstr "No value found for the field  for value "

#. module: web
#. openerp-web
#: code:addons/web/static/src/js/views.js:1631
#, python-format
msgid "Node [%s] is not a JSONified XML node"
msgstr "Node [%s] is not a JSONified XML node"

#. module: web
#. openerp-web
#: code:addons/web/static/src/js/view_form.js:2662
#, python-format
msgid "Now"
msgstr "Bây giờ"

#. module: web
#. openerp-web
#: code:addons/web/static/src/xml/base.xml:965
#, python-format
msgid "Object:"
msgstr "Đối tượng:"

#. module: web
#. openerp-web
#: code:addons/web/static/src/xml/base.xml:450
#, python-format
msgid "Odoo"
msgstr "Odoo"

#. module: web
#. openerp-web
#: code:addons/web/static/src/xml/base.xml:425
#, python-format
msgid "Odoo.com"
msgstr "Odoo.com"

#. module: web
#. openerp-web
#: code:addons/web/static/src/js/chrome.js:275
#: code:addons/web/static/src/js/chrome.js:284
#: code:addons/web/static/src/js/chrome.js:341
#: code:addons/web/static/src/js/chrome.js:498
#: code:addons/web/static/src/js/chrome.js:731
#: code:addons/web/static/src/js/view_form.js:593
#: code:addons/web/static/src/js/view_form.js:1969
#: code:addons/web/static/src/xml/base.xml:1884
#, python-format
msgid "Ok"
msgstr "Ok"

#. module: web
#. openerp-web
#: code:addons/web/static/src/xml/base.xml:318
#, python-format
msgid "Old Password:"
msgstr "Mật khẩu cũ:"

#. module: web
#. openerp-web
#: code:addons/web/static/src/xml/base.xml:997
#, python-format
msgid "On change:"
msgstr "On change:"

#. module: web
#. openerp-web
#: code:addons/web/static/src/xml/base.xml:894
#, python-format
msgid "Only you"
msgstr "Chỉ mình bạn"

#. module: web
#. openerp-web
#: code:addons/web/static/src/js/view_form.js:3577
#: code:addons/web/static/src/js/view_form.js:4310
#: code:addons/web/static/src/js/view_form.js:4430
#: code:addons/web/static/src/js/view_form.js:4881
#: code:addons/web/static/src/js/view_form.js:5012
#, python-format
msgid "Open: "
msgstr "Mở: "

#. module: web
#: view:False:0
msgid "OpenERP"
msgstr "OpenERP"

#. module: web
#. openerp-web
#: code:addons/web/static/src/xml/base.xml:423
#, python-format
msgid "OpenERP SA Company"
msgstr "OpenERP SA Company"

#. module: web
#: view:False:0
msgid "OpenERP Web Tests"
msgstr "OpenERP Web Tests"

#. module: web
#. openerp-web
#: code:addons/web/static/src/xml/base.xml:422
#, python-format
msgid "OpenERP is a trademark of the"
msgstr "OpenERP is a trademark of the"

#. module: web
#. openerp-web
#: code:addons/web/static/src/xml/base.xml:162
#, python-format
msgid "Original database name:"
msgstr "Cơ sở dữ liệu gốc:"

#. module: web
#. openerp-web
#: view:False:0 code:addons/web/static/src/xml/base.xml:309
#, python-format
msgid "Password"
msgstr "Mật khẩu"

#. module: web
#. openerp-web
#: code:addons/web/static/src/js/chrome.js:603
#, python-format
msgid "Password has been changed successfully"
msgstr "Mật khẩu đã được thay đổi thành công"

#. module: web
#. openerp-web
#: code:addons/web/static/src/js/chrome.js:458
#, python-format
msgid "Please confirm your new password"
msgstr "Xin hãy xác nhận mật khẩu mới"

#. module: web
#. openerp-web
#: code:addons/web/static/src/js/data_export.js:145
#, python-format
msgid "Please enter save field list name"
msgstr "Please enter save field list name"

#. module: web
#. openerp-web
#: code:addons/web/static/src/js/chrome.js:456
#, python-format
msgid "Please enter your new password"
msgstr "Xin hãy nhập mật khẩu mới"

#. module: web
#. openerp-web
#: code:addons/web/static/src/js/chrome.js:455
#, python-format
msgid "Please enter your previous password"
msgstr "Xin hãy nhập mật khẩu trước đó"

#. module: web
#. openerp-web
#: code:addons/web/static/src/xml/base.xml:1844
#, python-format
msgid "Please note that only the selected ids will be exported."
msgstr "Xin hãy lưu ý rằng chỉ mã được chọn mới được xuất."

#. module: web
#. openerp-web
#: code:addons/web/static/src/xml/base.xml:1841
#, python-format
msgid ""
"Please pay attention that all records matching your search filter will be "
"exported. Not only the selected ids."
<<<<<<< HEAD
msgstr ""
"Hãy lưu ý rằng, tất cả bản ghi được tìm thấy sẽ được xuất, không chỉ những "
"bản ghi được lựa chọn"
=======
msgstr "Hãy lưu ý rằng, tất cả bản ghi được tìm thấy sẽ được xuất, không chỉ những bản ghi được lựa chọn"
>>>>>>> 0eb9772a

#. module: web
#. openerp-web
#: code:addons/web/static/src/js/data_export.js:394
#, python-format
msgid "Please select fields to export..."
msgstr "Xin hãy chọn trường để xuất..."

#. module: web
#. openerp-web
#: code:addons/web/static/src/js/data_export.js:381
#, python-format
msgid "Please select fields to save export list..."
msgstr "Please select fields to save export list..."

#. module: web
#. openerp-web
#: view:False:0 code:addons/web/static/src/xml/base.xml:449
#, python-format
msgid "Powered by"
msgstr ""

#. module: web
#. openerp-web
#: code:addons/web/static/src/xml/base.xml:405
#, python-format
msgid "Preferences"
msgstr "Tùy chọn"

#. module: web
#. openerp-web
#: code:addons/web/static/src/js/views.js:1135
#, python-format
msgid "Print"
msgstr "In"

#. module: web
#. openerp-web
#: code:addons/web/static/src/xml/base.xml:554
#, python-format
msgid "Print Workflow"
msgstr "In quy trình làm việc"

#. module: web
#: view:False:0
msgid ""
"QUnit.config.testTimeout = 5 * 60 * 1000;\n"
"                        QUnit.moduleDone(function(result) {\n"
"                            console.log(result.name + \" (\" + result.passed "
"+ \"/\" + result.total + \" passed tests)\");\n"
"                        });\n"
"                        QUnit.done(function(result) {\n"
"                            if (result.failed === 0) {\n"
"                                console.log('ok');\n"
"                            }\n"
"                        });\n"
"                        openerp.web.qweb.add_template(\"/web/webclient/qweb"
"\");"
msgstr ""
"QUnit.config.testTimeout = 5 * 60 * 1000;\n"
"                        QUnit.moduleDone(function(result) {\n"
"                            console.log(result.name + \" (\" + result.passed "
"+ \"/\" + result.total + \" passed tests)\");\n"
"                        });\n"
"                        QUnit.done(function(result) {\n"
"                            if (result.failed === 0) {\n"
"                                console.log('ok');\n"
"                            }\n"
"                        });\n"
"                        openerp.web.qweb.add_template(\"/web/webclient/qweb"
"\");"

#. module: web
#. openerp-web
#: code:addons/web/static/src/xml/base.xml:1001
#, python-format
msgid "Relation:"
msgstr "Quan hệ:"

#. module: web
#. openerp-web
#: code:addons/web/static/src/xml/base.xml:1830
#, python-format
msgid "Remove"
msgstr "Gỡ bỏ"

#. module: web
#. openerp-web
#: code:addons/web/static/src/xml/base.xml:1831
#, python-format
msgid "Remove All"
msgstr "Gỡ bỏ tất cả"

#. module: web
#. openerp-web
#: code:addons/web/static/src/js/view_form.js:3750
#, python-format
msgid "Render"
msgstr "Render"

#. module: web
#. openerp-web
#: code:addons/web/static/src/js/view_form.js:2508
#, python-format
msgid "Resource Error"
msgstr "Lỗi tài nguyên"

#. module: web
#. openerp-web
#: code:addons/web/static/src/xml/base.xml:241
#: code:addons/web/static/src/xml/base.xml:308
#, python-format
msgid "Restore"
msgstr "Phục hồi"

#. module: web
#. openerp-web
#: code:addons/web/static/src/js/chrome.js:582
#: code:addons/web/static/src/xml/base.xml:239
#, python-format
msgid "Restore Database"
msgstr "Phục hồi cơ sở dữ liệu"

#. module: web
#. openerp-web
#: code:addons/web/static/src/js/chrome.js:589
#, python-format
msgid "Restored"
msgstr "Đã phục hồi"

#. module: web
#. openerp-web
#: code:addons/web/static/src/xml/base.xml:794
#: code:addons/web/static/src/xml/base.xml:839
#: code:addons/web/static/src/xml/base.xml:1516
#: code:addons/web/static/src/xml/base.xml:1736
#, python-format
msgid "Save"
msgstr "Lưu"

#. module: web
#. openerp-web
#: code:addons/web/static/src/xml/base.xml:1519
#, python-format
msgid "Save & Close"
msgstr "Lưu & Đóng"

#. module: web
#. openerp-web
#: code:addons/web/static/src/xml/base.xml:1520
#, python-format
msgid "Save & New"
msgstr "Lưu & Tạo mới"

#. module: web
#. openerp-web
#: code:addons/web/static/src/xml/base.xml:1350
#: code:addons/web/static/src/xml/base.xml:1352
#, python-format
msgid "Save As"
msgstr "Lưu thành"

#. module: web
#. openerp-web
#: code:addons/web/static/src/js/view_form.js:5546
#, python-format
msgid "Save As..."
msgstr "Lưu thành..."

#. module: web
#. openerp-web
#: code:addons/web/static/src/xml/base.xml:1598
#, python-format
msgid "Save Filter"
msgstr "Lưu bộ lọc"

#. module: web
#. openerp-web
#: code:addons/web/static/src/xml/base.xml:1882
#, python-format
msgid "Save as:"
msgstr "Lưu thành:"

#. module: web
#. openerp-web
#: code:addons/web/static/src/xml/base.xml:1727
#, python-format
msgid "Save current filter"
msgstr "Lưu bộ lọc hiện tại"

#. module: web
#. openerp-web
#: code:addons/web/static/src/js/view_form.js:1097
#, python-format
msgid "Save default"
msgstr "Lưu mặc định"

#. module: web
#. openerp-web
#: code:addons/web/static/src/xml/base.xml:1817
#, python-format
msgid "Save fields list"
msgstr "Save fields list"

#. module: web
#. openerp-web
#: code:addons/web/static/src/xml/base.xml:1888
#, python-format
msgid "Saved exports:"
msgstr "Saved exports:"

#. module: web
#. openerp-web
#: code:addons/web/static/src/xml/base.xml:1563
#, python-format
msgid "Search"
msgstr "Tìm kiếm"

#. module: web
#. openerp-web
#: code:addons/web/static/src/js/search.js:1535
#, python-format
msgid "Search %(field)s at: %(value)s"
msgstr "Tìm %(field)s với giá trị: %(value)s"

#. module: web
#. openerp-web
#: code:addons/web/static/src/js/search.js:1384
#: code:addons/web/static/src/js/search.js:1402
#, python-format
msgid "Search %(field)s for: %(value)s"
msgstr "Tìm %(field)s với giá trị: %(value)s"

#. module: web
#. openerp-web
#: code:addons/web/static/src/xml/base.xml:1563
#, python-format
msgid "Search Again"
msgstr "Tìm kiếm lại"

#. module: web
#. openerp-web
#: code:addons/web/static/src/js/view_form.js:3352
#, python-format
msgid "Search More..."
msgstr "Tìm kiếm thêm..."

#. module: web
#. openerp-web
#: code:addons/web/static/src/js/view_form.js:3421
#, python-format
msgid "Search: "
msgstr "Tìm kiếm: "

#. module: web
#. openerp-web
#: code:addons/web/static/src/js/view_form.js:2661
#, python-format
msgid "Second"
msgstr "Giây"

#. module: web
#. openerp-web
#: code:addons/web/static/src/xml/base.xml:1344
#: code:addons/web/static/src/xml/base.xml:1507
#, python-format
msgid "Select"
msgstr "Lựa chọn"

#. module: web
#. openerp-web
#: code:addons/web/static/src/js/view_form.js:2651
#, python-format
msgid "Select D, M d"
msgstr "Select D, M d"

#. module: web
#. openerp-web
#: code:addons/web/static/src/xml/base.xml:1907
#, python-format
msgid ""
"Select a .CSV file to import. If you need a sample of file to import,\n"
"       you should use the export tool with the \"Import Compatible\" option."
msgstr ""
"Select a .CSV file to import. If you need a sample of file to import,\n"
"       you should use the export tool with the \"Import Compatible\" option."

#. module: web
#. openerp-web
#: code:addons/web/static/src/xml/base.xml:105
#, python-format
msgid "Select a database name:"
msgstr "Chọn một tên cơ sở dữ liệu:"

#. module: web
#. openerp-web
#: code:addons/web/static/src/js/view_form.js:2653
#, python-format
msgid "Select a date"
msgstr "Chọn một ngày tháng"

#. module: web
#. openerp-web
#: code:addons/web/static/src/xml/base.xml:1134
#, python-format
msgid "Select date"
msgstr "Chọn ngày tháng"

#. module: web
#. openerp-web
#: code:addons/web/static/src/xml/base.xml:1005
#, python-format
msgid "Selection:"
msgstr "Lựa chọn:"

#. module: web
#. openerp-web
#: code:addons/web/static/src/xml/base.xml:1927
#, python-format
msgid "Separator:"
msgstr "Ngăn cách:"

#. module: web
#. openerp-web
#: code:addons/web/static/src/js/view_form.js:2650
#, python-format
msgid "Set DD as first week day"
msgstr "Set DD as first week day"

#. module: web
#. openerp-web
#: code:addons/web/static/src/js/view_form.js:1090
#, python-format
msgid "Set Default"
msgstr "Thiết lập mặc định"

#. module: web
#. openerp-web
#: code:addons/web/static/src/xml/base.xml:541
#, python-format
msgid "Set Defaults"
msgstr "Thiết lập mặc định"

#. module: web
#. openerp-web
#: code:addons/web/static/src/js/view_list.js:958
#, python-format
msgid "Setting 'id' attribute on existing record %s"
msgstr "Setting 'id' attribute on existing record %s"

#. module: web
#. openerp-web
#: code:addons/web/static/src/xml/base.xml:1732
#, python-format
msgid "Share with all users"
msgstr "Chia sẻ với tất cả người dùng"

#. module: web
#. openerp-web
#: code:addons/web/static/src/js/view_form.js:2643
#, python-format
msgid "Show a different month"
msgstr "Hiển thị tháng khác"

#. module: web
#. openerp-web
#: code:addons/web/static/src/js/view_form.js:2644
#, python-format
msgid "Show a different year"
msgstr "Hiển thị năm khác"

#. module: web
#. openerp-web
#: code:addons/web/static/src/js/view_form.js:2640
#, python-format
msgid "Show the current month"
msgstr "Hiển thị tháng hiện tại"

#. module: web
#. openerp-web
#: code:addons/web/static/src/js/view_form.js:2638
#, python-format
msgid "Show the next month"
msgstr "Hiển thị tháng tiếp theo"

#. module: web
#. openerp-web
#: code:addons/web/static/src/js/view_form.js:2636
#, python-format
msgid "Show the previous month"
msgstr "Hiển thị tháng trước"

#. module: web
#. openerp-web
#: code:addons/web/static/src/xml/base.xml:977
#, python-format
msgid "Size:"
msgstr "Kích thước:"

#. module: web
#. openerp-web
#: code:addons/web/static/src/xml/base.xml:1464
#, python-format
msgid "Special:"
msgstr "Đặc biệt:"

#. module: web
#. openerp-web
#: code:addons/web/static/src/js/core.js:702
#, python-format
msgid "Still loading..."
msgstr "Vẫn đang nạp..."

#. module: web
#. openerp-web
#: code:addons/web/static/src/js/core.js:703
#, python-format
msgid "Still loading...<br />Please be patient."
msgstr "Vẫn đang nạp...<br />Xin hãy kiên nhẫn."

#. module: web
#. openerp-web
#: code:addons/web/static/src/js/core.js:706
#, python-format
msgid "Take a minute to get a coffee,<br />because it's loading..."
msgstr "Hãy thư giãn với một cốc cà phê,<br />Bởi vì ứng dụng vẫn đang nạp..."

#. module: web
#. openerp-web
#: code:addons/web/static/src/js/views.js:977
#, python-format
msgid "Technical Translation"
msgstr "Technical Translation"

#. module: web
#. openerp-web
#: code:addons/web/static/src/xml/base.xml:548
#, python-format
msgid "Technical translation"
msgstr "Technical translation"

#. module: web
#. openerp-web
#: code:addons/web/static/src/js/chrome.js:459
#, python-format
msgid "The confirmation does not match the password"
msgstr "Mật khẩu xác nhận không hợp lệ"

#. module: web
#. openerp-web
#: code:addons/web/static/src/js/chrome.js:539
#, python-format
msgid "The database %s has been dropped"
msgstr "Cơ sở dữ liệu %s đã bị xóa bỏ"

#. module: web
#. openerp-web
#: code:addons/web/static/src/js/chrome.js:521
#, python-format
msgid "The database has been duplicated."
msgstr "Cơ sở dữ liệu đã được sao chép."

#. module: web
#. openerp-web
#: code:addons/web/static/src/js/view_form.js:5546
#, python-format
msgid "The field is empty, there's nothing to save !"
msgstr "The field is empty, there's nothing to save !"

#. module: web
#. openerp-web
#: code:addons/web/static/src/js/view_form.js:902
#, python-format
msgid "The following fields are invalid:"
msgstr "The following fields are invalid:"

#. module: web
#. openerp-web
#: code:addons/web/static/src/js/view_list_editable.js:780
#, python-format
msgid "The form's data can not be discarded"
msgstr "The form's data can not be discarded"

#. module: web
#. openerp-web
#: code:addons/web/static/src/xml/base.xml:1967
#, python-format
msgid "The import failed due to:"
msgstr "The import failed due to:"

#. module: web
#: code:addons/web/controllers/main.py:832
#, python-format
msgid "The new password and its confirmation must be identical."
msgstr "Mật khẩu mới và xác nhận mật khẩu phải giống hệt nhau."

#. module: web
#. openerp-web
#: code:addons/web/static/src/js/view_form.js:4450
#, python-format
msgid "The o2m record must be saved before an action can be used"
msgstr "The o2m record must be saved before an action can be used"

#. module: web
#: code:addons/web/controllers/main.py:838
#, python-format
msgid ""
"The old password you provided is incorrect, your password was not changed."
msgstr "Mật khẩu cũ không hợp lệ, bận chưa thay đổi được mật khẩu."

#. module: web
#. openerp-web
#: code:addons/web/static/src/js/view_form.js:322
#, python-format
msgid "The record could not be found in the database."
msgstr "Dữ liệu không được tìm thấy trong cơ sở dữ liệu."

#. module: web
#. openerp-web
#: code:addons/web/static/src/js/view_form.js:5510
#, python-format
msgid "The selected file exceed the maximum file size of %s."
msgstr "The selected file exceed the maximum file size of %s."

#. module: web
#. openerp-web
#: code:addons/web/static/src/js/view_form.js:5717
#, python-format
msgid ""
"The type of the field '%s' must be a many2many field with a relation to 'ir."
"attachment' model."
msgstr ""
"The type of the field '%s' must be a many2many field with a relation to 'ir."
"attachment' model."

#. module: web
#. openerp-web
#: code:addons/web/static/src/js/view_form.js:5531
#, python-format
msgid "There was a problem while uploading your file"
msgstr "Có một vấn đề đã xảy ra trong quá trình tải file"

#. module: web
#. openerp-web
#: code:addons/web/static/src/js/search.js:1717
#, python-format
msgid ""
"This filter is global and will be removed for everybody if you continue."
<<<<<<< HEAD
msgstr ""
"Bộ lọc này là toàn cục và sẽ bị gỡ bỏ bởi tất cả mọi người nếu bạn tiếp tục."
=======
msgstr "Bộ lọc này là toàn cục và sẽ bị gỡ bỏ bởi tất cả mọi người nếu bạn tiếp tục."
>>>>>>> 0eb9772a

#. module: web
#. openerp-web
#: code:addons/web/static/src/js/view_form.js:2508
#, python-format
msgid "This resource is empty"
msgstr "Tài nguyên này trống rỗng"

#. module: web
#. openerp-web
#: code:addons/web/static/src/xml/base.xml:1794
#, python-format
msgid ""
"This wizard will export all data that matches the current search criteria to "
"a CSV file.\n"
"            You can export all data or only the fields that can be "
"reimported after modification."
msgstr ""
"This wizard will export all data that matches the current search criteria to "
"a CSV file.\n"
"            You can export all data or only the fields that can be "
"reimported after modification."

#. module: web
#. openerp-web
#: code:addons/web/static/src/js/view_form.js:2658
#, python-format
msgid "Time"
msgstr "Thời gian"

#. module: web
#. openerp-web
#: code:addons/web/static/src/js/chrome.js:1286
#, python-format
msgid "Timezone Mismatch"
msgstr "Múi giờ không hợp lệ"

#. module: web
#. openerp-web
#: code:addons/web/static/src/xml/base.xml:474
#, python-format
msgid "Timezone mismatch"
msgstr "Múi giờ không hợp lệ"

#. module: web
#. openerp-web
#: code:addons/web/static/src/js/view_form.js:2639
#, python-format
msgid "Today"
msgstr "Hôm nay"

#. module: web
#. openerp-web
#: code:addons/web/static/src/xml/base.xml:1038
#, python-format
msgid "Toggle Dropdown"
msgstr "Toggle Dropdown"

#. module: web
#. openerp-web
#: code:addons/web/static/src/xml/base.xml:540
#, python-format
msgid "Toggle Form Layout Outline"
msgstr "Toggle Form Layout Outline"

#. module: web
#. openerp-web
#: code:addons/web/static/src/js/view_tree.js:14
#, python-format
msgid "Tree"
msgstr "Tree"

#. module: web
#. openerp-web
#: code:addons/web/static/src/xml/base.xml:969
#, python-format
msgid "Type:"
msgstr "Kiểu:"

#. module: web
#. openerp-web
#: code:addons/web/static/src/xml/base.xml:1936
#, python-format
msgid "UTF-8"
msgstr "UTF-8"

#. module: web
#. openerp-web
#: code:addons/web/static/src/js/view_list.js:1393
#: code:addons/web/static/src/js/view_list.js:1399
#: code:addons/web/static/src/js/view_list.js:1411
#, python-format
msgid "Undefined"
msgstr "Không xác định"

#. module: web
#. openerp-web
#: code:addons/web/static/src/xml/base.xml:950
#, python-format
msgid "Unhandled widget"
msgstr "Unhandled widget"

#. module: web
#. openerp-web
#: code:addons/web/static/src/js/view_form.js:3163
#, python-format
msgid "Unknown"
msgstr "Không xác định"

#. module: web
#. openerp-web
#: code:addons/web/static/src/js/view_form.js:1700
#, python-format
msgid "Unknown field %s in domain %s"
msgstr "Unknown field %s in domain %s"

#. module: web
#. openerp-web
#: code:addons/web/static/src/js/view_list.js:1103
#, python-format
msgid "Unknown m2m command %s"
msgstr "Unknown m2m command %s"

#. module: web
#. openerp-web
#: code:addons/web/static/src/js/pyeval.js:866
#, python-format
msgid "Unknown nonliteral type "
msgstr "Unknown nonliteral type "

#. module: web
#. openerp-web
#: code:addons/web/static/src/js/view_form.js:1692
#, python-format
msgid "Unknown operator %s in domain %s"
msgstr "Unknown operator %s in domain %s"

#. module: web
#. openerp-web
#: code:addons/web/static/src/js/view_list.js:332
#, python-format
msgid "Unlimited"
msgstr "Không giới hạn"

#. module: web
#. openerp-web
#: code:addons/web/static/src/js/view_form.js:1738
#, python-format
msgid "Unsupported operator %s in domain %s"
msgstr "Toán tử %s không dược hỗ trợ trong miền %s"

#. module: web
#. openerp-web
#: code:addons/web/static/src/xml/base.xml:1309
#: code:addons/web/static/src/xml/base.xml:1367
#, python-format
msgid "Uploading ..."
msgstr "Đang tải ..."

#. module: web
#. openerp-web
#: code:addons/web/static/src/js/view_form.js:5822
#: code:addons/web/static/src/js/views.js:1280
#, python-format
msgid "Uploading Error"
msgstr "Lỗi tải lên"

#. module: web
#. openerp-web
#: code:addons/web/static/src/js/views.js:1311
#, python-format
msgid "Uploading..."
msgstr "Đang tải..."

#. module: web
#. openerp-web
#: code:addons/web/static/src/xml/base.xml:1734
#, python-format
msgid "Use by default"
msgstr "Sử dụng mặc định"

#. module: web
#. openerp-web
#: code:addons/web/static/src/xml/base.xml:464
#, python-format
msgid "User's timezone"
msgstr "Múi giờ người dùng"

#. module: web
#. openerp-web
#: code:addons/web/static/src/xml/base.xml:419
#, python-format
msgid "Version"
msgstr "Phiên bản"

#. module: web
#. openerp-web
#: code:addons/web/static/src/js/view_list.js:2361
#: code:addons/web/static/src/xml/base.xml:550
#, python-format
msgid "View"
msgstr "View"

#. module: web
#. openerp-web
#: code:addons/web/static/src/xml/base.xml:544
#, python-format
msgid "View Fields"
msgstr "View Fields"

#. module: web
#. openerp-web
#: code:addons/web/static/src/js/views.js:960
#, python-format
msgid "View Log (%s)"
msgstr "View Log (%s)"

#. module: web
#. openerp-web
#: code:addons/web/static/src/xml/base.xml:539
#, python-format
msgid "View Log (perm_read)"
msgstr "View Log (perm_read)"

#. module: web
#. openerp-web
#: code:addons/web/static/src/js/view_form.js:4052
#, python-format
msgid "View type '%s' is not supported in One2Many."
msgstr "View type '%s' is not supported in One2Many."

#. module: web
#. openerp-web
#: code:addons/web/static/src/js/view_list.js:728
#: code:addons/web/static/src/js/views.js:1239
#, python-format
msgid "Warning"
msgstr "Cảnh báo"

#. module: web
#. openerp-web
#: code:addons/web/static/src/js/view_form.js:809
#, python-format
msgid ""
"Warning, the record has been modified, your changes will be discarded.\n"
"\n"
"Are you sure you want to leave this page ?"
<<<<<<< HEAD
msgstr ""
"Cảnh báo, Bản ghi này đã bị chỉnh sửa, việc thay đổi của bạn sẽ bị hủy bỏ.\n"
"\n"
"Bạn có muốn thoát khỏi trang này ?"
=======
msgstr "Cảnh báo, Bản ghi này đã bị chỉnh sửa, việc thay đổi của bạn sẽ bị hủy bỏ.\n\nBạn có muốn thoát khỏi trang này ?"
>>>>>>> 0eb9772a

#. module: web
#. openerp-web
#: code:addons/web/static/src/js/view_form.js:2646
#, python-format
msgid "Week of the year"
msgstr "Tuần trong năm"

#. module: web
#. openerp-web
#: code:addons/web/static/src/js/view_form.js:1260
#, python-format
msgid "Widget type '%s' is not implemented"
msgstr "Widget type '%s' is not implemented"

#. module: web
#. openerp-web
#: code:addons/web/static/src/xml/base.xml:973
#, python-format
msgid "Widget:"
msgstr "Widget:"

#. module: web
#. openerp-web
#: code:addons/web/static/src/js/view_form.js:2645
#, python-format
msgid "Wk"
msgstr "Wk"

#. module: web
#. openerp-web
#: code:addons/web/static/src/js/view_form.js:446
#, python-format
msgid "Wrong on change format: %s"
msgstr "Sai thay đổi định dạng: %s"

#. module: web
#. openerp-web
#: code:addons/web/static/src/xml/base.xml:565
#, python-format
msgid "XML ID:"
msgstr "XML ID:"

#. module: web
#. openerp-web
#: code:addons/web/static/src/js/search.js:1517
#: code:addons/web/static/src/xml/base.xml:993
#, python-format
msgid "Yes"
msgstr "Yes"

#. module: web
#. openerp-web
#: code:addons/web/static/src/js/view_form.js:3460
#, python-format
msgid "You are creating a new %s, are you sure it does not exist yet?"
<<<<<<< HEAD
msgstr "Bạn đang tạo mới một %s, Bạn có chắc nó không có sẵn?"
=======
msgstr "Bạn đang tạo mới một %s, Bạn chắc chắc nó không có sẵn?"
>>>>>>> 0eb9772a

#. module: web
#: code:addons/web/controllers/main.py:830
#, python-format
msgid "You cannot leave any password empty."
msgstr "Bạn không thể để trống mật khẩu."

#. module: web
#. openerp-web
#: code:addons/web/static/src/js/core.js:705
#, python-format
<<<<<<< HEAD
msgid "You may not believe it,<br />but the application is actually loading..."
=======
msgid ""
"You may not believe it,<br />but the application is actually loading..."
>>>>>>> 0eb9772a
msgstr "Bạn có thể không tin,<br />nhưng thực sự úng dụng vẫn đang được nạp..."

#. module: web
#. openerp-web
#: code:addons/web/static/src/js/views.js:1239
#, python-format
msgid "You must choose at least one record."
msgstr "Bạn phải chọn ít nhất một bản ghi."

#. module: web
#. openerp-web
#: code:addons/web/static/src/js/view_list.js:728
#, python-format
msgid "You must select at least one record."
msgstr "Bạn phải chọn ít nhất một bản ghi."

#. module: web
#. openerp-web
#: code:addons/web/static/src/js/chrome.js:255
#, python-format
<<<<<<< HEAD
msgid "Your OpenERP session expired. Please refresh the current web page."
=======
msgid "Your Odoo session expired. Please refresh the current web page."
>>>>>>> 0eb9772a
msgstr "Phiên làm việc của bạn đã hết hạn. Xin hãy nạp lại trang hiện tại."

#. module: web
#. openerp-web
#: code:addons/web/static/src/xml/base.xml:461
#, python-format
msgid "Your user's preference timezone does not match your browser timezone:"
msgstr "Múi giờ tùy chọn của bạn không khớp với múi giờ của trình duyệt:"

#. module: web
#. openerp-web
#: code:addons/web/static/src/js/core.js:678
#, python-format
msgid "a day ago"
<<<<<<< HEAD
msgstr "một ngày trước"
=======
msgstr "Một ngày trước"
>>>>>>> 0eb9772a

#. module: web
#. openerp-web
#: code:addons/web/static/src/js/core.js:674
#, python-format
msgid "about a minute ago"
msgstr "khoảng một phút trước"

#. module: web
#. openerp-web
#: code:addons/web/static/src/js/core.js:680
#, python-format
msgid "about a month ago"
msgstr "khoảng một tháng trước"

#. module: web
#. openerp-web
#: code:addons/web/static/src/js/core.js:682
#, python-format
msgid "about a year ago"
msgstr "khoảng một năm trước"

#. module: web
#. openerp-web
#: code:addons/web/static/src/js/core.js:676
#, python-format
msgid "about an hour ago"
msgstr "khoảng một giờ trước"

#. module: web
#. openerp-web
#: code:addons/web/static/src/js/search.js:2086
#, python-format
msgid "contains"
msgstr "bao gồm"

#. module: web
#: view:False:0
msgid ""
"db=\" + db;\n"
"                }"
msgstr ""
"db=\" + db;\n"
"                }"

#. module: web
#: view:False:0
msgid "debug&"
msgstr "debug&"

#. module: web
#. openerp-web
#: code:addons/web/static/src/js/search.js:2087
#, python-format
msgid "doesn't contain"
msgstr "không bao gồm"

#. module: web
#. openerp-web
#: code:addons/web/static/src/xml/base.xml:107
#, python-format
msgid "e.g. mycompany"
msgstr "e.g. công ty của tôi"

#. module: web
#: view:False:0
msgid ""
"function dbchanged(db) {\n"
"                    document.location = \"/web/login?"
msgstr ""
"function dbchanged(db) {\n"
"                    document.location = \"/web/login?"

#. module: web
#. openerp-web
#: code:addons/web/static/src/js/search.js:2104
#: code:addons/web/static/src/js/search.js:2140
#: code:addons/web/static/src/js/search.js:2167
#, python-format
msgid "greater or equal than"
msgstr "lớn hơn hoặc bằng"

#. module: web
#. openerp-web
#: code:addons/web/static/src/js/search.js:2102
#: code:addons/web/static/src/js/search.js:2138
#: code:addons/web/static/src/js/search.js:2165
#, python-format
msgid "greater than"
msgstr "lớn hơn"

#. module: web
#. openerp-web
#: code:addons/web/static/src/js/search.js:2158
#: code:addons/web/static/src/js/search.js:2187
#, python-format
msgid "is"
msgstr "là"

#. module: web
#. openerp-web
#: code:addons/web/static/src/js/search.js:2088
#: code:addons/web/static/src/js/search.js:2100
#: code:addons/web/static/src/js/search.js:2136
#: code:addons/web/static/src/js/search.js:2163
#, python-format
msgid "is equal to"
msgstr "bằng"

#. module: web
#. openerp-web
#: code:addons/web/static/src/js/search.js:2205
#, python-format
msgid "is false"
msgstr "is false"

#. module: web
#. openerp-web
#: code:addons/web/static/src/js/search.js:2188
#, python-format
msgid "is not"
msgstr "không là"

#. module: web
#. openerp-web
#: code:addons/web/static/src/js/search.js:2089
#: code:addons/web/static/src/js/search.js:2101
#: code:addons/web/static/src/js/search.js:2137
#: code:addons/web/static/src/js/search.js:2164
#, python-format
msgid "is not equal to"
msgstr "không bằng"

#. module: web
#. openerp-web
#: code:addons/web/static/src/js/search.js:2091
#: code:addons/web/static/src/js/search.js:2107
#: code:addons/web/static/src/js/search.js:2143
#: code:addons/web/static/src/js/search.js:2170
#: code:addons/web/static/src/js/search.js:2190
#, python-format
msgid "is not set"
msgstr "không được thiết lập"

#. module: web
#. openerp-web
#: code:addons/web/static/src/js/search.js:2090
#: code:addons/web/static/src/js/search.js:2106
#: code:addons/web/static/src/js/search.js:2142
#: code:addons/web/static/src/js/search.js:2169
#: code:addons/web/static/src/js/search.js:2189
#, python-format
msgid "is set"
msgstr "được thiết lập"

#. module: web
#. openerp-web
#: code:addons/web/static/src/js/search.js:2204
#, python-format
msgid "is true"
msgstr "is true"

#. module: web
#. openerp-web
#: code:addons/web/static/src/js/search.js:2105
#: code:addons/web/static/src/js/search.js:2141
#: code:addons/web/static/src/js/search.js:2168
#, python-format
msgid "less or equal than"
msgstr "nhỏ hơn hoặc bằng"

#. module: web
#. openerp-web
#: code:addons/web/static/src/js/search.js:2103
#: code:addons/web/static/src/js/search.js:2139
#: code:addons/web/static/src/js/search.js:2166
#, python-format
msgid "less than"
msgstr "nhỏ hơn"

#. module: web
#. openerp-web
#: code:addons/web/static/src/js/core.js:673
#, python-format
msgid "less than a minute ago"
msgstr "ít hơn một phút trước"

#. module: web
#. openerp-web
#: code:addons/web/static/src/js/search.js:1420
#, python-format
msgid "not a valid integer"
msgstr "not a valid integer"

#. module: web
#. openerp-web
#: code:addons/web/static/src/js/search.js:1434
#, python-format
msgid "not a valid number"
msgstr "not a valid number"

#. module: web
#: view:False:0
msgid "openerp._modules ="
msgstr "openerp._modules ="

#. module: web
#. openerp-web
#: code:addons/web/static/src/xml/base.xml:335
#: code:addons/web/static/src/xml/base.xml:796
#: code:addons/web/static/src/xml/base.xml:840
#: code:addons/web/static/src/xml/base.xml:1510
#: code:addons/web/static/src/xml/base.xml:1518
#: code:addons/web/static/src/xml/base.xml:1754
#: code:addons/web/static/src/xml/base.xml:1992
#, python-format
msgid "or"
msgstr "hoặc"

#. module: web
#. openerp-web
#: code:addons/web/static/src/js/search.js:874
#, python-format
msgid "triggered from search view"
msgstr "triggered from search view"

#. module: web
#: view:False:0
msgid ""
"var wc = new s.web.WebClient();\n"
"                                wc.appendTo($(document.body));"
msgstr ""
"var wc = new s.web.WebClient();\n"
"                                wc.appendTo($(document.body));"

#. module: web
#: view:False:0
msgid "});"
msgstr "});"<|MERGE_RESOLUTION|>--- conflicted
+++ resolved
@@ -4,88 +4,54 @@
 #
 msgid ""
 msgstr ""
-"Project-Id-Version: OpenERP Server 7.saas~5\n"
+"Project-Id-Version: Odoo 8.0\n"
 "Report-Msgid-Bugs-To: \n"
-<<<<<<< HEAD
 "POT-Creation-Date: 2014-09-02 08:47+0000\n"
 "PO-Revision-Date: 2014-09-02 16:38+0700\n"
 "Last-Translator: Leo Tran <leo.tran@tvtmarine.com>\n"
 "Language-Team: T.V.T Marine Automation (aka TVTMA) <support@ma.tvtmarine."
 "com>\n"
-=======
-"POT-Creation-Date: 2015-01-21 14:08+0000\n"
-"PO-Revision-Date: 2016-02-17 07:43+0000\n"
-"Last-Translator: fanha99 <fanha99@hotmail.com>\n"
-"Language-Team: Vietnamese (http://www.transifex.com/odoo/odoo-8/language/vi/)\n"
->>>>>>> 0eb9772a
 "MIME-Version: 1.0\n"
 "Content-Type: text/plain; charset=UTF-8\n"
-"Content-Transfer-Encoding: 8bit\n"
-"X-Generator: Poedit 1.5.4\n"
-"Language: Vietnam\n"
-
-#. module: web
-#: view:False:0
-msgid ""
-"$(function() {\n"
-"                            var s = new openerp.init();"
-msgstr ""
-"$(function() {\n"
-"                            var s = new openerp.init();"
-
-#. module: web
-#: view:False:0
-msgid ""
-"$.fn.bstooltip = $.fn.tooltip;\n"
-"                $.fn.bsbutton = $.fn.button;"
-msgstr ""
-"$.fn.bstooltip = $.fn.tooltip;\n"
-"                $.fn.bsbutton = $.fn.button;"
-
-#. module: web
-#: view:False:0
-msgid ""
-"$.fn.tooltip = $.fn.bstooltip;\n"
-"                $.fn.button = $.fn.bsbutton;"
-msgstr ""
-"$.fn.tooltip = $.fn.bstooltip;\n"
-"                $.fn.button = $.fn.bsbutton;"
-
-#. module: web
-#. openerp-web
-#: code:addons/web/static/src/js/search.js:2042
-#: code:addons/web/static/src/js/search.js:2209
+"Content-Transfer-Encoding: \n"
+"Language: vi\n"
+"Plural-Forms: nplurals=1; plural=0;\n"
+
+#. module: web
+#. openerp-web
+#: code:addons/web/static/src/js/search.js:2138
+#: code:addons/web/static/src/js/search.js:2305
 #, python-format
 msgid "%(field)s %(operator)s"
-msgstr "%(field)s %(operator)s"
-
-#. module: web
-#. openerp-web
-#: code:addons/web/static/src/js/search.js:2043
+msgstr ""
+
+#. module: web
+#. openerp-web
+#: code:addons/web/static/src/js/search.js:2139
 #, python-format
 msgid "%(field)s %(operator)s \"%(value)s\""
-msgstr "%(field)s %(operator)s \"%(value)s\""
-
-#. module: web
-#. openerp-web
-#: code:addons/web/static/src/js/view_list.js:1509
+msgstr ""
+
+#. module: web
+#. openerp-web
+#: code:addons/web/static/src/js/view_list.js:1517
 #, python-format
 msgid "%(page)d/%(page_count)d"
-msgstr "%(page)d/%(page_count)d"
-
-#. module: web
-#. openerp-web
-#: code:addons/web/static/src/js/views.js:566
+msgstr ""
+
+#. module: web
+#. openerp-web
+#: code:addons/web/static/src/js/views.js:596
 #, python-format
 msgid "%(view_type)s view"
-msgstr "%(view_type)s view"
-
-#. module: web
-#. openerp-web
-#: code:addons/web/static/src/js/view_form.js:438
+msgstr "Khung nhìn kiểu %(view_type)s"
+
+#. module: web
+#. openerp-web
+#: code:addons/web/static/src/js/view_form.js:434
 #, python-format
 msgid "%d / %d"
-msgstr "%d / %d"
+msgstr ""
 
 #. module: web
 #. openerp-web
@@ -124,35 +90,35 @@
 
 #. module: web
 #. openerp-web
-#: code:addons/web/static/src/js/view_list.js:417
+#: code:addons/web/static/src/js/view_list.js:422
 #, python-format
 msgid "%d-%d of %d"
 msgstr "%d-%d của %d"
 
 #. module: web
 #. openerp-web
-#: code:addons/web/static/src/js/view_list.js:1418
+#: code:addons/web/static/src/js/view_list.js:1426
 #, python-format
 msgid "%s (%d)"
 msgstr "%s (%d)"
 
 #. module: web
 #. openerp-web
-#: code:addons/web/static/src/js/formats.js:295
+#: code:addons/web/static/src/js/formats.js:302
 #, python-format
 msgid "'%s' is not a correct date"
 msgstr "'%s' không phải là ngày tháng hợp lệ"
 
 #. module: web
 #. openerp-web
-#: code:addons/web/static/src/js/formats.js:318
+#: code:addons/web/static/src/js/formats.js:325
 #, python-format
 msgid "'%s' is not a correct date, datetime nor time"
 msgstr "'%s' không phải ngày tháng hợp lệ"
 
 #. module: web
 #. openerp-web
-#: code:addons/web/static/src/js/formats.js:282
+#: code:addons/web/static/src/js/formats.js:289
 #, python-format
 msgid "'%s' is not a correct datetime"
 msgstr "'%s' không phải ngày tháng hợp lệ"
@@ -169,94 +135,98 @@
 #: code:addons/web/static/src/js/formats.js:238
 #, python-format
 msgid "'%s' is not a correct integer"
-msgstr "'%s' is not a correct integer"
-
-#. module: web
-#. openerp-web
-#: code:addons/web/static/src/js/formats.js:303
+msgstr "'%s' không phải là số nguyên (integer) hợp lệ"
+
+#. module: web
+#. openerp-web
+#: code:addons/web/static/src/js/formats.js:310
 #, python-format
 msgid "'%s' is not a correct time"
-msgstr "'%s' is not a correct time"
-
-#. module: web
-#. openerp-web
-#: code:addons/web/static/src/js/formats.js:330
+msgstr "'%s' không phải là giờ hợp lệ"
+
+#. module: web
+#. openerp-web
+#: code:addons/web/static/src/js/formats.js:337
 #, python-format
 msgid "'%s' is not convertible to date, datetime nor time"
-msgstr "'%s' is not convertible to date, datetime nor time"
+msgstr "'%s' không thể chuyển đổi thành date date, datetime hay time"
 
 #. module: web
 #. openerp-web
 #: code:addons/web/static/src/js/formats.js:190
 #, python-format
 msgid "(%d records)"
-msgstr "(%d records)"
-
-#. module: web
-#. openerp-web
-#: code:addons/web/static/src/xml/base.xml:1606
+msgstr ""
+
+#. module: web
+#. openerp-web
+#: code:addons/web/static/src/xml/base.xml:1612
 #, python-format
 msgid "(Any existing filter with the same name will be replaced)"
 msgstr "(Bất kỳ bộ lọc đã tồn tại có cùng tên sẽ bị thay thế)"
-<<<<<<< HEAD
-=======
 
 #. module: web
 #. openerp-web
 #: code:addons/web/static/src/xml/base.xml:390
 #, python-format
 msgid "(Formerly OpenERP)"
-msgstr ""
->>>>>>> 0eb9772a
-
-#. module: web
-#. openerp-web
-#: code:addons/web/static/src/xml/base.xml:1457
+msgstr "(Trước đây là OpenERP)"
+
+#. module: web
+#. openerp-web
+#: code:addons/web/static/src/xml/base.xml:1459
 #, python-format
 msgid "(no string)"
-msgstr "(no string)"
-
-#. module: web
-#. openerp-web
-#: code:addons/web/static/src/xml/base.xml:956
+msgstr ""
+
+#. module: web
+#. openerp-web
+#: code:addons/web/static/src/xml/base.xml:957
 #, python-format
 msgid "(nolabel)"
-msgstr "(nolabel)"
-
-#. module: web
-#. openerp-web
-#: code:addons/web/static/src/xml/base.xml:1596
+msgstr ""
+
+#. module: web
+#. openerp-web
+#: code:addons/web/static/src/xml/base.xml:1602
 #, python-format
 msgid "-- Actions --"
-msgstr "-- Actions --"
-
-#. module: web
-#. openerp-web
-#: code:addons/web/static/src/xml/base.xml:1587
+msgstr "-- Hành động --"
+
+#. module: web
+#. openerp-web
+#: code:addons/web/static/src/xml/base.xml:1593
 #, python-format
 msgid "-- Filters --"
 msgstr "-- Lọc --"
 
 #. module: web
 #. openerp-web
-#: code:addons/web/static/src/xml/base.xml:1956
+#: code:addons/web/static/src/xml/base.xml:1969
 #, python-format
 msgid "--- Don't Import ---"
-msgstr "--- Don't Import ---"
-
-#. module: web
-#. openerp-web
-#: code:addons/web/static/src/xml/base.xml:1398
+msgstr "--- Không nhập (Import) ---"
+
+#. module: web
+#. openerp-web
+#: code:addons/web/static/src/xml/base.xml:1400
 #, python-format
 msgid "...Upload in progress..."
 msgstr "...Đang tải lên..."
 
 #. module: web
 #. openerp-web
-#: code:addons/web/static/src/xml/base.xml:1906
+#: code:addons/web/static/src/xml/base.xml:1919
 #, python-format
 msgid "1. Import a .CSV file"
-msgstr "1. Import a .CSV file"
+msgstr "1. Nhập (Import) một tập tin định dạng .CSV"
+
+#. module: web
+#. openerp-web
+#: code:addons/web/static/src/xml/base.xml:427
+#, python-format
+msgid "1367 Grand-Rosière"
+msgstr ""
 
 #. module: web
 #. openerp-web
@@ -267,75 +237,58 @@
 
 #. module: web
 #. openerp-web
-#: code:addons/web/static/src/xml/base.xml:392
-#, python-format
-<<<<<<< HEAD
-msgid "99+"
-msgstr "99+"
-
-#. module: web
-#: view:False:0
-msgid "<!DOCTYPE html>"
-msgstr "<!DOCTYPE html>"
-=======
-msgid "2. Check your file format"
-msgstr "2. Kiểm tra định dạng file"
->>>>>>> 0eb9772a
-
-#. module: web
-#. openerp-web
 #: code:addons/web/static/src/js/view_form.js:2635
 #, python-format
 msgid "<Prev"
-msgstr "<Prev"
+msgstr "<Trước"
 
 #. module: web
 #. openerp-web
 #: code:addons/web/static/src/js/chrome.js:1055
 #, python-format
 msgid "About"
-msgstr "About"
-
-#. module: web
-#. openerp-web
-#: code:addons/web/static/src/xml/base.xml:407
+msgstr "Giới thiệu"
+
+#. module: web
+#. openerp-web
+#: code:addons/web/static/src/xml/base.xml:369
 #, python-format
 msgid "About Odoo"
 msgstr "Giới thiệu Odoo"
 
 #. module: web
 #. openerp-web
-#: code:addons/web/static/src/js/chrome.js:577
+#: code:addons/web/static/src/js/chrome.js:580
 #, python-format
 msgid "Access Denied"
 msgstr "Truy cập bị từ chối"
 
 #. module: web
 #. openerp-web
-#: code:addons/web/static/src/js/view_form.js:4449
+#: code:addons/web/static/src/js/view_form.js:4500
 #, python-format
 msgid "Action Button"
-msgstr "Action Button"
-
-#. module: web
-#. openerp-web
-#: code:addons/web/static/src/xml/base.xml:1477
+msgstr ""
+
+#. module: web
+#. openerp-web
+#: code:addons/web/static/src/xml/base.xml:1479
 #, python-format
 msgid "Action ID:"
 msgstr "Action ID:"
 
 #. module: web
 #. openerp-web
-#: code:addons/web/static/src/xml/base.xml:417
+#: code:addons/web/static/src/xml/base.xml:381
 #, python-format
 msgid "Activate the developer mode"
 msgstr "Kích hoạt chế độ phát triển"
 
 #. module: web
 #. openerp-web
-#: code:addons/web/static/src/js/view_form.js:4952
-#: code:addons/web/static/src/xml/base.xml:1541
-#: code:addons/web/static/src/xml/base.xml:1829
+#: code:addons/web/static/src/js/view_form.js:5035
+#: code:addons/web/static/src/xml/base.xml:1543
+#: code:addons/web/static/src/xml/base.xml:1842
 #, python-format
 msgid "Add"
 msgstr "Thêm"
@@ -349,7 +302,7 @@
 
 #. module: web
 #. openerp-web
-#: code:addons/web/static/src/xml/base.xml:1748
+#: code:addons/web/static/src/xml/base.xml:1757
 #, python-format
 msgid "Add a condition"
 msgstr "Thêm một điều kiện"
@@ -363,15 +316,15 @@
 
 #. module: web
 #. openerp-web
-#: code:addons/web/static/src/xml/base.xml:655
+#: code:addons/web/static/src/xml/base.xml:656
 #, python-format
 msgid "Add..."
 msgstr "Thêm..."
 
 #. module: web
 #. openerp-web
-#: code:addons/web/static/src/js/view_form.js:4856
-#: code:addons/web/static/src/js/view_form.js:4994
+#: code:addons/web/static/src/js/view_form.js:4928
+#: code:addons/web/static/src/js/view_form.js:5077
 #, python-format
 msgid "Add: "
 msgstr "Thêm: "
@@ -385,7 +338,7 @@
 
 #. module: web
 #. openerp-web
-#: code:addons/web/static/src/xml/base.xml:1743
+#: code:addons/web/static/src/xml/base.xml:1752
 #, python-format
 msgid "Advanced Search"
 msgstr "Tìm kiếm nâng cao"
@@ -461,25 +414,7 @@
 #: code:addons/web/static/src/xml/base.xml:261
 #, python-format
 msgid "Backup Restore"
-<<<<<<< HEAD
 msgstr "Sao lưu phục hồi"
-=======
-msgstr "Phục hồi sao lưu"
-
-#. module: web
-#. openerp-web
-#: code:addons/web/static/src/xml/base.xml:229
-#, python-format
-msgid "Backup format:"
-msgstr ""
-
-#. module: web
-#. openerp-web
-#: code:addons/web/static/src/xml/base.xml:428
-#, python-format
-msgid "Belgium"
-msgstr ""
->>>>>>> 0eb9772a
 
 #. module: web
 #. openerp-web
@@ -587,26 +522,12 @@
 #, python-format
 msgid "Changed Password"
 msgstr "Mật khẩu đã thay đổi"
-<<<<<<< HEAD
-=======
-
-#. module: web
-#. openerp-web
-#: code:addons/web/static/src/xml/base.xml:426
-#, python-format
-msgid "Chaussée de Namur 40"
-msgstr ""
->>>>>>> 0eb9772a
 
 #. module: web
 #. openerp-web
 #: code:addons/web/static/src/xml/base.xml:114
 #, python-format
-<<<<<<< HEAD
 msgid "Check this box to evaluate OpenERP."
-=======
-msgid "Check this box to evaluate Odoo."
->>>>>>> 0eb9772a
 msgstr "Đánh dấu để đánh giá hệ thống."
 
 #. module: web
@@ -637,11 +558,7 @@
 #: code:addons/web/static/src/xml/base.xml:470
 #, python-format
 msgid "Click here to change your user's timezone."
-<<<<<<< HEAD
 msgstr "Bấm để thay đổi múi giờ."
-=======
-msgstr "Nhấp chuột để thay đổi múi giờ."
->>>>>>> 0eb9772a
 
 #. module: web
 #. openerp-web
@@ -846,7 +763,6 @@
 #, python-format
 msgid "Custom Filter"
 msgstr "Tùy chỉnh bộ lọc"
-<<<<<<< HEAD
 
 #. module: web
 #. openerp-web
@@ -854,8 +770,6 @@
 #, python-format
 msgid "Custom Filters"
 msgstr "Tùy chỉnh bộ lọc"
-=======
->>>>>>> 0eb9772a
 
 #. module: web
 #: view:False:0
@@ -950,16 +864,6 @@
 #, python-format
 msgid "Discard"
 msgstr "Hủy bỏ"
-<<<<<<< HEAD
-=======
-
-#. module: web
-#. openerp-web
-#: code:addons/web/static/src/xml/base.xml:435
-#, python-format
-msgid "Discover Events of Odoo around the world..."
-msgstr ""
->>>>>>> 0eb9772a
 
 #. module: web
 #. openerp-web
@@ -1134,16 +1038,6 @@
 #, python-format
 msgid "Encoding:"
 msgstr "Mã hóa:"
-<<<<<<< HEAD
-=======
-
-#. module: web
-#. openerp-web
-#: code:addons/web/static/src/xml/website.tour.xml:25
-#, python-format
-msgid "End This Tutorial"
-msgstr ""
->>>>>>> 0eb9772a
 
 #. module: web
 #. openerp-web
@@ -1222,16 +1116,6 @@
 #, python-format
 msgid "Failed to evaluate search criterions"
 msgstr "Tiêu chí tìm kiếm không hợp lệ"
-<<<<<<< HEAD
-=======
-
-#. module: web
-#. openerp-web
-#: code:addons/web/static/src/xml/base.xml:1732
-#, python-format
-msgid "Favorites"
-msgstr ""
->>>>>>> 0eb9772a
 
 #. module: web
 #. openerp-web
@@ -1294,16 +1178,12 @@
 "                    goals (testing, production). Once the database is "
 "created,\n"
 "                    you will be able to install your first application."
-<<<<<<< HEAD
 msgstr ""
 "Điền thông tin vào form này để tạo mới một cơ sở dữ liệu. Bạn có thể\n"
 "                    tạo cơ sở dữ liệu cho các công ty hoặc mục tiêu khác "
 "nhau\n"
 "                    Khi cơ sở dữ liệu được tạo, bạn có thể cài đặt các ứng "
 "dụng."
-=======
-msgstr "Điền thông tin vào form này để tạo mới một cơ sở dữ liệu. Bạn có thể\n                    tạo cơ sở dữ liệu cho các công ty hoặc mục tiêu khác nhau\n                    Khi cơ sở dữ liệu được tạo, bạn có thể cài đặt các ứng dụng."
->>>>>>> 0eb9772a
 
 #. module: web
 #. openerp-web
@@ -1597,11 +1477,7 @@
 #: code:addons/web/static/src/xml/base.xml:409
 #, python-format
 msgid "Log out"
-<<<<<<< HEAD
 msgstr "Đăng xuất"
-=======
-msgstr "Thoát"
->>>>>>> 0eb9772a
 
 #. module: web
 #. openerp-web
@@ -1654,16 +1530,6 @@
 #, python-format
 msgid "Maybe you should consider reloading the application by pressing F5..."
 msgstr "Có thể bạn nên nạp lại ứng dụng bằng cách nhấn phím F5..."
-<<<<<<< HEAD
-=======
-
-#. module: web
-#. openerp-web
-#: code:addons/web/static/src/js/views.js:990
-#, python-format
-msgid "Metadata (%s)"
-msgstr ""
->>>>>>> 0eb9772a
 
 #. module: web
 #. openerp-web
@@ -1802,17 +1668,17 @@
 
 #. module: web
 #. openerp-web
-#: code:addons/web/static/src/js/view_form.js:3750
+#: code:addons/web/static/src/js/view_form.js:3775
 #, python-format
 msgid "No value found for the field  for value "
-msgstr "No value found for the field  for value "
+msgstr ""
 
 #. module: web
 #. openerp-web
 #: code:addons/web/static/src/js/views.js:1631
 #, python-format
 msgid "Node [%s] is not a JSONified XML node"
-msgstr "Node [%s] is not a JSONified XML node"
+msgstr ""
 
 #. module: web
 #. openerp-web
@@ -1833,25 +1699,25 @@
 #: code:addons/web/static/src/xml/base.xml:450
 #, python-format
 msgid "Odoo"
-msgstr "Odoo"
+msgstr ""
 
 #. module: web
 #. openerp-web
 #: code:addons/web/static/src/xml/base.xml:425
 #, python-format
 msgid "Odoo.com"
-msgstr "Odoo.com"
-
-#. module: web
-#. openerp-web
-#: code:addons/web/static/src/js/chrome.js:275
-#: code:addons/web/static/src/js/chrome.js:284
-#: code:addons/web/static/src/js/chrome.js:341
-#: code:addons/web/static/src/js/chrome.js:498
-#: code:addons/web/static/src/js/chrome.js:731
-#: code:addons/web/static/src/js/view_form.js:593
-#: code:addons/web/static/src/js/view_form.js:1969
-#: code:addons/web/static/src/xml/base.xml:1884
+msgstr "ERPOnline.vn"
+
+#. module: web
+#. openerp-web
+#: code:addons/web/static/src/js/chrome.js:279
+#: code:addons/web/static/src/js/chrome.js:288
+#: code:addons/web/static/src/js/chrome.js:346
+#: code:addons/web/static/src/js/chrome.js:504
+#: code:addons/web/static/src/js/chrome.js:747
+#: code:addons/web/static/src/js/view_form.js:584
+#: code:addons/web/static/src/js/view_form.js:1958
+#: code:addons/web/static/src/xml/base.xml:1897
 #, python-format
 msgid "Ok"
 msgstr "Ok"
@@ -1879,26 +1745,28 @@
 
 #. module: web
 #. openerp-web
-#: code:addons/web/static/src/js/view_form.js:3577
-#: code:addons/web/static/src/js/view_form.js:4310
-#: code:addons/web/static/src/js/view_form.js:4430
-#: code:addons/web/static/src/js/view_form.js:4881
-#: code:addons/web/static/src/js/view_form.js:5012
+#: code:addons/web/static/src/js/view_form.js:3595
+#: code:addons/web/static/src/js/view_form.js:4352
+#: code:addons/web/static/src/js/view_form.js:4481
+#: code:addons/web/static/src/js/view_form.js:4953
+#: code:addons/web/static/src/js/view_form.js:5095
 #, python-format
 msgid "Open: "
 msgstr "Mở: "
 
 #. module: web
-#: view:False:0
-msgid "OpenERP"
-msgstr "OpenERP"
+#. openerp-web
+#: code:addons/web/static/src/xml/base.xml:425
+#, python-format
+msgid "OpenERP S.A."
+msgstr ""
 
 #. module: web
 #. openerp-web
 #: code:addons/web/static/src/xml/base.xml:423
 #, python-format
 msgid "OpenERP SA Company"
-msgstr "OpenERP SA Company"
+msgstr "Công ty OpenERP SA"
 
 #. module: web
 #: view:False:0
@@ -1975,13 +1843,9 @@
 msgid ""
 "Please pay attention that all records matching your search filter will be "
 "exported. Not only the selected ids."
-<<<<<<< HEAD
 msgstr ""
 "Hãy lưu ý rằng, tất cả bản ghi được tìm thấy sẽ được xuất, không chỉ những "
 "bản ghi được lựa chọn"
-=======
-msgstr "Hãy lưu ý rằng, tất cả bản ghi được tìm thấy sẽ được xuất, không chỉ những bản ghi được lựa chọn"
->>>>>>> 0eb9772a
 
 #. module: web
 #. openerp-web
@@ -2530,12 +2394,8 @@
 #, python-format
 msgid ""
 "This filter is global and will be removed for everybody if you continue."
-<<<<<<< HEAD
 msgstr ""
 "Bộ lọc này là toàn cục và sẽ bị gỡ bỏ bởi tất cả mọi người nếu bạn tiếp tục."
-=======
-msgstr "Bộ lọc này là toàn cục và sẽ bị gỡ bỏ bởi tất cả mọi người nếu bạn tiếp tục."
->>>>>>> 0eb9772a
 
 #. module: web
 #. openerp-web
@@ -2783,14 +2643,10 @@
 "Warning, the record has been modified, your changes will be discarded.\n"
 "\n"
 "Are you sure you want to leave this page ?"
-<<<<<<< HEAD
 msgstr ""
 "Cảnh báo, Bản ghi này đã bị chỉnh sửa, việc thay đổi của bạn sẽ bị hủy bỏ.\n"
 "\n"
 "Bạn có muốn thoát khỏi trang này ?"
-=======
-msgstr "Cảnh báo, Bản ghi này đã bị chỉnh sửa, việc thay đổi của bạn sẽ bị hủy bỏ.\n\nBạn có muốn thoát khỏi trang này ?"
->>>>>>> 0eb9772a
 
 #. module: web
 #. openerp-web
@@ -2804,40 +2660,33 @@
 #: code:addons/web/static/src/js/view_form.js:1260
 #, python-format
 msgid "Widget type '%s' is not implemented"
-msgstr "Widget type '%s' is not implemented"
+msgstr "Widget kiểu '%s' chưa được implemented"
 
 #. module: web
 #. openerp-web
 #: code:addons/web/static/src/xml/base.xml:973
 #, python-format
 msgid "Widget:"
-msgstr "Widget:"
+msgstr ""
 
 #. module: web
 #. openerp-web
 #: code:addons/web/static/src/js/view_form.js:2645
 #, python-format
 msgid "Wk"
-msgstr "Wk"
-
-#. module: web
-#. openerp-web
-#: code:addons/web/static/src/js/view_form.js:446
-#, python-format
-msgid "Wrong on change format: %s"
-msgstr "Sai thay đổi định dạng: %s"
+msgstr ""
 
 #. module: web
 #. openerp-web
 #: code:addons/web/static/src/xml/base.xml:565
 #, python-format
 msgid "XML ID:"
-msgstr "XML ID:"
-
-#. module: web
-#. openerp-web
-#: code:addons/web/static/src/js/search.js:1517
-#: code:addons/web/static/src/xml/base.xml:993
+msgstr ""
+
+#. module: web
+#. openerp-web
+#: code:addons/web/static/src/js/search.js:1562
+#: code:addons/web/static/src/xml/base.xml:994
 #, python-format
 msgid "Yes"
 msgstr "Yes"
@@ -2847,11 +2696,7 @@
 #: code:addons/web/static/src/js/view_form.js:3460
 #, python-format
 msgid "You are creating a new %s, are you sure it does not exist yet?"
-<<<<<<< HEAD
 msgstr "Bạn đang tạo mới một %s, Bạn có chắc nó không có sẵn?"
-=======
-msgstr "Bạn đang tạo mới một %s, Bạn chắc chắc nó không có sẵn?"
->>>>>>> 0eb9772a
 
 #. module: web
 #: code:addons/web/controllers/main.py:830
@@ -2863,13 +2708,8 @@
 #. openerp-web
 #: code:addons/web/static/src/js/core.js:705
 #, python-format
-<<<<<<< HEAD
 msgid "You may not believe it,<br />but the application is actually loading..."
-=======
-msgid ""
-"You may not believe it,<br />but the application is actually loading..."
->>>>>>> 0eb9772a
-msgstr "Bạn có thể không tin,<br />nhưng thực sự úng dụng vẫn đang được nạp..."
+msgstr "Bạn có thể không tin,<br />nhưng thực sự ứng dụng vẫn đang được nạp..."
 
 #. module: web
 #. openerp-web
@@ -2889,11 +2729,7 @@
 #. openerp-web
 #: code:addons/web/static/src/js/chrome.js:255
 #, python-format
-<<<<<<< HEAD
-msgid "Your OpenERP session expired. Please refresh the current web page."
-=======
 msgid "Your Odoo session expired. Please refresh the current web page."
->>>>>>> 0eb9772a
 msgstr "Phiên làm việc của bạn đã hết hạn. Xin hãy nạp lại trang hiện tại."
 
 #. module: web
@@ -2908,11 +2744,7 @@
 #: code:addons/web/static/src/js/core.js:678
 #, python-format
 msgid "a day ago"
-<<<<<<< HEAD
 msgstr "một ngày trước"
-=======
-msgstr "Một ngày trước"
->>>>>>> 0eb9772a
 
 #. module: web
 #. openerp-web
@@ -2948,20 +2780,6 @@
 #, python-format
 msgid "contains"
 msgstr "bao gồm"
-
-#. module: web
-#: view:False:0
-msgid ""
-"db=\" + db;\n"
-"                }"
-msgstr ""
-"db=\" + db;\n"
-"                }"
-
-#. module: web
-#: view:False:0
-msgid "debug&"
-msgstr "debug&"
 
 #. module: web
 #. openerp-web
@@ -3027,7 +2845,7 @@
 #: code:addons/web/static/src/js/search.js:2205
 #, python-format
 msgid "is false"
-msgstr "is false"
+msgstr "bằng false"
 
 #. module: web
 #. openerp-web
@@ -3070,25 +2888,25 @@
 
 #. module: web
 #. openerp-web
-#: code:addons/web/static/src/js/search.js:2204
+#: code:addons/web/static/src/js/search.js:2300
 #, python-format
 msgid "is true"
-msgstr "is true"
-
-#. module: web
-#. openerp-web
-#: code:addons/web/static/src/js/search.js:2105
-#: code:addons/web/static/src/js/search.js:2141
-#: code:addons/web/static/src/js/search.js:2168
+msgstr "bằng true"
+
+#. module: web
+#. openerp-web
+#: code:addons/web/static/src/js/search.js:2201
+#: code:addons/web/static/src/js/search.js:2237
+#: code:addons/web/static/src/js/search.js:2264
 #, python-format
 msgid "less or equal than"
 msgstr "nhỏ hơn hoặc bằng"
 
 #. module: web
 #. openerp-web
-#: code:addons/web/static/src/js/search.js:2103
-#: code:addons/web/static/src/js/search.js:2139
-#: code:addons/web/static/src/js/search.js:2166
+#: code:addons/web/static/src/js/search.js:2199
+#: code:addons/web/static/src/js/search.js:2235
+#: code:addons/web/static/src/js/search.js:2262
 #, python-format
 msgid "less than"
 msgstr "nhỏ hơn"
@@ -3105,50 +2923,46 @@
 #: code:addons/web/static/src/js/search.js:1420
 #, python-format
 msgid "not a valid integer"
-msgstr "not a valid integer"
+msgstr ""
 
 #. module: web
 #. openerp-web
 #: code:addons/web/static/src/js/search.js:1434
 #, python-format
 msgid "not a valid number"
-msgstr "not a valid number"
-
-#. module: web
-#: view:False:0
-msgid "openerp._modules ="
-msgstr "openerp._modules ="
-
-#. module: web
-#. openerp-web
-#: code:addons/web/static/src/xml/base.xml:335
-#: code:addons/web/static/src/xml/base.xml:796
-#: code:addons/web/static/src/xml/base.xml:840
-#: code:addons/web/static/src/xml/base.xml:1510
-#: code:addons/web/static/src/xml/base.xml:1518
-#: code:addons/web/static/src/xml/base.xml:1754
-#: code:addons/web/static/src/xml/base.xml:1992
+msgstr ""
+
+#. module: web
+#. openerp-web
+#: code:addons/web/static/src/xml/base.xml:344
+#: code:addons/web/static/src/xml/base.xml:797
+#: code:addons/web/static/src/xml/base.xml:841
+#: code:addons/web/static/src/xml/base.xml:1512
+#: code:addons/web/static/src/xml/base.xml:1520
+#: code:addons/web/static/src/xml/base.xml:1763
+#: code:addons/web/static/src/xml/base.xml:2005
+#: code:addons/web/static/src/xml/website.tour.xml:14
 #, python-format
 msgid "or"
 msgstr "hoặc"
 
 #. module: web
 #. openerp-web
-#: code:addons/web/static/src/js/search.js:874
+#: code:addons/web/static/src/xml/base.xml:233
+#, python-format
+msgid "pg_dump custom format (without filestore)"
+msgstr ""
+
+#. module: web
+#. openerp-web
+#: code:addons/web/static/src/js/search.js:743
 #, python-format
 msgid "triggered from search view"
-msgstr "triggered from search view"
-
-#. module: web
-#: view:False:0
-msgid ""
-"var wc = new s.web.WebClient();\n"
-"                                wc.appendTo($(document.body));"
-msgstr ""
-"var wc = new s.web.WebClient();\n"
-"                                wc.appendTo($(document.body));"
-
-#. module: web
-#: view:False:0
-msgid "});"
-msgstr "});"+msgstr ""
+
+#. module: web
+#. openerp-web
+#: code:addons/web/static/src/xml/base.xml:232
+#, python-format
+msgid "zip (includes filestore)"
+msgstr ""