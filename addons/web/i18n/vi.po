--- conflicted
+++ resolved
@@ -6,18 +6,11 @@
 msgstr ""
 "Project-Id-Version: OpenERP Server 7.saas~5\n"
 "Report-Msgid-Bugs-To: \n"
-<<<<<<< HEAD
 "POT-Creation-Date: 2014-09-02 08:47+0000\n"
 "PO-Revision-Date: 2014-09-02 16:38+0700\n"
 "Last-Translator: Leo Tran <leo.tran@tvtmarine.com>\n"
 "Language-Team: T.V.T Marine Automation (aka TVTMA) <support@ma.tvtmarine."
 "com>\n"
-=======
-"POT-Creation-Date: 2015-01-21 14:08+0000\n"
-"PO-Revision-Date: 2015-07-17 08:12+0000\n"
-"Last-Translator: fanha99 <fanha99@hotmail.com>\n"
-"Language-Team: Vietnamese (http://www.transifex.com/odoo/odoo-8/language/vi/)\n"
->>>>>>> 7d68fa0e
 "MIME-Version: 1.0\n"
 "Content-Type: text/plain; charset=UTF-8\n"
 "Content-Transfer-Encoding: 8bit\n"
@@ -2733,7 +2726,7 @@
 #: code:addons/web/static/src/js/view_form.js:3460
 #, python-format
 msgid "You are creating a new %s, are you sure it does not exist yet?"
-msgstr "Bạn đang tạo mới một %s, Bạn chắc chắc nó không có sẵn?"
+msgstr "Bạn đang tạo mới một %s, Bạn có chắc nó không có sẵn?"
 
 #. module: web
 #: code:addons/web/controllers/main.py:830
@@ -2781,7 +2774,7 @@
 #: code:addons/web/static/src/js/core.js:678
 #, python-format
 msgid "a day ago"
-msgstr "Một ngày trước"
+msgstr "một ngày trước"
 
 #. module: web
 #. openerp-web
@@ -2903,7 +2896,7 @@
 #: code:addons/web/static/src/js/search.js:2188
 #, python-format
 msgid "is not"
-msgstr "is not"
+msgstr "không là"
 
 #. module: web
 #. openerp-web
