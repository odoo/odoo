<<<<<<< HEAD
# Vietnamese translation for openerp-web
# Copyright (c) 2014 Rosetta Contributors and Canonical Ltd 2014
# This file is distributed under the same license as the openerp-web package.
# FIRST AUTHOR <EMAIL@ADDRESS>, 2014.
#
msgid ""
msgstr ""
"Project-Id-Version: openerp-web\n"
"Report-Msgid-Bugs-To: FULL NAME <EMAIL@ADDRESS>\n"
"POT-Creation-Date: 2014-08-14 13:09+0000\n"
"PO-Revision-Date: 2014-08-14 16:14+0000\n"
"Last-Translator: FULL NAME <EMAIL@ADDRESS>\n"
"Language-Team: Vietnamese <vi@li.org>\n"
"MIME-Version: 1.0\n"
"Content-Type: text/plain; charset=UTF-8\n"
"Content-Transfer-Encoding: 8bit\n"
"X-Launchpad-Export-Date: 2014-08-15 08:23+0000\n"
"X-Generator: Launchpad (build 17156)\n"

#. module: web
#. openerp-web
#: code:addons/web/static/src/js/search.js:2119
#: code:addons/web/static/src/js/search.js:2286
#, python-format
msgid "%(field)s %(operator)s"
=======
# Translation of OpenERP Server.
# This file contains the translation of the following modules:
# 	* web
#
msgid ""
msgstr ""
"Project-Id-Version: OpenERP Server 7.saas~5\n"
"Report-Msgid-Bugs-To: \n"
"POT-Creation-Date: 2014-09-02 08:47+0000\n"
"PO-Revision-Date: 2014-09-02 16:38+0700\n"
"Last-Translator: Leo Tran <leo.tran@tvtmarine.com>\n"
"Language-Team: T.V.T Marine Automation (aka TVTMA) <support@ma.tvtmarine."
"com>\n"
"MIME-Version: 1.0\n"
"Content-Type: text/plain; charset=UTF-8\n"
"Content-Transfer-Encoding: 8bit\n"
"X-Generator: Poedit 1.5.4\n"
"Language: Vietnam\n"

#. module: web
#: view:False:0
msgid ""
"$(function() {\n"
"                            var s = new openerp.init();"
>>>>>>> a345b238
msgstr ""
"$(function() {\n"
"                            var s = new openerp.init();"

#. module: web
<<<<<<< HEAD
#. openerp-web
#: code:addons/web/static/src/js/search.js:2120
#, python-format
msgid "%(field)s %(operator)s \"%(value)s\""
msgstr "%(field)s %(operator)s \"%(value)s\""

#. module: web
#. openerp-web
#: code:addons/web/static/src/js/view_list.js:1515
#, python-format
msgid "%(page)d/%(page_count)d"
=======
#: view:False:0
msgid ""
"$.fn.bstooltip = $.fn.tooltip;\n"
"                $.fn.bsbutton = $.fn.button;"
msgstr ""
"$.fn.bstooltip = $.fn.tooltip;\n"
"                $.fn.bsbutton = $.fn.button;"

#. module: web
#: view:False:0
msgid ""
"$.fn.tooltip = $.fn.bstooltip;\n"
"                $.fn.button = $.fn.bsbutton;"
>>>>>>> a345b238
msgstr ""
"$.fn.tooltip = $.fn.bstooltip;\n"
"                $.fn.button = $.fn.bsbutton;"

#. module: web
#. openerp-web
<<<<<<< HEAD
#: code:addons/web/static/src/js/views.js:566
#, python-format
msgid "%(view_type)s view"
msgstr ""

#. module: web
#. openerp-web
#: code:addons/web/static/src/js/view_form.js:432
#, python-format
msgid "%d / %d"
msgstr ""

#. module: web
#. openerp-web
#: code:addons/web/static/src/js/core.js:679
#, python-format
msgid "%d days ago"
msgstr ""

#. module: web
#. openerp-web
#: code:addons/web/static/src/js/core.js:677
#, python-format
msgid "%d hours ago"
msgstr ""

#. module: web
#. openerp-web
#: code:addons/web/static/src/js/core.js:675
#, python-format
msgid "%d minutes ago"
msgstr "cách đây %d phút"

#. module: web
#. openerp-web
#: code:addons/web/static/src/js/core.js:681
#, python-format
msgid "%d months ago"
msgstr ""

#. module: web
#. openerp-web
#: code:addons/web/static/src/js/core.js:683
#, python-format
msgid "%d years ago"
msgstr ""

#. module: web
#. openerp-web
#: code:addons/web/static/src/js/view_list.js:423
#, python-format
msgid "%d-%d of %d"
msgstr ""

#. module: web
#. openerp-web
#: code:addons/web/static/src/js/view_list.js:1424
#, python-format
msgid "%s (%d)"
msgstr ""

#. module: web
#. openerp-web
#: code:addons/web/static/src/js/formats.js:295
#, python-format
msgid "'%s' is not a correct date"
msgstr ""

#. module: web
#. openerp-web
#: code:addons/web/static/src/js/formats.js:318
#, python-format
msgid "'%s' is not a correct date, datetime nor time"
msgstr ""

#. module: web
#. openerp-web
#: code:addons/web/static/src/js/formats.js:282
#, python-format
msgid "'%s' is not a correct datetime"
msgstr ""

#. module: web
#. openerp-web
#: code:addons/web/static/src/js/formats.js:253
#, python-format
msgid "'%s' is not a correct float"
msgstr ""

#. module: web
#. openerp-web
#: code:addons/web/static/src/js/formats.js:238
#, python-format
msgid "'%s' is not a correct integer"
msgstr ""

#. module: web
#. openerp-web
#: code:addons/web/static/src/js/formats.js:303
#, python-format
msgid "'%s' is not a correct time"
msgstr ""

#. module: web
#. openerp-web
#: code:addons/web/static/src/js/formats.js:330
#, python-format
msgid "'%s' is not convertible to date, datetime nor time"
msgstr ""

#. module: web
#. openerp-web
#: code:addons/web/static/src/js/formats.js:190
#, python-format
msgid "(%d records)"
msgstr ""

#. module: web
#. openerp-web
#: code:addons/web/static/src/xml/base.xml:1538
#, python-format
msgid "(Any existing filter with the same name will be replaced)"
msgstr ""

#. module: web
#. openerp-web
#: code:addons/web/static/src/xml/base.xml:1385
#, python-format
msgid "(no string)"
msgstr ""

#. module: web
#. openerp-web
#: code:addons/web/static/src/xml/base.xml:885
#, python-format
msgid "(nolabel)"
msgstr ""

#. module: web
#. openerp-web
#: code:addons/web/static/src/xml/base.xml:1528
#, python-format
msgid "-- Actions --"
msgstr ""

#. module: web
#. openerp-web
#: code:addons/web/static/src/xml/base.xml:1519
#, python-format
msgid "-- Filters --"
msgstr ""

#. module: web
#. openerp-web
#: code:addons/web/static/src/xml/base.xml:1895
#, python-format
msgid "--- Don't Import ---"
msgstr ""

#. module: web
#. openerp-web
#: code:addons/web/static/src/xml/base.xml:1326
#, python-format
msgid "...Upload in progress..."
msgstr ""

#. module: web
#. openerp-web
#: code:addons/web/static/src/xml/base.xml:1845
#, python-format
msgid "1. Import a .CSV file"
msgstr ""

#. module: web
#. openerp-web
#: code:addons/web/static/src/xml/base.xml:1853
#, python-format
msgid "2. Check your file format"
msgstr ""

#. module: web
#. openerp-web
#: code:addons/web/static/src/js/view_form.js:2616
#, python-format
msgid "<Prev"
msgstr ""

#. module: web
#. openerp-web
#: code:addons/web/static/src/js/chrome.js:1095
#, python-format
msgid "About"
msgstr ""

#. module: web
#. openerp-web
#: code:addons/web/static/src/xml/base.xml:360
#, python-format
msgid "About Odoo"
msgstr ""

#. module: web
#. openerp-web
#: code:addons/web/static/src/js/chrome.js:583
#, python-format
msgid "Access Denied"
msgstr "Truy cập bị từ chối"

#. module: web
#. openerp-web
#: code:addons/web/static/src/js/view_form.js:4445
#, python-format
msgid "Action Button"
msgstr ""

#. module: web
#. openerp-web
#: code:addons/web/static/src/xml/base.xml:1405
#, python-format
msgid "Action ID:"
msgstr ""

#. module: web
#. openerp-web
#: code:addons/web/static/src/xml/base.xml:369
#, python-format
msgid "Activate the developer mode"
msgstr ""

#. module: web
#. openerp-web
#: code:addons/web/static/src/js/view_form.js:4981
#: code:addons/web/static/src/xml/base.xml:1469
#: code:addons/web/static/src/xml/base.xml:1768
#, python-format
msgid "Add"
msgstr ""

#. module: web
#. openerp-web
#: code:addons/web/static/src/xml/base.xml:1529
#, python-format
msgid "Add Advanced Filter"
msgstr ""

#. module: web
#. openerp-web
#: code:addons/web/static/src/xml/base.xml:1683
#, python-format
msgid "Add a condition"
msgstr ""

#. module: web
#. openerp-web
#: code:addons/web/static/src/js/view_form.js:3909
#, python-format
msgid "Add an item"
msgstr ""

#. module: web
#. openerp-web
#: code:addons/web/static/src/xml/base.xml:584
#, python-format
msgid "Add..."
msgstr ""

#. module: web
#. openerp-web
#: code:addons/web/static/src/js/view_form.js:4874
#: code:addons/web/static/src/js/view_form.js:5023
#, python-format
msgid "Add: "
msgstr ""

#. module: web
#. openerp-web
#: code:addons/web/static/src/js/search.js:2000
#, python-format
msgid "Advanced"
msgstr ""

#. module: web
#. openerp-web
#: code:addons/web/static/src/xml/base.xml:1678
#, python-format
msgid "Advanced Search"
msgstr ""

#. module: web
#. openerp-web
#: code:addons/web/static/src/xml/base.xml:1488
#, python-format
msgid "Advanced Search..."
msgstr ""

#. module: web
#. openerp-web
#: code:addons/web/static/src/xml/base.xml:830
#, python-format
msgid "All users"
msgstr ""

#. module: web
#. openerp-web
#: code:addons/web/static/src/xml/base.xml:1684
#, python-format
msgid "Apply"
msgstr ""

#. module: web
#. openerp-web
#: code:addons/web/static/src/xml/base.xml:558
#, python-format
msgid "Attachment :"
msgstr ""

#. module: web
#. openerp-web
#: code:addons/web/static/src/xml/base.xml:1752
#, python-format
msgid "Available fields"
msgstr ""

#. module: web
#. openerp-web
#: code:addons/web/static/src/xml/base.xml:298
#, python-format
msgid "Back to Login"
msgstr ""

#. module: web
#. openerp-web
#: code:addons/web/static/src/js/chrome.js:555
#, python-format
msgid "Backed"
msgstr ""

#. module: web
#. openerp-web
#: code:addons/web/static/src/xml/base.xml:209
#: code:addons/web/static/src/xml/base.xml:307
#, python-format
msgid "Backup"
msgstr ""

#. module: web
#. openerp-web
#: code:addons/web/controllers/main.py:734
#: code:addons/web/static/src/js/chrome.js:560
#: code:addons/web/static/src/xml/base.xml:207
#, python-format
msgid "Backup Database"
msgstr ""

#. module: web
#. openerp-web
#: code:addons/web/static/src/xml/base.xml:261
#, python-format
msgid "Backup Restore"
msgstr ""

#. module: web
#. openerp-web
#: code:addons/web/static/src/xml/base.xml:390
#, python-format
msgid "Browser's timezone"
msgstr ""

#. module: web
#. openerp-web
#: code:addons/web/static/src/xml/base.xml:1382
#, python-format
msgid "Button"
msgstr ""

#. module: web
#. openerp-web
#: code:addons/web/static/src/xml/base.xml:1397
#, python-format
msgid "Button Type:"
msgstr ""

#. module: web
#. openerp-web
#: code:addons/web/static/src/xml/base.xml:93
#, python-format
msgid ""
"By default, the master password is 'admin'. This password\n"
"                    is required to created, delete dump or restore databases."
msgstr ""

#. module: web
#. openerp-web
#: code:addons/web/static/src/js/formats.js:117
#, python-format
msgid "Bytes,Kb,Mb,Gb,Tb,Pb,Eb,Zb,Yb"
msgstr ""

#. module: web
#. openerp-web
#: code:addons/web/static/src/xml/base.xml:1850
#, python-format
msgid "CSV File:"
msgstr ""

#. module: web
#. openerp-web
#: code:addons/web/static/src/js/view_list.js:1868
#, python-format
msgid "Can't convert value %s to context"
msgstr ""

#. module: web
#. openerp-web
#: code:addons/web/static/src/js/view_form.js:2454
#, python-format
msgid "Can't send email to invalid e-mail address"
msgstr ""

#. module: web
#. openerp-web
#: code:addons/web/static/src/js/view_form.js:1929
#: code:addons/web/static/src/xml/base.xml:336
#: code:addons/web/static/src/xml/base.xml:1439
#: code:addons/web/static/src/xml/base.xml:1932
#, python-format
msgid "Cancel"
=======
#: code:addons/web/static/src/js/search.js:2042
#: code:addons/web/static/src/js/search.js:2209
#, python-format
msgid "%(field)s %(operator)s"
msgstr "%(field)s %(operator)s"

#. module: web
#. openerp-web
#: code:addons/web/static/src/js/search.js:2043
#, python-format
msgid "%(field)s %(operator)s \"%(value)s\""
msgstr "%(field)s %(operator)s \"%(value)s\""

#. module: web
#. openerp-web
#: code:addons/web/static/src/js/view_list.js:1509
#, python-format
msgid "%(page)d/%(page_count)d"
msgstr "%(page)d/%(page_count)d"

#. module: web
#. openerp-web
#: code:addons/web/static/src/js/views.js:566
#, python-format
msgid "%(view_type)s view"
msgstr "%(view_type)s view"

#. module: web
#. openerp-web
#: code:addons/web/static/src/js/view_form.js:438
#, python-format
msgid "%d / %d"
msgstr "%d / %d"

#. module: web
#. openerp-web
#: code:addons/web/static/src/js/core.js:679
#, python-format
msgid "%d days ago"
msgstr "%d ngày trước"

#. module: web
#. openerp-web
#: code:addons/web/static/src/js/core.js:677
#, python-format
msgid "%d hours ago"
msgstr "%d giờ trước"

#. module: web
#. openerp-web
#: code:addons/web/static/src/js/core.js:675
#, python-format
msgid "%d minutes ago"
msgstr "%d phút trước"

#. module: web
#. openerp-web
#: code:addons/web/static/src/js/core.js:681
#, python-format
msgid "%d months ago"
msgstr "%d tháng trước"

#. module: web
#. openerp-web
#: code:addons/web/static/src/js/core.js:683
#, python-format
msgid "%d years ago"
msgstr "%d năm trước"

#. module: web
#. openerp-web
#: code:addons/web/static/src/js/view_list.js:417
#, python-format
msgid "%d-%d of %d"
msgstr "%d-%d của %d"

#. module: web
#. openerp-web
#: code:addons/web/static/src/js/view_list.js:1418
#, python-format
msgid "%s (%d)"
msgstr "%s (%d)"

#. module: web
#. openerp-web
#: code:addons/web/static/src/js/formats.js:295
#, python-format
msgid "'%s' is not a correct date"
msgstr "'%s' không phải là ngày tháng hợp lệ"

#. module: web
#. openerp-web
#: code:addons/web/static/src/js/formats.js:318
#, python-format
msgid "'%s' is not a correct date, datetime nor time"
msgstr "'%s' không phải ngày tháng hợp lệ"

#. module: web
#. openerp-web
#: code:addons/web/static/src/js/formats.js:282
#, python-format
msgid "'%s' is not a correct datetime"
msgstr "'%s' không phải ngày tháng hợp lệ"

#. module: web
#. openerp-web
#: code:addons/web/static/src/js/formats.js:253
#, python-format
msgid "'%s' is not a correct float"
msgstr "'%s' không phải kiểu float hợp lệ"

#. module: web
#. openerp-web
#: code:addons/web/static/src/js/formats.js:238
#, python-format
msgid "'%s' is not a correct integer"
msgstr "'%s' is not a correct integer"

#. module: web
#. openerp-web
#: code:addons/web/static/src/js/formats.js:303
#, python-format
msgid "'%s' is not a correct time"
msgstr "'%s' is not a correct time"

#. module: web
#. openerp-web
#: code:addons/web/static/src/js/formats.js:330
#, python-format
msgid "'%s' is not convertible to date, datetime nor time"
msgstr "'%s' is not convertible to date, datetime nor time"

#. module: web
#. openerp-web
#: code:addons/web/static/src/js/formats.js:190
#, python-format
msgid "(%d records)"
msgstr "(%d records)"

#. module: web
#. openerp-web
#: code:addons/web/static/src/xml/base.xml:1606
#, python-format
msgid "(Any existing filter with the same name will be replaced)"
msgstr "(Bất kỳ bộ lọc đã tồn tại có cùng tên sẽ bị thay thế)"

#. module: web
#. openerp-web
#: code:addons/web/static/src/xml/base.xml:1457
#, python-format
msgid "(no string)"
msgstr "(no string)"

#. module: web
#. openerp-web
#: code:addons/web/static/src/xml/base.xml:956
#, python-format
msgid "(nolabel)"
msgstr "(nolabel)"

#. module: web
#. openerp-web
#: code:addons/web/static/src/xml/base.xml:1596
#, python-format
msgid "-- Actions --"
msgstr "-- Actions --"

#. module: web
#. openerp-web
#: code:addons/web/static/src/xml/base.xml:1587
#, python-format
msgid "-- Filters --"
msgstr "-- Lọc --"

#. module: web
#. openerp-web
#: code:addons/web/static/src/xml/base.xml:1956
#, python-format
msgid "--- Don't Import ---"
msgstr "--- Don't Import ---"

#. module: web
#. openerp-web
#: code:addons/web/static/src/xml/base.xml:1398
#, python-format
msgid "...Upload in progress..."
msgstr "...Đang tải lên..."

#. module: web
#. openerp-web
#: code:addons/web/static/src/xml/base.xml:1906
#, python-format
msgid "1. Import a .CSV file"
msgstr "1. Import a .CSV file"

#. module: web
#. openerp-web
#: code:addons/web/static/src/xml/base.xml:1914
#, python-format
msgid "2. Check your file format"
msgstr "2. Kiểm tra định dạng file"

#. module: web
#. openerp-web
#: code:addons/web/static/src/xml/base.xml:392
#, python-format
msgid "99+"
msgstr "99+"

#. module: web
#: view:False:0
msgid "<!DOCTYPE html>"
msgstr "<!DOCTYPE html>"

#. module: web
#. openerp-web
#: code:addons/web/static/src/js/view_form.js:2635
#, python-format
msgid "<Prev"
msgstr "<Prev"

#. module: web
#. openerp-web
#: code:addons/web/static/src/js/chrome.js:1055
#, python-format
msgid "About"
msgstr "About"

#. module: web
#. openerp-web
#: code:addons/web/static/src/xml/base.xml:407
#, python-format
msgid "About Odoo"
msgstr "Giới thiệu Odoo"

#. module: web
#. openerp-web
#: code:addons/web/static/src/js/chrome.js:577
#, python-format
msgid "Access Denied"
msgstr "Truy cập bị từ chối"

#. module: web
#. openerp-web
#: code:addons/web/static/src/js/view_form.js:4449
#, python-format
msgid "Action Button"
msgstr "Action Button"

#. module: web
#. openerp-web
#: code:addons/web/static/src/xml/base.xml:1477
#, python-format
msgid "Action ID:"
msgstr "Action ID:"

#. module: web
#. openerp-web
#: code:addons/web/static/src/xml/base.xml:417
#, python-format
msgid "Activate the developer mode"
msgstr "Activate the developer mode"

#. module: web
#. openerp-web
#: code:addons/web/static/src/js/view_form.js:4952
#: code:addons/web/static/src/xml/base.xml:1541
#: code:addons/web/static/src/xml/base.xml:1829
#, python-format
msgid "Add"
msgstr "Thêm"

#. module: web
#. openerp-web
#: code:addons/web/static/src/xml/base.xml:1597
#, python-format
msgid "Add Advanced Filter"
msgstr "Thêm bộ lọc nâng cao"

#. module: web
#. openerp-web
#: code:addons/web/static/src/xml/base.xml:1748
#, python-format
msgid "Add a condition"
msgstr "Thêm một điều kiện"

#. module: web
#. openerp-web
#: code:addons/web/static/src/js/view_form.js:3925
#, python-format
msgid "Add an item"
msgstr "Thêm một hạng mục"

#. module: web
#. openerp-web
#: code:addons/web/static/src/xml/base.xml:655
#, python-format
msgid "Add..."
msgstr "Thêm..."

#. module: web
#. openerp-web
#: code:addons/web/static/src/js/view_form.js:4856
#: code:addons/web/static/src/js/view_form.js:4994
#, python-format
msgid "Add: "
msgstr "Thêm: "

#. module: web
#. openerp-web
#: code:addons/web/static/src/js/search.js:1923
#, python-format
msgid "Advanced"
msgstr "Nâng cao"

#. module: web
#. openerp-web
#: code:addons/web/static/src/xml/base.xml:1743
#, python-format
msgid "Advanced Search"
msgstr "Tìm kiếm nâng cao"

#. module: web
#. openerp-web
#: code:addons/web/static/src/xml/base.xml:1560
#, python-format
msgid "Advanced Search..."
msgstr "Tìm kiếm nâng cao..."

#. module: web
#. openerp-web
#: code:addons/web/static/src/xml/base.xml:901
#, python-format
msgid "All users"
msgstr "Tất cả người dùng"

#. module: web
#. openerp-web
#: code:addons/web/static/src/xml/base.xml:1749
#, python-format
msgid "Apply"
msgstr "Áp dụng"

#. module: web
#. openerp-web
#: code:addons/web/static/src/xml/base.xml:629
#, python-format
msgid "Attachment :"
msgstr "Đính kèm :"

#. module: web
#. openerp-web
#: code:addons/web/static/src/xml/base.xml:1813
#, python-format
msgid "Available fields"
msgstr "Trường khả dụng"

#. module: web
#. openerp-web
#: code:addons/web/static/src/xml/base.xml:298
#, python-format
msgid "Back to Login"
msgstr "Quay lại Đăng nhập"

#. module: web
#. openerp-web
#: code:addons/web/static/src/js/chrome.js:549
#, python-format
msgid "Backed"
msgstr "Backed"

#. module: web
#. openerp-web
#: code:addons/web/static/src/xml/base.xml:209
#: code:addons/web/static/src/xml/base.xml:307
#, python-format
msgid "Backup"
msgstr "Sao lưu"

#. module: web
#. openerp-web
#: code:addons/web/controllers/main.py:777
#: code:addons/web/static/src/js/chrome.js:554
#: code:addons/web/static/src/xml/base.xml:207
#, python-format
msgid "Backup Database"
msgstr "Sao lưu cơ sở dữ liệu"

#. module: web
#. openerp-web
#: code:addons/web/static/src/xml/base.xml:261
#, python-format
msgid "Backup Restore"
msgstr "Sao lưu phục hồi"

#. module: web
#. openerp-web
#: code:addons/web/static/src/xml/base.xml:466
#, python-format
msgid "Browser's timezone"
msgstr "Múi giờ trình duyệt"

#. module: web
#. openerp-web
#: code:addons/web/static/src/xml/base.xml:1454
#, python-format
msgid "Button"
msgstr "Nút"

#. module: web
#. openerp-web
#: code:addons/web/static/src/xml/base.xml:1469
#, python-format
msgid "Button Type:"
msgstr "Kiểu nút:"

#. module: web
#. openerp-web
#: code:addons/web/static/src/xml/base.xml:93
#, python-format
msgid ""
"By default, the master password is 'admin'. This password\n"
"                    is required to created, delete dump or restore databases."
>>>>>>> a345b238
msgstr ""
"Mặc định, the master password là 'admin'. Mật khẩu này\n"
"                    được dùng để tạo, xóa, sao lưu hoặc phục hồi cơ sở dữ "
"liệu."

#. module: web
#. openerp-web
<<<<<<< HEAD
#: code:addons/web/static/src/xml/base.xml:272
#, python-format
msgid "Change Master Password"
msgstr "Đổi mật khẩu chính"

#. module: web
#. openerp-web
#: code:addons/web/controllers/main.py:754
#: code:addons/web/controllers/main.py:756
#: code:addons/web/controllers/main.py:787
#: code:addons/web/controllers/main.py:789
#: code:addons/web/controllers/main.py:795
#: code:addons/web/controllers/main.py:796
#: code:addons/web/static/src/js/chrome.js:726
#: code:addons/web/static/src/xml/base.xml:274
#: code:addons/web/static/src/xml/base.xml:334
#, python-format
msgid "Change Password"
msgstr "Thay đổi Mật khẩu"

#. module: web
#. openerp-web
#: code:addons/web/static/src/xml/base.xml:922
#, python-format
msgid "Change default:"
msgstr ""

#. module: web
#. openerp-web
#: code:addons/web/static/src/js/chrome.js:609
#, python-format
msgid "Changed Password"
msgstr ""

#. module: web
#. openerp-web
#: code:addons/web/static/src/xml/base.xml:114
#, python-format
msgid "Check this box to evaluate Odoo."
msgstr ""

#. module: web
#. openerp-web
#: code:addons/web/static/src/js/view_form.js:2638
#, python-format
msgid "Choose Time"
msgstr ""

#. module: web
#. openerp-web
#: code:addons/web/static/src/xml/base.xml:132
#, python-format
msgid "Choose a password:"
msgstr ""

#. module: web
#. openerp-web
#: code:addons/web/static/src/js/view_form.js:2612
#: code:addons/web/static/src/xml/base.xml:1232
#: code:addons/web/static/src/xml/base.xml:1285
#: code:addons/web/static/src/xml/base.xml:1287
#, python-format
msgid "Clear"
msgstr ""

#. module: web
#. openerp-web
#: code:addons/web/static/src/xml/base.xml:394
#, python-format
msgid "Click here to change your user's timezone."
msgstr ""

#. module: web
#. openerp-web
#: code:addons/web/static/src/js/chrome.js:298
#: code:addons/web/static/src/js/chrome.js:1258
#, python-format
msgid "Client Error"
msgstr ""

#. module: web
#. openerp-web
#: code:addons/web/static/src/js/data_export.js:35
#: code:addons/web/static/src/js/view_form.js:1060
#: code:addons/web/static/src/xml/base.xml:1456
#, python-format
msgid "Close"
msgstr ""

#. module: web
#. openerp-web
#: code:addons/web/static/src/js/view_form.js:2615
#, python-format
msgid "Close without change"
msgstr ""

#. module: web
#. openerp-web
#: code:addons/web/static/src/xml/base.xml:804
#, python-format
msgid "Condition:"
msgstr ""

#. module: web
#. openerp-web
#: code:addons/web/static/src/js/view_form.js:1927
#, python-format
msgid "Confirm"
msgstr ""

#. module: web
#. openerp-web
#: code:addons/web/static/src/xml/base.xml:328
#, python-format
msgid "Confirm New Password:"
msgstr ""

#. module: web
#. openerp-web
#: code:addons/web/static/src/xml/base.xml:288
#, python-format
msgid "Confirm new master password:"
msgstr ""

#. module: web
#. openerp-web
#: code:addons/web/static/src/xml/base.xml:136
#, python-format
msgid "Confirm password:"
msgstr ""

#. module: web
#. openerp-web
#: code:addons/web/static/src/xml/base.xml:910
#, python-format
msgid "Context:"
msgstr ""

#. module: web
#. openerp-web
#: code:addons/web/static/src/xml/base.xml:262
#, python-format
msgid "Copy of an existing database"
msgstr ""

#. module: web
#. openerp-web
#: code:addons/web/static/src/xml/base.xml:374
#, python-format
msgid "Copyright © 2004-TODAY OpenERP SA. All Rights Reserved."
msgstr ""

#. module: web
#. openerp-web
#: code:addons/web/static/src/js/view_form.js:5709
#, python-format
msgid "Could not display the selected image."
msgstr ""

#. module: web
#: code:addons/web/controllers/main.py:716
#, python-format
msgid "Could not drop database !"
msgstr ""

#. module: web
#. openerp-web
#: code:addons/web/static/src/js/view_list.js:1049
#, python-format
msgid "Could not find id in dataset"
msgstr ""

#. module: web
#. openerp-web
#: code:addons/web/static/src/js/chrome.js:589
#, python-format
msgid "Could not restore the database"
msgstr ""

#. module: web
#. openerp-web
#: code:addons/web/static/src/js/views.js:1668
#, python-format
msgid "Could not serialize XML"
msgstr ""

#. module: web
#. openerp-web
#: code:addons/web/static/src/js/view_list.js:20
#: code:addons/web/static/src/js/view_list.js:2367
#: code:addons/web/static/src/xml/base.xml:304
#: code:addons/web/static/src/xml/base.xml:765
#: code:addons/web/static/src/xml/base.xml:1438
#: code:addons/web/static/src/xml/base.xml:1930
#, python-format
msgid "Create"
msgstr ""

#. module: web
#. openerp-web
#: code:addons/web/static/src/js/view_form.js:3350
#, python-format
msgid "Create \"<strong>%s</strong>\""
msgstr ""

#. module: web
#. openerp-web
#: code:addons/web/static/src/xml/base.xml:141
#, python-format
msgid "Create Database"
msgstr ""

#. module: web
#. openerp-web
#: code:addons/web/static/src/js/view_form.js:3438
#, python-format
msgid "Create a %s"
msgstr ""

#. module: web
#. openerp-web
#: code:addons/web/static/src/xml/base.xml:82
#, python-format
msgid "Create a New Database"
msgstr ""

#. module: web
#. openerp-web
#: code:addons/web/static/src/js/view_form.js:3361
#, python-format
msgid "Create and Edit..."
msgstr ""

#. module: web
#. openerp-web
#: code:addons/web/static/src/xml/base.xml:1931
#, python-format
msgid "Create and edit"
msgstr ""

#. module: web
#. openerp-web
#: code:addons/web/static/src/js/view_form.js:3405
#: code:addons/web/static/src/js/view_form.js:4398
#, python-format
msgid "Create: "
msgstr ""

#. module: web
#. openerp-web
#: code:addons/web/static/src/xml/base.xml:563
#, python-format
msgid "Created by :"
msgstr ""

#. module: web
#. openerp-web
#: code:addons/web/static/src/xml/base.xml:502
#, python-format
msgid "Creation Date:"
msgstr ""

#. module: web
#. openerp-web
#: code:addons/web/static/src/xml/base.xml:498
#, python-format
msgid "Creation User:"
msgstr ""

#. module: web
#. openerp-web
#: code:addons/web/static/src/js/search.js:1759
#, python-format
msgid "Custom Filter"
msgstr ""

#. module: web
#: view:website:web.database_select
msgid "Database"
msgstr ""

#. module: web
#. openerp-web
#: code:addons/web/static/src/xml/base.xml:302
#, python-format
msgid "Database Management"
msgstr ""

#. module: web
#. openerp-web
#: code:addons/web/static/src/js/chrome.js:555
#, python-format
msgid "Database backed up successfully"
msgstr ""

#. module: web
#. openerp-web
#: code:addons/web/static/src/js/chrome.js:595
#, python-format
msgid "Database restored successfully"
msgstr ""

#. module: web
#. openerp-web
#: code:addons/web/static/src/xml/base.xml:184
#: code:addons/web/static/src/xml/base.xml:216
#, python-format
msgid "Database:"
msgstr ""

#. module: web
#. openerp-web
#: code:addons/web/static/src/xml/base.xml:466
#, python-format
msgid "Debug View#"
msgstr ""

#. module: web
#. openerp-web
#: code:addons/web/static/src/xml/base.xml:120
#, python-format
msgid "Default language:"
msgstr "Ngôn ngữ mặc định:"

#. module: web
#. openerp-web
#: code:addons/web/static/src/xml/base.xml:787
#, python-format
msgid "Default:"
msgstr ""

#. module: web
#. openerp-web
#: code:addons/web/static/src/js/view_form.js:202
#: code:addons/web/static/src/js/view_list.js:351
#: code:addons/web/static/src/xml/base.xml:1835
#, python-format
msgid "Delete"
msgstr ""

#. module: web
#. openerp-web
#: code:addons/web/static/src/xml/base.xml:575
#, python-format
msgid "Delete this attachment"
msgstr ""

#. module: web
#. openerp-web
#: code:addons/web/static/src/xml/base.xml:1333
#, python-format
msgid "Delete this file"
msgstr ""

#. module: web
#. openerp-web
#: code:addons/web/static/src/xml/base.xml:1868
#, python-format
msgid "Delimiter:"
msgstr ""

#. module: web
#. openerp-web
#: code:addons/web/static/src/xml/base.xml:726
#: code:addons/web/static/src/xml/base.xml:770
#: code:addons/web/static/src/xml/base.xml:1453
#, python-format
msgid "Discard"
msgstr ""

#. module: web
#. openerp-web
#: code:addons/web/static/src/js/chrome.js:537
#, python-format
msgid "Do you really want to delete the database: %s ?"
msgstr "Bạn thật sự muốn xóa cơ sở dữ liệu: %s ?"

#. module: web
#. openerp-web
#: code:addons/web/static/src/js/views.js:1322
#, python-format
msgid "Do you really want to delete this attachment ?"
msgstr ""

#. module: web
#. openerp-web
#: code:addons/web/static/src/js/view_form.js:754
#, python-format
msgid "Do you really want to delete this record?"
msgstr ""

#. module: web
#. openerp-web
#: code:addons/web/static/src/js/view_list.js:607
#, python-format
msgid "Do you really want to remove these records?"
msgstr ""

#. module: web
#. openerp-web
#: code:addons/web/static/src/xml/base.xml:1860
#, python-format
msgid "Does your file have titles?"
msgstr ""

#. module: web
#. openerp-web
#: code:addons/web/static/src/xml/base.xml:914
#, python-format
msgid "Domain:"
msgstr ""

#. module: web
#. openerp-web
#: code:addons/web/static/src/js/core.js:704
#, python-format
msgid "Don't leave yet,<br />it's still loading..."
msgstr ""

#. module: web
#. openerp-web
#: code:addons/web/static/src/js/view_form.js:2614
#: code:addons/web/static/src/js/view_form.js:2644
#, python-format
msgid "Done"
msgstr ""

#. module: web
#. openerp-web
#: code:addons/web/static/src/js/view_form.js:5648
#: code:addons/web/static/src/js/view_list.js:2299
#, python-format
msgid "Download"
msgstr ""

#. module: web
#. openerp-web
#: code:addons/web/static/src/js/view_list.js:2311
#, python-format
msgid "Download \"%s\""
msgstr ""

#. module: web
#. openerp-web
#: code:addons/web/static/src/xml/base.xml:178
#: code:addons/web/static/src/xml/base.xml:306
#, python-format
msgid "Drop"
msgstr ""

#. module: web
#. openerp-web
#: code:addons/web/controllers/main.py:716
#: code:addons/web/static/src/xml/base.xml:176
#, python-format
msgid "Drop Database"
msgstr ""

#. module: web
#. openerp-web
#: code:addons/web/static/src/js/chrome.js:545
#, python-format
msgid "Dropping database"
msgstr ""

#. module: web
#. openerp-web
#: code:addons/web/static/src/js/view_form.js:203
#: code:addons/web/static/src/xml/base.xml:152
#: code:addons/web/static/src/xml/base.xml:305
#, python-format
msgid "Duplicate"
msgstr ""

#. module: web
#. openerp-web
#: code:addons/web/static/src/xml/base.xml:150
#, python-format
msgid "Duplicate Database"
msgstr ""

#. module: web
#. openerp-web
#: code:addons/web/static/src/js/chrome.js:527
=======
#: code:addons/web/static/src/js/formats.js:117
#, python-format
msgid "Bytes,Kb,Mb,Gb,Tb,Pb,Eb,Zb,Yb"
msgstr "Bytes,Kb,Mb,Gb,Tb,Pb,Eb,Zb,Yb"

#. module: web
#. openerp-web
#: code:addons/web/static/src/xml/base.xml:1911
#, python-format
msgid "CSV File:"
msgstr "CSV File:"

#. module: web
#. openerp-web
#: code:addons/web/static/src/js/view_list.js:1862
#, python-format
msgid "Can't convert value %s to context"
msgstr "Can't convert value %s to context"

#. module: web
#. openerp-web
#: code:addons/web/static/src/js/view_form.js:2478
#, python-format
msgid "Can't send email to invalid e-mail address"
msgstr "Không thể gửi email tới một địa chỉ email không hợp lệ"

#. module: web
#. openerp-web
#: code:addons/web/static/src/js/view_form.js:1965
#: code:addons/web/static/src/xml/base.xml:336
#: code:addons/web/static/src/xml/base.xml:1511
#: code:addons/web/static/src/xml/base.xml:1993
#, python-format
msgid "Cancel"
msgstr "Hủy bỏ"

#. module: web
#. openerp-web
#: code:addons/web/static/src/xml/base.xml:272
#, python-format
msgid "Change Master Password"
msgstr "Change Master Password"

#. module: web
#. openerp-web
#: code:addons/web/controllers/main.py:797
#: code:addons/web/controllers/main.py:799
#: code:addons/web/controllers/main.py:830
#: code:addons/web/controllers/main.py:832
#: code:addons/web/controllers/main.py:838
#: code:addons/web/controllers/main.py:839
#: code:addons/web/static/src/js/chrome.js:707
#: code:addons/web/static/src/xml/base.xml:274
#: code:addons/web/static/src/xml/base.xml:334
#, python-format
msgid "Change Password"
msgstr "Thay đổi mật khẩu"

#. module: web
#. openerp-web
#: code:addons/web/static/src/xml/base.xml:993
#, python-format
msgid "Change default:"
msgstr "Thay đổi mặc định:"

#. module: web
#. openerp-web
#: code:addons/web/static/src/js/chrome.js:603
#, python-format
msgid "Changed Password"
msgstr "Mật khẩu đã thay đổi"

#. module: web
#. openerp-web
#: code:addons/web/static/src/xml/base.xml:114
#, python-format
msgid "Check this box to evaluate OpenERP."
msgstr "Đánh dấu để đánh giá hệ thống."

#. module: web
#. openerp-web
#: code:addons/web/static/src/js/view_form.js:2657
#, python-format
msgid "Choose Time"
msgstr "Chọn thời gian"

#. module: web
#. openerp-web
#: code:addons/web/static/src/xml/base.xml:132
#, python-format
msgid "Choose a password:"
msgstr "Chọn mật khẩu:"

#. module: web
#. openerp-web
#: code:addons/web/static/src/js/view_form.js:2631
#: code:addons/web/static/src/xml/base.xml:1357
#: code:addons/web/static/src/xml/base.xml:1359
#, python-format
msgid "Clear"
msgstr "Làm sạch"

#. module: web
#. openerp-web
#: code:addons/web/static/src/xml/base.xml:470
#, python-format
msgid "Click here to change your user's timezone."
msgstr "Nhấp chuột để thay đổi múi giờ."

#. module: web
#. openerp-web
#: code:addons/web/static/src/js/chrome.js:294
#: code:addons/web/static/src/js/chrome.js:1223
#, python-format
msgid "Client Error"
msgstr "Client Error"

#. module: web
#. openerp-web
#: code:addons/web/static/src/js/data_export.js:35
#: code:addons/web/static/src/js/view_form.js:1096
#: code:addons/web/static/src/xml/base.xml:1528
#, python-format
msgid "Close"
msgstr "Đóng"

#. module: web
#. openerp-web
#: code:addons/web/static/src/js/view_form.js:2634
#, python-format
msgid "Close without change"
msgstr "Đóng và không thay đổi"

#. module: web
#. openerp-web
#: code:addons/web/static/src/xml/base.xml:875
#, python-format
msgid "Condition:"
msgstr "Điều kiện:"

#. module: web
#. openerp-web
#: code:addons/web/static/src/js/view_form.js:1963
#, python-format
msgid "Confirm"
msgstr "Xác nhận"

#. module: web
#. openerp-web
#: code:addons/web/static/src/xml/base.xml:328
#, python-format
msgid "Confirm New Password:"
msgstr "Xác nhận mật khẩu mới:"

#. module: web
#. openerp-web
#: code:addons/web/static/src/xml/base.xml:288
#, python-format
msgid "Confirm new master password:"
msgstr "Confirm new master password:"

#. module: web
#. openerp-web
#: code:addons/web/static/src/xml/base.xml:136
#, python-format
msgid "Confirm password:"
msgstr "Xác nhận mật khẩu:"

#. module: web
#. openerp-web
#: code:addons/web/static/src/xml/base.xml:981
#, python-format
msgid "Context:"
msgstr "Context:"

#. module: web
#. openerp-web
#: code:addons/web/static/src/xml/base.xml:262
#, python-format
msgid "Copy of an existing database"
msgstr "Sao chép một cơ sở dữ liệu đã tồn tại"

#. module: web
#. openerp-web
#: code:addons/web/static/src/xml/base.xml:422
#, python-format
msgid "Copyright © 2004-TODAY OpenERP SA. All Rights Reserved."
msgstr "Copyright © 2004-TODAY OpenERP SA. All Rights Reserved."

#. module: web
#. openerp-web
#: code:addons/web/static/src/js/view_form.js:5674
#, python-format
msgid "Could not display the selected image."
msgstr "Không thể hiển thị ảnh đã chọn."

#. module: web
#: code:addons/web/controllers/main.py:759
#, python-format
msgid "Could not drop database !"
msgstr "Không thể xóa bỏ cơ sở dữ liệu !"

#. module: web
#. openerp-web
#: code:addons/web/static/src/js/view_list.js:1043
#, python-format
msgid "Could not find id in dataset"
msgstr "Không thể tìm thấy mã trong bộ dữ liệu"

#. module: web
#. openerp-web
#: code:addons/web/static/src/js/chrome.js:583
#, python-format
msgid "Could not restore the database"
msgstr "Không thể phục hồi cơ sở dữ liệu"

#. module: web
#. openerp-web
#: code:addons/web/static/src/js/views.js:1666
#, python-format
msgid "Could not serialize XML"
msgstr "Could not serialize XML"

#. module: web
#. openerp-web
#: code:addons/web/static/src/js/view_list.js:20
#: code:addons/web/static/src/js/view_list.js:2361
#: code:addons/web/static/src/xml/base.xml:304
#: code:addons/web/static/src/xml/base.xml:836
#: code:addons/web/static/src/xml/base.xml:1510
#: code:addons/web/static/src/xml/base.xml:1991
#, python-format
msgid "Create"
msgstr "Tạo mới"

#. module: web
#. openerp-web
#: code:addons/web/static/src/js/view_form.js:3366
#, python-format
msgid "Create \"<strong>%s</strong>\""
msgstr "Tạo \"<strong>%s</strong>\""

#. module: web
#. openerp-web
#: code:addons/web/static/src/xml/base.xml:141
#, python-format
msgid "Create Database"
msgstr "Tạo mới cơ sở dữ liệu"

#. module: web
#. openerp-web
#: code:addons/web/static/src/js/view_form.js:3454
#, python-format
msgid "Create a %s"
msgstr "Tạo một %s"

#. module: web
#. openerp-web
#: code:addons/web/static/src/xml/base.xml:82
#, python-format
msgid "Create a New Database"
msgstr "Tạo một cơ sở dữ liệu mới"

#. module: web
#. openerp-web
#: code:addons/web/static/src/js/view_form.js:3377
#, python-format
msgid "Create and Edit..."
msgstr "Tạo và sửa..."

#. module: web
#. openerp-web
#: code:addons/web/static/src/xml/base.xml:1992
#, python-format
msgid "Create and edit"
msgstr "Tạo và sửa"

#. module: web
#. openerp-web
#: code:addons/web/static/src/js/view_form.js:3421
#: code:addons/web/static/src/js/view_form.js:4402
#, python-format
msgid "Create: "
msgstr "Tạo mới: "

#. module: web
#. openerp-web
#: code:addons/web/static/src/xml/base.xml:634
#, python-format
msgid "Created by :"
msgstr "Tạo bởi :"

#. module: web
#. openerp-web
#: code:addons/web/static/src/xml/base.xml:573
#, python-format
msgid "Creation Date:"
msgstr "Ngày tạo:"

#. module: web
#. openerp-web
#: code:addons/web/static/src/xml/base.xml:569
#, python-format
msgid "Creation User:"
msgstr "Người tạo:"

#. module: web
#. openerp-web
#: code:addons/web/static/src/js/search.js:1699
#, python-format
msgid "Custom Filter"
msgstr "Tùy chỉnh bộ lọc"

#. module: web
#. openerp-web
#: code:addons/web/static/src/xml/base.xml:1724
#, python-format
msgid "Custom Filters"
msgstr "Tùy chỉnh bộ lọc"

#. module: web
#: view:False:0
msgid "Database"
msgstr "Cơ sở dữ liệu"

#. module: web
#. openerp-web
#: code:addons/web/static/src/xml/base.xml:302
#, python-format
msgid "Database Management"
msgstr "Quản lý cơ sở dữ liệu"

#. module: web
#. openerp-web
#: code:addons/web/static/src/js/chrome.js:549
#, python-format
msgid "Database backed up successfully"
msgstr "Cơ sở dữ liệu được sao lưu thành công"

#. module: web
#. openerp-web
#: code:addons/web/static/src/js/chrome.js:589
#, python-format
msgid "Database restored successfully"
msgstr "Cơ sở dữ liệu được phục hồi thành công"

#. module: web
#. openerp-web
#: code:addons/web/static/src/xml/base.xml:184
#: code:addons/web/static/src/xml/base.xml:216
#, python-format
msgid "Database:"
msgstr "Cơ sở dữ liệu:"

#. module: web
#. openerp-web
#: code:addons/web/static/src/xml/base.xml:537
#, python-format
msgid "Debug View#"
msgstr "Debug View#"

#. module: web
#. openerp-web
#: code:addons/web/static/src/xml/base.xml:120
#, python-format
msgid "Default language:"
msgstr "Ngôn ngữ mặc định:"

#. module: web
#. openerp-web
#: code:addons/web/static/src/xml/base.xml:858
#, python-format
msgid "Default:"
msgstr "Mặc định:"

#. module: web
#. openerp-web
#: code:addons/web/static/src/js/view_form.js:201
#: code:addons/web/static/src/js/view_list.js:351
#: code:addons/web/static/src/xml/base.xml:1896
#, python-format
msgid "Delete"
msgstr "Xóa"

#. module: web
#. openerp-web
#: code:addons/web/static/src/xml/base.xml:646
#, python-format
msgid "Delete this attachment"
msgstr "Xóa đính kèm này"

#. module: web
#. openerp-web
#: code:addons/web/static/src/xml/base.xml:1405
#, python-format
msgid "Delete this file"
msgstr "Xóa file này"

#. module: web
#. openerp-web
#: code:addons/web/static/src/xml/base.xml:1929
#, python-format
msgid "Delimiter:"
msgstr "Delimiter:"

#. module: web
#. openerp-web
#: code:addons/web/static/src/xml/base.xml:797
#: code:addons/web/static/src/xml/base.xml:841
#: code:addons/web/static/src/xml/base.xml:1525
#, python-format
msgid "Discard"
msgstr "Hủy bỏ"

#. module: web
#. openerp-web
#: code:addons/web/static/src/js/chrome.js:531
#, python-format
msgid "Do you really want to delete the database: %s ?"
msgstr "Bạn có thực sự muốn xóa cơ sở dữ liệu này: %s ?"

#. module: web
#. openerp-web
#: code:addons/web/static/src/js/views.js:1320
#, python-format
msgid "Do you really want to delete this attachment ?"
msgstr "Bạn có thực sự muốn xóa đính kèm này ?"

#. module: web
#. openerp-web
#: code:addons/web/static/src/js/view_form.js:790
#, python-format
msgid "Do you really want to delete this record?"
msgstr "Bạn thực sự muốn xóa bản ghi này?"

#. module: web
#. openerp-web
#: code:addons/web/static/src/js/view_list.js:601
#, python-format
msgid "Do you really want to remove these records?"
msgstr "Bạn thực sự muốn gỡ bỏ bản ghi này?"

#. module: web
#. openerp-web
#: code:addons/web/static/src/xml/base.xml:1921
#, python-format
msgid "Does your file have titles?"
msgstr "File của bạn có tiêu đề không?"

#. module: web
#. openerp-web
#: code:addons/web/static/src/xml/base.xml:985
#, python-format
msgid "Domain:"
msgstr "Tên miền:"

#. module: web
#. openerp-web
#: code:addons/web/static/src/js/core.js:704
#, python-format
msgid "Don't leave yet,<br />it's still loading..."
msgstr "Xin đừng thoat khỏi,<br />Ứng dụng thực sự vẫn đang được nạp..."

#. module: web
#. openerp-web
#: code:addons/web/static/src/js/view_form.js:2633
#: code:addons/web/static/src/js/view_form.js:2663
#, python-format
msgid "Done"
msgstr "Hoàn thành"

#. module: web
#. openerp-web
#: code:addons/web/static/src/js/view_form.js:5611
#: code:addons/web/static/src/js/view_list.js:2293
#, python-format
msgid "Download"
msgstr "Tải xuống"

#. module: web
#. openerp-web
#: code:addons/web/static/src/js/view_list.js:2305
>>>>>>> a345b238
#, python-format
msgid "Download \"%s\""
msgstr "Tải xuống \"%s\""

#. module: web
#. openerp-web
<<<<<<< HEAD
#: code:addons/web/static/src/js/view_form.js:2454
#, python-format
msgid "E-mail Error"
msgstr ""

#. module: web
#. openerp-web
#: code:addons/web/static/src/xml/base.xml:479
#: code:addons/web/static/src/xml/base.xml:762
#: code:addons/web/static/src/xml/base.xml:1231
#, python-format
msgid "Edit"
msgstr ""

#. module: web
#. openerp-web
#: code:addons/web/static/src/xml/base.xml:481
#, python-format
msgid "Edit Action"
msgstr ""

#. module: web
#: view:website:web.menu_secondary
msgid "Edit Company data"
msgstr ""

#. module: web
#. openerp-web
#: code:addons/web/static/src/xml/base.xml:480
#, python-format
msgid "Edit SearchView"
msgstr ""

#. module: web
#. openerp-web
#: code:addons/web/static/src/xml/base.xml:482
#, python-format
msgid "Edit Workflow"
msgstr ""

#. module: web
#: view:website:web.login
msgid "Email"
msgstr ""

#. module: web
#. openerp-web
#: code:addons/web/static/src/xml/base.xml:1872
#, python-format
msgid "Encoding:"
msgstr ""

#. module: web
#. openerp-web
#: code:addons/web/static/src/xml/website.tour.xml:25
#, python-format
msgid "End This Tutorial"
msgstr ""

#. module: web
#. openerp-web
#: code:addons/web/static/src/js/view_form.js:2613
#, python-format
msgid "Erase the current date"
msgstr ""

#. module: web
#. openerp-web
#: code:addons/web/static/src/js/search.js:1867
#, python-format
msgid "Error"
msgstr ""

#. module: web
#: code:addons/web/controllers/main.py:756
#: code:addons/web/controllers/main.py:796
#, python-format
msgid "Error, password not changed !"
msgstr ""

#. module: web
#. openerp-web
#: code:addons/web/static/src/js/pyeval.js:902
#, python-format
msgid "Evaluation Error"
msgstr ""

#. module: web
#. openerp-web
#: code:addons/web/static/src/js/view_list.js:350
#: code:addons/web/static/src/xml/base.xml:1728
#, python-format
msgid "Export"
msgstr ""

#. module: web
#. openerp-web
#: code:addons/web/static/src/js/data_export.js:11
#, python-format
msgid "Export Data"
msgstr ""

#. module: web
#. openerp-web
#: code:addons/web/static/src/xml/base.xml:1746
#, python-format
msgid "Export Formats"
msgstr ""

#. module: web
#. openerp-web
#: code:addons/web/static/src/js/data_export.js:36
#, python-format
msgid "Export To File"
msgstr ""

#. module: web
#. openerp-web
#: code:addons/web/static/src/xml/base.xml:1740
#, python-format
msgid "Export Type:"
msgstr ""

#. module: web
#. openerp-web
#: code:addons/web/static/src/xml/base.xml:1743
#, python-format
msgid "Export all Data"
msgstr ""

#. module: web
#. openerp-web
#: code:addons/web/static/src/js/views.js:824
#, python-format
msgid "Failed to evaluate search criterions"
msgstr ""

#. module: web
#. openerp-web
#: code:addons/web/static/src/xml/base.xml:1658
#, python-format
msgid "Favorites"
msgstr ""

#. module: web
#. openerp-web
#: code:addons/web/static/src/js/view_form.js:1220
#, python-format
msgid "Field '%s' specified in view could not be found."
msgstr ""

#. module: web
#. openerp-web
#: code:addons/web/static/src/xml/base.xml:890
#, python-format
msgid "Field:"
msgstr ""

#. module: web
#. openerp-web
#: code:addons/web/static/src/js/views.js:946
#: code:addons/web/static/src/xml/base.xml:474
#, python-format
msgid "Fields View Get"
msgstr ""

#. module: web
#. openerp-web
#: code:addons/web/static/src/xml/base.xml:1754
#, python-format
msgid "Fields to export"
msgstr "Các trường để trích xuất"

#. module: web
#. openerp-web
#: code:addons/web/static/src/js/view_form.js:5568
#, python-format
msgid "File Upload"
msgstr "Tập tin tải lên"

#. module: web
#. openerp-web
#: code:addons/web/static/src/js/view_form.js:5548
#, python-format
msgid "File upload"
msgstr ""

#. module: web
#. openerp-web
#: code:addons/web/static/src/xml/base.xml:251
#, python-format
msgid "File:"
msgstr ""

#. module: web
#. openerp-web
#: code:addons/web/static/src/xml/base.xml:87
#, python-format
msgid ""
"Fill in this form to create an Odoo database. You can\n"
"                    create databases for different companies or for "
"different\n"
"                    goals (testing, production). Once the database is "
"created,\n"
"                    you will be able to install your first application."
msgstr ""

#. module: web
#. openerp-web
#: code:addons/web/static/src/js/search.js:1147
#, python-format
msgid "Filter"
msgstr ""

#. module: web
#. openerp-web
#: code:addons/web/static/src/xml/base.xml:1536
#, python-format
msgid "Filter Name:"
msgstr ""

#. module: web
#. openerp-web
#: code:addons/web/static/src/xml/base.xml:1666
#, python-format
msgid "Filter name"
msgstr ""

#. module: web
#. openerp-web
#: code:addons/web/static/src/js/search.js:1867
#, python-format
msgid "Filter name is required."
msgstr ""

#. module: web
#. openerp-web
#: code:addons/web/static/src/js/search.js:1092
#, python-format
msgid "Filter on: %s"
msgstr ""

#. module: web
#. openerp-web
#: code:addons/web/static/src/js/search.js:832
#: code:addons/web/static/src/xml/base.xml:1518
#, python-format
msgid "Filters"
msgstr ""

#. module: web
#. openerp-web
#: code:addons/web/static/src/xml/base.xml:377
#, python-format
msgid "For more information visit"
msgstr ""

#. module: web
#. openerp-web
#: code:addons/web/static/src/xml/base.xml:1879
#, python-format
msgid ""
"For use if CSV files have titles on multiple lines, skips more than a single "
"line during import"
=======
#: code:addons/web/static/src/xml/base.xml:178
#: code:addons/web/static/src/xml/base.xml:306
#, python-format
msgid "Drop"
msgstr "Xóa bỏ"

#. module: web
#. openerp-web
#: code:addons/web/controllers/main.py:759
#: code:addons/web/static/src/xml/base.xml:176
#, python-format
msgid "Drop Database"
msgstr "Xóa bỏ cơ sở dữ liệu"

#. module: web
#. openerp-web
#: code:addons/web/static/src/js/chrome.js:539
#, python-format
msgid "Dropping database"
msgstr "Đang xóa bỏ cơ sở dữ liệu"

#. module: web
#. openerp-web
#: code:addons/web/static/src/js/view_form.js:202
#: code:addons/web/static/src/xml/base.xml:152
#: code:addons/web/static/src/xml/base.xml:305
#, python-format
msgid "Duplicate"
msgstr "Sao chép"

#. module: web
#. openerp-web
#: code:addons/web/static/src/xml/base.xml:150
#, python-format
msgid "Duplicate Database"
msgstr "Sao chép cơ sở dữ liệu"

#. module: web
#. openerp-web
#: code:addons/web/static/src/js/chrome.js:521
#, python-format
msgid "Duplicating database"
msgstr "Đang sao chéo cơ sở dữ liệu"

#. module: web
#. openerp-web
#: code:addons/web/static/src/js/view_form.js:2478
#, python-format
msgid "E-mail Error"
msgstr "Lỗi email"

#. module: web
#. openerp-web
#: code:addons/web/static/src/xml/base.xml:550
#: code:addons/web/static/src/xml/base.xml:833
#: code:addons/web/static/src/xml/base.xml:1304
#, python-format
msgid "Edit"
msgstr "Chỉnh sửa"

#. module: web
#. openerp-web
#: code:addons/web/static/src/xml/base.xml:552
#, python-format
msgid "Edit Action"
msgstr "Edit Action"

#. module: web
#. openerp-web
#: code:addons/web/static/src/xml/base.xml:445
#, python-format
msgid "Edit Company data"
msgstr "Chỉnh sửa dữ liệu công ty"

#. module: web
#. openerp-web
#: code:addons/web/static/src/xml/base.xml:551
#, python-format
msgid "Edit SearchView"
msgstr "Edit SearchView"

#. module: web
#. openerp-web
#: code:addons/web/static/src/xml/base.xml:553
#, python-format
msgid "Edit Workflow"
msgstr "Edit Workflow"

#. module: web
#: view:False:0
msgid "Email"
msgstr "Email"

#. module: web
#. openerp-web
#: code:addons/web/static/src/xml/base.xml:1933
#, python-format
msgid "Encoding:"
msgstr "Mã hóa:"

#. module: web
#. openerp-web
#: code:addons/web/static/src/js/view_form.js:2632
#, python-format
msgid "Erase the current date"
msgstr "Xóa ngày hiện tại"

#. module: web
#. openerp-web
#: code:addons/web/static/src/js/search.js:1773
#, python-format
msgid "Error"
msgstr "Lỗi"

#. module: web
#: code:addons/web/controllers/main.py:799
#: code:addons/web/controllers/main.py:839
#, python-format
msgid "Error, password not changed !"
msgstr "Lỗi, mật khẩu không được thay đổi !"

#. module: web
#. openerp-web
#: code:addons/web/static/src/js/pyeval.js:902
#, python-format
msgid "Evaluation Error"
msgstr "Lỗi đánh giá"

#. module: web
#. openerp-web
#: code:addons/web/static/src/js/view_list.js:350
#: code:addons/web/static/src/xml/base.xml:1789
#, python-format
msgid "Export"
msgstr "Export"

#. module: web
#. openerp-web
#: code:addons/web/static/src/js/data_export.js:11
#, python-format
msgid "Export Data"
msgstr "Export Data"

#. module: web
#. openerp-web
#: code:addons/web/static/src/xml/base.xml:1807
#, python-format
msgid "Export Formats"
msgstr "Export Formats"

#. module: web
#. openerp-web
#: code:addons/web/static/src/js/data_export.js:36
#, python-format
msgid "Export To File"
msgstr "Export To File"

#. module: web
#. openerp-web
#: code:addons/web/static/src/xml/base.xml:1801
#, python-format
msgid "Export Type:"
msgstr "Export Type:"

#. module: web
#. openerp-web
#: code:addons/web/static/src/xml/base.xml:1804
#, python-format
msgid "Export all Data"
msgstr "Export all Data"

#. module: web
#. openerp-web
#: code:addons/web/static/src/js/views.js:822
#, python-format
msgid "Failed to evaluate search criterions"
msgstr "Tiêu chí tìm kiếm không hợp lệ"

#. module: web
#. openerp-web
#: code:addons/web/static/src/js/view_form.js:1256
#, python-format
msgid "Field '%s' specified in view could not be found."
msgstr "Field '%s' specified in view could not be found."

#. module: web
#. openerp-web
#: code:addons/web/static/src/xml/base.xml:961
#, python-format
msgid "Field:"
msgstr "Field:"

#. module: web
#. openerp-web
#: code:addons/web/static/src/js/views.js:944
#: code:addons/web/static/src/xml/base.xml:545
#, python-format
msgid "Fields View Get"
msgstr "Fields View Get"

#. module: web
#. openerp-web
#: code:addons/web/static/src/xml/base.xml:1815
#, python-format
msgid "Fields to export"
msgstr "Fields to export"

#. module: web
#. openerp-web
#: code:addons/web/static/src/js/view_form.js:5531
#, python-format
msgid "File Upload"
msgstr "File Upload"

#. module: web
#. openerp-web
#: code:addons/web/static/src/js/view_form.js:5511
#, python-format
msgid "File upload"
msgstr "Tải file"

#. module: web
#. openerp-web
#: code:addons/web/static/src/xml/base.xml:251
#, python-format
msgid "File:"
msgstr "File:"

#. module: web
#. openerp-web
#: code:addons/web/static/src/xml/base.xml:87
#, python-format
msgid ""
"Fill in this form to create an OpenERP database. You can\n"
"                    create databases for different companies or for "
"different\n"
"                    goals (testing, production). Once the database is "
"created,\n"
"                    you will be able to install your first application."
>>>>>>> a345b238
msgstr ""
"Điền thông tin vào form này để tạo mới một cơ sở dữ liệu. Bạn có thể\n"
"                    tạo cơ sở dữ liệu cho các công ty hoặc mục tiêu khác "
"nhau\n"
"                    Khi cơ sở dữ liệu được tạo, bạn có thể cài đặt các ứng "
"dụng."

#. module: web
#. openerp-web
<<<<<<< HEAD
#: code:addons/web/static/src/js/view_form.js:79
#: code:addons/web/static/src/js/view_form.js:323
#, python-format
msgid "Form"
msgstr "Biểu mẫu"

#. module: web
#. openerp-web
#: code:addons/web/static/src/xml/base.xml:376
#, python-format
msgid "GNU Affero General Public License"
msgstr ""

#. module: web
#. openerp-web
#: code:addons/web/static/src/js/view_list.js:446
#, python-format
msgid "Group"
msgstr "Nhóm"

#. module: web
#. openerp-web
#: code:addons/web/static/src/js/search.js:1260
#, python-format
msgid "Group by: %s"
msgstr ""

#. module: web
#. openerp-web
#: code:addons/web/static/src/js/search.js:1284
#, python-format
msgid "GroupBy"
msgstr "Nhóm theo"

#. module: web
#. openerp-web
#: code:addons/web/static/src/xml/base.xml:361
#, python-format
msgid "Help"
msgstr ""

#. module: web
#. openerp-web
#: code:addons/web/static/src/xml/base.xml:1908
#, python-format
msgid "Here is a preview of the file we could not import:"
msgstr ""

#. module: web
#. openerp-web
#: code:addons/web/static/src/js/view_form.js:2640
#, python-format
msgid "Hour"
msgstr ""

#. module: web
#. openerp-web
#: code:addons/web/static/src/xml/base.xml:490
#, python-format
msgid "ID:"
msgstr ""

#. module: web
#. openerp-web
#: code:addons/web/static/src/js/view_form.js:5709
#, python-format
msgid "Image"
msgstr ""

#. module: web
#. openerp-web
#: code:addons/web/static/src/xml/base.xml:1839
#, python-format
msgid "Import"
msgstr ""

#. module: web
#. openerp-web
#: code:addons/web/static/src/xml/base.xml:1856
#, python-format
msgid "Import Options"
msgstr ""

#. module: web
#. openerp-web
#: code:addons/web/static/src/xml/base.xml:1742
#, python-format
msgid "Import-Compatible Export"
msgstr ""

#. module: web
#. openerp-web
#: code:addons/web/static/src/js/chrome.js:584
#, python-format
msgid "Incorrect super-administrator password"
msgstr ""

#. module: web
#. openerp-web
#: code:addons/web/static/src/js/search.js:951
#, python-format
msgid "Incorrect value for field %(fieldname)s: [%(value)s] is %(message)s"
msgstr ""

#. module: web
#. openerp-web
#: code:addons/web/static/src/js/search.js:742
#, python-format
msgid "Invalid Search"
msgstr ""

#. module: web
#. openerp-web
#: code:addons/web/static/src/js/chrome.js:418
#, python-format
msgid "Invalid database name"
msgstr ""

#. module: web
#. openerp-web
#: code:addons/web/static/src/js/views.js:951
#: code:addons/web/static/src/xml/base.xml:472
#, python-format
msgid "JS Tests"
msgstr ""

#. module: web
#: code:addons/web/controllers/main.py:803
#, python-format
msgid "Languages"
msgstr "Các ngôn ngữ"

#. module: web
#. openerp-web
#: code:addons/web/static/src/xml/base.xml:510
#, python-format
msgid "Latest Modification Date:"
msgstr ""

#. module: web
#. openerp-web
#: code:addons/web/static/src/xml/base.xml:506
#, python-format
msgid "Latest Modification by:"
msgstr ""

#. module: web
#. openerp-web
#: code:addons/web/static/src/xml/base.xml:1876
#, python-format
msgid "Latin 1"
msgstr ""

#. module: web
#. openerp-web
#: code:addons/web/static/src/xml/base.xml:376
=======
#: code:addons/web/static/src/js/search.js:1112
#, python-format
msgid "Filter"
msgstr "Lọc"

#. module: web
#. openerp-web
#: code:addons/web/static/src/xml/base.xml:1604
#, python-format
msgid "Filter Name:"
msgstr "Tên bộ lọc:"

#. module: web
#. openerp-web
#: code:addons/web/static/src/xml/base.xml:1729
#, python-format
msgid "Filter name"
msgstr "Tên bộ lọc"

#. module: web
#. openerp-web
#: code:addons/web/static/src/js/search.js:1773
#, python-format
msgid "Filter name is required."
msgstr "Tên bộ lọc là bắt buộc."

#. module: web
#. openerp-web
#: code:addons/web/static/src/js/search.js:1057
#, python-format
msgid "Filter on: %s"
msgstr "Lọc trên: %s"

#. module: web
#. openerp-web
#: code:addons/web/static/src/js/search.js:644
#: code:addons/web/static/src/xml/base.xml:1586
#, python-format
msgid "Filters"
msgstr "Lọc"

#. module: web
#. openerp-web
#: code:addons/web/static/src/xml/base.xml:425
>>>>>>> a345b238
#, python-format
msgid "For more information visit"
msgstr "Xem thêm thông tin"

#. module: web
#. openerp-web
<<<<<<< HEAD
#: code:addons/web/static/src/xml/base.xml:1879
#, python-format
msgid "Lines to skip"
=======
#: code:addons/web/static/src/xml/base.xml:1940
#, python-format
msgid ""
"For use if CSV files have titles on multiple lines, skips more than a single "
"line during import"
>>>>>>> a345b238
msgstr ""
"For use if CSV files have titles on multiple lines, skips more than a single "
"line during import"

#. module: web
#. openerp-web
<<<<<<< HEAD
#: code:addons/web/static/src/js/view_list.js:11
#, python-format
msgid "List"
msgstr ""

#. module: web
#. openerp-web
#: code:addons/web/static/src/xml/base.xml:111
#, python-format
msgid "Load demonstration data:"
msgstr ""

#. module: web
#. openerp-web
#: code:addons/web/static/src/js/chrome.js:360
#: code:addons/web/static/src/js/chrome.js:394
#, python-format
msgid "Loading"
msgstr ""

#. module: web
#. openerp-web
#: code:addons/web/static/src/js/chrome.js:392
#, python-format
msgid "Loading (%d)"
msgstr ""

#. module: web
#. openerp-web
#: code:addons/web/static/src/js/core.js:701
#: code:addons/web/static/src/xml/base.xml:9
#, python-format
msgid "Loading..."
msgstr ""

#. module: web
#. openerp-web
#: code:addons/web/static/src/js/pyeval.js:906
#, python-format
msgid ""
"Local evaluation failure\n"
"%s\n"
"\n"
"%s"
msgstr ""

#. module: web
#: view:website:web.login
msgid "Log in"
msgstr ""

#. module: web
#. openerp-web
#: code:addons/web/static/src/xml/base.xml:362
#, python-format
msgid "Log out"
msgstr ""

#. module: web
#. openerp-web
#: code:addons/web/static/src/js/search.js:1660
#, python-format
msgid "M2O search fields do not currently handle multiple default values"
msgstr ""

#. module: web
#: view:website:web.login_layout
msgid "Manage Databases"
msgstr ""

#. module: web
#. openerp-web
#: code:addons/web/static/src/xml/base.xml:475
#: code:addons/web/static/src/xml/base.xml:1531
#, python-format
msgid "Manage Filters"
msgstr "Quản lý các bộ lọc"

#. module: web
#. openerp-web
#: code:addons/web/static/src/xml/base.xml:478
#, python-format
msgid "Manage Views"
msgstr ""

#. module: web
#. openerp-web
#: code:addons/web/static/src/xml/base.xml:197
#: code:addons/web/static/src/xml/base.xml:229
#: code:addons/web/static/src/xml/base.xml:247
#, python-format
msgid "Master Password:"
msgstr "Mật khảu chính:"

#. module: web
#. openerp-web
#: code:addons/web/static/src/xml/base.xml:99
#: code:addons/web/static/src/xml/base.xml:158
#: code:addons/web/static/src/xml/base.xml:280
#, python-format
msgid "Master password:"
msgstr "Mật khẩu chính:"

#. module: web
#. openerp-web
#: code:addons/web/static/src/js/core.js:707
#, python-format
msgid "Maybe you should consider reloading the application by pressing F5..."
msgstr ""

#. module: web
#. openerp-web
#: code:addons/web/static/src/js/views.js:962
#, python-format
msgid "Metadata (%s)"
msgstr ""

#. module: web
#. openerp-web
#: code:addons/web/static/src/xml/base.xml:1401
=======
#: code:addons/web/static/src/js/view_form.js:79
#: code:addons/web/static/src/js/view_form.js:322
#, python-format
msgid "Form"
msgstr "Form"

#. module: web
#. openerp-web
#: code:addons/web/static/src/xml/base.xml:424
#, python-format
msgid "GNU Affero General Public License"
msgstr "GNU Affero General Public License"

#. module: web
#. openerp-web
#: code:addons/web/static/src/js/view_list.js:440
#, python-format
msgid "Group"
msgstr "Nhóm"

#. module: web
#. openerp-web
#: code:addons/web/static/src/js/search.js:1225
#, python-format
msgid "Group by: %s"
msgstr "Nhóm theo: %s"

#. module: web
#. openerp-web
#: code:addons/web/static/src/js/search.js:1249
#, python-format
msgid "GroupBy"
msgstr "Nhóm theo"

#. module: web
#. openerp-web
#: code:addons/web/static/src/xml/base.xml:408
#, python-format
msgid "Help"
msgstr "Trợ giúp"

#. module: web
#. openerp-web
#: code:addons/web/static/src/xml/base.xml:1969
#, python-format
msgid "Here is a preview of the file we could not import:"
msgstr "Here is a preview of the file we could not import:"

#. module: web
#. openerp-web
#: code:addons/web/static/src/js/view_form.js:2659
#, python-format
msgid "Hour"
msgstr "Giờ"

#. module: web
#. openerp-web
#: code:addons/web/static/src/xml/base.xml:561
#, python-format
msgid "ID:"
msgstr "ID:"

#. module: web
#. openerp-web
#: code:addons/web/static/src/js/view_form.js:5674
#, python-format
msgid "Image"
msgstr "Hình ảnh"

#. module: web
#. openerp-web
#: code:addons/web/static/src/xml/base.xml:1900
#, python-format
msgid "Import"
msgstr "Import"

#. module: web
#. openerp-web
#: code:addons/web/static/src/xml/base.xml:1917
#, python-format
msgid "Import Options"
msgstr "Import Options"

#. module: web
#. openerp-web
#: code:addons/web/static/src/xml/base.xml:1803
#, python-format
msgid "Import-Compatible Export"
msgstr "Import-Compatible Export"

#. module: web
#. openerp-web
#: code:addons/web/static/src/js/chrome.js:578
#, python-format
msgid "Incorrect super-administrator password"
msgstr "Sai mật khẩu quản trị viên cấp cao"

#. module: web
#. openerp-web
#: code:addons/web/static/src/js/search.js:917
#, python-format
msgid "Incorrect value for field %(fieldname)s: [%(value)s] is %(message)s"
msgstr "Incorrect value for field %(fieldname)s: [%(value)s] is %(message)s"

#. module: web
#. openerp-web
#: code:addons/web/static/src/js/search.js:874
#, python-format
msgid "Invalid Search"
msgstr "Tìm kiếm không hợp lệ"

#. module: web
#. openerp-web
#: code:addons/web/static/src/js/chrome.js:412
#, python-format
msgid "Invalid database name"
msgstr "Tên cơ sở dữ liệu không hợp lệ"

#. module: web
#. openerp-web
#: code:addons/web/static/src/js/views.js:949
#: code:addons/web/static/src/xml/base.xml:543
#, python-format
msgid "JS Tests"
msgstr "JS Tests"

#. module: web
#: code:addons/web/controllers/main.py:846
#, python-format
msgid "Languages"
msgstr "Ngôn ngữ"

#. module: web
#. openerp-web
#: code:addons/web/static/src/xml/base.xml:581
>>>>>>> a345b238
#, python-format
msgid "Latest Modification Date:"
msgstr "Ngày chỉnh sửa gần nhất:"

#. module: web
#. openerp-web
<<<<<<< HEAD
#: code:addons/web/static/src/js/view_form.js:2641
#, python-format
msgid "Minute"
msgstr ""

#. module: web
#. openerp-web
#: code:addons/web/static/src/xml/base.xml:259
#, python-format
msgid "Mode:"
msgstr ""

#. module: web
#. openerp-web
#: code:addons/web/static/src/js/views.js:1004
#, python-format
msgid "Model %s fields"
msgstr ""

#. module: web
#. openerp-web
#: code:addons/web/static/src/xml/base.xml:568
#, python-format
msgid "Modified by :"
msgstr ""

#. module: web
#. openerp-web
#: code:addons/web/static/src/xml/base.xml:918
#, python-format
msgid "Modifiers:"
msgstr ""

#. module: web
#. openerp-web
#: code:addons/web/static/src/js/views.js:1138
#: code:addons/web/static/src/xml/base.xml:1217
#: view:website:web.menu
#, python-format
msgid "More"
msgstr ""

#. module: web
#. openerp-web
#: code:addons/web/static/src/xml/base.xml:359
#, python-format
msgid "My Odoo.com account"
=======
#: code:addons/web/static/src/xml/base.xml:577
#, python-format
msgid "Latest Modification by:"
msgstr "Chỉnh sửa gần nhất bởi:"

#. module: web
#. openerp-web
#: code:addons/web/static/src/xml/base.xml:1937
#, python-format
msgid "Latin 1"
msgstr "Latin 1"

#. module: web
#. openerp-web
#: code:addons/web/static/src/xml/base.xml:424
#, python-format
msgid "Licenced under the terms of"
msgstr "Licenced under the terms of"

#. module: web
#. openerp-web
#: code:addons/web/static/src/xml/base.xml:1940
#, python-format
msgid "Lines to skip"
msgstr "Lines to skip"

#. module: web
#. openerp-web
#: code:addons/web/static/src/js/view_list.js:11
#, python-format
msgid "List"
msgstr "Danh sách"

#. module: web
#. openerp-web
#: code:addons/web/static/src/xml/base.xml:111
#, python-format
msgid "Load demonstration data:"
msgstr "Nạp dữ liệu mô phỏng:"

#. module: web
#. openerp-web
#: code:addons/web/static/src/js/chrome.js:354
#: code:addons/web/static/src/js/chrome.js:388
#, python-format
msgid "Loading"
msgstr "Đang nạp"

#. module: web
#. openerp-web
#: code:addons/web/static/src/js/chrome.js:386
#, python-format
msgid "Loading (%d)"
msgstr "Đang nạp (%d)"

#. module: web
#. openerp-web
#: code:addons/web/static/src/js/core.js:701
#: code:addons/web/static/src/xml/base.xml:9
#, python-format
msgid "Loading..."
msgstr "Đang nạp..."

#. module: web
#. openerp-web
#: code:addons/web/static/src/js/pyeval.js:906
#, python-format
msgid ""
"Local evaluation failure\n"
"%s\n"
"\n"
"%s"
>>>>>>> a345b238
msgstr ""
"Local evaluation failure\n"
"%s\n"
"\n"
"%s"

#. module: web
#: view:False:0
msgid "Log in"
msgstr "Đăng nhập"

#. module: web
#. openerp-web
<<<<<<< HEAD
#: code:addons/web/static/src/xml/base.xml:1789
#, python-format
msgid "Name"
msgstr ""

#. module: web
#. openerp-web
#: code:addons/web/static/src/xml/base.xml:1925
#, python-format
msgid "Name:"
msgstr ""

#. module: web
#. openerp-web
#: code:addons/web/static/src/js/view_form.js:328
#, python-format
msgid "New"
msgstr ""

#. module: web
#. openerp-web
#: code:addons/web/static/src/xml/base.xml:323
#, python-format
=======
#: code:addons/web/static/src/xml/base.xml:409
#, python-format
msgid "Log out"
msgstr "Thoát"

#. module: web
#. openerp-web
#: code:addons/web/static/src/js/search.js:1599
#, python-format
msgid "M2O search fields do not currently handle multiple default values"
msgstr "M2O search fields do not currently handle multiple default values"

#. module: web
#: view:False:0
msgid "Manage Databases"
msgstr "Quản lý cơ sở dữ liệu"

#. module: web
#. openerp-web
#: code:addons/web/static/src/xml/base.xml:546
#: code:addons/web/static/src/xml/base.xml:1599
#, python-format
msgid "Manage Filters"
msgstr "Quản lý bộ lọc"

#. module: web
#. openerp-web
#: code:addons/web/static/src/xml/base.xml:549
#, python-format
msgid "Manage Views"
msgstr "Manage Views"

#. module: web
#. openerp-web
#: code:addons/web/static/src/xml/base.xml:197
#: code:addons/web/static/src/xml/base.xml:229
#: code:addons/web/static/src/xml/base.xml:247
#, python-format
msgid "Master Password:"
msgstr "Master Password:"

#. module: web
#. openerp-web
#: code:addons/web/static/src/xml/base.xml:99
#: code:addons/web/static/src/xml/base.xml:158
#: code:addons/web/static/src/xml/base.xml:280
#, python-format
msgid "Master password:"
msgstr "Master password:"

#. module: web
#. openerp-web
#: code:addons/web/static/src/js/core.js:707
#, python-format
msgid "Maybe you should consider reloading the application by pressing F5..."
msgstr "Có thể bạn nên nạp lại ứng dụng bằng cách nhấn phím F5..."

#. module: web
#. openerp-web
#: code:addons/web/static/src/xml/base.xml:1473
#, python-format
msgid "Method:"
msgstr "Phương thức:"

#. module: web
#. openerp-web
#: code:addons/web/static/src/js/view_form.js:2660
#, python-format
msgid "Minute"
msgstr "Phút"

#. module: web
#. openerp-web
#: code:addons/web/static/src/xml/base.xml:259
#, python-format
msgid "Mode:"
msgstr "Chế độ:"

#. module: web
#. openerp-web
#: code:addons/web/static/src/js/views.js:1002
#, python-format
msgid "Model %s fields"
msgstr "Model %s fields"

#. module: web
#. openerp-web
#: code:addons/web/static/src/xml/base.xml:639
#, python-format
msgid "Modified by :"
msgstr "Chỉnh sửa bởi :"

#. module: web
#. openerp-web
#: code:addons/web/static/src/xml/base.xml:989
#, python-format
msgid "Modifiers:"
msgstr "Người chỉnh sửa:"

#. module: web
#. openerp-web
#: code:addons/web/static/src/js/views.js:1136
#: code:addons/web/static/src/xml/base.xml:350
#: code:addons/web/static/src/xml/base.xml:1288
#, python-format
msgid "More"
msgstr "Xem thêm"

#. module: web
#. openerp-web
#: code:addons/web/static/src/xml/base.xml:406
#, python-format
msgid "My Odoo.com account"
msgstr "Tài khoản Odoo.com"

#. module: web
#. openerp-web
#: code:addons/web/static/src/xml/base.xml:1850
#, python-format
msgid "Name"
msgstr "Tên"

#. module: web
#. openerp-web
#: code:addons/web/static/src/xml/base.xml:1986
#, python-format
msgid "Name:"
msgstr "Tên:"

#. module: web
#. openerp-web
#: code:addons/web/static/src/js/view_form.js:327
#, python-format
msgid "New"
msgstr "Mới"

#. module: web
#. openerp-web
#: code:addons/web/static/src/xml/base.xml:323
#, python-format
>>>>>>> a345b238
msgid "New Password:"
msgstr "Mật khẩu mới:"

#. module: web
#. openerp-web
#: code:addons/web/static/src/xml/base.xml:166
#: code:addons/web/static/src/xml/base.xml:255
#, python-format
msgid "New database name:"
<<<<<<< HEAD
msgstr ""

#. module: web
#. openerp-web
#: code:addons/web/static/src/xml/base.xml:284
#, python-format
msgid "New master password:"
msgstr ""

#. module: web
#. openerp-web
#: code:addons/web/static/src/js/view_form.js:2618
#, python-format
msgid "Next>"
msgstr "Tiếp theo>"

#. module: web
#. openerp-web
#: code:addons/web/static/src/js/search.js:1562
#, python-format
msgid "No"
msgstr ""

#. module: web
#: code:addons/web/controllers/main.py:1123
#, python-format
msgid "No content found for field '%s' on '%s:%s'"
msgstr ""

#. module: web
#. openerp-web
#: code:addons/web/static/src/js/view_form.js:157
#, python-format
msgid "No data provided."
msgstr ""

#. module: web
#. openerp-web
#: code:addons/web/static/src/js/view_form.js:3370
#, python-format
msgid "No results to show..."
msgstr ""

#. module: web
#. openerp-web
#: code:addons/web/static/src/js/view_form.js:3734
#, python-format
msgid "No value found for the field  for value "
msgstr ""

#. module: web
#. openerp-web
#: code:addons/web/static/src/js/views.js:1633
#, python-format
msgid "Node [%s] is not a JSONified XML node"
msgstr ""

#. module: web
#. openerp-web
#: code:addons/web/static/src/js/view_form.js:2643
#, python-format
msgid "Now"
msgstr "Bây giờ"

#. module: web
#. openerp-web
#: code:addons/web/static/src/xml/base.xml:894
#, python-format
msgid "Object:"
msgstr ""

#. module: web
#: view:website:web.layout
#: view:website:web.login_layout
#: view:website:web.menu_secondary
msgid "Odoo"
msgstr ""

#. module: web
#: view:website:web.qunit_suite
msgid "Odoo Web Tests"
msgstr ""

#. module: web
#. openerp-web
#: code:addons/web/static/src/xml/base.xml:374
#, python-format
msgid "Odoo is a trademark of the"
msgstr ""

#. module: web
#. openerp-web
#: code:addons/web/static/src/xml/base.xml:377
#, python-format
msgid "Odoo.com"
msgstr ""

#. module: web
#. openerp-web
#: code:addons/web/static/src/js/chrome.js:279
#: code:addons/web/static/src/js/chrome.js:288
#: code:addons/web/static/src/js/chrome.js:346
#: code:addons/web/static/src/js/chrome.js:504
#: code:addons/web/static/src/js/chrome.js:750
#: code:addons/web/static/src/js/view_form.js:570
#: code:addons/web/static/src/js/view_form.js:1933
#: code:addons/web/static/src/xml/base.xml:1823
#, python-format
msgid "Ok"
msgstr ""

#. module: web
#. openerp-web
#: code:addons/web/static/src/xml/base.xml:318
#, python-format
msgid "Old Password:"
msgstr ""

#. module: web
#. openerp-web
#: code:addons/web/static/src/xml/base.xml:926
#, python-format
msgid "On change:"
msgstr ""

#. module: web
#. openerp-web
#: code:addons/web/static/src/xml/base.xml:823
#, python-format
msgid "Only you"
msgstr ""

#. module: web
#. openerp-web
#: code:addons/web/static/src/js/view_form.js:3561
#: code:addons/web/static/src/js/view_form.js:4306
#: code:addons/web/static/src/js/view_form.js:4426
#: code:addons/web/static/src/js/view_form.js:4899
#: code:addons/web/static/src/js/view_form.js:5041
#, python-format
msgid "Open: "
=======
msgstr "Tên cơ sở dữ liệu mới:"

#. module: web
#. openerp-web
#: code:addons/web/static/src/xml/base.xml:284
#, python-format
msgid "New master password:"
msgstr "New master password:"

#. module: web
#. openerp-web
#: code:addons/web/static/src/js/view_form.js:2637
#, python-format
msgid "Next>"
msgstr "Tiếp>"

#. module: web
#. openerp-web
#: code:addons/web/static/src/js/search.js:1518
#, python-format
msgid "No"
msgstr "No"

#. module: web
#: code:addons/web/controllers/main.py:1230
#, python-format
msgid "No content found for field '%s' on '%s:%s'"
msgstr "No content found for field '%s' on '%s:%s'"

#. module: web
#. openerp-web
#: code:addons/web/static/src/js/view_form.js:156
#, python-format
msgid "No data provided."
msgstr "Không có dữ liệu."

#. module: web
#. openerp-web
#: code:addons/web/static/src/js/view_form.js:3386
#, python-format
msgid "No results to show..."
msgstr "Không có kết quả để hiển thị..."

#. module: web
#. openerp-web
#: code:addons/web/static/src/js/view_form.js:3750
#, python-format
msgid "No value found for the field  for value "
msgstr "No value found for the field  for value "

#. module: web
#. openerp-web
#: code:addons/web/static/src/js/views.js:1631
#, python-format
msgid "Node [%s] is not a JSONified XML node"
msgstr "Node [%s] is not a JSONified XML node"

#. module: web
#. openerp-web
#: code:addons/web/static/src/js/view_form.js:2662
#, python-format
msgid "Now"
msgstr "Bây giờ"

#. module: web
#. openerp-web
#: code:addons/web/static/src/xml/base.xml:965
#, python-format
msgid "Object:"
msgstr "Đối tượng:"

#. module: web
#. openerp-web
#: code:addons/web/static/src/xml/base.xml:450
#, python-format
msgid "Odoo"
msgstr "Odoo"

#. module: web
#. openerp-web
#: code:addons/web/static/src/xml/base.xml:425
#, python-format
msgid "Odoo.com"
msgstr "Odoo.com"

#. module: web
#. openerp-web
#: code:addons/web/static/src/js/chrome.js:275
#: code:addons/web/static/src/js/chrome.js:284
#: code:addons/web/static/src/js/chrome.js:341
#: code:addons/web/static/src/js/chrome.js:498
#: code:addons/web/static/src/js/chrome.js:731
#: code:addons/web/static/src/js/view_form.js:593
#: code:addons/web/static/src/js/view_form.js:1969
#: code:addons/web/static/src/xml/base.xml:1884
#, python-format
msgid "Ok"
msgstr "Ok"

#. module: web
#. openerp-web
#: code:addons/web/static/src/xml/base.xml:318
#, python-format
msgid "Old Password:"
msgstr "Mật khẩu cũ:"

#. module: web
#. openerp-web
#: code:addons/web/static/src/xml/base.xml:997
#, python-format
msgid "On change:"
msgstr "On change:"

#. module: web
#. openerp-web
#: code:addons/web/static/src/xml/base.xml:894
#, python-format
msgid "Only you"
msgstr "Chỉ mình bạn"

#. module: web
#. openerp-web
#: code:addons/web/static/src/js/view_form.js:3577
#: code:addons/web/static/src/js/view_form.js:4310
#: code:addons/web/static/src/js/view_form.js:4430
#: code:addons/web/static/src/js/view_form.js:4881
#: code:addons/web/static/src/js/view_form.js:5012
#, python-format
msgid "Open: "
msgstr "Mở: "

#. module: web
#: view:False:0
msgid "OpenERP"
msgstr "OpenERP"

#. module: web
#. openerp-web
#: code:addons/web/static/src/xml/base.xml:423
#, python-format
msgid "OpenERP SA Company"
msgstr "OpenERP SA Company"

#. module: web
#: view:False:0
msgid "OpenERP Web Tests"
msgstr "OpenERP Web Tests"

#. module: web
#. openerp-web
#: code:addons/web/static/src/xml/base.xml:422
#, python-format
msgid "OpenERP is a trademark of the"
msgstr "OpenERP is a trademark of the"

#. module: web
#. openerp-web
#: code:addons/web/static/src/xml/base.xml:162
#, python-format
msgid "Original database name:"
msgstr "Cơ sở dữ liệu gốc:"

#. module: web
#. openerp-web
#: view:False:0 code:addons/web/static/src/xml/base.xml:309
#, python-format
msgid "Password"
msgstr "Mật khẩu"

#. module: web
#. openerp-web
#: code:addons/web/static/src/js/chrome.js:603
#, python-format
msgid "Password has been changed successfully"
msgstr "Mật khẩu đã được thay đổi thành công"

#. module: web
#. openerp-web
#: code:addons/web/static/src/js/chrome.js:458
#, python-format
msgid "Please confirm your new password"
msgstr "Xin hãy xác nhận mật khẩu mới"

#. module: web
#. openerp-web
#: code:addons/web/static/src/js/data_export.js:145
#, python-format
msgid "Please enter save field list name"
msgstr "Please enter save field list name"

#. module: web
#. openerp-web
#: code:addons/web/static/src/js/chrome.js:456
#, python-format
msgid "Please enter your new password"
msgstr "Xin hãy nhập mật khẩu mới"

#. module: web
#. openerp-web
#: code:addons/web/static/src/js/chrome.js:455
#, python-format
msgid "Please enter your previous password"
msgstr "Xin hãy nhập mật khẩu trước đó"

#. module: web
#. openerp-web
#: code:addons/web/static/src/xml/base.xml:1844
#, python-format
msgid "Please note that only the selected ids will be exported."
msgstr "Xin hãy lưu ý rằng chỉ mã được chọn mới được xuất."

#. module: web
#. openerp-web
#: code:addons/web/static/src/xml/base.xml:1841
#, python-format
msgid ""
"Please pay attention that all records matching your search filter will be "
"exported. Not only the selected ids."
>>>>>>> a345b238
msgstr ""
"Hãy lưu ý rằng, tất cả bản ghi được tìm thấy sẽ được xuất, không chỉ những "
"bản ghi được lựa chọn"

#. module: web
#. openerp-web
<<<<<<< HEAD
#: code:addons/web/static/src/xml/base.xml:375
#, python-format
msgid "OpenERP SA Company"
msgstr "Công ty OpenERP SA"

#. module: web
#. openerp-web
#: code:addons/web/static/src/xml/base.xml:162
#, python-format
msgid "Original database name:"
msgstr ""

#. module: web
#. openerp-web
#: code:addons/web/static/src/xml/base.xml:309
#: view:website:web.login
#, python-format
msgid "Password"
msgstr ""

#. module: web
#. openerp-web
#: code:addons/web/static/src/js/chrome.js:609
#, python-format
msgid "Password has been changed successfully"
msgstr ""

#. module: web
#. openerp-web
#: code:addons/web/static/src/js/chrome.js:464
#, python-format
msgid "Please confirm your new password"
msgstr ""

#. module: web
#. openerp-web
#: code:addons/web/static/src/js/data_export.js:145
#, python-format
msgid "Please enter save field list name"
msgstr ""

#. module: web
#. openerp-web
#: code:addons/web/static/src/js/chrome.js:462
#, python-format
msgid "Please enter your new password"
msgstr ""

#. module: web
#. openerp-web
#: code:addons/web/static/src/js/chrome.js:461
#, python-format
msgid "Please enter your previous password"
msgstr ""

#. module: web
#. openerp-web
#: code:addons/web/static/src/xml/base.xml:1783
#, python-format
msgid "Please note that only the selected ids will be exported."
msgstr ""

#. module: web
#. openerp-web
#: code:addons/web/static/src/xml/base.xml:1780
#, python-format
msgid ""
"Please pay attention that all records matching your search filter will be "
"exported. Not only the selected ids."
msgstr ""

#. module: web
#. openerp-web
#: code:addons/web/static/src/js/data_export.js:394
#, python-format
msgid "Please select fields to export..."
msgstr ""

#. module: web
#. openerp-web
#: code:addons/web/static/src/js/data_export.js:381
#, python-format
msgid "Please select fields to save export list..."
msgstr ""

#. module: web
#: view:website:web.login_layout
#: view:website:web.menu_secondary
msgid "Powered by"
msgstr ""

#. module: web
#. openerp-web
#: code:addons/web/static/src/xml/base.xml:358
#, python-format
msgid "Preferences"
msgstr ""

#. module: web
#. openerp-web
#: code:addons/web/static/src/js/views.js:1137
#, python-format
msgid "Print"
msgstr ""

#. module: web
#. openerp-web
#: code:addons/web/static/src/xml/base.xml:483
#, python-format
msgid "Print Workflow"
msgstr ""

#. module: web
#. openerp-web
#: code:addons/web/static/src/xml/base.xml:930
#, python-format
msgid "Relation:"
msgstr ""

#. module: web
#. openerp-web
#: code:addons/web/static/src/xml/base.xml:1769
#, python-format
msgid "Remove"
msgstr ""

#. module: web
#. openerp-web
#: code:addons/web/static/src/xml/base.xml:1770
#, python-format
msgid "Remove All"
msgstr ""

#. module: web
#. openerp-web
#: code:addons/web/static/src/js/view_form.js:3734
#, python-format
msgid "Render"
msgstr ""

#. module: web
#. openerp-web
#: code:addons/web/static/src/js/view_form.js:2484
#, python-format
msgid "Resource Error"
msgstr ""

#. module: web
#. openerp-web
#: code:addons/web/static/src/xml/base.xml:241
#: code:addons/web/static/src/xml/base.xml:308
#, python-format
msgid "Restore"
msgstr ""

#. module: web
#. openerp-web
#: code:addons/web/static/src/js/chrome.js:588
#: code:addons/web/static/src/xml/base.xml:239
#, python-format
msgid "Restore Database"
msgstr ""

#. module: web
#. openerp-web
#: code:addons/web/static/src/js/chrome.js:595
#, python-format
msgid "Restored"
msgstr ""

#. module: web
#. openerp-web
#: code:addons/web/static/src/xml/base.xml:723
#: code:addons/web/static/src/xml/base.xml:768
#: code:addons/web/static/src/xml/base.xml:1444
#: code:addons/web/static/src/xml/base.xml:1673
#, python-format
msgid "Save"
msgstr ""

#. module: web
#. openerp-web
#: code:addons/web/static/src/xml/base.xml:1447
#, python-format
msgid "Save & Close"
msgstr ""

#. module: web
#. openerp-web
#: code:addons/web/static/src/xml/base.xml:1448
#, python-format
msgid "Save & New"
msgstr ""

#. module: web
#. openerp-web
#: code:addons/web/static/src/xml/base.xml:1278
#: code:addons/web/static/src/xml/base.xml:1280
#, python-format
msgid "Save As"
msgstr ""

#. module: web
#. openerp-web
#: code:addons/web/static/src/js/view_form.js:5583
#, python-format
msgid "Save As..."
msgstr ""

#. module: web
#. openerp-web
#: code:addons/web/static/src/xml/base.xml:1530
#, python-format
msgid "Save Filter"
msgstr ""

#. module: web
#. openerp-web
#: code:addons/web/static/src/xml/base.xml:1821
#, python-format
msgid "Save as:"
msgstr ""

#. module: web
#. openerp-web
#: code:addons/web/static/src/xml/base.xml:1664
#, python-format
msgid "Save current filter"
msgstr ""

#. module: web
#. openerp-web
#: code:addons/web/static/src/js/view_form.js:1061
#, python-format
msgid "Save default"
msgstr ""

#. module: web
#. openerp-web
#: code:addons/web/static/src/xml/base.xml:1756
#, python-format
msgid "Save fields list"
msgstr ""

#. module: web
#. openerp-web
#: code:addons/web/static/src/xml/base.xml:1827
#, python-format
msgid "Saved exports:"
msgstr ""

#. module: web
#. openerp-web
#: code:addons/web/static/src/xml/base.xml:1490
#, python-format
msgid "Search"
msgstr ""

#. module: web
#. openerp-web
#: code:addons/web/static/src/js/search.js:1579
#, python-format
msgid "Search %(field)s at: %(value)s"
msgstr ""

#. module: web
#. openerp-web
#: code:addons/web/static/src/js/search.js:1428
#: code:addons/web/static/src/js/search.js:1446
#: code:addons/web/static/src/js/search.js:1618
#, python-format
msgid "Search %(field)s for: %(value)s"
msgstr ""

#. module: web
#. openerp-web
#: code:addons/web/static/src/xml/base.xml:1490
#, python-format
msgid "Search Again"
msgstr ""

#. module: web
#. openerp-web
#: code:addons/web/static/src/js/view_form.js:3336
#, python-format
msgid "Search More..."
=======
#: code:addons/web/static/src/js/data_export.js:394
#, python-format
msgid "Please select fields to export..."
msgstr "Xin hãy chọn trường để xuất..."

#. module: web
#. openerp-web
#: code:addons/web/static/src/js/data_export.js:381
#, python-format
msgid "Please select fields to save export list..."
msgstr "Please select fields to save export list..."

#. module: web
#. openerp-web
#: view:False:0 code:addons/web/static/src/xml/base.xml:449
#, python-format
msgid "Powered by"
msgstr "Powered by"

#. module: web
#. openerp-web
#: code:addons/web/static/src/xml/base.xml:405
#, python-format
msgid "Preferences"
msgstr "Tùy chọn"

#. module: web
#. openerp-web
#: code:addons/web/static/src/js/views.js:1135
#, python-format
msgid "Print"
msgstr "In"

#. module: web
#. openerp-web
#: code:addons/web/static/src/xml/base.xml:554
#, python-format
msgid "Print Workflow"
msgstr "In quy trình làm việc"

#. module: web
#: view:False:0
msgid ""
"QUnit.config.testTimeout = 5 * 60 * 1000;\n"
"                        QUnit.moduleDone(function(result) {\n"
"                            console.log(result.name + \" (\" + result.passed "
"+ \"/\" + result.total + \" passed tests)\");\n"
"                        });\n"
"                        QUnit.done(function(result) {\n"
"                            if (result.failed === 0) {\n"
"                                console.log('ok');\n"
"                            }\n"
"                        });\n"
"                        openerp.web.qweb.add_template(\"/web/webclient/qweb"
"\");"
msgstr ""
"QUnit.config.testTimeout = 5 * 60 * 1000;\n"
"                        QUnit.moduleDone(function(result) {\n"
"                            console.log(result.name + \" (\" + result.passed "
"+ \"/\" + result.total + \" passed tests)\");\n"
"                        });\n"
"                        QUnit.done(function(result) {\n"
"                            if (result.failed === 0) {\n"
"                                console.log('ok');\n"
"                            }\n"
"                        });\n"
"                        openerp.web.qweb.add_template(\"/web/webclient/qweb"
"\");"

#. module: web
#. openerp-web
#: code:addons/web/static/src/xml/base.xml:1001
#, python-format
msgid "Relation:"
msgstr "Quan hệ:"

#. module: web
#. openerp-web
#: code:addons/web/static/src/xml/base.xml:1830
#, python-format
msgid "Remove"
msgstr "Gỡ bỏ"

#. module: web
#. openerp-web
#: code:addons/web/static/src/xml/base.xml:1831
#, python-format
msgid "Remove All"
msgstr "Gỡ bỏ tất cả"

#. module: web
#. openerp-web
#: code:addons/web/static/src/js/view_form.js:3750
#, python-format
msgid "Render"
msgstr "Render"

#. module: web
#. openerp-web
#: code:addons/web/static/src/js/view_form.js:2508
#, python-format
msgid "Resource Error"
msgstr "Lỗi tài nguyên"

#. module: web
#. openerp-web
#: code:addons/web/static/src/xml/base.xml:241
#: code:addons/web/static/src/xml/base.xml:308
#, python-format
msgid "Restore"
msgstr "Phục hồi"

#. module: web
#. openerp-web
#: code:addons/web/static/src/js/chrome.js:582
#: code:addons/web/static/src/xml/base.xml:239
#, python-format
msgid "Restore Database"
msgstr "Phục hồi cơ sở dữ liệu"

#. module: web
#. openerp-web
#: code:addons/web/static/src/js/chrome.js:589
#, python-format
msgid "Restored"
msgstr "Đã phục hồi"

#. module: web
#. openerp-web
#: code:addons/web/static/src/xml/base.xml:794
#: code:addons/web/static/src/xml/base.xml:839
#: code:addons/web/static/src/xml/base.xml:1516
#: code:addons/web/static/src/xml/base.xml:1736
#, python-format
msgid "Save"
msgstr "Lưu"

#. module: web
#. openerp-web
#: code:addons/web/static/src/xml/base.xml:1519
#, python-format
msgid "Save & Close"
msgstr "Lưu & Đóng"

#. module: web
#. openerp-web
#: code:addons/web/static/src/xml/base.xml:1520
#, python-format
msgid "Save & New"
msgstr "Lưu & Tạo mới"

#. module: web
#. openerp-web
#: code:addons/web/static/src/xml/base.xml:1350
#: code:addons/web/static/src/xml/base.xml:1352
#, python-format
msgid "Save As"
msgstr "Lưu thành"

#. module: web
#. openerp-web
#: code:addons/web/static/src/js/view_form.js:5546
#, python-format
msgid "Save As..."
msgstr "Lưu thành..."

#. module: web
#. openerp-web
#: code:addons/web/static/src/xml/base.xml:1598
#, python-format
msgid "Save Filter"
msgstr "Lưu bộ lọc"

#. module: web
#. openerp-web
#: code:addons/web/static/src/xml/base.xml:1882
#, python-format
msgid "Save as:"
msgstr "Lưu thành:"

#. module: web
#. openerp-web
#: code:addons/web/static/src/xml/base.xml:1727
#, python-format
msgid "Save current filter"
msgstr "Lưu bộ lọc hiện tại"

#. module: web
#. openerp-web
#: code:addons/web/static/src/js/view_form.js:1097
#, python-format
msgid "Save default"
msgstr "Lưu mặc định"

#. module: web
#. openerp-web
#: code:addons/web/static/src/xml/base.xml:1817
#, python-format
msgid "Save fields list"
msgstr "Save fields list"

#. module: web
#. openerp-web
#: code:addons/web/static/src/xml/base.xml:1888
#, python-format
msgid "Saved exports:"
msgstr "Saved exports:"

#. module: web
#. openerp-web
#: code:addons/web/static/src/xml/base.xml:1563
#, python-format
msgid "Search"
msgstr "Tìm kiếm"

#. module: web
#. openerp-web
#: code:addons/web/static/src/js/search.js:1535
#, python-format
msgid "Search %(field)s at: %(value)s"
msgstr "Tìm %(field)s với giá trị: %(value)s"

#. module: web
#. openerp-web
#: code:addons/web/static/src/js/search.js:1384
#: code:addons/web/static/src/js/search.js:1402
#, python-format
msgid "Search %(field)s for: %(value)s"
msgstr "Tìm %(field)s với giá trị: %(value)s"

#. module: web
#. openerp-web
#: code:addons/web/static/src/xml/base.xml:1563
#, python-format
msgid "Search Again"
msgstr "Tìm kiếm lại"

#. module: web
#. openerp-web
#: code:addons/web/static/src/js/view_form.js:3352
#, python-format
msgid "Search More..."
msgstr "Tìm kiếm thêm..."

#. module: web
#. openerp-web
#: code:addons/web/static/src/js/view_form.js:3421
#, python-format
msgid "Search: "
msgstr "Tìm kiếm: "

#. module: web
#. openerp-web
#: code:addons/web/static/src/js/view_form.js:2661
#, python-format
msgid "Second"
msgstr "Giây"

#. module: web
#. openerp-web
#: code:addons/web/static/src/xml/base.xml:1344
#: code:addons/web/static/src/xml/base.xml:1507
#, python-format
msgid "Select"
msgstr "Lực chọn"

#. module: web
#. openerp-web
#: code:addons/web/static/src/js/view_form.js:2651
#, python-format
msgid "Select D, M d"
msgstr "Select D, M d"

#. module: web
#. openerp-web
#: code:addons/web/static/src/xml/base.xml:1907
#, python-format
msgid ""
"Select a .CSV file to import. If you need a sample of file to import,\n"
"       you should use the export tool with the \"Import Compatible\" option."
>>>>>>> a345b238
msgstr ""
"Select a .CSV file to import. If you need a sample of file to import,\n"
"       you should use the export tool with the \"Import Compatible\" option."

#. module: web
#. openerp-web
<<<<<<< HEAD
#: code:addons/web/static/src/js/view_form.js:3405
#, python-format
msgid "Search: "
msgstr ""

#. module: web
#. openerp-web
#: code:addons/web/static/src/js/view_form.js:2642
#, python-format
msgid "Second"
msgstr ""

#. module: web
#. openerp-web
#: code:addons/web/static/src/xml/base.xml:1272
#: code:addons/web/static/src/xml/base.xml:1435
#, python-format
msgid "Select"
msgstr "Chọn"

#. module: web
#. openerp-web
#: code:addons/web/static/src/js/view_form.js:2632
#, python-format
msgid "Select D, M d"
msgstr ""

#. module: web
#. openerp-web
#: code:addons/web/static/src/xml/base.xml:1846
#, python-format
msgid ""
"Select a .CSV file to import. If you need a sample of file to import,\n"
"       you should use the export tool with the \"Import Compatible\" option."
msgstr ""

#. module: web
#. openerp-web
#: code:addons/web/static/src/xml/base.xml:105
#, python-format
msgid "Select a database name:"
msgstr ""

#. module: web
#. openerp-web
#: code:addons/web/static/src/js/view_form.js:2634
#, python-format
msgid "Select a date"
msgstr ""

#. module: web
#. openerp-web
#: code:addons/web/static/src/xml/base.xml:1063
#, python-format
msgid "Select date"
msgstr ""

#. module: web
#. openerp-web
#: code:addons/web/static/src/xml/base.xml:934
#, python-format
msgid "Selection:"
msgstr "Lựa chọn:"

#. module: web
#. openerp-web
#: code:addons/web/static/src/xml/base.xml:1866
#, python-format
msgid "Separator:"
msgstr ""

#. module: web
#. openerp-web
#: code:addons/web/static/src/js/view_form.js:2631
#, python-format
msgid "Set DD as first week day"
msgstr ""

#. module: web
#. openerp-web
#: code:addons/web/static/src/js/view_form.js:1054
#, python-format
msgid "Set Default"
msgstr ""

#. module: web
#. openerp-web
#: code:addons/web/static/src/xml/base.xml:470
#, python-format
msgid "Set Defaults"
msgstr ""

#. module: web
#. openerp-web
#: code:addons/web/static/src/js/view_list.js:964
#, python-format
msgid "Setting 'id' attribute on existing record %s"
msgstr ""

#. module: web
#. openerp-web
#: code:addons/web/static/src/xml/base.xml:1669
#, python-format
msgid "Share with all users"
msgstr ""

#. module: web
#. openerp-web
#: code:addons/web/static/src/js/view_form.js:2624
#, python-format
msgid "Show a different month"
msgstr ""

#. module: web
#. openerp-web
#: code:addons/web/static/src/js/view_form.js:2625
#, python-format
msgid "Show a different year"
msgstr ""

#. module: web
#. openerp-web
#: code:addons/web/static/src/js/view_form.js:2621
#, python-format
msgid "Show the current month"
msgstr ""

#. module: web
#. openerp-web
#: code:addons/web/static/src/js/view_form.js:2619
#, python-format
msgid "Show the next month"
msgstr ""

#. module: web
#. openerp-web
#: code:addons/web/static/src/js/view_form.js:2617
#, python-format
msgid "Show the previous month"
msgstr ""

#. module: web
#. openerp-web
#: code:addons/web/static/src/xml/base.xml:906
#, python-format
msgid "Size:"
msgstr ""

#. module: web
#. openerp-web
#: code:addons/web/static/src/xml/base.xml:1392
#, python-format
msgid "Special:"
msgstr ""

#. module: web
#. openerp-web
#: code:addons/web/static/src/js/core.js:702
#, python-format
msgid "Still loading..."
msgstr ""

#. module: web
#. openerp-web
#: code:addons/web/static/src/js/core.js:703
#, python-format
msgid "Still loading...<br />Please be patient."
msgstr "Đang tải dữ liệu...<br />Vui lòng chờ."

#. module: web
#. openerp-web
#: code:addons/web/static/src/js/core.js:706
#, python-format
msgid "Take a minute to get a coffee,<br />because it's loading..."
msgstr ""

#. module: web
#. openerp-web
#: code:addons/web/static/src/js/views.js:979
#, python-format
msgid "Technical Translation"
msgstr ""

#. module: web
#. openerp-web
#: code:addons/web/static/src/xml/base.xml:477
#, python-format
msgid "Technical translation"
msgstr ""

#. module: web
#. openerp-web
#: code:addons/web/static/src/js/chrome.js:465
#, python-format
msgid "The confirmation does not match the password"
msgstr ""

#. module: web
#. openerp-web
#: code:addons/web/static/src/js/chrome.js:545
#, python-format
msgid "The database %s has been dropped"
msgstr ""

#. module: web
#. openerp-web
#: code:addons/web/static/src/js/chrome.js:527
#, python-format
msgid "The database has been duplicated."
msgstr ""

#. module: web
#. openerp-web
#: code:addons/web/static/src/js/view_form.js:5583
#, python-format
msgid "The field is empty, there's nothing to save !"
msgstr ""

#. module: web
#. openerp-web
#: code:addons/web/static/src/js/view_form.js:866
#, python-format
msgid "The following fields are invalid:"
msgstr ""

#. module: web
#. openerp-web
#: code:addons/web/static/src/js/view_list_editable.js:780
#, python-format
msgid "The form's data can not be discarded"
msgstr ""

#. module: web
#. openerp-web
#: code:addons/web/static/src/xml/base.xml:1906
#, python-format
msgid "The import failed due to:"
=======
#: code:addons/web/static/src/xml/base.xml:105
#, python-format
msgid "Select a database name:"
msgstr "Chọn một tên cơ sở dữ liệu:"

#. module: web
#. openerp-web
#: code:addons/web/static/src/js/view_form.js:2653
#, python-format
msgid "Select a date"
msgstr "Chọn một ngày tháng"

#. module: web
#. openerp-web
#: code:addons/web/static/src/xml/base.xml:1134
#, python-format
msgid "Select date"
msgstr "Chọn ngày tháng"

#. module: web
#. openerp-web
#: code:addons/web/static/src/xml/base.xml:1005
#, python-format
msgid "Selection:"
msgstr "Lựa chọn:"

#. module: web
#. openerp-web
#: code:addons/web/static/src/xml/base.xml:1927
#, python-format
msgid "Separator:"
msgstr "Ngăn cách:"

#. module: web
#. openerp-web
#: code:addons/web/static/src/js/view_form.js:2650
#, python-format
msgid "Set DD as first week day"
msgstr "Set DD as first week day"

#. module: web
#. openerp-web
#: code:addons/web/static/src/js/view_form.js:1090
#, python-format
msgid "Set Default"
msgstr "Thiết lập mặc định"

#. module: web
#. openerp-web
#: code:addons/web/static/src/xml/base.xml:541
#, python-format
msgid "Set Defaults"
msgstr "Thiết lập mặc định"

#. module: web
#. openerp-web
#: code:addons/web/static/src/js/view_list.js:958
#, python-format
msgid "Setting 'id' attribute on existing record %s"
msgstr "Setting 'id' attribute on existing record %s"

#. module: web
#. openerp-web
#: code:addons/web/static/src/xml/base.xml:1732
#, python-format
msgid "Share with all users"
msgstr "Chia sẻ với tất cả người dùng"

#. module: web
#. openerp-web
#: code:addons/web/static/src/js/view_form.js:2643
#, python-format
msgid "Show a different month"
msgstr "Hiển thị tháng khác"

#. module: web
#. openerp-web
#: code:addons/web/static/src/js/view_form.js:2644
#, python-format
msgid "Show a different year"
msgstr "Hiển thị năm khác"

#. module: web
#. openerp-web
#: code:addons/web/static/src/js/view_form.js:2640
#, python-format
msgid "Show the current month"
msgstr "Hiển thị tháng hiện tại"

#. module: web
#. openerp-web
#: code:addons/web/static/src/js/view_form.js:2638
#, python-format
msgid "Show the next month"
msgstr "Hiển thị tháng tiếp theo"

#. module: web
#. openerp-web
#: code:addons/web/static/src/js/view_form.js:2636
#, python-format
msgid "Show the previous month"
msgstr "Hiển thị tháng trước"

#. module: web
#. openerp-web
#: code:addons/web/static/src/xml/base.xml:977
#, python-format
msgid "Size:"
msgstr "Kích thước:"

#. module: web
#. openerp-web
#: code:addons/web/static/src/xml/base.xml:1464
#, python-format
msgid "Special:"
msgstr "Đặc biệt:"

#. module: web
#. openerp-web
#: code:addons/web/static/src/js/core.js:702
#, python-format
msgid "Still loading..."
msgstr "Vẫn đang nạp..."

#. module: web
#. openerp-web
#: code:addons/web/static/src/js/core.js:703
#, python-format
msgid "Still loading...<br />Please be patient."
msgstr "Vẫn đang nạp...<br />Xin hãy kiên nhẫn."

#. module: web
#. openerp-web
#: code:addons/web/static/src/js/core.js:706
#, python-format
msgid "Take a minute to get a coffee,<br />because it's loading..."
msgstr "Hãy thư giãn với một cố cà phê,<br />Bởi vì ứng dụng vẫn đang nạp..."

#. module: web
#. openerp-web
#: code:addons/web/static/src/js/views.js:977
#, python-format
msgid "Technical Translation"
msgstr "Technical Translation"

#. module: web
#. openerp-web
#: code:addons/web/static/src/xml/base.xml:548
#, python-format
msgid "Technical translation"
msgstr "Technical translation"

#. module: web
#. openerp-web
#: code:addons/web/static/src/js/chrome.js:459
#, python-format
msgid "The confirmation does not match the password"
msgstr "Mật khẩu xác nhận không hợp lệ"

#. module: web
#. openerp-web
#: code:addons/web/static/src/js/chrome.js:539
#, python-format
msgid "The database %s has been dropped"
msgstr "Cơ sở dữ liệu %s đã bị xóa bỏ"

#. module: web
#. openerp-web
#: code:addons/web/static/src/js/chrome.js:521
#, python-format
msgid "The database has been duplicated."
msgstr "Cơ sở dữ liệu đã được sao chép."

#. module: web
#. openerp-web
#: code:addons/web/static/src/js/view_form.js:5546
#, python-format
msgid "The field is empty, there's nothing to save !"
msgstr "The field is empty, there's nothing to save !"

#. module: web
#. openerp-web
#: code:addons/web/static/src/js/view_form.js:902
#, python-format
msgid "The following fields are invalid:"
msgstr "The following fields are invalid:"

#. module: web
#. openerp-web
#: code:addons/web/static/src/js/view_list_editable.js:780
#, python-format
msgid "The form's data can not be discarded"
msgstr "The form's data can not be discarded"

#. module: web
#. openerp-web
#: code:addons/web/static/src/xml/base.xml:1967
#, python-format
msgid "The import failed due to:"
msgstr "The import failed due to:"

#. module: web
#: code:addons/web/controllers/main.py:832
#, python-format
msgid "The new password and its confirmation must be identical."
msgstr "Mật khẩu mới và xác nhận mật khẩu phải giống hệt nhau."

#. module: web
#. openerp-web
#: code:addons/web/static/src/js/view_form.js:4450
#, python-format
msgid "The o2m record must be saved before an action can be used"
msgstr "The o2m record must be saved before an action can be used"

#. module: web
#: code:addons/web/controllers/main.py:838
#, python-format
msgid ""
"The old password you provided is incorrect, your password was not changed."
msgstr "Mật khẩu cũ không hợp lệ, bận chưa thay đổi được mật khẩu."

#. module: web
#. openerp-web
#: code:addons/web/static/src/js/view_form.js:322
#, python-format
msgid "The record could not be found in the database."
msgstr "Dữ liệu không được tìm thấy trong cơ sở dữ liệu."

#. module: web
#. openerp-web
#: code:addons/web/static/src/js/view_form.js:5510
#, python-format
msgid "The selected file exceed the maximum file size of %s."
msgstr "The selected file exceed the maximum file size of %s."

#. module: web
#. openerp-web
#: code:addons/web/static/src/js/view_form.js:5717
#, python-format
msgid ""
"The type of the field '%s' must be a many2many field with a relation to 'ir."
"attachment' model."
>>>>>>> a345b238
msgstr ""
"The type of the field '%s' must be a many2many field with a relation to 'ir."
"attachment' model."

#. module: web
<<<<<<< HEAD
#: code:addons/web/controllers/main.py:789
#, python-format
msgid "The new password and its confirmation must be identical."
msgstr ""

#. module: web
#. openerp-web
#: code:addons/web/static/src/js/view_form.js:4446
#, python-format
msgid "The o2m record must be saved before an action can be used"
=======
#. openerp-web
#: code:addons/web/static/src/js/view_form.js:5531
#, python-format
msgid "There was a problem while uploading your file"
msgstr "Có một vấn đề đã xảy ra trong quá trình tải file"

#. module: web
#. openerp-web
#: code:addons/web/static/src/js/search.js:1717
#, python-format
msgid ""
"This filter is global and will be removed for everybody if you continue."
>>>>>>> a345b238
msgstr ""
"Bộ lọc này là toàn cục và sẽ bị gỡ bỏ bởi tất cả mọi người nếu bạn tiếp tục."

#. module: web
<<<<<<< HEAD
#: code:addons/web/controllers/main.py:795
#, python-format
msgid ""
"The old password you provided is incorrect, your password was not changed."
msgstr ""

#. module: web
#. openerp-web
#: code:addons/web/static/src/js/view_form.js:323
#, python-format
msgid "The record could not be found in the database."
=======
#. openerp-web
#: code:addons/web/static/src/js/view_form.js:2508
#, python-format
msgid "This resource is empty"
msgstr "Tài nguyên này trống rỗng"

#. module: web
#. openerp-web
#: code:addons/web/static/src/xml/base.xml:1794
#, python-format
msgid ""
"This wizard will export all data that matches the current search criteria to "
"a CSV file.\n"
"            You can export all data or only the fields that can be "
"reimported after modification."
>>>>>>> a345b238
msgstr ""
"This wizard will export all data that matches the current search criteria to "
"a CSV file.\n"
"            You can export all data or only the fields that can be "
"reimported after modification."

#. module: web
#. openerp-web
<<<<<<< HEAD
#: code:addons/web/static/src/js/view_form.js:5547
#, python-format
msgid "The selected file exceed the maximum file size of %s."
msgstr ""

#. module: web
#. openerp-web
#: code:addons/web/static/src/js/view_form.js:5752
#, python-format
msgid ""
"The type of the field '%s' must be a many2many field with a relation to "
"'ir.attachment' model."
msgstr ""

#. module: web
#. openerp-web
#: code:addons/web/static/src/js/view_form.js:5568
#, python-format
msgid "There was a problem while uploading your file"
msgstr ""

#. module: web
#. openerp-web
#: code:addons/web/static/src/js/search.js:1777
#, python-format
msgid ""
"This filter is global and will be removed for everybody if you continue."
msgstr ""

#. module: web
#. openerp-web
#: code:addons/web/static/src/js/view_form.js:2484
#, python-format
msgid "This resource is empty"
msgstr ""

#. module: web
#. openerp-web
#: code:addons/web/static/src/xml/base.xml:1733
#, python-format
msgid ""
"This wizard will export all data that matches the current search criteria to "
"a CSV file.\n"
"            You can export all data or only the fields that can be "
"reimported after modification."
msgstr ""

#. module: web
#. openerp-web
#: code:addons/web/static/src/js/view_form.js:2639
#, python-format
msgid "Time"
msgstr ""

#. module: web
#. openerp-web
#: code:addons/web/static/src/js/chrome.js:1329
#, python-format
msgid "Timezone Mismatch"
msgstr ""

#. module: web
#. openerp-web
#: code:addons/web/static/src/xml/base.xml:398
#, python-format
msgid "Timezone mismatch"
msgstr ""

#. module: web
#. openerp-web
#: code:addons/web/static/src/js/view_form.js:2620
#, python-format
msgid "Today"
msgstr "Hôm nay"

#. module: web
#. openerp-web
#: code:addons/web/static/src/xml/base.xml:967
#, python-format
msgid "Toggle Dropdown"
msgstr ""

#. module: web
#. openerp-web
#: code:addons/web/static/src/xml/base.xml:469
#, python-format
msgid "Toggle Form Layout Outline"
msgstr ""

#. module: web
#. openerp-web
#: code:addons/web/static/src/js/view_tree.js:14
#, python-format
msgid "Tree"
msgstr ""

#. module: web
#. openerp-web
#: code:addons/web/static/src/xml/base.xml:898
#, python-format
msgid "Type:"
msgstr ""

#. module: web
#. openerp-web
#: code:addons/web/static/src/xml/base.xml:1875
#, python-format
msgid "UTF-8"
msgstr ""

#. module: web
#. openerp-web
#: code:addons/web/static/src/js/view_list.js:1399
#: code:addons/web/static/src/js/view_list.js:1405
#: code:addons/web/static/src/js/view_list.js:1417
#, python-format
msgid "Undefined"
msgstr "Không xác định"

#. module: web
#. openerp-web
#: code:addons/web/static/src/xml/base.xml:879
#, python-format
msgid "Unhandled widget"
msgstr ""

#. module: web
#. openerp-web
#: code:addons/web/static/src/js/view_form.js:3144
#, python-format
msgid "Unknown"
msgstr ""

#. module: web
#. openerp-web
#: code:addons/web/static/src/js/view_form.js:1664
#, python-format
msgid "Unknown field %s in domain %s"
msgstr ""

#. module: web
#. openerp-web
#: code:addons/web/static/src/js/view_list.js:1109
#, python-format
msgid "Unknown m2m command %s"
msgstr ""

#. module: web
#. openerp-web
#: code:addons/web/static/src/js/pyeval.js:866
#, python-format
msgid "Unknown nonliteral type "
msgstr ""

#. module: web
#. openerp-web
#: code:addons/web/static/src/js/view_form.js:1656
#, python-format
msgid "Unknown operator %s in domain %s"
msgstr ""

#. module: web
#. openerp-web
#: code:addons/web/static/src/js/view_list.js:332
#, python-format
msgid "Unlimited"
msgstr ""

#. module: web
#. openerp-web
#: code:addons/web/static/src/js/view_form.js:1702
#, python-format
msgid "Unsupported operator %s in domain %s"
msgstr ""

#. module: web
#. openerp-web
#: code:addons/web/static/src/xml/base.xml:1235
#: code:addons/web/static/src/xml/base.xml:1295
#, python-format
msgid "Uploading ..."
msgstr ""

#. module: web
#. openerp-web
#: code:addons/web/static/src/js/view_form.js:5868
#: code:addons/web/static/src/js/views.js:1282
#, python-format
msgid "Uploading Error"
msgstr ""

#. module: web
#. openerp-web
#: code:addons/web/static/src/js/views.js:1313
#, python-format
msgid "Uploading..."
msgstr ""

#. module: web
#. openerp-web
#: code:addons/web/static/src/xml/base.xml:1671
#, python-format
msgid "Use by default"
msgstr ""

#. module: web
#. openerp-web
#: code:addons/web/static/src/xml/base.xml:388
#, python-format
msgid "User's timezone"
msgstr ""

#. module: web
#. openerp-web
#: code:addons/web/static/src/xml/base.xml:371
#, python-format
msgid "Version"
msgstr "Phiên bản"

#. module: web
#. openerp-web
#: code:addons/web/static/src/js/view_list.js:2367
#: code:addons/web/static/src/xml/base.xml:479
#, python-format
msgid "View"
=======
#: code:addons/web/static/src/js/view_form.js:2658
#, python-format
msgid "Time"
msgstr "Thời gian"

#. module: web
#. openerp-web
#: code:addons/web/static/src/js/chrome.js:1286
#, python-format
msgid "Timezone Mismatch"
msgstr "Múi giờ không hợp lệ"

#. module: web
#. openerp-web
#: code:addons/web/static/src/xml/base.xml:474
#, python-format
msgid "Timezone mismatch"
msgstr "Múi giờ không hợp lệ"

#. module: web
#. openerp-web
#: code:addons/web/static/src/js/view_form.js:2639
#, python-format
msgid "Today"
msgstr "Hôm nay"

#. module: web
#. openerp-web
#: code:addons/web/static/src/xml/base.xml:1038
#, python-format
msgid "Toggle Dropdown"
msgstr "Toggle Dropdown"

#. module: web
#. openerp-web
#: code:addons/web/static/src/xml/base.xml:540
#, python-format
msgid "Toggle Form Layout Outline"
msgstr "Toggle Form Layout Outline"

#. module: web
#. openerp-web
#: code:addons/web/static/src/js/view_tree.js:14
#, python-format
msgid "Tree"
msgstr "Tree"

#. module: web
#. openerp-web
#: code:addons/web/static/src/xml/base.xml:969
#, python-format
msgid "Type:"
msgstr "Kiểu:"

#. module: web
#. openerp-web
#: code:addons/web/static/src/xml/base.xml:1936
#, python-format
msgid "UTF-8"
msgstr "UTF-8"

#. module: web
#. openerp-web
#: code:addons/web/static/src/js/view_list.js:1393
#: code:addons/web/static/src/js/view_list.js:1399
#: code:addons/web/static/src/js/view_list.js:1411
#, python-format
msgid "Undefined"
msgstr "Không xác định"

#. module: web
#. openerp-web
#: code:addons/web/static/src/xml/base.xml:950
#, python-format
msgid "Unhandled widget"
msgstr "Unhandled widget"

#. module: web
#. openerp-web
#: code:addons/web/static/src/js/view_form.js:3163
#, python-format
msgid "Unknown"
msgstr "Không xác định"

#. module: web
#. openerp-web
#: code:addons/web/static/src/js/view_form.js:1700
#, python-format
msgid "Unknown field %s in domain %s"
msgstr "Unknown field %s in domain %s"

#. module: web
#. openerp-web
#: code:addons/web/static/src/js/view_list.js:1103
#, python-format
msgid "Unknown m2m command %s"
msgstr "Unknown m2m command %s"

#. module: web
#. openerp-web
#: code:addons/web/static/src/js/pyeval.js:866
#, python-format
msgid "Unknown nonliteral type "
msgstr "Unknown nonliteral type "

#. module: web
#. openerp-web
#: code:addons/web/static/src/js/view_form.js:1692
#, python-format
msgid "Unknown operator %s in domain %s"
msgstr "Unknown operator %s in domain %s"

#. module: web
#. openerp-web
#: code:addons/web/static/src/js/view_list.js:332
#, python-format
msgid "Unlimited"
msgstr "Không giới hạn"

#. module: web
#. openerp-web
#: code:addons/web/static/src/js/view_form.js:1738
#, python-format
msgid "Unsupported operator %s in domain %s"
msgstr "Toán tử %s không dược hỗ trợ trong miền %s"

#. module: web
#. openerp-web
#: code:addons/web/static/src/xml/base.xml:1309
#: code:addons/web/static/src/xml/base.xml:1367
#, python-format
msgid "Uploading ..."
msgstr "Đang tải ..."

#. module: web
#. openerp-web
#: code:addons/web/static/src/js/view_form.js:5822
#: code:addons/web/static/src/js/views.js:1280
#, python-format
msgid "Uploading Error"
msgstr "Lỗi tải lên"

#. module: web
#. openerp-web
#: code:addons/web/static/src/js/views.js:1311
#, python-format
msgid "Uploading..."
msgstr "Đang tải..."

#. module: web
#. openerp-web
#: code:addons/web/static/src/xml/base.xml:1734
#, python-format
msgid "Use by default"
msgstr "Sử dụng mặc định"

#. module: web
#. openerp-web
#: code:addons/web/static/src/xml/base.xml:464
#, python-format
msgid "User's timezone"
msgstr "Múi giờ người dùng"

#. module: web
#. openerp-web
#: code:addons/web/static/src/xml/base.xml:419
#, python-format
msgid "Version"
msgstr "Phiên bản"

#. module: web
#. openerp-web
#: code:addons/web/static/src/js/view_list.js:2361
#: code:addons/web/static/src/xml/base.xml:550
#, python-format
msgid "View"
msgstr "View"

#. module: web
#. openerp-web
#: code:addons/web/static/src/xml/base.xml:544
#, python-format
msgid "View Fields"
msgstr "View Fields"

#. module: web
#. openerp-web
#: code:addons/web/static/src/js/views.js:960
#, python-format
msgid "View Log (%s)"
msgstr "View Log (%s)"

#. module: web
#. openerp-web
#: code:addons/web/static/src/xml/base.xml:539
#, python-format
msgid "View Log (perm_read)"
msgstr "View Log (perm_read)"

#. module: web
#. openerp-web
#: code:addons/web/static/src/js/view_form.js:4052
#, python-format
msgid "View type '%s' is not supported in One2Many."
msgstr "View type '%s' is not supported in One2Many."

#. module: web
#. openerp-web
#: code:addons/web/static/src/js/view_list.js:728
#: code:addons/web/static/src/js/views.js:1239
#, python-format
msgid "Warning"
msgstr "Cảnh báo"

#. module: web
#. openerp-web
#: code:addons/web/static/src/js/view_form.js:809
#, python-format
msgid ""
"Warning, the record has been modified, your changes will be discarded.\n"
"\n"
"Are you sure you want to leave this page ?"
>>>>>>> a345b238
msgstr ""
"Cảnh báo, Bản ghi này đã bị chỉnh sửa, việc thay đổi của bạn sẽ bị hủy bỏ.\n"
"\n"
"Bạn có muốn thoát khỏi trang này ?"

#. module: web
#. openerp-web
<<<<<<< HEAD
#: code:addons/web/static/src/xml/base.xml:473
#, python-format
msgid "View Fields"
msgstr ""

#. module: web
#. openerp-web
#: code:addons/web/static/src/xml/base.xml:468
#, python-format
msgid "View Metadata"
msgstr ""

#. module: web
#. openerp-web
#: code:addons/web/static/src/js/view_form.js:4036
#, python-format
msgid "View type '%s' is not supported in One2Many."
msgstr ""

#. module: web
#. openerp-web
#: code:addons/web/static/src/js/view_list.js:734
#: code:addons/web/static/src/js/views.js:1241
#, python-format
msgid "Warning"
msgstr ""

#. module: web
#. openerp-web
#: code:addons/web/static/src/js/view_form.js:773
#, python-format
msgid ""
"Warning, the record has been modified, your changes will be discarded.\n"
"\n"
"Are you sure you want to leave this page ?"
msgstr ""

#. module: web
#. openerp-web
#: code:addons/web/static/src/js/view_form.js:2627
#, python-format
msgid "Week of the year"
msgstr "Tuần của năm"

#. module: web
#. openerp-web
#: code:addons/web/static/src/js/view_form.js:1224
#, python-format
msgid "Widget type '%s' is not implemented"
msgstr ""

#. module: web
#. openerp-web
#: code:addons/web/static/src/xml/base.xml:902
#, python-format
msgid "Widget:"
msgstr ""

#. module: web
#. openerp-web
#: code:addons/web/static/src/js/view_form.js:2626
#, python-format
msgid "Wk"
msgstr ""

#. module: web
#. openerp-web
#: code:addons/web/static/src/xml/base.xml:494
#, python-format
msgid "XML ID:"
msgstr ""

#. module: web
#. openerp-web
#: code:addons/web/static/src/js/search.js:1561
#: code:addons/web/static/src/xml/base.xml:922
#, python-format
msgid "Yes"
msgstr ""

#. module: web
#. openerp-web
#: code:addons/web/static/src/js/view_form.js:3444
#, python-format
msgid "You are creating a new %s, are you sure it does not exist yet?"
msgstr ""

#. module: web
#: code:addons/web/controllers/main.py:787
#, python-format
msgid "You cannot leave any password empty."
msgstr ""

#. module: web
#. openerp-web
#: code:addons/web/static/src/js/core.js:705
#, python-format
msgid ""
"You may not believe it,<br />but the application is actually loading..."
msgstr ""

#. module: web
#. openerp-web
#: code:addons/web/static/src/js/views.js:1241
#, python-format
msgid "You must choose at least one record."
msgstr ""

#. module: web
#. openerp-web
#: code:addons/web/static/src/js/view_list.js:734
#, python-format
msgid "You must select at least one record."
msgstr ""

#. module: web
#. openerp-web
#: code:addons/web/static/src/js/chrome.js:259
#, python-format
msgid "Your Odoo session expired. Please refresh the current web page."
msgstr ""

#. module: web
#. openerp-web
#: code:addons/web/static/src/xml/base.xml:385
#, python-format
msgid "Your user's preference timezone does not match your browser timezone:"
msgstr ""

#. module: web
#. openerp-web
#: code:addons/web/static/src/js/core.js:678
#, python-format
msgid "a day ago"
msgstr ""

#. module: web
#. openerp-web
#: code:addons/web/static/src/js/core.js:674
#, python-format
msgid "about a minute ago"
msgstr ""

#. module: web
#. openerp-web
#: code:addons/web/static/src/js/core.js:680
#, python-format
msgid "about a month ago"
msgstr "khoảng 1 tháng trước"

#. module: web
#. openerp-web
#: code:addons/web/static/src/js/core.js:682
#, python-format
msgid "about a year ago"
msgstr ""

#. module: web
#. openerp-web
#: code:addons/web/static/src/js/core.js:676
#, python-format
msgid "about an hour ago"
msgstr ""

#. module: web
#. openerp-web
#: code:addons/web/static/src/js/search.js:2163
#, python-format
msgid "contains"
msgstr "có chứa"

#. module: web
#. openerp-web
#: code:addons/web/static/src/js/search.js:2164
#, python-format
msgid "doesn't contain"
=======
#: code:addons/web/static/src/js/view_form.js:2646
#, python-format
msgid "Week of the year"
msgstr "Tuần trong năm"

#. module: web
#. openerp-web
#: code:addons/web/static/src/js/view_form.js:1260
#, python-format
msgid "Widget type '%s' is not implemented"
msgstr "Widget type '%s' is not implemented"

#. module: web
#. openerp-web
#: code:addons/web/static/src/xml/base.xml:973
#, python-format
msgid "Widget:"
msgstr "Widget:"

#. module: web
#. openerp-web
#: code:addons/web/static/src/js/view_form.js:2645
#, python-format
msgid "Wk"
msgstr "Wk"

#. module: web
#. openerp-web
#: code:addons/web/static/src/js/view_form.js:446
#, python-format
msgid "Wrong on change format: %s"
msgstr "Sai thay đổi định dạng: %s"

#. module: web
#. openerp-web
#: code:addons/web/static/src/xml/base.xml:565
#, python-format
msgid "XML ID:"
msgstr "XML ID:"

#. module: web
#. openerp-web
#: code:addons/web/static/src/js/search.js:1517
#: code:addons/web/static/src/xml/base.xml:993
#, python-format
msgid "Yes"
msgstr "Yes"

#. module: web
#. openerp-web
#: code:addons/web/static/src/js/view_form.js:3460
#, python-format
msgid "You are creating a new %s, are you sure it does not exist yet?"
msgstr "Bạn đang tạo mới một %s, Bạn chắc chắc nó không có sẵn?"

#. module: web
#: code:addons/web/controllers/main.py:830
#, python-format
msgid "You cannot leave any password empty."
msgstr "Bạn không thể để trống mật khẩu."

#. module: web
#. openerp-web
#: code:addons/web/static/src/js/core.js:705
#, python-format
msgid "You may not believe it,<br />but the application is actually loading..."
msgstr "Bạn có thể không tin,<br />nhưng thực sự úng dụng vẫn đang được nạp..."

#. module: web
#. openerp-web
#: code:addons/web/static/src/js/views.js:1239
#, python-format
msgid "You must choose at least one record."
msgstr "Bạn phải chọn ít nhất một bản ghi."

#. module: web
#. openerp-web
#: code:addons/web/static/src/js/view_list.js:728
#, python-format
msgid "You must select at least one record."
msgstr "Bạn phải chọn ít nhất một bản ghi."

#. module: web
#. openerp-web
#: code:addons/web/static/src/js/chrome.js:255
#, python-format
msgid "Your OpenERP session expired. Please refresh the current web page."
msgstr "Phiên làm việc của bạn đã hết hạn. Xin hãy nạp lại trang hiện tại."

#. module: web
#. openerp-web
#: code:addons/web/static/src/xml/base.xml:461
#, python-format
msgid "Your user's preference timezone does not match your browser timezone:"
msgstr "Múi giờ tùy chọn của bạn không khớp với múi giờ của trình duyệt:"

#. module: web
#. openerp-web
#: code:addons/web/static/src/js/core.js:678
#, python-format
msgid "a day ago"
msgstr "Một ngày trước"

#. module: web
#. openerp-web
#: code:addons/web/static/src/js/core.js:674
#, python-format
msgid "about a minute ago"
msgstr "khoảng một phút trước"

#. module: web
#. openerp-web
#: code:addons/web/static/src/js/core.js:680
#, python-format
msgid "about a month ago"
msgstr "khoảng một tháng trước"

#. module: web
#. openerp-web
#: code:addons/web/static/src/js/core.js:682
#, python-format
msgid "about a year ago"
msgstr "khoảng một năm trước"

#. module: web
#. openerp-web
#: code:addons/web/static/src/js/core.js:676
#, python-format
msgid "about an hour ago"
msgstr "khoảng một giờ trước"

#. module: web
#. openerp-web
#: code:addons/web/static/src/js/search.js:2086
#, python-format
msgid "contains"
msgstr "bao gồm"

#. module: web
#: view:False:0
msgid ""
"db=\" + db;\n"
"                }"
msgstr ""
"db=\" + db;\n"
"                }"

#. module: web
#: view:False:0
msgid "debug&"
msgstr "debug&"

#. module: web
#. openerp-web
#: code:addons/web/static/src/js/search.js:2087
#, python-format
msgid "doesn't contain"
msgstr "không bao gồm"

#. module: web
#. openerp-web
#: code:addons/web/static/src/xml/base.xml:107
#, python-format
msgid "e.g. mycompany"
msgstr "e.g. công ty của tôi"

#. module: web
#: view:False:0
msgid ""
"function dbchanged(db) {\n"
"                    document.location = \"/web/login?"
>>>>>>> a345b238
msgstr ""
"function dbchanged(db) {\n"
"                    document.location = \"/web/login?"

#. module: web
#. openerp-web
<<<<<<< HEAD
#: code:addons/web/static/src/xml/base.xml:107
#, python-format
msgid "e.g. mycompany"
msgstr ""

#. module: web
#. openerp-web
#: code:addons/web/static/src/js/search.js:2181
#: code:addons/web/static/src/js/search.js:2217
#: code:addons/web/static/src/js/search.js:2244
#, python-format
msgid "greater or equal than"
msgstr ""

#. module: web
#. openerp-web
#: code:addons/web/static/src/js/search.js:2179
#: code:addons/web/static/src/js/search.js:2215
#: code:addons/web/static/src/js/search.js:2242
#, python-format
msgid "greater than"
msgstr ""

#. module: web
#. openerp-web
#: code:addons/web/static/src/js/search.js:2235
#: code:addons/web/static/src/js/search.js:2264
#, python-format
msgid "is"
msgstr ""

#. module: web
#. openerp-web
#: code:addons/web/static/src/js/search.js:2165
#: code:addons/web/static/src/js/search.js:2177
#: code:addons/web/static/src/js/search.js:2213
#: code:addons/web/static/src/js/search.js:2240
#, python-format
msgid "is equal to"
msgstr ""

#. module: web
#. openerp-web
#: code:addons/web/static/src/js/search.js:2282
#, python-format
msgid "is false"
msgstr ""

#. module: web
#. openerp-web
#: code:addons/web/static/src/js/search.js:2265
#, python-format
msgid "is not"
msgstr ""

#. module: web
#. openerp-web
#: code:addons/web/static/src/js/search.js:2166
#: code:addons/web/static/src/js/search.js:2178
#: code:addons/web/static/src/js/search.js:2214
#: code:addons/web/static/src/js/search.js:2241
#, python-format
msgid "is not equal to"
msgstr ""

#. module: web
#. openerp-web
#: code:addons/web/static/src/js/search.js:2168
#: code:addons/web/static/src/js/search.js:2184
#: code:addons/web/static/src/js/search.js:2220
#: code:addons/web/static/src/js/search.js:2247
#: code:addons/web/static/src/js/search.js:2267
#, python-format
msgid "is not set"
msgstr ""

#. module: web
#. openerp-web
#: code:addons/web/static/src/js/search.js:2167
#: code:addons/web/static/src/js/search.js:2183
#: code:addons/web/static/src/js/search.js:2219
#: code:addons/web/static/src/js/search.js:2246
#: code:addons/web/static/src/js/search.js:2266
#, python-format
msgid "is set"
msgstr ""

#. module: web
#. openerp-web
#: code:addons/web/static/src/js/search.js:2281
#, python-format
msgid "is true"
msgstr ""

#. module: web
#. openerp-web
#: code:addons/web/static/src/js/search.js:2182
#: code:addons/web/static/src/js/search.js:2218
#: code:addons/web/static/src/js/search.js:2245
#, python-format
msgid "less or equal than"
msgstr "nhở hơn hoặc bằng"

#. module: web
#. openerp-web
#: code:addons/web/static/src/js/search.js:2180
#: code:addons/web/static/src/js/search.js:2216
#: code:addons/web/static/src/js/search.js:2243
#, python-format
msgid "less than"
msgstr ""

#. module: web
#. openerp-web
#: code:addons/web/static/src/js/core.js:673
#, python-format
msgid "less than a minute ago"
msgstr ""

#. module: web
#. openerp-web
#: code:addons/web/static/src/js/search.js:1464
#, python-format
msgid "not a valid integer"
msgstr ""

#. module: web
#. openerp-web
#: code:addons/web/static/src/js/search.js:1478
#, python-format
msgid "not a valid number"
msgstr ""

#. module: web
#. openerp-web
#: code:addons/web/static/src/xml/base.xml:335
#: code:addons/web/static/src/xml/base.xml:725
#: code:addons/web/static/src/xml/base.xml:769
#: code:addons/web/static/src/xml/base.xml:1438
#: code:addons/web/static/src/xml/base.xml:1446
#: code:addons/web/static/src/xml/base.xml:1689
#: code:addons/web/static/src/xml/base.xml:1931
#: code:addons/web/static/src/xml/website.tour.xml:14
#, python-format
msgid "or"
=======
#: code:addons/web/static/src/js/search.js:2104
#: code:addons/web/static/src/js/search.js:2140
#: code:addons/web/static/src/js/search.js:2167
#, python-format
msgid "greater or equal than"
msgstr "lớn hơn hoặc bằng"

#. module: web
#. openerp-web
#: code:addons/web/static/src/js/search.js:2102
#: code:addons/web/static/src/js/search.js:2138
#: code:addons/web/static/src/js/search.js:2165
#, python-format
msgid "greater than"
msgstr "lớn hơn"

#. module: web
#. openerp-web
#: code:addons/web/static/src/js/search.js:2158
#: code:addons/web/static/src/js/search.js:2187
#, python-format
msgid "is"
msgstr "là"

#. module: web
#. openerp-web
#: code:addons/web/static/src/js/search.js:2088
#: code:addons/web/static/src/js/search.js:2100
#: code:addons/web/static/src/js/search.js:2136
#: code:addons/web/static/src/js/search.js:2163
#, python-format
msgid "is equal to"
msgstr "bằng"

#. module: web
#. openerp-web
#: code:addons/web/static/src/js/search.js:2205
#, python-format
msgid "is false"
msgstr "is false"

#. module: web
#. openerp-web
#: code:addons/web/static/src/js/search.js:2188
#, python-format
msgid "is not"
msgstr "is not"

#. module: web
#. openerp-web
#: code:addons/web/static/src/js/search.js:2089
#: code:addons/web/static/src/js/search.js:2101
#: code:addons/web/static/src/js/search.js:2137
#: code:addons/web/static/src/js/search.js:2164
#, python-format
msgid "is not equal to"
msgstr "không bằng"

#. module: web
#. openerp-web
#: code:addons/web/static/src/js/search.js:2091
#: code:addons/web/static/src/js/search.js:2107
#: code:addons/web/static/src/js/search.js:2143
#: code:addons/web/static/src/js/search.js:2170
#: code:addons/web/static/src/js/search.js:2190
#, python-format
msgid "is not set"
msgstr "không được thiết lập"

#. module: web
#. openerp-web
#: code:addons/web/static/src/js/search.js:2090
#: code:addons/web/static/src/js/search.js:2106
#: code:addons/web/static/src/js/search.js:2142
#: code:addons/web/static/src/js/search.js:2169
#: code:addons/web/static/src/js/search.js:2189
#, python-format
msgid "is set"
msgstr "được thiết lập"

#. module: web
#. openerp-web
#: code:addons/web/static/src/js/search.js:2204
#, python-format
msgid "is true"
msgstr "is true"

#. module: web
#. openerp-web
#: code:addons/web/static/src/js/search.js:2105
#: code:addons/web/static/src/js/search.js:2141
#: code:addons/web/static/src/js/search.js:2168
#, python-format
msgid "less or equal than"
msgstr "nhỏ hơn hoặc bằng"

#. module: web
#. openerp-web
#: code:addons/web/static/src/js/search.js:2103
#: code:addons/web/static/src/js/search.js:2139
#: code:addons/web/static/src/js/search.js:2166
#, python-format
msgid "less than"
msgstr "nhỏ hơn"

#. module: web
#. openerp-web
#: code:addons/web/static/src/js/core.js:673
#, python-format
msgid "less than a minute ago"
msgstr "ít hơn một phút trước"

#. module: web
#. openerp-web
#: code:addons/web/static/src/js/search.js:1420
#, python-format
msgid "not a valid integer"
msgstr "not a valid integer"

#. module: web
#. openerp-web
#: code:addons/web/static/src/js/search.js:1434
#, python-format
msgid "not a valid number"
msgstr "not a valid number"

#. module: web
#: view:False:0
msgid "openerp._modules ="
msgstr "openerp._modules ="

#. module: web
#. openerp-web
#: code:addons/web/static/src/xml/base.xml:335
#: code:addons/web/static/src/xml/base.xml:796
#: code:addons/web/static/src/xml/base.xml:840
#: code:addons/web/static/src/xml/base.xml:1510
#: code:addons/web/static/src/xml/base.xml:1518
#: code:addons/web/static/src/xml/base.xml:1754
#: code:addons/web/static/src/xml/base.xml:1992
#, python-format
msgid "or"
msgstr "hoặc"

#. module: web
#. openerp-web
#: code:addons/web/static/src/js/search.js:874
#, python-format
msgid "triggered from search view"
msgstr "triggered from search view"

#. module: web
#: view:False:0
msgid ""
"var wc = new s.web.WebClient();\n"
"                                wc.appendTo($(document.body));"
>>>>>>> a345b238
msgstr ""
"var wc = new s.web.WebClient();\n"
"                                wc.appendTo($(document.body));"

#. module: web
<<<<<<< HEAD
#. openerp-web
#: code:addons/web/static/src/js/search.js:742
#, python-format
msgid "triggered from search view"
msgstr ""
=======
#: view:False:0
msgid "});"
msgstr "});"
>>>>>>> a345b238
<|MERGE_RESOLUTION|>--- conflicted
+++ resolved
@@ -1,30 +1,3 @@
-<<<<<<< HEAD
-# Vietnamese translation for openerp-web
-# Copyright (c) 2014 Rosetta Contributors and Canonical Ltd 2014
-# This file is distributed under the same license as the openerp-web package.
-# FIRST AUTHOR <EMAIL@ADDRESS>, 2014.
-#
-msgid ""
-msgstr ""
-"Project-Id-Version: openerp-web\n"
-"Report-Msgid-Bugs-To: FULL NAME <EMAIL@ADDRESS>\n"
-"POT-Creation-Date: 2014-08-14 13:09+0000\n"
-"PO-Revision-Date: 2014-08-14 16:14+0000\n"
-"Last-Translator: FULL NAME <EMAIL@ADDRESS>\n"
-"Language-Team: Vietnamese <vi@li.org>\n"
-"MIME-Version: 1.0\n"
-"Content-Type: text/plain; charset=UTF-8\n"
-"Content-Transfer-Encoding: 8bit\n"
-"X-Launchpad-Export-Date: 2014-08-15 08:23+0000\n"
-"X-Generator: Launchpad (build 17156)\n"
-
-#. module: web
-#. openerp-web
-#: code:addons/web/static/src/js/search.js:2119
-#: code:addons/web/static/src/js/search.js:2286
-#, python-format
-msgid "%(field)s %(operator)s"
-=======
 # Translation of OpenERP Server.
 # This file contains the translation of the following modules:
 # 	* web
@@ -49,25 +22,11 @@
 msgid ""
 "$(function() {\n"
 "                            var s = new openerp.init();"
->>>>>>> a345b238
 msgstr ""
 "$(function() {\n"
 "                            var s = new openerp.init();"
 
 #. module: web
-<<<<<<< HEAD
-#. openerp-web
-#: code:addons/web/static/src/js/search.js:2120
-#, python-format
-msgid "%(field)s %(operator)s \"%(value)s\""
-msgstr "%(field)s %(operator)s \"%(value)s\""
-
-#. module: web
-#. openerp-web
-#: code:addons/web/static/src/js/view_list.js:1515
-#, python-format
-msgid "%(page)d/%(page_count)d"
-=======
 #: view:False:0
 msgid ""
 "$.fn.bstooltip = $.fn.tooltip;\n"
@@ -81,350 +40,382 @@
 msgid ""
 "$.fn.tooltip = $.fn.bstooltip;\n"
 "                $.fn.button = $.fn.bsbutton;"
->>>>>>> a345b238
 msgstr ""
 "$.fn.tooltip = $.fn.bstooltip;\n"
 "                $.fn.button = $.fn.bsbutton;"
 
 #. module: web
 #. openerp-web
-<<<<<<< HEAD
+#: code:addons/web/static/src/js/search.js:2042
+#: code:addons/web/static/src/js/search.js:2209
+#, python-format
+msgid "%(field)s %(operator)s"
+msgstr "%(field)s %(operator)s"
+
+#. module: web
+#. openerp-web
+#: code:addons/web/static/src/js/search.js:2043
+#, python-format
+msgid "%(field)s %(operator)s \"%(value)s\""
+msgstr "%(field)s %(operator)s \"%(value)s\""
+
+#. module: web
+#. openerp-web
+#: code:addons/web/static/src/js/view_list.js:1509
+#, python-format
+msgid "%(page)d/%(page_count)d"
+msgstr "%(page)d/%(page_count)d"
+
+#. module: web
+#. openerp-web
 #: code:addons/web/static/src/js/views.js:566
 #, python-format
 msgid "%(view_type)s view"
-msgstr ""
-
-#. module: web
-#. openerp-web
-#: code:addons/web/static/src/js/view_form.js:432
+msgstr "%(view_type)s view"
+
+#. module: web
+#. openerp-web
+#: code:addons/web/static/src/js/view_form.js:438
 #, python-format
 msgid "%d / %d"
-msgstr ""
+msgstr "%d / %d"
 
 #. module: web
 #. openerp-web
 #: code:addons/web/static/src/js/core.js:679
 #, python-format
 msgid "%d days ago"
-msgstr ""
+msgstr "%d ngày trước"
 
 #. module: web
 #. openerp-web
 #: code:addons/web/static/src/js/core.js:677
 #, python-format
 msgid "%d hours ago"
-msgstr ""
+msgstr "%d giờ trước"
 
 #. module: web
 #. openerp-web
 #: code:addons/web/static/src/js/core.js:675
 #, python-format
 msgid "%d minutes ago"
-msgstr "cách đây %d phút"
+msgstr "%d phút trước"
 
 #. module: web
 #. openerp-web
 #: code:addons/web/static/src/js/core.js:681
 #, python-format
 msgid "%d months ago"
-msgstr ""
+msgstr "%d tháng trước"
 
 #. module: web
 #. openerp-web
 #: code:addons/web/static/src/js/core.js:683
 #, python-format
 msgid "%d years ago"
-msgstr ""
-
-#. module: web
-#. openerp-web
-#: code:addons/web/static/src/js/view_list.js:423
+msgstr "%d năm trước"
+
+#. module: web
+#. openerp-web
+#: code:addons/web/static/src/js/view_list.js:417
 #, python-format
 msgid "%d-%d of %d"
-msgstr ""
-
-#. module: web
-#. openerp-web
-#: code:addons/web/static/src/js/view_list.js:1424
+msgstr "%d-%d của %d"
+
+#. module: web
+#. openerp-web
+#: code:addons/web/static/src/js/view_list.js:1418
 #, python-format
 msgid "%s (%d)"
-msgstr ""
+msgstr "%s (%d)"
 
 #. module: web
 #. openerp-web
 #: code:addons/web/static/src/js/formats.js:295
 #, python-format
 msgid "'%s' is not a correct date"
-msgstr ""
+msgstr "'%s' không phải là ngày tháng hợp lệ"
 
 #. module: web
 #. openerp-web
 #: code:addons/web/static/src/js/formats.js:318
 #, python-format
 msgid "'%s' is not a correct date, datetime nor time"
-msgstr ""
+msgstr "'%s' không phải ngày tháng hợp lệ"
 
 #. module: web
 #. openerp-web
 #: code:addons/web/static/src/js/formats.js:282
 #, python-format
 msgid "'%s' is not a correct datetime"
-msgstr ""
+msgstr "'%s' không phải ngày tháng hợp lệ"
 
 #. module: web
 #. openerp-web
 #: code:addons/web/static/src/js/formats.js:253
 #, python-format
 msgid "'%s' is not a correct float"
-msgstr ""
+msgstr "'%s' không phải kiểu float hợp lệ"
 
 #. module: web
 #. openerp-web
 #: code:addons/web/static/src/js/formats.js:238
 #, python-format
 msgid "'%s' is not a correct integer"
-msgstr ""
+msgstr "'%s' is not a correct integer"
 
 #. module: web
 #. openerp-web
 #: code:addons/web/static/src/js/formats.js:303
 #, python-format
 msgid "'%s' is not a correct time"
-msgstr ""
+msgstr "'%s' is not a correct time"
 
 #. module: web
 #. openerp-web
 #: code:addons/web/static/src/js/formats.js:330
 #, python-format
 msgid "'%s' is not convertible to date, datetime nor time"
-msgstr ""
+msgstr "'%s' is not convertible to date, datetime nor time"
 
 #. module: web
 #. openerp-web
 #: code:addons/web/static/src/js/formats.js:190
 #, python-format
 msgid "(%d records)"
-msgstr ""
-
-#. module: web
-#. openerp-web
-#: code:addons/web/static/src/xml/base.xml:1538
+msgstr "(%d records)"
+
+#. module: web
+#. openerp-web
+#: code:addons/web/static/src/xml/base.xml:1606
 #, python-format
 msgid "(Any existing filter with the same name will be replaced)"
-msgstr ""
-
-#. module: web
-#. openerp-web
-#: code:addons/web/static/src/xml/base.xml:1385
+msgstr "(Bất kỳ bộ lọc đã tồn tại có cùng tên sẽ bị thay thế)"
+
+#. module: web
+#. openerp-web
+#: code:addons/web/static/src/xml/base.xml:1457
 #, python-format
 msgid "(no string)"
-msgstr ""
-
-#. module: web
-#. openerp-web
-#: code:addons/web/static/src/xml/base.xml:885
+msgstr "(no string)"
+
+#. module: web
+#. openerp-web
+#: code:addons/web/static/src/xml/base.xml:956
 #, python-format
 msgid "(nolabel)"
-msgstr ""
-
-#. module: web
-#. openerp-web
-#: code:addons/web/static/src/xml/base.xml:1528
+msgstr "(nolabel)"
+
+#. module: web
+#. openerp-web
+#: code:addons/web/static/src/xml/base.xml:1596
 #, python-format
 msgid "-- Actions --"
-msgstr ""
-
-#. module: web
-#. openerp-web
-#: code:addons/web/static/src/xml/base.xml:1519
+msgstr "-- Actions --"
+
+#. module: web
+#. openerp-web
+#: code:addons/web/static/src/xml/base.xml:1587
 #, python-format
 msgid "-- Filters --"
-msgstr ""
-
-#. module: web
-#. openerp-web
-#: code:addons/web/static/src/xml/base.xml:1895
+msgstr "-- Lọc --"
+
+#. module: web
+#. openerp-web
+#: code:addons/web/static/src/xml/base.xml:1956
 #, python-format
 msgid "--- Don't Import ---"
-msgstr ""
-
-#. module: web
-#. openerp-web
-#: code:addons/web/static/src/xml/base.xml:1326
+msgstr "--- Don't Import ---"
+
+#. module: web
+#. openerp-web
+#: code:addons/web/static/src/xml/base.xml:1398
 #, python-format
 msgid "...Upload in progress..."
-msgstr ""
-
-#. module: web
-#. openerp-web
-#: code:addons/web/static/src/xml/base.xml:1845
+msgstr "...Đang tải lên..."
+
+#. module: web
+#. openerp-web
+#: code:addons/web/static/src/xml/base.xml:1906
 #, python-format
 msgid "1. Import a .CSV file"
-msgstr ""
-
-#. module: web
-#. openerp-web
-#: code:addons/web/static/src/xml/base.xml:1853
+msgstr "1. Import a .CSV file"
+
+#. module: web
+#. openerp-web
+#: code:addons/web/static/src/xml/base.xml:1914
 #, python-format
 msgid "2. Check your file format"
-msgstr ""
-
-#. module: web
-#. openerp-web
-#: code:addons/web/static/src/js/view_form.js:2616
+msgstr "2. Kiểm tra định dạng file"
+
+#. module: web
+#. openerp-web
+#: code:addons/web/static/src/xml/base.xml:392
+#, python-format
+msgid "99+"
+msgstr "99+"
+
+#. module: web
+#: view:False:0
+msgid "<!DOCTYPE html>"
+msgstr "<!DOCTYPE html>"
+
+#. module: web
+#. openerp-web
+#: code:addons/web/static/src/js/view_form.js:2635
 #, python-format
 msgid "<Prev"
-msgstr ""
-
-#. module: web
-#. openerp-web
-#: code:addons/web/static/src/js/chrome.js:1095
+msgstr "<Prev"
+
+#. module: web
+#. openerp-web
+#: code:addons/web/static/src/js/chrome.js:1055
 #, python-format
 msgid "About"
-msgstr ""
-
-#. module: web
-#. openerp-web
-#: code:addons/web/static/src/xml/base.xml:360
+msgstr "About"
+
+#. module: web
+#. openerp-web
+#: code:addons/web/static/src/xml/base.xml:407
 #, python-format
 msgid "About Odoo"
-msgstr ""
-
-#. module: web
-#. openerp-web
-#: code:addons/web/static/src/js/chrome.js:583
+msgstr "Giới thiệu Odoo"
+
+#. module: web
+#. openerp-web
+#: code:addons/web/static/src/js/chrome.js:577
 #, python-format
 msgid "Access Denied"
 msgstr "Truy cập bị từ chối"
 
 #. module: web
 #. openerp-web
-#: code:addons/web/static/src/js/view_form.js:4445
+#: code:addons/web/static/src/js/view_form.js:4449
 #, python-format
 msgid "Action Button"
-msgstr ""
-
-#. module: web
-#. openerp-web
-#: code:addons/web/static/src/xml/base.xml:1405
+msgstr "Action Button"
+
+#. module: web
+#. openerp-web
+#: code:addons/web/static/src/xml/base.xml:1477
 #, python-format
 msgid "Action ID:"
-msgstr ""
-
-#. module: web
-#. openerp-web
-#: code:addons/web/static/src/xml/base.xml:369
+msgstr "Action ID:"
+
+#. module: web
+#. openerp-web
+#: code:addons/web/static/src/xml/base.xml:417
 #, python-format
 msgid "Activate the developer mode"
-msgstr ""
-
-#. module: web
-#. openerp-web
-#: code:addons/web/static/src/js/view_form.js:4981
-#: code:addons/web/static/src/xml/base.xml:1469
-#: code:addons/web/static/src/xml/base.xml:1768
+msgstr "Activate the developer mode"
+
+#. module: web
+#. openerp-web
+#: code:addons/web/static/src/js/view_form.js:4952
+#: code:addons/web/static/src/xml/base.xml:1541
+#: code:addons/web/static/src/xml/base.xml:1829
 #, python-format
 msgid "Add"
-msgstr ""
-
-#. module: web
-#. openerp-web
-#: code:addons/web/static/src/xml/base.xml:1529
+msgstr "Thêm"
+
+#. module: web
+#. openerp-web
+#: code:addons/web/static/src/xml/base.xml:1597
 #, python-format
 msgid "Add Advanced Filter"
-msgstr ""
-
-#. module: web
-#. openerp-web
-#: code:addons/web/static/src/xml/base.xml:1683
+msgstr "Thêm bộ lọc nâng cao"
+
+#. module: web
+#. openerp-web
+#: code:addons/web/static/src/xml/base.xml:1748
 #, python-format
 msgid "Add a condition"
-msgstr ""
-
-#. module: web
-#. openerp-web
-#: code:addons/web/static/src/js/view_form.js:3909
+msgstr "Thêm một điều kiện"
+
+#. module: web
+#. openerp-web
+#: code:addons/web/static/src/js/view_form.js:3925
 #, python-format
 msgid "Add an item"
-msgstr ""
-
-#. module: web
-#. openerp-web
-#: code:addons/web/static/src/xml/base.xml:584
+msgstr "Thêm một hạng mục"
+
+#. module: web
+#. openerp-web
+#: code:addons/web/static/src/xml/base.xml:655
 #, python-format
 msgid "Add..."
-msgstr ""
-
-#. module: web
-#. openerp-web
-#: code:addons/web/static/src/js/view_form.js:4874
-#: code:addons/web/static/src/js/view_form.js:5023
+msgstr "Thêm..."
+
+#. module: web
+#. openerp-web
+#: code:addons/web/static/src/js/view_form.js:4856
+#: code:addons/web/static/src/js/view_form.js:4994
 #, python-format
 msgid "Add: "
-msgstr ""
-
-#. module: web
-#. openerp-web
-#: code:addons/web/static/src/js/search.js:2000
+msgstr "Thêm: "
+
+#. module: web
+#. openerp-web
+#: code:addons/web/static/src/js/search.js:1923
 #, python-format
 msgid "Advanced"
-msgstr ""
-
-#. module: web
-#. openerp-web
-#: code:addons/web/static/src/xml/base.xml:1678
+msgstr "Nâng cao"
+
+#. module: web
+#. openerp-web
+#: code:addons/web/static/src/xml/base.xml:1743
 #, python-format
 msgid "Advanced Search"
-msgstr ""
-
-#. module: web
-#. openerp-web
-#: code:addons/web/static/src/xml/base.xml:1488
+msgstr "Tìm kiếm nâng cao"
+
+#. module: web
+#. openerp-web
+#: code:addons/web/static/src/xml/base.xml:1560
 #, python-format
 msgid "Advanced Search..."
-msgstr ""
-
-#. module: web
-#. openerp-web
-#: code:addons/web/static/src/xml/base.xml:830
+msgstr "Tìm kiếm nâng cao..."
+
+#. module: web
+#. openerp-web
+#: code:addons/web/static/src/xml/base.xml:901
 #, python-format
 msgid "All users"
-msgstr ""
-
-#. module: web
-#. openerp-web
-#: code:addons/web/static/src/xml/base.xml:1684
+msgstr "Tất cả người dùng"
+
+#. module: web
+#. openerp-web
+#: code:addons/web/static/src/xml/base.xml:1749
 #, python-format
 msgid "Apply"
-msgstr ""
-
-#. module: web
-#. openerp-web
-#: code:addons/web/static/src/xml/base.xml:558
+msgstr "Áp dụng"
+
+#. module: web
+#. openerp-web
+#: code:addons/web/static/src/xml/base.xml:629
 #, python-format
 msgid "Attachment :"
-msgstr ""
-
-#. module: web
-#. openerp-web
-#: code:addons/web/static/src/xml/base.xml:1752
+msgstr "Đính kèm :"
+
+#. module: web
+#. openerp-web
+#: code:addons/web/static/src/xml/base.xml:1813
 #, python-format
 msgid "Available fields"
-msgstr ""
+msgstr "Trường khả dụng"
 
 #. module: web
 #. openerp-web
 #: code:addons/web/static/src/xml/base.xml:298
 #, python-format
 msgid "Back to Login"
-msgstr ""
-
-#. module: web
-#. openerp-web
-#: code:addons/web/static/src/js/chrome.js:555
+msgstr "Quay lại Đăng nhập"
+
+#. module: web
+#. openerp-web
+#: code:addons/web/static/src/js/chrome.js:549
 #, python-format
 msgid "Backed"
-msgstr ""
+msgstr "Backed"
 
 #. module: web
 #. openerp-web
@@ -432,44 +423,44 @@
 #: code:addons/web/static/src/xml/base.xml:307
 #, python-format
 msgid "Backup"
-msgstr ""
-
-#. module: web
-#. openerp-web
-#: code:addons/web/controllers/main.py:734
-#: code:addons/web/static/src/js/chrome.js:560
+msgstr "Sao lưu"
+
+#. module: web
+#. openerp-web
+#: code:addons/web/controllers/main.py:777
+#: code:addons/web/static/src/js/chrome.js:554
 #: code:addons/web/static/src/xml/base.xml:207
 #, python-format
 msgid "Backup Database"
-msgstr ""
+msgstr "Sao lưu cơ sở dữ liệu"
 
 #. module: web
 #. openerp-web
 #: code:addons/web/static/src/xml/base.xml:261
 #, python-format
 msgid "Backup Restore"
-msgstr ""
-
-#. module: web
-#. openerp-web
-#: code:addons/web/static/src/xml/base.xml:390
+msgstr "Sao lưu phục hồi"
+
+#. module: web
+#. openerp-web
+#: code:addons/web/static/src/xml/base.xml:466
 #, python-format
 msgid "Browser's timezone"
-msgstr ""
-
-#. module: web
-#. openerp-web
-#: code:addons/web/static/src/xml/base.xml:1382
+msgstr "Múi giờ trình duyệt"
+
+#. module: web
+#. openerp-web
+#: code:addons/web/static/src/xml/base.xml:1454
 #, python-format
 msgid "Button"
-msgstr ""
-
-#. module: web
-#. openerp-web
-#: code:addons/web/static/src/xml/base.xml:1397
+msgstr "Nút"
+
+#. module: web
+#. openerp-web
+#: code:addons/web/static/src/xml/base.xml:1469
 #, python-format
 msgid "Button Type:"
-msgstr ""
+msgstr "Kiểu nút:"
 
 #. module: web
 #. openerp-web
@@ -479,961 +470,12 @@
 "By default, the master password is 'admin'. This password\n"
 "                    is required to created, delete dump or restore databases."
 msgstr ""
-
-#. module: web
-#. openerp-web
-#: code:addons/web/static/src/js/formats.js:117
-#, python-format
-msgid "Bytes,Kb,Mb,Gb,Tb,Pb,Eb,Zb,Yb"
-msgstr ""
-
-#. module: web
-#. openerp-web
-#: code:addons/web/static/src/xml/base.xml:1850
-#, python-format
-msgid "CSV File:"
-msgstr ""
-
-#. module: web
-#. openerp-web
-#: code:addons/web/static/src/js/view_list.js:1868
-#, python-format
-msgid "Can't convert value %s to context"
-msgstr ""
-
-#. module: web
-#. openerp-web
-#: code:addons/web/static/src/js/view_form.js:2454
-#, python-format
-msgid "Can't send email to invalid e-mail address"
-msgstr ""
-
-#. module: web
-#. openerp-web
-#: code:addons/web/static/src/js/view_form.js:1929
-#: code:addons/web/static/src/xml/base.xml:336
-#: code:addons/web/static/src/xml/base.xml:1439
-#: code:addons/web/static/src/xml/base.xml:1932
-#, python-format
-msgid "Cancel"
-=======
-#: code:addons/web/static/src/js/search.js:2042
-#: code:addons/web/static/src/js/search.js:2209
-#, python-format
-msgid "%(field)s %(operator)s"
-msgstr "%(field)s %(operator)s"
-
-#. module: web
-#. openerp-web
-#: code:addons/web/static/src/js/search.js:2043
-#, python-format
-msgid "%(field)s %(operator)s \"%(value)s\""
-msgstr "%(field)s %(operator)s \"%(value)s\""
-
-#. module: web
-#. openerp-web
-#: code:addons/web/static/src/js/view_list.js:1509
-#, python-format
-msgid "%(page)d/%(page_count)d"
-msgstr "%(page)d/%(page_count)d"
-
-#. module: web
-#. openerp-web
-#: code:addons/web/static/src/js/views.js:566
-#, python-format
-msgid "%(view_type)s view"
-msgstr "%(view_type)s view"
-
-#. module: web
-#. openerp-web
-#: code:addons/web/static/src/js/view_form.js:438
-#, python-format
-msgid "%d / %d"
-msgstr "%d / %d"
-
-#. module: web
-#. openerp-web
-#: code:addons/web/static/src/js/core.js:679
-#, python-format
-msgid "%d days ago"
-msgstr "%d ngày trước"
-
-#. module: web
-#. openerp-web
-#: code:addons/web/static/src/js/core.js:677
-#, python-format
-msgid "%d hours ago"
-msgstr "%d giờ trước"
-
-#. module: web
-#. openerp-web
-#: code:addons/web/static/src/js/core.js:675
-#, python-format
-msgid "%d minutes ago"
-msgstr "%d phút trước"
-
-#. module: web
-#. openerp-web
-#: code:addons/web/static/src/js/core.js:681
-#, python-format
-msgid "%d months ago"
-msgstr "%d tháng trước"
-
-#. module: web
-#. openerp-web
-#: code:addons/web/static/src/js/core.js:683
-#, python-format
-msgid "%d years ago"
-msgstr "%d năm trước"
-
-#. module: web
-#. openerp-web
-#: code:addons/web/static/src/js/view_list.js:417
-#, python-format
-msgid "%d-%d of %d"
-msgstr "%d-%d của %d"
-
-#. module: web
-#. openerp-web
-#: code:addons/web/static/src/js/view_list.js:1418
-#, python-format
-msgid "%s (%d)"
-msgstr "%s (%d)"
-
-#. module: web
-#. openerp-web
-#: code:addons/web/static/src/js/formats.js:295
-#, python-format
-msgid "'%s' is not a correct date"
-msgstr "'%s' không phải là ngày tháng hợp lệ"
-
-#. module: web
-#. openerp-web
-#: code:addons/web/static/src/js/formats.js:318
-#, python-format
-msgid "'%s' is not a correct date, datetime nor time"
-msgstr "'%s' không phải ngày tháng hợp lệ"
-
-#. module: web
-#. openerp-web
-#: code:addons/web/static/src/js/formats.js:282
-#, python-format
-msgid "'%s' is not a correct datetime"
-msgstr "'%s' không phải ngày tháng hợp lệ"
-
-#. module: web
-#. openerp-web
-#: code:addons/web/static/src/js/formats.js:253
-#, python-format
-msgid "'%s' is not a correct float"
-msgstr "'%s' không phải kiểu float hợp lệ"
-
-#. module: web
-#. openerp-web
-#: code:addons/web/static/src/js/formats.js:238
-#, python-format
-msgid "'%s' is not a correct integer"
-msgstr "'%s' is not a correct integer"
-
-#. module: web
-#. openerp-web
-#: code:addons/web/static/src/js/formats.js:303
-#, python-format
-msgid "'%s' is not a correct time"
-msgstr "'%s' is not a correct time"
-
-#. module: web
-#. openerp-web
-#: code:addons/web/static/src/js/formats.js:330
-#, python-format
-msgid "'%s' is not convertible to date, datetime nor time"
-msgstr "'%s' is not convertible to date, datetime nor time"
-
-#. module: web
-#. openerp-web
-#: code:addons/web/static/src/js/formats.js:190
-#, python-format
-msgid "(%d records)"
-msgstr "(%d records)"
-
-#. module: web
-#. openerp-web
-#: code:addons/web/static/src/xml/base.xml:1606
-#, python-format
-msgid "(Any existing filter with the same name will be replaced)"
-msgstr "(Bất kỳ bộ lọc đã tồn tại có cùng tên sẽ bị thay thế)"
-
-#. module: web
-#. openerp-web
-#: code:addons/web/static/src/xml/base.xml:1457
-#, python-format
-msgid "(no string)"
-msgstr "(no string)"
-
-#. module: web
-#. openerp-web
-#: code:addons/web/static/src/xml/base.xml:956
-#, python-format
-msgid "(nolabel)"
-msgstr "(nolabel)"
-
-#. module: web
-#. openerp-web
-#: code:addons/web/static/src/xml/base.xml:1596
-#, python-format
-msgid "-- Actions --"
-msgstr "-- Actions --"
-
-#. module: web
-#. openerp-web
-#: code:addons/web/static/src/xml/base.xml:1587
-#, python-format
-msgid "-- Filters --"
-msgstr "-- Lọc --"
-
-#. module: web
-#. openerp-web
-#: code:addons/web/static/src/xml/base.xml:1956
-#, python-format
-msgid "--- Don't Import ---"
-msgstr "--- Don't Import ---"
-
-#. module: web
-#. openerp-web
-#: code:addons/web/static/src/xml/base.xml:1398
-#, python-format
-msgid "...Upload in progress..."
-msgstr "...Đang tải lên..."
-
-#. module: web
-#. openerp-web
-#: code:addons/web/static/src/xml/base.xml:1906
-#, python-format
-msgid "1. Import a .CSV file"
-msgstr "1. Import a .CSV file"
-
-#. module: web
-#. openerp-web
-#: code:addons/web/static/src/xml/base.xml:1914
-#, python-format
-msgid "2. Check your file format"
-msgstr "2. Kiểm tra định dạng file"
-
-#. module: web
-#. openerp-web
-#: code:addons/web/static/src/xml/base.xml:392
-#, python-format
-msgid "99+"
-msgstr "99+"
-
-#. module: web
-#: view:False:0
-msgid "<!DOCTYPE html>"
-msgstr "<!DOCTYPE html>"
-
-#. module: web
-#. openerp-web
-#: code:addons/web/static/src/js/view_form.js:2635
-#, python-format
-msgid "<Prev"
-msgstr "<Prev"
-
-#. module: web
-#. openerp-web
-#: code:addons/web/static/src/js/chrome.js:1055
-#, python-format
-msgid "About"
-msgstr "About"
-
-#. module: web
-#. openerp-web
-#: code:addons/web/static/src/xml/base.xml:407
-#, python-format
-msgid "About Odoo"
-msgstr "Giới thiệu Odoo"
-
-#. module: web
-#. openerp-web
-#: code:addons/web/static/src/js/chrome.js:577
-#, python-format
-msgid "Access Denied"
-msgstr "Truy cập bị từ chối"
-
-#. module: web
-#. openerp-web
-#: code:addons/web/static/src/js/view_form.js:4449
-#, python-format
-msgid "Action Button"
-msgstr "Action Button"
-
-#. module: web
-#. openerp-web
-#: code:addons/web/static/src/xml/base.xml:1477
-#, python-format
-msgid "Action ID:"
-msgstr "Action ID:"
-
-#. module: web
-#. openerp-web
-#: code:addons/web/static/src/xml/base.xml:417
-#, python-format
-msgid "Activate the developer mode"
-msgstr "Activate the developer mode"
-
-#. module: web
-#. openerp-web
-#: code:addons/web/static/src/js/view_form.js:4952
-#: code:addons/web/static/src/xml/base.xml:1541
-#: code:addons/web/static/src/xml/base.xml:1829
-#, python-format
-msgid "Add"
-msgstr "Thêm"
-
-#. module: web
-#. openerp-web
-#: code:addons/web/static/src/xml/base.xml:1597
-#, python-format
-msgid "Add Advanced Filter"
-msgstr "Thêm bộ lọc nâng cao"
-
-#. module: web
-#. openerp-web
-#: code:addons/web/static/src/xml/base.xml:1748
-#, python-format
-msgid "Add a condition"
-msgstr "Thêm một điều kiện"
-
-#. module: web
-#. openerp-web
-#: code:addons/web/static/src/js/view_form.js:3925
-#, python-format
-msgid "Add an item"
-msgstr "Thêm một hạng mục"
-
-#. module: web
-#. openerp-web
-#: code:addons/web/static/src/xml/base.xml:655
-#, python-format
-msgid "Add..."
-msgstr "Thêm..."
-
-#. module: web
-#. openerp-web
-#: code:addons/web/static/src/js/view_form.js:4856
-#: code:addons/web/static/src/js/view_form.js:4994
-#, python-format
-msgid "Add: "
-msgstr "Thêm: "
-
-#. module: web
-#. openerp-web
-#: code:addons/web/static/src/js/search.js:1923
-#, python-format
-msgid "Advanced"
-msgstr "Nâng cao"
-
-#. module: web
-#. openerp-web
-#: code:addons/web/static/src/xml/base.xml:1743
-#, python-format
-msgid "Advanced Search"
-msgstr "Tìm kiếm nâng cao"
-
-#. module: web
-#. openerp-web
-#: code:addons/web/static/src/xml/base.xml:1560
-#, python-format
-msgid "Advanced Search..."
-msgstr "Tìm kiếm nâng cao..."
-
-#. module: web
-#. openerp-web
-#: code:addons/web/static/src/xml/base.xml:901
-#, python-format
-msgid "All users"
-msgstr "Tất cả người dùng"
-
-#. module: web
-#. openerp-web
-#: code:addons/web/static/src/xml/base.xml:1749
-#, python-format
-msgid "Apply"
-msgstr "Áp dụng"
-
-#. module: web
-#. openerp-web
-#: code:addons/web/static/src/xml/base.xml:629
-#, python-format
-msgid "Attachment :"
-msgstr "Đính kèm :"
-
-#. module: web
-#. openerp-web
-#: code:addons/web/static/src/xml/base.xml:1813
-#, python-format
-msgid "Available fields"
-msgstr "Trường khả dụng"
-
-#. module: web
-#. openerp-web
-#: code:addons/web/static/src/xml/base.xml:298
-#, python-format
-msgid "Back to Login"
-msgstr "Quay lại Đăng nhập"
-
-#. module: web
-#. openerp-web
-#: code:addons/web/static/src/js/chrome.js:549
-#, python-format
-msgid "Backed"
-msgstr "Backed"
-
-#. module: web
-#. openerp-web
-#: code:addons/web/static/src/xml/base.xml:209
-#: code:addons/web/static/src/xml/base.xml:307
-#, python-format
-msgid "Backup"
-msgstr "Sao lưu"
-
-#. module: web
-#. openerp-web
-#: code:addons/web/controllers/main.py:777
-#: code:addons/web/static/src/js/chrome.js:554
-#: code:addons/web/static/src/xml/base.xml:207
-#, python-format
-msgid "Backup Database"
-msgstr "Sao lưu cơ sở dữ liệu"
-
-#. module: web
-#. openerp-web
-#: code:addons/web/static/src/xml/base.xml:261
-#, python-format
-msgid "Backup Restore"
-msgstr "Sao lưu phục hồi"
-
-#. module: web
-#. openerp-web
-#: code:addons/web/static/src/xml/base.xml:466
-#, python-format
-msgid "Browser's timezone"
-msgstr "Múi giờ trình duyệt"
-
-#. module: web
-#. openerp-web
-#: code:addons/web/static/src/xml/base.xml:1454
-#, python-format
-msgid "Button"
-msgstr "Nút"
-
-#. module: web
-#. openerp-web
-#: code:addons/web/static/src/xml/base.xml:1469
-#, python-format
-msgid "Button Type:"
-msgstr "Kiểu nút:"
-
-#. module: web
-#. openerp-web
-#: code:addons/web/static/src/xml/base.xml:93
-#, python-format
-msgid ""
-"By default, the master password is 'admin'. This password\n"
-"                    is required to created, delete dump or restore databases."
->>>>>>> a345b238
-msgstr ""
 "Mặc định, the master password là 'admin'. Mật khẩu này\n"
 "                    được dùng để tạo, xóa, sao lưu hoặc phục hồi cơ sở dữ "
 "liệu."
 
 #. module: web
 #. openerp-web
-<<<<<<< HEAD
-#: code:addons/web/static/src/xml/base.xml:272
-#, python-format
-msgid "Change Master Password"
-msgstr "Đổi mật khẩu chính"
-
-#. module: web
-#. openerp-web
-#: code:addons/web/controllers/main.py:754
-#: code:addons/web/controllers/main.py:756
-#: code:addons/web/controllers/main.py:787
-#: code:addons/web/controllers/main.py:789
-#: code:addons/web/controllers/main.py:795
-#: code:addons/web/controllers/main.py:796
-#: code:addons/web/static/src/js/chrome.js:726
-#: code:addons/web/static/src/xml/base.xml:274
-#: code:addons/web/static/src/xml/base.xml:334
-#, python-format
-msgid "Change Password"
-msgstr "Thay đổi Mật khẩu"
-
-#. module: web
-#. openerp-web
-#: code:addons/web/static/src/xml/base.xml:922
-#, python-format
-msgid "Change default:"
-msgstr ""
-
-#. module: web
-#. openerp-web
-#: code:addons/web/static/src/js/chrome.js:609
-#, python-format
-msgid "Changed Password"
-msgstr ""
-
-#. module: web
-#. openerp-web
-#: code:addons/web/static/src/xml/base.xml:114
-#, python-format
-msgid "Check this box to evaluate Odoo."
-msgstr ""
-
-#. module: web
-#. openerp-web
-#: code:addons/web/static/src/js/view_form.js:2638
-#, python-format
-msgid "Choose Time"
-msgstr ""
-
-#. module: web
-#. openerp-web
-#: code:addons/web/static/src/xml/base.xml:132
-#, python-format
-msgid "Choose a password:"
-msgstr ""
-
-#. module: web
-#. openerp-web
-#: code:addons/web/static/src/js/view_form.js:2612
-#: code:addons/web/static/src/xml/base.xml:1232
-#: code:addons/web/static/src/xml/base.xml:1285
-#: code:addons/web/static/src/xml/base.xml:1287
-#, python-format
-msgid "Clear"
-msgstr ""
-
-#. module: web
-#. openerp-web
-#: code:addons/web/static/src/xml/base.xml:394
-#, python-format
-msgid "Click here to change your user's timezone."
-msgstr ""
-
-#. module: web
-#. openerp-web
-#: code:addons/web/static/src/js/chrome.js:298
-#: code:addons/web/static/src/js/chrome.js:1258
-#, python-format
-msgid "Client Error"
-msgstr ""
-
-#. module: web
-#. openerp-web
-#: code:addons/web/static/src/js/data_export.js:35
-#: code:addons/web/static/src/js/view_form.js:1060
-#: code:addons/web/static/src/xml/base.xml:1456
-#, python-format
-msgid "Close"
-msgstr ""
-
-#. module: web
-#. openerp-web
-#: code:addons/web/static/src/js/view_form.js:2615
-#, python-format
-msgid "Close without change"
-msgstr ""
-
-#. module: web
-#. openerp-web
-#: code:addons/web/static/src/xml/base.xml:804
-#, python-format
-msgid "Condition:"
-msgstr ""
-
-#. module: web
-#. openerp-web
-#: code:addons/web/static/src/js/view_form.js:1927
-#, python-format
-msgid "Confirm"
-msgstr ""
-
-#. module: web
-#. openerp-web
-#: code:addons/web/static/src/xml/base.xml:328
-#, python-format
-msgid "Confirm New Password:"
-msgstr ""
-
-#. module: web
-#. openerp-web
-#: code:addons/web/static/src/xml/base.xml:288
-#, python-format
-msgid "Confirm new master password:"
-msgstr ""
-
-#. module: web
-#. openerp-web
-#: code:addons/web/static/src/xml/base.xml:136
-#, python-format
-msgid "Confirm password:"
-msgstr ""
-
-#. module: web
-#. openerp-web
-#: code:addons/web/static/src/xml/base.xml:910
-#, python-format
-msgid "Context:"
-msgstr ""
-
-#. module: web
-#. openerp-web
-#: code:addons/web/static/src/xml/base.xml:262
-#, python-format
-msgid "Copy of an existing database"
-msgstr ""
-
-#. module: web
-#. openerp-web
-#: code:addons/web/static/src/xml/base.xml:374
-#, python-format
-msgid "Copyright © 2004-TODAY OpenERP SA. All Rights Reserved."
-msgstr ""
-
-#. module: web
-#. openerp-web
-#: code:addons/web/static/src/js/view_form.js:5709
-#, python-format
-msgid "Could not display the selected image."
-msgstr ""
-
-#. module: web
-#: code:addons/web/controllers/main.py:716
-#, python-format
-msgid "Could not drop database !"
-msgstr ""
-
-#. module: web
-#. openerp-web
-#: code:addons/web/static/src/js/view_list.js:1049
-#, python-format
-msgid "Could not find id in dataset"
-msgstr ""
-
-#. module: web
-#. openerp-web
-#: code:addons/web/static/src/js/chrome.js:589
-#, python-format
-msgid "Could not restore the database"
-msgstr ""
-
-#. module: web
-#. openerp-web
-#: code:addons/web/static/src/js/views.js:1668
-#, python-format
-msgid "Could not serialize XML"
-msgstr ""
-
-#. module: web
-#. openerp-web
-#: code:addons/web/static/src/js/view_list.js:20
-#: code:addons/web/static/src/js/view_list.js:2367
-#: code:addons/web/static/src/xml/base.xml:304
-#: code:addons/web/static/src/xml/base.xml:765
-#: code:addons/web/static/src/xml/base.xml:1438
-#: code:addons/web/static/src/xml/base.xml:1930
-#, python-format
-msgid "Create"
-msgstr ""
-
-#. module: web
-#. openerp-web
-#: code:addons/web/static/src/js/view_form.js:3350
-#, python-format
-msgid "Create \"<strong>%s</strong>\""
-msgstr ""
-
-#. module: web
-#. openerp-web
-#: code:addons/web/static/src/xml/base.xml:141
-#, python-format
-msgid "Create Database"
-msgstr ""
-
-#. module: web
-#. openerp-web
-#: code:addons/web/static/src/js/view_form.js:3438
-#, python-format
-msgid "Create a %s"
-msgstr ""
-
-#. module: web
-#. openerp-web
-#: code:addons/web/static/src/xml/base.xml:82
-#, python-format
-msgid "Create a New Database"
-msgstr ""
-
-#. module: web
-#. openerp-web
-#: code:addons/web/static/src/js/view_form.js:3361
-#, python-format
-msgid "Create and Edit..."
-msgstr ""
-
-#. module: web
-#. openerp-web
-#: code:addons/web/static/src/xml/base.xml:1931
-#, python-format
-msgid "Create and edit"
-msgstr ""
-
-#. module: web
-#. openerp-web
-#: code:addons/web/static/src/js/view_form.js:3405
-#: code:addons/web/static/src/js/view_form.js:4398
-#, python-format
-msgid "Create: "
-msgstr ""
-
-#. module: web
-#. openerp-web
-#: code:addons/web/static/src/xml/base.xml:563
-#, python-format
-msgid "Created by :"
-msgstr ""
-
-#. module: web
-#. openerp-web
-#: code:addons/web/static/src/xml/base.xml:502
-#, python-format
-msgid "Creation Date:"
-msgstr ""
-
-#. module: web
-#. openerp-web
-#: code:addons/web/static/src/xml/base.xml:498
-#, python-format
-msgid "Creation User:"
-msgstr ""
-
-#. module: web
-#. openerp-web
-#: code:addons/web/static/src/js/search.js:1759
-#, python-format
-msgid "Custom Filter"
-msgstr ""
-
-#. module: web
-#: view:website:web.database_select
-msgid "Database"
-msgstr ""
-
-#. module: web
-#. openerp-web
-#: code:addons/web/static/src/xml/base.xml:302
-#, python-format
-msgid "Database Management"
-msgstr ""
-
-#. module: web
-#. openerp-web
-#: code:addons/web/static/src/js/chrome.js:555
-#, python-format
-msgid "Database backed up successfully"
-msgstr ""
-
-#. module: web
-#. openerp-web
-#: code:addons/web/static/src/js/chrome.js:595
-#, python-format
-msgid "Database restored successfully"
-msgstr ""
-
-#. module: web
-#. openerp-web
-#: code:addons/web/static/src/xml/base.xml:184
-#: code:addons/web/static/src/xml/base.xml:216
-#, python-format
-msgid "Database:"
-msgstr ""
-
-#. module: web
-#. openerp-web
-#: code:addons/web/static/src/xml/base.xml:466
-#, python-format
-msgid "Debug View#"
-msgstr ""
-
-#. module: web
-#. openerp-web
-#: code:addons/web/static/src/xml/base.xml:120
-#, python-format
-msgid "Default language:"
-msgstr "Ngôn ngữ mặc định:"
-
-#. module: web
-#. openerp-web
-#: code:addons/web/static/src/xml/base.xml:787
-#, python-format
-msgid "Default:"
-msgstr ""
-
-#. module: web
-#. openerp-web
-#: code:addons/web/static/src/js/view_form.js:202
-#: code:addons/web/static/src/js/view_list.js:351
-#: code:addons/web/static/src/xml/base.xml:1835
-#, python-format
-msgid "Delete"
-msgstr ""
-
-#. module: web
-#. openerp-web
-#: code:addons/web/static/src/xml/base.xml:575
-#, python-format
-msgid "Delete this attachment"
-msgstr ""
-
-#. module: web
-#. openerp-web
-#: code:addons/web/static/src/xml/base.xml:1333
-#, python-format
-msgid "Delete this file"
-msgstr ""
-
-#. module: web
-#. openerp-web
-#: code:addons/web/static/src/xml/base.xml:1868
-#, python-format
-msgid "Delimiter:"
-msgstr ""
-
-#. module: web
-#. openerp-web
-#: code:addons/web/static/src/xml/base.xml:726
-#: code:addons/web/static/src/xml/base.xml:770
-#: code:addons/web/static/src/xml/base.xml:1453
-#, python-format
-msgid "Discard"
-msgstr ""
-
-#. module: web
-#. openerp-web
-#: code:addons/web/static/src/js/chrome.js:537
-#, python-format
-msgid "Do you really want to delete the database: %s ?"
-msgstr "Bạn thật sự muốn xóa cơ sở dữ liệu: %s ?"
-
-#. module: web
-#. openerp-web
-#: code:addons/web/static/src/js/views.js:1322
-#, python-format
-msgid "Do you really want to delete this attachment ?"
-msgstr ""
-
-#. module: web
-#. openerp-web
-#: code:addons/web/static/src/js/view_form.js:754
-#, python-format
-msgid "Do you really want to delete this record?"
-msgstr ""
-
-#. module: web
-#. openerp-web
-#: code:addons/web/static/src/js/view_list.js:607
-#, python-format
-msgid "Do you really want to remove these records?"
-msgstr ""
-
-#. module: web
-#. openerp-web
-#: code:addons/web/static/src/xml/base.xml:1860
-#, python-format
-msgid "Does your file have titles?"
-msgstr ""
-
-#. module: web
-#. openerp-web
-#: code:addons/web/static/src/xml/base.xml:914
-#, python-format
-msgid "Domain:"
-msgstr ""
-
-#. module: web
-#. openerp-web
-#: code:addons/web/static/src/js/core.js:704
-#, python-format
-msgid "Don't leave yet,<br />it's still loading..."
-msgstr ""
-
-#. module: web
-#. openerp-web
-#: code:addons/web/static/src/js/view_form.js:2614
-#: code:addons/web/static/src/js/view_form.js:2644
-#, python-format
-msgid "Done"
-msgstr ""
-
-#. module: web
-#. openerp-web
-#: code:addons/web/static/src/js/view_form.js:5648
-#: code:addons/web/static/src/js/view_list.js:2299
-#, python-format
-msgid "Download"
-msgstr ""
-
-#. module: web
-#. openerp-web
-#: code:addons/web/static/src/js/view_list.js:2311
-#, python-format
-msgid "Download \"%s\""
-msgstr ""
-
-#. module: web
-#. openerp-web
-#: code:addons/web/static/src/xml/base.xml:178
-#: code:addons/web/static/src/xml/base.xml:306
-#, python-format
-msgid "Drop"
-msgstr ""
-
-#. module: web
-#. openerp-web
-#: code:addons/web/controllers/main.py:716
-#: code:addons/web/static/src/xml/base.xml:176
-#, python-format
-msgid "Drop Database"
-msgstr ""
-
-#. module: web
-#. openerp-web
-#: code:addons/web/static/src/js/chrome.js:545
-#, python-format
-msgid "Dropping database"
-msgstr ""
-
-#. module: web
-#. openerp-web
-#: code:addons/web/static/src/js/view_form.js:203
-#: code:addons/web/static/src/xml/base.xml:152
-#: code:addons/web/static/src/xml/base.xml:305
-#, python-format
-msgid "Duplicate"
-msgstr ""
-
-#. module: web
-#. openerp-web
-#: code:addons/web/static/src/xml/base.xml:150
-#, python-format
-msgid "Duplicate Database"
-msgstr ""
-
-#. module: web
-#. openerp-web
-#: code:addons/web/static/src/js/chrome.js:527
-=======
 #: code:addons/web/static/src/js/formats.js:117
 #, python-format
 msgid "Bytes,Kb,Mb,Gb,Tb,Pb,Eb,Zb,Yb"
@@ -1916,279 +958,12 @@
 #. module: web
 #. openerp-web
 #: code:addons/web/static/src/js/view_list.js:2305
->>>>>>> a345b238
 #, python-format
 msgid "Download \"%s\""
 msgstr "Tải xuống \"%s\""
 
 #. module: web
 #. openerp-web
-<<<<<<< HEAD
-#: code:addons/web/static/src/js/view_form.js:2454
-#, python-format
-msgid "E-mail Error"
-msgstr ""
-
-#. module: web
-#. openerp-web
-#: code:addons/web/static/src/xml/base.xml:479
-#: code:addons/web/static/src/xml/base.xml:762
-#: code:addons/web/static/src/xml/base.xml:1231
-#, python-format
-msgid "Edit"
-msgstr ""
-
-#. module: web
-#. openerp-web
-#: code:addons/web/static/src/xml/base.xml:481
-#, python-format
-msgid "Edit Action"
-msgstr ""
-
-#. module: web
-#: view:website:web.menu_secondary
-msgid "Edit Company data"
-msgstr ""
-
-#. module: web
-#. openerp-web
-#: code:addons/web/static/src/xml/base.xml:480
-#, python-format
-msgid "Edit SearchView"
-msgstr ""
-
-#. module: web
-#. openerp-web
-#: code:addons/web/static/src/xml/base.xml:482
-#, python-format
-msgid "Edit Workflow"
-msgstr ""
-
-#. module: web
-#: view:website:web.login
-msgid "Email"
-msgstr ""
-
-#. module: web
-#. openerp-web
-#: code:addons/web/static/src/xml/base.xml:1872
-#, python-format
-msgid "Encoding:"
-msgstr ""
-
-#. module: web
-#. openerp-web
-#: code:addons/web/static/src/xml/website.tour.xml:25
-#, python-format
-msgid "End This Tutorial"
-msgstr ""
-
-#. module: web
-#. openerp-web
-#: code:addons/web/static/src/js/view_form.js:2613
-#, python-format
-msgid "Erase the current date"
-msgstr ""
-
-#. module: web
-#. openerp-web
-#: code:addons/web/static/src/js/search.js:1867
-#, python-format
-msgid "Error"
-msgstr ""
-
-#. module: web
-#: code:addons/web/controllers/main.py:756
-#: code:addons/web/controllers/main.py:796
-#, python-format
-msgid "Error, password not changed !"
-msgstr ""
-
-#. module: web
-#. openerp-web
-#: code:addons/web/static/src/js/pyeval.js:902
-#, python-format
-msgid "Evaluation Error"
-msgstr ""
-
-#. module: web
-#. openerp-web
-#: code:addons/web/static/src/js/view_list.js:350
-#: code:addons/web/static/src/xml/base.xml:1728
-#, python-format
-msgid "Export"
-msgstr ""
-
-#. module: web
-#. openerp-web
-#: code:addons/web/static/src/js/data_export.js:11
-#, python-format
-msgid "Export Data"
-msgstr ""
-
-#. module: web
-#. openerp-web
-#: code:addons/web/static/src/xml/base.xml:1746
-#, python-format
-msgid "Export Formats"
-msgstr ""
-
-#. module: web
-#. openerp-web
-#: code:addons/web/static/src/js/data_export.js:36
-#, python-format
-msgid "Export To File"
-msgstr ""
-
-#. module: web
-#. openerp-web
-#: code:addons/web/static/src/xml/base.xml:1740
-#, python-format
-msgid "Export Type:"
-msgstr ""
-
-#. module: web
-#. openerp-web
-#: code:addons/web/static/src/xml/base.xml:1743
-#, python-format
-msgid "Export all Data"
-msgstr ""
-
-#. module: web
-#. openerp-web
-#: code:addons/web/static/src/js/views.js:824
-#, python-format
-msgid "Failed to evaluate search criterions"
-msgstr ""
-
-#. module: web
-#. openerp-web
-#: code:addons/web/static/src/xml/base.xml:1658
-#, python-format
-msgid "Favorites"
-msgstr ""
-
-#. module: web
-#. openerp-web
-#: code:addons/web/static/src/js/view_form.js:1220
-#, python-format
-msgid "Field '%s' specified in view could not be found."
-msgstr ""
-
-#. module: web
-#. openerp-web
-#: code:addons/web/static/src/xml/base.xml:890
-#, python-format
-msgid "Field:"
-msgstr ""
-
-#. module: web
-#. openerp-web
-#: code:addons/web/static/src/js/views.js:946
-#: code:addons/web/static/src/xml/base.xml:474
-#, python-format
-msgid "Fields View Get"
-msgstr ""
-
-#. module: web
-#. openerp-web
-#: code:addons/web/static/src/xml/base.xml:1754
-#, python-format
-msgid "Fields to export"
-msgstr "Các trường để trích xuất"
-
-#. module: web
-#. openerp-web
-#: code:addons/web/static/src/js/view_form.js:5568
-#, python-format
-msgid "File Upload"
-msgstr "Tập tin tải lên"
-
-#. module: web
-#. openerp-web
-#: code:addons/web/static/src/js/view_form.js:5548
-#, python-format
-msgid "File upload"
-msgstr ""
-
-#. module: web
-#. openerp-web
-#: code:addons/web/static/src/xml/base.xml:251
-#, python-format
-msgid "File:"
-msgstr ""
-
-#. module: web
-#. openerp-web
-#: code:addons/web/static/src/xml/base.xml:87
-#, python-format
-msgid ""
-"Fill in this form to create an Odoo database. You can\n"
-"                    create databases for different companies or for "
-"different\n"
-"                    goals (testing, production). Once the database is "
-"created,\n"
-"                    you will be able to install your first application."
-msgstr ""
-
-#. module: web
-#. openerp-web
-#: code:addons/web/static/src/js/search.js:1147
-#, python-format
-msgid "Filter"
-msgstr ""
-
-#. module: web
-#. openerp-web
-#: code:addons/web/static/src/xml/base.xml:1536
-#, python-format
-msgid "Filter Name:"
-msgstr ""
-
-#. module: web
-#. openerp-web
-#: code:addons/web/static/src/xml/base.xml:1666
-#, python-format
-msgid "Filter name"
-msgstr ""
-
-#. module: web
-#. openerp-web
-#: code:addons/web/static/src/js/search.js:1867
-#, python-format
-msgid "Filter name is required."
-msgstr ""
-
-#. module: web
-#. openerp-web
-#: code:addons/web/static/src/js/search.js:1092
-#, python-format
-msgid "Filter on: %s"
-msgstr ""
-
-#. module: web
-#. openerp-web
-#: code:addons/web/static/src/js/search.js:832
-#: code:addons/web/static/src/xml/base.xml:1518
-#, python-format
-msgid "Filters"
-msgstr ""
-
-#. module: web
-#. openerp-web
-#: code:addons/web/static/src/xml/base.xml:377
-#, python-format
-msgid "For more information visit"
-msgstr ""
-
-#. module: web
-#. openerp-web
-#: code:addons/web/static/src/xml/base.xml:1879
-#, python-format
-msgid ""
-"For use if CSV files have titles on multiple lines, skips more than a single "
-"line during import"
-=======
 #: code:addons/web/static/src/xml/base.xml:178
 #: code:addons/web/static/src/xml/base.xml:306
 #, python-format
@@ -2428,7 +1203,6 @@
 "                    goals (testing, production). Once the database is "
 "created,\n"
 "                    you will be able to install your first application."
->>>>>>> a345b238
 msgstr ""
 "Điền thông tin vào form này để tạo mới một cơ sở dữ liệu. Bạn có thể\n"
 "                    tạo cơ sở dữ liệu cho các công ty hoặc mục tiêu khác "
@@ -2438,164 +1212,6 @@
 
 #. module: web
 #. openerp-web
-<<<<<<< HEAD
-#: code:addons/web/static/src/js/view_form.js:79
-#: code:addons/web/static/src/js/view_form.js:323
-#, python-format
-msgid "Form"
-msgstr "Biểu mẫu"
-
-#. module: web
-#. openerp-web
-#: code:addons/web/static/src/xml/base.xml:376
-#, python-format
-msgid "GNU Affero General Public License"
-msgstr ""
-
-#. module: web
-#. openerp-web
-#: code:addons/web/static/src/js/view_list.js:446
-#, python-format
-msgid "Group"
-msgstr "Nhóm"
-
-#. module: web
-#. openerp-web
-#: code:addons/web/static/src/js/search.js:1260
-#, python-format
-msgid "Group by: %s"
-msgstr ""
-
-#. module: web
-#. openerp-web
-#: code:addons/web/static/src/js/search.js:1284
-#, python-format
-msgid "GroupBy"
-msgstr "Nhóm theo"
-
-#. module: web
-#. openerp-web
-#: code:addons/web/static/src/xml/base.xml:361
-#, python-format
-msgid "Help"
-msgstr ""
-
-#. module: web
-#. openerp-web
-#: code:addons/web/static/src/xml/base.xml:1908
-#, python-format
-msgid "Here is a preview of the file we could not import:"
-msgstr ""
-
-#. module: web
-#. openerp-web
-#: code:addons/web/static/src/js/view_form.js:2640
-#, python-format
-msgid "Hour"
-msgstr ""
-
-#. module: web
-#. openerp-web
-#: code:addons/web/static/src/xml/base.xml:490
-#, python-format
-msgid "ID:"
-msgstr ""
-
-#. module: web
-#. openerp-web
-#: code:addons/web/static/src/js/view_form.js:5709
-#, python-format
-msgid "Image"
-msgstr ""
-
-#. module: web
-#. openerp-web
-#: code:addons/web/static/src/xml/base.xml:1839
-#, python-format
-msgid "Import"
-msgstr ""
-
-#. module: web
-#. openerp-web
-#: code:addons/web/static/src/xml/base.xml:1856
-#, python-format
-msgid "Import Options"
-msgstr ""
-
-#. module: web
-#. openerp-web
-#: code:addons/web/static/src/xml/base.xml:1742
-#, python-format
-msgid "Import-Compatible Export"
-msgstr ""
-
-#. module: web
-#. openerp-web
-#: code:addons/web/static/src/js/chrome.js:584
-#, python-format
-msgid "Incorrect super-administrator password"
-msgstr ""
-
-#. module: web
-#. openerp-web
-#: code:addons/web/static/src/js/search.js:951
-#, python-format
-msgid "Incorrect value for field %(fieldname)s: [%(value)s] is %(message)s"
-msgstr ""
-
-#. module: web
-#. openerp-web
-#: code:addons/web/static/src/js/search.js:742
-#, python-format
-msgid "Invalid Search"
-msgstr ""
-
-#. module: web
-#. openerp-web
-#: code:addons/web/static/src/js/chrome.js:418
-#, python-format
-msgid "Invalid database name"
-msgstr ""
-
-#. module: web
-#. openerp-web
-#: code:addons/web/static/src/js/views.js:951
-#: code:addons/web/static/src/xml/base.xml:472
-#, python-format
-msgid "JS Tests"
-msgstr ""
-
-#. module: web
-#: code:addons/web/controllers/main.py:803
-#, python-format
-msgid "Languages"
-msgstr "Các ngôn ngữ"
-
-#. module: web
-#. openerp-web
-#: code:addons/web/static/src/xml/base.xml:510
-#, python-format
-msgid "Latest Modification Date:"
-msgstr ""
-
-#. module: web
-#. openerp-web
-#: code:addons/web/static/src/xml/base.xml:506
-#, python-format
-msgid "Latest Modification by:"
-msgstr ""
-
-#. module: web
-#. openerp-web
-#: code:addons/web/static/src/xml/base.xml:1876
-#, python-format
-msgid "Latin 1"
-msgstr ""
-
-#. module: web
-#. openerp-web
-#: code:addons/web/static/src/xml/base.xml:376
-=======
 #: code:addons/web/static/src/js/search.js:1112
 #, python-format
 msgid "Filter"
@@ -2640,57 +1256,218 @@
 #. module: web
 #. openerp-web
 #: code:addons/web/static/src/xml/base.xml:425
->>>>>>> a345b238
 #, python-format
 msgid "For more information visit"
 msgstr "Xem thêm thông tin"
 
 #. module: web
 #. openerp-web
-<<<<<<< HEAD
-#: code:addons/web/static/src/xml/base.xml:1879
-#, python-format
-msgid "Lines to skip"
-=======
 #: code:addons/web/static/src/xml/base.xml:1940
 #, python-format
 msgid ""
 "For use if CSV files have titles on multiple lines, skips more than a single "
 "line during import"
->>>>>>> a345b238
 msgstr ""
 "For use if CSV files have titles on multiple lines, skips more than a single "
 "line during import"
 
 #. module: web
 #. openerp-web
-<<<<<<< HEAD
+#: code:addons/web/static/src/js/view_form.js:79
+#: code:addons/web/static/src/js/view_form.js:322
+#, python-format
+msgid "Form"
+msgstr "Form"
+
+#. module: web
+#. openerp-web
+#: code:addons/web/static/src/xml/base.xml:424
+#, python-format
+msgid "GNU Affero General Public License"
+msgstr "GNU Affero General Public License"
+
+#. module: web
+#. openerp-web
+#: code:addons/web/static/src/js/view_list.js:440
+#, python-format
+msgid "Group"
+msgstr "Nhóm"
+
+#. module: web
+#. openerp-web
+#: code:addons/web/static/src/js/search.js:1225
+#, python-format
+msgid "Group by: %s"
+msgstr "Nhóm theo: %s"
+
+#. module: web
+#. openerp-web
+#: code:addons/web/static/src/js/search.js:1249
+#, python-format
+msgid "GroupBy"
+msgstr "Nhóm theo"
+
+#. module: web
+#. openerp-web
+#: code:addons/web/static/src/xml/base.xml:408
+#, python-format
+msgid "Help"
+msgstr "Trợ giúp"
+
+#. module: web
+#. openerp-web
+#: code:addons/web/static/src/xml/base.xml:1969
+#, python-format
+msgid "Here is a preview of the file we could not import:"
+msgstr "Here is a preview of the file we could not import:"
+
+#. module: web
+#. openerp-web
+#: code:addons/web/static/src/js/view_form.js:2659
+#, python-format
+msgid "Hour"
+msgstr "Giờ"
+
+#. module: web
+#. openerp-web
+#: code:addons/web/static/src/xml/base.xml:561
+#, python-format
+msgid "ID:"
+msgstr "ID:"
+
+#. module: web
+#. openerp-web
+#: code:addons/web/static/src/js/view_form.js:5674
+#, python-format
+msgid "Image"
+msgstr "Hình ảnh"
+
+#. module: web
+#. openerp-web
+#: code:addons/web/static/src/xml/base.xml:1900
+#, python-format
+msgid "Import"
+msgstr "Import"
+
+#. module: web
+#. openerp-web
+#: code:addons/web/static/src/xml/base.xml:1917
+#, python-format
+msgid "Import Options"
+msgstr "Import Options"
+
+#. module: web
+#. openerp-web
+#: code:addons/web/static/src/xml/base.xml:1803
+#, python-format
+msgid "Import-Compatible Export"
+msgstr "Import-Compatible Export"
+
+#. module: web
+#. openerp-web
+#: code:addons/web/static/src/js/chrome.js:578
+#, python-format
+msgid "Incorrect super-administrator password"
+msgstr "Sai mật khẩu quản trị viên cấp cao"
+
+#. module: web
+#. openerp-web
+#: code:addons/web/static/src/js/search.js:917
+#, python-format
+msgid "Incorrect value for field %(fieldname)s: [%(value)s] is %(message)s"
+msgstr "Incorrect value for field %(fieldname)s: [%(value)s] is %(message)s"
+
+#. module: web
+#. openerp-web
+#: code:addons/web/static/src/js/search.js:874
+#, python-format
+msgid "Invalid Search"
+msgstr "Tìm kiếm không hợp lệ"
+
+#. module: web
+#. openerp-web
+#: code:addons/web/static/src/js/chrome.js:412
+#, python-format
+msgid "Invalid database name"
+msgstr "Tên cơ sở dữ liệu không hợp lệ"
+
+#. module: web
+#. openerp-web
+#: code:addons/web/static/src/js/views.js:949
+#: code:addons/web/static/src/xml/base.xml:543
+#, python-format
+msgid "JS Tests"
+msgstr "JS Tests"
+
+#. module: web
+#: code:addons/web/controllers/main.py:846
+#, python-format
+msgid "Languages"
+msgstr "Ngôn ngữ"
+
+#. module: web
+#. openerp-web
+#: code:addons/web/static/src/xml/base.xml:581
+#, python-format
+msgid "Latest Modification Date:"
+msgstr "Ngày chỉnh sửa gần nhất:"
+
+#. module: web
+#. openerp-web
+#: code:addons/web/static/src/xml/base.xml:577
+#, python-format
+msgid "Latest Modification by:"
+msgstr "Chỉnh sửa gần nhất bởi:"
+
+#. module: web
+#. openerp-web
+#: code:addons/web/static/src/xml/base.xml:1937
+#, python-format
+msgid "Latin 1"
+msgstr "Latin 1"
+
+#. module: web
+#. openerp-web
+#: code:addons/web/static/src/xml/base.xml:424
+#, python-format
+msgid "Licenced under the terms of"
+msgstr "Licenced under the terms of"
+
+#. module: web
+#. openerp-web
+#: code:addons/web/static/src/xml/base.xml:1940
+#, python-format
+msgid "Lines to skip"
+msgstr "Lines to skip"
+
+#. module: web
+#. openerp-web
 #: code:addons/web/static/src/js/view_list.js:11
 #, python-format
 msgid "List"
-msgstr ""
+msgstr "Danh sách"
 
 #. module: web
 #. openerp-web
 #: code:addons/web/static/src/xml/base.xml:111
 #, python-format
 msgid "Load demonstration data:"
-msgstr ""
-
-#. module: web
-#. openerp-web
-#: code:addons/web/static/src/js/chrome.js:360
-#: code:addons/web/static/src/js/chrome.js:394
+msgstr "Nạp dữ liệu mô phỏng:"
+
+#. module: web
+#. openerp-web
+#: code:addons/web/static/src/js/chrome.js:354
+#: code:addons/web/static/src/js/chrome.js:388
 #, python-format
 msgid "Loading"
-msgstr ""
-
-#. module: web
-#. openerp-web
-#: code:addons/web/static/src/js/chrome.js:392
+msgstr "Đang nạp"
+
+#. module: web
+#. openerp-web
+#: code:addons/web/static/src/js/chrome.js:386
 #, python-format
 msgid "Loading (%d)"
-msgstr ""
+msgstr "Đang nạp (%d)"
 
 #. module: web
 #. openerp-web
@@ -2698,7 +1475,7 @@
 #: code:addons/web/static/src/xml/base.xml:9
 #, python-format
 msgid "Loading..."
-msgstr ""
+msgstr "Đang nạp..."
 
 #. module: web
 #. openerp-web
@@ -2710,351 +1487,10 @@
 "\n"
 "%s"
 msgstr ""
-
-#. module: web
-#: view:website:web.login
-msgid "Log in"
-msgstr ""
-
-#. module: web
-#. openerp-web
-#: code:addons/web/static/src/xml/base.xml:362
-#, python-format
-msgid "Log out"
-msgstr ""
-
-#. module: web
-#. openerp-web
-#: code:addons/web/static/src/js/search.js:1660
-#, python-format
-msgid "M2O search fields do not currently handle multiple default values"
-msgstr ""
-
-#. module: web
-#: view:website:web.login_layout
-msgid "Manage Databases"
-msgstr ""
-
-#. module: web
-#. openerp-web
-#: code:addons/web/static/src/xml/base.xml:475
-#: code:addons/web/static/src/xml/base.xml:1531
-#, python-format
-msgid "Manage Filters"
-msgstr "Quản lý các bộ lọc"
-
-#. module: web
-#. openerp-web
-#: code:addons/web/static/src/xml/base.xml:478
-#, python-format
-msgid "Manage Views"
-msgstr ""
-
-#. module: web
-#. openerp-web
-#: code:addons/web/static/src/xml/base.xml:197
-#: code:addons/web/static/src/xml/base.xml:229
-#: code:addons/web/static/src/xml/base.xml:247
-#, python-format
-msgid "Master Password:"
-msgstr "Mật khảu chính:"
-
-#. module: web
-#. openerp-web
-#: code:addons/web/static/src/xml/base.xml:99
-#: code:addons/web/static/src/xml/base.xml:158
-#: code:addons/web/static/src/xml/base.xml:280
-#, python-format
-msgid "Master password:"
-msgstr "Mật khẩu chính:"
-
-#. module: web
-#. openerp-web
-#: code:addons/web/static/src/js/core.js:707
-#, python-format
-msgid "Maybe you should consider reloading the application by pressing F5..."
-msgstr ""
-
-#. module: web
-#. openerp-web
-#: code:addons/web/static/src/js/views.js:962
-#, python-format
-msgid "Metadata (%s)"
-msgstr ""
-
-#. module: web
-#. openerp-web
-#: code:addons/web/static/src/xml/base.xml:1401
-=======
-#: code:addons/web/static/src/js/view_form.js:79
-#: code:addons/web/static/src/js/view_form.js:322
-#, python-format
-msgid "Form"
-msgstr "Form"
-
-#. module: web
-#. openerp-web
-#: code:addons/web/static/src/xml/base.xml:424
-#, python-format
-msgid "GNU Affero General Public License"
-msgstr "GNU Affero General Public License"
-
-#. module: web
-#. openerp-web
-#: code:addons/web/static/src/js/view_list.js:440
-#, python-format
-msgid "Group"
-msgstr "Nhóm"
-
-#. module: web
-#. openerp-web
-#: code:addons/web/static/src/js/search.js:1225
-#, python-format
-msgid "Group by: %s"
-msgstr "Nhóm theo: %s"
-
-#. module: web
-#. openerp-web
-#: code:addons/web/static/src/js/search.js:1249
-#, python-format
-msgid "GroupBy"
-msgstr "Nhóm theo"
-
-#. module: web
-#. openerp-web
-#: code:addons/web/static/src/xml/base.xml:408
-#, python-format
-msgid "Help"
-msgstr "Trợ giúp"
-
-#. module: web
-#. openerp-web
-#: code:addons/web/static/src/xml/base.xml:1969
-#, python-format
-msgid "Here is a preview of the file we could not import:"
-msgstr "Here is a preview of the file we could not import:"
-
-#. module: web
-#. openerp-web
-#: code:addons/web/static/src/js/view_form.js:2659
-#, python-format
-msgid "Hour"
-msgstr "Giờ"
-
-#. module: web
-#. openerp-web
-#: code:addons/web/static/src/xml/base.xml:561
-#, python-format
-msgid "ID:"
-msgstr "ID:"
-
-#. module: web
-#. openerp-web
-#: code:addons/web/static/src/js/view_form.js:5674
-#, python-format
-msgid "Image"
-msgstr "Hình ảnh"
-
-#. module: web
-#. openerp-web
-#: code:addons/web/static/src/xml/base.xml:1900
-#, python-format
-msgid "Import"
-msgstr "Import"
-
-#. module: web
-#. openerp-web
-#: code:addons/web/static/src/xml/base.xml:1917
-#, python-format
-msgid "Import Options"
-msgstr "Import Options"
-
-#. module: web
-#. openerp-web
-#: code:addons/web/static/src/xml/base.xml:1803
-#, python-format
-msgid "Import-Compatible Export"
-msgstr "Import-Compatible Export"
-
-#. module: web
-#. openerp-web
-#: code:addons/web/static/src/js/chrome.js:578
-#, python-format
-msgid "Incorrect super-administrator password"
-msgstr "Sai mật khẩu quản trị viên cấp cao"
-
-#. module: web
-#. openerp-web
-#: code:addons/web/static/src/js/search.js:917
-#, python-format
-msgid "Incorrect value for field %(fieldname)s: [%(value)s] is %(message)s"
-msgstr "Incorrect value for field %(fieldname)s: [%(value)s] is %(message)s"
-
-#. module: web
-#. openerp-web
-#: code:addons/web/static/src/js/search.js:874
-#, python-format
-msgid "Invalid Search"
-msgstr "Tìm kiếm không hợp lệ"
-
-#. module: web
-#. openerp-web
-#: code:addons/web/static/src/js/chrome.js:412
-#, python-format
-msgid "Invalid database name"
-msgstr "Tên cơ sở dữ liệu không hợp lệ"
-
-#. module: web
-#. openerp-web
-#: code:addons/web/static/src/js/views.js:949
-#: code:addons/web/static/src/xml/base.xml:543
-#, python-format
-msgid "JS Tests"
-msgstr "JS Tests"
-
-#. module: web
-#: code:addons/web/controllers/main.py:846
-#, python-format
-msgid "Languages"
-msgstr "Ngôn ngữ"
-
-#. module: web
-#. openerp-web
-#: code:addons/web/static/src/xml/base.xml:581
->>>>>>> a345b238
-#, python-format
-msgid "Latest Modification Date:"
-msgstr "Ngày chỉnh sửa gần nhất:"
-
-#. module: web
-#. openerp-web
-<<<<<<< HEAD
-#: code:addons/web/static/src/js/view_form.js:2641
-#, python-format
-msgid "Minute"
-msgstr ""
-
-#. module: web
-#. openerp-web
-#: code:addons/web/static/src/xml/base.xml:259
-#, python-format
-msgid "Mode:"
-msgstr ""
-
-#. module: web
-#. openerp-web
-#: code:addons/web/static/src/js/views.js:1004
-#, python-format
-msgid "Model %s fields"
-msgstr ""
-
-#. module: web
-#. openerp-web
-#: code:addons/web/static/src/xml/base.xml:568
-#, python-format
-msgid "Modified by :"
-msgstr ""
-
-#. module: web
-#. openerp-web
-#: code:addons/web/static/src/xml/base.xml:918
-#, python-format
-msgid "Modifiers:"
-msgstr ""
-
-#. module: web
-#. openerp-web
-#: code:addons/web/static/src/js/views.js:1138
-#: code:addons/web/static/src/xml/base.xml:1217
-#: view:website:web.menu
-#, python-format
-msgid "More"
-msgstr ""
-
-#. module: web
-#. openerp-web
-#: code:addons/web/static/src/xml/base.xml:359
-#, python-format
-msgid "My Odoo.com account"
-=======
-#: code:addons/web/static/src/xml/base.xml:577
-#, python-format
-msgid "Latest Modification by:"
-msgstr "Chỉnh sửa gần nhất bởi:"
-
-#. module: web
-#. openerp-web
-#: code:addons/web/static/src/xml/base.xml:1937
-#, python-format
-msgid "Latin 1"
-msgstr "Latin 1"
-
-#. module: web
-#. openerp-web
-#: code:addons/web/static/src/xml/base.xml:424
-#, python-format
-msgid "Licenced under the terms of"
-msgstr "Licenced under the terms of"
-
-#. module: web
-#. openerp-web
-#: code:addons/web/static/src/xml/base.xml:1940
-#, python-format
-msgid "Lines to skip"
-msgstr "Lines to skip"
-
-#. module: web
-#. openerp-web
-#: code:addons/web/static/src/js/view_list.js:11
-#, python-format
-msgid "List"
-msgstr "Danh sách"
-
-#. module: web
-#. openerp-web
-#: code:addons/web/static/src/xml/base.xml:111
-#, python-format
-msgid "Load demonstration data:"
-msgstr "Nạp dữ liệu mô phỏng:"
-
-#. module: web
-#. openerp-web
-#: code:addons/web/static/src/js/chrome.js:354
-#: code:addons/web/static/src/js/chrome.js:388
-#, python-format
-msgid "Loading"
-msgstr "Đang nạp"
-
-#. module: web
-#. openerp-web
-#: code:addons/web/static/src/js/chrome.js:386
-#, python-format
-msgid "Loading (%d)"
-msgstr "Đang nạp (%d)"
-
-#. module: web
-#. openerp-web
-#: code:addons/web/static/src/js/core.js:701
-#: code:addons/web/static/src/xml/base.xml:9
-#, python-format
-msgid "Loading..."
-msgstr "Đang nạp..."
-
-#. module: web
-#. openerp-web
-#: code:addons/web/static/src/js/pyeval.js:906
-#, python-format
-msgid ""
 "Local evaluation failure\n"
 "%s\n"
 "\n"
 "%s"
->>>>>>> a345b238
-msgstr ""
-"Local evaluation failure\n"
-"%s\n"
-"\n"
-"%s"
 
 #. module: web
 #: view:False:0
@@ -3063,31 +1499,6 @@
 
 #. module: web
 #. openerp-web
-<<<<<<< HEAD
-#: code:addons/web/static/src/xml/base.xml:1789
-#, python-format
-msgid "Name"
-msgstr ""
-
-#. module: web
-#. openerp-web
-#: code:addons/web/static/src/xml/base.xml:1925
-#, python-format
-msgid "Name:"
-msgstr ""
-
-#. module: web
-#. openerp-web
-#: code:addons/web/static/src/js/view_form.js:328
-#, python-format
-msgid "New"
-msgstr ""
-
-#. module: web
-#. openerp-web
-#: code:addons/web/static/src/xml/base.xml:323
-#, python-format
-=======
 #: code:addons/web/static/src/xml/base.xml:409
 #, python-format
 msgid "Log out"
@@ -3228,7 +1639,6 @@
 #. openerp-web
 #: code:addons/web/static/src/xml/base.xml:323
 #, python-format
->>>>>>> a345b238
 msgid "New Password:"
 msgstr "Mật khẩu mới:"
 
@@ -3238,149 +1648,6 @@
 #: code:addons/web/static/src/xml/base.xml:255
 #, python-format
 msgid "New database name:"
-<<<<<<< HEAD
-msgstr ""
-
-#. module: web
-#. openerp-web
-#: code:addons/web/static/src/xml/base.xml:284
-#, python-format
-msgid "New master password:"
-msgstr ""
-
-#. module: web
-#. openerp-web
-#: code:addons/web/static/src/js/view_form.js:2618
-#, python-format
-msgid "Next>"
-msgstr "Tiếp theo>"
-
-#. module: web
-#. openerp-web
-#: code:addons/web/static/src/js/search.js:1562
-#, python-format
-msgid "No"
-msgstr ""
-
-#. module: web
-#: code:addons/web/controllers/main.py:1123
-#, python-format
-msgid "No content found for field '%s' on '%s:%s'"
-msgstr ""
-
-#. module: web
-#. openerp-web
-#: code:addons/web/static/src/js/view_form.js:157
-#, python-format
-msgid "No data provided."
-msgstr ""
-
-#. module: web
-#. openerp-web
-#: code:addons/web/static/src/js/view_form.js:3370
-#, python-format
-msgid "No results to show..."
-msgstr ""
-
-#. module: web
-#. openerp-web
-#: code:addons/web/static/src/js/view_form.js:3734
-#, python-format
-msgid "No value found for the field  for value "
-msgstr ""
-
-#. module: web
-#. openerp-web
-#: code:addons/web/static/src/js/views.js:1633
-#, python-format
-msgid "Node [%s] is not a JSONified XML node"
-msgstr ""
-
-#. module: web
-#. openerp-web
-#: code:addons/web/static/src/js/view_form.js:2643
-#, python-format
-msgid "Now"
-msgstr "Bây giờ"
-
-#. module: web
-#. openerp-web
-#: code:addons/web/static/src/xml/base.xml:894
-#, python-format
-msgid "Object:"
-msgstr ""
-
-#. module: web
-#: view:website:web.layout
-#: view:website:web.login_layout
-#: view:website:web.menu_secondary
-msgid "Odoo"
-msgstr ""
-
-#. module: web
-#: view:website:web.qunit_suite
-msgid "Odoo Web Tests"
-msgstr ""
-
-#. module: web
-#. openerp-web
-#: code:addons/web/static/src/xml/base.xml:374
-#, python-format
-msgid "Odoo is a trademark of the"
-msgstr ""
-
-#. module: web
-#. openerp-web
-#: code:addons/web/static/src/xml/base.xml:377
-#, python-format
-msgid "Odoo.com"
-msgstr ""
-
-#. module: web
-#. openerp-web
-#: code:addons/web/static/src/js/chrome.js:279
-#: code:addons/web/static/src/js/chrome.js:288
-#: code:addons/web/static/src/js/chrome.js:346
-#: code:addons/web/static/src/js/chrome.js:504
-#: code:addons/web/static/src/js/chrome.js:750
-#: code:addons/web/static/src/js/view_form.js:570
-#: code:addons/web/static/src/js/view_form.js:1933
-#: code:addons/web/static/src/xml/base.xml:1823
-#, python-format
-msgid "Ok"
-msgstr ""
-
-#. module: web
-#. openerp-web
-#: code:addons/web/static/src/xml/base.xml:318
-#, python-format
-msgid "Old Password:"
-msgstr ""
-
-#. module: web
-#. openerp-web
-#: code:addons/web/static/src/xml/base.xml:926
-#, python-format
-msgid "On change:"
-msgstr ""
-
-#. module: web
-#. openerp-web
-#: code:addons/web/static/src/xml/base.xml:823
-#, python-format
-msgid "Only you"
-msgstr ""
-
-#. module: web
-#. openerp-web
-#: code:addons/web/static/src/js/view_form.js:3561
-#: code:addons/web/static/src/js/view_form.js:4306
-#: code:addons/web/static/src/js/view_form.js:4426
-#: code:addons/web/static/src/js/view_form.js:4899
-#: code:addons/web/static/src/js/view_form.js:5041
-#, python-format
-msgid "Open: "
-=======
 msgstr "Tên cơ sở dữ liệu mới:"
 
 #. module: web
@@ -3599,301 +1866,12 @@
 msgid ""
 "Please pay attention that all records matching your search filter will be "
 "exported. Not only the selected ids."
->>>>>>> a345b238
 msgstr ""
 "Hãy lưu ý rằng, tất cả bản ghi được tìm thấy sẽ được xuất, không chỉ những "
 "bản ghi được lựa chọn"
 
 #. module: web
 #. openerp-web
-<<<<<<< HEAD
-#: code:addons/web/static/src/xml/base.xml:375
-#, python-format
-msgid "OpenERP SA Company"
-msgstr "Công ty OpenERP SA"
-
-#. module: web
-#. openerp-web
-#: code:addons/web/static/src/xml/base.xml:162
-#, python-format
-msgid "Original database name:"
-msgstr ""
-
-#. module: web
-#. openerp-web
-#: code:addons/web/static/src/xml/base.xml:309
-#: view:website:web.login
-#, python-format
-msgid "Password"
-msgstr ""
-
-#. module: web
-#. openerp-web
-#: code:addons/web/static/src/js/chrome.js:609
-#, python-format
-msgid "Password has been changed successfully"
-msgstr ""
-
-#. module: web
-#. openerp-web
-#: code:addons/web/static/src/js/chrome.js:464
-#, python-format
-msgid "Please confirm your new password"
-msgstr ""
-
-#. module: web
-#. openerp-web
-#: code:addons/web/static/src/js/data_export.js:145
-#, python-format
-msgid "Please enter save field list name"
-msgstr ""
-
-#. module: web
-#. openerp-web
-#: code:addons/web/static/src/js/chrome.js:462
-#, python-format
-msgid "Please enter your new password"
-msgstr ""
-
-#. module: web
-#. openerp-web
-#: code:addons/web/static/src/js/chrome.js:461
-#, python-format
-msgid "Please enter your previous password"
-msgstr ""
-
-#. module: web
-#. openerp-web
-#: code:addons/web/static/src/xml/base.xml:1783
-#, python-format
-msgid "Please note that only the selected ids will be exported."
-msgstr ""
-
-#. module: web
-#. openerp-web
-#: code:addons/web/static/src/xml/base.xml:1780
-#, python-format
-msgid ""
-"Please pay attention that all records matching your search filter will be "
-"exported. Not only the selected ids."
-msgstr ""
-
-#. module: web
-#. openerp-web
-#: code:addons/web/static/src/js/data_export.js:394
-#, python-format
-msgid "Please select fields to export..."
-msgstr ""
-
-#. module: web
-#. openerp-web
-#: code:addons/web/static/src/js/data_export.js:381
-#, python-format
-msgid "Please select fields to save export list..."
-msgstr ""
-
-#. module: web
-#: view:website:web.login_layout
-#: view:website:web.menu_secondary
-msgid "Powered by"
-msgstr ""
-
-#. module: web
-#. openerp-web
-#: code:addons/web/static/src/xml/base.xml:358
-#, python-format
-msgid "Preferences"
-msgstr ""
-
-#. module: web
-#. openerp-web
-#: code:addons/web/static/src/js/views.js:1137
-#, python-format
-msgid "Print"
-msgstr ""
-
-#. module: web
-#. openerp-web
-#: code:addons/web/static/src/xml/base.xml:483
-#, python-format
-msgid "Print Workflow"
-msgstr ""
-
-#. module: web
-#. openerp-web
-#: code:addons/web/static/src/xml/base.xml:930
-#, python-format
-msgid "Relation:"
-msgstr ""
-
-#. module: web
-#. openerp-web
-#: code:addons/web/static/src/xml/base.xml:1769
-#, python-format
-msgid "Remove"
-msgstr ""
-
-#. module: web
-#. openerp-web
-#: code:addons/web/static/src/xml/base.xml:1770
-#, python-format
-msgid "Remove All"
-msgstr ""
-
-#. module: web
-#. openerp-web
-#: code:addons/web/static/src/js/view_form.js:3734
-#, python-format
-msgid "Render"
-msgstr ""
-
-#. module: web
-#. openerp-web
-#: code:addons/web/static/src/js/view_form.js:2484
-#, python-format
-msgid "Resource Error"
-msgstr ""
-
-#. module: web
-#. openerp-web
-#: code:addons/web/static/src/xml/base.xml:241
-#: code:addons/web/static/src/xml/base.xml:308
-#, python-format
-msgid "Restore"
-msgstr ""
-
-#. module: web
-#. openerp-web
-#: code:addons/web/static/src/js/chrome.js:588
-#: code:addons/web/static/src/xml/base.xml:239
-#, python-format
-msgid "Restore Database"
-msgstr ""
-
-#. module: web
-#. openerp-web
-#: code:addons/web/static/src/js/chrome.js:595
-#, python-format
-msgid "Restored"
-msgstr ""
-
-#. module: web
-#. openerp-web
-#: code:addons/web/static/src/xml/base.xml:723
-#: code:addons/web/static/src/xml/base.xml:768
-#: code:addons/web/static/src/xml/base.xml:1444
-#: code:addons/web/static/src/xml/base.xml:1673
-#, python-format
-msgid "Save"
-msgstr ""
-
-#. module: web
-#. openerp-web
-#: code:addons/web/static/src/xml/base.xml:1447
-#, python-format
-msgid "Save & Close"
-msgstr ""
-
-#. module: web
-#. openerp-web
-#: code:addons/web/static/src/xml/base.xml:1448
-#, python-format
-msgid "Save & New"
-msgstr ""
-
-#. module: web
-#. openerp-web
-#: code:addons/web/static/src/xml/base.xml:1278
-#: code:addons/web/static/src/xml/base.xml:1280
-#, python-format
-msgid "Save As"
-msgstr ""
-
-#. module: web
-#. openerp-web
-#: code:addons/web/static/src/js/view_form.js:5583
-#, python-format
-msgid "Save As..."
-msgstr ""
-
-#. module: web
-#. openerp-web
-#: code:addons/web/static/src/xml/base.xml:1530
-#, python-format
-msgid "Save Filter"
-msgstr ""
-
-#. module: web
-#. openerp-web
-#: code:addons/web/static/src/xml/base.xml:1821
-#, python-format
-msgid "Save as:"
-msgstr ""
-
-#. module: web
-#. openerp-web
-#: code:addons/web/static/src/xml/base.xml:1664
-#, python-format
-msgid "Save current filter"
-msgstr ""
-
-#. module: web
-#. openerp-web
-#: code:addons/web/static/src/js/view_form.js:1061
-#, python-format
-msgid "Save default"
-msgstr ""
-
-#. module: web
-#. openerp-web
-#: code:addons/web/static/src/xml/base.xml:1756
-#, python-format
-msgid "Save fields list"
-msgstr ""
-
-#. module: web
-#. openerp-web
-#: code:addons/web/static/src/xml/base.xml:1827
-#, python-format
-msgid "Saved exports:"
-msgstr ""
-
-#. module: web
-#. openerp-web
-#: code:addons/web/static/src/xml/base.xml:1490
-#, python-format
-msgid "Search"
-msgstr ""
-
-#. module: web
-#. openerp-web
-#: code:addons/web/static/src/js/search.js:1579
-#, python-format
-msgid "Search %(field)s at: %(value)s"
-msgstr ""
-
-#. module: web
-#. openerp-web
-#: code:addons/web/static/src/js/search.js:1428
-#: code:addons/web/static/src/js/search.js:1446
-#: code:addons/web/static/src/js/search.js:1618
-#, python-format
-msgid "Search %(field)s for: %(value)s"
-msgstr ""
-
-#. module: web
-#. openerp-web
-#: code:addons/web/static/src/xml/base.xml:1490
-#, python-format
-msgid "Search Again"
-msgstr ""
-
-#. module: web
-#. openerp-web
-#: code:addons/web/static/src/js/view_form.js:3336
-#, python-format
-msgid "Search More..."
-=======
 #: code:addons/web/static/src/js/data_export.js:394
 #, python-format
 msgid "Please select fields to export..."
@@ -4174,252 +2152,12 @@
 msgid ""
 "Select a .CSV file to import. If you need a sample of file to import,\n"
 "       you should use the export tool with the \"Import Compatible\" option."
->>>>>>> a345b238
 msgstr ""
 "Select a .CSV file to import. If you need a sample of file to import,\n"
 "       you should use the export tool with the \"Import Compatible\" option."
 
 #. module: web
 #. openerp-web
-<<<<<<< HEAD
-#: code:addons/web/static/src/js/view_form.js:3405
-#, python-format
-msgid "Search: "
-msgstr ""
-
-#. module: web
-#. openerp-web
-#: code:addons/web/static/src/js/view_form.js:2642
-#, python-format
-msgid "Second"
-msgstr ""
-
-#. module: web
-#. openerp-web
-#: code:addons/web/static/src/xml/base.xml:1272
-#: code:addons/web/static/src/xml/base.xml:1435
-#, python-format
-msgid "Select"
-msgstr "Chọn"
-
-#. module: web
-#. openerp-web
-#: code:addons/web/static/src/js/view_form.js:2632
-#, python-format
-msgid "Select D, M d"
-msgstr ""
-
-#. module: web
-#. openerp-web
-#: code:addons/web/static/src/xml/base.xml:1846
-#, python-format
-msgid ""
-"Select a .CSV file to import. If you need a sample of file to import,\n"
-"       you should use the export tool with the \"Import Compatible\" option."
-msgstr ""
-
-#. module: web
-#. openerp-web
-#: code:addons/web/static/src/xml/base.xml:105
-#, python-format
-msgid "Select a database name:"
-msgstr ""
-
-#. module: web
-#. openerp-web
-#: code:addons/web/static/src/js/view_form.js:2634
-#, python-format
-msgid "Select a date"
-msgstr ""
-
-#. module: web
-#. openerp-web
-#: code:addons/web/static/src/xml/base.xml:1063
-#, python-format
-msgid "Select date"
-msgstr ""
-
-#. module: web
-#. openerp-web
-#: code:addons/web/static/src/xml/base.xml:934
-#, python-format
-msgid "Selection:"
-msgstr "Lựa chọn:"
-
-#. module: web
-#. openerp-web
-#: code:addons/web/static/src/xml/base.xml:1866
-#, python-format
-msgid "Separator:"
-msgstr ""
-
-#. module: web
-#. openerp-web
-#: code:addons/web/static/src/js/view_form.js:2631
-#, python-format
-msgid "Set DD as first week day"
-msgstr ""
-
-#. module: web
-#. openerp-web
-#: code:addons/web/static/src/js/view_form.js:1054
-#, python-format
-msgid "Set Default"
-msgstr ""
-
-#. module: web
-#. openerp-web
-#: code:addons/web/static/src/xml/base.xml:470
-#, python-format
-msgid "Set Defaults"
-msgstr ""
-
-#. module: web
-#. openerp-web
-#: code:addons/web/static/src/js/view_list.js:964
-#, python-format
-msgid "Setting 'id' attribute on existing record %s"
-msgstr ""
-
-#. module: web
-#. openerp-web
-#: code:addons/web/static/src/xml/base.xml:1669
-#, python-format
-msgid "Share with all users"
-msgstr ""
-
-#. module: web
-#. openerp-web
-#: code:addons/web/static/src/js/view_form.js:2624
-#, python-format
-msgid "Show a different month"
-msgstr ""
-
-#. module: web
-#. openerp-web
-#: code:addons/web/static/src/js/view_form.js:2625
-#, python-format
-msgid "Show a different year"
-msgstr ""
-
-#. module: web
-#. openerp-web
-#: code:addons/web/static/src/js/view_form.js:2621
-#, python-format
-msgid "Show the current month"
-msgstr ""
-
-#. module: web
-#. openerp-web
-#: code:addons/web/static/src/js/view_form.js:2619
-#, python-format
-msgid "Show the next month"
-msgstr ""
-
-#. module: web
-#. openerp-web
-#: code:addons/web/static/src/js/view_form.js:2617
-#, python-format
-msgid "Show the previous month"
-msgstr ""
-
-#. module: web
-#. openerp-web
-#: code:addons/web/static/src/xml/base.xml:906
-#, python-format
-msgid "Size:"
-msgstr ""
-
-#. module: web
-#. openerp-web
-#: code:addons/web/static/src/xml/base.xml:1392
-#, python-format
-msgid "Special:"
-msgstr ""
-
-#. module: web
-#. openerp-web
-#: code:addons/web/static/src/js/core.js:702
-#, python-format
-msgid "Still loading..."
-msgstr ""
-
-#. module: web
-#. openerp-web
-#: code:addons/web/static/src/js/core.js:703
-#, python-format
-msgid "Still loading...<br />Please be patient."
-msgstr "Đang tải dữ liệu...<br />Vui lòng chờ."
-
-#. module: web
-#. openerp-web
-#: code:addons/web/static/src/js/core.js:706
-#, python-format
-msgid "Take a minute to get a coffee,<br />because it's loading..."
-msgstr ""
-
-#. module: web
-#. openerp-web
-#: code:addons/web/static/src/js/views.js:979
-#, python-format
-msgid "Technical Translation"
-msgstr ""
-
-#. module: web
-#. openerp-web
-#: code:addons/web/static/src/xml/base.xml:477
-#, python-format
-msgid "Technical translation"
-msgstr ""
-
-#. module: web
-#. openerp-web
-#: code:addons/web/static/src/js/chrome.js:465
-#, python-format
-msgid "The confirmation does not match the password"
-msgstr ""
-
-#. module: web
-#. openerp-web
-#: code:addons/web/static/src/js/chrome.js:545
-#, python-format
-msgid "The database %s has been dropped"
-msgstr ""
-
-#. module: web
-#. openerp-web
-#: code:addons/web/static/src/js/chrome.js:527
-#, python-format
-msgid "The database has been duplicated."
-msgstr ""
-
-#. module: web
-#. openerp-web
-#: code:addons/web/static/src/js/view_form.js:5583
-#, python-format
-msgid "The field is empty, there's nothing to save !"
-msgstr ""
-
-#. module: web
-#. openerp-web
-#: code:addons/web/static/src/js/view_form.js:866
-#, python-format
-msgid "The following fields are invalid:"
-msgstr ""
-
-#. module: web
-#. openerp-web
-#: code:addons/web/static/src/js/view_list_editable.js:780
-#, python-format
-msgid "The form's data can not be discarded"
-msgstr ""
-
-#. module: web
-#. openerp-web
-#: code:addons/web/static/src/xml/base.xml:1906
-#, python-format
-msgid "The import failed due to:"
-=======
 #: code:addons/web/static/src/xml/base.xml:105
 #, python-format
 msgid "Select a database name:"
@@ -4662,24 +2400,11 @@
 msgid ""
 "The type of the field '%s' must be a many2many field with a relation to 'ir."
 "attachment' model."
->>>>>>> a345b238
 msgstr ""
 "The type of the field '%s' must be a many2many field with a relation to 'ir."
 "attachment' model."
 
 #. module: web
-<<<<<<< HEAD
-#: code:addons/web/controllers/main.py:789
-#, python-format
-msgid "The new password and its confirmation must be identical."
-msgstr ""
-
-#. module: web
-#. openerp-web
-#: code:addons/web/static/src/js/view_form.js:4446
-#, python-format
-msgid "The o2m record must be saved before an action can be used"
-=======
 #. openerp-web
 #: code:addons/web/static/src/js/view_form.js:5531
 #, python-format
@@ -4689,91 +2414,22 @@
 #. module: web
 #. openerp-web
 #: code:addons/web/static/src/js/search.js:1717
-#, python-format
-msgid ""
-"This filter is global and will be removed for everybody if you continue."
->>>>>>> a345b238
-msgstr ""
-"Bộ lọc này là toàn cục và sẽ bị gỡ bỏ bởi tất cả mọi người nếu bạn tiếp tục."
-
-#. module: web
-<<<<<<< HEAD
-#: code:addons/web/controllers/main.py:795
-#, python-format
-msgid ""
-"The old password you provided is incorrect, your password was not changed."
-msgstr ""
-
-#. module: web
-#. openerp-web
-#: code:addons/web/static/src/js/view_form.js:323
-#, python-format
-msgid "The record could not be found in the database."
-=======
-#. openerp-web
-#: code:addons/web/static/src/js/view_form.js:2508
-#, python-format
-msgid "This resource is empty"
-msgstr "Tài nguyên này trống rỗng"
-
-#. module: web
-#. openerp-web
-#: code:addons/web/static/src/xml/base.xml:1794
-#, python-format
-msgid ""
-"This wizard will export all data that matches the current search criteria to "
-"a CSV file.\n"
-"            You can export all data or only the fields that can be "
-"reimported after modification."
->>>>>>> a345b238
-msgstr ""
-"This wizard will export all data that matches the current search criteria to "
-"a CSV file.\n"
-"            You can export all data or only the fields that can be "
-"reimported after modification."
-
-#. module: web
-#. openerp-web
-<<<<<<< HEAD
-#: code:addons/web/static/src/js/view_form.js:5547
-#, python-format
-msgid "The selected file exceed the maximum file size of %s."
-msgstr ""
-
-#. module: web
-#. openerp-web
-#: code:addons/web/static/src/js/view_form.js:5752
-#, python-format
-msgid ""
-"The type of the field '%s' must be a many2many field with a relation to "
-"'ir.attachment' model."
-msgstr ""
-
-#. module: web
-#. openerp-web
-#: code:addons/web/static/src/js/view_form.js:5568
-#, python-format
-msgid "There was a problem while uploading your file"
-msgstr ""
-
-#. module: web
-#. openerp-web
-#: code:addons/web/static/src/js/search.js:1777
 #, python-format
 msgid ""
 "This filter is global and will be removed for everybody if you continue."
 msgstr ""
-
-#. module: web
-#. openerp-web
-#: code:addons/web/static/src/js/view_form.js:2484
+"Bộ lọc này là toàn cục và sẽ bị gỡ bỏ bởi tất cả mọi người nếu bạn tiếp tục."
+
+#. module: web
+#. openerp-web
+#: code:addons/web/static/src/js/view_form.js:2508
 #, python-format
 msgid "This resource is empty"
-msgstr ""
-
-#. module: web
-#. openerp-web
-#: code:addons/web/static/src/xml/base.xml:1733
+msgstr "Tài nguyên này trống rỗng"
+
+#. module: web
+#. openerp-web
+#: code:addons/web/static/src/xml/base.xml:1794
 #, python-format
 msgid ""
 "This wizard will export all data that matches the current search criteria to "
@@ -4781,186 +2437,13 @@
 "            You can export all data or only the fields that can be "
 "reimported after modification."
 msgstr ""
-
-#. module: web
-#. openerp-web
-#: code:addons/web/static/src/js/view_form.js:2639
-#, python-format
-msgid "Time"
-msgstr ""
-
-#. module: web
-#. openerp-web
-#: code:addons/web/static/src/js/chrome.js:1329
-#, python-format
-msgid "Timezone Mismatch"
-msgstr ""
-
-#. module: web
-#. openerp-web
-#: code:addons/web/static/src/xml/base.xml:398
-#, python-format
-msgid "Timezone mismatch"
-msgstr ""
-
-#. module: web
-#. openerp-web
-#: code:addons/web/static/src/js/view_form.js:2620
-#, python-format
-msgid "Today"
-msgstr "Hôm nay"
-
-#. module: web
-#. openerp-web
-#: code:addons/web/static/src/xml/base.xml:967
-#, python-format
-msgid "Toggle Dropdown"
-msgstr ""
-
-#. module: web
-#. openerp-web
-#: code:addons/web/static/src/xml/base.xml:469
-#, python-format
-msgid "Toggle Form Layout Outline"
-msgstr ""
-
-#. module: web
-#. openerp-web
-#: code:addons/web/static/src/js/view_tree.js:14
-#, python-format
-msgid "Tree"
-msgstr ""
-
-#. module: web
-#. openerp-web
-#: code:addons/web/static/src/xml/base.xml:898
-#, python-format
-msgid "Type:"
-msgstr ""
-
-#. module: web
-#. openerp-web
-#: code:addons/web/static/src/xml/base.xml:1875
-#, python-format
-msgid "UTF-8"
-msgstr ""
-
-#. module: web
-#. openerp-web
-#: code:addons/web/static/src/js/view_list.js:1399
-#: code:addons/web/static/src/js/view_list.js:1405
-#: code:addons/web/static/src/js/view_list.js:1417
-#, python-format
-msgid "Undefined"
-msgstr "Không xác định"
-
-#. module: web
-#. openerp-web
-#: code:addons/web/static/src/xml/base.xml:879
-#, python-format
-msgid "Unhandled widget"
-msgstr ""
-
-#. module: web
-#. openerp-web
-#: code:addons/web/static/src/js/view_form.js:3144
-#, python-format
-msgid "Unknown"
-msgstr ""
-
-#. module: web
-#. openerp-web
-#: code:addons/web/static/src/js/view_form.js:1664
-#, python-format
-msgid "Unknown field %s in domain %s"
-msgstr ""
-
-#. module: web
-#. openerp-web
-#: code:addons/web/static/src/js/view_list.js:1109
-#, python-format
-msgid "Unknown m2m command %s"
-msgstr ""
-
-#. module: web
-#. openerp-web
-#: code:addons/web/static/src/js/pyeval.js:866
-#, python-format
-msgid "Unknown nonliteral type "
-msgstr ""
-
-#. module: web
-#. openerp-web
-#: code:addons/web/static/src/js/view_form.js:1656
-#, python-format
-msgid "Unknown operator %s in domain %s"
-msgstr ""
-
-#. module: web
-#. openerp-web
-#: code:addons/web/static/src/js/view_list.js:332
-#, python-format
-msgid "Unlimited"
-msgstr ""
-
-#. module: web
-#. openerp-web
-#: code:addons/web/static/src/js/view_form.js:1702
-#, python-format
-msgid "Unsupported operator %s in domain %s"
-msgstr ""
-
-#. module: web
-#. openerp-web
-#: code:addons/web/static/src/xml/base.xml:1235
-#: code:addons/web/static/src/xml/base.xml:1295
-#, python-format
-msgid "Uploading ..."
-msgstr ""
-
-#. module: web
-#. openerp-web
-#: code:addons/web/static/src/js/view_form.js:5868
-#: code:addons/web/static/src/js/views.js:1282
-#, python-format
-msgid "Uploading Error"
-msgstr ""
-
-#. module: web
-#. openerp-web
-#: code:addons/web/static/src/js/views.js:1313
-#, python-format
-msgid "Uploading..."
-msgstr ""
-
-#. module: web
-#. openerp-web
-#: code:addons/web/static/src/xml/base.xml:1671
-#, python-format
-msgid "Use by default"
-msgstr ""
-
-#. module: web
-#. openerp-web
-#: code:addons/web/static/src/xml/base.xml:388
-#, python-format
-msgid "User's timezone"
-msgstr ""
-
-#. module: web
-#. openerp-web
-#: code:addons/web/static/src/xml/base.xml:371
-#, python-format
-msgid "Version"
-msgstr "Phiên bản"
-
-#. module: web
-#. openerp-web
-#: code:addons/web/static/src/js/view_list.js:2367
-#: code:addons/web/static/src/xml/base.xml:479
-#, python-format
-msgid "View"
-=======
+"This wizard will export all data that matches the current search criteria to "
+"a CSV file.\n"
+"            You can export all data or only the fields that can be "
+"reimported after modification."
+
+#. module: web
+#. openerp-web
 #: code:addons/web/static/src/js/view_form.js:2658
 #, python-format
 msgid "Time"
@@ -5178,197 +2661,18 @@
 #. module: web
 #. openerp-web
 #: code:addons/web/static/src/js/view_form.js:809
-#, python-format
-msgid ""
-"Warning, the record has been modified, your changes will be discarded.\n"
-"\n"
-"Are you sure you want to leave this page ?"
->>>>>>> a345b238
-msgstr ""
-"Cảnh báo, Bản ghi này đã bị chỉnh sửa, việc thay đổi của bạn sẽ bị hủy bỏ.\n"
-"\n"
-"Bạn có muốn thoát khỏi trang này ?"
-
-#. module: web
-#. openerp-web
-<<<<<<< HEAD
-#: code:addons/web/static/src/xml/base.xml:473
-#, python-format
-msgid "View Fields"
-msgstr ""
-
-#. module: web
-#. openerp-web
-#: code:addons/web/static/src/xml/base.xml:468
-#, python-format
-msgid "View Metadata"
-msgstr ""
-
-#. module: web
-#. openerp-web
-#: code:addons/web/static/src/js/view_form.js:4036
-#, python-format
-msgid "View type '%s' is not supported in One2Many."
-msgstr ""
-
-#. module: web
-#. openerp-web
-#: code:addons/web/static/src/js/view_list.js:734
-#: code:addons/web/static/src/js/views.js:1241
-#, python-format
-msgid "Warning"
-msgstr ""
-
-#. module: web
-#. openerp-web
-#: code:addons/web/static/src/js/view_form.js:773
 #, python-format
 msgid ""
 "Warning, the record has been modified, your changes will be discarded.\n"
 "\n"
 "Are you sure you want to leave this page ?"
 msgstr ""
-
-#. module: web
-#. openerp-web
-#: code:addons/web/static/src/js/view_form.js:2627
-#, python-format
-msgid "Week of the year"
-msgstr "Tuần của năm"
-
-#. module: web
-#. openerp-web
-#: code:addons/web/static/src/js/view_form.js:1224
-#, python-format
-msgid "Widget type '%s' is not implemented"
-msgstr ""
-
-#. module: web
-#. openerp-web
-#: code:addons/web/static/src/xml/base.xml:902
-#, python-format
-msgid "Widget:"
-msgstr ""
-
-#. module: web
-#. openerp-web
-#: code:addons/web/static/src/js/view_form.js:2626
-#, python-format
-msgid "Wk"
-msgstr ""
-
-#. module: web
-#. openerp-web
-#: code:addons/web/static/src/xml/base.xml:494
-#, python-format
-msgid "XML ID:"
-msgstr ""
-
-#. module: web
-#. openerp-web
-#: code:addons/web/static/src/js/search.js:1561
-#: code:addons/web/static/src/xml/base.xml:922
-#, python-format
-msgid "Yes"
-msgstr ""
-
-#. module: web
-#. openerp-web
-#: code:addons/web/static/src/js/view_form.js:3444
-#, python-format
-msgid "You are creating a new %s, are you sure it does not exist yet?"
-msgstr ""
-
-#. module: web
-#: code:addons/web/controllers/main.py:787
-#, python-format
-msgid "You cannot leave any password empty."
-msgstr ""
-
-#. module: web
-#. openerp-web
-#: code:addons/web/static/src/js/core.js:705
-#, python-format
-msgid ""
-"You may not believe it,<br />but the application is actually loading..."
-msgstr ""
-
-#. module: web
-#. openerp-web
-#: code:addons/web/static/src/js/views.js:1241
-#, python-format
-msgid "You must choose at least one record."
-msgstr ""
-
-#. module: web
-#. openerp-web
-#: code:addons/web/static/src/js/view_list.js:734
-#, python-format
-msgid "You must select at least one record."
-msgstr ""
-
-#. module: web
-#. openerp-web
-#: code:addons/web/static/src/js/chrome.js:259
-#, python-format
-msgid "Your Odoo session expired. Please refresh the current web page."
-msgstr ""
-
-#. module: web
-#. openerp-web
-#: code:addons/web/static/src/xml/base.xml:385
-#, python-format
-msgid "Your user's preference timezone does not match your browser timezone:"
-msgstr ""
-
-#. module: web
-#. openerp-web
-#: code:addons/web/static/src/js/core.js:678
-#, python-format
-msgid "a day ago"
-msgstr ""
-
-#. module: web
-#. openerp-web
-#: code:addons/web/static/src/js/core.js:674
-#, python-format
-msgid "about a minute ago"
-msgstr ""
-
-#. module: web
-#. openerp-web
-#: code:addons/web/static/src/js/core.js:680
-#, python-format
-msgid "about a month ago"
-msgstr "khoảng 1 tháng trước"
-
-#. module: web
-#. openerp-web
-#: code:addons/web/static/src/js/core.js:682
-#, python-format
-msgid "about a year ago"
-msgstr ""
-
-#. module: web
-#. openerp-web
-#: code:addons/web/static/src/js/core.js:676
-#, python-format
-msgid "about an hour ago"
-msgstr ""
-
-#. module: web
-#. openerp-web
-#: code:addons/web/static/src/js/search.js:2163
-#, python-format
-msgid "contains"
-msgstr "có chứa"
-
-#. module: web
-#. openerp-web
-#: code:addons/web/static/src/js/search.js:2164
-#, python-format
-msgid "doesn't contain"
-=======
+"Cảnh báo, Bản ghi này đã bị chỉnh sửa, việc thay đổi của bạn sẽ bị hủy bỏ.\n"
+"\n"
+"Bạn có muốn thoát khỏi trang này ?"
+
+#. module: web
+#. openerp-web
 #: code:addons/web/static/src/js/view_form.js:2646
 #, python-format
 msgid "Week of the year"
@@ -5540,160 +2844,12 @@
 msgid ""
 "function dbchanged(db) {\n"
 "                    document.location = \"/web/login?"
->>>>>>> a345b238
 msgstr ""
 "function dbchanged(db) {\n"
 "                    document.location = \"/web/login?"
 
 #. module: web
 #. openerp-web
-<<<<<<< HEAD
-#: code:addons/web/static/src/xml/base.xml:107
-#, python-format
-msgid "e.g. mycompany"
-msgstr ""
-
-#. module: web
-#. openerp-web
-#: code:addons/web/static/src/js/search.js:2181
-#: code:addons/web/static/src/js/search.js:2217
-#: code:addons/web/static/src/js/search.js:2244
-#, python-format
-msgid "greater or equal than"
-msgstr ""
-
-#. module: web
-#. openerp-web
-#: code:addons/web/static/src/js/search.js:2179
-#: code:addons/web/static/src/js/search.js:2215
-#: code:addons/web/static/src/js/search.js:2242
-#, python-format
-msgid "greater than"
-msgstr ""
-
-#. module: web
-#. openerp-web
-#: code:addons/web/static/src/js/search.js:2235
-#: code:addons/web/static/src/js/search.js:2264
-#, python-format
-msgid "is"
-msgstr ""
-
-#. module: web
-#. openerp-web
-#: code:addons/web/static/src/js/search.js:2165
-#: code:addons/web/static/src/js/search.js:2177
-#: code:addons/web/static/src/js/search.js:2213
-#: code:addons/web/static/src/js/search.js:2240
-#, python-format
-msgid "is equal to"
-msgstr ""
-
-#. module: web
-#. openerp-web
-#: code:addons/web/static/src/js/search.js:2282
-#, python-format
-msgid "is false"
-msgstr ""
-
-#. module: web
-#. openerp-web
-#: code:addons/web/static/src/js/search.js:2265
-#, python-format
-msgid "is not"
-msgstr ""
-
-#. module: web
-#. openerp-web
-#: code:addons/web/static/src/js/search.js:2166
-#: code:addons/web/static/src/js/search.js:2178
-#: code:addons/web/static/src/js/search.js:2214
-#: code:addons/web/static/src/js/search.js:2241
-#, python-format
-msgid "is not equal to"
-msgstr ""
-
-#. module: web
-#. openerp-web
-#: code:addons/web/static/src/js/search.js:2168
-#: code:addons/web/static/src/js/search.js:2184
-#: code:addons/web/static/src/js/search.js:2220
-#: code:addons/web/static/src/js/search.js:2247
-#: code:addons/web/static/src/js/search.js:2267
-#, python-format
-msgid "is not set"
-msgstr ""
-
-#. module: web
-#. openerp-web
-#: code:addons/web/static/src/js/search.js:2167
-#: code:addons/web/static/src/js/search.js:2183
-#: code:addons/web/static/src/js/search.js:2219
-#: code:addons/web/static/src/js/search.js:2246
-#: code:addons/web/static/src/js/search.js:2266
-#, python-format
-msgid "is set"
-msgstr ""
-
-#. module: web
-#. openerp-web
-#: code:addons/web/static/src/js/search.js:2281
-#, python-format
-msgid "is true"
-msgstr ""
-
-#. module: web
-#. openerp-web
-#: code:addons/web/static/src/js/search.js:2182
-#: code:addons/web/static/src/js/search.js:2218
-#: code:addons/web/static/src/js/search.js:2245
-#, python-format
-msgid "less or equal than"
-msgstr "nhở hơn hoặc bằng"
-
-#. module: web
-#. openerp-web
-#: code:addons/web/static/src/js/search.js:2180
-#: code:addons/web/static/src/js/search.js:2216
-#: code:addons/web/static/src/js/search.js:2243
-#, python-format
-msgid "less than"
-msgstr ""
-
-#. module: web
-#. openerp-web
-#: code:addons/web/static/src/js/core.js:673
-#, python-format
-msgid "less than a minute ago"
-msgstr ""
-
-#. module: web
-#. openerp-web
-#: code:addons/web/static/src/js/search.js:1464
-#, python-format
-msgid "not a valid integer"
-msgstr ""
-
-#. module: web
-#. openerp-web
-#: code:addons/web/static/src/js/search.js:1478
-#, python-format
-msgid "not a valid number"
-msgstr ""
-
-#. module: web
-#. openerp-web
-#: code:addons/web/static/src/xml/base.xml:335
-#: code:addons/web/static/src/xml/base.xml:725
-#: code:addons/web/static/src/xml/base.xml:769
-#: code:addons/web/static/src/xml/base.xml:1438
-#: code:addons/web/static/src/xml/base.xml:1446
-#: code:addons/web/static/src/xml/base.xml:1689
-#: code:addons/web/static/src/xml/base.xml:1931
-#: code:addons/web/static/src/xml/website.tour.xml:14
-#, python-format
-msgid "or"
-=======
 #: code:addons/web/static/src/js/search.js:2104
 #: code:addons/web/static/src/js/search.js:2140
 #: code:addons/web/static/src/js/search.js:2167
@@ -5850,20 +3006,11 @@
 msgid ""
 "var wc = new s.web.WebClient();\n"
 "                                wc.appendTo($(document.body));"
->>>>>>> a345b238
 msgstr ""
 "var wc = new s.web.WebClient();\n"
 "                                wc.appendTo($(document.body));"
 
 #. module: web
-<<<<<<< HEAD
-#. openerp-web
-#: code:addons/web/static/src/js/search.js:742
-#, python-format
-msgid "triggered from search view"
-msgstr ""
-=======
 #: view:False:0
 msgid "});"
-msgstr "});"
->>>>>>> a345b238
+msgstr "});"