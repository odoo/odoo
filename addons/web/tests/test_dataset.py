--- conflicted
+++ resolved
@@ -2,16 +2,12 @@
 import mock
 import unittest2
 import openerp.addons.web.controllers.main
-<<<<<<< HEAD
 from openerp.addons.web.http import request as req
 from openerp.addons.web.http import set_request
-=======
->>>>>>> 7a0308cd
 
 class TestDataSetController(unittest2.TestCase):
     def setUp(self):
         self.dataset = openerp.addons.web.controllers.main.DataSet()
-<<<<<<< HEAD
         self.tmp_req = set_request(mock.Mock())
         self.tmp_req.__enter__()
         self.read = req.session.model().read
@@ -19,11 +15,6 @@
 
     def tearDown(self):
         self.tmp_req.__exit__()
-=======
-        self.request = mock.Mock()
-        self.read = self.request.session.model().read
-        self.search = self.request.session.model().search
->>>>>>> 7a0308cd
 
     def test_empty_find(self):
         self.search.return_value = []
