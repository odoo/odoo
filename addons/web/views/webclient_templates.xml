<?xml version="1.0" encoding="utf-8"?>
<openerp>
    <data>
        <template id="web.assets_common">
            <script type="text/javascript" src="/web/static/lib/es5-shim/es5-shim.min.js"></script>
            <script type="text/javascript" src="/web/static/lib/underscore/underscore.js"></script>
            <script type="text/javascript" src="/web/static/lib/underscore.string/lib/underscore.string.js"></script>
            <script type="text/javascript" src="/web/static/lib/spinjs/spin.js"></script>
            <script type="text/javascript" src="/web/static/lib/moment/moment.js"></script>

            <!-- jQuery stuff -->
            <script type="text/javascript" src="/web/static/lib/jquery/jquery.js"></script>
            <script type="text/javascript" src="/web/static/lib/jquery/jquery.browser.js"></script>
            <script type="text/javascript" src="/web/static/lib/jquery.blockUI/jquery.blockUI.js"></script>
            <script type="text/javascript" src="/web/static/lib/jquery.hotkeys/jquery.hotkeys.js"></script>
            <script type="text/javascript" src="/web/static/lib/jquery.placeholder/jquery.placeholder.js"></script>
            <script type="text/javascript" src="/web/static/lib/jquery.timeago/jquery.timeago.js"></script>
            <script type="text/javascript" src="/web/static/lib/jquery.form/jquery.form.js"></script>

            <script type="text/javascript" src="/web/static/lib/jquery.ba-bbq/jquery.ba-bbq.js"></script>

            <script type="text/javascript" src="/web/static/lib/qweb/qweb2.js"></script>
            <script type="text/javascript" src="/web/static/src/js/boot.js"></script>
            <script type="text/javascript" src="/web/static/src/js/framework/class.js"></script>
            <script type="text/javascript" src="/web/static/src/js/framework/translation.js"></script>
            <script type="text/javascript" src="/web/static/src/js/framework/ajax.js"></script>
            <script type="text/javascript" src="/web/static/src/js/framework/time.js"></script>
            <script type="text/javascript" src="/web/static/src/js/framework/mixins.js"></script>
            <script type="text/javascript" src="/web/static/src/js/framework/widget.js"></script>
            <script type="text/javascript" src="/web/static/src/js/framework/registry.js"></script>
            <script type="text/javascript" src="/web/static/src/js/framework/session.js"></script>
            <script type="text/javascript" src="/web/static/src/js/framework/model.js"></script>
            <script type="text/javascript" src="/web/static/src/js/framework/utils.js"></script>
            <script type="text/javascript" src="/web/static/src/js/framework/core.js"></script>
            <script type="text/javascript" src="/web/static/src/js/tour.js"></script>
            <script type="text/javascript" src="/web/static/test/menu.js"></script>

            <link rel="stylesheet" href="/web/static/lib/fontawesome/css/font-awesome.css"/>
            <link rel="stylesheet" href="/web/static/src/font/lato/stylesheet.css" />
<<<<<<< HEAD
=======

            <!-- Datetime Picker -->
            <link rel="stylesheet" href="/web/static/lib/bootstrap-datetimepicker/css/bootstrap-datetimepicker.css"/>
            <script type="text/javascript" src="/web/static/lib/bootstrap-datetimepicker/src/js/bootstrap-datetimepicker.js"></script>
>>>>>>> 4bef17cc
        </template>

        <template id="jqueryui_conflict" name="jquery.ui.conflict">
            <!-- TODO: get rid of this hack once jQuery.ui is removed -->
            <script type="text/javascript" charset="utf-8">
                $.fn.bstooltip = $.fn.tooltip;
                $.fn.bsbutton = $.fn.button;
            </script>
            <t t-raw="0"/>
            <script type="text/javascript" charset="utf-8">
                $.fn.tooltip = $.fn.bstooltip;
                $.fn.button = $.fn.bsbutton;
            </script>
        </template>

        <template id="web.assets_backend">
            <!-- jQuery addons -->
            <script type="text/javascript" src="/web/static/lib/jquery.validate/jquery.validate.js"></script>
            <script type="text/javascript" src="/web/static/lib/jquery.autosize/jquery.autosize.js"></script>
            <script type="text/javascript" src="/web/static/lib/jquery.scrollTo/jquery.scrollTo.js"></script>

            <link rel="stylesheet" href="/web/static/lib/cleditor/jquery.cleditor.css"/>
            <script type="text/javascript" src="/web/static/lib/cleditor/jquery.cleditor.js"></script>

            <link rel="stylesheet" href="/web/static/lib/jquery.textext/jquery.textext.css"/>
            <script type="text/javascript" src="/web/static/lib/jquery.textext/jquery.textext.js"></script>

            <link rel="stylesheet" href="/web/static/lib/select2/select2.css"/>
            <script type="text/javascript" src="/web/static/lib/select2/select2.js"></script>

            <link rel="stylesheet" href="/web/static/lib/bootstrap/css/bootstrap.css"/>
            <script type="text/javascript" src="/web/static/lib/bootstrap/js/bootstrap.js"></script>

            <!-- Datetime Picker -->
            <link rel="stylesheet" href="/web/static/lib/bootstrap-datetimepicker/css/bootstrap-datetimepicker.css"/>
            <script type="text/javascript" src="/web/static/lib/bootstrap-datetimepicker/src/js/bootstrap-datetimepicker.js"></script>

            <!-- jQuery ui -->
            <link rel="stylesheet" href="/web/static/lib/jquery.ui/jquery-ui.css"/>

            <t t-call="web.jqueryui_conflict">
                <script type="text/javascript" src="/web/static/lib/jquery.ui/jquery-ui.js"></script>
            </t>

            <link rel="stylesheet" href="/web/static/lib/jquery.ui.notify/css/ui.notify.css"/>
            <script type="text/javascript" src="/web/static/lib/jquery.ui.notify/js/jquery.notify.js"></script>

            <!-- nv.d3 -->
            <link rel="stylesheet" href="/web/static/lib/nvd3/nv.d3.css"/>
            <script type="text/javascript" src="/web/static/lib/nvd3/d3.v3.js"></script>
            <script type="text/javascript" src="/web/static/lib/nvd3/nv.d3.js"></script>

            <!-- Backbone -->
            <script type="text/javascript" src="/web/static/lib/backbone/backbone.js"></script>

            <!-- Internals -->
            <script type="text/javascript" charset="utf-8">
                odoo._modules = <t t-raw="get_modules_order()"/>;
            </script>
            <link rel="stylesheet" href="/web/static/src/css/base.css"/>
            <link rel="stylesheet" href="/web/static/src/css/data_export.css"/>
            <link rel="stylesheet" href="/base/static/src/css/modules.css"/>

            <script type="text/javascript" src="/web/static/lib/py.js/lib/py.js"></script>
<<<<<<< HEAD
            <script type="text/javascript" src="/web/static/src/js/boot.js"></script>
            <script type="text/javascript" src="/web/static/src/js/testing.js"></script>
            <script type="text/javascript" src="/web/static/src/js/pyeval.js"></script>
            <script type="text/javascript" src="/web/static/src/js/core.js"></script>
=======
>>>>>>> 4bef17cc

            <!-- Special case: core.js declares $.browser needed by ba-bbq -->
            <script type="text/javascript" src="/web/static/lib/jquery.ba-bbq/jquery.ba-bbq.js"></script>

<<<<<<< HEAD
            <script type="text/javascript" src="/web/static/src/js/formats.js"></script>
            <script type="text/javascript" src="/web/static/src/js/chrome.js"></script>
            <script type="text/javascript" src="/web/static/src/js/views.js"></script>
            <script type="text/javascript" src="/web/static/src/js/data.js"></script>
            <script type="text/javascript" src="/web/static/src/js/data_export.js"></script>
            <script type="text/javascript" src="/web/static/src/js/search.js"></script>
            <script type="text/javascript" src="/web/static/src/js/view_list.js"></script>
            <script type="text/javascript" src="/web/static/src/js/view_form.js"></script>
            <script type="text/javascript" src="/web/static/src/js/view_list_editable.js"></script>
            <script type="text/javascript" src="/web/static/src/js/view_pivot.js"></script>
            <script type="text/javascript" src="/web/static/src/js/view_graph.js"></script>
            <script type="text/javascript" src="/web/static/src/js/view_tree.js"></script>
=======
            <script type="text/javascript" src="/web/static/src/js/framework/formats.js"></script>
            <script type="text/javascript" src="/web/static/src/js/framework/view.js"></script>
            <script type="text/javascript" src="/web/static/src/js/framework/pyeval.js"></script>
            <script type="text/javascript" src="/web/static/src/js/action_manager.js"></script>
            <script type="text/javascript" src="/web/static/src/js/control_panel.js"></script>
            <script type="text/javascript" src="/web/static/src/js/view_manager.js"></script>
            <script type="text/javascript" src="/web/static/src/js/web_client.js"></script>
            <script type="text/javascript" src="/web/static/src/js/framework/data.js"></script>
            <script type="text/javascript" src="/web/static/src/js/compatibility.js"></script>
            <script type="text/javascript" src="/web/static/src/js/framework/misc.js"></script>
            <script type="text/javascript" src="/web/static/src/js/framework/crash_manager.js"></script>
            <script type="text/javascript" src="/web/static/src/js/widgets/change_password.js"></script>
            <script type="text/javascript" src="/web/static/src/js/widgets/database_manager.js"></script>
            <script type="text/javascript" src="/web/static/src/js/widgets/debug_manager.js"></script>
            <script type="text/javascript" src="/web/static/src/js/widgets/data_export.js"></script>
            <script type="text/javascript" src="/web/static/src/js/widgets/date_picker.js"></script>
            <script type="text/javascript" src="/web/static/src/js/widgets/loading.js"></script>
            <script type="text/javascript" src="/web/static/src/js/widgets/notification.js"></script>
            <script type="text/javascript" src="/web/static/src/js/widgets/sidebar.js"></script>
            <script type="text/javascript" src="/web/static/src/js/widgets/systray_menu.js"></script>
            <script type="text/javascript" src="/web/static/src/js/widgets/user_menu.js"></script>
            <script type="text/javascript" src="/web/static/src/js/framework/dialog.js"></script>
            <script type="text/javascript" src="/web/static/src/js/menu.js"></script>
            <script type="text/javascript" src="/web/static/src/js/views/list_common.js"></script>
            <script type="text/javascript" src="/web/static/src/js/views/list_view.js"></script>
            <script type="text/javascript" src="/web/static/src/js/views/form_view.js"></script>
            <script type="text/javascript" src="/web/static/src/js/views/form_common.js"></script>
            <script type="text/javascript" src="/web/static/src/js/views/form_widgets.js"></script>
            <script type="text/javascript" src="/web/static/src/js/views/form_relational_widgets.js"></script>
            <script type="text/javascript" src="/web/static/src/js/views/list_view_editable.js"></script>
            <script type="text/javascript" src="/web/static/src/js/views/pivot_view.js"></script>
            <script type="text/javascript" src="/web/static/src/js/views/graph_view.js"></script>
            <script type="text/javascript" src="/web/static/src/js/views/graph_widget.js"></script>
            <script type="text/javascript" src="/web/static/src/js/views/search_view.js"></script>
            <script type="text/javascript" src="/web/static/src/js/views/search_filters.js"></script>
            <script type="text/javascript" src="/web/static/src/js/views/search_inputs.js"></script>
            <script type="text/javascript" src="/web/static/src/js/views/search_menus.js"></script>
            <script type="text/javascript" src="/web/static/src/js/views/tree_view.js"></script>
>>>>>>> 4bef17cc
            <script type="text/javascript" src="/base/static/src/js/apps.js"></script>

        </template>

        <template id="web.assets_webclient_manifest">
            <!-- This bundle can be used for module manifest asset declaration backward compatibility -->
            <t t-foreach="manifest_list('css')" t-as="css_file">
                <link rel="stylesheet" t-att-href="css_file"/>
            </t>
            <t t-foreach="manifest_list('js')" t-as="js_file">
                <script type="text/javascript" t-att-src="js_file"></script>
            </t>
        </template>

        <template id="web.layout" name="Web layout">&lt;!DOCTYPE html&gt;
            <html style="height: 100%">
                <head>
                    <meta http-equiv="X-UA-Compatible" content="IE=edge,chrome=1"/>
                    <meta http-equiv="content-type" content="text/html; charset=utf-8" />
                    <title>Odoo</title>
                    <link rel="shortcut icon" href="/web/static/src/img/favicon.ico" type="image/x-icon"/>
                    <link rel="stylesheet" href="/web/static/src/css/full.css" />
                    <t t-raw="head or ''"/>
                </head>
                <body t-att-class="body_classname">
                    <t t-raw="0"/>
                </body>
            </html>
        </template>

        <template id="web.menu">
            <ul class="nav navbar-nav navbar-left oe_application_menu_placeholder" style="display: none;">
                <li t-foreach="menu_data['children']" t-as="menu">
                    <t t-call="web.menu_link"/>
                </li>
                <li id="menu_more_container" class="dropdown" style="display: none;">
                    <a href="#" class="dropdown-toggle" data-toggle="dropdown">More <b class="caret"></b></a>
                    <ul id="menu_more" class="dropdown-menu"></ul>
                </li>
            </ul>

            <ul class="nav navbar-nav navbar-right oe_user_menu_placeholder" style="display: none;"/>
            <ul class="nav navbar-nav navbar-right oe_systray" style="display: none;"/>
        </template>
        <template id="web.menu_secondary">
            <a class="oe_logo" t-att-href="'/web/?debug' if debug else '/web'">
                <span class="oe_logo_edit">Edit Company data</span>
                <img src='/web/binary/company_logo'/>
            </a>
            <div class="oe_secondary_menus_container">
                <t t-foreach="menu_data['children']" t-as="menu">
                    <div style="display: none" class="oe_secondary_menu" t-att-data-menu-parent="menu['id']">
                        <t t-foreach="menu['children']" t-as="menu">
                            <div class="oe_secondary_menu_section">
                                <t t-esc="menu['name']"/>
                            </div>
                            <t t-call="web.menu_secondary_submenu"/>
                        </t>
                    </div>
                </t>
            </div>
            <div class="oe_footer">
                Powered by <a href="http://www.odoo.com" target="_blank"><span>Odoo</span></a>
            </div>
        </template>
        <template id="web.menu_secondary_submenu">
            <ul t-if="menu['children']" class="oe_secondary_submenu nav nav-pills nav-stacked">
                <li t-foreach="menu['children']" t-as="menu">
                    <t t-call="web.menu_link"/>
                    <t t-call="web.menu_secondary_submenu"/>
                </li>
            </ul>
        </template>
        <template id="web.menu_link">
            <t t-set="debug_param" t-value="'?&amp;debug=' if debug else ''"/>
            <a t-att-href="'/web%s#menu_id=%s&amp;action=%s' % (debug_param, menu['id'], menu['action'] and menu['action'].split(',')[1] or '')"
                t-att-class="'oe_menu_toggler' if menu.get('children') else 'oe_menu_leaf'"
                t-att-data-menu="menu['id']"
                t-att-data-action-model="menu['action'] and menu['action'].split(',')[0] or ''"
                t-att-data-action-id="menu['action'] and menu['action'].split(',')[1] or ''">
                <i t-if="menu.get('icon')" t-attf-class="fa #{menu.get('icon')} fa-lg fa-fw"/>
                <span class="oe_menu_text">
                    <t t-esc="menu['name']"/>
                </span>
            </a>
        </template>

        <template id="web.webclient_bootstrap" name="Webclient Bootstrap">
            <t t-call="web.layout">
                <t t-set="head">
                    <t t-call-assets="web.assets_common"/>
                    <t t-call-assets="web.assets_backend"/>
                    &lt;!--[if lte IE 9]&gt; <link rel="stylesheet" href="/web/static/src/css/ie.css"/> &lt;![endif]--&gt;
                    <script type="text/javascript">
                        $(function() {
                            <t t-if="init">
                                <t t-raw="init"/>
                            </t>
                            <t t-if="not init">
                                odoo.define('web.web_client', function (require) {
                                    var WebClient = require('web.WebClient');
                                    var web_client = new WebClient();
                                    web_client.setElement($(document.body));
                                    web_client.start();
                                    return web_client;
                                });
                                odoo.init();
                            </t>
                        });
                    </script>
                </t>

                <nav id="oe_main_menu_navbar" class="navbar navbar-inverse" role="navigation" groups="base.group_user,base.group_portal">
                    <div class="navbar-header">
                        <button type="button" class="navbar-toggle" data-toggle="collapse" data-target=".navbar-collapse">
                            <span class="icon-bar"></span>
                            <span class="icon-bar"></span>
                            <span class="icon-bar"></span>
                        </button>
                    </div>
                    <div class="navbar-collapse collapse" id="oe_main_menu_placeholder">
                        <t t-call="web.menu"/>
                    </div>
                </nav>
                <div class="openerp openerp_webclient_container oe_webclient">
                    <div class="oe_leftbar" groups="base.group_user,base.group_portal">
                        <t t-call="web.menu_secondary"/>
                    </div><div class="oe_application"/>
                </div>
            </t>
        </template>

        <template id="web.login_layout" name="Login Layout">
            <t t-call="web.layout">
                <t t-set="head">
                    <link href="/web/static/src/css/base.css" rel="stylesheet"/>
                    <link href="/web/static/lib/bootstrap/css/bootstrap.css" rel="stylesheet"/>
                </t>
                <t t-set="body_classname" t-value="'oe_single_form'"/>
                <div class="oe_single_form_container modal-content">
                    <div class="oe_single_form_logo">
                        <img t-attf-src="/web/binary/company_logo{{ '?dbname='+db if db else '' }}"/>
                    </div>
                    <hr/>
                    <t t-raw="0"/>

                    <div class="oe_single_form_footer" t-if="not disable_footer">
                        <t t-if="not disable_database_manager">
                            <a class="oe_login_manage_db" t-attf-href="/web/database/manager{{ '?debug' if debug else '' }}">Manage Databases</a>
                            <span class="oe_footer_seperator"> | </span>
                        </t>
                        <a href="https://www.odoo.com" target="_blank">Powered by <span>Odoo</span></a>
                    </div>
                </div>
            </t>
        </template>

        <template id="web.database_select" name="Database select widget">
            <script type="text/javascript">
                function dbchanged(db) {
                    document.location = "/web/login?<t t-if="debug">debug&amp;</t>db=" + db;
                }
            </script>
            <div class="form-group field-db" t-if="databases and len(databases) &gt; 1">
                <label for="db" class="control-label">Database</label>
                <select name="db" id="db" class="form-control" required="required" t-att-autofocus="'autofocus' if request.db not in databases else None" onchange="dbchanged(this.value)">
                    <option></option>
                    <t t-foreach="databases" t-as="db">
                        <option t-att-selected="'selected' if db == request.db else None">
                            <t t-esc="db"/>
                        </option>
                    </t>
                </select>
            </div>
        </template>

        <template id="web.login" name="Login">
            <t t-call="web.login_layout">
                <form class="oe_login_form" role="form" t-attf-action="/web/login{{ '?debug' if debug else '' }}" method="post" onsubmit="this.action = this.action + location.hash">

                    <t t-call="web.database_select"/>

                    <div class="form-group field-login">
                        <label for="login" class="control-label">Email</label>
                        <input type="text" name="login" t-att-value="login" id="login" class="form-control" required="required" autofocus="autofocus"/>
                    </div>

                    <div class="form-group field-password">
                        <label for="password" class="control-label">Password</label>
                        <input type="password" name="password" id="password" class="form-control" required="required" t-att-autofocus="'autofocus' if login else None"/>
                    </div>

                    <p class="alert alert-danger" t-if="error">
                        <t t-esc="error"/>
                    </p>
                    <p class="alert alert-success" t-if="message">
                        <t t-esc="message"/>
                    </p>

                    <input type="hidden" name="redirect" t-att-value="redirect"/>
                    <div class="clearfix oe_login_buttons">
                        <button type="submit" class="btn btn-primary">Log in</button>
                    </div>

                </form>
            </t>
        </template>

        <template id="web.qunit_suite">
            &lt;!DOCTYPE html&gt;
            <html style="height: 100%">
                <head>
                    <meta http-equiv="X-UA-Compatible" content="IE=edge"/>
                    <meta http-equiv="content-type" content="text/html; charset=utf-8" />
                    <title>Odoo Web Tests</title>

                    <link rel="shortcut icon" href="/web/static/src/img/favicon.ico" type="image/x-icon"/>
                    <link rel="stylesheet" href="/web/static/lib/qunit/qunit-1.17.1.css"/>
                    <script src="/web/static/lib/qunit/qunit-1.17.1.js"></script>

                    <t t-call="web.assets_common"/>
                    <t t-call="web.assets_backend"/>

                    <style>
                        body { overflow: auto !important; }
                    </style>
                    <script type="text/javascript" src="/web/static/test/testing.js"></script>

                    <script type="text/javascript" src="/web/static/test/registry.js"></script>
                    <script type="text/javascript" src="/web/static/test/rpc-misordered.js"></script>
                    <script type="text/javascript" src="/web/static/test/mutex.js"></script>
                    <script type="text/javascript" src="/web/static/test/data.js"></script>
                    <script type="text/javascript" src="/web/static/test/evals.js"></script>
                    <script type="text/javascript" src="/web/static/test/form.js"></script>
                    <script type="text/javascript" src="/web/static/test/formats.js"></script>
                    <script type="text/javascript" src="/web/static/test/framework.js"></script>
                    <script type="text/javascript" src="/web/static/test/list.js"></script>
                    <script type="text/javascript" src="/web/static/test/list-utils.js"></script>
                    <script type="text/javascript" src="/web/static/test/list-editable.js"></script>
                    <script type="text/javascript" src="/web/static/test/search.js"></script>
                </head>

                <body id="oe" class="openerp">
                    <div id="qunit"></div>
                    <div id="qunit-fixture"></div>
                </body>
            </html>

        </template>

    </data>
</openerp><|MERGE_RESOLUTION|>--- conflicted
+++ resolved
@@ -37,13 +37,10 @@
 
             <link rel="stylesheet" href="/web/static/lib/fontawesome/css/font-awesome.css"/>
             <link rel="stylesheet" href="/web/static/src/font/lato/stylesheet.css" />
-<<<<<<< HEAD
-=======
 
             <!-- Datetime Picker -->
             <link rel="stylesheet" href="/web/static/lib/bootstrap-datetimepicker/css/bootstrap-datetimepicker.css"/>
             <script type="text/javascript" src="/web/static/lib/bootstrap-datetimepicker/src/js/bootstrap-datetimepicker.js"></script>
->>>>>>> 4bef17cc
         </template>
 
         <template id="jqueryui_conflict" name="jquery.ui.conflict">
@@ -77,10 +74,6 @@
             <link rel="stylesheet" href="/web/static/lib/bootstrap/css/bootstrap.css"/>
             <script type="text/javascript" src="/web/static/lib/bootstrap/js/bootstrap.js"></script>
 
-            <!-- Datetime Picker -->
-            <link rel="stylesheet" href="/web/static/lib/bootstrap-datetimepicker/css/bootstrap-datetimepicker.css"/>
-            <script type="text/javascript" src="/web/static/lib/bootstrap-datetimepicker/src/js/bootstrap-datetimepicker.js"></script>
-
             <!-- jQuery ui -->
             <link rel="stylesheet" href="/web/static/lib/jquery.ui/jquery-ui.css"/>
 
@@ -108,31 +101,10 @@
             <link rel="stylesheet" href="/base/static/src/css/modules.css"/>
 
             <script type="text/javascript" src="/web/static/lib/py.js/lib/py.js"></script>
-<<<<<<< HEAD
-            <script type="text/javascript" src="/web/static/src/js/boot.js"></script>
-            <script type="text/javascript" src="/web/static/src/js/testing.js"></script>
-            <script type="text/javascript" src="/web/static/src/js/pyeval.js"></script>
-            <script type="text/javascript" src="/web/static/src/js/core.js"></script>
-=======
->>>>>>> 4bef17cc
 
             <!-- Special case: core.js declares $.browser needed by ba-bbq -->
             <script type="text/javascript" src="/web/static/lib/jquery.ba-bbq/jquery.ba-bbq.js"></script>
 
-<<<<<<< HEAD
-            <script type="text/javascript" src="/web/static/src/js/formats.js"></script>
-            <script type="text/javascript" src="/web/static/src/js/chrome.js"></script>
-            <script type="text/javascript" src="/web/static/src/js/views.js"></script>
-            <script type="text/javascript" src="/web/static/src/js/data.js"></script>
-            <script type="text/javascript" src="/web/static/src/js/data_export.js"></script>
-            <script type="text/javascript" src="/web/static/src/js/search.js"></script>
-            <script type="text/javascript" src="/web/static/src/js/view_list.js"></script>
-            <script type="text/javascript" src="/web/static/src/js/view_form.js"></script>
-            <script type="text/javascript" src="/web/static/src/js/view_list_editable.js"></script>
-            <script type="text/javascript" src="/web/static/src/js/view_pivot.js"></script>
-            <script type="text/javascript" src="/web/static/src/js/view_graph.js"></script>
-            <script type="text/javascript" src="/web/static/src/js/view_tree.js"></script>
-=======
             <script type="text/javascript" src="/web/static/src/js/framework/formats.js"></script>
             <script type="text/javascript" src="/web/static/src/js/framework/view.js"></script>
             <script type="text/javascript" src="/web/static/src/js/framework/pyeval.js"></script>
@@ -171,7 +143,6 @@
             <script type="text/javascript" src="/web/static/src/js/views/search_inputs.js"></script>
             <script type="text/javascript" src="/web/static/src/js/views/search_menus.js"></script>
             <script type="text/javascript" src="/web/static/src/js/views/tree_view.js"></script>
->>>>>>> 4bef17cc
             <script type="text/javascript" src="/base/static/src/js/apps.js"></script>
 
         </template>
