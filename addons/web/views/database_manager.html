--- conflicted
+++ resolved
@@ -24,12 +24,7 @@
         <script src="/web/static/lib/cleditor/jquery.cleditor.js" type="text/javascript"></script>
         <script src="/web/static/lib/jquery.textext/jquery.textext.js" type="text/javascript"></script>
         <script src="/web/static/lib/select2/select2.js" type="text/javascript"></script>
-<<<<<<< HEAD
         <script src="/web/static/lib/jquery.ui/jquery-ui.js" type="text/javascript"></script>
-        <script src="/web/static/lib/jquery.ui.timepicker/js/jquery-ui-timepicker-addon.js" type="text/javascript"></script>
-=======
-        <script src="/web/static/lib/jquery.ui/js/jquery-ui-1.9.1.custom.js" type="text/javascript"></script>
->>>>>>> 04becd1b
         <script src="/web/static/lib/jquery.ui.notify/js/jquery.notify.js" type="text/javascript"></script>
         <script src="/web/static/lib/bootstrap/js/bootstrap.js" type="text/javascript"></script>
         <script src="/web/static/lib/backbone/backbone.js" type="text/javascript"></script>
@@ -59,11 +54,6 @@
         <link href="/web/static/lib/cleditor/jquery.cleditor.css" rel="stylesheet"/>
         <link href="/web/static/lib/jquery.textext/jquery.textext.css" rel="stylesheet"/>
         <link href="/web/static/lib/select2/select2.css" rel="stylesheet"/>
-<<<<<<< HEAD
-        <link href="/web/static/lib/jquery.ui.timepicker/css/jquery-ui-timepicker-addon.css" rel="stylesheet"/>
-=======
-        <link href="/web/static/lib/jquery.ui.bootstrap/css/custom-theme/jquery-ui-1.9.0.custom.css" rel="stylesheet"/>
->>>>>>> 04becd1b
         <link href="/web/static/lib/jquery.ui.notify/css/ui.notify.css" rel="stylesheet"/>
         <link href="/web/static/lib/bootstrap/css/bootstrap.css" rel="stylesheet"/>
         <link href="/web/static/src/css/base.css" rel="stylesheet"/>
