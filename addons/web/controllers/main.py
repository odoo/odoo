# -*- coding: utf-8 -*-
# Part of Odoo. See LICENSE file for full copyright and licensing details.

import babel.messages.pofile
import base64
import datetime
import functools
import glob
import hashlib
import imghdr
import io
import itertools
import jinja2
import json
import logging
import operator
import os
import re
import sys
import tempfile
import time
import zlib

import werkzeug
import werkzeug.exceptions
import werkzeug.utils
import werkzeug.wrappers
import werkzeug.wsgi
from collections import OrderedDict
from werkzeug.urls import url_decode, iri_to_uri
from xml.etree import ElementTree
import unicodedata


import odoo
import odoo.modules.registry
from odoo.api import call_kw, Environment
from odoo.modules import get_module_path, get_resource_path
from odoo.tools import image_process, topological_sort, html_escape, pycompat
from odoo.tools.mimetypes import guess_mimetype
from odoo.tools.translate import _
from odoo.tools.misc import str2bool, xlwt, file_open
from odoo.tools.safe_eval import safe_eval
from odoo import http, tools
from odoo.http import content_disposition, dispatch_rpc, request, \
    serialize_exception as _serialize_exception, Response
from odoo.exceptions import AccessError, UserError, AccessDenied
from odoo.models import check_method_name
from odoo.service import db, security

_logger = logging.getLogger(__name__)

if hasattr(sys, 'frozen'):
    # When running on compiled windows binary, we don't have access to package loader.
    path = os.path.realpath(os.path.join(os.path.dirname(__file__), '..', 'views'))
    loader = jinja2.FileSystemLoader(path)
else:
    loader = jinja2.PackageLoader('odoo.addons.web', "views")

env = jinja2.Environment(loader=loader, autoescape=True)
env.filters["json"] = json.dumps

# 1 week cache for asset bundles as advised by Google Page Speed
BUNDLE_MAXAGE = 60 * 60 * 24 * 7

DBNAME_PATTERN = '^[a-zA-Z0-9][a-zA-Z0-9_.-]+$'

#----------------------------------------------------------
# Odoo Web helpers
#----------------------------------------------------------

db_list = http.db_list

db_monodb = http.db_monodb

def serialize_exception(f):
    @functools.wraps(f)
    def wrap(*args, **kwargs):
        try:
            return f(*args, **kwargs)
        except Exception as e:
            _logger.exception("An exception occured during an http request")
            se = _serialize_exception(e)
            error = {
                'code': 200,
                'message': "Odoo Server Error",
                'data': se
            }
            return werkzeug.exceptions.InternalServerError(json.dumps(error))
    return wrap

def redirect_with_hash(*args, **kw):
    """
        .. deprecated:: 8.0

        Use the ``http.redirect_with_hash()`` function instead.
    """
    return http.redirect_with_hash(*args, **kw)

def abort_and_redirect(url):
    r = request.httprequest
    response = werkzeug.utils.redirect(url, 302)
    response = r.app.get_response(r, response, explicit_session=False)
    werkzeug.exceptions.abort(response)

def ensure_db(redirect='/web/database/selector'):
    # This helper should be used in web client auth="none" routes
    # if those routes needs a db to work with.
    # If the heuristics does not find any database, then the users will be
    # redirected to db selector or any url specified by `redirect` argument.
    # If the db is taken out of a query parameter, it will be checked against
    # `http.db_filter()` in order to ensure it's legit and thus avoid db
    # forgering that could lead to xss attacks.
    db = request.params.get('db') and request.params.get('db').strip()

    # Ensure db is legit
    if db and db not in http.db_filter([db]):
        db = None

    if db and not request.session.db:
        # User asked a specific database on a new session.
        # That mean the nodb router has been used to find the route
        # Depending on installed module in the database, the rendering of the page
        # may depend on data injected by the database route dispatcher.
        # Thus, we redirect the user to the same page but with the session cookie set.
        # This will force using the database route dispatcher...
        r = request.httprequest
        url_redirect = werkzeug.urls.url_parse(r.base_url)
        if r.query_string:
            # in P3, request.query_string is bytes, the rest is text, can't mix them
            query_string = iri_to_uri(r.query_string)
            url_redirect = url_redirect.replace(query=query_string)
        request.session.db = db
        abort_and_redirect(url_redirect)

    # if db not provided, use the session one
    if not db and request.session.db and http.db_filter([request.session.db]):
        db = request.session.db

    # if no database provided and no database in session, use monodb
    if not db:
        db = db_monodb(request.httprequest)

    # if no db can be found til here, send to the database selector
    # the database selector will redirect to database manager if needed
    if not db:
        werkzeug.exceptions.abort(werkzeug.utils.redirect(redirect, 303))

    # always switch the session to the computed db
    if db != request.session.db:
        request.session.logout()
        abort_and_redirect(request.httprequest.url)

    request.session.db = db

def module_installed(environment):
    # Candidates module the current heuristic is the /static dir
    loadable = list(http.addons_manifest)

    # Retrieve database installed modules
    # TODO The following code should move to ir.module.module.list_installed_modules()
    Modules = environment['ir.module.module']
    domain = [('state','=','installed'), ('name','in', loadable)]
    modules = OrderedDict(
        (module.name, module.dependencies_id.mapped('name'))
        for module in Modules.search(domain)
    )

    sorted_modules = topological_sort(modules)
    return sorted_modules

def module_installed_bypass_session(dbname):
    try:
        registry = odoo.registry(dbname)
        with registry.cursor() as cr:
            return module_installed(
                environment=Environment(cr, odoo.SUPERUSER_ID, {}))
    except Exception:
        pass
    return {}

def module_boot(db=None):
    server_wide_modules = odoo.conf.server_wide_modules or []
    serverside = ['base', 'web']
    dbside = []
    for i in server_wide_modules:
        if i in http.addons_manifest and i not in serverside:
            serverside.append(i)
    monodb = db or db_monodb()
    if monodb:
        dbside = module_installed_bypass_session(monodb)
        dbside = [i for i in dbside if i not in serverside]
    addons = serverside + dbside
    return addons

def concat_xml(file_list):
    """Concatenate xml files

    :param list(str) file_list: list of files to check
    :returns: (concatenation_result, checksum)
    :rtype: (str, str)
    """
    checksum = hashlib.new('sha1')
    if not file_list:
        return '', checksum.hexdigest()

    root = None
    for fname in file_list:
        with open(fname, 'rb') as fp:
            contents = fp.read()
            checksum.update(contents)
            fp.seek(0)
            try:
                xml = ElementTree.parse(fp).getroot()
            except ElementTree.ParseError as e:
                _logger.error("Could not parse file %s: %s" % (fname, e.msg))
                raise e

        if root is None:
            root = ElementTree.Element(xml.tag)
        #elif root.tag != xml.tag:
        #    raise ValueError("Root tags missmatch: %r != %r" % (root.tag, xml.tag))

        for child in xml.getchildren():
            root.append(child)
    return ElementTree.tostring(root, 'utf-8'), checksum.hexdigest()

def fs2web(path):
    """convert FS path into web path"""
    return '/'.join(path.split(os.path.sep))

def manifest_glob(extension, addons=None, db=None, include_remotes=False):
    if addons is None:
        addons = module_boot(db=db)
    else:
        addons = addons.split(',')
    r = []
    for addon in addons:
        manifest = http.addons_manifest.get(addon, None)
        if not manifest:
            continue
        # ensure does not ends with /
        addons_path = os.path.join(manifest['addons_path'], '')[:-1]
        globlist = manifest.get(extension, [])
        for pattern in globlist:
            if pattern.startswith(('http://', 'https://', '//')):
                if include_remotes:
                    r.append((None, pattern))
            else:
                for path in glob.glob(os.path.normpath(os.path.join(addons_path, addon, pattern))):
                    r.append((path, fs2web(path[len(addons_path):])))
    return r

def manifest_list(extension, mods=None, db=None, debug=None):
    """ list resources to load specifying either:
    mods: a comma separated string listing modules
    db: a database name (return all installed modules in that database)
    """
    if debug is not None:
        _logger.warning("odoo.addons.web.main.manifest_list(): debug parameter is deprecated")
    files = manifest_glob(extension, addons=mods, db=db, include_remotes=True)
    return [wp for _fp, wp in files]

def get_last_modified(files):
    """ Returns the modification time of the most recently modified
    file provided

    :param list(str) files: names of files to check
    :return: most recent modification time amongst the fileset
    :rtype: datetime.datetime
    """
    files = list(files)
    if files:
        return max(datetime.datetime.fromtimestamp(os.path.getmtime(f))
                   for f in files)
    return datetime.datetime(1970, 1, 1)

def make_conditional(response, last_modified=None, etag=None, max_age=0):
    """ Makes the provided response conditional based upon the request,
    and mandates revalidation from clients

    Uses Werkzeug's own :meth:`ETagResponseMixin.make_conditional`, after
    setting ``last_modified`` and ``etag`` correctly on the response object

    :param response: Werkzeug response
    :type response: werkzeug.wrappers.Response
    :param datetime.datetime last_modified: last modification date of the response content
    :param str etag: some sort of checksum of the content (deep etag)
    :return: the response object provided
    :rtype: werkzeug.wrappers.Response
    """
    response.cache_control.must_revalidate = True
    response.cache_control.max_age = max_age
    if last_modified:
        response.last_modified = last_modified
    if etag:
        response.set_etag(etag)
    return response.make_conditional(request.httprequest)

def login_and_redirect(db, login, key, redirect_url='/web'):
    request.session.authenticate(db, login, key)
    return set_cookie_and_redirect(redirect_url)

def set_cookie_and_redirect(redirect_url):
    redirect = werkzeug.utils.redirect(redirect_url, 303)
    redirect.autocorrect_location_header = False
    return redirect

def clean_action(action):
    action.setdefault('flags', {})
    action_type = action.setdefault('type', 'ir.actions.act_window_close')
    if action_type == 'ir.actions.act_window':
        return fix_view_modes(action)
    return action

# I think generate_views,fix_view_modes should go into js ActionManager
def generate_views(action):
    """
    While the server generates a sequence called "views" computing dependencies
    between a bunch of stuff for views coming directly from the database
    (the ``ir.actions.act_window model``), it's also possible for e.g. buttons
    to return custom view dictionaries generated on the fly.

    In that case, there is no ``views`` key available on the action.

    Since the web client relies on ``action['views']``, generate it here from
    ``view_mode`` and ``view_id``.

    Currently handles two different cases:

    * no view_id, multiple view_mode
    * single view_id, single view_mode

    :param dict action: action descriptor dictionary to generate a views key for
    """
    view_id = action.get('view_id') or False
    if isinstance(view_id, (list, tuple)):
        view_id = view_id[0]

    # providing at least one view mode is a requirement, not an option
    view_modes = action['view_mode'].split(',')

    if len(view_modes) > 1:
        if view_id:
            raise ValueError('Non-db action dictionaries should provide '
                             'either multiple view modes or a single view '
                             'mode and an optional view id.\n\n Got view '
                             'modes %r and view id %r for action %r' % (
                view_modes, view_id, action))
        action['views'] = [(False, mode) for mode in view_modes]
        return
    action['views'] = [(view_id, view_modes[0])]

def fix_view_modes(action):
    """ For historical reasons, Odoo has weird dealings in relation to
    view_mode and the view_type attribute (on window actions):

    * one of the view modes is ``tree``, which stands for both list views
      and tree views
    * the choice is made by checking ``view_type``, which is either
      ``form`` for a list view or ``tree`` for an actual tree view

    This methods simply folds the view_type into view_mode by adding a
    new view mode ``list`` which is the result of the ``tree`` view_mode
    in conjunction with the ``form`` view_type.

    TODO: this should go into the doc, some kind of "peculiarities" section

    :param dict action: an action descriptor
    :returns: nothing, the action is modified in place
    """
    if not action.get('views'):
        generate_views(action)

    if action.pop('view_type', 'form') != 'form':
        return action

    if 'view_mode' in action:
        action['view_mode'] = ','.join(
            mode if mode != 'tree' else 'list'
            for mode in action['view_mode'].split(','))
    action['views'] = [
        [id, mode if mode != 'tree' else 'list']
        for id, mode in action['views']
    ]

    return action

def _local_web_translations(trans_file):
    messages = []
    try:
        with open(trans_file) as t_file:
            po = babel.messages.pofile.read_po(t_file)
    except Exception:
        return
    for x in po:
        if x.id and x.string and "openerp-web" in x.auto_comments:
            messages.append({'id': x.id, 'string': x.string})
    return messages

def xml2json_from_elementtree(el, preserve_whitespaces=False):
    """ xml2json-direct
    Simple and straightforward XML-to-JSON converter in Python
    New BSD Licensed
    http://code.google.com/p/xml2json-direct/
    """
    res = {}
    if el.tag[0] == "{":
        ns, name = el.tag.rsplit("}", 1)
        res["tag"] = name
        res["namespace"] = ns[1:]
    else:
        res["tag"] = el.tag
    res["attrs"] = {}
    for k, v in el.items():
        res["attrs"][k] = v
    kids = []
    if el.text and (preserve_whitespaces or el.text.strip() != ''):
        kids.append(el.text)
    for kid in el:
        kids.append(xml2json_from_elementtree(kid, preserve_whitespaces))
        if kid.tail and (preserve_whitespaces or kid.tail.strip() != ''):
            kids.append(kid.tail)
    res["children"] = kids
    return res

#----------------------------------------------------------
# Odoo Web web Controllers
#----------------------------------------------------------
class Home(http.Controller):

    @http.route('/', type='http', auth="none")
    def index(self, s_action=None, db=None, **kw):
        return http.local_redirect('/web', query=request.params, keep_hash=True)

    # ideally, this route should be `auth="user"` but that don't work in non-monodb mode.
    @http.route('/web', type='http', auth="none")
    def web_client(self, s_action=None, **kw):
        ensure_db()
        if not request.session.uid:
            return werkzeug.utils.redirect('/web/login', 303)
        if kw.get('redirect'):
            return werkzeug.utils.redirect(kw.get('redirect'), 303)

        request.uid = request.session.uid
        try:
            context = request.env['ir.http'].webclient_rendering_context()
            response = request.render('web.webclient_bootstrap', qcontext=context)
            response.headers['X-Frame-Options'] = 'DENY'
            return response
        except AccessError:
            return werkzeug.utils.redirect('/web/login?error=access')

    @http.route('/web/dbredirect', type='http', auth="none")
    def web_db_redirect(self, redirect='/', **kw):
        ensure_db()
        return werkzeug.utils.redirect(redirect, 303)

    def _login_redirect(self, uid, redirect=None):
        return redirect if redirect else '/web'

    @http.route('/web/login', type='http', auth="none", sitemap=False)
    def web_login(self, redirect=None, **kw):
        ensure_db()
        request.params['login_success'] = False
        if request.httprequest.method == 'GET' and redirect and request.session.uid:
            return http.redirect_with_hash(redirect)

        if not request.uid:
            request.uid = odoo.SUPERUSER_ID

        values = request.params.copy()
        try:
            values['databases'] = http.db_list()
        except odoo.exceptions.AccessDenied:
            values['databases'] = None

        if request.httprequest.method == 'POST':
            old_uid = request.uid
            try:
                uid = request.session.authenticate(request.session.db, request.params['login'], request.params['password'])
                request.params['login_success'] = True
                return http.redirect_with_hash(self._login_redirect(uid, redirect=redirect))
            except odoo.exceptions.AccessDenied as e:
                request.uid = old_uid
                if e.args == odoo.exceptions.AccessDenied().args:
                    values['error'] = _("Wrong login/password")
                else:
                    values['error'] = e.args[0]
        else:
            if 'error' in request.params and request.params.get('error') == 'access':
                values['error'] = _('Only employee can access this database. Please contact the administrator.')

        if 'login' not in values and request.session.get('auth_login'):
            values['login'] = request.session.get('auth_login')

        if not odoo.tools.config['list_db']:
            values['disable_database_manager'] = True

        # otherwise no real way to test debug mode in template as ?debug =>
        # values['debug'] = '' but that's also the fallback value when
        # missing variables in qweb
        if 'debug' in values:
            values['debug'] = True

        response = request.render('web.login', values)
        response.headers['X-Frame-Options'] = 'DENY'
        return response

    @http.route('/web/become', type='http', auth='user', sitemap=False)
    def switch_to_admin(self):
        uid = request.env.user.id
        if request.env.user._is_system():
            uid = request.session.uid = odoo.SUPERUSER_ID
            request.env['res.users']._invalidate_session_cache()
            request.session.session_token = security.compute_session_token(request.session, request.env)

        return http.local_redirect(self._login_redirect(uid), keep_hash=True)

class WebClient(http.Controller):

    @http.route('/web/webclient/csslist', type='json', auth="none")
    def csslist(self, mods=None):
        return manifest_list('css', mods=mods)

    @http.route('/web/webclient/jslist', type='json', auth="none")
    def jslist(self, mods=None):
        return manifest_list('js', mods=mods)

    @http.route('/web/webclient/locale/<string:lang>', type='http', auth="none")
    def load_locale(self, lang):
        magic_file_finding = [lang.replace("_", '-').lower(), lang.split('_')[0]]
        for code in magic_file_finding:
            try:
                return http.Response(
                    werkzeug.wsgi.wrap_file(
                        request.httprequest.environ,
                        file_open('web/static/lib/moment/locale/%s.js' % code, 'rb')
                    ),
                    content_type='application/javascript; charset=utf-8',
                    headers=[('Cache-Control', 'max-age=36000')],
                    direct_passthrough=True,
                )
            except IOError:
                _logger.debug("No moment locale for code %s", code)

        return request.make_response("", headers=[
            ('Content-Type', 'application/javascript'),
            ('Cache-Control', 'max-age=36000'),
        ])

    @http.route('/web/webclient/qweb', type='http', auth="none", cors="*")
    def qweb(self, mods=None, db=None):
        files = [f[0] for f in manifest_glob('qweb', addons=mods, db=db)]
        last_modified = get_last_modified(files)
        if request.httprequest.if_modified_since and request.httprequest.if_modified_since >= last_modified:
            return werkzeug.wrappers.Response(status=304)

        content, checksum = concat_xml(files)

        return make_conditional(
            request.make_response(content, [('Content-Type', 'text/xml')]),
            last_modified, checksum)

    @http.route('/web/webclient/bootstrap_translations', type='json', auth="none")
    def bootstrap_translations(self, mods):
        """ Load local translations from *.po files, as a temporary solution
            until we have established a valid session. This is meant only
            for translating the login page and db management chrome, using
            the browser's language. """
        # For performance reasons we only load a single translation, so for
        # sub-languages (that should only be partially translated) we load the
        # main language PO instead - that should be enough for the login screen.
        lang = request.lang.split('_')[0]

        translations_per_module = {}
        for addon_name in mods:
            if http.addons_manifest[addon_name].get('bootstrap'):
                addons_path = http.addons_manifest[addon_name]['addons_path']
                f_name = os.path.join(addons_path, addon_name, "i18n", lang + ".po")
                if not os.path.exists(f_name):
                    continue
                translations_per_module[addon_name] = {'messages': _local_web_translations(f_name)}

        return {"modules": translations_per_module,
                "lang_parameters": None}

    @http.route('/web/webclient/translations', type='json', auth="none")
    def translations(self, mods=None, lang=None):
        request.disable_db = False
        if mods is None:
            mods = [x['name'] for x in request.env['ir.module.module'].sudo().search_read(
                [('state', '=', 'installed')], ['name'])]
        if lang is None:
            lang = request.context["lang"]
        langs = request.env['res.lang'].sudo().search([("code", "=", lang)])
        lang_params = None
        if langs:
            lang_params = langs.read([
                "name", "direction", "date_format", "time_format",
                "grouping", "decimal_point", "thousands_sep", "week_start"])[0]
            lang_params['week_start'] = int(lang_params['week_start'])

        # Regional languages (ll_CC) must inherit/override their parent lang (ll), but this is
        # done server-side when the language is loaded, so we only need to load the user's lang.
        translations_per_module = {}
        messages = request.env['ir.translation'].sudo().search_read([
            ('module', 'in', mods), ('lang', '=', lang),
            ('comments', 'like', 'openerp-web'), ('value', '!=', False),
            ('value', '!=', '')],
            ['module', 'src', 'value', 'lang'], order='module')
        for mod, msg_group in itertools.groupby(messages, key=operator.itemgetter('module')):
            translations_per_module.setdefault(mod, {'messages': []})
            translations_per_module[mod]['messages'].extend({
                'id': m['src'],
                'string': m['value']}
                for m in msg_group)
        return {
            'lang_parameters': lang_params,
            'modules': translations_per_module,
            'multi_lang': len(request.env['res.lang'].sudo().get_installed()) > 1,
        }

    @http.route('/web/webclient/version_info', type='json', auth="none")
    def version_info(self):
        return odoo.service.common.exp_version()

    @http.route('/web/tests', type='http', auth="user")
    def test_suite(self, mod=None, **kwargs):
        return request.render('web.qunit_suite')

    @http.route('/web/tests/mobile', type='http', auth="none")
    def test_mobile_suite(self, mod=None, **kwargs):
        return request.render('web.qunit_mobile_suite')

    @http.route('/web/benchmarks', type='http', auth="none")
    def benchmarks(self, mod=None, **kwargs):
        return request.render('web.benchmark_suite')


class Proxy(http.Controller):

    @http.route('/web/proxy/post/<path:path>', type='http', auth='user', methods=['GET'])
    def post(self, path):
        """Effectively execute a POST request that was hooked through user login"""
        with request.session.load_request_data() as data:
            if not data:
                raise werkzeug.exceptions.BadRequest()
            from werkzeug.test import Client
            from werkzeug.wrappers import BaseResponse
            base_url = request.httprequest.base_url
            query_string = request.httprequest.query_string
            client = Client(request.httprequest.app, BaseResponse)
            headers = {'X-Openerp-Session-Id': request.session.sid}
            return client.post('/' + path, base_url=base_url, query_string=query_string,
                               headers=headers, data=data)

class Database(http.Controller):

    def _render_template(self, **d):
        d.setdefault('manage',True)
        d['insecure'] = odoo.tools.config.verify_admin_password('admin')
        d['list_db'] = odoo.tools.config['list_db']
        d['langs'] = odoo.service.db.exp_list_lang()
        d['countries'] = odoo.service.db.exp_list_countries()
        d['pattern'] = DBNAME_PATTERN
        # databases list
        d['databases'] = []
        try:
            d['databases'] = http.db_list()
            d['incompatible_databases'] = odoo.service.db.list_db_incompatible(d['databases'])
        except odoo.exceptions.AccessDenied:
            monodb = db_monodb()
            if monodb:
                d['databases'] = [monodb]
        return env.get_template("database_manager.html").render(d)

    @http.route('/web/database/selector', type='http', auth="none")
    def selector(self, **kw):
        request._cr = None
        return self._render_template(manage=False)

    @http.route('/web/database/manager', type='http', auth="none")
    def manager(self, **kw):
        request._cr = None
        return self._render_template()

    @http.route('/web/database/create', type='http', auth="none", methods=['POST'], csrf=False)
    def create(self, master_pwd, name, lang, password, **post):
        try:
            if not re.match(DBNAME_PATTERN, name):
                raise Exception(_('Invalid database name. Only alphanumerical characters, underscore, hyphen and dot are allowed.'))
            # country code could be = "False" which is actually True in python
            country_code = post.get('country_code') or False
            dispatch_rpc('db', 'create_database', [master_pwd, name, bool(post.get('demo')), lang, password, post['login'], country_code, post['phone']])
            request.session.authenticate(name, post['login'], password)
            return http.local_redirect('/web/')
        except Exception as e:
            error = "Database creation error: %s" % (str(e) or repr(e))
        return self._render_template(error=error)

    @http.route('/web/database/duplicate', type='http', auth="none", methods=['POST'], csrf=False)
    def duplicate(self, master_pwd, name, new_name):
        try:
            if not re.match(DBNAME_PATTERN, new_name):
                raise Exception(_('Invalid database name. Only alphanumerical characters, underscore, hyphen and dot are allowed.'))
            dispatch_rpc('db', 'duplicate_database', [master_pwd, name, new_name])
            return http.local_redirect('/web/database/manager')
        except Exception as e:
            error = "Database duplication error: %s" % (str(e) or repr(e))
            return self._render_template(error=error)

    @http.route('/web/database/drop', type='http', auth="none", methods=['POST'], csrf=False)
    def drop(self, master_pwd, name):
        try:
            dispatch_rpc('db','drop', [master_pwd, name])
            request._cr = None  # dropping a database leads to an unusable cursor
            return http.local_redirect('/web/database/manager')
        except Exception as e:
            error = "Database deletion error: %s" % (str(e) or repr(e))
            return self._render_template(error=error)

    @http.route('/web/database/backup', type='http', auth="none", methods=['POST'], csrf=False)
    def backup(self, master_pwd, name, backup_format = 'zip'):
        try:
            odoo.service.db.check_super(master_pwd)
            ts = datetime.datetime.utcnow().strftime("%Y-%m-%d_%H-%M-%S")
            filename = "%s_%s.%s" % (name, ts, backup_format)
            headers = [
                ('Content-Type', 'application/octet-stream; charset=binary'),
                ('Content-Disposition', content_disposition(filename)),
            ]
            dump_stream = odoo.service.db.dump_db(name, None, backup_format)
            response = werkzeug.wrappers.Response(dump_stream, headers=headers, direct_passthrough=True)
            return response
        except Exception as e:
            _logger.exception('Database.backup')
            error = "Database backup error: %s" % (str(e) or repr(e))
            return self._render_template(error=error)

    @http.route('/web/database/restore', type='http', auth="none", methods=['POST'], csrf=False)
    def restore(self, master_pwd, backup_file, name, copy=False):
        try:
            data_file = None
            db.check_super(master_pwd)
            with tempfile.NamedTemporaryFile(delete=False) as data_file:
                backup_file.save(data_file)
            db.restore_db(name, data_file.name, str2bool(copy))
            return http.local_redirect('/web/database/manager')
        except Exception as e:
            error = "Database restore error: %s" % (str(e) or repr(e))
            return self._render_template(error=error)
        finally:
            if data_file:
                os.unlink(data_file.name)

    @http.route('/web/database/change_password', type='http', auth="none", methods=['POST'], csrf=False)
    def change_password(self, master_pwd, master_pwd_new):
        try:
            dispatch_rpc('db', 'change_admin_password', [master_pwd, master_pwd_new])
            return http.local_redirect('/web/database/manager')
        except Exception as e:
            error = "Master password update error: %s" % (str(e) or repr(e))
            return self._render_template(error=error)

    @http.route('/web/database/list', type='json', auth='none')
    def list(self):
        """
        Used by Mobile application for listing database
        :return: List of databases
        :rtype: list
        """
        return http.db_list()

class Session(http.Controller):

    @http.route('/web/session/get_session_info', type='json', auth="none")
    def get_session_info(self):
        request.session.check_security()
        request.uid = request.session.uid
        request.disable_db = False
        return request.env['ir.http'].session_info()

    @http.route('/web/session/authenticate', type='json', auth="none")
    def authenticate(self, db, login, password, base_location=None):
        request.session.authenticate(db, login, password)
        return request.env['ir.http'].session_info()

    @http.route('/web/session/change_password', type='json', auth="user")
    def change_password(self, fields):
        old_password, new_password,confirm_password = operator.itemgetter('old_pwd', 'new_password','confirm_pwd')(
            {f['name']: f['value'] for f in fields})
        if not (old_password.strip() and new_password.strip() and confirm_password.strip()):
            return {'error':_('You cannot leave any password empty.'),'title': _('Change Password')}
        if new_password != confirm_password:
            return {'error': _('The new password and its confirmation must be identical.'),'title': _('Change Password')}

        msg = _("Error, password not changed !")
        try:
            if request.env['res.users'].change_password(old_password, new_password):
                return {'new_password':new_password}
        except UserError as e:
            msg = e.name
        except AccessDenied as e:
            msg = e.args[0]
            if msg == AccessDenied().args[0]:
                msg = _('The old password you provided is incorrect, your password was not changed.')
        return {'title': _('Change Password'), 'error': msg}

    @http.route('/web/session/get_lang_list', type='json', auth="none")
    def get_lang_list(self):
        try:
            return dispatch_rpc('db', 'list_lang', []) or []
        except Exception as e:
            return {"error": e, "title": _("Languages")}

    @http.route('/web/session/modules', type='json', auth="user")
    def modules(self):
        # return all installed modules. Web client is smart enough to not load a module twice
        return module_installed(environment=request.env(user=odoo.SUPERUSER_ID))

    @http.route('/web/session/save_session_action', type='json', auth="user")
    def save_session_action(self, the_action):
        """
        This method store an action object in the session object and returns an integer
        identifying that action. The method get_session_action() can be used to get
        back the action.

        :param the_action: The action to save in the session.
        :type the_action: anything
        :return: A key identifying the saved action.
        :rtype: integer
        """
        return request.session.save_action(the_action)

    @http.route('/web/session/get_session_action', type='json', auth="user")
    def get_session_action(self, key):
        """
        Gets back a previously saved action. This method can return None if the action
        was saved since too much time (this case should be handled in a smart way).

        :param key: The key given by save_session_action()
        :type key: integer
        :return: The saved action or None.
        :rtype: anything
        """
        return request.session.get_action(key)

    @http.route('/web/session/check', type='json', auth="user")
    def check(self):
        request.session.check_security()
        return None

    @http.route('/web/session/account', type='json', auth="user")
    def account(self):
        ICP = request.env['ir.config_parameter'].sudo()
        params = {
            'response_type': 'token',
            'client_id': ICP.get_param('database.uuid') or '',
            'state': json.dumps({'d': request.db, 'u': ICP.get_param('web.base.url')}),
            'scope': 'userinfo',
        }
        return 'https://accounts.odoo.com/oauth2/auth?' + werkzeug.url_encode(params)

    @http.route('/web/session/destroy', type='json', auth="user")
    def destroy(self):
        request.session.logout()

    @http.route('/web/session/logout', type='http', auth="none")
    def logout(self, redirect='/web'):
        request.session.logout(keep_db=True)
        return werkzeug.utils.redirect(redirect, 303)


class DataSet(http.Controller):

    @http.route('/web/dataset/search_read', type='json', auth="user")
    def search_read(self, model, fields=False, offset=0, limit=False, domain=None, sort=None):
        return self.do_search_read(model, fields, offset, limit, domain, sort)

    def do_search_read(self, model, fields=False, offset=0, limit=False, domain=None, sort=None):
        """ Performs a search() followed by a read() (if needed) using the
        provided search criteria

        :param str model: the name of the model to search on
        :param fields: a list of the fields to return in the result records
        :type fields: [str]
        :param int offset: from which index should the results start being returned
        :param int limit: the maximum number of records to return
        :param list domain: the search domain for the query
        :param list sort: sorting directives
        :returns: A structure (dict) with two keys: ids (all the ids matching
                  the (domain, context) pair) and records (paginated records
                  matching fields selection set)
        :rtype: list
        """
        Model = request.env[model]
        return Model.web_search_read(domain, fields, offset=offset, limit=limit, order=sort)

    @http.route('/web/dataset/load', type='json', auth="user")
    def load(self, model, id, fields):
        value = {}
        r = request.env[model].browse([id]).read()
        if r:
            value = r[0]
        return {'value': value}

    def call_common(self, model, method, args, domain_id=None, context_id=None):
        return self._call_kw(model, method, args, {})

    def _call_kw(self, model, method, args, kwargs):
        check_method_name(method)
        return call_kw(request.env[model], method, args, kwargs)

    @http.route('/web/dataset/call', type='json', auth="user")
    def call(self, model, method, args, domain_id=None, context_id=None):
        return self._call_kw(model, method, args, {})

    @http.route(['/web/dataset/call_kw', '/web/dataset/call_kw/<path:path>'], type='json', auth="user")
    def call_kw(self, model, method, args, kwargs, path=None):
        return self._call_kw(model, method, args, kwargs)

    @http.route('/web/dataset/call_button', type='json', auth="user")
    def call_button(self, model, method, args, kwargs):
        action = self._call_kw(model, method, args, kwargs)
        if isinstance(action, dict) and action.get('type') != '':
            return clean_action(action)
        return False

    @http.route('/web/dataset/resequence', type='json', auth="user")
    def resequence(self, model, ids, field='sequence', offset=0):
        """ Re-sequences a number of records in the model, by their ids

        The re-sequencing starts at the first model of ``ids``, the sequence
        number is incremented by one after each record and starts at ``offset``

        :param ids: identifiers of the records to resequence, in the new sequence order
        :type ids: list(id)
        :param str field: field used for sequence specification, defaults to
                          "sequence"
        :param int offset: sequence number for first record in ``ids``, allows
                           starting the resequencing from an arbitrary number,
                           defaults to ``0``
        """
        m = request.env[model]
        if not m.fields_get([field]):
            return False
        # python 2.6 has no start parameter
        for i, record in enumerate(m.browse(ids)):
            record.write({field: i + offset})
        return True

class View(http.Controller):

    @http.route('/web/view/edit_custom', type='json', auth="user")
    def edit_custom(self, custom_id, arch):
        """
        Edit a custom view

        :param int custom_id: the id of the edited custom view
        :param str arch: the edited arch of the custom view
        :returns: dict with acknowledged operation (result set to True)
        """
        custom_view = request.env['ir.ui.view.custom'].browse(custom_id)
        custom_view.write({ 'arch': arch })
        return {'result': True}

class Binary(http.Controller):

    def placeholder(self, image='placeholder.png'):
        return tools.file_open(get_resource_path('web', 'static/src/img', image), 'rb').read()

    @http.route(['/web/content',
        '/web/content/<string:xmlid>',
        '/web/content/<string:xmlid>/<string:filename>',
        '/web/content/<int:id>',
        '/web/content/<int:id>/<string:filename>',
        '/web/content/<int:id>-<string:unique>',
        '/web/content/<int:id>-<string:unique>/<string:filename>',
        '/web/content/<int:id>-<string:unique>/<path:extra>/<string:filename>',
        '/web/content/<string:model>/<int:id>/<string:field>',
        '/web/content/<string:model>/<int:id>/<string:field>/<string:filename>'], type='http', auth="public")
    def content_common(self, xmlid=None, model='ir.attachment', id=None, field='datas',
                       filename=None, filename_field='datas_fname', unique=None, mimetype=None,
                       download=None, data=None, token=None, access_token=None, **kw):

        status, headers, content = request.env['ir.http'].binary_content(
            xmlid=xmlid, model=model, id=id, field=field, unique=unique, filename=filename,
            filename_field=filename_field, download=download, mimetype=mimetype, access_token=access_token)

        if status != 200:
            return request.env['ir.http']._response_by_status(status, headers, content)
        else:
            content_base64 = base64.b64decode(content)
            headers.append(('Content-Length', len(content_base64)))
            response = request.make_response(content_base64, headers)
        if token:
            response.set_cookie('fileToken', token)
        return response

    @http.route(['/web/partner_image',
        '/web/partner_image/<int:rec_id>',
        '/web/partner_image/<int:rec_id>/<string:field>',
        '/web/partner_image/<int:rec_id>/<string:field>/<string:model>/'], type='http', auth="public")
    def content_image_partner(self, rec_id, field='image_small', model='res.partner', **kwargs):
        # other kwargs are ignored on purpose
        return self._content_image(id=rec_id, model='res.partner', field=field,
            placeholder='user_placeholder.jpg')

    @http.route(['/web/image',
        '/web/image/<string:xmlid>',
        '/web/image/<string:xmlid>/<string:filename>',
        '/web/image/<string:xmlid>/<int:width>x<int:height>',
        '/web/image/<string:xmlid>/<int:width>x<int:height>/<string:filename>',
        '/web/image/<string:model>/<int:id>/<string:field>',
        '/web/image/<string:model>/<int:id>/<string:field>/<string:filename>',
        '/web/image/<string:model>/<int:id>/<string:field>/<int:width>x<int:height>',
        '/web/image/<string:model>/<int:id>/<string:field>/<int:width>x<int:height>/<string:filename>',
        '/web/image/<int:id>',
        '/web/image/<int:id>/<string:filename>',
        '/web/image/<int:id>/<int:width>x<int:height>',
        '/web/image/<int:id>/<int:width>x<int:height>/<string:filename>',
        '/web/image/<int:id>-<string:unique>',
        '/web/image/<int:id>-<string:unique>/<string:filename>',
        '/web/image/<int:id>-<string:unique>/<int:width>x<int:height>',
        '/web/image/<int:id>-<string:unique>/<int:width>x<int:height>/<string:filename>'], type='http', auth="public")
    def content_image(self, xmlid=None, model='ir.attachment', id=None, field='datas',
                      filename_field='datas_fname', unique=None, filename=None, mimetype=None,
<<<<<<< HEAD
                      download=None, width=0, height=0, crop=False, access_token=None,
                      placeholder='placeholder.png', **kwargs):
        status, headers, image_base64 = request.env['ir.http'].binary_content(
=======
                      download=None, width=0, height=0, crop=False, access_token=None, avoid_if_small=False,
                      upper_limit=False, **kwargs):
        # other kwargs are ignored on purpose
        return self._content_image(xmlid=xmlid, model=model, id=id, field=field,
            filename_field=filename_field, unique=unique, filename=filename, mimetype=mimetype,
            download=download, width=width, height=height, crop=crop, access_token=access_token,
            avoid_if_small=avoid_if_small, upper_limit=upper_limit)

    def _content_image(self, xmlid=None, model='ir.attachment', id=None, field='datas',
                       filename_field='datas_fname', unique=None, filename=None, mimetype=None,
                       download=None, width=0, height=0, crop=False, access_token=None, avoid_if_small=False,
                       upper_limit=False, placeholder='placeholder.png', **kwargs):
        status, headers, content = request.env['ir.http'].binary_content(
>>>>>>> 60e71302
            xmlid=xmlid, model=model, id=id, field=field, unique=unique, filename=filename,
            filename_field=filename_field, download=download, mimetype=mimetype,
            default_mimetype='image/png', access_token=access_token)

        if status == 301 or (status != 200 and download):
            return request.env['ir.http']._response_by_status(status, headers, image_base64)
        if not image_base64:
            image_base64 = base64.b64encode(self.placeholder(image=placeholder))
            if not (width or height):
                width, height = odoo.tools.image_guess_size_from_field_name(field)

        image_base64 = image_process(image_base64, (width, height), crop=crop)

        content = base64.b64decode(image_base64)
        headers = http.set_safe_image_headers(headers, content)
        response = request.make_response(content, headers)
        response.status_code = status
        return response

    # backward compatibility
    @http.route(['/web/binary/image'], type='http', auth="public")
    def content_image_backward_compatibility(self, model, id, field, resize=None, **kw):
        width = None
        height = None
        if resize:
            width, height = resize.split(",")
        return self.content_image(model=model, id=id, field=field, width=width, height=height)


    @http.route('/web/binary/upload', type='http', auth="user")
    @serialize_exception
    def upload(self, callback, ufile):
        # TODO: might be useful to have a configuration flag for max-length file uploads
        out = """<script language="javascript" type="text/javascript">
                    var win = window.top.window;
                    win.jQuery(win).trigger(%s, %s);
                </script>"""
        try:
            data = ufile.read()
            args = [len(data), ufile.filename,
                    ufile.content_type, base64.b64encode(data)]
        except Exception as e:
            args = [False, str(e)]
        return out % (json.dumps(callback), json.dumps(args))

    @http.route('/web/binary/upload_attachment', type='http', auth="user")
    @serialize_exception
    def upload_attachment(self, callback, model, id, ufile):
        files = request.httprequest.files.getlist('ufile')
        Model = request.env['ir.attachment']
        out = """<script language="javascript" type="text/javascript">
                    var win = window.top.window;
                    win.jQuery(win).trigger(%s, %s);
                </script>"""
        args = []
        for ufile in files:

            filename = ufile.filename
            if request.httprequest.user_agent.browser == 'safari':
                # Safari sends NFD UTF-8 (where é is composed by 'e' and [accent])
                # we need to send it the same stuff, otherwise it'll fail
                filename = unicodedata.normalize('NFD', ufile.filename)

            try:
                attachment = Model.create({
                    'name': filename,
                    'datas': base64.encodestring(ufile.read()),
                    'datas_fname': filename,
                    'res_model': model,
                    'res_id': int(id)
                })
                attachment._post_add_create()
            except Exception:
                args.append({'error': _("Something horrible happened")})
                _logger.exception("Fail to upload attachment %s" % ufile.filename)
            else:
                args.append({
                    'filename': filename,
                    'mimetype': ufile.content_type,
                    'id': attachment.id,
                    'size': attachment.file_size
                })
        return out % (json.dumps(callback), json.dumps(args))

    @http.route([
        '/web/binary/company_logo',
        '/logo',
        '/logo.png',
    ], type='http', auth="none", cors="*")
    def company_logo(self, dbname=None, **kw):
        imgname = 'logo'
        imgext = '.png'
        placeholder = functools.partial(get_resource_path, 'web', 'static', 'src', 'img')
        uid = None
        if request.session.db:
            dbname = request.session.db
            uid = request.session.uid
        elif dbname is None:
            dbname = db_monodb()

        if not uid:
            uid = odoo.SUPERUSER_ID

        if not dbname:
            response = http.send_file(placeholder(imgname + imgext))
        else:
            try:
                # create an empty registry
                registry = odoo.modules.registry.Registry(dbname)
                with registry.cursor() as cr:
                    company = int(kw['company']) if kw and kw.get('company') else False
                    if company:
                        cr.execute("""SELECT logo_web, write_date
                                        FROM res_company
                                       WHERE id = %s
                                   """, (company,))
                    else:
                        cr.execute("""SELECT c.logo_web, c.write_date
                                        FROM res_users u
                                   LEFT JOIN res_company c
                                          ON c.id = u.company_id
                                       WHERE u.id = %s
                                   """, (uid,))
                    row = cr.fetchone()
                    if row and row[0]:
                        image_base64 = base64.b64decode(row[0])
                        image_data = io.BytesIO(image_base64)
                        mimetype = guess_mimetype(image_base64, default='image/png')
                        imgext = '.' + mimetype.split('/')[1]
                        if imgext == '.svg+xml':
                            imgext = '.svg'
                        response = http.send_file(image_data, filename=imgname + imgext, mimetype=mimetype, mtime=row[1])
                    else:
                        response = http.send_file(placeholder('nologo.png'))
            except Exception:
                response = http.send_file(placeholder(imgname + imgext))

        return response

    @http.route(['/web/sign/get_fonts','/web/sign/get_fonts/<string:fontname>'], type='json', auth='public')
    def get_fonts(self, fontname=None):
        """This route will return a list of base64 encoded fonts.

        Those fonts will be proposed to the user when creating a signature
        using mode 'auto'.

        :return: base64 encoded fonts
        :rtype: list
        """


        fonts = []
        if fontname:
            module_path = get_module_path('web')
            fonts_folder_path = os.path.join(module_path, 'static/src/fonts/sign/')
            module_resource_path = get_resource_path('web', 'static/src/fonts/sign/' + fontname)
            if fonts_folder_path and module_resource_path:
                fonts_folder_path = os.path.join(os.path.normpath(fonts_folder_path), '')
                module_resource_path = os.path.normpath(module_resource_path)
                if module_resource_path.startswith(fonts_folder_path):
                    with file_open(module_resource_path, 'rb') as font_file:
                        font = base64.b64encode(font_file.read())
                        fonts.append(font)
        else:
            current_dir = os.path.dirname(os.path.abspath(__file__))
            fonts_directory = os.path.join(current_dir, '..', 'static', 'src', 'fonts', 'sign')
            font_filenames = sorted(os.listdir(fonts_directory))

            for filename in font_filenames:
                font_file = open(os.path.join(fonts_directory, filename), 'rb')
                font = base64.b64encode(font_file.read())
                fonts.append(font)
        return fonts

class Action(http.Controller):

    @http.route('/web/action/load', type='json', auth="user")
    def load(self, action_id, additional_context=None):
        Actions = request.env['ir.actions.actions']
        value = False
        try:
            action_id = int(action_id)
        except ValueError:
            try:
                action = request.env.ref(action_id)
                assert action._name.startswith('ir.actions.')
                action_id = action.id
            except Exception:
                action_id = 0   # force failed read

        base_action = Actions.browse([action_id]).read(['type'])
        if base_action:
            ctx = dict(request.context)
            action_type = base_action[0]['type']
            if action_type == 'ir.actions.report':
                ctx.update({'bin_size': True})
            if additional_context:
                ctx.update(additional_context)
            request.context = ctx
            action = request.env[action_type].browse([action_id]).read()
            if action:
                value = clean_action(action[0])
        return value

    @http.route('/web/action/run', type='json', auth="user")
    def run(self, action_id):
        result = request.env['ir.actions.server'].browse([action_id]).run()
        return clean_action(result) if result else False

class Export(http.Controller):

    @http.route('/web/export/formats', type='json', auth="user")
    def formats(self):
        """ Returns all valid export formats

        :returns: for each export format, a pair of identifier and printable name
        :rtype: [(str, str)]
        """
        return [
            {'tag': 'xls', 'label': 'Excel', 'error': None if xlwt else "XLWT 1.3.0 required"},
            {'tag': 'csv', 'label': 'CSV'},
        ]

    def fields_get(self, model):
        Model = request.env[model]
        fields = Model.fields_get()
        return fields

    @http.route('/web/export/get_fields', type='json', auth="user")
    def get_fields(self, model, prefix='', parent_name= '',
                   import_compat=True, parent_field_type=None,
                   parent_field=None, exclude=None):

        if import_compat and parent_field_type in ['many2one', 'many2many']:
            fields = self.fields_get(model)
            fields = {k: v for k, v in fields.items() if k in ['id', 'name']}
        else:
            fields = self.fields_get(model)

        if not import_compat:
            fields['.id'] = fields.pop('id', {'string': 'ID'})
        else:
            fields['id']['string'] = _('External ID')

        if parent_field:
            parent_field['string'] = _('External ID')
            fields['id'] = parent_field

        fields_sequence = sorted(fields.items(),
            key=lambda field: (field[0] not in ['id', '.id', 'display_name', 'name'], odoo.tools.ustr(field[1].get('string', ''))))

        records = []
        for field_name, field in fields_sequence:
            if import_compat and not field_name == 'id':
                if exclude and field_name in exclude:
                    continue
                if field.get('readonly'):
                    # If none of the field's states unsets readonly, skip the field
                    if all(dict(attrs).get('readonly', True)
                           for attrs in field.get('states', {}).values()):
                        continue
            if not field.get('exportable', True):
                continue

            id = prefix + (prefix and '/'or '') + field_name
            if field_name == 'name' and import_compat and parent_field_type in ['many2one', 'many2many']:
                # Add name field when expand m2o and m2m fields in import-compatible mode
                id = prefix
            name = parent_name + (parent_name and '/' or '') + field['string']
            record = {'id': id, 'string': name,
                      'value': id, 'children': False,
                      'field_type': field.get('type'),
                      'required': field.get('required'),
                      'relation_field': field.get('relation_field')}
            records.append(record)

            if len(id.split('/')) < 3 and 'relation' in field:
                ref = field.pop('relation')
                record['value'] += '/id'
                record['params'] = {'model': ref, 'prefix': id, 'name': name, 'parent_field': field}
                record['children'] = True

        return records

    @http.route('/web/export/namelist', type='json', auth="user")
    def namelist(self, model, export_id):
        # TODO: namelist really has no reason to be in Python (although itertools.groupby helps)
        export = request.env['ir.exports'].browse([export_id]).read()[0]
        export_fields_list = request.env['ir.exports.line'].browse(export['export_fields']).read()

        fields_data = self.fields_info(
            model, [f['name'] for f in export_fields_list])

        return [
            {'name': field['name'], 'label': fields_data[field['name']]}
            for field in export_fields_list
        ]

    def fields_info(self, model, export_fields):
        info = {}
        fields = self.fields_get(model)
        if ".id" in export_fields:
            fields['.id'] = fields.get('id', {'string': 'ID'})

        # To make fields retrieval more efficient, fetch all sub-fields of a
        # given field at the same time. Because the order in the export list is
        # arbitrary, this requires ordering all sub-fields of a given field
        # together so they can be fetched at the same time
        #
        # Works the following way:
        # * sort the list of fields to export, the default sorting order will
        #   put the field itself (if present, for xmlid) and all of its
        #   sub-fields right after it
        # * then, group on: the first field of the path (which is the same for
        #   a field and for its subfields and the length of splitting on the
        #   first '/', which basically means grouping the field on one side and
        #   all of the subfields on the other. This way, we have the field (for
        #   the xmlid) with length 1, and all of the subfields with the same
        #   base but a length "flag" of 2
        # * if we have a normal field (length 1), just add it to the info
        #   mapping (with its string) as-is
        # * otherwise, recursively call fields_info via graft_subfields.
        #   all graft_subfields does is take the result of fields_info (on the
        #   field's model) and prepend the current base (current field), which
        #   rebuilds the whole sub-tree for the field
        #
        # result: because we're not fetching the fields_get for half the
        # database models, fetching a namelist with a dozen fields (including
        # relational data) falls from ~6s to ~300ms (on the leads model).
        # export lists with no sub-fields (e.g. import_compatible lists with
        # no o2m) are even more efficient (from the same 6s to ~170ms, as
        # there's a single fields_get to execute)
        for (base, length), subfields in itertools.groupby(
                sorted(export_fields),
                lambda field: (field.split('/', 1)[0], len(field.split('/', 1)))):
            subfields = list(subfields)
            if length == 2:
                # subfields is a seq of $base/*rest, and not loaded yet
                info.update(self.graft_subfields(
                    fields[base]['relation'], base, fields[base]['string'],
                    subfields
                ))
            elif base in fields:
                info[base] = fields[base]['string']

        return info

    def graft_subfields(self, model, prefix, prefix_string, fields):
        export_fields = [field.split('/', 1)[1] for field in fields]
        return (
            (prefix + '/' + k, prefix_string + '/' + v)
            for k, v in self.fields_info(model, export_fields).items())

class ExportFormat(object):
    raw_data = False

    @property
    def content_type(self):
        """ Provides the format's content type """
        raise NotImplementedError()

    def filename(self, base):
        """ Creates a valid filename for the format (with extension) from the
         provided base name (exension-less)
        """
        raise NotImplementedError()

    def from_data(self, fields, rows):
        """ Conversion method from Odoo's export data to whatever the
        current export class outputs

        :params list fields: a list of fields to export
        :params list rows: a list of records to export
        :returns:
        :rtype: bytes
        """
        raise NotImplementedError()

    def base(self, data, token):
        params = json.loads(data)
        model, fields, ids, domain, import_compat = \
            operator.itemgetter('model', 'fields', 'ids', 'domain', 'import_compat')(params)

        Model = request.env[model].with_context(import_compat=import_compat, **params.get('context', {}))
        records = Model.browse(ids) or Model.search(domain, offset=0, limit=False, order=False)

        if not Model._is_an_ordinary_table():
            fields = [field for field in fields if field['name'] != 'id']

        field_names = [f['name'] for f in fields]
        import_data = records.export_data(field_names, self.raw_data).get('datas',[])

        if import_compat:
            columns_headers = field_names
        else:
            columns_headers = [val['label'].strip() for val in fields]

        return request.make_response(self.from_data(columns_headers, import_data),
            headers=[('Content-Disposition',
                            content_disposition(self.filename(model))),
                     ('Content-Type', self.content_type)],
            cookies={'fileToken': token})

class CSVExport(ExportFormat, http.Controller):

    @http.route('/web/export/csv', type='http', auth="user")
    @serialize_exception
    def index(self, data, token):
        return self.base(data, token)

    @property
    def content_type(self):
        return 'text/csv;charset=utf8'

    def filename(self, base):
        return base + '.csv'

    def from_data(self, fields, rows):
        fp = io.BytesIO()
        writer = pycompat.csv_writer(fp, quoting=1)

        writer.writerow(fields)

        for data in rows:
            row = []
            for d in data:
                # Spreadsheet apps tend to detect formulas on leading =, + and -
                if isinstance(d, str) and d.startswith(('=', '-', '+')):
                    d = "'" + d

                row.append(pycompat.to_text(d))
            writer.writerow(row)

        return fp.getvalue()

class ExcelExport(ExportFormat, http.Controller):
    # Excel needs raw data to correctly handle numbers and date values
    raw_data = True

    @http.route('/web/export/xls', type='http', auth="user")
    @serialize_exception
    def index(self, data, token):
        return self.base(data, token)

    @property
    def content_type(self):
        return 'application/vnd.ms-excel'

    def filename(self, base):
        return base + '.xls'

    def from_data(self, fields, rows):
        if len(rows) > 65535:
            raise UserError(_('There are too many rows (%s rows, limit: 65535) to export as Excel 97-2003 (.xls) format. Consider splitting the export.') % len(rows))

        workbook = xlwt.Workbook()
        worksheet = workbook.add_sheet('Sheet 1')

        for i, fieldname in enumerate(fields):
            worksheet.write(0, i, fieldname)
            worksheet.col(i).width = 8000 # around 220 pixels

        base_style = xlwt.easyxf('align: wrap yes')
        date_style = xlwt.easyxf('align: wrap yes', num_format_str='YYYY-MM-DD')
        datetime_style = xlwt.easyxf('align: wrap yes', num_format_str='YYYY-MM-DD HH:mm:SS')

        for row_index, row in enumerate(rows):
            for cell_index, cell_value in enumerate(row):
                cell_style = base_style

                if isinstance(cell_value, bytes) and not isinstance(cell_value, str):
                    # because xls uses raw export, we can get a bytes object
                    # here. xlwt does not support bytes values in Python 3 ->
                    # assume this is base64 and decode to a string, if this
                    # fails note that you can't export
                    try:
                        cell_value = pycompat.to_text(cell_value)
                    except UnicodeDecodeError:
                        raise UserError(_("Binary fields can not be exported to Excel unless their content is base64-encoded. That does not seem to be the case for %s.") % fields[cell_index])

                if isinstance(cell_value, str):
                    cell_value = re.sub("\r", " ", pycompat.to_text(cell_value))
                    # Excel supports a maximum of 32767 characters in each cell:
                    cell_value = cell_value[:32767]
                elif isinstance(cell_value, datetime.datetime):
                    cell_style = datetime_style
                elif isinstance(cell_value, datetime.date):
                    cell_style = date_style
                worksheet.write(row_index + 1, cell_index, cell_value, cell_style)

        fp = io.BytesIO()
        workbook.save(fp)
        fp.seek(0)
        data = fp.read()
        fp.close()
        return data

class Apps(http.Controller):
    @http.route('/apps/<app>', auth='user')
    def get_app_url(self, req, app):
        try:
            record = request.env.ref('base.open_module_tree')
            action = record.read(['name', 'type', 'res_model', 'view_mode', 'view_type', 'context', 'views', 'domain'])[0]
            action['target'] = 'current'
        except ValueError:
            action = False
        try:
            app_id = request.env.ref('base.module_%s' % app).id
        except ValueError:
            app_id = False

        if action and app_id:
            action['res_id'] = app_id
            action['view_mode'] = 'form'
            action['views'] = [(False, u'form')]

        sakey = Session().save_session_action(action)
        debug = '?debug' if req.debug else ''
        return werkzeug.utils.redirect('/web{0}#sa={1}'.format(debug, sakey))


class ReportController(http.Controller):

    #------------------------------------------------------
    # Report controllers
    #------------------------------------------------------
    @http.route([
        '/report/<converter>/<reportname>',
        '/report/<converter>/<reportname>/<docids>',
    ], type='http', auth='user', website=True)
    def report_routes(self, reportname, docids=None, converter=None, **data):
        report = request.env['ir.actions.report']._get_report_from_name(reportname)
        context = dict(request.env.context)

        if docids:
            docids = [int(i) for i in docids.split(',')]
        if data.get('options'):
            data.update(json.loads(data.pop('options')))
        if data.get('context'):
            # Ignore 'lang' here, because the context in data is the one from the webclient *but* if
            # the user explicitely wants to change the lang, this mechanism overwrites it.
            data['context'] = json.loads(data['context'])
            if data['context'].get('lang'):
                del data['context']['lang']
            context.update(data['context'])
        if converter == 'html':
            html = report.with_context(context).render_qweb_html(docids, data=data)[0]
            return request.make_response(html)
        elif converter == 'pdf':
            pdf = report.with_context(context).render_qweb_pdf(docids, data=data)[0]
            pdfhttpheaders = [('Content-Type', 'application/pdf'), ('Content-Length', len(pdf))]
            return request.make_response(pdf, headers=pdfhttpheaders)
        elif converter == 'text':
            text = report.with_context(context).render_qweb_text(docids, data=data)[0]
            texthttpheaders = [('Content-Type', 'text/plain'), ('Content-Length', len(text))]
            return request.make_response(text, headers=texthttpheaders)
        else:
            raise werkzeug.exceptions.HTTPException(description='Converter %s not implemented.' % converter)

    #------------------------------------------------------
    # Misc. route utils
    #------------------------------------------------------
    @http.route(['/report/barcode', '/report/barcode/<type>/<path:value>'], type='http', auth="public")
    def report_barcode(self, type, value, width=600, height=100, humanreadable=0):
        """Contoller able to render barcode images thanks to reportlab.
        Samples:
            <img t-att-src="'/report/barcode/QR/%s' % o.name"/>
            <img t-att-src="'/report/barcode/?type=%s&amp;value=%s&amp;width=%s&amp;height=%s' %
                ('QR', o.name, 200, 200)"/>

        :param type: Accepted types: 'Codabar', 'Code11', 'Code128', 'EAN13', 'EAN8', 'Extended39',
        'Extended93', 'FIM', 'I2of5', 'MSI', 'POSTNET', 'QR', 'Standard39', 'Standard93',
        'UPCA', 'USPS_4State'
        :param humanreadable: Accepted values: 0 (default) or 1. 1 will insert the readable value
        at the bottom of the output image
        """
        try:
            barcode = request.env['ir.actions.report'].barcode(type, value, width=width, height=height, humanreadable=humanreadable)
        except (ValueError, AttributeError):
            raise werkzeug.exceptions.HTTPException(description='Cannot convert into barcode.')

        return request.make_response(barcode, headers=[('Content-Type', 'image/png')])

    @http.route(['/report/download'], type='http', auth="user")
    def report_download(self, data, token):
        """This function is used by 'action_manager_report.js' in order to trigger the download of
        a pdf/controller report.

        :param data: a javascript array JSON.stringified containg report internal url ([0]) and
        type [1]
        :returns: Response with a filetoken cookie and an attachment header
        """
        requestcontent = json.loads(data)
        url, type = requestcontent[0], requestcontent[1]
        try:
            if type in ['qweb-pdf', 'qweb-text']:
                converter = 'pdf' if type == 'qweb-pdf' else 'text'
                extension = 'pdf' if type == 'qweb-pdf' else 'txt'

                pattern = '/report/pdf/' if type == 'qweb-pdf' else '/report/text/'
                reportname = url.split(pattern)[1].split('?')[0]

                docids = None
                if '/' in reportname:
                    reportname, docids = reportname.split('/')

                if docids:
                    # Generic report:
                    response = self.report_routes(reportname, docids=docids, converter=converter)
                else:
                    # Particular report:
                    data = url_decode(url.split('?')[1]).items()  # decoding the args represented in JSON
                    response = self.report_routes(reportname, converter=converter, **dict(data))

                report = request.env['ir.actions.report']._get_report_from_name(reportname)
                filename = "%s.%s" % (report.name, extension)

                if docids:
                    ids = [int(x) for x in docids.split(",")]
                    obj = request.env[report.model].browse(ids)
                    if report.print_report_name and not len(obj) > 1:
                        report_name = safe_eval(report.print_report_name, {'object': obj, 'time': time})
                        filename = "%s.%s" % (report_name, extension)
                response.headers.add('Content-Disposition', content_disposition(filename))
                response.set_cookie('fileToken', token)
                return response
            else:
                return
        except Exception as e:
            se = _serialize_exception(e)
            error = {
                'code': 200,
                'message': "Odoo Server Error",
                'data': se
            }
            return request.make_response(html_escape(json.dumps(error)))

    @http.route(['/report/check_wkhtmltopdf'], type='json', auth="user")
    def check_wkhtmltopdf(self):
        return request.env['ir.actions.report'].get_wkhtmltopdf_state()<|MERGE_RESOLUTION|>--- conflicted
+++ resolved
@@ -1026,25 +1026,18 @@
         '/web/image/<int:id>-<string:unique>/<int:width>x<int:height>/<string:filename>'], type='http', auth="public")
     def content_image(self, xmlid=None, model='ir.attachment', id=None, field='datas',
                       filename_field='datas_fname', unique=None, filename=None, mimetype=None,
-<<<<<<< HEAD
                       download=None, width=0, height=0, crop=False, access_token=None,
-                      placeholder='placeholder.png', **kwargs):
-        status, headers, image_base64 = request.env['ir.http'].binary_content(
-=======
-                      download=None, width=0, height=0, crop=False, access_token=None, avoid_if_small=False,
-                      upper_limit=False, **kwargs):
+                      **kwargs):
         # other kwargs are ignored on purpose
         return self._content_image(xmlid=xmlid, model=model, id=id, field=field,
             filename_field=filename_field, unique=unique, filename=filename, mimetype=mimetype,
-            download=download, width=width, height=height, crop=crop, access_token=access_token,
-            avoid_if_small=avoid_if_small, upper_limit=upper_limit)
+            download=download, width=width, height=height, crop=crop, access_token=access_token)
 
     def _content_image(self, xmlid=None, model='ir.attachment', id=None, field='datas',
                        filename_field='datas_fname', unique=None, filename=None, mimetype=None,
-                       download=None, width=0, height=0, crop=False, access_token=None, avoid_if_small=False,
-                       upper_limit=False, placeholder='placeholder.png', **kwargs):
-        status, headers, content = request.env['ir.http'].binary_content(
->>>>>>> 60e71302
+                       download=None, width=0, height=0, crop=False, access_token=None,
+                       placeholder='placeholder.png', **kwargs):
+        status, headers, image_base64 = request.env['ir.http'].binary_content(
             xmlid=xmlid, model=model, id=id, field=field, unique=unique, filename=filename,
             filename_field=filename_field, download=download, mimetype=mimetype,
             default_mimetype='image/png', access_token=access_token)
