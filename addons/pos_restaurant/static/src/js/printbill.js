<<<<<<< HEAD
openerp.pos_restaurant.load_printbill = function(instance,module){
    var QWeb = instance.web.qweb;
	var _t = instance.web._t;

    module.PrintBillButton = module.ActionButtonWidget.extend({
        template: 'PrintBillButton',
        button_click: function(){
            var order = this.pos.get('selectedOrder');
            if(order.get_orderlines().length > 0){
                var receipt = order.export_for_printing();
                receipt.bill = true;
                this.pos.proxy.print_receipt(QWeb.render('BillReceipt',{
                    receipt: receipt, widget: this, pos: this.pos, order: order,
                }));
            }
        },
    });

    module.define_action_button({
        'name': 'print_bill',
        'widget': module.PrintBillButton,
        'condition': function(){ 
            return this.pos.config.iface_printbill;
        },
    });
};
=======
odoo.define('pos_restaurant.printbill', function (require) {
"use strict";

var core = require('web.core');
var screens = require('point_of_sale.screens');
var gui = require('point_of_sale.gui');

var QWeb = core.qweb;

var BillScreenWidget = screens.ReceiptScreenWidget.extend({
    template: 'BillScreenWidget',
    click_next: function(){
        this.gui.show_screen('products');
    },
    click_back: function(){
        this.gui.show_screen('products');
    },
    render_receipt: function(){
        this._super();
        this.$('.receipt-paymentlines').remove();
        this.$('.receipt-change').remove();
    },
    print_web: function(){
        window.print();
    },
});

gui.define_screen({name:'bill', widget: BillScreenWidget});

var PrintBillButton = screens.ActionButtonWidget.extend({
    template: 'PrintBillButton',
    print_xml: function(){
        var order = this.pos.get('selectedOrder');
        if(order.get_orderlines().length > 0){
            var receipt = order.export_for_printing();
            receipt.bill = true;
            this.pos.proxy.print_receipt(QWeb.render('BillReceipt',{
                receipt: receipt, widget: this, pos: this.pos, order: order,
            }));
        }
    },
    button_click: function(){
        if (!this.pos.config.iface_print_via_proxy) {
            this.gui.show_screen('bill');
        } else {
            this.print_xml();
        }
    },
});

screens.define_action_button({
    'name': 'print_bill',
    'widget': PrintBillButton,
    'condition': function(){ 
        return this.pos.config.iface_printbill;
    },
});

});
>>>>>>> 4bef17cc
<|MERGE_RESOLUTION|>--- conflicted
+++ resolved
@@ -1,31 +1,3 @@
-<<<<<<< HEAD
-openerp.pos_restaurant.load_printbill = function(instance,module){
-    var QWeb = instance.web.qweb;
-	var _t = instance.web._t;
-
-    module.PrintBillButton = module.ActionButtonWidget.extend({
-        template: 'PrintBillButton',
-        button_click: function(){
-            var order = this.pos.get('selectedOrder');
-            if(order.get_orderlines().length > 0){
-                var receipt = order.export_for_printing();
-                receipt.bill = true;
-                this.pos.proxy.print_receipt(QWeb.render('BillReceipt',{
-                    receipt: receipt, widget: this, pos: this.pos, order: order,
-                }));
-            }
-        },
-    });
-
-    module.define_action_button({
-        'name': 'print_bill',
-        'widget': module.PrintBillButton,
-        'condition': function(){ 
-            return this.pos.config.iface_printbill;
-        },
-    });
-};
-=======
 odoo.define('pos_restaurant.printbill', function (require) {
 "use strict";
 
@@ -84,5 +56,4 @@
     },
 });
 
-});
->>>>>>> 4bef17cc
+});