--- conflicted
+++ resolved
@@ -1,44 +1,3 @@
-<<<<<<< HEAD
-openerp.pos_restaurant.load_splitbill = function(instance, module){
-    var QWeb = instance.web.qweb;
-
-    module.SplitbillScreenWidget = module.ScreenWidget.extend({
-        template: 'SplitbillScreenWidget',
-
-        previous_screen: 'products',
-
-        renderElement: function(){
-            var self = this;
-            this._super();
-            var order = this.pos.get_order();
-            if(!order){
-                return;
-            }
-            var orderlines = order.get_orderlines();
-            for(var i = 0; i < orderlines.length; i++){
-                var line = orderlines[i];
-                linewidget = $(QWeb.render('SplitOrderline',{ 
-                    widget:this, 
-                    line:line, 
-                    selected: false,
-                    quantity: 0,
-                    id: line.id,
-                }));
-                linewidget.data('id',line.id);
-                this.$('.orderlines').append(linewidget);
-            }
-            this.$('.back').click(function(){
-                self.gui.show_screen(self.previous_screen);
-            });
-        },
-
-        lineselect: function($el,order,neworder,splitlines,line_id){
-            var split = splitlines[line_id] || {'quantity': 0, line: null};
-            var line  = order.get_orderline(line_id);
-            
-            if( !line.get_unit().groupable ){
-                if( split.quantity !== line.get_quantity()){
-=======
 odoo.define('pos_restaurant.splitbill', function (require) {
 "use strict";
 
@@ -95,7 +54,6 @@
             if( split.quantity < line.get_quantity()){
                 split.quantity += line.get_unit().rounding;
                 if(split.quantity > line.get_quantity()){
->>>>>>> 4bef17cc
                     split.quantity = line.get_quantity();
                 }
             }else{
@@ -103,46 +61,6 @@
             }
         }
 
-<<<<<<< HEAD
-            if( split.quantity ){
-                if ( !split.line ){
-                    split.line = line.clone();
-                    neworder.add_orderline(split.line);
-                }
-                split.line.set_quantity(split.quantity);
-            }else if( split.line ) {
-                neworder.remove_orderline(split.line);
-                split.line = null;
-            }
-     
-            splitlines[line_id] = split;
-            $el.replaceWith($(QWeb.render('SplitOrderline',{
-                widget: this,
-                line: line,
-                selected: split.quantity !== 0,
-                quantity: split.quantity,
-                id: line_id,
-            })));
-            this.$('.order-info .subtotal').text(this.format_currency(neworder.get_subtotal()));
-        },
-
-        pay: function(order,neworder,splitlines){
-            var orderlines = order.get_orderlines();
-            var empty = true;
-            var full  = true;
-
-            for(var i = 0; i < orderlines.length; i++){
-                var id = orderlines[i].id;
-                var split = splitlines[id];
-                if(!split){
-                    full = false;
-                }else{
-                    if(split.quantity){
-                        empty = false;
-                        if(split.quantity !== orderlines[i].get_quantity()){
-                            full = false;
-                        }
-=======
         if( split.quantity ){
             if ( !split.line ){
                 split.line = line.clone();
@@ -180,7 +98,6 @@
                     empty = false;
                     if(split.quantity !== orderlines[i].get_quantity()){
                         full = false;
->>>>>>> 4bef17cc
                     }
                 }
             }
@@ -191,92 +108,6 @@
         }
 
 
-<<<<<<< HEAD
-            if(full){
-                this.gui.show_screen('payment');
-            }else{
-                for(var id in splitlines){
-                    var split = splitlines[id];
-                    var line  = order.get_orderline(parseInt(id));
-                    line.set_quantity(line.get_quantity() - split.quantity);
-                    if(Math.abs(line.get_quantity()) < 0.00001){
-                        order.remove_orderline(line);
-                    }
-                    delete splitlines[id];
-                }
-                neworder.set_screen_data('screen','payment');
-
-                // for the kitchen printer we assume that everything
-                // has already been sent to the kitchen before splitting 
-                // the bill. So we save all changes both for the old 
-                // order and for the new one. This is not entirely correct 
-                // but avoids flooding the kitchen with unnecessary orders. 
-                // Not sure what to do in this case.
-
-                if ( neworder.saveChanges ) { 
-                    order.saveChanges();
-                    neworder.saveChanges();
-                }
-
-                neworder.set_customer_count(1);
-                order.set_customer_count(order.get_customer_count() - 1);
-
-                this.pos.get('orders').add(neworder);
-                this.pos.set('selectedOrder',neworder);
-            }
-        },
-        show: function(){
-            var self = this;
-            this._super();
-            this.renderElement();
-
-            var order = this.pos.get_order();
-            var neworder = new module.Order({},{
-                pos: this.pos,
-                temporary: true,
-            });
-            neworder.set('client',order.get('client'));
-
-            var splitlines = {};
-
-            this.$('.orderlines').on('click','.orderline',function(){
-                var id = parseInt($(this).data('id'));
-                var $el = $(this);
-                self.lineselect($el,order,neworder,splitlines,id);
-            });
-
-            this.$('.paymentmethods .button').click(function(){
-                self.pay(order,neworder,splitlines);
-            });
-        },
-    });
-
-    module.Gui.define_screen({
-        'name': 'splitbill', 
-        'widget': module.SplitbillScreenWidget,
-        'condition': function(){ 
-            return this.pos.config.iface_splitbill;
-        },
-    });
-
-    module.SplitbillButton = module.ActionButtonWidget.extend({
-        template: 'SplitbillButton',
-        button_click: function(){
-            if(this.pos.get_order().get_orderlines().length > 0){
-                this.gui.show_screen('splitbill');
-            }
-        },
-    });
-
-    module.define_action_button({
-        'name': 'splitbill',
-        'widget': module.SplitbillButton,
-        'condition': function(){
-            return this.pos.config.iface_splitbill;
-        },
-    });
-};
-=======
         if(full){
             this.gui.show_screen('payment');
         }else{
@@ -362,4 +193,3 @@
 });
 
 });
->>>>>>> 4bef17cc
