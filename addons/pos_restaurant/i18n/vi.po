--- conflicted
+++ resolved
@@ -31,11 +31,7 @@
 #. module: pos_restaurant
 #: model:ir.model.fields.selection,name:pos_restaurant.selection__restaurant_printer__printer_type__iot
 msgid " Use a printer connected to the IoT Box"
-<<<<<<< HEAD
 msgstr " Sử dụng một máy in kết nối với IoT Box"
-=======
-msgstr " Use a printer connected to the IoT Box"
->>>>>>> d5884484
 
 #. module: pos_restaurant
 #: model_terms:pos.config,customer_facing_display_html:pos_restaurant.pos_config_restaurant
@@ -63,8 +59,8 @@
 "<span class=\"fa fa-lg fa-cutlery\" title=\"For bars and restaurants\" "
 "role=\"img\" aria-label=\"For bars and restaurants\"/>"
 msgstr ""
-"<span class=\"fa fa-lg fa-cutlery\" title=\"For bars and restaurants\" "
-"role=\"img\" aria-label=\"For bars and restaurants\"/>"
+"<span class=\"fa fa-lg fa-cutlery\" title=\"Cho Nhà hàng và Quán bar\" "
+"role=\"img\" aria-label=\"Cho Nhà hàng và Quán bar\"/>"
 
 #. module: pos_restaurant
 #: model_terms:pos.config,customer_facing_display_html:pos_restaurant.pos_config_restaurant
@@ -146,19 +142,19 @@
 #. module: pos_restaurant
 #: model_terms:ir.actions.act_window,help:pos_restaurant.action_restaurant_floor_form
 msgid "Add a new restaurant floor"
-msgstr "Add a new restaurant floor"
+msgstr "Thêm một sản/lầu nhà hàng"
 
 #. module: pos_restaurant
 #: model_terms:ir.actions.act_window,help:pos_restaurant.action_restaurant_printer_form
 msgid "Add a new restaurant order printer"
-msgstr "Add a new restaurant order printer"
+msgstr "Thêm một máy in đơn nhà hàng"
 
 #. module: pos_restaurant
 #. openerp-web
 #: code:addons/pos_restaurant/static/src/xml/floors.xml:0
 #, python-format
 msgid "Add button"
-msgstr "Add button"
+msgstr "Thêm nút"
 
 #. module: pos_restaurant
 #: model_terms:ir.ui.view,arch_db:pos_restaurant.pos_config_view_form_inherit_restaurant
@@ -220,7 +216,7 @@
 #: code:addons/pos_restaurant/static/src/xml/floors.xml:0
 #, python-format
 msgid "Back to floor"
-msgstr "Back to floor"
+msgstr "Quay lại sàn"
 
 #. module: pos_restaurant
 #: model:ir.model.fields,field_description:pos_restaurant.field_restaurant_floor__background_color
@@ -373,10 +369,6 @@
 "                An Order Printer will only print updates for products belonging to one of\n"
 "                its categories."
 msgstr ""
-"Each Order Printer has an IP Address that defines the IoT Box/Hardware\n"
-"                Proxy where the printer can be found, and a list of product categories.\n"
-"                An Order Printer will only print updates for products belonging to one of\n"
-"                its categories."
 
 #. module: pos_restaurant
 #. openerp-web
@@ -410,7 +402,7 @@
 #: code:addons/pos_restaurant/models/pos_restaurant.py:0
 #, python-format
 msgid "Floor: %s - PoS Config: %s \n"
-msgstr "Floor: %s - PoS Config: %s \n"
+msgstr "Sàn: %s - Máy PoS: %s \n"
 
 #. module: pos_restaurant
 #: model_terms:ir.ui.view,arch_db:pos_restaurant.pos_config_view_form_inherit_restaurant
@@ -490,8 +482,6 @@
 "If false, the table is deactivated and will not be available in the point of"
 " sale"
 msgstr ""
-"If false, the table is deactivated and will not be available in the point of"
-" sale"
 
 #. module: pos_restaurant
 #: model:ir.model.fields,field_description:pos_restaurant.field_pos_config__module_pos_restaurant
@@ -530,7 +520,7 @@
 #: code:addons/pos_restaurant/static/src/xml/floors.xml:0
 #, python-format
 msgid "Light grey"
-msgstr "Light grey"
+msgstr ""
 
 #. module: pos_restaurant
 #: model:product.product,name:pos_restaurant.pos_food_maki
@@ -604,7 +594,7 @@
 #. module: pos_restaurant
 #: model:ir.model.fields,field_description:pos_restaurant.field_pos_order_line__note
 msgid "Note added by the waiter."
-msgstr "Note added by the waiter."
+msgstr ""
 
 #. module: pos_restaurant
 #. openerp-web
@@ -650,7 +640,7 @@
 #. module: pos_restaurant
 #: model:ir.model.fields,field_description:pos_restaurant.field_pos_config__is_order_printer
 msgid "Order Printer"
-msgstr "Order Printer"
+msgstr ""
 
 #. module: pos_restaurant
 #: model:ir.actions.act_window,name:pos_restaurant.action_restaurant_printer_form
@@ -684,7 +674,7 @@
 #: code:addons/pos_restaurant/static/src/xml/printbill.xml:0
 #, python-format
 msgid "PRO FORMA"
-msgstr "PRO FORMA"
+msgstr ""
 
 #. module: pos_restaurant
 #: model:product.product,name:pos_restaurant.pos_food_4formaggi
@@ -755,11 +745,7 @@
 #. module: pos_restaurant
 #: model:ir.model.fields,field_description:pos_restaurant.field_restaurant_printer__printer_type
 msgid "Printer Type"
-<<<<<<< HEAD
 msgstr "Kiểu máy in"
-=======
-msgstr "Printer Type"
->>>>>>> d5884484
 
 #. module: pos_restaurant
 #: model_terms:ir.ui.view,arch_db:pos_restaurant.pos_config_view_form_inherit_restaurant
@@ -826,11 +812,7 @@
 #. module: pos_restaurant
 #: model:ir.model,name:pos_restaurant.model_restaurant_printer
 msgid "Restaurant Printer"
-<<<<<<< HEAD
 msgstr "Máy in Nhà hàng"
-=======
-msgstr "Restaurant Printer"
->>>>>>> d5884484
 
 #. module: pos_restaurant
 #: model:ir.model,name:pos_restaurant.model_restaurant_table
@@ -848,11 +830,7 @@
 #: code:addons/pos_restaurant/static/src/xml/floors.xml:0
 #, python-format
 msgid "Round Shape"
-<<<<<<< HEAD
 msgstr "Hình tròn"
-=======
-msgstr "Round Shape"
->>>>>>> d5884484
 
 #. module: pos_restaurant
 #: model:product.product,name:pos_restaurant.pos_food_chirashi
@@ -881,7 +859,7 @@
 #. module: pos_restaurant
 #: model:ir.model.fields,field_description:pos_restaurant.field_pos_order_line__mp_skip
 msgid "Skip line when sending ticket to kitchen printers."
-msgstr "Skip line when sending ticket to kitchen printers."
+msgstr ""
 
 #. module: pos_restaurant
 #: model:product.product,name:pos_restaurant.pos_food_tuna
@@ -911,7 +889,6 @@
 #: code:addons/pos_restaurant/static/src/xml/floors.xml:0
 #, python-format
 msgid "Square Shape"
-<<<<<<< HEAD
 msgstr "Hình vuông"
 
 #. module: pos_restaurant
@@ -927,9 +904,6 @@
 #, python-format
 msgid "TOTAL"
 msgstr "TỔNG"
-=======
-msgstr "Square Shape"
->>>>>>> d5884484
 
 #. module: pos_restaurant
 #: model:ir.model.fields,field_description:pos_restaurant.field_pos_order__table_id
@@ -1001,11 +975,7 @@
 msgid ""
 "The table's color, expressed as a valid 'background' CSS property value"
 msgstr ""
-<<<<<<< HEAD
 "Màu bàn, được thể hiện bằng giá trị thuộc tính 'background' của CSS"
-=======
-"The table's color, expressed as a valid 'background' CSS property value"
->>>>>>> d5884484
 
 #. module: pos_restaurant
 #: model:ir.model.fields,help:pos_restaurant.field_restaurant_table__height
@@ -1039,11 +1009,7 @@
 #: code:addons/pos_restaurant/static/src/js/printbill.js:0
 #, python-format
 msgid "There are no order lines"
-<<<<<<< HEAD
 msgstr "Không có dòng đơn bán nào"
-=======
-msgstr "There are no order lines"
->>>>>>> d5884484
 
 #. module: pos_restaurant
 #. openerp-web
@@ -1057,7 +1023,7 @@
 #: code:addons/pos_restaurant/static/src/xml/floors.xml:0
 #, python-format
 msgid "Tint"
-msgstr "Tint"
+msgstr ""
 
 #. module: pos_restaurant
 #: model_terms:ir.ui.view,arch_db:pos_restaurant.pos_config_view_form_inherit_restaurant
@@ -1082,11 +1048,7 @@
 #: code:addons/pos_restaurant/static/src/xml/floors.xml:0
 #, python-format
 msgid "Turquoise"
-<<<<<<< HEAD
 msgstr "Ngọc lam"
-=======
-msgstr "Turquoise"
->>>>>>> d5884484
 
 #. module: pos_restaurant
 #: model:product.product,uom_name:pos_restaurant.coke
@@ -1182,13 +1144,8 @@
 "You cannot remove a floor that is used in a PoS session, close the "
 "session(s) first: \n"
 msgstr ""
-<<<<<<< HEAD
 "Bạn không thể gỡ một sàn mà đang được sử dụng bởi một phiên PoS. Hãy "
 "đóng phiên trước: \n"
-=======
-"You cannot remove a floor that is used in a PoS session, close the "
-"session(s) first: \n"
->>>>>>> d5884484
 
 #. module: pos_restaurant
 #. openerp-web
