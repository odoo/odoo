# Translation of Odoo Server.
# This file contains the translation of the following modules:
# 	* pos_restaurant
# 
# Translators:
# Martin Trigaux, 2020
# son dang <son.dang@doda100.com>, 2020
# Minh Nguyen <ndminh210994@gmail.com>, 2020
# Dung Nguyen Thi <dungnt@trobz.com>, 2020
# cef0acd66eac662fffb1f7344ac311b7_5e84ff2 <dc1db88e54aab416318660a1eb5bd2e5_695455>, 2020
# Trinh Tran Thi Phuong <trinhttp@trobz.com>, 2020
# Duy BQ <duybq86@gmail.com>, 2020
# thanhnguyen.icsc <thanhnguyen.icsc@gmail.com>, 2021
# Trần Hà <tranthuha13590@gmail.com>, 2021
# Vo Thanh Thuy, 2021
#
msgid ""
msgstr ""
"Project-Id-Version: Odoo Server 14.0\n"
"Report-Msgid-Bugs-To: \n"
"POT-Creation-Date: 2021-01-26 09:10+0000\n"
"PO-Revision-Date: 2020-09-07 08:16+0000\n"
"Last-Translator: Vo Thanh Thuy, 2021\n"
"Language-Team: Vietnamese (https://www.transifex.com/odoo/teams/41243/vi/)\n"
"MIME-Version: 1.0\n"
"Content-Type: text/plain; charset=UTF-8\n"
"Content-Transfer-Encoding: \n"
"Language: vi\n"
"Plural-Forms: nplurals=1; plural=0;\n"

#. module: pos_restaurant
#: model:ir.model.fields.selection,name:pos_restaurant.selection__restaurant_printer__printer_type__iot
msgid " Use a printer connected to the IoT Box"
msgstr " Sử dụng một máy in kết nối với IoT Box"

#. module: pos_restaurant
#. openerp-web
#: code:addons/pos_restaurant/static/src/xml/Screens/ReceiptScreen/OrderReceipt.xml:0
#, python-format
msgid "!props.isBill"
msgstr "!props.isBill"

#. module: pos_restaurant
#: model_terms:pos.config,customer_facing_display_html:pos_restaurant.pos_config_restaurant
msgid "$ 3.12"
msgstr "$ 3.12"

#. module: pos_restaurant
#: model_terms:pos.config,customer_facing_display_html:pos_restaurant.pos_config_restaurant
msgid "$ 4.40"
msgstr "$ 4.40"

#. module: pos_restaurant
#: model_terms:pos.config,customer_facing_display_html:pos_restaurant.pos_config_restaurant
msgid "$ 4.50"
msgstr "$ 4.50"

#. module: pos_restaurant
#: model_terms:pos.config,customer_facing_display_html:pos_restaurant.pos_config_restaurant
msgid "$ 8.50"
msgstr "$ 8.50"

#. module: pos_restaurant
#: model_terms:ir.ui.view,arch_db:pos_restaurant.pos_config_view_form_inherit_restaurant
msgid ""
"<span class=\"fa fa-lg fa-cutlery\" title=\"For bars and restaurants\" "
"role=\"img\" aria-label=\"For bars and restaurants\"/>"
msgstr ""
"<span class=\"fa fa-lg fa-cutlery\" title=\"Cho Nhà hàng và Quán bar\" "
"role=\"img\" aria-label=\"Cho Nhà hàng và Quán bar\"/>"

#. module: pos_restaurant
#: model_terms:pos.config,customer_facing_display_html:pos_restaurant.pos_config_restaurant
msgid "<span class=\"pos-change_amount\">$ 0.86</span>"
msgstr "<span class=\"pos-change_amount\">$ 0.86</span>"

#. module: pos_restaurant
#: model_terms:pos.config,customer_facing_display_html:pos_restaurant.pos_config_restaurant
msgid "<span class=\"pos-change_title\">Change</span>"
msgstr "<span class=\"pos-change_title\">Thối lại</span>"

#. module: pos_restaurant
#: model_terms:pos.config,customer_facing_display_html:pos_restaurant.pos_config_restaurant
msgid "<span class=\"total-amount-formatting\">TOTAL</span>"
msgstr "<span class=\"total-amount-formatting\">TỔNG</span>"

#. module: pos_restaurant
#: model_terms:pos.config,customer_facing_display_html:pos_restaurant.pos_config_restaurant
msgid "<span id=\"total-amount\" class=\"pos_total-amount\">$ 469.14</span>"
msgstr "<span id=\"total-amount\" class=\"pos_total-amount\">$ 469.14</span>"

#. module: pos_restaurant
#: model_terms:pos.config,customer_facing_display_html:pos_restaurant.pos_config_restaurant
msgid "<span>$ 470.00</span>"
msgstr "<span>$ 470.00</span>"

#. module: pos_restaurant
#: model_terms:pos.config,customer_facing_display_html:pos_restaurant.pos_config_restaurant
msgid "<span>Cash (USD):</span>"
msgstr "<span>Tiền mặt (USD):</span>"

#. module: pos_restaurant
#: model_terms:ir.ui.view,arch_db:pos_restaurant.view_restaurant_floor_kanban
msgid "<strong>Floor Name: </strong>"
msgstr "<strong>Tên Sàn: </strong>"

#. module: pos_restaurant
#: model_terms:ir.ui.view,arch_db:pos_restaurant.view_restaurant_floor_kanban
msgid "<strong>Point of Sale: </strong>"
msgstr "<strong>Điểm bán lẻ: </strong>"

#. module: pos_restaurant
#: model:ir.model.fields,help:pos_restaurant.field_restaurant_floor__background_image
msgid ""
"A background image used to display a floor layout in the point of sale "
"interface"
msgstr ""
"Một hình nền được sử dụng để hiển thị một bố cục sàn ở giao diện điểm lẻ "
"(PoS)"

#. module: pos_restaurant
#: model_terms:ir.actions.act_window,help:pos_restaurant.action_restaurant_floor_form
msgid ""
"A restaurant floor represents the place where customers are served, this is where you can\n"
"                define and position the tables."
msgstr ""
"Một sàn nhà hàng đại diện cho một nơi mà khách hàng được phục vụ. Đây là nơi mà bạn định\n"
"                nghĩa và định vị các bàn."

#. module: pos_restaurant
#: model:ir.model.fields,field_description:pos_restaurant.field_restaurant_floor__active
#: model:ir.model.fields,field_description:pos_restaurant.field_restaurant_table__active
msgid "Active"
msgstr "Hiệu lực"

#. module: pos_restaurant
#. openerp-web
#: code:addons/pos_restaurant/static/src/xml/Screens/FloorScreen/EditBar.xml:0
#: code:addons/pos_restaurant/static/src/xml/Screens/FloorScreen/EditBar.xml:0
#, python-format
msgid "Add"
msgstr "Thêm"

#. module: pos_restaurant
#. openerp-web
#: code:addons/pos_restaurant/static/src/js/Screens/ProductScreen/ControlButtons/OrderlineNoteButton.js:0
#, python-format
msgid "Add Note"
msgstr "Ghi chú"

#. module: pos_restaurant
#: model_terms:ir.actions.act_window,help:pos_restaurant.action_restaurant_floor_form
msgid "Add a new restaurant floor"
msgstr "Thêm một sản/lầu nhà hàng"

#. module: pos_restaurant
#: model_terms:ir.actions.act_window,help:pos_restaurant.action_restaurant_printer_form
msgid "Add a new restaurant order printer"
msgstr "Thêm một máy in đơn nhà hàng"

#. module: pos_restaurant
#. openerp-web
#: code:addons/pos_restaurant/static/src/xml/Screens/TipScreen.xml:0
#, python-format
msgid "Add a tip"
msgstr "Add a tip"

#. module: pos_restaurant
#. openerp-web
#: code:addons/pos_restaurant/static/src/xml/Screens/FloorScreen/FloorScreen.xml:0
#: code:addons/pos_restaurant/static/src/xml/Screens/FloorScreen/FloorScreen.xml:0
#, python-format
msgid "Add button"
msgstr "Thêm nút"

#. module: pos_restaurant
#: model_terms:ir.ui.view,arch_db:pos_restaurant.pos_config_view_form_inherit_restaurant
msgid "Add notes on order lines"
msgstr "Add notes on order lines"

#. module: pos_restaurant
#: model_terms:ir.ui.view,arch_db:pos_restaurant.pos_config_view_form_inherit_restaurant
msgid "Add tip after payment (North America specific)"
msgstr "Add tip after payment (North America specific)"

#. module: pos_restaurant
#. openerp-web
#: code:addons/pos_restaurant/static/src/xml/Screens/PaymentScreen/PaymentScreenElectronicPayment.xml:0
#: code:addons/pos_restaurant/static/src/xml/Screens/PaymentScreen/PaymentScreenElectronicPayment.xml:0
#, python-format
msgid "Adjust Amount"
msgstr "Adjust Amount"

#. module: pos_restaurant
#: model:ir.model.fields,help:pos_restaurant.field_pos_config__set_tip_after_payment
msgid ""
"Adjust the amount authorized by payment terminals to add a tip after the "
"customers left or at the end of the day."
msgstr ""
"Adjust the amount authorized by payment terminals to add a tip after the "
"customers left or at the end of the day."

#. module: pos_restaurant
#: model:ir.model.fields,help:pos_restaurant.field_pos_config__iface_orderline_notes
msgid "Allow custom notes on Orderlines."
msgstr "Cho phép ghi chú bổ sung vào các dòng đơn bán."

#. module: pos_restaurant
#: model_terms:ir.ui.view,arch_db:pos_restaurant.pos_config_view_form_inherit_restaurant
msgid "Allow to print bill before payment"
msgstr "Cho phép in biên lai trước khi thanh toán"

#. module: pos_restaurant
#: model:ir.model.fields,help:pos_restaurant.field_pos_config__iface_printbill
msgid "Allows to print the Bill before payment."
msgstr "Cho phép in Biên lai trước khi thanh toán"

#. module: pos_restaurant
#. openerp-web
#: code:addons/pos_restaurant/static/src/xml/Screens/TipScreen.xml:0
#, python-format
msgid "Amount"
msgstr "Tổng tiền"

#. module: pos_restaurant
#: model:ir.model.fields,help:pos_restaurant.field_restaurant_table__name
msgid "An internal identification of a table"
msgstr "Một định danh nội bộ cho một bàn"

#. module: pos_restaurant
#: model:ir.model.fields,help:pos_restaurant.field_restaurant_printer__name
msgid "An internal identification of the printer"
msgstr "Một định danh nội bộ cho máy in"

#. module: pos_restaurant
#: model:ir.model.fields,help:pos_restaurant.field_restaurant_floor__name
msgid "An internal identification of the restaurant floor"
msgstr "Một định danh nội bộ cho sàn nhà hàng"

#. module: pos_restaurant
#: model_terms:ir.ui.view,arch_db:pos_restaurant.view_restaurant_table_form
msgid "Appearance"
msgstr "Hình dáng"

#. module: pos_restaurant
#: model_terms:ir.ui.view,arch_db:pos_restaurant.view_restaurant_floor_form
#: model_terms:ir.ui.view,arch_db:pos_restaurant.view_restaurant_floor_search
msgid "Archived"
msgstr "Đã lưu"

#. module: pos_restaurant
#. openerp-web
#: code:addons/pos_restaurant/static/src/js/Screens/FloorScreen/FloorScreen.js:0
#, python-format
msgid "Are you sure ?"
msgstr "Bạn có chắc?"

#. module: pos_restaurant
#. openerp-web
#: code:addons/pos_restaurant/static/src/xml/Screens/BillScreen.xml:0
#: code:addons/pos_restaurant/static/src/xml/Screens/SplitBillScreen/SplitBillScreen.xml:0
#: code:addons/pos_restaurant/static/src/xml/Screens/TipScreen.xml:0
#, python-format
msgid "Back"
msgstr "Quay lại"

#. module: pos_restaurant
#. openerp-web
#: code:addons/pos_restaurant/static/src/xml/ChromeWidgets/BackToFloorButton.xml:0
#: code:addons/pos_restaurant/static/src/xml/ChromeWidgets/BackToFloorButton.xml:0
#, python-format
msgid "Back to floor"
msgstr "Quay lại sàn"

#. module: pos_restaurant
#: model:ir.model.fields,field_description:pos_restaurant.field_restaurant_floor__background_color
msgid "Background Color"
msgstr "Màu nền"

#. module: pos_restaurant
#: model:ir.model.fields,field_description:pos_restaurant.field_restaurant_floor__background_image
msgid "Background Image"
msgstr "Hình Nền"

#. module: pos_restaurant
#: model:product.product,name:pos_restaurant.pos_food_bacon
#: model:product.template,name:pos_restaurant.pos_food_bacon_product_template
msgid "Bacon Burger"
msgstr "Bánh burger thịt lợn muối"

#. module: pos_restaurant
#. openerp-web
#: code:addons/pos_restaurant/static/src/xml/Screens/ProductScreen/ControlButtons/PrintBillButton.xml:0
#, python-format
msgid "Bill"
msgstr "Hoá đơn"

#. module: pos_restaurant
#. openerp-web
#: code:addons/pos_restaurant/static/src/xml/Screens/BillScreen.xml:0
#: model:ir.model.fields,field_description:pos_restaurant.field_pos_config__iface_printbill
#, python-format
msgid "Bill Printing"
msgstr "In Bill"

#. module: pos_restaurant
#. openerp-web
#: code:addons/pos_restaurant/static/src/xml/Screens/SplitBillScreen/SplitBillScreen.xml:0
#: model:ir.model.fields,field_description:pos_restaurant.field_pos_config__iface_splitbill
#, python-format
msgid "Bill Splitting"
msgstr "Tách Bill"

#. module: pos_restaurant
#. openerp-web
#: code:addons/pos_restaurant/static/src/xml/Screens/FloorScreen/EditBar.xml:0
#: code:addons/pos_restaurant/static/src/xml/Screens/FloorScreen/EditBar.xml:0
#: code:addons/pos_restaurant/static/src/xml/Screens/FloorScreen/EditBar.xml:0
#: code:addons/pos_restaurant/static/src/xml/Screens/FloorScreen/EditBar.xml:0
#, python-format
msgid "Blue"
msgstr "Xanh dương"

#. module: pos_restaurant
#. openerp-web
#: code:addons/pos_restaurant/static/src/xml/multiprint.xml:0
#, python-format
msgid "CANCELLED"
msgstr "HUỶ"

#. module: pos_restaurant
#: model:product.product,name:pos_restaurant.pos_food_cheeseburger
#: model:product.template,name:pos_restaurant.pos_food_cheeseburger_product_template
msgid "Cheese Burger"
msgstr "Burger phô mai"

#. module: pos_restaurant
#: model:product.product,name:pos_restaurant.pos_food_chicken
#: model:product.template,name:pos_restaurant.pos_food_chicken_product_template
msgid "Chicken Curry Sandwich"
msgstr "Bánh kẹp cà ri gà"

#. module: pos_restaurant
#. openerp-web
#: code:addons/pos_restaurant/static/src/xml/Screens/FloorScreen/EditBar.xml:0
#: code:addons/pos_restaurant/static/src/xml/Screens/FloorScreen/EditBar.xml:0
#: code:addons/pos_restaurant/static/src/xml/Screens/FloorScreen/EditBar.xml:0
#: code:addons/pos_restaurant/static/src/xml/Screens/FloorScreen/EditBar.xml:0
#, python-format
msgid "Close"
msgstr "Đóng"

#. module: pos_restaurant
#. openerp-web
#: code:addons/pos_restaurant/static/src/xml/Screens/PaymentScreen/PaymentScreen.xml:0
#, python-format
msgid "Close Tab"
msgstr "Close Tab"

#. module: pos_restaurant
#: model:product.product,name:pos_restaurant.pos_food_club
#: model:product.template,name:pos_restaurant.pos_food_club_product_template
msgid "Club Sandwich"
msgstr "Bánh kẹp ba lát"

#. module: pos_restaurant
#: model:product.product,name:pos_restaurant.coke
#: model:product.template,name:pos_restaurant.coke_product_template
msgid "Coca-Cola"
msgstr "Coca-Cola"

#. module: pos_restaurant
#: model:ir.model.fields,field_description:pos_restaurant.field_restaurant_table__color
msgid "Color"
msgstr "Màu sắc"

#. module: pos_restaurant
#: model:ir.model.fields,field_description:pos_restaurant.field_restaurant_floor__create_uid
#: model:ir.model.fields,field_description:pos_restaurant.field_restaurant_printer__create_uid
#: model:ir.model.fields,field_description:pos_restaurant.field_restaurant_table__create_uid
msgid "Created by"
msgstr "Được tạo bởi"

#. module: pos_restaurant
#: model:ir.model.fields,field_description:pos_restaurant.field_restaurant_floor__create_date
#: model:ir.model.fields,field_description:pos_restaurant.field_restaurant_printer__create_date
#: model:ir.model.fields,field_description:pos_restaurant.field_restaurant_table__create_date
msgid "Created on"
msgstr "Thời điểm tạo"

#. module: pos_restaurant
#. openerp-web
#: code:addons/pos_restaurant/static/src/xml/Screens/FloorScreen/EditBar.xml:0
#: code:addons/pos_restaurant/static/src/xml/Screens/FloorScreen/EditBar.xml:0
#, python-format
msgid "Delete"
msgstr "Xoá"

#. module: pos_restaurant
#: model_terms:ir.ui.view,arch_db:pos_restaurant.pos_config_view_form_inherit_restaurant
msgid "Design floors and assign orders to tables"
msgstr "Design floors and assign orders to tables"

#. module: pos_restaurant
#: model_terms:pos.config,customer_facing_display_html:pos_restaurant.pos_config_restaurant
msgid "Desk Organizer"
msgstr "Desk Organizer"

#. module: pos_restaurant
#: model:ir.model.fields,field_description:pos_restaurant.field_pos_config__display_name
#: model:ir.model.fields,field_description:pos_restaurant.field_pos_order__display_name
#: model:ir.model.fields,field_description:pos_restaurant.field_pos_order_line__display_name
#: model:ir.model.fields,field_description:pos_restaurant.field_pos_payment__display_name
#: model:ir.model.fields,field_description:pos_restaurant.field_restaurant_floor__display_name
#: model:ir.model.fields,field_description:pos_restaurant.field_restaurant_printer__display_name
#: model:ir.model.fields,field_description:pos_restaurant.field_restaurant_table__display_name
msgid "Display Name"
msgstr "Tên hiển thị"

#. module: pos_restaurant
#: model:pos.category,name:pos_restaurant.drinks
msgid "Drinks"
msgstr "Đồ uống"

#. module: pos_restaurant
#. openerp-web
#: code:addons/pos_restaurant/static/src/xml/Screens/FloorScreen/EditBar.xml:0
#: code:addons/pos_restaurant/static/src/xml/Screens/FloorScreen/EditBar.xml:0
#, python-format
msgid "Duplicate"
msgstr "Nhân bản"

#. module: pos_restaurant
#: model_terms:ir.actions.act_window,help:pos_restaurant.action_restaurant_printer_form
msgid ""
"Each Order Printer has an IP Address that defines the IoT Box/Hardware\n"
"                Proxy where the printer can be found, and a list of product categories.\n"
"                An Order Printer will only print updates for products belonging to one of\n"
"                its categories."
msgstr ""
"Each Order Printer has an IP Address that defines the IoT Box/Hardware\n"
"                Proxy where the printer can be found, and a list of product categories.\n"
"                An Order Printer will only print updates for products belonging to one of\n"
"                its categories."

#. module: pos_restaurant
#. openerp-web
#: code:addons/pos_restaurant/static/src/xml/Screens/FloorScreen/FloorScreen.xml:0
#: code:addons/pos_restaurant/static/src/xml/Screens/FloorScreen/FloorScreen.xml:0
#, python-format
msgid "Edit"
msgstr "Sửa"

#. module: pos_restaurant
#: model:ir.model.fields,help:pos_restaurant.field_pos_config__iface_splitbill
msgid "Enables Bill Splitting in the Point of Sale."
msgstr "Kích hoạt tính năng Tách Biên lai ở Điểm bán lẻ"

#. module: pos_restaurant
#: model:ir.model.fields,field_description:pos_restaurant.field_restaurant_table__floor_id
msgid "Floor"
msgstr "Sàn"

#. module: pos_restaurant
#: model:ir.model.fields,field_description:pos_restaurant.field_restaurant_floor__name
msgid "Floor Name"
msgstr "Tên Sàn"

#. module: pos_restaurant
#: model:ir.actions.act_window,name:pos_restaurant.action_restaurant_floor_form
#: model:ir.ui.menu,name:pos_restaurant.menu_restaurant_floor_all
msgid "Floor Plans"
msgstr "Sơ đồ Sàn"

#. module: pos_restaurant
#: code:addons/pos_restaurant/models/pos_restaurant.py:0
#, python-format
msgid "Floor: %s - PoS Config: %s \n"
msgstr "Sàn: %s - Máy PoS: %s \n"

#. module: pos_restaurant
#: model_terms:ir.ui.view,arch_db:pos_restaurant.pos_config_view_form_inherit_restaurant
msgid "Floors"
msgstr "Các Sàn"

#. module: pos_restaurant
#: model:ir.model.fields,field_description:pos_restaurant.field_pos_config__is_table_management
msgid "Floors & Tables"
msgstr "Floors & Tables"

#. module: pos_restaurant
#: model:pos.category,name:pos_restaurant.food
msgid "Food"
msgstr "Thức ăn"

#. module: pos_restaurant
#. openerp-web
#: code:addons/pos_restaurant/static/src/xml/Screens/ReceiptScreen/OrderReceipt.xml:0
#, python-format
msgid "For convenience, we are providing the following gratuity calculations:"
msgstr ""
"For convenience, we are providing the following gratuity calculations:"

#. module: pos_restaurant
#: model:product.product,name:pos_restaurant.pos_food_funghi
#: model:product.template,name:pos_restaurant.pos_food_funghi_product_template
msgid "Funghi"
msgstr "Pizza nấm"

#. module: pos_restaurant
#. openerp-web
#: code:addons/pos_restaurant/static/src/xml/Screens/FloorScreen/EditBar.xml:0
#: code:addons/pos_restaurant/static/src/xml/Screens/FloorScreen/EditBar.xml:0
#: code:addons/pos_restaurant/static/src/xml/Screens/FloorScreen/EditBar.xml:0
#: code:addons/pos_restaurant/static/src/xml/Screens/FloorScreen/EditBar.xml:0
#, python-format
msgid "Green"
msgstr "Xanh lá"

#. module: pos_restaurant
#. openerp-web
#: code:addons/pos_restaurant/static/src/xml/Screens/FloorScreen/EditBar.xml:0
#: code:addons/pos_restaurant/static/src/xml/Screens/FloorScreen/EditBar.xml:0
#: code:addons/pos_restaurant/static/src/xml/Screens/FloorScreen/EditBar.xml:0
#: code:addons/pos_restaurant/static/src/xml/Screens/FloorScreen/EditBar.xml:0
#, python-format
msgid "Grey"
msgstr "Màu xám"

#. module: pos_restaurant
#. openerp-web
#: code:addons/pos_restaurant/static/src/xml/Screens/ProductScreen/ControlButtons/TableGuestsButton.xml:0
#: model:ir.model.fields,field_description:pos_restaurant.field_pos_order__customer_count
#, python-format
msgid "Guests"
msgstr "Khách"

#. module: pos_restaurant
#. openerp-web
#: code:addons/pos_restaurant/static/src/js/Screens/ProductScreen/ControlButtons/TableGuestsButton.js:0
#, python-format
msgid "Guests ?"
msgstr "Khách?"

#. module: pos_restaurant
#. openerp-web
#: code:addons/pos_restaurant/static/src/xml/Screens/ReceiptScreen/OrderReceipt.xml:0
#, python-format
msgid "Guests:"
msgstr "Khách:"

#. module: pos_restaurant
#: model:ir.model.fields,field_description:pos_restaurant.field_restaurant_table__height
msgid "Height"
msgstr "Chiều cao"

#. module: pos_restaurant
#: model:ir.model.fields,field_description:pos_restaurant.field_restaurant_table__position_h
msgid "Horizontal Position"
msgstr "Vị trí theo Phương ngang"

#. module: pos_restaurant
#: model:ir.model.fields,field_description:pos_restaurant.field_pos_config__id
#: model:ir.model.fields,field_description:pos_restaurant.field_pos_order__id
#: model:ir.model.fields,field_description:pos_restaurant.field_pos_order_line__id
#: model:ir.model.fields,field_description:pos_restaurant.field_pos_payment__id
#: model:ir.model.fields,field_description:pos_restaurant.field_restaurant_floor__id
#: model:ir.model.fields,field_description:pos_restaurant.field_restaurant_printer__id
#: model:ir.model.fields,field_description:pos_restaurant.field_restaurant_table__id
msgid "ID"
msgstr "ID"

#. module: pos_restaurant
#: model:ir.model.fields,help:pos_restaurant.field_restaurant_table__active
msgid ""
"If false, the table is deactivated and will not be available in the point of"
" sale"
msgstr ""
"If false, the table is deactivated and will not be available in the point of"
" sale"

#. module: pos_restaurant
#: model:ir.model.fields,field_description:pos_restaurant.field_pos_config__module_pos_restaurant
msgid "Is a Bar/Restaurant"
msgstr "Là một Nhà hàng/Quầy Bar"

#. module: pos_restaurant
#. openerp-web
#: code:addons/pos_restaurant/static/src/xml/Screens/PaymentScreen/PaymentScreen.xml:0
#, python-format
msgid "Keep Open"
msgstr "Keep Open"

#. module: pos_restaurant
#: model:ir.model.fields,field_description:pos_restaurant.field_pos_config____last_update
#: model:ir.model.fields,field_description:pos_restaurant.field_pos_order____last_update
#: model:ir.model.fields,field_description:pos_restaurant.field_pos_order_line____last_update
#: model:ir.model.fields,field_description:pos_restaurant.field_pos_payment____last_update
#: model:ir.model.fields,field_description:pos_restaurant.field_restaurant_floor____last_update
#: model:ir.model.fields,field_description:pos_restaurant.field_restaurant_printer____last_update
#: model:ir.model.fields,field_description:pos_restaurant.field_restaurant_table____last_update
msgid "Last Modified on"
msgstr "Sửa lần cuối"

#. module: pos_restaurant
#: model:ir.model.fields,field_description:pos_restaurant.field_restaurant_floor__write_uid
#: model:ir.model.fields,field_description:pos_restaurant.field_restaurant_printer__write_uid
#: model:ir.model.fields,field_description:pos_restaurant.field_restaurant_table__write_uid
msgid "Last Updated by"
msgstr "Cập nhật lần cuối bởi"

#. module: pos_restaurant
#: model:ir.model.fields,field_description:pos_restaurant.field_restaurant_floor__write_date
#: model:ir.model.fields,field_description:pos_restaurant.field_restaurant_printer__write_date
#: model:ir.model.fields,field_description:pos_restaurant.field_restaurant_table__write_date
msgid "Last Updated on"
msgstr "Cập nhật lần cuối"

#. module: pos_restaurant
#: model_terms:pos.config,customer_facing_display_html:pos_restaurant.pos_config_restaurant
msgid "Led Lamp"
msgstr "Led Lamp"

#. module: pos_restaurant
#. openerp-web
#: code:addons/pos_restaurant/static/src/xml/Screens/FloorScreen/EditBar.xml:0
#: code:addons/pos_restaurant/static/src/xml/Screens/FloorScreen/EditBar.xml:0
#: code:addons/pos_restaurant/static/src/xml/Screens/FloorScreen/EditBar.xml:0
#: code:addons/pos_restaurant/static/src/xml/Screens/FloorScreen/EditBar.xml:0
#, python-format
msgid "Light grey"
msgstr "Light grey"

#. module: pos_restaurant
#. openerp-web
#: code:addons/pos_restaurant/static/src/xml/TipReceipt.xml:0
#, python-format
msgid "Logo"
msgstr "Biểu tượng"

#. module: pos_restaurant
#: model:product.product,name:pos_restaurant.pos_food_maki
#: model:product.template,name:pos_restaurant.pos_food_maki_product_template
msgid "Lunch Maki 18pc"
msgstr "Sushi cuộn 18 miếng"

#. module: pos_restaurant
#: model:product.product,name:pos_restaurant.pos_food_salmon
#: model:product.template,name:pos_restaurant.pos_food_salmon_product_template
msgid "Lunch Salmon 20pc"
msgstr "Sushi cá hồi 20 miếng"

#. module: pos_restaurant
#: model:product.product,name:pos_restaurant.pos_food_temaki
#: model:product.template,name:pos_restaurant.pos_food_temaki_product_template
msgid "Lunch Temaki mix 3pc"
msgstr "Sushi Temaki 3 miếng"

#. module: pos_restaurant
#: model:product.product,name:pos_restaurant.pos_food_margherita
#: model:product.template,name:pos_restaurant.pos_food_margherita_product_template
msgid "Margherita"
msgstr "Pizza Margherita "

#. module: pos_restaurant
#: model:product.product,name:pos_restaurant.minute_maid
#: model:product.template,name:pos_restaurant.minute_maid_product_template
msgid "Minute Maid"
msgstr "Minute Maid"

#. module: pos_restaurant
#: model_terms:pos.config,customer_facing_display_html:pos_restaurant.pos_config_restaurant
msgid "Monitor Stand"
msgstr "Monitor Stand"

#. module: pos_restaurant
#: model:product.product,name:pos_restaurant.pos_food_mozza
#: model:product.template,name:pos_restaurant.pos_food_mozza_product_template
msgid "Mozzarella Sandwich"
msgstr "Bánh kẹp Mozzarella "

#. module: pos_restaurant
#: model:ir.model.fields,field_description:pos_restaurant.field_pos_order_line__mp_dirty
msgid "Mp Dirty"
msgstr "Mp Dirty"

#. module: pos_restaurant
#: model:ir.model.fields,field_description:pos_restaurant.field_pos_order__multiprint_resume
msgid "Multiprint Resume"
msgstr "Multiprint Resume"

#. module: pos_restaurant
#. openerp-web
#: code:addons/pos_restaurant/static/src/xml/multiprint.xml:0
#, python-format
msgid "NEW"
msgstr "MỚI"

#. module: pos_restaurant
#. openerp-web
#: code:addons/pos_restaurant/static/src/xml/multiprint.xml:0
#: code:addons/pos_restaurant/static/src/xml/multiprint.xml:0
#, python-format
msgid "NOTE"
msgstr "GHI CHÚ"

#. module: pos_restaurant
#. openerp-web
#: code:addons/pos_restaurant/static/src/xml/Screens/TipScreen.xml:0
#, python-format
msgid "No Tip"
msgstr "No Tip"

#. module: pos_restaurant
#. openerp-web
#: code:addons/pos_restaurant/static/src/xml/Screens/ProductScreen/ControlButtons/OrderlineNoteButton.xml:0
#: code:addons/pos_restaurant/static/src/xml/Screens/ProductScreen/Orderline.xml:0
#: code:addons/pos_restaurant/static/src/xml/Screens/ProductScreen/Orderline.xml:0
#, python-format
msgid "Note"
msgstr "Ghi chú"

#. module: pos_restaurant
#: model:ir.model.fields,field_description:pos_restaurant.field_pos_order_line__note
msgid "Note added by the waiter."
msgstr "Note added by the waiter."

#. module: pos_restaurant
#: model:ir.model.fields,field_description:pos_restaurant.field_pos_config__iface_orderline_notes
msgid "Notes"
msgstr "Ghi chú"

#. module: pos_restaurant
#. openerp-web
#: code:addons/pos_restaurant/static/src/js/Screens/ProductScreen/ControlButtons/PrintBillButton.js:0
#, python-format
msgid "Nothing to Print"
msgstr "Không có gì để In"

#. module: pos_restaurant
#. openerp-web
#: code:addons/pos_restaurant/static/src/js/Screens/FloorScreen/FloorScreen.js:0
#, python-format
msgid "Number of Seats ?"
msgstr "Số chỗ?"

#. module: pos_restaurant
#: model_terms:pos.config,customer_facing_display_html:pos_restaurant.pos_config_restaurant
msgid "Odoo Logo"
msgstr "Logo hệ thống"

#. module: pos_restaurant
#. openerp-web
#: code:addons/pos_restaurant/static/src/js/Screens/FloorScreen/FloorScreen.js:0
#: code:addons/pos_restaurant/static/src/js/Screens/FloorScreen/FloorScreen.js:0
#: code:addons/pos_restaurant/static/src/js/Screens/FloorScreen/FloorScreen.js:0
#, python-format
msgid "Offline"
msgstr "Ngoại tuyến"

#. module: pos_restaurant
#. openerp-web
#: code:addons/pos_restaurant/static/src/xml/Screens/BillScreen.xml:0
#, python-format
msgid "Ok"
msgstr "Đồng ý"

#. module: pos_restaurant
#. openerp-web
#: code:addons/pos_restaurant/static/src/js/Screens/TicketScreen.js:0
#, python-format
msgid "Open"
msgstr "Mở"

#. module: pos_restaurant
#. openerp-web
#: code:addons/pos_restaurant/static/src/xml/Screens/FloorScreen/EditBar.xml:0
#: code:addons/pos_restaurant/static/src/xml/Screens/FloorScreen/EditBar.xml:0
#: code:addons/pos_restaurant/static/src/xml/Screens/FloorScreen/EditBar.xml:0
#: code:addons/pos_restaurant/static/src/xml/Screens/FloorScreen/EditBar.xml:0
#, python-format
msgid "Orange"
msgstr "Màu cam"

#. module: pos_restaurant
#. openerp-web
#: code:addons/pos_restaurant/static/src/xml/Screens/ProductScreen/ControlButtons/SubmitOrderButton.xml:0
#, python-format
msgid "Order"
msgstr "Đơn hàng"

#. module: pos_restaurant
#: model:ir.model.fields,field_description:pos_restaurant.field_pos_config__is_order_printer
msgid "Order Printer"
msgstr "Order Printer"

#. module: pos_restaurant
#: model:ir.actions.act_window,name:pos_restaurant.action_restaurant_printer_form
#: model:ir.model.fields,field_description:pos_restaurant.field_pos_config__printer_ids
#: model:ir.ui.menu,name:pos_restaurant.menu_restaurant_printer_all
msgid "Order Printers"
msgstr "Máy in Lệnh"

#. module: pos_restaurant
#: model_terms:ir.actions.act_window,help:pos_restaurant.action_restaurant_printer_form
msgid ""
"Order Printers are used by restaurants and bars to print the\n"
"                order updates in the kitchen/bar when the waiter updates the order."
msgstr ""
"Các máy in Lệnh được sử dụng bởi các nhà hàng và quán bar để in"
"                các cập nhật đơn hàng vào bếp/quầy bar khi phục vụ viên cập "
"nhật đơn hàng."

#. module: pos_restaurant
#: model_terms:ir.ui.view,arch_db:pos_restaurant.view_restaurant_printer_form
msgid "POS Printer"
msgstr "Máy in POS"

#. module: pos_restaurant
#. openerp-web
#: code:addons/pos_restaurant/static/src/xml/Screens/ReceiptScreen/OrderReceipt.xml:0
#, python-format
msgid "PRO FORMA"
msgstr "PRO FORMA"

#. module: pos_restaurant
#: model:product.product,name:pos_restaurant.pos_food_4formaggi
#: model:product.template,name:pos_restaurant.pos_food_4formaggi_product_template
msgid "Pasta 4 formaggi "
msgstr "Mỳ ống 4 loại phô mai"

#. module: pos_restaurant
#: model:product.product,name:pos_restaurant.pos_food_bolo
#: model:product.template,name:pos_restaurant.pos_food_bolo_product_template
msgid "Pasta Bolognese"
msgstr "Mỳ Ý sốt cà chua"

#. module: pos_restaurant
#. openerp-web
#: code:addons/pos_restaurant/static/src/xml/Screens/SplitBillScreen/SplitBillScreen.xml:0
#, python-format
msgid "Payment"
msgstr "Thanh toán"

#. module: pos_restaurant
#: model:ir.model.fields,field_description:pos_restaurant.field_restaurant_floor__pos_config_id
msgid "Point of Sale"
msgstr "Điểm bán lẻ"

#. module: pos_restaurant
#: model:ir.model,name:pos_restaurant.model_pos_config
msgid "Point of Sale Configuration"
msgstr "Cấu hình Điểm bán lẻ"

#. module: pos_restaurant
#: model:ir.model,name:pos_restaurant.model_pos_order_line
msgid "Point of Sale Order Lines"
msgstr "Chi tiết đơn hàng bán lẻ"

#. module: pos_restaurant
#: model:ir.model,name:pos_restaurant.model_pos_order
msgid "Point of Sale Orders"
msgstr "Đơn hàng PoS"

#. module: pos_restaurant
#: model:ir.model,name:pos_restaurant.model_pos_payment
msgid "Point of Sale Payments"
msgstr "Thanh toán Điểm bán hàng"

#. module: pos_restaurant
#: model_terms:pos.config,customer_facing_display_html:pos_restaurant.pos_config_restaurant
msgid "Price"
msgstr "Giá"

#. module: pos_restaurant
#. openerp-web
#: code:addons/pos_restaurant/static/src/xml/Screens/BillScreen.xml:0
#, python-format
msgid "Print"
msgstr "In"

#. module: pos_restaurant
#: model_terms:ir.ui.view,arch_db:pos_restaurant.pos_config_view_form_inherit_restaurant
msgid "Print orders at the kitchen, at the bar, etc."
msgstr "In đơn bán ở nhà bếp, quầy bar, v.v."

#. module: pos_restaurant
#: model:ir.model.fields,field_description:pos_restaurant.field_restaurant_printer__product_categories_ids
msgid "Printed Product Categories"
msgstr "Nhóm Sản phẩm được In"

#. module: pos_restaurant
#: model:ir.model.fields,field_description:pos_restaurant.field_restaurant_printer__name
msgid "Printer Name"
msgstr "Tên Máy in"

#. module: pos_restaurant
#: model:ir.model.fields,field_description:pos_restaurant.field_restaurant_printer__printer_type
msgid "Printer Type"
msgstr "Kiểu máy in"

#. module: pos_restaurant
#: model_terms:ir.ui.view,arch_db:pos_restaurant.pos_config_view_form_inherit_restaurant
msgid "Printers"
msgstr "Máy In"

#. module: pos_restaurant
#. openerp-web
#: code:addons/pos_restaurant/static/src/js/Screens/TipScreen.js:0
#, python-format
msgid "Printing is not supported on some browsers"
msgstr "Không hỗ trợ in cho một số trình duyệt"

#. module: pos_restaurant
#. openerp-web
#: code:addons/pos_restaurant/static/src/js/Screens/TipScreen.js:0
#, python-format
msgid ""
"Printing is not supported on some browsers due to no default printing "
"protocol is available. It is possible to print your tickets by making use of"
" an IoT Box."
msgstr ""
"Không hỗ trợ in cho một số trình duyệt do không sẳn có một phương thức in "
"mặc định. Có thể in bằng cách sử dụng IoT Box."

#. module: pos_restaurant
#: model:ir.model.fields,field_description:pos_restaurant.field_restaurant_printer__proxy_ip
msgid "Proxy IP Address"
msgstr "Địa chỉ IP của Proxy"

#. module: pos_restaurant
#. openerp-web
#: code:addons/pos_restaurant/static/src/xml/Screens/FloorScreen/EditBar.xml:0
#: code:addons/pos_restaurant/static/src/xml/Screens/FloorScreen/EditBar.xml:0
#: code:addons/pos_restaurant/static/src/xml/Screens/FloorScreen/EditBar.xml:0
#: code:addons/pos_restaurant/static/src/xml/Screens/FloorScreen/EditBar.xml:0
#, python-format
msgid "Purple"
msgstr "Tím"

#. module: pos_restaurant
#: model_terms:pos.config,customer_facing_display_html:pos_restaurant.pos_config_restaurant
msgid "Quantity"
msgstr "Số lượng"

#. module: pos_restaurant
#. openerp-web
#: code:addons/pos_restaurant/static/src/xml/Screens/FloorScreen/EditBar.xml:0
#: code:addons/pos_restaurant/static/src/xml/Screens/FloorScreen/EditBar.xml:0
#: code:addons/pos_restaurant/static/src/xml/Screens/FloorScreen/EditBar.xml:0
#: code:addons/pos_restaurant/static/src/xml/Screens/FloorScreen/EditBar.xml:0
#, python-format
msgid "Red"
msgstr "Đỏ"

#. module: pos_restaurant
#. openerp-web
#: code:addons/pos_restaurant/static/src/js/Screens/FloorScreen/FloorScreen.js:0
#, python-format
msgid "Removing a table cannot be undone"
msgstr "Xoá một bàn là việc làm không thể vãn hồi"

#. module: pos_restaurant
#. openerp-web
#: code:addons/pos_restaurant/static/src/xml/Screens/FloorScreen/EditBar.xml:0
#: code:addons/pos_restaurant/static/src/xml/Screens/FloorScreen/EditBar.xml:0
#, python-format
msgid "Rename"
msgstr "Đặt lại tên"

#. module: pos_restaurant
#. openerp-web
#: code:addons/pos_restaurant/static/src/xml/Screens/TipScreen.xml:0
#, python-format
msgid "Reprint receipts"
msgstr "Reprint receipts"

#. module: pos_restaurant
#: model:ir.model,name:pos_restaurant.model_restaurant_floor
#: model_terms:ir.ui.view,arch_db:pos_restaurant.view_restaurant_floor_form
msgid "Restaurant Floor"
msgstr "Sàn Nhà hàng"

#. module: pos_restaurant
#: model:ir.model.fields,field_description:pos_restaurant.field_pos_config__floor_ids
#: model_terms:ir.ui.view,arch_db:pos_restaurant.view_restaurant_floor_tree
msgid "Restaurant Floors"
msgstr "Sàn Nhà hàng"

#. module: pos_restaurant
#: model_terms:ir.ui.view,arch_db:pos_restaurant.view_restaurant_printer
msgid "Restaurant Order Printers"
msgstr "Máy in Lệnh Nhà hàng"

#. module: pos_restaurant
#: model:ir.model,name:pos_restaurant.model_restaurant_printer
msgid "Restaurant Printer"
msgstr "Máy in Nhà hàng"

#. module: pos_restaurant
#: model:ir.model,name:pos_restaurant.model_restaurant_table
#: model_terms:ir.ui.view,arch_db:pos_restaurant.view_restaurant_table_form
msgid "Restaurant Table"
msgstr "Bàn Nhà hàng"

#. module: pos_restaurant
#. openerp-web
#: code:addons/pos_restaurant/static/src/xml/Screens/PaymentScreen/PaymentScreenElectronicPayment.xml:0
#, python-format
msgid "Reverse"
msgstr "Đảo ngược"

#. module: pos_restaurant
#. openerp-web
#: code:addons/pos_restaurant/static/src/xml/Screens/PaymentScreen/PaymentScreenElectronicPayment.xml:0
#, python-format
msgid "Reverse Payment"
msgstr "Thanh toán Đảo ngược"

#. module: pos_restaurant
#: model:ir.model.fields.selection,name:pos_restaurant.selection__restaurant_table__shape__round
msgid "Round"
msgstr "Tròn"

#. module: pos_restaurant
#. openerp-web
#: code:addons/pos_restaurant/static/src/xml/Screens/FloorScreen/EditBar.xml:0
#: code:addons/pos_restaurant/static/src/xml/Screens/FloorScreen/EditBar.xml:0
#, python-format
msgid "Round Shape"
msgstr "Hình tròn"

#. module: pos_restaurant
#: model:product.product,name:pos_restaurant.pos_food_chirashi
#: model:product.template,name:pos_restaurant.pos_food_chirashi_product_template
msgid "Salmon and Avocado"
<<<<<<< HEAD
msgstr "Cá hồi và Lê"
=======
msgstr "Cá hồi kèm quả bơ"
>>>>>>> 05af566f

#. module: pos_restaurant
#. openerp-web
#: code:addons/pos_restaurant/static/src/xml/Screens/FloorScreen/EditBar.xml:0
#: code:addons/pos_restaurant/static/src/xml/Screens/FloorScreen/EditBar.xml:0
#: model:ir.model.fields,field_description:pos_restaurant.field_restaurant_table__seats
#, python-format
msgid "Seats"
msgstr "Số chỗ"

#. module: pos_restaurant
#: model:ir.model.fields,field_description:pos_restaurant.field_restaurant_floor__sequence
msgid "Sequence"
msgstr "Trình tự"

#. module: pos_restaurant
#. openerp-web
#: code:addons/pos_restaurant/static/src/xml/TipReceipt.xml:0
#, python-format
msgid "Served by"
msgstr "Phục vụ bởi"

#. module: pos_restaurant
#: model:ir.model.fields,field_description:pos_restaurant.field_pos_config__set_tip_after_payment
msgid "Set Tip After Payment"
msgstr "Set Tip After Payment"

#. module: pos_restaurant
#. openerp-web
#: code:addons/pos_restaurant/static/src/xml/Screens/TicketScreen.xml:0
#: code:addons/pos_restaurant/static/src/xml/Screens/TipScreen.xml:0
#, python-format
msgid "Settle"
msgstr "Settle"

#. module: pos_restaurant
#: model:ir.model.fields,field_description:pos_restaurant.field_restaurant_table__shape
msgid "Shape"
msgstr "Hình dáng"

#. module: pos_restaurant
#. openerp-web
#: code:addons/pos_restaurant/static/src/xml/TipReceipt.xml:0
#, python-format
msgid "Signature"
msgstr "Chữ ký"

#. module: pos_restaurant
#: model:ir.model.fields,field_description:pos_restaurant.field_pos_order_line__mp_skip
msgid "Skip line when sending ticket to kitchen printers."
msgstr "Skip line when sending ticket to kitchen printers."

#. module: pos_restaurant
#: model:product.product,name:pos_restaurant.pos_food_tuna
#: model:product.template,name:pos_restaurant.pos_food_tuna_product_template
msgid "Spicy Tuna Sandwich"
msgstr "Bánh kẹp cá ngừ cay"

#. module: pos_restaurant
#. openerp-web
#: code:addons/pos_restaurant/static/src/xml/Screens/ProductScreen/ControlButtons/SplitBillButton.xml:0
#, python-format
msgid "Split"
msgstr "Tách"

#. module: pos_restaurant
#: model_terms:ir.ui.view,arch_db:pos_restaurant.pos_config_view_form_inherit_restaurant
msgid "Split total or order lines"
msgstr "Tách tổng hoặc các dòng đơn bán"

#. module: pos_restaurant
#: model:ir.model.fields.selection,name:pos_restaurant.selection__restaurant_table__shape__square
msgid "Square"
msgstr "Chữ nhật/Vuông"

#. module: pos_restaurant
#. openerp-web
#: code:addons/pos_restaurant/static/src/xml/Screens/FloorScreen/EditBar.xml:0
#: code:addons/pos_restaurant/static/src/xml/Screens/FloorScreen/EditBar.xml:0
#, python-format
msgid "Square Shape"
msgstr "Hình vuông"

#. module: pos_restaurant
#. openerp-web
#: code:addons/pos_restaurant/static/src/xml/TipReceipt.xml:0
#, python-format
msgid "Subtotal"
msgstr "Tổng phụ"

#. module: pos_restaurant
#. openerp-web
#: code:addons/pos_restaurant/static/src/xml/Screens/OrderManagementScreen/OrderList.xml:0
#: code:addons/pos_restaurant/static/src/xml/Screens/TicketScreen.xml:0
#: model:ir.model.fields,field_description:pos_restaurant.field_pos_order__table_id
#, python-format
msgid "Table"
msgstr "Bàn"

#. module: pos_restaurant
#: model:ir.model.fields,field_description:pos_restaurant.field_restaurant_table__name
msgid "Table Name"
msgstr "Tên Bàn"

#. module: pos_restaurant
#. openerp-web
#: code:addons/pos_restaurant/static/src/js/Screens/FloorScreen/FloorScreen.js:0
#, python-format
msgid "Table Name ?"
msgstr "Tên Bàn?"

#. module: pos_restaurant
#: model:ir.model.fields,field_description:pos_restaurant.field_restaurant_floor__table_ids
#: model_terms:ir.ui.view,arch_db:pos_restaurant.view_restaurant_floor_form
msgid "Tables"
msgstr "Bàn"

#. module: pos_restaurant
#. openerp-web
#: code:addons/pos_restaurant/static/src/xml/TipReceipt.xml:0
#, python-format
msgid "Tel:"
msgstr "ĐT:"

#. module: pos_restaurant
#: model:ir.model.fields,help:pos_restaurant.field_restaurant_printer__proxy_ip
msgid "The IP Address or hostname of the Printer's hardware proxy"
msgstr "Địa chỉ IP hoặc hostname của hardware proxy của Máy in"

#. module: pos_restaurant
#: model:ir.model.fields,help:pos_restaurant.field_pos_order__customer_count
msgid "The amount of customers that have been served by this order."
msgstr "Số lượng khách hàng mà được phục vụ bởi đơn hàng này."

#. module: pos_restaurant
#: model:ir.model.fields,help:pos_restaurant.field_restaurant_floor__background_color
msgid ""
"The background color of the floor layout, (must be specified in a html-"
"compatible format)"
msgstr "Mà nền của bố cục sàn, (phải là định dạng tương thích HTML)"

#. module: pos_restaurant
#: model:ir.model.fields,help:pos_restaurant.field_restaurant_table__seats
msgid "The default number of customer served at this table."
msgstr "Số khách hàng mặc định có thể được phục vụ bởi bàn này."

#. module: pos_restaurant
#: model:ir.model.fields,help:pos_restaurant.field_restaurant_floor__table_ids
msgid "The list of tables in this floor"
msgstr "Danh sách các bàn ở sàn này"

#. module: pos_restaurant
#: model:ir.model.fields,help:pos_restaurant.field_pos_config__floor_ids
msgid "The restaurant floors served by this point of sale."
msgstr "Các Sàn nhà hàng được phục vụ bởi điểm bán lẻ này."

#. module: pos_restaurant
#: model:ir.model.fields,help:pos_restaurant.field_pos_order__table_id
msgid "The table where this order was served"
msgstr "Bàn mà đơn bán này phục vụ"

#. module: pos_restaurant
#: model:ir.model.fields,help:pos_restaurant.field_restaurant_table__color
msgid ""
"The table's color, expressed as a valid 'background' CSS property value"
msgstr "Màu bàn, được thể hiện bằng giá trị thuộc tính 'background' của CSS"

#. module: pos_restaurant
#: model:ir.model.fields,help:pos_restaurant.field_restaurant_table__height
msgid "The table's height in pixels"
msgstr "Chiều cao bàn tính bằng pixel"

#. module: pos_restaurant
#: model:ir.model.fields,help:pos_restaurant.field_restaurant_table__position_h
msgid ""
"The table's horizontal position from the left side to the table's center, in"
" pixels"
msgstr ""
"Vị trí của bàn theo phương ngang tính từ phía bên trái đến tâm của bàn, tính"
" bằng pixel."

#. module: pos_restaurant
#: model:ir.model.fields,help:pos_restaurant.field_restaurant_table__position_v
msgid ""
"The table's vertical position from the top to the table's center, in pixels"
msgstr ""
"Vị trí của bàn theo phương dọc tính từ phía bên trên đến tâm của bàn, tính "
"bằng pixel."

#. module: pos_restaurant
#: model:ir.model.fields,help:pos_restaurant.field_restaurant_table__width
msgid "The table's width in pixels"
msgstr "Chiều rộng của bàn tính bằng pixel"

#. module: pos_restaurant
#. openerp-web
#: code:addons/pos_restaurant/static/src/js/Screens/ProductScreen/ControlButtons/PrintBillButton.js:0
#, python-format
msgid "There are no order lines"
msgstr "Không có dòng đơn bán nào"

#. module: pos_restaurant
#. openerp-web
#: code:addons/pos_restaurant/static/src/xml/Screens/FloorScreen/FloorScreen.xml:0
#, python-format
msgid "This floor has no tables yet, use the"
msgstr "Sàn này chưa có bàn nào cả, hãy sử dụng"

#. module: pos_restaurant
#. openerp-web
#: code:addons/pos_restaurant/static/src/xml/Screens/FloorScreen/EditBar.xml:0
#: code:addons/pos_restaurant/static/src/xml/Screens/FloorScreen/EditBar.xml:0
#, python-format
msgid "Tint"
msgstr "Tint"

#. module: pos_restaurant
#. openerp-web
#: code:addons/pos_restaurant/static/src/xml/Screens/TicketScreen.xml:0
#, python-format
msgid "Tip"
msgstr "Hướng dẫn"

#. module: pos_restaurant
#. openerp-web
#: code:addons/pos_restaurant/static/src/xml/TipReceipt.xml:0
#, python-format
msgid "Tip:"
msgstr "Tip:"

#. module: pos_restaurant
#. openerp-web
#: code:addons/pos_restaurant/static/src/js/Screens/TicketScreen.js:0
#, python-format
msgid "Tipping"
msgstr "Tiền tip"

#. module: pos_restaurant
#. openerp-web
#: code:addons/pos_restaurant/static/src/xml/TipReceipt.xml:0
#, python-format
msgid "Total:"
msgstr "Tổng:"

#. module: pos_restaurant
#. openerp-web
#: code:addons/pos_restaurant/static/src/xml/Screens/ProductScreen/ControlButtons/TransferOrderButton.xml:0
#, python-format
msgid "Transfer"
msgstr "Điều chuyển"

#. module: pos_restaurant
#. openerp-web
#: code:addons/pos_restaurant/static/src/xml/Screens/FloorScreen/EditBar.xml:0
#: code:addons/pos_restaurant/static/src/xml/Screens/FloorScreen/EditBar.xml:0
#: code:addons/pos_restaurant/static/src/xml/Screens/FloorScreen/EditBar.xml:0
#: code:addons/pos_restaurant/static/src/xml/Screens/FloorScreen/EditBar.xml:0
#, python-format
msgid "Turquoise"
msgstr "Ngọc lam"

#. module: pos_restaurant
#. openerp-web
#: code:addons/pos_restaurant/static/src/js/Screens/FloorScreen/FloorScreen.js:0
#, python-format
msgid "Unable to change background color"
msgstr "Unable to change background color"

#. module: pos_restaurant
#. openerp-web
#: code:addons/pos_restaurant/static/src/js/Screens/FloorScreen/FloorScreen.js:0
#, python-format
msgid "Unable to create table because you are offline."
msgstr "Unable to create table because you are offline."

#. module: pos_restaurant
#. openerp-web
#: code:addons/pos_restaurant/static/src/js/Screens/FloorScreen/FloorScreen.js:0
#, python-format
msgid "Unable to delete table"
msgstr "Unable to delete table"

#. module: pos_restaurant
#: model:product.product,uom_name:pos_restaurant.coke
#: model:product.product,uom_name:pos_restaurant.minute_maid
#: model:product.product,uom_name:pos_restaurant.pos_food_4formaggi
#: model:product.product,uom_name:pos_restaurant.pos_food_bacon
#: model:product.product,uom_name:pos_restaurant.pos_food_bolo
#: model:product.product,uom_name:pos_restaurant.pos_food_cheeseburger
#: model:product.product,uom_name:pos_restaurant.pos_food_chicken
#: model:product.product,uom_name:pos_restaurant.pos_food_chirashi
#: model:product.product,uom_name:pos_restaurant.pos_food_club
#: model:product.product,uom_name:pos_restaurant.pos_food_funghi
#: model:product.product,uom_name:pos_restaurant.pos_food_maki
#: model:product.product,uom_name:pos_restaurant.pos_food_margherita
#: model:product.product,uom_name:pos_restaurant.pos_food_mozza
#: model:product.product,uom_name:pos_restaurant.pos_food_salmon
#: model:product.product,uom_name:pos_restaurant.pos_food_temaki
#: model:product.product,uom_name:pos_restaurant.pos_food_tuna
#: model:product.product,uom_name:pos_restaurant.pos_food_vege
#: model:product.product,uom_name:pos_restaurant.water
#: model:product.template,uom_name:pos_restaurant.coke_product_template
#: model:product.template,uom_name:pos_restaurant.minute_maid_product_template
#: model:product.template,uom_name:pos_restaurant.pos_food_4formaggi_product_template
#: model:product.template,uom_name:pos_restaurant.pos_food_bacon_product_template
#: model:product.template,uom_name:pos_restaurant.pos_food_bolo_product_template
#: model:product.template,uom_name:pos_restaurant.pos_food_cheeseburger_product_template
#: model:product.template,uom_name:pos_restaurant.pos_food_chicken_product_template
#: model:product.template,uom_name:pos_restaurant.pos_food_chirashi_product_template
#: model:product.template,uom_name:pos_restaurant.pos_food_club_product_template
#: model:product.template,uom_name:pos_restaurant.pos_food_funghi_product_template
#: model:product.template,uom_name:pos_restaurant.pos_food_maki_product_template
#: model:product.template,uom_name:pos_restaurant.pos_food_margherita_product_template
#: model:product.template,uom_name:pos_restaurant.pos_food_mozza_product_template
#: model:product.template,uom_name:pos_restaurant.pos_food_salmon_product_template
#: model:product.template,uom_name:pos_restaurant.pos_food_temaki_product_template
#: model:product.template,uom_name:pos_restaurant.pos_food_tuna_product_template
#: model:product.template,uom_name:pos_restaurant.pos_food_vege_product_template
#: model:product.template,uom_name:pos_restaurant.water_product_template
msgid "Units"
msgstr "Đơn vị"

#. module: pos_restaurant
#: model:ir.model.fields,help:pos_restaurant.field_restaurant_floor__sequence
msgid "Used to sort Floors"
msgstr "Được dùng để sắp xếp các Sàn"

#. module: pos_restaurant
#. openerp-web
#: code:addons/pos_restaurant/static/src/xml/TipReceipt.xml:0
#, python-format
msgid "VAT:"
msgstr "Thuế GTGT:"

#. module: pos_restaurant
#: model:product.product,name:pos_restaurant.pos_food_vege
#: model:product.template,name:pos_restaurant.pos_food_vege_product_template
msgid "Vegetarian"
msgstr "Đồ chay"

#. module: pos_restaurant
#: model:ir.model.fields,field_description:pos_restaurant.field_restaurant_table__position_v
msgid "Vertical Position"
msgstr "Ví trị theo Phương dọc"

#. module: pos_restaurant
#: model:product.product,name:pos_restaurant.water
#: model:product.template,name:pos_restaurant.water_product_template
msgid "Water"
msgstr "Nước trắng"

#. module: pos_restaurant
#: model_terms:pos.config,customer_facing_display_html:pos_restaurant.pos_config_restaurant
msgid "Whiteboard Pen"
msgstr "Whiteboard Pen"

#. module: pos_restaurant
#: model:ir.model.fields,field_description:pos_restaurant.field_restaurant_table__width
msgid "Width"
msgstr "Chiều rộng"

#. module: pos_restaurant
#. openerp-web
#: code:addons/pos_restaurant/static/src/xml/Screens/SplitBillScreen/SplitOrderline.xml:0
#, python-format
msgid "With a"
msgstr "Với một"

#. module: pos_restaurant
#. openerp-web
#: code:addons/pos_restaurant/static/src/xml/Screens/FloorScreen/EditBar.xml:0
#: code:addons/pos_restaurant/static/src/xml/Screens/FloorScreen/EditBar.xml:0
#: code:addons/pos_restaurant/static/src/xml/Screens/FloorScreen/EditBar.xml:0
#: code:addons/pos_restaurant/static/src/xml/Screens/FloorScreen/EditBar.xml:0
#, python-format
msgid "Yellow"
msgstr "Vàng"

#. module: pos_restaurant
#: code:addons/pos_restaurant/models/pos_restaurant.py:0
#, python-format
msgid ""
"You cannot remove a floor that is used in a PoS session, close the "
"session(s) first: \n"
msgstr ""
"Bạn không thể gỡ một sàn mà đang được sử dụng bởi một phiên PoS. Hãy đóng "
"phiên trước: \n"

#. module: pos_restaurant
#: code:addons/pos_restaurant/models/pos_restaurant.py:0
#, python-format
msgid ""
"You cannot remove a table that is used in a PoS session, close the "
"session(s) first."
msgstr ""
"You cannot remove a table that is used in a PoS session, close the "
"session(s) first."

#. module: pos_restaurant
#. openerp-web
#: code:addons/pos_restaurant/static/src/xml/TipReceipt.xml:0
#: code:addons/pos_restaurant/static/src/xml/TipReceipt.xml:0
#, python-format
msgid "________________________"
msgstr "________________________"

#. module: pos_restaurant
#. openerp-web
#: code:addons/pos_restaurant/static/src/xml/TipReceipt.xml:0
#, python-format
msgid "______________________________________________"
msgstr "______________________________________________"

#. module: pos_restaurant
#. openerp-web
#: code:addons/pos_restaurant/static/src/xml/Screens/SplitBillScreen/SplitOrderline.xml:0
#, python-format
msgid "at"
msgstr "ở"

#. module: pos_restaurant
#. openerp-web
#: code:addons/pos_restaurant/static/src/xml/Screens/ReceiptScreen/OrderReceipt.xml:0
#, python-format
msgid "at table"
msgstr "ở bàn"

#. module: pos_restaurant
#. openerp-web
#: code:addons/pos_restaurant/static/src/xml/Screens/FloorScreen/FloorScreen.xml:0
#, python-format
msgid "button in the editing toolbar to create new tables."
msgstr "nút ở thanh soạn thảo để tạo các bàn mới."

#. module: pos_restaurant
#. openerp-web
#: code:addons/pos_restaurant/static/src/xml/Screens/SplitBillScreen/SplitOrderline.xml:0
#, python-format
msgid "discount"
msgstr "chiết khấu"

#. module: pos_restaurant
#. openerp-web
#: code:addons/pos_restaurant/static/src/xml/Screens/PaymentScreen/PaymentScreen.xml:0
#, python-format
msgid "env.pos.config.set_tip_after_payment and !currentOrder.is_paid()"
msgstr "env.pos.config.set_tip_after_payment and !currentOrder.is_paid()"<|MERGE_RESOLUTION|>--- conflicted
+++ resolved
@@ -13,7 +13,7 @@
 # thanhnguyen.icsc <thanhnguyen.icsc@gmail.com>, 2021
 # Trần Hà <tranthuha13590@gmail.com>, 2021
 # Vo Thanh Thuy, 2021
-#
+# 
 msgid ""
 msgstr ""
 "Project-Id-Version: Odoo Server 14.0\n"
@@ -1034,11 +1034,7 @@
 #: model:product.product,name:pos_restaurant.pos_food_chirashi
 #: model:product.template,name:pos_restaurant.pos_food_chirashi_product_template
 msgid "Salmon and Avocado"
-<<<<<<< HEAD
-msgstr "Cá hồi và Lê"
-=======
 msgstr "Cá hồi kèm quả bơ"
->>>>>>> 05af566f
 
 #. module: pos_restaurant
 #. openerp-web
