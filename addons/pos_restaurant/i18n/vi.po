# Translation of Odoo Server.
# This file contains the translation of the following modules:
# 	* pos_restaurant
#
# Translators:
# Martin Trigaux, 2020
# son dang <son.dang@doda100.com>, 2020
# Minh Nguyen <ndminh210994@gmail.com>, 2020
# Dung Nguyen Thi <dungnt@trobz.com>, 2020
# cef0acd66eac662fffb1f7344ac311b7_5e84ff2 <dc1db88e54aab416318660a1eb5bd2e5_695455>, 2020
# Trinh Tran Thi Phuong <trinhttp@trobz.com>, 2020
# Duy BQ <duybq86@gmail.com>, 2020
# thanhnguyen.icsc <thanhnguyen.icsc@gmail.com>, 2021
# Trần Hà <tranthuha13590@gmail.com>, 2021
<<<<<<< HEAD
#
=======
# Vo Thanh Thuy, 2021
# 
>>>>>>> da787012
msgid ""
msgstr ""
"Project-Id-Version: Odoo Server 14.0\n"
"Report-Msgid-Bugs-To: \n"
"POT-Creation-Date: 2021-01-26 09:10+0000\n"
"PO-Revision-Date: 2020-09-07 08:16+0000\n"
"Last-Translator: Vo Thanh Thuy, 2021\n"
"Language-Team: Vietnamese (https://www.transifex.com/odoo/teams/41243/vi/)\n"
"Language: vi\n"
"MIME-Version: 1.0\n"
"Content-Type: text/plain; charset=UTF-8\n"
"Content-Transfer-Encoding: \n"
"Plural-Forms: nplurals=1; plural=0;\n"

#. module: pos_restaurant
#: model:ir.model.fields.selection,name:pos_restaurant.selection__restaurant_printer__printer_type__iot
msgid " Use a printer connected to the IoT Box"
msgstr " Sử dụng một máy in kết nối với IoT Box"

#. module: pos_restaurant
#. openerp-web
#: code:addons/pos_restaurant/static/src/xml/Screens/ReceiptScreen/OrderReceipt.xml:0
#, python-format
msgid "!props.isBill"
msgstr "!props.isBill"

#. module: pos_restaurant
#: model_terms:pos.config,customer_facing_display_html:pos_restaurant.pos_config_restaurant
msgid "$ 3.12"
msgstr "$ 3.12"

#. module: pos_restaurant
#: model_terms:pos.config,customer_facing_display_html:pos_restaurant.pos_config_restaurant
msgid "$ 4.40"
msgstr "$ 4.40"

#. module: pos_restaurant
#: model_terms:pos.config,customer_facing_display_html:pos_restaurant.pos_config_restaurant
msgid "$ 4.50"
msgstr "$ 4.50"

#. module: pos_restaurant
#: model_terms:pos.config,customer_facing_display_html:pos_restaurant.pos_config_restaurant
msgid "$ 8.50"
msgstr "$ 8.50"

#. module: pos_restaurant
#: model_terms:ir.ui.view,arch_db:pos_restaurant.pos_config_view_form_inherit_restaurant
msgid ""
"<span class=\"fa fa-lg fa-cutlery\" title=\"For bars and restaurants\" "
"role=\"img\" aria-label=\"For bars and restaurants\"/>"
msgstr ""
"<span class=\"fa fa-lg fa-cutlery\" title=\"Cho Nhà hàng và Quán bar\" "
"role=\"img\" aria-label=\"Cho Nhà hàng và Quán bar\"/>"

#. module: pos_restaurant
#: model_terms:pos.config,customer_facing_display_html:pos_restaurant.pos_config_restaurant
msgid "<span class=\"pos-change_amount\">$ 0.86</span>"
msgstr "<span class=\"pos-change_amount\">$ 0.86</span>"

#. module: pos_restaurant
#: model_terms:pos.config,customer_facing_display_html:pos_restaurant.pos_config_restaurant
msgid "<span class=\"pos-change_title\">Change</span>"
msgstr "<span class=\"pos-change_title\">Thối lại</span>"

#. module: pos_restaurant
#: model_terms:pos.config,customer_facing_display_html:pos_restaurant.pos_config_restaurant
msgid "<span class=\"total-amount-formatting\">TOTAL</span>"
msgstr "<span class=\"total-amount-formatting\">TỔNG</span>"

#. module: pos_restaurant
#: model_terms:pos.config,customer_facing_display_html:pos_restaurant.pos_config_restaurant
msgid "<span id=\"total-amount\" class=\"pos_total-amount\">$ 469.14</span>"
msgstr "<span id=\"total-amount\" class=\"pos_total-amount\">$ 469.14</span>"

#. module: pos_restaurant
#: model_terms:pos.config,customer_facing_display_html:pos_restaurant.pos_config_restaurant
msgid "<span>$ 470.00</span>"
msgstr "<span>$ 470.00</span>"

#. module: pos_restaurant
#: model_terms:pos.config,customer_facing_display_html:pos_restaurant.pos_config_restaurant
msgid "<span>Cash (USD):</span>"
msgstr "<span>Tiền mặt (USD):</span>"

#. module: pos_restaurant
#: model_terms:ir.ui.view,arch_db:pos_restaurant.view_restaurant_floor_kanban
msgid "<strong>Floor Name: </strong>"
msgstr "<strong>Tên Sàn: </strong>"

#. module: pos_restaurant
#: model_terms:ir.ui.view,arch_db:pos_restaurant.view_restaurant_floor_kanban
msgid "<strong>Point of Sale: </strong>"
msgstr "<strong>Điểm bán lẻ: </strong>"

#. module: pos_restaurant
#: model:ir.model.fields,help:pos_restaurant.field_restaurant_floor__background_image
msgid ""
"A background image used to display a floor layout in the point of sale "
"interface"
msgstr ""
"Một hình nền được sử dụng để hiển thị một bố cục sàn ở giao diện điểm lẻ "
"(PoS)"

#. module: pos_restaurant
#: model_terms:ir.actions.act_window,help:pos_restaurant.action_restaurant_floor_form
msgid ""
"A restaurant floor represents the place where customers are served, this is where you can\n"
"                define and position the tables."
msgstr ""
"Một sàn nhà hàng đại diện cho một nơi mà khách hàng được phục vụ. Đây là nơi mà bạn định\n"
"                nghĩa và định vị các bàn."

#. module: pos_restaurant
#: model:ir.model.fields,field_description:pos_restaurant.field_restaurant_floor__active
#: model:ir.model.fields,field_description:pos_restaurant.field_restaurant_table__active
msgid "Active"
msgstr "Hiệu lực"

#. module: pos_restaurant
#. openerp-web
#: code:addons/pos_restaurant/static/src/xml/Screens/FloorScreen/EditBar.xml:0
#: code:addons/pos_restaurant/static/src/xml/Screens/FloorScreen/EditBar.xml:0
#, python-format
msgid "Add"
msgstr "Thêm"

#. module: pos_restaurant
#. openerp-web
#: code:addons/pos_restaurant/static/src/js/Screens/ProductScreen/ControlButtons/OrderlineNoteButton.js:0
#, python-format
msgid "Add Note"
msgstr "Ghi chú"

#. module: pos_restaurant
#: model_terms:ir.actions.act_window,help:pos_restaurant.action_restaurant_floor_form
msgid "Add a new restaurant floor"
msgstr "Thêm một sản/lầu nhà hàng"

#. module: pos_restaurant
#: model_terms:ir.actions.act_window,help:pos_restaurant.action_restaurant_printer_form
msgid "Add a new restaurant order printer"
msgstr "Thêm một máy in đơn nhà hàng"

#. module: pos_restaurant
#. openerp-web
#: code:addons/pos_restaurant/static/src/xml/Screens/TipScreen.xml:0
#, python-format
msgid "Add a tip"
msgstr "Add a tip"

#. module: pos_restaurant
#. openerp-web
#: code:addons/pos_restaurant/static/src/xml/Screens/FloorScreen/FloorScreen.xml:0
#: code:addons/pos_restaurant/static/src/xml/Screens/FloorScreen/FloorScreen.xml:0
#, python-format
msgid "Add button"
msgstr "Thêm nút"

#. module: pos_restaurant
#: model_terms:ir.ui.view,arch_db:pos_restaurant.pos_config_view_form_inherit_restaurant
msgid "Add notes on order lines"
msgstr "Add notes on order lines"

#. module: pos_restaurant
#: model_terms:ir.ui.view,arch_db:pos_restaurant.pos_config_view_form_inherit_restaurant
msgid "Add tip after payment (North America specific)"
msgstr "Add tip after payment (North America specific)"

#. module: pos_restaurant
#. openerp-web
#: code:addons/pos_restaurant/static/src/xml/Screens/PaymentScreen/PaymentScreenElectronicPayment.xml:0
#: code:addons/pos_restaurant/static/src/xml/Screens/PaymentScreen/PaymentScreenElectronicPayment.xml:0
#, python-format
msgid "Adjust Amount"
msgstr "Adjust Amount"

#. module: pos_restaurant
#: model:ir.model.fields,help:pos_restaurant.field_pos_config__set_tip_after_payment
msgid ""
"Adjust the amount authorized by payment terminals to add a tip after the "
"customers left or at the end of the day."
msgstr ""
"Adjust the amount authorized by payment terminals to add a tip after the "
"customers left or at the end of the day."

#. module: pos_restaurant
#: model:ir.model.fields,help:pos_restaurant.field_pos_config__iface_orderline_notes
msgid "Allow custom notes on Orderlines."
msgstr "Cho phép ghi chú bổ sung vào các dòng đơn bán."

#. module: pos_restaurant
#: model_terms:ir.ui.view,arch_db:pos_restaurant.pos_config_view_form_inherit_restaurant
msgid "Allow to print bill before payment"
msgstr "Cho phép in biên lai trước khi thanh toán"

#. module: pos_restaurant
#: model:ir.model.fields,help:pos_restaurant.field_pos_config__iface_printbill
msgid "Allows to print the Bill before payment."
msgstr "Cho phép in Biên lai trước khi thanh toán"

#. module: pos_restaurant
#. openerp-web
#: code:addons/pos_restaurant/static/src/xml/Screens/TipScreen.xml:0
#, python-format
msgid "Amount"
msgstr "Tổng tiền"

#. module: pos_restaurant
#: model:ir.model.fields,help:pos_restaurant.field_restaurant_table__name
msgid "An internal identification of a table"
msgstr "Một định danh nội bộ cho một bàn"

#. module: pos_restaurant
#: model:ir.model.fields,help:pos_restaurant.field_restaurant_printer__name
msgid "An internal identification of the printer"
msgstr "Một định danh nội bộ cho máy in"

#. module: pos_restaurant
#: model:ir.model.fields,help:pos_restaurant.field_restaurant_floor__name
msgid "An internal identification of the restaurant floor"
msgstr "Một định danh nội bộ cho sàn nhà hàng"

#. module: pos_restaurant
#: model_terms:ir.ui.view,arch_db:pos_restaurant.view_restaurant_table_form
msgid "Appearance"
msgstr "Hình dáng"

#. module: pos_restaurant
#: model_terms:ir.ui.view,arch_db:pos_restaurant.view_restaurant_floor_form
#: model_terms:ir.ui.view,arch_db:pos_restaurant.view_restaurant_floor_search
msgid "Archived"
msgstr "Đã lưu"

#. module: pos_restaurant
#. openerp-web
#: code:addons/pos_restaurant/static/src/js/Screens/FloorScreen/FloorScreen.js:0
#, python-format
msgid "Are you sure ?"
msgstr "Bạn có chắc?"

#. module: pos_restaurant
#. openerp-web
#: code:addons/pos_restaurant/static/src/xml/Screens/BillScreen.xml:0
#: code:addons/pos_restaurant/static/src/xml/Screens/SplitBillScreen/SplitBillScreen.xml:0
#: code:addons/pos_restaurant/static/src/xml/Screens/TipScreen.xml:0
#, python-format
msgid "Back"
msgstr "Quay lại"

#. module: pos_restaurant
#. openerp-web
#: code:addons/pos_restaurant/static/src/xml/ChromeWidgets/BackToFloorButton.xml:0
#: code:addons/pos_restaurant/static/src/xml/ChromeWidgets/BackToFloorButton.xml:0
#, python-format
msgid "Back to floor"
msgstr "Quay lại sàn"

#. module: pos_restaurant
#: model:ir.model.fields,field_description:pos_restaurant.field_restaurant_floor__background_color
msgid "Background Color"
msgstr "Màu nền"

#. module: pos_restaurant
#: model:ir.model.fields,field_description:pos_restaurant.field_restaurant_floor__background_image
msgid "Background Image"
msgstr "Hình Nền"

#. module: pos_restaurant
#: model:product.product,name:pos_restaurant.pos_food_bacon
#: model:product.template,name:pos_restaurant.pos_food_bacon_product_template
msgid "Bacon Burger"
msgstr ""

#. module: pos_restaurant
#. openerp-web
#: code:addons/pos_restaurant/static/src/xml/Screens/ProductScreen/ControlButtons/PrintBillButton.xml:0
#, python-format
msgid "Bill"
msgstr "Hoá đơn"

#. module: pos_restaurant
#. openerp-web
#: code:addons/pos_restaurant/static/src/xml/Screens/BillScreen.xml:0
#: model:ir.model.fields,field_description:pos_restaurant.field_pos_config__iface_printbill
#, python-format
msgid "Bill Printing"
msgstr "In Bill"

#. module: pos_restaurant
#. openerp-web
#: code:addons/pos_restaurant/static/src/xml/Screens/SplitBillScreen/SplitBillScreen.xml:0
#: model:ir.model.fields,field_description:pos_restaurant.field_pos_config__iface_splitbill
#, python-format
msgid "Bill Splitting"
msgstr "Tách Bill"

#. module: pos_restaurant
#. openerp-web
#: code:addons/pos_restaurant/static/src/xml/Screens/FloorScreen/EditBar.xml:0
#: code:addons/pos_restaurant/static/src/xml/Screens/FloorScreen/EditBar.xml:0
#: code:addons/pos_restaurant/static/src/xml/Screens/FloorScreen/EditBar.xml:0
#: code:addons/pos_restaurant/static/src/xml/Screens/FloorScreen/EditBar.xml:0
#, python-format
msgid "Blue"
msgstr "Xanh dương"

#. module: pos_restaurant
#. openerp-web
#: code:addons/pos_restaurant/static/src/xml/multiprint.xml:0
#, python-format
msgid "CANCELLED"
msgstr "HUỶ"

#. module: pos_restaurant
#: model:product.product,name:pos_restaurant.pos_food_cheeseburger
#: model:product.template,name:pos_restaurant.pos_food_cheeseburger_product_template
msgid "Cheese Burger"
msgstr ""

#. module: pos_restaurant
#: model:product.product,name:pos_restaurant.pos_food_chicken
#: model:product.template,name:pos_restaurant.pos_food_chicken_product_template
msgid "Chicken Curry Sandwich"
msgstr ""

#. module: pos_restaurant
#. openerp-web
#: code:addons/pos_restaurant/static/src/xml/Screens/FloorScreen/EditBar.xml:0
#: code:addons/pos_restaurant/static/src/xml/Screens/FloorScreen/EditBar.xml:0
#: code:addons/pos_restaurant/static/src/xml/Screens/FloorScreen/EditBar.xml:0
#: code:addons/pos_restaurant/static/src/xml/Screens/FloorScreen/EditBar.xml:0
#, python-format
msgid "Close"
msgstr "Đóng"

#. module: pos_restaurant
#. openerp-web
#: code:addons/pos_restaurant/static/src/xml/Screens/PaymentScreen/PaymentScreen.xml:0
#, python-format
msgid "Close Tab"
msgstr "Close Tab"

#. module: pos_restaurant
#: model:product.product,name:pos_restaurant.pos_food_club
#: model:product.template,name:pos_restaurant.pos_food_club_product_template
msgid "Club Sandwich"
msgstr ""

#. module: pos_restaurant
#: model:product.product,name:pos_restaurant.coke
#: model:product.template,name:pos_restaurant.coke_product_template
msgid "Coca-Cola"
msgstr "Coca-Cola"

#. module: pos_restaurant
#: model:ir.model.fields,field_description:pos_restaurant.field_restaurant_table__color
msgid "Color"
msgstr "Màu sắc"

#. module: pos_restaurant
#: model:ir.model.fields,field_description:pos_restaurant.field_restaurant_floor__create_uid
#: model:ir.model.fields,field_description:pos_restaurant.field_restaurant_printer__create_uid
#: model:ir.model.fields,field_description:pos_restaurant.field_restaurant_table__create_uid
msgid "Created by"
msgstr "Được tạo bởi"

#. module: pos_restaurant
#: model:ir.model.fields,field_description:pos_restaurant.field_restaurant_floor__create_date
#: model:ir.model.fields,field_description:pos_restaurant.field_restaurant_printer__create_date
#: model:ir.model.fields,field_description:pos_restaurant.field_restaurant_table__create_date
msgid "Created on"
msgstr "Thời điểm tạo"

#. module: pos_restaurant
#. openerp-web
#: code:addons/pos_restaurant/static/src/xml/Screens/FloorScreen/EditBar.xml:0
#: code:addons/pos_restaurant/static/src/xml/Screens/FloorScreen/EditBar.xml:0
#, python-format
msgid "Delete"
msgstr "Xoá"

#. module: pos_restaurant
#: model_terms:ir.ui.view,arch_db:pos_restaurant.pos_config_view_form_inherit_restaurant
msgid "Design floors and assign orders to tables"
msgstr "Design floors and assign orders to tables"

#. module: pos_restaurant
#: model_terms:pos.config,customer_facing_display_html:pos_restaurant.pos_config_restaurant
msgid "Desk Organizer"
msgstr "Desk Organizer"

#. module: pos_restaurant
#: model:ir.model.fields,field_description:pos_restaurant.field_pos_config__display_name
#: model:ir.model.fields,field_description:pos_restaurant.field_pos_order__display_name
#: model:ir.model.fields,field_description:pos_restaurant.field_pos_order_line__display_name
#: model:ir.model.fields,field_description:pos_restaurant.field_pos_payment__display_name
#: model:ir.model.fields,field_description:pos_restaurant.field_restaurant_floor__display_name
#: model:ir.model.fields,field_description:pos_restaurant.field_restaurant_printer__display_name
#: model:ir.model.fields,field_description:pos_restaurant.field_restaurant_table__display_name
msgid "Display Name"
msgstr "Tên hiển thị"

#. module: pos_restaurant
#: model:pos.category,name:pos_restaurant.drinks
msgid "Drinks"
msgstr "Đồ uống"

#. module: pos_restaurant
#. openerp-web
#: code:addons/pos_restaurant/static/src/xml/Screens/FloorScreen/EditBar.xml:0
#: code:addons/pos_restaurant/static/src/xml/Screens/FloorScreen/EditBar.xml:0
#, python-format
msgid "Duplicate"
msgstr "Nhân bản"

#. module: pos_restaurant
#: model_terms:ir.actions.act_window,help:pos_restaurant.action_restaurant_printer_form
msgid ""
"Each Order Printer has an IP Address that defines the IoT Box/Hardware\n"
"                Proxy where the printer can be found, and a list of product categories.\n"
"                An Order Printer will only print updates for products belonging to one of\n"
"                its categories."
msgstr ""
"Each Order Printer has an IP Address that defines the IoT Box/Hardware\n"
"                Proxy where the printer can be found, and a list of product categories.\n"
"                An Order Printer will only print updates for products belonging to one of\n"
"                its categories."

#. module: pos_restaurant
#. openerp-web
#: code:addons/pos_restaurant/static/src/xml/Screens/FloorScreen/FloorScreen.xml:0
#: code:addons/pos_restaurant/static/src/xml/Screens/FloorScreen/FloorScreen.xml:0
#, python-format
msgid "Edit"
msgstr "Sửa"

#. module: pos_restaurant
#: model:ir.model.fields,help:pos_restaurant.field_pos_config__iface_splitbill
msgid "Enables Bill Splitting in the Point of Sale."
msgstr "Kích hoạt tính năng Tách Biên lai ở Điểm bán lẻ"

#. module: pos_restaurant
#: model:ir.model.fields,field_description:pos_restaurant.field_restaurant_table__floor_id
msgid "Floor"
msgstr "Sàn"

#. module: pos_restaurant
#: model:ir.model.fields,field_description:pos_restaurant.field_restaurant_floor__name
msgid "Floor Name"
msgstr "Tên Sàn"

#. module: pos_restaurant
#: model:ir.actions.act_window,name:pos_restaurant.action_restaurant_floor_form
#: model:ir.ui.menu,name:pos_restaurant.menu_restaurant_floor_all
msgid "Floor Plans"
msgstr "Sơ đồ Sàn"

#. module: pos_restaurant
#: code:addons/pos_restaurant/models/pos_restaurant.py:0
#, python-format
msgid "Floor: %s - PoS Config: %s \n"
msgstr "Sàn: %s - Máy PoS: %s \n"

#. module: pos_restaurant
#: model_terms:ir.ui.view,arch_db:pos_restaurant.pos_config_view_form_inherit_restaurant
msgid "Floors"
msgstr "Các Sàn"

#. module: pos_restaurant
#: model:ir.model.fields,field_description:pos_restaurant.field_pos_config__is_table_management
msgid "Floors & Tables"
msgstr "Floors & Tables"

#. module: pos_restaurant
#: model:pos.category,name:pos_restaurant.food
msgid "Food"
msgstr "Thức ăn"

#. module: pos_restaurant
#. openerp-web
#: code:addons/pos_restaurant/static/src/xml/Screens/ReceiptScreen/OrderReceipt.xml:0
#, python-format
msgid "For convenience, we are providing the following gratuity calculations:"
msgstr ""
"For convenience, we are providing the following gratuity calculations:"

#. module: pos_restaurant
#: model:product.product,name:pos_restaurant.pos_food_funghi
#: model:product.template,name:pos_restaurant.pos_food_funghi_product_template
msgid "Funghi"
msgstr ""

#. module: pos_restaurant
#. openerp-web
#: code:addons/pos_restaurant/static/src/xml/Screens/FloorScreen/EditBar.xml:0
#: code:addons/pos_restaurant/static/src/xml/Screens/FloorScreen/EditBar.xml:0
#: code:addons/pos_restaurant/static/src/xml/Screens/FloorScreen/EditBar.xml:0
#: code:addons/pos_restaurant/static/src/xml/Screens/FloorScreen/EditBar.xml:0
#, python-format
msgid "Green"
msgstr "Xanh lá"

#. module: pos_restaurant
#. openerp-web
#: code:addons/pos_restaurant/static/src/xml/Screens/FloorScreen/EditBar.xml:0
#: code:addons/pos_restaurant/static/src/xml/Screens/FloorScreen/EditBar.xml:0
#: code:addons/pos_restaurant/static/src/xml/Screens/FloorScreen/EditBar.xml:0
#: code:addons/pos_restaurant/static/src/xml/Screens/FloorScreen/EditBar.xml:0
#, python-format
msgid "Grey"
msgstr "Màu xám"

#. module: pos_restaurant
#. openerp-web
#: code:addons/pos_restaurant/static/src/xml/Screens/ProductScreen/ControlButtons/TableGuestsButton.xml:0
#: model:ir.model.fields,field_description:pos_restaurant.field_pos_order__customer_count
#, python-format
msgid "Guests"
msgstr "Khách"

#. module: pos_restaurant
#. openerp-web
#: code:addons/pos_restaurant/static/src/js/Screens/ProductScreen/ControlButtons/TableGuestsButton.js:0
#, python-format
msgid "Guests ?"
msgstr "Khách?"

#. module: pos_restaurant
#. openerp-web
#: code:addons/pos_restaurant/static/src/xml/Screens/ReceiptScreen/OrderReceipt.xml:0
#, python-format
msgid "Guests:"
msgstr "Khách:"

#. module: pos_restaurant
#: model:ir.model.fields,field_description:pos_restaurant.field_restaurant_table__height
msgid "Height"
msgstr "Chiều cao"

#. module: pos_restaurant
#: model:ir.model.fields,field_description:pos_restaurant.field_restaurant_table__position_h
msgid "Horizontal Position"
msgstr "Vị trí theo Phương ngang"

#. module: pos_restaurant
#: model:ir.model.fields,field_description:pos_restaurant.field_pos_config__id
#: model:ir.model.fields,field_description:pos_restaurant.field_pos_order__id
#: model:ir.model.fields,field_description:pos_restaurant.field_pos_order_line__id
#: model:ir.model.fields,field_description:pos_restaurant.field_pos_payment__id
#: model:ir.model.fields,field_description:pos_restaurant.field_restaurant_floor__id
#: model:ir.model.fields,field_description:pos_restaurant.field_restaurant_printer__id
#: model:ir.model.fields,field_description:pos_restaurant.field_restaurant_table__id
msgid "ID"
msgstr "ID"

#. module: pos_restaurant
#: model:ir.model.fields,help:pos_restaurant.field_restaurant_table__active
msgid ""
"If false, the table is deactivated and will not be available in the point of"
" sale"
msgstr ""
"If false, the table is deactivated and will not be available in the point of"
" sale"

#. module: pos_restaurant
#: model:ir.model.fields,field_description:pos_restaurant.field_pos_config__module_pos_restaurant
msgid "Is a Bar/Restaurant"
msgstr "Là một Nhà hàng/Quầy Bar"

#. module: pos_restaurant
#. openerp-web
#: code:addons/pos_restaurant/static/src/xml/Screens/PaymentScreen/PaymentScreen.xml:0
#, python-format
msgid "Keep Open"
msgstr "Keep Open"

#. module: pos_restaurant
#: model:ir.model.fields,field_description:pos_restaurant.field_pos_config____last_update
#: model:ir.model.fields,field_description:pos_restaurant.field_pos_order____last_update
#: model:ir.model.fields,field_description:pos_restaurant.field_pos_order_line____last_update
#: model:ir.model.fields,field_description:pos_restaurant.field_pos_payment____last_update
#: model:ir.model.fields,field_description:pos_restaurant.field_restaurant_floor____last_update
#: model:ir.model.fields,field_description:pos_restaurant.field_restaurant_printer____last_update
#: model:ir.model.fields,field_description:pos_restaurant.field_restaurant_table____last_update
msgid "Last Modified on"
msgstr "Sửa lần cuối"

#. module: pos_restaurant
#: model:ir.model.fields,field_description:pos_restaurant.field_restaurant_floor__write_uid
#: model:ir.model.fields,field_description:pos_restaurant.field_restaurant_printer__write_uid
#: model:ir.model.fields,field_description:pos_restaurant.field_restaurant_table__write_uid
msgid "Last Updated by"
msgstr "Cập nhật lần cuối bởi"

#. module: pos_restaurant
#: model:ir.model.fields,field_description:pos_restaurant.field_restaurant_floor__write_date
#: model:ir.model.fields,field_description:pos_restaurant.field_restaurant_printer__write_date
#: model:ir.model.fields,field_description:pos_restaurant.field_restaurant_table__write_date
msgid "Last Updated on"
msgstr "Cập nhật lần cuối"

#. module: pos_restaurant
#: model_terms:pos.config,customer_facing_display_html:pos_restaurant.pos_config_restaurant
msgid "Led Lamp"
msgstr "Led Lamp"

#. module: pos_restaurant
#. openerp-web
#: code:addons/pos_restaurant/static/src/xml/Screens/FloorScreen/EditBar.xml:0
#: code:addons/pos_restaurant/static/src/xml/Screens/FloorScreen/EditBar.xml:0
#: code:addons/pos_restaurant/static/src/xml/Screens/FloorScreen/EditBar.xml:0
#: code:addons/pos_restaurant/static/src/xml/Screens/FloorScreen/EditBar.xml:0
#, python-format
msgid "Light grey"
msgstr "Light grey"

#. module: pos_restaurant
#. openerp-web
#: code:addons/pos_restaurant/static/src/xml/TipReceipt.xml:0
#, python-format
msgid "Logo"
msgstr "Biểu tượng"

#. module: pos_restaurant
#: model:product.product,name:pos_restaurant.pos_food_maki
#: model:product.template,name:pos_restaurant.pos_food_maki_product_template
msgid "Lunch Maki 18pc"
msgstr ""

#. module: pos_restaurant
#: model:product.product,name:pos_restaurant.pos_food_salmon
#: model:product.template,name:pos_restaurant.pos_food_salmon_product_template
msgid "Lunch Salmon 20pc"
msgstr ""

#. module: pos_restaurant
#: model:product.product,name:pos_restaurant.pos_food_temaki
#: model:product.template,name:pos_restaurant.pos_food_temaki_product_template
msgid "Lunch Temaki mix 3pc"
msgstr ""

#. module: pos_restaurant
#: model:product.product,name:pos_restaurant.pos_food_margherita
#: model:product.template,name:pos_restaurant.pos_food_margherita_product_template
msgid "Margherita"
msgstr ""

#. module: pos_restaurant
#: model:product.product,name:pos_restaurant.minute_maid
#: model:product.template,name:pos_restaurant.minute_maid_product_template
msgid "Minute Maid"
msgstr "Minute Maid"

#. module: pos_restaurant
#: model_terms:pos.config,customer_facing_display_html:pos_restaurant.pos_config_restaurant
msgid "Monitor Stand"
msgstr "Monitor Stand"

#. module: pos_restaurant
#: model:product.product,name:pos_restaurant.pos_food_mozza
#: model:product.template,name:pos_restaurant.pos_food_mozza_product_template
msgid "Mozzarella Sandwich"
msgstr ""

#. module: pos_restaurant
#: model:ir.model.fields,field_description:pos_restaurant.field_pos_order_line__mp_dirty
msgid "Mp Dirty"
msgstr "Mp Dirty"

#. module: pos_restaurant
#: model:ir.model.fields,field_description:pos_restaurant.field_pos_order__multiprint_resume
msgid "Multiprint Resume"
msgstr "Multiprint Resume"

#. module: pos_restaurant
#. openerp-web
#: code:addons/pos_restaurant/static/src/xml/multiprint.xml:0
#, python-format
msgid "NEW"
msgstr "MỚI"

#. module: pos_restaurant
#. openerp-web
#: code:addons/pos_restaurant/static/src/xml/multiprint.xml:0
#: code:addons/pos_restaurant/static/src/xml/multiprint.xml:0
#, python-format
msgid "NOTE"
msgstr "GHI CHÚ"

#. module: pos_restaurant
#. openerp-web
#: code:addons/pos_restaurant/static/src/xml/Screens/TipScreen.xml:0
#, python-format
msgid "No Tip"
msgstr "No Tip"

#. module: pos_restaurant
#. openerp-web
#: code:addons/pos_restaurant/static/src/xml/Screens/ProductScreen/ControlButtons/OrderlineNoteButton.xml:0
#: code:addons/pos_restaurant/static/src/xml/Screens/ProductScreen/Orderline.xml:0
#: code:addons/pos_restaurant/static/src/xml/Screens/ProductScreen/Orderline.xml:0
#, python-format
msgid "Note"
msgstr "Ghi chú"

#. module: pos_restaurant
#: model:ir.model.fields,field_description:pos_restaurant.field_pos_order_line__note
msgid "Note added by the waiter."
msgstr "Note added by the waiter."

#. module: pos_restaurant
#: model:ir.model.fields,field_description:pos_restaurant.field_pos_config__iface_orderline_notes
msgid "Notes"
msgstr "Ghi chú"

#. module: pos_restaurant
#. openerp-web
#: code:addons/pos_restaurant/static/src/js/Screens/ProductScreen/ControlButtons/PrintBillButton.js:0
#, python-format
msgid "Nothing to Print"
msgstr "Không có gì để In"

#. module: pos_restaurant
#. openerp-web
#: code:addons/pos_restaurant/static/src/js/Screens/FloorScreen/FloorScreen.js:0
#, python-format
msgid "Number of Seats ?"
msgstr "Số chỗ?"

#. module: pos_restaurant
#: model_terms:pos.config,customer_facing_display_html:pos_restaurant.pos_config_restaurant
msgid "Odoo Logo"
msgstr "Logo hệ thống"

#. module: pos_restaurant
#. openerp-web
#: code:addons/pos_restaurant/static/src/js/Screens/FloorScreen/FloorScreen.js:0
#: code:addons/pos_restaurant/static/src/js/Screens/FloorScreen/FloorScreen.js:0
#: code:addons/pos_restaurant/static/src/js/Screens/FloorScreen/FloorScreen.js:0
#, python-format
msgid "Offline"
msgstr "Ngoại tuyến"

#. module: pos_restaurant
#. openerp-web
#: code:addons/pos_restaurant/static/src/xml/Screens/BillScreen.xml:0
#, python-format
msgid "Ok"
msgstr "Đồng ý"

#. module: pos_restaurant
#. openerp-web
#: code:addons/pos_restaurant/static/src/js/Screens/TicketScreen.js:0
#, python-format
msgid "Open"
msgstr "Mở"

#. module: pos_restaurant
#. openerp-web
#: code:addons/pos_restaurant/static/src/xml/Screens/FloorScreen/EditBar.xml:0
#: code:addons/pos_restaurant/static/src/xml/Screens/FloorScreen/EditBar.xml:0
#: code:addons/pos_restaurant/static/src/xml/Screens/FloorScreen/EditBar.xml:0
#: code:addons/pos_restaurant/static/src/xml/Screens/FloorScreen/EditBar.xml:0
#, python-format
msgid "Orange"
msgstr "Màu cam"

#. module: pos_restaurant
#. openerp-web
#: code:addons/pos_restaurant/static/src/xml/Screens/ProductScreen/ControlButtons/SubmitOrderButton.xml:0
#, python-format
msgid "Order"
msgstr "Đơn hàng"

#. module: pos_restaurant
#: model:ir.model.fields,field_description:pos_restaurant.field_pos_config__is_order_printer
msgid "Order Printer"
msgstr "Order Printer"

#. module: pos_restaurant
#: model:ir.actions.act_window,name:pos_restaurant.action_restaurant_printer_form
#: model:ir.model.fields,field_description:pos_restaurant.field_pos_config__printer_ids
#: model:ir.ui.menu,name:pos_restaurant.menu_restaurant_printer_all
msgid "Order Printers"
msgstr "Máy in Lệnh"

#. module: pos_restaurant
#: model_terms:ir.actions.act_window,help:pos_restaurant.action_restaurant_printer_form
msgid ""
"Order Printers are used by restaurants and bars to print the\n"
"                order updates in the kitchen/bar when the waiter updates the order."
msgstr ""
"Các máy in Lệnh được sử dụng bởi các nhà hàng và quán bar để in"
"                các cập nhật đơn hàng vào bếp/quầy bar khi phục vụ viên cập "
"nhật đơn hàng."

#. module: pos_restaurant
#: model_terms:ir.ui.view,arch_db:pos_restaurant.view_restaurant_printer_form
msgid "POS Printer"
msgstr "Máy in POS"

#. module: pos_restaurant
#. openerp-web
#: code:addons/pos_restaurant/static/src/xml/Screens/ReceiptScreen/OrderReceipt.xml:0
#, python-format
msgid "PRO FORMA"
msgstr "PRO FORMA"

#. module: pos_restaurant
#: model:product.product,name:pos_restaurant.pos_food_4formaggi
#: model:product.template,name:pos_restaurant.pos_food_4formaggi_product_template
msgid "Pasta 4 formaggi "
msgstr ""

#. module: pos_restaurant
#: model:product.product,name:pos_restaurant.pos_food_bolo
#: model:product.template,name:pos_restaurant.pos_food_bolo_product_template
msgid "Pasta Bolognese"
msgstr ""

#. module: pos_restaurant
#. openerp-web
#: code:addons/pos_restaurant/static/src/xml/Screens/SplitBillScreen/SplitBillScreen.xml:0
#, python-format
msgid "Payment"
msgstr "Thanh toán"

#. module: pos_restaurant
#: model:ir.model.fields,field_description:pos_restaurant.field_restaurant_floor__pos_config_id
msgid "Point of Sale"
msgstr "Điểm bán lẻ"

#. module: pos_restaurant
#: model:ir.model,name:pos_restaurant.model_pos_config
msgid "Point of Sale Configuration"
msgstr "Cấu hình Điểm bán lẻ"

#. module: pos_restaurant
#: model:ir.model,name:pos_restaurant.model_pos_order_line
msgid "Point of Sale Order Lines"
msgstr "Chi tiết đơn hàng bán lẻ"

#. module: pos_restaurant
#: model:ir.model,name:pos_restaurant.model_pos_order
msgid "Point of Sale Orders"
msgstr "Đơn hàng PoS"

#. module: pos_restaurant
#: model:ir.model,name:pos_restaurant.model_pos_payment
msgid "Point of Sale Payments"
msgstr "Thanh toán Điểm bán hàng"

#. module: pos_restaurant
#: model_terms:pos.config,customer_facing_display_html:pos_restaurant.pos_config_restaurant
msgid "Price"
msgstr "Giá"

#. module: pos_restaurant
#. openerp-web
#: code:addons/pos_restaurant/static/src/xml/Screens/BillScreen.xml:0
#, python-format
msgid "Print"
msgstr "In"

#. module: pos_restaurant
#: model_terms:ir.ui.view,arch_db:pos_restaurant.pos_config_view_form_inherit_restaurant
msgid "Print orders at the kitchen, at the bar, etc."
msgstr "In đơn bán ở nhà bếp, quầy bar, v.v."

#. module: pos_restaurant
#: model:ir.model.fields,field_description:pos_restaurant.field_restaurant_printer__product_categories_ids
msgid "Printed Product Categories"
msgstr "Nhóm Sản phẩm được In"

#. module: pos_restaurant
#: model:ir.model.fields,field_description:pos_restaurant.field_restaurant_printer__name
msgid "Printer Name"
msgstr "Tên Máy in"

#. module: pos_restaurant
#: model:ir.model.fields,field_description:pos_restaurant.field_restaurant_printer__printer_type
msgid "Printer Type"
msgstr "Kiểu máy in"

#. module: pos_restaurant
#: model_terms:ir.ui.view,arch_db:pos_restaurant.pos_config_view_form_inherit_restaurant
msgid "Printers"
msgstr "Máy In"

#. module: pos_restaurant
#. openerp-web
#: code:addons/pos_restaurant/static/src/js/Screens/TipScreen.js:0
#, python-format
msgid "Printing is not supported on some browsers"
msgstr "Không hỗ trợ in cho một số trình duyệt"

#. module: pos_restaurant
#. openerp-web
#: code:addons/pos_restaurant/static/src/js/Screens/TipScreen.js:0
#, python-format
msgid ""
"Printing is not supported on some browsers due to no default printing "
"protocol is available. It is possible to print your tickets by making use of"
" an IoT Box."
msgstr ""
"Không hỗ trợ in cho một số trình duyệt do không sẳn có một phương thức in "
"mặc định. Có thể in bằng cách sử dụng IoT Box."

#. module: pos_restaurant
#: model:ir.model.fields,field_description:pos_restaurant.field_restaurant_printer__proxy_ip
msgid "Proxy IP Address"
msgstr "Địa chỉ IP của Proxy"

#. module: pos_restaurant
#. openerp-web
#: code:addons/pos_restaurant/static/src/xml/Screens/FloorScreen/EditBar.xml:0
#: code:addons/pos_restaurant/static/src/xml/Screens/FloorScreen/EditBar.xml:0
#: code:addons/pos_restaurant/static/src/xml/Screens/FloorScreen/EditBar.xml:0
#: code:addons/pos_restaurant/static/src/xml/Screens/FloorScreen/EditBar.xml:0
#, python-format
msgid "Purple"
msgstr "Tím"

#. module: pos_restaurant
#: model_terms:pos.config,customer_facing_display_html:pos_restaurant.pos_config_restaurant
msgid "Quantity"
msgstr "Số lượng"

#. module: pos_restaurant
#. openerp-web
#: code:addons/pos_restaurant/static/src/xml/Screens/FloorScreen/EditBar.xml:0
#: code:addons/pos_restaurant/static/src/xml/Screens/FloorScreen/EditBar.xml:0
#: code:addons/pos_restaurant/static/src/xml/Screens/FloorScreen/EditBar.xml:0
#: code:addons/pos_restaurant/static/src/xml/Screens/FloorScreen/EditBar.xml:0
#, python-format
msgid "Red"
msgstr "Đỏ"

#. module: pos_restaurant
#. openerp-web
#: code:addons/pos_restaurant/static/src/js/Screens/FloorScreen/FloorScreen.js:0
#, python-format
msgid "Removing a table cannot be undone"
msgstr "Xoá một bàn là việc làm không thể vãn hồi"

#. module: pos_restaurant
#. openerp-web
#: code:addons/pos_restaurant/static/src/xml/Screens/FloorScreen/EditBar.xml:0
#: code:addons/pos_restaurant/static/src/xml/Screens/FloorScreen/EditBar.xml:0
#, python-format
msgid "Rename"
msgstr "Đặt lại tên"

#. module: pos_restaurant
#. openerp-web
#: code:addons/pos_restaurant/static/src/xml/Screens/TipScreen.xml:0
#, python-format
msgid "Reprint receipts"
msgstr "Reprint receipts"

#. module: pos_restaurant
#: model:ir.model,name:pos_restaurant.model_restaurant_floor
#: model_terms:ir.ui.view,arch_db:pos_restaurant.view_restaurant_floor_form
msgid "Restaurant Floor"
msgstr "Sàn Nhà hàng"

#. module: pos_restaurant
#: model:ir.model.fields,field_description:pos_restaurant.field_pos_config__floor_ids
#: model_terms:ir.ui.view,arch_db:pos_restaurant.view_restaurant_floor_tree
msgid "Restaurant Floors"
msgstr "Sàn Nhà hàng"

#. module: pos_restaurant
#: model_terms:ir.ui.view,arch_db:pos_restaurant.view_restaurant_printer
msgid "Restaurant Order Printers"
msgstr "Máy in Lệnh Nhà hàng"

#. module: pos_restaurant
#: model:ir.model,name:pos_restaurant.model_restaurant_printer
msgid "Restaurant Printer"
msgstr "Máy in Nhà hàng"

#. module: pos_restaurant
#: model:ir.model,name:pos_restaurant.model_restaurant_table
#: model_terms:ir.ui.view,arch_db:pos_restaurant.view_restaurant_table_form
msgid "Restaurant Table"
msgstr "Bàn Nhà hàng"

#. module: pos_restaurant
#. openerp-web
#: code:addons/pos_restaurant/static/src/xml/Screens/PaymentScreen/PaymentScreenElectronicPayment.xml:0
#, python-format
msgid "Reverse"
msgstr "Đảo ngược"

#. module: pos_restaurant
#. openerp-web
#: code:addons/pos_restaurant/static/src/xml/Screens/PaymentScreen/PaymentScreenElectronicPayment.xml:0
#, python-format
msgid "Reverse Payment"
msgstr "Thanh toán Đảo ngược"

#. module: pos_restaurant
#: model:ir.model.fields.selection,name:pos_restaurant.selection__restaurant_table__shape__round
msgid "Round"
msgstr "Tròn"

#. module: pos_restaurant
#. openerp-web
#: code:addons/pos_restaurant/static/src/xml/Screens/FloorScreen/EditBar.xml:0
#: code:addons/pos_restaurant/static/src/xml/Screens/FloorScreen/EditBar.xml:0
#, python-format
msgid "Round Shape"
msgstr "Hình tròn"

#. module: pos_restaurant
#: model:product.product,name:pos_restaurant.pos_food_chirashi
#: model:product.template,name:pos_restaurant.pos_food_chirashi_product_template
msgid "Salmon and Avocado"
msgstr "Cá hồi và Lê"

#. module: pos_restaurant
#. openerp-web
#: code:addons/pos_restaurant/static/src/xml/Screens/FloorScreen/EditBar.xml:0
#: code:addons/pos_restaurant/static/src/xml/Screens/FloorScreen/EditBar.xml:0
#: model:ir.model.fields,field_description:pos_restaurant.field_restaurant_table__seats
#, python-format
msgid "Seats"
msgstr "Số chỗ"

#. module: pos_restaurant
#: model:ir.model.fields,field_description:pos_restaurant.field_restaurant_floor__sequence
msgid "Sequence"
msgstr "Trình tự"

#. module: pos_restaurant
#. openerp-web
#: code:addons/pos_restaurant/static/src/xml/TipReceipt.xml:0
#, python-format
msgid "Served by"
msgstr "Phục vụ bởi"

#. module: pos_restaurant
#: model:ir.model.fields,field_description:pos_restaurant.field_pos_config__set_tip_after_payment
msgid "Set Tip After Payment"
msgstr "Set Tip After Payment"

#. module: pos_restaurant
#. openerp-web
#: code:addons/pos_restaurant/static/src/xml/Screens/TicketScreen.xml:0
#: code:addons/pos_restaurant/static/src/xml/Screens/TipScreen.xml:0
#, python-format
msgid "Settle"
msgstr "Settle"

#. module: pos_restaurant
#: model:ir.model.fields,field_description:pos_restaurant.field_restaurant_table__shape
msgid "Shape"
msgstr "Hình dáng"

#. module: pos_restaurant
#. openerp-web
#: code:addons/pos_restaurant/static/src/xml/TipReceipt.xml:0
#, python-format
msgid "Signature"
msgstr "Chữ ký"

#. module: pos_restaurant
#: model:ir.model.fields,field_description:pos_restaurant.field_pos_order_line__mp_skip
msgid "Skip line when sending ticket to kitchen printers."
msgstr "Skip line when sending ticket to kitchen printers."

#. module: pos_restaurant
#: model:product.product,name:pos_restaurant.pos_food_tuna
#: model:product.template,name:pos_restaurant.pos_food_tuna_product_template
msgid "Spicy Tuna Sandwich"
msgstr ""

#. module: pos_restaurant
#. openerp-web
#: code:addons/pos_restaurant/static/src/xml/Screens/ProductScreen/ControlButtons/SplitBillButton.xml:0
#, python-format
msgid "Split"
msgstr "Tách"

#. module: pos_restaurant
#: model_terms:ir.ui.view,arch_db:pos_restaurant.pos_config_view_form_inherit_restaurant
msgid "Split total or order lines"
msgstr "Tách tổng hoặc các dòng đơn bán"

#. module: pos_restaurant
#: model:ir.model.fields.selection,name:pos_restaurant.selection__restaurant_table__shape__square
msgid "Square"
msgstr "Chữ nhật/Vuông"

#. module: pos_restaurant
#. openerp-web
#: code:addons/pos_restaurant/static/src/xml/Screens/FloorScreen/EditBar.xml:0
#: code:addons/pos_restaurant/static/src/xml/Screens/FloorScreen/EditBar.xml:0
#, python-format
msgid "Square Shape"
msgstr "Hình vuông"

#. module: pos_restaurant
#. openerp-web
#: code:addons/pos_restaurant/static/src/xml/TipReceipt.xml:0
#, python-format
msgid "Subtotal"
msgstr "Tổng phụ"

#. module: pos_restaurant
#. openerp-web
#: code:addons/pos_restaurant/static/src/xml/Screens/OrderManagementScreen/OrderList.xml:0
#: code:addons/pos_restaurant/static/src/xml/Screens/TicketScreen.xml:0
#: model:ir.model.fields,field_description:pos_restaurant.field_pos_order__table_id
#, python-format
msgid "Table"
msgstr "Bàn"

#. module: pos_restaurant
#: model:ir.model.fields,field_description:pos_restaurant.field_restaurant_table__name
msgid "Table Name"
msgstr "Tên Bàn"

#. module: pos_restaurant
#. openerp-web
#: code:addons/pos_restaurant/static/src/js/Screens/FloorScreen/FloorScreen.js:0
#, python-format
msgid "Table Name ?"
msgstr "Tên Bàn?"

#. module: pos_restaurant
#: model:ir.model.fields,field_description:pos_restaurant.field_restaurant_floor__table_ids
#: model_terms:ir.ui.view,arch_db:pos_restaurant.view_restaurant_floor_form
msgid "Tables"
msgstr "Bàn"

#. module: pos_restaurant
#. openerp-web
#: code:addons/pos_restaurant/static/src/xml/TipReceipt.xml:0
#, python-format
msgid "Tel:"
msgstr "ĐT:"

#. module: pos_restaurant
#: model:ir.model.fields,help:pos_restaurant.field_restaurant_printer__proxy_ip
msgid "The IP Address or hostname of the Printer's hardware proxy"
msgstr "Địa chỉ IP hoặc hostname của hardware proxy của Máy in"

#. module: pos_restaurant
#: model:ir.model.fields,help:pos_restaurant.field_pos_order__customer_count
msgid "The amount of customers that have been served by this order."
msgstr "Số lượng khách hàng mà được phục vụ bởi đơn hàng này."

#. module: pos_restaurant
#: model:ir.model.fields,help:pos_restaurant.field_restaurant_floor__background_color
msgid ""
"The background color of the floor layout, (must be specified in a html-"
"compatible format)"
msgstr "Mà nền của bố cục sàn, (phải là định dạng tương thích HTML)"

#. module: pos_restaurant
#: model:ir.model.fields,help:pos_restaurant.field_restaurant_table__seats
msgid "The default number of customer served at this table."
msgstr "Số khách hàng mặc định có thể được phục vụ bởi bàn này."

#. module: pos_restaurant
#: model:ir.model.fields,help:pos_restaurant.field_restaurant_floor__table_ids
msgid "The list of tables in this floor"
msgstr "Danh sách các bàn ở sàn này"

#. module: pos_restaurant
#: model:ir.model.fields,help:pos_restaurant.field_pos_config__floor_ids
msgid "The restaurant floors served by this point of sale."
msgstr "Các Sàn nhà hàng được phục vụ bởi điểm bán lẻ này."

#. module: pos_restaurant
#: model:ir.model.fields,help:pos_restaurant.field_pos_order__table_id
msgid "The table where this order was served"
msgstr "Bàn mà đơn bán này phục vụ"

#. module: pos_restaurant
#: model:ir.model.fields,help:pos_restaurant.field_restaurant_table__color
msgid ""
"The table's color, expressed as a valid 'background' CSS property value"
msgstr "Màu bàn, được thể hiện bằng giá trị thuộc tính 'background' của CSS"

#. module: pos_restaurant
#: model:ir.model.fields,help:pos_restaurant.field_restaurant_table__height
msgid "The table's height in pixels"
msgstr "Chiều cao bàn tính bằng pixel"

#. module: pos_restaurant
#: model:ir.model.fields,help:pos_restaurant.field_restaurant_table__position_h
msgid ""
"The table's horizontal position from the left side to the table's center, in"
" pixels"
msgstr ""
"Vị trí của bàn theo phương ngang tính từ phía bên trái đến tâm của bàn, tính"
" bằng pixel."

#. module: pos_restaurant
#: model:ir.model.fields,help:pos_restaurant.field_restaurant_table__position_v
msgid ""
"The table's vertical position from the top to the table's center, in pixels"
msgstr ""
"Vị trí của bàn theo phương dọc tính từ phía bên trên đến tâm của bàn, tính "
"bằng pixel."

#. module: pos_restaurant
#: model:ir.model.fields,help:pos_restaurant.field_restaurant_table__width
msgid "The table's width in pixels"
msgstr "Chiều rộng của bàn tính bằng pixel"

#. module: pos_restaurant
#. openerp-web
#: code:addons/pos_restaurant/static/src/js/Screens/ProductScreen/ControlButtons/PrintBillButton.js:0
#, python-format
msgid "There are no order lines"
msgstr "Không có dòng đơn bán nào"

#. module: pos_restaurant
#. openerp-web
#: code:addons/pos_restaurant/static/src/xml/Screens/FloorScreen/FloorScreen.xml:0
#, python-format
msgid "This floor has no tables yet, use the"
msgstr "Sàn này chưa có bàn nào cả, hãy sử dụng"

#. module: pos_restaurant
#. openerp-web
#: code:addons/pos_restaurant/static/src/xml/Screens/FloorScreen/EditBar.xml:0
#: code:addons/pos_restaurant/static/src/xml/Screens/FloorScreen/EditBar.xml:0
#, python-format
msgid "Tint"
msgstr "Tint"

#. module: pos_restaurant
#. openerp-web
#: code:addons/pos_restaurant/static/src/xml/Screens/TicketScreen.xml:0
#, python-format
msgid "Tip"
msgstr "Hướng dẫn"

#. module: pos_restaurant
#. openerp-web
#: code:addons/pos_restaurant/static/src/xml/TipReceipt.xml:0
#, python-format
msgid "Tip:"
msgstr "Tip:"

#. module: pos_restaurant
#. openerp-web
#: code:addons/pos_restaurant/static/src/js/Screens/TicketScreen.js:0
#, python-format
msgid "Tipping"
msgstr ""

#. module: pos_restaurant
#. openerp-web
#: code:addons/pos_restaurant/static/src/xml/TipReceipt.xml:0
#, python-format
msgid "Total:"
msgstr "Tổng:"

#. module: pos_restaurant
#. openerp-web
#: code:addons/pos_restaurant/static/src/xml/Screens/ProductScreen/ControlButtons/TransferOrderButton.xml:0
#, python-format
msgid "Transfer"
msgstr "Điều chuyển"

#. module: pos_restaurant
#. openerp-web
#: code:addons/pos_restaurant/static/src/xml/Screens/FloorScreen/EditBar.xml:0
#: code:addons/pos_restaurant/static/src/xml/Screens/FloorScreen/EditBar.xml:0
#: code:addons/pos_restaurant/static/src/xml/Screens/FloorScreen/EditBar.xml:0
#: code:addons/pos_restaurant/static/src/xml/Screens/FloorScreen/EditBar.xml:0
#, python-format
msgid "Turquoise"
msgstr "Ngọc lam"

#. module: pos_restaurant
#. openerp-web
#: code:addons/pos_restaurant/static/src/js/Screens/FloorScreen/FloorScreen.js:0
#, python-format
msgid "Unable to change background color"
msgstr "Unable to change background color"

#. module: pos_restaurant
#. openerp-web
#: code:addons/pos_restaurant/static/src/js/Screens/FloorScreen/FloorScreen.js:0
#, python-format
msgid "Unable to create table because you are offline."
msgstr "Unable to create table because you are offline."

#. module: pos_restaurant
#. openerp-web
#: code:addons/pos_restaurant/static/src/js/Screens/FloorScreen/FloorScreen.js:0
#, python-format
msgid "Unable to delete table"
msgstr "Unable to delete table"

#. module: pos_restaurant
#: model:product.product,uom_name:pos_restaurant.coke
#: model:product.product,uom_name:pos_restaurant.minute_maid
#: model:product.product,uom_name:pos_restaurant.pos_food_4formaggi
#: model:product.product,uom_name:pos_restaurant.pos_food_bacon
#: model:product.product,uom_name:pos_restaurant.pos_food_bolo
#: model:product.product,uom_name:pos_restaurant.pos_food_cheeseburger
#: model:product.product,uom_name:pos_restaurant.pos_food_chicken
#: model:product.product,uom_name:pos_restaurant.pos_food_chirashi
#: model:product.product,uom_name:pos_restaurant.pos_food_club
#: model:product.product,uom_name:pos_restaurant.pos_food_funghi
#: model:product.product,uom_name:pos_restaurant.pos_food_maki
#: model:product.product,uom_name:pos_restaurant.pos_food_margherita
#: model:product.product,uom_name:pos_restaurant.pos_food_mozza
#: model:product.product,uom_name:pos_restaurant.pos_food_salmon
#: model:product.product,uom_name:pos_restaurant.pos_food_temaki
#: model:product.product,uom_name:pos_restaurant.pos_food_tuna
#: model:product.product,uom_name:pos_restaurant.pos_food_vege
#: model:product.product,uom_name:pos_restaurant.water
#: model:product.template,uom_name:pos_restaurant.coke_product_template
#: model:product.template,uom_name:pos_restaurant.minute_maid_product_template
#: model:product.template,uom_name:pos_restaurant.pos_food_4formaggi_product_template
#: model:product.template,uom_name:pos_restaurant.pos_food_bacon_product_template
#: model:product.template,uom_name:pos_restaurant.pos_food_bolo_product_template
#: model:product.template,uom_name:pos_restaurant.pos_food_cheeseburger_product_template
#: model:product.template,uom_name:pos_restaurant.pos_food_chicken_product_template
#: model:product.template,uom_name:pos_restaurant.pos_food_chirashi_product_template
#: model:product.template,uom_name:pos_restaurant.pos_food_club_product_template
#: model:product.template,uom_name:pos_restaurant.pos_food_funghi_product_template
#: model:product.template,uom_name:pos_restaurant.pos_food_maki_product_template
#: model:product.template,uom_name:pos_restaurant.pos_food_margherita_product_template
#: model:product.template,uom_name:pos_restaurant.pos_food_mozza_product_template
#: model:product.template,uom_name:pos_restaurant.pos_food_salmon_product_template
#: model:product.template,uom_name:pos_restaurant.pos_food_temaki_product_template
#: model:product.template,uom_name:pos_restaurant.pos_food_tuna_product_template
#: model:product.template,uom_name:pos_restaurant.pos_food_vege_product_template
#: model:product.template,uom_name:pos_restaurant.water_product_template
msgid "Units"
msgstr "Đơn vị"

#. module: pos_restaurant
#: model:ir.model.fields,help:pos_restaurant.field_restaurant_floor__sequence
msgid "Used to sort Floors"
msgstr "Được dùng để sắp xếp các Sàn"

#. module: pos_restaurant
#. openerp-web
#: code:addons/pos_restaurant/static/src/xml/TipReceipt.xml:0
#, python-format
msgid "VAT:"
msgstr "Thuế GTGT:"

#. module: pos_restaurant
#: model:product.product,name:pos_restaurant.pos_food_vege
#: model:product.template,name:pos_restaurant.pos_food_vege_product_template
msgid "Vegetarian"
<<<<<<< HEAD
msgstr "Đồ chay"
=======
msgstr "Ăn chay"
>>>>>>> da787012

#. module: pos_restaurant
#: model:ir.model.fields,field_description:pos_restaurant.field_restaurant_table__position_v
msgid "Vertical Position"
msgstr "Ví trị theo Phương dọc"

#. module: pos_restaurant
#: model:product.product,name:pos_restaurant.water
#: model:product.template,name:pos_restaurant.water_product_template
msgid "Water"
msgstr "Nước trắng"

#. module: pos_restaurant
#: model_terms:pos.config,customer_facing_display_html:pos_restaurant.pos_config_restaurant
msgid "Whiteboard Pen"
msgstr "Whiteboard Pen"

#. module: pos_restaurant
#: model:ir.model.fields,field_description:pos_restaurant.field_restaurant_table__width
msgid "Width"
msgstr "Chiều rộng"

#. module: pos_restaurant
#. openerp-web
#: code:addons/pos_restaurant/static/src/xml/Screens/SplitBillScreen/SplitOrderline.xml:0
#, python-format
msgid "With a"
msgstr "Với một"

#. module: pos_restaurant
#. openerp-web
#: code:addons/pos_restaurant/static/src/xml/Screens/FloorScreen/EditBar.xml:0
#: code:addons/pos_restaurant/static/src/xml/Screens/FloorScreen/EditBar.xml:0
#: code:addons/pos_restaurant/static/src/xml/Screens/FloorScreen/EditBar.xml:0
#: code:addons/pos_restaurant/static/src/xml/Screens/FloorScreen/EditBar.xml:0
#, python-format
msgid "Yellow"
msgstr "Vàng"

#. module: pos_restaurant
#: code:addons/pos_restaurant/models/pos_restaurant.py:0
#, python-format
msgid ""
"You cannot remove a floor that is used in a PoS session, close the "
"session(s) first: \n"
msgstr ""
"Bạn không thể gỡ một sàn mà đang được sử dụng bởi một phiên PoS. Hãy đóng "
"phiên trước: \n"

#. module: pos_restaurant
#: code:addons/pos_restaurant/models/pos_restaurant.py:0
#, python-format
msgid ""
"You cannot remove a table that is used in a PoS session, close the "
"session(s) first."
msgstr ""
"You cannot remove a table that is used in a PoS session, close the "
"session(s) first."

#. module: pos_restaurant
#. openerp-web
#: code:addons/pos_restaurant/static/src/xml/TipReceipt.xml:0
#: code:addons/pos_restaurant/static/src/xml/TipReceipt.xml:0
#, python-format
msgid "________________________"
msgstr "________________________"

#. module: pos_restaurant
#. openerp-web
#: code:addons/pos_restaurant/static/src/xml/TipReceipt.xml:0
#, python-format
msgid "______________________________________________"
msgstr "______________________________________________"

#. module: pos_restaurant
#. openerp-web
#: code:addons/pos_restaurant/static/src/xml/Screens/SplitBillScreen/SplitOrderline.xml:0
#, python-format
msgid "at"
msgstr "ở"

#. module: pos_restaurant
#. openerp-web
#: code:addons/pos_restaurant/static/src/xml/Screens/ReceiptScreen/OrderReceipt.xml:0
#, python-format
msgid "at table"
msgstr "ở bàn"

#. module: pos_restaurant
#. openerp-web
#: code:addons/pos_restaurant/static/src/xml/Screens/FloorScreen/FloorScreen.xml:0
#, python-format
msgid "button in the editing toolbar to create new tables."
msgstr "nút ở thanh soạn thảo để tạo các bàn mới."

#. module: pos_restaurant
#. openerp-web
#: code:addons/pos_restaurant/static/src/xml/Screens/SplitBillScreen/SplitOrderline.xml:0
#, python-format
msgid "discount"
msgstr "chiết khấu"

#. module: pos_restaurant
#. openerp-web
#: code:addons/pos_restaurant/static/src/xml/Screens/PaymentScreen/PaymentScreen.xml:0
#, python-format
msgid "env.pos.config.set_tip_after_payment and !currentOrder.is_paid()"
msgstr "env.pos.config.set_tip_after_payment and !currentOrder.is_paid()"<|MERGE_RESOLUTION|>--- conflicted
+++ resolved
@@ -1,7 +1,7 @@
 # Translation of Odoo Server.
 # This file contains the translation of the following modules:
 # 	* pos_restaurant
-#
+# 
 # Translators:
 # Martin Trigaux, 2020
 # son dang <son.dang@doda100.com>, 2020
@@ -12,12 +12,8 @@
 # Duy BQ <duybq86@gmail.com>, 2020
 # thanhnguyen.icsc <thanhnguyen.icsc@gmail.com>, 2021
 # Trần Hà <tranthuha13590@gmail.com>, 2021
-<<<<<<< HEAD
+# Vo Thanh Thuy, 2021
 #
-=======
-# Vo Thanh Thuy, 2021
-# 
->>>>>>> da787012
 msgid ""
 msgstr ""
 "Project-Id-Version: Odoo Server 14.0\n"
@@ -26,10 +22,10 @@
 "PO-Revision-Date: 2020-09-07 08:16+0000\n"
 "Last-Translator: Vo Thanh Thuy, 2021\n"
 "Language-Team: Vietnamese (https://www.transifex.com/odoo/teams/41243/vi/)\n"
-"Language: vi\n"
 "MIME-Version: 1.0\n"
 "Content-Type: text/plain; charset=UTF-8\n"
 "Content-Transfer-Encoding: \n"
+"Language: vi\n"
 "Plural-Forms: nplurals=1; plural=0;\n"
 
 #. module: pos_restaurant
@@ -1377,11 +1373,7 @@
 #: model:product.product,name:pos_restaurant.pos_food_vege
 #: model:product.template,name:pos_restaurant.pos_food_vege_product_template
 msgid "Vegetarian"
-<<<<<<< HEAD
 msgstr "Đồ chay"
-=======
-msgstr "Ăn chay"
->>>>>>> da787012
 
 #. module: pos_restaurant
 #: model:ir.model.fields,field_description:pos_restaurant.field_restaurant_table__position_v
