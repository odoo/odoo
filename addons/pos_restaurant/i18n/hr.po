# Croatian translation for openobject-addons
# Copyright (c) 2014 Rosetta Contributors and Canonical Ltd 2014
# This file is distributed under the same license as the openobject-addons package.
# FIRST AUTHOR <EMAIL@ADDRESS>, 2014.
#
msgid ""
msgstr ""
<<<<<<< HEAD
"Project-Id-Version: openobject-addons\n"
"Report-Msgid-Bugs-To: FULL NAME <EMAIL@ADDRESS>\n"
"POT-Creation-Date: 2014-08-14 13:08+0000\n"
"PO-Revision-Date: 2014-09-01 11:14+0000\n"
"Last-Translator: Goran Kliska <gkliska@gmail.com>\n"
"Language-Team: Croatian <hr@li.org>\n"
=======
"Project-Id-Version: Odoo 8.0\n"
"Report-Msgid-Bugs-To: \n"
"POT-Creation-Date: 2015-01-21 14:07+0000\n"
"PO-Revision-Date: 2016-09-29 12:42+0000\n"
"Last-Translator: Bole <bole@dajmi5.com>\n"
"Language-Team: Croatian (http://www.transifex.com/odoo/odoo-8/language/hr/)\n"
>>>>>>> ca18a169
"MIME-Version: 1.0\n"
"Content-Type: text/plain; charset=UTF-8\n"
"Content-Transfer-Encoding: 8bit\n"
"X-Launchpad-Export-Date: 2014-09-02 07:34+0000\n"
"X-Generator: Launchpad (build 17192)\n"

#. module: pos_restaurant
#. openerp-web
#: code:addons/pos_restaurant/static/src/xml/printbill.xml:44
#, python-format
msgid "--------------------------------"
msgstr ""

#. module: pos_restaurant
#: model:ir.actions.act_window,help:pos_restaurant.action_restaurant_printer_form
msgid ""
"<p class=\"oe_view_nocontent_create\">\n"
"                Click to add a Restaurant Order Printer.\n"
"              </p><p>\n"
"                Order Printers are used by restaurants and bars to print "
"the\n"
"                order updates in the kitchen/bar when the waiter updates the "
"order.\n"
"              </p><p>\n"
"                Each Order Printer has an IP Address that defines the "
"PosBox/Hardware\n"
"                Proxy where the printer can be found, and a list of product "
"categories.\n"
"                An Order Printer will only print updates for prodcuts "
"belonging to one of\n"
"                its categories.\n"
"              </p>\n"
"            "
msgstr ""

#. module: pos_restaurant
#: help:pos.config,iface_printbill:0
msgid "Allows to print the Bill before payment"
msgstr ""

#. module: pos_restaurant
#: help:restaurant.printer,name:0
msgid "An internal identification of the printer"
msgstr "Interna identifikacija pisača"

#. module: pos_restaurant
#. openerp-web
#: code:addons/pos_restaurant/static/src/xml/splitbill.xml:61
#, python-format
msgid "Back"
msgstr "Natrag"

#. module: pos_restaurant
#: view:pos.config:pos_restaurant.view_pos_config_form
msgid "Bar & Restaurant"
msgstr "Bar & Restaurant"

#. module: pos_restaurant
#. openerp-web
#: code:addons/pos_restaurant/static/src/xml/printbill.xml:6
#, python-format
msgid "Bill"
msgstr "Račun"

#. module: pos_restaurant
#: field:pos.config,iface_printbill:0
msgid "Bill Printing"
msgstr "Ispis računa"

#. module: pos_restaurant
#. openerp-web
#: code:addons/pos_restaurant/static/src/xml/splitbill.xml:64
#: field:pos.config,iface_splitbill:0
#, python-format
msgid "Bill Splitting"
msgstr "Dijeljenje računa"

#. module: pos_restaurant
#. openerp-web
#: code:addons/pos_restaurant/static/src/xml/multiprint.xml:26
#, python-format
msgid "CANCELLED"
msgstr ""

#. module: pos_restaurant
#: field:restaurant.printer,create_uid:0
msgid "Created by"
msgstr "Kreirao"

#. module: pos_restaurant
#: field:restaurant.printer,create_date:0
msgid "Created on"
msgstr "Vrijeme kreiranja"

#. module: pos_restaurant
#. openerp-web
#: code:addons/pos_restaurant/static/src/xml/printbill.xml:64
#, python-format
msgid "Discount:"
msgstr "Popust:"

#. module: pos_restaurant
#. openerp-web
#: code:addons/pos_restaurant/static/src/xml/printbill.xml:113
#, python-format
msgid "Discounts"
msgstr "Popusti"

#. module: pos_restaurant
#: help:pos.config,iface_splitbill:0
msgid "Enables Bill Splitting in the Point of Sale"
msgstr ""

#. module: pos_restaurant
#: field:restaurant.printer,id:0
msgid "ID"
msgstr "ID"

#. module: pos_restaurant
#: field:restaurant.printer,write_uid:0
msgid "Last Updated by"
msgstr "Promijenio"

#. module: pos_restaurant
#: field:restaurant.printer,write_date:0
msgid "Last Updated on"
msgstr "Vrijeme promjene"

#. module: pos_restaurant
#. openerp-web
#: code:addons/pos_restaurant/static/src/xml/multiprint.xml:40
#, python-format
msgid "NEW"
msgstr "NOVO"

#. module: pos_restaurant
#. openerp-web
#: code:addons/pos_restaurant/static/src/xml/multiprint.xml:6
#, python-format
msgid "Order"
msgstr "Narudžba"

#. module: pos_restaurant
#: model:ir.actions.act_window,name:pos_restaurant.action_restaurant_printer_form
#: model:ir.ui.menu,name:pos_restaurant.menu_restaurant_printer_all
#: field:pos.config,printer_ids:0
msgid "Order Printers"
msgstr "Pisači za narudžbe"

#. module: pos_restaurant
#: view:restaurant.printer:pos_restaurant.view_restaurant_printer_form
msgid "POS Printer"
msgstr "POS Pisač"

#. module: pos_restaurant
#: field:restaurant.printer,product_categories_ids:0
msgid "Printed Product Categories"
msgstr ""

#. module: pos_restaurant
#: field:restaurant.printer,name:0
msgid "Printer Name"
msgstr "Naziv pisača"

#. module: pos_restaurant
#: field:restaurant.printer,proxy_ip:0
msgid "Proxy IP Address"
msgstr ""

#. module: pos_restaurant
#: view:restaurant.printer:pos_restaurant.view_restaurant_printer
msgid "Restaurant Order Printers"
msgstr "Pisači za narudžbe restorana"

#. module: pos_restaurant
#. openerp-web
#: code:addons/pos_restaurant/static/src/xml/printbill.xml:45
#, python-format
msgid "Served by"
msgstr ""

#. module: pos_restaurant
#. openerp-web
#: code:addons/pos_restaurant/static/src/xml/splitbill.xml:6
#, python-format
msgid "Split"
msgstr ""

#. module: pos_restaurant
#. openerp-web
#: code:addons/pos_restaurant/static/src/xml/printbill.xml:91
#, python-format
msgid "Subtotal"
msgstr ""

#. module: pos_restaurant
#. openerp-web
#: code:addons/pos_restaurant/static/src/xml/printbill.xml:104
#, python-format
msgid "TOTAL"
msgstr "UKUPNO"

#. module: pos_restaurant
#. openerp-web
#: code:addons/pos_restaurant/static/src/xml/printbill.xml:29
#, python-format
msgid "Tel:"
msgstr ""

#. module: pos_restaurant
#: help:restaurant.printer,proxy_ip:0
msgid "The IP Address or hostname of the Printer's hardware proxy"
msgstr ""

#. module: pos_restaurant
#. openerp-web
#: code:addons/pos_restaurant/static/src/xml/printbill.xml:32
#, python-format
msgid "VAT:"
msgstr ""

#. module: pos_restaurant
#. openerp-web
#: code:addons/pos_restaurant/static/src/xml/splitbill.xml:44
#, python-format
msgid "With a"
msgstr ""

#. module: pos_restaurant
#. openerp-web
#: code:addons/pos_restaurant/static/src/xml/splitbill.xml:36
#, python-format
msgid "at"
msgstr ""

#. module: pos_restaurant
#. openerp-web
#: code:addons/pos_restaurant/static/src/xml/splitbill.xml:46
#, python-format
msgid "discount"
msgstr ""<|MERGE_RESOLUTION|>--- conflicted
+++ resolved
@@ -1,30 +1,22 @@
-# Croatian translation for openobject-addons
-# Copyright (c) 2014 Rosetta Contributors and Canonical Ltd 2014
-# This file is distributed under the same license as the openobject-addons package.
-# FIRST AUTHOR <EMAIL@ADDRESS>, 2014.
-#
+# Translation of Odoo Server.
+# This file contains the translation of the following modules:
+# * pos_restaurant
+# 
+# Translators:
+# FIRST AUTHOR <EMAIL@ADDRESS>, 2014
 msgid ""
 msgstr ""
-<<<<<<< HEAD
-"Project-Id-Version: openobject-addons\n"
-"Report-Msgid-Bugs-To: FULL NAME <EMAIL@ADDRESS>\n"
-"POT-Creation-Date: 2014-08-14 13:08+0000\n"
-"PO-Revision-Date: 2014-09-01 11:14+0000\n"
-"Last-Translator: Goran Kliska <gkliska@gmail.com>\n"
-"Language-Team: Croatian <hr@li.org>\n"
-=======
 "Project-Id-Version: Odoo 8.0\n"
 "Report-Msgid-Bugs-To: \n"
 "POT-Creation-Date: 2015-01-21 14:07+0000\n"
 "PO-Revision-Date: 2016-09-29 12:42+0000\n"
 "Last-Translator: Bole <bole@dajmi5.com>\n"
 "Language-Team: Croatian (http://www.transifex.com/odoo/odoo-8/language/hr/)\n"
->>>>>>> ca18a169
 "MIME-Version: 1.0\n"
 "Content-Type: text/plain; charset=UTF-8\n"
-"Content-Transfer-Encoding: 8bit\n"
-"X-Launchpad-Export-Date: 2014-09-02 07:34+0000\n"
-"X-Generator: Launchpad (build 17192)\n"
+"Content-Transfer-Encoding: \n"
+"Language: hr\n"
+"Plural-Forms: nplurals=3; plural=n%10==1 && n%100!=11 ? 0 : n%10>=2 && n%10<=4 && (n%100<10 || n%100>=20) ? 1 : 2;\n"
 
 #. module: pos_restaurant
 #. openerp-web
@@ -39,17 +31,12 @@
 "<p class=\"oe_view_nocontent_create\">\n"
 "                Click to add a Restaurant Order Printer.\n"
 "              </p><p>\n"
-"                Order Printers are used by restaurants and bars to print "
-"the\n"
-"                order updates in the kitchen/bar when the waiter updates the "
-"order.\n"
+"                Order Printers are used by restaurants and bars to print the\n"
+"                order updates in the kitchen/bar when the waiter updates the order.\n"
 "              </p><p>\n"
-"                Each Order Printer has an IP Address that defines the "
-"PosBox/Hardware\n"
-"                Proxy where the printer can be found, and a list of product "
-"categories.\n"
-"                An Order Printer will only print updates for prodcuts "
-"belonging to one of\n"
+"                Each Order Printer has an IP Address that defines the PosBox/Hardware\n"
+"                Proxy where the printer can be found, and a list of product categories.\n"
+"                An Order Printer will only print updates for prodcuts belonging to one of\n"
 "                its categories.\n"
 "              </p>\n"
 "            "
@@ -58,7 +45,7 @@
 #. module: pos_restaurant
 #: help:pos.config,iface_printbill:0
 msgid "Allows to print the Bill before payment"
-msgstr ""
+msgstr "Omogućuje ispis računa prije plaćanja"
 
 #. module: pos_restaurant
 #: help:restaurant.printer,name:0
@@ -102,7 +89,7 @@
 #: code:addons/pos_restaurant/static/src/xml/multiprint.xml:26
 #, python-format
 msgid "CANCELLED"
-msgstr ""
+msgstr "OTKAZANO"
 
 #. module: pos_restaurant
 #: field:restaurant.printer,create_uid:0
@@ -187,7 +174,7 @@
 #. module: pos_restaurant
 #: field:restaurant.printer,proxy_ip:0
 msgid "Proxy IP Address"
-msgstr ""
+msgstr "Proxy IP Address"
 
 #. module: pos_restaurant
 #: view:restaurant.printer:pos_restaurant.view_restaurant_printer
@@ -199,21 +186,21 @@
 #: code:addons/pos_restaurant/static/src/xml/printbill.xml:45
 #, python-format
 msgid "Served by"
-msgstr ""
+msgstr "Poslužio"
 
 #. module: pos_restaurant
 #. openerp-web
 #: code:addons/pos_restaurant/static/src/xml/splitbill.xml:6
 #, python-format
 msgid "Split"
-msgstr ""
+msgstr "Razdijeli"
 
 #. module: pos_restaurant
 #. openerp-web
 #: code:addons/pos_restaurant/static/src/xml/printbill.xml:91
 #, python-format
 msgid "Subtotal"
-msgstr ""
+msgstr "Podzbroj"
 
 #. module: pos_restaurant
 #. openerp-web
@@ -227,7 +214,7 @@
 #: code:addons/pos_restaurant/static/src/xml/printbill.xml:29
 #, python-format
 msgid "Tel:"
-msgstr ""
+msgstr "Tel:"
 
 #. module: pos_restaurant
 #: help:restaurant.printer,proxy_ip:0
@@ -239,25 +226,25 @@
 #: code:addons/pos_restaurant/static/src/xml/printbill.xml:32
 #, python-format
 msgid "VAT:"
-msgstr ""
+msgstr "PDV:"
 
 #. module: pos_restaurant
 #. openerp-web
 #: code:addons/pos_restaurant/static/src/xml/splitbill.xml:44
 #, python-format
 msgid "With a"
-msgstr ""
+msgstr "Sa"
 
 #. module: pos_restaurant
 #. openerp-web
 #: code:addons/pos_restaurant/static/src/xml/splitbill.xml:36
 #, python-format
 msgid "at"
-msgstr ""
+msgstr "na"
 
 #. module: pos_restaurant
 #. openerp-web
 #: code:addons/pos_restaurant/static/src/xml/splitbill.xml:46
 #, python-format
 msgid "discount"
-msgstr ""+msgstr "popust"