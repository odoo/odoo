--- conflicted
+++ resolved
@@ -5,10 +5,6 @@
         <template id="assets" inherit_id="point_of_sale.assets">
           <xpath expr="." position="inside">
               <script type="text/javascript" src="/pos_restaurant/static/lib/js/jquery.event.drag-2.2.js"></script>
-<<<<<<< HEAD
-              <script type="text/javascript" src="/pos_restaurant/static/src/js/main.js"></script>
-=======
->>>>>>> 4bef17cc
               <script type="text/javascript" src="/pos_restaurant/static/src/js/multiprint.js"></script>
               <script type="text/javascript" src="/pos_restaurant/static/src/js/splitbill.js"></script>
               <script type="text/javascript" src="/pos_restaurant/static/src/js/printbill.js"></script>
