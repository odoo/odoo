# -*- coding: utf-8 -*-
##############################################################################
#
#    OpenERP, Open Source Business Applications
#    Copyright (C) 2004-2012 OpenERP S.A. (<http://openerp.com>).
#
#    This program is free software: you can redistribute it and/or modify
#    it under the terms of the GNU Affero General Public License as
#    published by the Free Software Foundation, either version 3 of the
#    License, or (at your option) any later version.
#
#    This program is distributed in the hope that it will be useful,
#    but WITHOUT ANY WARRANTY; without even the implied warranty of
#    MERCHANTABILITY or FITNESS FOR A PARTICULAR PURPOSE.  See the
#    GNU Affero General Public License for more details.
#
#    You should have received a copy of the GNU Affero General Public License
#    along with this program.  If not, see <http://www.gnu.org/licenses/>.
#
##############################################################################

from openerp.osv import fields, osv

class hr_config_settings(osv.osv_memory):
    _name = 'hr.config.settings'
    _inherit = 'res.config.settings'

    _columns = {
        'module_hr_timesheet_sheet': fields.boolean('Allow timesheets validation by managers',
            help ="""This installs the module hr_timesheet_sheet."""),
        'module_hr_attendance': fields.boolean('Install attendances feature',
            help ="""This installs the module hr_attendance."""),
        'module_hr_timesheet': fields.boolean('Manage timesheets',
            help ="""This installs the module hr_timesheet."""),
        'module_hr_holidays': fields.boolean('Manage holidays, leaves and allocation requests',
            help ="""This installs the module hr_holidays."""),
        'module_hr_expense': fields.boolean('Manage employees expenses',
            help ="""This installs the module hr_expense."""),
        'module_hr_recruitment': fields.boolean('Manage the recruitment process',
            help ="""This installs the module hr_recruitment."""),
        'module_hr_contract': fields.boolean('Record contracts per employee',
            help ="""This installs the module hr_contract."""),
        'module_hr_evaluation': fields.boolean('Organize employees periodic evaluation',
            help ="""This installs the module hr_evaluation."""),
        'module_hr_gamification': fields.boolean('Drive engagement with challenges and badges',
            help ="""This installs the module hr_gamification."""),
        'module_account_analytic_analysis': fields.boolean('Allow invoicing based on timesheets (the sale application will be installed)',
            help ="""This installs the module account_analytic_analysis, which will install sales management too."""),
        'module_hr_payroll': fields.boolean('Manage payroll',
            help ="""This installs the module hr_payroll."""),
        'module_website_hr_recruitment': fields.boolean('Publish jobs on your website',
            help ="""This installs the module website_hr_recruitment"""),
<<<<<<< HEAD
=======
        'group_multi_departments': fields.boolean(
            "Manage employees by department",
            implied_group='hr.group_multi_departments', group="base.group_hr_user",
            help="""Allows you to manage employees by department."""),
        'group_hr_attendance': fields.boolean('Track attendances for all employees',
            implied_group='base.group_hr_attendance',
            help="Allocates attendance group to all users."),
>>>>>>> 4bef17cc
    }

    def onchange_hr_timesheet(self, cr, uid, ids, timesheet, context=None):
        """ module_hr_timesheet implies module_hr_attendance """
        if timesheet:
            return {'value': {'module_hr_attendance': True}}
        return {}

    def onchange_hr_attendance(self, cr, uid, ids, attendance, context=None):
        """ module_hr_timesheet implies module_hr_attendance """
        if not attendance:
<<<<<<< HEAD
            return {'value': {'module_hr_timesheet': False}}
=======
            return {'value': {'module_hr_timesheet': False,'group_hr_attendance': False}}
        return {}
        
    def onchange_group_hr_attendance(self, cr, uid, ids, hr_attendance, context=None):
        if hr_attendance:
            return {'value': {'module_hr_attendance': True}}
>>>>>>> 4bef17cc
        return {}<|MERGE_RESOLUTION|>--- conflicted
+++ resolved
@@ -50,8 +50,6 @@
             help ="""This installs the module hr_payroll."""),
         'module_website_hr_recruitment': fields.boolean('Publish jobs on your website',
             help ="""This installs the module website_hr_recruitment"""),
-<<<<<<< HEAD
-=======
         'group_multi_departments': fields.boolean(
             "Manage employees by department",
             implied_group='hr.group_multi_departments', group="base.group_hr_user",
@@ -59,7 +57,6 @@
         'group_hr_attendance': fields.boolean('Track attendances for all employees',
             implied_group='base.group_hr_attendance',
             help="Allocates attendance group to all users."),
->>>>>>> 4bef17cc
     }
 
     def onchange_hr_timesheet(self, cr, uid, ids, timesheet, context=None):
@@ -71,14 +68,10 @@
     def onchange_hr_attendance(self, cr, uid, ids, attendance, context=None):
         """ module_hr_timesheet implies module_hr_attendance """
         if not attendance:
-<<<<<<< HEAD
-            return {'value': {'module_hr_timesheet': False}}
-=======
             return {'value': {'module_hr_timesheet': False,'group_hr_attendance': False}}
         return {}
         
     def onchange_group_hr_attendance(self, cr, uid, ids, hr_attendance, context=None):
         if hr_attendance:
             return {'value': {'module_hr_attendance': True}}
->>>>>>> 4bef17cc
         return {}