# -*- coding: utf-8 -*-
# Part of Odoo. See LICENSE file for full copyright and licensing details.
import base64
import logging

from odoo import api, fields, models
from odoo import tools, _
from odoo.exceptions import ValidationError
from odoo.modules.module import get_module_resource

_logger = logging.getLogger(__name__)


class EmployeeCategory(models.Model):

    _name = "hr.employee.category"
    _description = "Employee Category"

    name = fields.Char(string="Employee Tag", required=True)
    color = fields.Integer(string='Color Index')
    employee_ids = fields.Many2many('hr.employee', 'employee_category_rel', 'category_id', 'emp_id', string='Employees')

    _sql_constraints = [
        ('name_uniq', 'unique (name)', "Tag name already exists !"),
    ]


class Job(models.Model):

    _name = "hr.job"
    _description = "Job Position"
    _inherit = ['mail.thread']

    name = fields.Char(string='Job Position', required=True, index=True, translate=True)
    expected_employees = fields.Integer(compute='_compute_employees', string='Total Forecasted Employees', store=True,
        help='Expected number of employees for this job position after new recruitment.')
    no_of_employee = fields.Integer(compute='_compute_employees', string="Current Number of Employees", store=True,
        help='Number of employees currently occupying this job position.')
    no_of_recruitment = fields.Integer(string='Expected New Employees', copy=False,
        help='Number of new employees you expect to recruit.', default=1)
    no_of_hired_employee = fields.Integer(string='Hired Employees', copy=False,
        help='Number of hired employees for this job position during recruitment phase.')
    employee_ids = fields.One2many('hr.employee', 'job_id', string='Employees', groups='base.group_user')
    description = fields.Text(string='Job Description')
    requirements = fields.Text('Requirements')
    department_id = fields.Many2one('hr.department', string='Department')
    company_id = fields.Many2one('res.company', string='Company', default=lambda self: self.env.user.company_id)
    state = fields.Selection([
        ('recruit', 'Recruitment in Progress'),
        ('open', 'Not Recruiting')
    ], string='Status', readonly=True, required=True, track_visibility='always', copy=False, default='recruit', help="Set whether the recruitment process is open or closed for this job position.")

    _sql_constraints = [
        ('name_company_uniq', 'unique(name, company_id, department_id)', 'The name of the job position must be unique per department in company!'),
    ]

    @api.depends('no_of_recruitment', 'employee_ids.job_id', 'employee_ids.active')
    def _compute_employees(self):
        employee_data = self.env['hr.employee'].read_group([('job_id', 'in', self.ids)], ['job_id'], ['job_id'])
        result = dict((data['job_id'][0], data['job_id_count']) for data in employee_data)
        for job in self:
            job.no_of_employee = result.get(job.id, 0)
            job.expected_employees = result.get(job.id, 0) + job.no_of_recruitment

    @api.model
    def create(self, values):
        """ We don't want the current user to be follower of all created job """
        return super(Job, self.with_context(mail_create_nosubscribe=True)).create(values)

    @api.multi
    def copy(self, default=None):
        self.ensure_one()
        default = dict(default or {})
        if 'name' not in default:
            default['name'] = _("%s (copy)") % (self.name)
        return super(Job, self).copy(default=default)

    @api.multi
    def set_recruit(self):
        for record in self:
            no_of_recruitment = 1 if record.no_of_recruitment == 0 else record.no_of_recruitment
            record.write({'state': 'recruit', 'no_of_recruitment': no_of_recruitment})
        return True

    @api.multi
    def set_open(self):
        return self.write({
            'state': 'open',
            'no_of_recruitment': 0,
            'no_of_hired_employee': 0
        })


class Employee(models.Model):
    _name = "hr.employee"
    _description = "Employee"
    _order = 'name'
    _inherit = ['mail.thread', 'resource.mixin']

    _mail_post_access = 'read'

    @api.model
    def _default_image(self):
        image_path = get_module_resource('hr', 'static/src/img', 'default_image.png')
        return tools.image_resize_image_big(base64.b64encode(open(image_path, 'rb').read()))

    # resource and user
    # required on the resource, make sure required="True" set in the view
    name = fields.Char(related='resource_id.name', store=True, oldname='name_related')
    user_id = fields.Many2one('res.users', 'User', related='resource_id.user_id')
    active = fields.Boolean('Active', related='resource_id.active', default=True, store=True)
    # private partner
    address_home_id = fields.Many2one(
<<<<<<< HEAD
        'res.partner', 'Private Address', help='Enter here the private address of the employee, not the one linked to your company.')
    is_address_home_a_company = fields.Boolean(
        'The employee adress has a company linked',
        compute='_compute_is_address_home_a_company',
    )
=======
        'res.partner', 'Private Address', help='Enter here the private address of the employee, not the one linked to your company.',
        groups="hr.group_hr_user")
>>>>>>> da9baf23
    country_id = fields.Many2one(
        'res.country', 'Nationality (Country)', groups="hr.group_hr_user")
    gender = fields.Selection([
        ('male', 'Male'),
        ('female', 'Female'),
        ('other', 'Other')
    ], groups="hr.group_hr_user", default="male")
    marital = fields.Selection([
        ('single', 'Single'),
        ('married', 'Married (or similar)'),
        ('widower', 'Widower'),
        ('divorced', 'Divorced')
    ], string='Marital Status', groups="hr.group_hr_user", default='single')
    birthday = fields.Date('Date of Birth', groups="hr.group_hr_user")
    ssnid = fields.Char('SSN No', help='Social Security Number', groups="hr.group_hr_user")
    sinid = fields.Char('SIN No', help='Social Insurance Number', groups="hr.group_hr_user")
    identification_id = fields.Char(string='Identification No', groups="hr.group_hr_user")
    passport_id = fields.Char('Passport No', groups="hr.group_hr_user")
    bank_account_id = fields.Many2one(
        'res.partner.bank', 'Bank Account Number',
        domain="[('partner_id', '=', address_home_id)]",
        groups="hr.group_hr_user",
        help='Employee bank salary account')
    permit_no = fields.Char('Work Permit No', groups="hr.group_hr_user")
    visa_no = fields.Char('Visa No', groups="hr.group_hr_user")
    visa_expire = fields.Date('Visa Expire Date', groups="hr.group_hr_user")

    # image: all image fields are base64 encoded and PIL-supported
    image = fields.Binary(
        "Photo", default=_default_image, attachment=True,
        help="This field holds the image used as photo for the employee, limited to 1024x1024px.")
    image_medium = fields.Binary(
        "Medium-sized photo", attachment=True,
        help="Medium-sized photo of the employee. It is automatically "
             "resized as a 128x128px image, with aspect ratio preserved. "
             "Use this field in form views or some kanban views.")
    image_small = fields.Binary(
        "Small-sized photo", attachment=True,
        help="Small-sized photo of the employee. It is automatically "
             "resized as a 64x64px image, with aspect ratio preserved. "
             "Use this field anywhere a small image is required.")
    # work
    address_id = fields.Many2one(
        'res.partner', 'Work Address')
    work_phone = fields.Char('Work Phone')
    mobile_phone = fields.Char('Work Mobile')
    work_email = fields.Char('Work Email')
    work_location = fields.Char('Work Location')
    # employee in company
    job_id = fields.Many2one('hr.job', 'Job Position')
    department_id = fields.Many2one('hr.department', 'Department')
    parent_id = fields.Many2one('hr.employee', 'Manager')
    child_ids = fields.One2many('hr.employee', 'parent_id', string='Subordinates')
    coach_id = fields.Many2one('hr.employee', 'Coach')
    category_ids = fields.Many2many(
        'hr.employee.category', 'employee_category_rel',
        'emp_id', 'category_id',
        string='Tags')
    # misc
    notes = fields.Text('Notes')
    color = fields.Integer('Color Index', default=0)

    @api.constrains('parent_id')
    def _check_parent_id(self):
        for employee in self:
            if not employee._check_recursion():
                raise ValidationError(_('Error! You cannot create recursive hierarchy of Employee(s).'))

    @api.onchange('address_id')
    def _onchange_address(self):
        self.work_phone = self.address_id.phone
        self.mobile_phone = self.address_id.mobile

    @api.onchange('company_id')
    def _onchange_company(self):
        address = self.company_id.partner_id.address_get(['default'])
        self.address_id = address['default'] if address else False

    @api.onchange('department_id')
    def _onchange_department(self):
        self.parent_id = self.department_id.manager_id

    @api.onchange('user_id')
    def _onchange_user(self):
        if self.user_id:
            self.update(self._sync_user(self.user_id))

    def _sync_user(self, user):
        return dict(
            name=user.name,
            image=user.image,
            work_email=user.email,
        )

    @api.model
    def create(self, vals):
        if vals.get('user_id'):
            vals.update(self._sync_user(self.env['res.users'].browse(vals['user_id'])))
        tools.image_resize_images(vals)
        return super(Employee, self).create(vals)

    @api.multi
    def write(self, vals):
        if 'address_home_id' in vals:
            account_id = vals.get('bank_account_id') or self.bank_account_id.id
            if account_id:
                self.env['res.partner.bank'].browse(account_id).partner_id = vals['address_home_id']
        tools.image_resize_images(vals)
        return super(Employee, self).write(vals)

    @api.multi
    def unlink(self):
        resources = self.mapped('resource_id')
        super(Employee, self).unlink()
        return resources.unlink()

    @api.multi
    def action_follow(self):
        """ Wrapper because message_subscribe_users take a user_ids=None
            that receive the context without the wrapper.
        """
        return self.message_subscribe_users()

    @api.multi
    def action_unfollow(self):
        """ Wrapper because message_unsubscribe_users take a user_ids=None
            that receive the context without the wrapper.
        """
        return self.message_unsubscribe_users()

    @api.model
    def _message_get_auto_subscribe_fields(self, updated_fields, auto_follow_fields=None):
        """ Overwrite of the original method to always follow user_id field,
            even when not track_visibility so that a user will follow it's employee
        """
        if auto_follow_fields is None:
            auto_follow_fields = ['user_id']
        user_field_lst = []
        for name, field in self._fields.items():
            if name in auto_follow_fields and name in updated_fields and field.comodel_name == 'res.users':
                user_field_lst.append(name)
        return user_field_lst

    @api.multi
    def _message_auto_subscribe_notify(self, partner_ids):
        # Do not notify user it has been marked as follower of its employee.
        return

    @api.depends('address_home_id.parent_id')
    def _compute_is_address_home_a_company(self):
        """Checks that choosen address (res.partner) is not linked to a company.
        """
        for employee in self:
            employee.is_address_home_a_company = employee.address_home_id.parent_id.id is not False

class Department(models.Model):
    _name = "hr.department"
    _description = "HR Department"
    _inherit = ['mail.thread']
    _order = "name"
    _rec_name = 'complete_name'

    name = fields.Char('Department Name', required=True)
    complete_name = fields.Char('Complete Name', compute='_compute_complete_name', store=True)
    active = fields.Boolean('Active', default=True)
    company_id = fields.Many2one('res.company', string='Company', index=True, default=lambda self: self.env.user.company_id)
    parent_id = fields.Many2one('hr.department', string='Parent Department', index=True)
    child_ids = fields.One2many('hr.department', 'parent_id', string='Child Departments')
    manager_id = fields.Many2one('hr.employee', string='Manager', track_visibility='onchange')
    member_ids = fields.One2many('hr.employee', 'department_id', string='Members', readonly=True)
    jobs_ids = fields.One2many('hr.job', 'department_id', string='Jobs')
    note = fields.Text('Note')
    color = fields.Integer('Color Index')

    @api.depends('name', 'parent_id.complete_name')
    def _compute_complete_name(self):
        for department in self:
            if department.parent_id:
                department.complete_name = '%s / %s' % (department.parent_id.complete_name, department.name)
            else:
                department.complete_name = department.name

    @api.constrains('parent_id')
    def _check_parent_id(self):
        if not self._check_recursion():
            raise ValidationError(_('Error! You cannot create recursive departments.'))

    @api.model
    def create(self, vals):
        # TDE note: auto-subscription of manager done by hand, because currently
        # the tracking allows to track+subscribe fields linked to a res.user record
        # An update of the limited behavior should come, but not currently done.
        department = super(Department, self.with_context(mail_create_nosubscribe=True)).create(vals)
        manager = self.env['hr.employee'].browse(vals.get("manager_id"))
        if manager.user_id:
            department.message_subscribe_users(user_ids=manager.user_id.ids)
        return department

    @api.multi
    def write(self, vals):
        """ If updating manager of a department, we need to update all the employees
            of department hierarchy, and subscribe the new manager.
        """
        # TDE note: auto-subscription of manager done by hand, because currently
        # the tracking allows to track+subscribe fields linked to a res.user record
        # An update of the limited behavior should come, but not currently done.
        if 'manager_id' in vals:
            manager_id = vals.get("manager_id")
            if manager_id:
                manager = self.env['hr.employee'].browse(manager_id)
                # subscribe the manager user
                if manager.user_id:
                    self.message_subscribe_users(user_ids=manager.user_id.ids)
            # set the employees's parent to the new manager
            self._update_employee_manager(manager_id)
        return super(Department, self).write(vals)

    def _update_employee_manager(self, manager_id):
        employees = self.env['hr.employee']
        for department in self:
            employees = employees | self.env['hr.employee'].search([
                ('id', '!=', manager_id),
                ('department_id', '=', department.id),
                ('parent_id', '=', department.manager_id.id)
            ])
        employees.write({'parent_id': manager_id})<|MERGE_RESOLUTION|>--- conflicted
+++ resolved
@@ -111,16 +111,13 @@
     active = fields.Boolean('Active', related='resource_id.active', default=True, store=True)
     # private partner
     address_home_id = fields.Many2one(
-<<<<<<< HEAD
-        'res.partner', 'Private Address', help='Enter here the private address of the employee, not the one linked to your company.')
+        'res.partner', 'Private Address', help='Enter here the private address of the employee, not the one linked to your company.',
+        groups="hr.group_hr_user")
     is_address_home_a_company = fields.Boolean(
         'The employee adress has a company linked',
         compute='_compute_is_address_home_a_company',
+        groups="hr.group_hr_user",
     )
-=======
-        'res.partner', 'Private Address', help='Enter here the private address of the employee, not the one linked to your company.',
-        groups="hr.group_hr_user")
->>>>>>> da9baf23
     country_id = fields.Many2one(
         'res.country', 'Nationality (Country)', groups="hr.group_hr_user")
     gender = fields.Selection([
