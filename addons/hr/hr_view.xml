<?xml version="1.0" encoding="utf-8"?>
<openerp>
    <data>

        <!-- Top menu item -->
        <menuitem name="Human Resources"
            id="menu_hr_root"
            groups="base.group_hr_manager,base.group_hr_user,base.group_user"
            sequence="90"/>
        <menuitem id="menu_hr_main" parent="menu_hr_root" name="Human Resources" sequence="0"/>
        <menuitem id="menu_hr_configuration" name="Configuration" parent="hr.menu_hr_root" groups="base.group_hr_manager" sequence="50"/>
        <menuitem id="menu_hr_reporting_timesheet" name="Reports"
            parent="menu_hr_reporting" sequence="6"/>

        <!--Employee form view -->
        <record id="view_employee_form" model="ir.ui.view">
            <field name="name">hr.employee.form</field>
            <field name="model">hr.employee</field>
            <field name="arch" type="xml">
                <form string="Employee" version="7.0">
                    <sheet>
                        <field name="image_medium" widget='image' class="oe_left oe_avatar"/>
                        <div class="oe_title">
                            <label for="name" class="oe_edit_only"/>
                            <h1>
                                <field name="name"/>
                            </h1>
                            <label for="category_ids" class="oe_edit_only" groups="base.group_hr_user"/>
                            <field name="category_ids" widget="many2many_tags" placeholder="e.g. Part Time" groups="base.group_hr_user"/>
                            <label for="work_email" class="oe_edit_only"/>
                            <field name="work_email" widget="email"/>
                            <label for="work_phone" class="oe_edit_only"/>
                            <field name="work_phone"/>
                        </div>
                        <div class="oe_right oe_button_box" name="button_box">
                            <!-- Put here related buttons -->
                        </div>
                        <notebook>
                            <page string="Public Information">
                                <group>
                                    <group string="Contact Information">
<<<<<<< HEAD
                                        <field name="address_id" on_change="onchange_address_id(address_id)" context="{'show_address': 1}" options='{"always_reload": True, "highlight_first_line": True}'/>
=======
                                        <field name="address_id" on_change="onchange_address_id(address_id)"
                                            context="{'show_address': 1, 'default_customer': False}"
                                            options='{"always_reload": True, "highlight_first_line": True}'/>
                                        <field name="work_email" widget="email"/>
                                        <field name="work_phone"/>
>>>>>>> 63ea0df7
                                        <field name="mobile_phone"/>
                                        <field name="work_location"/>
                                    </group>
                                    <group string="Position">
                                        <field name="department_id" on_change="onchange_department_id(department_id)"/>
                                        <field name="job_id" options='{"no_open": True}' domain="[('state','!=','old')]" context="{'form_view_ref': 'hr.view_hr_job_employee_form'}"/>
                                        <field name="parent_id"/>
                                        <field name="coach_id"/>
                                    </group>
                                    <group>
                                        <field name="company_id" groups="base.group_multi_company" on_change="onchange_company(company_id)"/>
                                        <field name="user_id" on_change="onchange_user(user_id)" string="Related User"
                                            context="{'default_groups_ref': ['base.group_user']}"/>
                                    </group>
                                </group>
                                <field name="notes" placeholder="Other Information ..." colspan="4"/>
                            </page>
                            <page string="Personal Information" groups="base.group_hr_user">
                                <group>
                                    <group string="Citizenship &amp; Other Info">
                                        <field name="country_id" options='{"no_open": True}'/>
                                        <field name="identification_id" groups="base.group_hr_user"/>
                                        <field name="passport_id" groups="base.group_hr_user"/>
                                        <field name="bank_account_id"/>
                                        <field name="otherid" groups="base.group_hr_user"/>
                                    </group>
                                    <group string="Contact Information">
                                        <field name="address_home_id"
                                            context="{'show_address': 1, 'default_customer': False}"
                                            options='{"always_reload": True, "highlight_first_line": True}'/>
                                    </group>
                                    <group string="Status">
                                        <field name="gender"/>
                                        <field name="marital"/>
                                    </group>
                                    <group string="Birth">
                                        <field name="birthday"/>
                                    </group>
                                </group>
                            </page>
                            <page string="HR Settings" groups="base.group_hr_user">
                                <group>
                                    <group string="Active" name="active_group">
                                        <field name="active"/>
                                    </group>
                                </group>
                            </page>
                        </notebook>
                    </sheet>
                    <div class="oe_chatter">
                        <field name="message_follower_ids" widget="mail_followers"/>
                        <field name="message_ids" widget="mail_thread"/>
                    </div>
                </form>
            </field>
        </record>

        <record id="view_employee_tree" model="ir.ui.view">
            <field name="name">hr.employee.tree</field>
            <field name="model">hr.employee</field>
            <field name="arch" type="xml">
                <tree string="Employees">
                    <field name="name"/>
                    <field name="work_phone"/>
                    <field name="work_email"/>
                    <field name="company_id" groups="base.group_multi_company"/>
                    <field name="department_id"/>
                    <field name="job_id"/>
                    <field name="parent_id"/>
                    <field name="coach_id" invisible="1"/>
                </tree>
            </field>
        </record>

        <record id="view_employee_filter" model="ir.ui.view">
            <field name="name">Employees</field>
            <field name="model">hr.employee</field>
            <field name="arch" type="xml">
                <search string="Employees">
                    <field name="name" string="Employees" filter_domain="['|',('work_email','ilike',self),('name','ilike',self)]"/>
                    <field name="department_id" />
                    <field name="category_ids" groups="base.group_hr_user"/>
                    <group expand="0" string="Group By...">
                        <filter string="Manager" icon="terp-personal" domain="[]" context="{'group_by':'parent_id'}"/>
                        <filter string="Coach" icon="terp-personal" domain="[]" context="{'group_by':'coach_id'}"/>
                        <filter string="Department" icon="terp-personal+" domain="[]" context="{'group_by':'department_id'}"/>
                        <filter string="Job" icon="terp-gtk-select-all" domain="[]" context="{'group_by':'job_id'}"/>
                        <filter string="Company" icon="terp-go-home" domain="[]" context="{'group_by':'company_id'}" groups="base.group_multi_company"/>
                    </group>
                </search>
             </field>
         </record>
        <!-- HR Kanban View  -->

    <record model="ir.ui.view" id="hr_kanban_view_employees">
        <field name="name">HR - Employess Kanban</field>
        <field name="model">hr.employee</field>
        <field name="priority">10</field>
        <field name="arch" type="xml">
            <kanban>
                <field name="last_login"/>
                <field name="message_is_follower"/>
                <field name="message_follower_ids"/>
                <field name="message_ids"/>
                <templates>
                    <t t-name="kanban-box">
                        <div class="oe_employee_vignette">
                            <div class="oe_employee_image">
                                <a type="open"><img t-att-src="kanban_image('hr.employee', 'image_medium', record.id.value)" class="oe_employee_picture"/></a>
                            </div>
                            <div class="oe_employee_details">
                                <h4>
                                    <a type="open"><field name="name"/><t t-if="record.login.raw_value"> (<field name="login"/>)</t></a>
                                </h4>
                                <ul>
                                    <li id="last_login">
                                        <span t-if="record.last_login.raw_value &amp;&amp; record.last_login.raw_value.is().today()" class="oe_kanban_button" style="font-size: 100%%">
                                              <t t-esc="record.last_login.raw_value.toString('HH:mm')"/>
                                        </span>
                                    </li>
                                    <li t-if="record.job_id.raw_value"><field name="job_id"/></li>
                                    <li t-if="record.work_location.raw_value"><field name="work_location"/></li>
                                    <li t-if="record.work_email.raw_value"><a t-attf-href="mailto:#{record.work_email.value}"><field name="work_email"/></a></li>
                                </ul>
                                <div class="oe_kanban_footer_left">
                                    <span title='Messages'><span class='oe_e'>9</span><t t-esc="record.message_ids.raw_value.length"/></span>
                                    <span title='Followers'><span class='oe_e'>+</span><t t-esc="record.message_follower_ids.raw_value.length"/></span>
                                </div>
                                <div class="oe_followers" groups="base.group_user">
                                    <button t-if="record.message_is_follower.raw_value" name="action_unfollow" type="object" class="oe_follower oe_following">
                                        <span class="oe_unfollow">Unfollow</span>
                                        <span class="oe_following">Following</span>
                                    </button>
                                    <button t-if="! record.message_is_follower.raw_value" name="action_follow" type="object" class="oe_follower oe_notfollow">Follow</button>
                                </div>
                            </div>
                        </div>
                        <script>
                            $('.oe_employee_picture').load(function() { if($(this).width() > $(this).height()) { $(this).addClass('oe_employee_picture_wide') } });
                        </script>
                    </t>
                </templates>
            </kanban>

        </field>
    </record>
        <record id="open_view_employee_tree" model="ir.actions.act_window">
            <field name="name">Employees Structure</field>
            <field name="res_model">hr.employee</field>
            <field name="view_type">tree</field>
            <field name="view_mode">tree,form</field>
            <field name="view_id" ref="view_employee_tree"/>
            <field name="domain">[('parent_id','=',False)]</field>
            <field name="search_view_id" ref="view_employee_filter"/>
        </record>

        <record id="open_view_employee_list" model="ir.actions.act_window">
            <field name="name">Employees</field>
            <field name="res_model">hr.employee</field>
            <field name="view_type">form</field>
            <field name="view_mode">form,tree</field>
            <field name="view_id" eval="False"/>
            <field name="search_view_id" ref="view_employee_filter"/>
        </record>

        <record id="open_view_employee_list_my" model="ir.actions.act_window">
            <field name="name">Employees</field>
            <field name="res_model">hr.employee</field>
            <field name="view_type">form</field>
            <field name="view_mode">kanban,tree,form</field>
            <field name="domain">[]</field>
            <field name="context">{}</field>
            <field name="view_id" eval="False"/>
            <field name="search_view_id" ref="view_employee_filter"/>
            <field name="help" type="html">
              <p class="oe_view_nocontent_create">
                Click to add a new employee.
              </p><p>
                With just a quick glance on the OpenERP employee screen, you
                can easily find all the information you need for each person;
                contact data, job position, availability, etc.
              </p>
            </field>
        </record>

        <menuitem action="open_view_employee_list_my" id="menu_open_view_employee_list_my" sequence="3" parent="menu_hr_main"/>

        <!-- Employee architecture -->
        <record id="view_partner_tree2" model="ir.ui.view">
            <field name="name">hr.employee.tree</field>
            <field name="model">hr.employee</field>
            <field name="field_parent">child_ids</field>
            <field eval="20" name="priority"/>
            <field name="arch" type="xml">
                <tree string="Employees">
                    <field name="name"/>
                    <field name="work_phone"/>
                    <field name="work_email"/>
                    <field name="company_id" groups="base.group_multi_company"/>
                    <field name="department_id"/>
                    <field name="job_id"/>
                    <field name="coach_id" invisible="1"/>
                    <field name="parent_id" invisible="1"/>
                </tree>
            </field>
        </record>

        <record id="action2" model="ir.actions.act_window">
            <field name="name">Subordinate Hierarchy</field>
            <field name="type">ir.actions.act_window</field>
            <field name="res_model">hr.employee</field>
            <field name="domain">[('id','in',active_ids)]</field>
            <field name="view_type">tree</field>
            <field name="view_id" ref="view_partner_tree2"/>
        </record>

        <ir_set>
            <field eval="'action'" name="key"/>
            <field eval="'client_action_multi'" name="key2"/>
            <field eval="['hr.employee']" name="models"/>
            <field name="name">Subordinate Hierarchy</field>
            <field eval="'ir.actions.act_window,'+str(action2)" name="value"/>
            <field eval="True" name="isobject"/>
            <field eval="True" name="replace"/>
        </ir_set>

        <!-- Employee Category -->
       <record id="view_employee_category_form" model="ir.ui.view">
            <field name="name">hr.employee.category.form</field>
            <field name="model">hr.employee.category</field>
            <field name="arch" type="xml">
                <form string="Employee Category" version="7.0">
                    <group>
                        <field name="name"/>
                        <field name="parent_id"/>
                    </group>
                </form>
            </field>
        </record>

        <record id="view_employee_category_list" model="ir.ui.view">
            <field name="name">hr.employee.category.list</field>
            <field name="model">hr.employee.category</field>
            <field eval="8" name="priority"/>
            <field name="arch" type="xml">
                <tree string="Employees Categories">
                    <field name="complete_name"/>
                </tree>
            </field>
        </record>

        <record id="view_employee_category_tree" model="ir.ui.view">
            <field name="name">hr.employee.category.tree</field>
            <field name="model">hr.employee.category</field>
            <field name="field_parent">child_ids</field>
            <field name="arch" type="xml">
                <tree string="Employees Categories">
                    <field name="name"/>
                </tree>
            </field>
        </record>

        <record id="open_view_categ_form" model="ir.actions.act_window">
            <field name="name">Employee Tags</field>
            <field name="res_model">hr.employee.category</field>
            <field name="view_type">form</field>
            <field name="view_mode">tree,form</field>
        </record>

        <menuitem action="open_view_categ_form" id="menu_view_employee_category_form"
            parent="hr.menu_hr_configuration" sequence="1" groups="base.group_no_one"/>

        <record id="hr_employee_normal_action_tree" model="ir.actions.act_window">
            <field name="name">Employees</field>
            <field name="type">ir.actions.act_window</field>
            <field name="res_model">hr.employee</field>
            <field name="view_type">form</field>
            <field name="view_mode">tree,form</field>
            <field name="domain">[('category_ids','=', active_ids)]</field>
        </record>

        <record id="hr_employee_category_open" model="ir.values">
            <field eval="'tree_but_open'" name="key2"/>
            <field eval="'hr.employee.category'" name="model"/>
            <field name="name">Employees by Categories</field>
            <field eval="'ir.actions.act_window,%d'%hr_employee_normal_action_tree" name="value"/>
        </record>

        <!-- hr.job -->
        <record id="view_hr_job_form" model="ir.ui.view">
            <field name="name">hr.job.form</field>
            <field name="model">hr.job</field>
            <field name="arch" type="xml">
                <form string="Job" version="7.0">
                    <header>
                        <button name="job_recruitement" string="Launch Recruitement" states="open" type="object" class="oe_highlight" groups="base.group_user"/>
                        <button name="job_open" string="Stop Recruitment" states="recruit" type="object" class="oe_highlight" groups="base.group_user"/>
                        <field name="state" widget="statusbar" statusbar_visible="recruit,open"/>
                    </header>
                    <sheet>
                        <div class="oe_title">
                            <label for="name" class="oe_edit_only"/>
                            <h1><field name="name" class="oe_inline"/></h1>
                        </div>
                        <group>
                            <group name="job_data">
                                <field name="no_of_employee" groups="base.group_user"/>
                                <field name="no_of_recruitment" on_change="on_change_expected_employee(no_of_recruitment,no_of_employee)"/>
                                <field name="expected_employees" groups="base.group_user"/>
                                <field name="company_id" widget="selection" groups="base.group_multi_company"/>
                                <field name="department_id"/>
                            </group>
                        </group>
                        <div>
                            <label for="description"/>
                            <field name="description"/>
                        </div>
                        <div>
                            <label for="requirements"/>
                            <field name="requirements"/>
                        </div>
                    </sheet>
                    <div class="oe_chatter">
                        <field name="message_follower_ids" widget="mail_followers"/>
                        <field name="message_ids" widget="mail_thread"/>
                    </div>
                </form>
            </field>
        </record>

        <record id="view_hr_job_tree" model="ir.ui.view">
            <field name="name">hr.job.tree</field>
            <field name="model">hr.job</field>
            <field name="arch" type="xml">
                <tree string="Job">
                    <field name="name"/>
                    <field name="department_id"/>
                    <field name="no_of_employee"/>
                    <field name="no_of_recruitment"/>
                    <field name="expected_employees"/>
                    <field name="state"/>
                </tree>
            </field>
        </record>

        <record id="view_job_filter" model="ir.ui.view">
            <field name="name">Job</field>
            <field name="model">hr.job</field>
            <field name="arch" type="xml">
                <search string="Jobs">
                    <field name="name" string="Job"/>
                    <filter icon="terp-camera_test" domain="[('state','=','open')]" string="In Position" help="In Position"/>
                    <filter icon="terp-personal+"  domain="[('state','=','recruit')]" string="In Recruitment" help="In Recruitment"/>
                    <field name="department_id"/>
                    <group expand="0" string="Group By...">
                        <filter string="Department" icon="terp-personal+" domain="[]" context="{'group_by':'department_id'}"/>
                        <filter string="Status" icon="terp-stock_effects-object-colorize" domain="[]" context="{'group_by':'state'}"/>
                        <filter string="Company" icon="terp-go-home" domain="[]" context="{'group_by':'company_id'}"  groups="base.group_multi_company"/>
                    </group>
                </search>
            </field>
        </record>

        <record id="view_hr_job_employee_form" model="ir.ui.view">
            <field name="name">hr.job.employee.form</field>
            <field name="model">hr.job</field>
            <field name="priority">20</field>
            <field name="arch" type="xml">
                <form string="Job" version="7.0">
                    <group col="4">
                        <field name="name"/>
                        <field name="department_id"/>
                    </group>
                    <label for="description"/>
                    <field name="description"/>
                </form>
            </field>
        </record>

        <record model="ir.actions.act_window" id="action_hr_job">
            <field name="name">Job Positions</field>
            <field name="res_model">hr.job</field>
            <field name="view_type">form</field>
            <field name="view_mode">tree,form</field>
            <field name="search_view_id" ref="view_job_filter"/>
            <field name="context">{"search_default_Current":1}</field>
            <field name="help" type="html">
              <p class="oe_view_nocontent_create">
                Click to define a new job position.
              </p><p>
                Job Positions are used to define jobs and their requirements.
                You can keep track of the number of employees you have per job
                position and follow the evolution according to what you planned
                for the future.
              </p><p>
                You can attach a survey to a job position. It will be used in
                the recruitment process to evaluate the applicants for this job
                position.
              </p>
            </field>
        </record>

        <menuitem name="Recruitment" id="base.menu_crm_case_job_req_main" parent="menu_hr_root" groups="base.group_hr_user"/>
        <menuitem parent="hr.menu_hr_configuration" id="menu_hr_job" action="action_hr_job" sequence="6"/>

        <!-- hr.department -->
        <record id="view_department_form" model="ir.ui.view">
            <field name="name">hr.department.form</field>
            <field name="model">hr.department</field>
            <field name="arch" type="xml">
                <form string="department" version="7.0">
                    <sheet>
                        <group col="4">
                            <field name="name"/>
                            <field name="manager_id"/>
                            <field name="parent_id"/>
                            <field name="company_id" widget="selection" groups="base.group_multi_company"/>
                        </group>
                    </sheet>
                </form>
            </field>
        </record>
        <record id="view_department_tree" model="ir.ui.view">
            <field name="name">hr.department.tree</field>
            <field name="model">hr.department</field>
            <field name="field_parent">child_ids</field>
            <field name="arch" type="xml">
                <tree string="Companies">
                    <field name="complete_name"/>
                    <field name="company_id" groups="base.group_multi_company"/>
                    <field name="manager_id"/>
                </tree>
            </field>
        </record>
        <record id="view_department_filter" model="ir.ui.view">
            <field name="name">Departments</field>
            <field name="model">hr.department</field>
            <field name="arch" type="xml">
                <search string="Departments">
                    <field name="name" string="Department"/>
                    <field name="manager_id" />
                </search>
             </field>
        </record>
        <record id="open_module_tree_department" model="ir.actions.act_window">
            <field name="name">Departments</field>
            <field name="res_model">hr.department</field>
            <field name="view_type">form</field>
            <field name="search_view_id" ref="view_department_filter"/>
            <field name="help" type="html">
              <p class="oe_view_nocontent_create">
                Click to create a department.
              </p><p>
                OpenERP's department structure is used to manage all documents
                related to employees by departments: expenses, timesheets,
                leaves and holidays, recruitments, etc.
              </p>
            </field>
        </record>
       <menuitem action="open_module_tree_department" id="menu_hr_department_tree" parent="hr.menu_hr_configuration" sequence="5"/>

    </data>
</openerp><|MERGE_RESOLUTION|>--- conflicted
+++ resolved
@@ -39,15 +39,9 @@
                             <page string="Public Information">
                                 <group>
                                     <group string="Contact Information">
-<<<<<<< HEAD
-                                        <field name="address_id" on_change="onchange_address_id(address_id)" context="{'show_address': 1}" options='{"always_reload": True, "highlight_first_line": True}'/>
-=======
                                         <field name="address_id" on_change="onchange_address_id(address_id)"
                                             context="{'show_address': 1, 'default_customer': False}"
                                             options='{"always_reload": True, "highlight_first_line": True}'/>
-                                        <field name="work_email" widget="email"/>
-                                        <field name="work_phone"/>
->>>>>>> 63ea0df7
                                         <field name="mobile_phone"/>
                                         <field name="work_location"/>
                                     </group>
