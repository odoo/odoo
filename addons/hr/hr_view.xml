--- conflicted
+++ resolved
@@ -8,12 +8,8 @@
             groups="base.group_hr_manager,base.group_hr_user,base.group_user"
             icon="fa-user"
             sequence="90"/>
-<<<<<<< HEAD
-        <menuitem id="menu_hr_reporting" parent="base.menu_reporting" name="Human Resources" sequence="60" />
-=======
         <menuitem id="menu_hr_reporting" parent="base.menu_reporting" name="Human Resources" sequence="60"
         groups="base.group_hr_manager"/>
->>>>>>> 4bef17cc
         <menuitem id="menu_hr_main" parent="menu_hr_root" name="Human Resources" sequence="0"/>
         <menuitem id="menu_hr_configuration" name="Configuration" parent="hr.menu_hr_root" groups="base.group_hr_user" sequence="50"/>
         <menuitem id="menu_hr_configuration_employees" name="Employees" parent="hr.menu_hr_configuration" groups="base.group_hr_user" sequence="1"/>
@@ -51,13 +47,8 @@
                             <page string="Public Information">
                                 <group>
                                     <group string="Contact Information">
-<<<<<<< HEAD
-                                        <field name="address_id" on_change="onchange_address_id(address_id)" 
-                                            context="{'show_address': 1}" 
-=======
                                         <field name="address_id" on_change="onchange_address_id(address_id)"
                                             context="{'show_address': 1}"
->>>>>>> 4bef17cc
                                             options='{"always_reload": True, "highlight_first_line": True}'/>
                                         <field name="mobile_phone"/>
                                         <field name="work_location"/>
@@ -86,13 +77,8 @@
                                         <field name="otherid" groups="base.group_hr_user"/>
                                     </group>
                                     <group string="Contact Information">
-<<<<<<< HEAD
-                                        <field name="address_home_id" 
-                                            context="{'show_address': 1}" 
-=======
                                         <field name="address_home_id"
                                             context="{'show_address': 1}"
->>>>>>> 4bef17cc
                                             options='{"always_reload": True, "highlight_first_line": True}'/>
                                     </group>
                                     <group string="Status">
@@ -195,18 +181,10 @@
                                     <li t-if="record.mobile_phone.raw_value"><i class="fa fa-mobile"></i> <field name="mobile_phone"/></li>
                                     <li t-if="record.work_email.raw_value"><i class="fa fa-envelope"></i><a t-attf-href="mailto:#{record.work_email.value}"> <field name="work_email"/></a></li>
                                 </ul>
-<<<<<<< HEAD
-                                <div class="oe_kanban_footer_left">
-                                    <t t-raw="record.message_summary.raw_value"/>
-                                    <span title='Messages'><i class='fa fa-comments'/><t t-esc="record.message_ids.raw_value.length"/></span>
-                                    <span title='Followers'><i class='fa fa-users'/><t t-esc="record.message_follower_ids.raw_value.length"/></span>
-                                    
-=======
                                 <div class="oe_kanban_bottom_left">
                                     <t t-raw="record.message_summary.raw_value"/>
                                     <span title='Messages'><i class='fa fa-comments'/><t t-esc="record.message_ids.raw_value.length"/></span>
                                     <span title='Followers'><i class='fa fa-users'/><t t-esc="record.message_follower_ids.raw_value.length"/></span>
->>>>>>> 4bef17cc
                                 </div>
                                 <div class="oe_followers" groups="base.group_user">
                                     <button t-if="record.message_is_follower.raw_value" name="action_unfollow" type="object" class="oe_follower oe_following">
@@ -382,14 +360,8 @@
                         </div>
                         <div class="oe_right" name="buttons"/>
                         <group name="employee_data">
-<<<<<<< HEAD
-                            <field name="department_id" class="oe_inline"/>
-                            <field name="no_of_recruitment" class="oe_inline" />
-                            
-=======
                             <field name="department_id" groups="hr.group_multi_departments" class="oe_inline"/>
                             <field name="no_of_recruitment" class="oe_inline" />
->>>>>>> 4bef17cc
                         </group>
                         <div attrs="{'invisible': [('state', '!=', 'recruit')]}">
                             <label for="description"/>
@@ -433,11 +405,7 @@
                     <field name="name" string="Job"/>
                     <filter domain="[('state','=','open')]" string="In Position"/>
                     <filter domain="[('state','=','recruit')]" string="In Recruitment" name="in_recruitment"/>
-<<<<<<< HEAD
-                    <field name="department_id"/>
-=======
                     <field name="department_id" groups="hr.group_multi_departments"/>
->>>>>>> 4bef17cc
                     <separator/>
                     <filter string="New Mail" name="message_unread" domain="[('message_unread','=',True)]"/>
                     <group expand="0" string="Group By">
@@ -597,9 +565,6 @@
               </p>
             </field>
         </record>
-<<<<<<< HEAD
-        <menuitem action="open_module_tree_department" id="menu_hr_department_tree" parent="hr.menu_hr_configuration_employees" sequence="2" groups="base.group_hr_manager,base.group_hr_user"/>
-=======
 
         <menuitem
             action="open_module_tree_department"
@@ -607,7 +572,6 @@
             parent="menu_hr_main"
             sequence="1"
             groups="group_multi_departments"/>
->>>>>>> 4bef17cc
 
     </data>
 </openerp>