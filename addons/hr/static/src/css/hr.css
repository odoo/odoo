--- conflicted
+++ resolved
@@ -1,10 +1,6 @@
 .oe_employee_details{
     min-height: 168px !important;
-<<<<<<< HEAD
-    max-width: 336px;
-=======
     width: 350px;
->>>>>>> 4bef17cc
 }
 
 .oe_employee_image {
