# Translation of Odoo Server.
# This file contains the translation of the following modules:
# 	* hr
# 
# Translators:
# son dang <son.dang@doda100.com>, 2019
# Jean-Charles Drubay <jcdrubay@gmail.com>, 2019
# Martin Trigaux, 2019
# fanha99 <fanha99@hotmail.com>, 2019
# khoibv Mr <kendev2009@gmail.com>, 2019
# Trinh Tran Thi Phuong <trinhttp@trobz.com>, 2019
# Dung Nguyen Thi <dungnt@trobz.com>, 2019
# Dao Nguyen <trucdao.uel@gmail.com>, 2019
# Phuc Tran Thanh <phuctran.odoo@gmail.com>, 2019
# Duy BQ <duybq86@gmail.com>, 2020
# Nancy Momoland <thanhnguyen.icsc@gmail.com>, 2020
# 
msgid ""
msgstr ""
"Project-Id-Version: Odoo Server 13.0\n"
"Report-Msgid-Bugs-To: \n"
"POT-Creation-Date: 2020-04-27 09:21+0000\n"
"PO-Revision-Date: 2019-08-26 09:10+0000\n"
"Last-Translator: Nancy Momoland <thanhnguyen.icsc@gmail.com>, 2020\n"
"Language-Team: Vietnamese (https://www.transifex.com/odoo/teams/41243/vi/)\n"
"MIME-Version: 1.0\n"
"Content-Type: text/plain; charset=UTF-8\n"
"Content-Transfer-Encoding: \n"
"Language: vi\n"
"Plural-Forms: nplurals=1; plural=0;\n"

#. module: hr
#: model:ir.model.fields,field_description:hr.field_res_company__hr_presence_control_email_amount
#: model:ir.model.fields,field_description:hr.field_res_config_settings__hr_presence_control_email_amount
msgid "# emails to send"
msgstr "SL email chờ gửi"

#. module: hr
#: code:addons/hr/models/hr_job.py:0
#, python-format
msgid "%s (copy)"
msgstr "%s (bản sao)"

#. module: hr
#: model_terms:ir.ui.view,arch_db:hr.hr_job_view_kanban
msgid "&amp;nbsp;"
msgstr "&amp;nbsp;"

#. module: hr
#: model:ir.actions.report,print_report_name:hr.hr_employee_print_badge
msgid "'Print Badge - %s' % (object.name).replace('/', '')"
msgstr "'In Thẻ - %s' % (object.name).replace('/', '')"

#. module: hr
#: model_terms:hr.job,website_description:hr.job_ceo
#: model_terms:hr.job,website_description:hr.job_consultant
#: model_terms:hr.job,website_description:hr.job_cto
#: model_terms:hr.job,website_description:hr.job_developer
#: model_terms:hr.job,website_description:hr.job_hrm
#: model_terms:hr.job,website_description:hr.job_marketing
#: model_terms:hr.job,website_description:hr.job_trainee
msgid "100 people"
msgstr "100 người"

#. module: hr
#: model_terms:hr.job,website_description:hr.job_ceo
#: model_terms:hr.job,website_description:hr.job_consultant
#: model_terms:hr.job,website_description:hr.job_cto
#: model_terms:hr.job,website_description:hr.job_developer
#: model_terms:hr.job,website_description:hr.job_hrm
#: model_terms:hr.job,website_description:hr.job_marketing
#: model_terms:hr.job,website_description:hr.job_trainee
msgid ""
"12 days of pro training per year,<br> including 6 of your choice, for "
"personal development."
msgstr ""

#. module: hr
#: model_terms:hr.job,website_description:hr.job_ceo
#: model_terms:hr.job,website_description:hr.job_consultant
#: model_terms:hr.job,website_description:hr.job_cto
#: model_terms:hr.job,website_description:hr.job_developer
#: model_terms:hr.job,website_description:hr.job_hrm
#: model_terms:hr.job,website_description:hr.job_marketing
#: model_terms:hr.job,website_description:hr.job_trainee
msgid "2 months"
msgstr "2 tháng"

#. module: hr
#: model_terms:hr.job,website_description:hr.job_ceo
#: model_terms:hr.job,website_description:hr.job_consultant
#: model_terms:hr.job,website_description:hr.job_cto
#: model_terms:hr.job,website_description:hr.job_developer
#: model_terms:hr.job,website_description:hr.job_hrm
#: model_terms:hr.job,website_description:hr.job_marketing
#: model_terms:hr.job,website_description:hr.job_trainee
msgid "4,300,000"
msgstr ""

#. module: hr
#: model_terms:hr.job,website_description:hr.job_ceo
#: model_terms:hr.job,website_description:hr.job_consultant
#: model_terms:hr.job,website_description:hr.job_cto
#: model_terms:hr.job,website_description:hr.job_developer
#: model_terms:hr.job,website_description:hr.job_hrm
#: model_terms:hr.job,website_description:hr.job_marketing
#: model_terms:hr.job,website_description:hr.job_trainee
msgid "60% Year over Year"
msgstr "60% hàng năm"

#. module: hr
#: code:addons/hr/models/hr_employee.py:0
#, python-format
msgid ""
"<b>Congratulations!</b> May I recommend you to setup an <a "
"href=\"%s\">onboarding plan?</a>"
msgstr ""
"<b>Chúc mừng!</b> Cho phép tôi gợi ý cho bạn thiết lập một <a href=\"%s\">kế"
" hoạch nhập môn</a> chứ?"

#. module: hr
#: model_terms:hr.job,website_description:hr.job_ceo
#: model_terms:hr.job,website_description:hr.job_consultant
#: model_terms:hr.job,website_description:hr.job_cto
#: model_terms:hr.job,website_description:hr.job_developer
#: model_terms:hr.job,website_description:hr.job_hrm
#: model_terms:hr.job,website_description:hr.job_marketing
#: model_terms:hr.job,website_description:hr.job_trainee
msgid "<b>Flexible </b>working hours"
msgstr "Giờ làm việc <b>Linh hoạt</b>"

#. module: hr
#: model_terms:hr.job,website_description:hr.job_ceo
#: model_terms:hr.job,website_description:hr.job_consultant
#: model_terms:hr.job,website_description:hr.job_cto
#: model_terms:hr.job,website_description:hr.job_developer
#: model_terms:hr.job,website_description:hr.job_hrm
#: model_terms:hr.job,website_description:hr.job_marketing
#: model_terms:hr.job,website_description:hr.job_trainee
msgid "<br>What do we offer?"
msgstr ""

#. module: hr
#: model_terms:ir.ui.view,arch_db:hr.hr_department_view_kanban
msgid "<i class=\"fa fa-ellipsis-v\" role=\"img\" aria-label=\"Manage\" title=\"Manage\"/>"
msgstr "<i class=\"fa fa-ellipsis-v\" role=\"img\" aria-label=\"Quản lý\" title=\"Quản lý\"/>"

#. module: hr
#: model_terms:ir.ui.view,arch_db:hr.hr_employee_public_view_kanban
#: model_terms:ir.ui.view,arch_db:hr.hr_kanban_view_employees
msgid ""
"<span class=\"fa fa-circle text-danger\" role=\"img\" aria-label=\"Absent\" "
"title=\"Absent\" name=\"presence_absent\"/>"
msgstr ""
"<span class=\"fa fa-circle text-danger\" role=\"img\" aria-label=\"Vắng\" "
"title=\"Vắng\" name=\"presence_absent\"/>"

#. module: hr
#: model_terms:ir.ui.view,arch_db:hr.hr_employee_public_view_kanban
#: model_terms:ir.ui.view,arch_db:hr.hr_kanban_view_employees
msgid ""
"<span class=\"fa fa-circle text-success\" role=\"img\" aria-"
"label=\"Present\" title=\"Present\" name=\"presence_present\"/>"
msgstr ""
"<span class=\"fa fa-circle text-success\" role=\"img\" aria-label=\"Có mặt\""
" title=\"Có mặt\" name=\"presence_present\"/>"

#. module: hr
#: model_terms:ir.ui.view,arch_db:hr.hr_employee_public_view_kanban
#: model_terms:ir.ui.view,arch_db:hr.hr_kanban_view_employees
msgid ""
"<span class=\"fa fa-circle text-warning\" role=\"img\" aria-label=\"To "
"define\" title=\"To define\" name=\"presence_to_define\"/>"
msgstr ""
"<span class=\"fa fa-circle text-warning\" role=\"img\" aria-label=\"To "
"define\" title=\"Chờ xác định\" name=\"presence_to_define\"/>"

#. module: hr
#: model_terms:ir.ui.view,arch_db:hr.res_config_settings_view_form
msgid ""
"<span class=\"fa fa-lg fa-building-o\" title=\"Values set here are company-"
"specific.\" role=\"img\" aria-label=\"Values set here are company-"
"specific.\" groups=\"base.group_multi_company\"/>"
msgstr ""

#. module: hr
#: model_terms:ir.ui.view,arch_db:hr.res_config_settings_view_form
msgid "<span class=\"ml8 mr-2\">IP Addresses (comma-separated)</span>"
msgstr "<span class=\"ml8 mr-2\">Địa chỉ IP (cách nhau bởi dấu phẩy)</span>"

#. module: hr
#: model_terms:ir.ui.view,arch_db:hr.res_config_settings_view_form
msgid "<span class=\"ml8 mr-2\">Minimum number of emails to sent </span>"
msgstr "<span class=\"ml8 mr-2\">Số email gửi đi tối thiểu</span>"

#. module: hr
#: model_terms:ir.ui.view,arch_db:hr.res_config_settings_view_form
msgid "<span class=\"o_form_label\">Presence Control</span>"
msgstr "<span class=\"o_form_label\">Kiểm soát Hiện diện</span>"

#. module: hr
#: model_terms:ir.ui.view,arch_db:hr.res_users_view_form_profile
#: model_terms:ir.ui.view,arch_db:hr.view_employee_form
msgid ""
"<span class=\"o_stat_text\">\n"
"                                        Not Connected\n"
"                                    </span>"
msgstr ""
"<span class=\"o_stat_text\">\n"
"                                        Không Kết nối\n"
"                                    </span>"

#. module: hr
#: model_terms:ir.ui.view,arch_db:hr.res_users_view_form_profile
msgid "<span class=\"o_stat_text\">Connected Since</span>"
msgstr "<span class=\"o_stat_text\">Từ khi Kết nối</span>"

#. module: hr
#: model_terms:ir.ui.view,arch_db:hr.view_employee_form
msgid "<span class=\"o_stat_text\">Present Since</span>"
msgstr "<span class=\"o_stat_text\">Từ khi Có mặt</span>"

#. module: hr
#: model_terms:ir.ui.view,arch_db:hr.hr_department_view_kanban
msgid "<span>Reporting</span>"
msgstr "<span>Báo cáo</span>"

#. module: hr
#: model_terms:ir.ui.view,arch_db:hr.hr_department_view_kanban
msgid "<span>To Approve</span>"
msgstr "<span>Chờ duyệt</span>"

#. module: hr
#: model_terms:ir.ui.view,arch_db:hr.hr_department_view_kanban
msgid "<span>To Do</span>"
msgstr "<span>Cần làm</span>"

#. module: hr
#: model:mail.template,body_html:hr.mail_template_data_unknown_employee_email_address
msgid ""
"<table border=\"0\" cellpadding=\"0\" cellspacing=\"0\" style=\"padding-top: 16px; background-color: #F1F1F1; font-family:Verdana, Arial,sans-serif; color: #454748; width: 100%; border-collapse:separate;\"><tr><td align=\"center\">\n"
"<table border=\"0\" cellpadding=\"0\" cellspacing=\"0\" width=\"590\" style=\"padding: 16px; background-color: white; color: #454748; border-collapse:separate;\">\n"
"<tbody>\n"
"    <tr>\n"
"        <td align=\"center\" style=\"min-width: 590px;\">\n"
"            <table border=\"0\" cellpadding=\"0\" cellspacing=\"0\" width=\"590\" style=\"min-width: 590px; background-color: white; padding: 0px 8px 0px 8px; border-collapse:separate;\">\n"
"                <tr><td valign=\"top\" style=\"font-size: 13px;\">\n"
"                    <div>\n"
"                        Hi,<br/>\n"
"                        Your document has not been created because your email address is not recognized. Please send emails with the email address recorded on your employee information, or contact your HR manager.\n"
"                    </div>\n"
"                </td></tr>\n"
"            </table>\n"
"    </td></tr>\n"
"</tbody>\n"
"</table>\n"
"</td></tr>\n"
"<!-- POWERED BY -->\n"
"<tr><td align=\"center\" style=\"min-width: 590px;\">\n"
"    <table border=\"0\" cellpadding=\"0\" cellspacing=\"0\" width=\"590\" style=\"min-width: 590px; background-color: #F1F1F1; color: #454748; padding: 8px; border-collapse:separate;\">\n"
"      <tr><td style=\"text-align: center; font-size: 13px;\">\n"
"        Powered by <a target=\"_blank\" href=\"https://www.odoo.com?utm_source=db&amp;utm_medium=hr\" style=\"color: #875A7B;\">Odoo</a>\n"
"      </td></tr>\n"
"    </table>\n"
"</td></tr>\n"
"</table>\n"
"            "
msgstr ""
"<table border=\"0\" cellpadding=\"0\" cellspacing=\"0\" style=\"padding-top: 16px; background-color: #F1F1F1; font-family:Verdana, Arial,sans-serif; color: #454748; width: 100%; border-collapse:separate;\"><tr><td align=\"center\">\n"
"<table border=\"0\" cellpadding=\"0\" cellspacing=\"0\" width=\"590\" style=\"padding: 16px; background-color: white; color: #454748; border-collapse:separate;\">\n"
"<tbody>\n"
"    <tr>\n"
"        <td align=\"center\" style=\"min-width: 590px;\">\n"
"            <table border=\"0\" cellpadding=\"0\" cellspacing=\"0\" width=\"590\" style=\"min-width: 590px; background-color: white; padding: 0px 8px 0px 8px; border-collapse:separate;\">\n"
"                <tr><td valign=\"top\" style=\"font-size: 13px;\">\n"
"                    <div>\n"
"                        Xin chào,<br/>\n"
"                        Tài liệu của bạn chưa được tạo vì địa chỉ email của bạn không được công nhận. Vui lòng gửi email với địa chỉ email được ghi trong thông tin nhân viên của bạn hoặc liên hệ với người quản lý nhân sự của bạn.\n"
"                    </div>\n"
"                </td></tr>\n"
"            </table>\n"
"    </td></tr>\n"
"</tbody>\n"
"</table>\n"
"</td></tr>\n"
"<!-- CUNG CẤP BỞI -->\n"
"<tr><td align=\"center\" style=\"min-width: 590px;\">\n"
"    <table border=\"0\" cellpadding=\"0\" cellspacing=\"0\" width=\"590\" style=\"min-width: 590px; background-color: #F1F1F1; color: #454748; padding: 8px; border-collapse:separate;\">\n"
"      <tr><td style=\"text-align: center; font-size: 13px;\">\n"
"        Cung cấp bởi <a target=\"_blank\" href=\"https://www.odoo.com?utm_source=db&amp;utm_medium=hr\" style=\"color: #875A7B;\">Odoo</a>\n"
"      </td></tr>\n"
"    </table>\n"
"</td></tr>\n"
"</table>\n"
"            "

#. module: hr
#: model_terms:hr.job,website_description:hr.job_ceo
#: model_terms:hr.job,website_description:hr.job_consultant
#: model_terms:hr.job,website_description:hr.job_cto
#: model_terms:hr.job,website_description:hr.job_developer
#: model_terms:hr.job,website_description:hr.job_hrm
#: model_terms:hr.job,website_description:hr.job_marketing
#: model_terms:hr.job,website_description:hr.job_trainee
msgid ""
"A pleasant and friendly working environment located in a renovated farm in the countryside\n"
"                        between Louvain-la-Neuve and Namur"
msgstr ""

#. module: hr
#: model:ir.model.constraint,message:hr.constraint_hr_employee_user_uniq
msgid "A user cannot be linked to multiple employees in the same company."
msgstr ""

#. module: hr
#: model:ir.model.fields.selection,name:hr.selection__hr_employee__hr_presence_state__absent
#: model:ir.model.fields.selection,name:hr.selection__hr_employee_base__hr_presence_state__absent
#: model:ir.model.fields.selection,name:hr.selection__hr_employee_public__hr_presence_state__absent
msgid "Absent"
msgstr "Vắng mặt"

#. module: hr
#: model:ir.model.fields,field_description:hr.field_hr_department__message_needaction
#: model:ir.model.fields,field_description:hr.field_hr_employee__message_needaction
#: model:ir.model.fields,field_description:hr.field_hr_job__message_needaction
msgid "Action Needed"
msgstr "Cần có Hành động"

#. module: hr
#: model:ir.model.fields,field_description:hr.field_hr_department__active
#: model:ir.model.fields,field_description:hr.field_hr_employee__active
#: model:ir.model.fields,field_description:hr.field_hr_employee_base__active
#: model:ir.model.fields,field_description:hr.field_hr_employee_public__active
#: model:ir.model.fields,field_description:hr.field_hr_plan__active
msgid "Active"
msgstr "Hiệu lực"

#. module: hr
#: model:ir.model.fields,field_description:hr.field_hr_employee__activity_ids
#: model:ir.model.fields,field_description:hr.field_hr_plan__plan_activity_type_ids
#: model_terms:ir.ui.view,arch_db:hr.hr_plan_activity_type_view_tree
#: model_terms:ir.ui.view,arch_db:hr.hr_plan_view_form
msgid "Activities"
msgstr "Hoạt động"

#. module: hr
#: model_terms:ir.ui.view,arch_db:hr.hr_plan_activity_type_view_form
msgid "Activity"
msgstr "Hoạt động"

#. module: hr
#: model:ir.model.fields,field_description:hr.field_hr_employee__activity_exception_decoration
msgid "Activity Exception Decoration"
msgstr "Trang trí cho Hoạt động ngoại lệ"

#. module: hr
#: model:ir.ui.menu,name:hr.menu_config_plan
msgid "Activity Planning"
msgstr "Kế hoạch Hành động"

#. module: hr
#: model:ir.model.fields,field_description:hr.field_hr_employee__activity_state
msgid "Activity State"
msgstr "Trạng thái Hoạt động"

#. module: hr
#: model:ir.model.fields,field_description:hr.field_hr_plan_activity_type__activity_type_id
msgid "Activity Type"
msgstr "Kiểu hoạt động"

#. module: hr
#: model_terms:ir.actions.act_window,help:hr.act_employee_from_department
#: model_terms:ir.actions.act_window,help:hr.hr_employee_public_action
#: model_terms:ir.actions.act_window,help:hr.open_view_employee_list_my
msgid "Add a new employee"
msgstr "Thêm nhân viên mới"

#. module: hr
#: model:ir.model.fields,field_description:hr.field_hr_departure_wizard__departure_description
#: model:ir.model.fields,field_description:hr.field_hr_employee__departure_description
msgid "Additional Information"
msgstr "Thông tin thêm"

#. module: hr
#: model:ir.model.fields,field_description:hr.field_hr_employee__additional_note
#: model:ir.model.fields,field_description:hr.field_res_users__additional_note
msgid "Additional Note"
msgstr "Ghi chú bổ sung"

#. module: hr
#: model:ir.model.fields,field_description:hr.field_hr_employee__address_home_id
#: model:ir.model.fields,field_description:hr.field_res_users__address_home_id
msgid "Address"
msgstr "Địa chỉ"

#. module: hr
#: model:res.groups,name:hr.group_hr_manager
msgid "Administrator"
msgstr "Quản trị viên"

#. module: hr
#: model_terms:hr.job,website_description:hr.job_ceo
#: model_terms:hr.job,website_description:hr.job_consultant
#: model_terms:hr.job,website_description:hr.job_cto
#: model_terms:hr.job,website_description:hr.job_developer
#: model_terms:hr.job,website_description:hr.job_hrm
#: model_terms:hr.job,website_description:hr.job_marketing
#: model_terms:hr.job,website_description:hr.job_trainee
msgid ""
"Advanced <b>training</b>: Technical and functional training sessions (5 "
"weeks)"
msgstr ""

#. module: hr
#: model:ir.model.fields,field_description:hr.field_res_config_settings__module_hr_presence
msgid "Advanced Presence Control"
msgstr "Kiểm soát Hiện diện Nâng cao"

#. module: hr
#: model_terms:ir.ui.view,arch_db:hr.res_config_settings_view_form
msgid "Advanced presence of employees"
msgstr ""

#. module: hr
#: model:ir.model.fields,field_description:hr.field_mail_alias__alias_contact
#: model:ir.model.fields,field_description:hr.field_mail_alias_mixin__alias_contact
#: model:ir.model.fields,field_description:hr.field_mail_channel__alias_contact
#: model:ir.model.fields,field_description:hr.field_maintenance_equipment_category__alias_contact
msgid "Alias Contact Security"
msgstr "An ninh về Bí danh liên hệ"

#. module: hr
#: model_terms:ir.ui.view,arch_db:hr.res_config_settings_view_form
msgid "Allow employees to update their own data"
msgstr "Cho phép nhân viên cập nhật hồ sơ của chính mình"

#. module: hr
#: model_terms:ir.ui.view,arch_db:hr.res_config_settings_view_form
msgid "Allow employees to update their own data."
msgstr "Cho phép nhân viên cập nhật hồ sơ của chính mình."

#. module: hr
#: model_terms:ir.ui.view,arch_db:hr.hr_employee_public_view_form
#: model_terms:ir.ui.view,arch_db:hr.hr_employee_public_view_search
#: model_terms:ir.ui.view,arch_db:hr.hr_plan_view_form
#: model_terms:ir.ui.view,arch_db:hr.hr_plan_view_search
#: model_terms:ir.ui.view,arch_db:hr.view_department_filter
#: model_terms:ir.ui.view,arch_db:hr.view_department_form
#: model_terms:ir.ui.view,arch_db:hr.view_employee_filter
#: model_terms:ir.ui.view,arch_db:hr.view_employee_form
msgid "Archived"
msgstr "Đã lưu trữ"

#. module: hr
#: model:ir.model.fields,field_description:hr.field_hr_department__message_attachment_count
#: model:ir.model.fields,field_description:hr.field_hr_employee__message_attachment_count
#: model:ir.model.fields,field_description:hr.field_hr_job__message_attachment_count
msgid "Attachment Count"
msgstr "Số lượng đính kèm"

#. module: hr
#: model_terms:ir.ui.view,arch_db:hr.res_users_view_form_profile
#: model_terms:ir.ui.view,arch_db:hr.view_employee_form
msgid "Attendance"
msgstr "Điểm danh"

#. module: hr
#: model:ir.model.fields.selection,name:hr.selection__mail_alias__alias_contact__employees
msgid "Authenticated Employees"
msgstr "Nhân viên Đã xác thực"

#. module: hr
#: model_terms:ir.ui.view,arch_db:hr.mail_channel_view_form_
msgid "Auto Subscribe Departments"
msgstr "Bộ phận đăng ký tự động"

#. module: hr
#: model:ir.model.fields,help:hr.field_mail_channel__subscription_department_ids
msgid "Automatically subscribe members of those departments to the channel."
msgstr "Tự động đăng ký thành viên của các bộ phận đó vào kênh."

#. module: hr
#: model_terms:hr.job,website_description:hr.job_ceo
#: model_terms:hr.job,website_description:hr.job_consultant
#: model_terms:hr.job,website_description:hr.job_cto
#: model_terms:hr.job,website_description:hr.job_developer
#: model_terms:hr.job,website_description:hr.job_hrm
#: model_terms:hr.job,website_description:hr.job_marketing
#: model_terms:hr.job,website_description:hr.job_trainee
msgid "Autonomy:"
msgstr ""

#. module: hr
#: model_terms:ir.ui.view,arch_db:hr.res_users_view_form_profile
#: model_terms:ir.ui.view,arch_db:hr.view_employee_form
msgid "Available"
msgstr "Khả dụng"

#. module: hr
#: model_terms:ir.ui.view,arch_db:hr.res_users_view_form_profile
#: model_terms:ir.ui.view,arch_db:hr.view_employee_form
msgid "Away"
msgstr ""

#. module: hr
#: model_terms:hr.job,website_description:hr.job_ceo
#: model_terms:hr.job,website_description:hr.job_consultant
#: model_terms:hr.job,website_description:hr.job_cto
#: model_terms:hr.job,website_description:hr.job_developer
#: model_terms:hr.job,website_description:hr.job_hrm
#: model_terms:hr.job,website_description:hr.job_marketing
#: model_terms:hr.job,website_description:hr.job_trainee
msgid ""
"BabyFoot &amp; Video Games <br>at Lunch Time, <br>Drinks at the Office, "
"<br>Several Team Buildings"
msgstr ""

#. module: hr
#: model:ir.model.fields.selection,name:hr.selection__hr_employee__certificate__bachelor
msgid "Bachelor"
msgstr "Cử nhân"

#. module: hr
#: model_terms:hr.job,website_description:hr.job_ceo
#: model_terms:hr.job,website_description:hr.job_consultant
#: model_terms:hr.job,website_description:hr.job_cto
#: model_terms:hr.job,website_description:hr.job_developer
#: model_terms:hr.job,website_description:hr.job_hrm
#: model_terms:hr.job,website_description:hr.job_marketing
#: model_terms:hr.job,website_description:hr.job_trainee
msgid "Bachelor or Master Degree"
msgstr ""

#. module: hr
#: model:ir.model.fields,field_description:hr.field_hr_employee__barcode
#: model:ir.model.fields,field_description:hr.field_res_users__barcode
msgid "Badge ID"
msgstr "Mã số Thẻ"

#. module: hr
#: model:ir.model.fields,field_description:hr.field_hr_employee__bank_account_id
msgid "Bank Account Number"
msgstr "Số Tài khoản Ngân hàng"

#. module: hr
#: model:ir.model.fields,field_description:hr.field_res_config_settings__hr_presence_control_ip
msgid "Based on IP Address"
msgstr "Dựa trên địa chỉ IP"

#. module: hr
#: model:ir.model.fields,field_description:hr.field_res_config_settings__module_hr_attendance
msgid "Based on attendances"
msgstr "Dựa trên điểm danh"

#. module: hr
#: model:ir.model.fields,field_description:hr.field_res_config_settings__hr_presence_control_email
msgid "Based on number of emails sent"
msgstr "Dựa trên số lượng email gửi đi"

#. module: hr
#: model:ir.model.fields,field_description:hr.field_res_config_settings__hr_presence_control_login
msgid "Based on user status in system"
msgstr "Dựa trên trạng thái người dùng trong hệ thống"

#. module: hr
#: model:ir.model,name:hr.model_hr_employee_base
msgid "Basic Employee"
msgstr ""

#. module: hr
#: model_terms:hr.job,website_description:hr.job_ceo
#: model_terms:hr.job,website_description:hr.job_consultant
#: model_terms:hr.job,website_description:hr.job_cto
#: model_terms:hr.job,website_description:hr.job_developer
#: model_terms:hr.job,website_description:hr.job_hrm
#: model_terms:hr.job,website_description:hr.job_marketing
#: model_terms:hr.job,website_description:hr.job_trainee
msgid "Be responsible of what you develop"
msgstr "Hãy có trách  nhiệm cho các công việc mà bạn thực hiện"

#. module: hr
#: model:ir.model.fields,field_description:hr.field_res_users__can_edit
msgid "Can Edit"
msgstr "Có thể sửa"

#. module: hr
#: model_terms:ir.ui.view,arch_db:hr.hr_departure_wizard_view_form
#: model_terms:ir.ui.view,arch_db:hr.plan_wizard
msgid "Cancel"
msgstr "Hủy"

#. module: hr
#: model:ir.model.fields,field_description:hr.field_hr_employee__certificate
#: model:ir.model.fields,field_description:hr.field_res_users__certificate
msgid "Certificate Level"
msgstr "Cấp chứng chỉ"

#. module: hr
#: model:ir.actions.act_window,name:hr.res_users_action_my
msgid "Change my Preferences"
msgstr "Thay đổi thiết lập của tôi"

#. module: hr
#: model_terms:ir.ui.view,arch_db:hr.res_users_view_form_profile
msgid "Change password"
msgstr "Đổi mật khẩu"

#. module: hr
#: model_terms:ir.ui.view,arch_db:hr.view_employee_form
msgid "Chat"
msgstr "Nhắn tin"

#. module: hr
#: model:hr.job,name:hr.job_ceo
msgid "Chief Executive Officer"
msgstr "Tổng giám đốc điều hành"

#. module: hr
#: model:hr.job,name:hr.job_cto
msgid "Chief Technical Officer"
msgstr "Tổng giám đốc kỹ thuật"

#. module: hr
#: model:ir.model.fields,field_description:hr.field_hr_department__child_ids
msgid "Child Departments"
msgstr "Phòng ban cấp dưới"

#. module: hr
#: model_terms:ir.ui.view,arch_db:hr.res_users_view_form_profile
#: model_terms:ir.ui.view,arch_db:hr.view_employee_form
msgid "Citizenship"
msgstr "Cư dân"

#. module: hr
#: model:ir.model.fields,field_description:hr.field_hr_employee__coach_id
#: model:ir.model.fields,field_description:hr.field_hr_employee_base__coach_id
#: model:ir.model.fields,field_description:hr.field_hr_employee_public__coach_id
#: model:ir.model.fields,field_description:hr.field_res_users__coach_id
#: model:ir.model.fields.selection,name:hr.selection__hr_plan_activity_type__responsible__coach
msgid "Coach"
msgstr "Người huấn luyện"

#. module: hr
#: code:addons/hr/models/hr_plan.py:0
#, python-format
msgid "Coach of employee %s is not set."
msgstr "Người huấn luyện nhân viên %s chưa được thiết lập."

#. module: hr
#: model_terms:hr.job,website_description:hr.job_ceo
#: model_terms:hr.job,website_description:hr.job_consultant
#: model_terms:hr.job,website_description:hr.job_cto
#: model_terms:hr.job,website_description:hr.job_developer
#: model_terms:hr.job,website_description:hr.job_hrm
#: model_terms:hr.job,website_description:hr.job_marketing
#: model_terms:hr.job,website_description:hr.job_trainee
msgid "Coach small distributed dev teams"
msgstr ""

#. module: hr
#: model:ir.model.fields,field_description:hr.field_hr_department__color
#: model:ir.model.fields,field_description:hr.field_hr_employee__color
#: model:ir.model.fields,field_description:hr.field_hr_employee_base__color
#: model:ir.model.fields,field_description:hr.field_hr_employee_category__color
#: model:ir.model.fields,field_description:hr.field_hr_employee_public__color
msgid "Color Index"
msgstr "Mã màu"

#. module: hr
#: model:ir.model,name:hr.model_res_company
#: model_terms:ir.ui.view,arch_db:hr.view_department_tree
msgid "Companies"
msgstr "Công ty"

#. module: hr
#: model:ir.model.fields,field_description:hr.field_hr_department__company_id
#: model:ir.model.fields,field_description:hr.field_hr_employee__company_id
#: model:ir.model.fields,field_description:hr.field_hr_employee_base__company_id
#: model:ir.model.fields,field_description:hr.field_hr_employee_public__company_id
#: model:ir.model.fields,field_description:hr.field_hr_job__company_id
#: model_terms:ir.ui.view,arch_db:hr.hr_employee_public_view_search
#: model_terms:ir.ui.view,arch_db:hr.view_job_filter
msgid "Company"
msgstr "Công ty"

#. module: hr
#: model_terms:hr.job,website_description:hr.job_ceo
#: model_terms:hr.job,website_description:hr.job_consultant
#: model_terms:hr.job,website_description:hr.job_cto
#: model_terms:hr.job,website_description:hr.job_developer
#: model_terms:hr.job,website_description:hr.job_hrm
#: model_terms:hr.job,website_description:hr.job_marketing
#: model_terms:hr.job,website_description:hr.job_trainee
msgid "Company Growth:"
msgstr "Sự tăng trưởng của công ty:"

#. module: hr
#: model_terms:ir.ui.view,arch_db:hr.print_employee_badge
msgid "Company Logo"
msgstr "Logo Công ty"

#. module: hr
#: model_terms:hr.job,website_description:hr.job_ceo
#: model_terms:hr.job,website_description:hr.job_consultant
#: model_terms:hr.job,website_description:hr.job_cto
#: model_terms:hr.job,website_description:hr.job_developer
#: model_terms:hr.job,website_description:hr.job_hrm
#: model_terms:hr.job,website_description:hr.job_marketing
#: model_terms:hr.job,website_description:hr.job_trainee
msgid "Company Maturity:"
msgstr "Mức độ trưởng thành của công ty:"

#. module: hr
#: model:ir.model.fields,field_description:hr.field_res_config_settings__resource_calendar_id
msgid "Company Working Hours"
msgstr "Khung giờ làm việc Mặc định"

#. module: hr
#: model:ir.model.fields,field_description:hr.field_res_users__employee_id
msgid "Company employee"
msgstr ""

#. module: hr
#: model:ir.model.fields,field_description:hr.field_hr_department__complete_name
msgid "Complete Name"
msgstr "Tên đầy đủ"

#. module: hr
#: model:ir.model,name:hr.model_res_config_settings
msgid "Config Settings"
msgstr "Thiết lập Cấu hình"

#. module: hr
#: model:ir.ui.menu,name:hr.menu_human_resources_configuration
msgid "Configuration"
msgstr "Cấu hình"

#. module: hr
#: model:hr.job,name:hr.job_consultant
msgid "Consultant"
msgstr "Tư vấn viên"

#. module: hr
#: model:ir.model,name:hr.model_res_partner
msgid "Contact"
msgstr "Liên hệ"

#. module: hr
#: model_terms:ir.ui.view,arch_db:hr.res_users_view_form_profile
msgid "Contact Information"
msgstr "Thông tin liên hệ"

#. module: hr
#: model_terms:hr.job,website_description:hr.job_ceo
#: model_terms:hr.job,website_description:hr.job_consultant
#: model_terms:hr.job,website_description:hr.job_cto
#: model_terms:hr.job,website_description:hr.job_developer
#: model_terms:hr.job,website_description:hr.job_hrm
#: model_terms:hr.job,website_description:hr.job_marketing
#: model_terms:hr.job,website_description:hr.job_trainee
msgid "Contribution to Open Source Projects"
msgstr ""

#. module: hr
#: model:ir.model.fields,field_description:hr.field_hr_employee__country_of_birth
#: model:ir.model.fields,field_description:hr.field_res_users__country_of_birth
msgid "Country of Birth"
msgstr "Nơi sinh (quốc gia)"

#. module: hr
#: model:ir.model.fields,field_description:hr.field_hr_employee_public__create_date
msgid "Create Date"
msgstr "Ngày tạo"

#. module: hr
#: model_terms:ir.actions.act_window,help:hr.open_module_tree_department
msgid "Create a new department"
msgstr "Thêm phòng ban mới"

#. module: hr
#: model_terms:ir.ui.view,arch_db:hr.res_users_view_form
msgid "Create employee"
msgstr "Tạo Nhân viên"

#. module: hr
#: model:ir.model.fields,field_description:hr.field_hr_department__create_uid
#: model:ir.model.fields,field_description:hr.field_hr_departure_wizard__create_uid
#: model:ir.model.fields,field_description:hr.field_hr_employee__create_uid
#: model:ir.model.fields,field_description:hr.field_hr_employee_category__create_uid
#: model:ir.model.fields,field_description:hr.field_hr_employee_public__create_uid
#: model:ir.model.fields,field_description:hr.field_hr_job__create_uid
#: model:ir.model.fields,field_description:hr.field_hr_plan__create_uid
#: model:ir.model.fields,field_description:hr.field_hr_plan_activity_type__create_uid
#: model:ir.model.fields,field_description:hr.field_hr_plan_wizard__create_uid
msgid "Created by"
msgstr "Được tạo bởi"

#. module: hr
#: model:ir.model.fields,field_description:hr.field_hr_department__create_date
#: model:ir.model.fields,field_description:hr.field_hr_departure_wizard__create_date
#: model:ir.model.fields,field_description:hr.field_hr_employee__create_date
#: model:ir.model.fields,field_description:hr.field_hr_employee_category__create_date
#: model:ir.model.fields,field_description:hr.field_hr_job__create_date
#: model:ir.model.fields,field_description:hr.field_hr_plan__create_date
#: model:ir.model.fields,field_description:hr.field_hr_plan_activity_type__create_date
#: model:ir.model.fields,field_description:hr.field_hr_plan_wizard__create_date
msgid "Created on"
msgstr "Thời điểm tạo"

#. module: hr
#: model:ir.model.fields,field_description:hr.field_hr_job__no_of_employee
msgid "Current Number of Employees"
msgstr "Số nhân viên hiện tại"

#. module: hr
#: model_terms:hr.job,website_description:hr.job_ceo
#: model_terms:hr.job,website_description:hr.job_consultant
#: model_terms:hr.job,website_description:hr.job_cto
#: model_terms:hr.job,website_description:hr.job_developer
#: model_terms:hr.job,website_description:hr.job_hrm
#: model_terms:hr.job,website_description:hr.job_marketing
#: model_terms:hr.job,website_description:hr.job_trainee
msgid "Customer Relationship:"
msgstr "Quan hệ Khách hàng:"

#. module: hr
#: model:ir.model.fields,field_description:hr.field_hr_employee__birthday
#: model:ir.model.fields,field_description:hr.field_res_users__birthday
msgid "Date of Birth"
msgstr "Ngày sinh"

#. module: hr
#: model:ir.model.fields,help:hr.field_hr_employee__resource_calendar_id
msgid "Define the schedule of resource"
msgstr "Định nghĩa lịch hoạt động cho nguồn lực"

#. module: hr
#: model:ir.model.fields,field_description:hr.field_hr_employee__department_id
#: model:ir.model.fields,field_description:hr.field_hr_employee_base__department_id
#: model:ir.model.fields,field_description:hr.field_hr_employee_public__department_id
#: model:ir.model.fields,field_description:hr.field_hr_job__department_id
#: model:ir.model.fields,field_description:hr.field_res_users__department_id
#: model_terms:ir.ui.view,arch_db:hr.hr_employee_public_view_search
#: model_terms:ir.ui.view,arch_db:hr.view_department_filter
#: model_terms:ir.ui.view,arch_db:hr.view_employee_filter
#: model_terms:ir.ui.view,arch_db:hr.view_job_filter
msgid "Department"
msgstr "Phòng/Ban"

#. module: hr
#: model:ir.model.fields,field_description:hr.field_hr_department__name
msgid "Department Name"
msgstr "Tên phòng/ban"

#. module: hr
#: model:ir.actions.act_window,name:hr.open_module_tree_department
#: model:ir.ui.menu,name:hr.menu_hr_department_tree
#: model_terms:ir.ui.view,arch_db:hr.view_department_filter
msgid "Departments"
msgstr "Phòng/Ban"

#. module: hr
#: model_terms:ir.ui.view,arch_db:hr.view_employee_form
msgid "Departure"
msgstr "Khởi hành"

#. module: hr
#: model:ir.model.fields,field_description:hr.field_hr_departure_wizard__departure_reason
#: model:ir.model.fields,field_description:hr.field_hr_employee__departure_reason
msgid "Departure Reason"
msgstr "Lý do nghỉ việc"

#. module: hr
#: model:ir.model,name:hr.model_hr_departure_wizard
msgid "Departure Wizard"
msgstr "Đồ thuật Nghỉ việc"

#. module: hr
#: model_terms:ir.ui.view,arch_db:hr.res_users_view_form_profile
#: model_terms:ir.ui.view,arch_db:hr.view_employee_form
msgid "Dependant"
msgstr "Người Phụ thuộc"

#. module: hr
#: model_terms:hr.job,website_description:hr.job_ceo
#: model_terms:hr.job,website_description:hr.job_consultant
#: model_terms:hr.job,website_description:hr.job_cto
#: model_terms:hr.job,website_description:hr.job_developer
#: model_terms:hr.job,website_description:hr.job_hrm
#: model_terms:hr.job,website_description:hr.job_marketing
#: model_terms:hr.job,website_description:hr.job_trainee
msgid "Develop and improve Apps people care about"
msgstr ""

#. module: hr
#: model:ir.model.fields,field_description:hr.field_hr_employee__child_ids
#: model:ir.model.fields,field_description:hr.field_hr_employee_public__child_ids
msgid "Direct subordinates"
msgstr "Cấp dưới trực tiếp"

#. module: hr
#: model:ir.model,name:hr.model_mail_channel
msgid "Discussion Channel"
msgstr "Kênh thảo luận"

#. module: hr
#: model:ir.model.fields,field_description:hr.field_hr_department__display_name
#: model:ir.model.fields,field_description:hr.field_hr_departure_wizard__display_name
#: model:ir.model.fields,field_description:hr.field_hr_employee__display_name
#: model:ir.model.fields,field_description:hr.field_hr_employee_base__display_name
#: model:ir.model.fields,field_description:hr.field_hr_employee_category__display_name
#: model:ir.model.fields,field_description:hr.field_hr_employee_public__display_name
#: model:ir.model.fields,field_description:hr.field_hr_job__display_name
#: model:ir.model.fields,field_description:hr.field_hr_plan__display_name
#: model:ir.model.fields,field_description:hr.field_hr_plan_activity_type__display_name
#: model:ir.model.fields,field_description:hr.field_hr_plan_wizard__display_name
msgid "Display Name"
msgstr "Tên hiển thị"

#. module: hr
#: model:ir.model.fields.selection,name:hr.selection__hr_employee__marital__divorced
msgid "Divorced"
msgstr "Ly hôn"

#. module: hr
#: model_terms:hr.job,website_description:hr.job_ceo
#: model_terms:hr.job,website_description:hr.job_consultant
#: model_terms:hr.job,website_description:hr.job_cto
#: model_terms:hr.job,website_description:hr.job_developer
#: model_terms:hr.job,website_description:hr.job_hrm
#: model_terms:hr.job,website_description:hr.job_marketing
#: model_terms:hr.job,website_description:hr.job_trainee
msgid "Eat &amp; Drink"
msgstr "Ăn &amp; Uống"

#. module: hr
#: model_terms:ir.ui.view,arch_db:hr.res_users_view_form_profile
#: model_terms:ir.ui.view,arch_db:hr.view_employee_form
msgid "Education"
msgstr "Trình độ học vấn"

#. module: hr
#: model_terms:ir.ui.view,arch_db:hr.res_users_view_form_profile
#: model_terms:ir.ui.view,arch_db:hr.view_employee_form
msgid "Email"
msgstr "Email"

#. module: hr
#: model:ir.model,name:hr.model_mail_alias
msgid "Email Aliases"
msgstr "Bí danh Email"

#. module: hr
#: model:ir.model,name:hr.model_mail_alias_mixin
msgid "Email Aliases Mixin"
msgstr ""

#. module: hr
#: model_terms:ir.ui.view,arch_db:hr.res_users_view_form_profile
#: model_terms:ir.ui.view,arch_db:hr.view_employee_form
msgid "Emergency"
msgstr "Khẩn cấp"

#. module: hr
#: model:ir.model.fields,field_description:hr.field_hr_employee__emergency_contact
#: model:ir.model.fields,field_description:hr.field_res_users__emergency_contact
msgid "Emergency Contact"
msgstr "Liên hệ khẩn cấp"

#. module: hr
#: model:ir.model.fields,field_description:hr.field_hr_employee__emergency_phone
#: model:ir.model.fields,field_description:hr.field_res_users__emergency_phone
msgid "Emergency Phone"
msgstr "Số điện thoại khẩn"

#. module: hr
#: model:ir.model,name:hr.model_hr_employee
#: model:ir.model.fields,field_description:hr.field_hr_departure_wizard__employee_id
#: model:ir.model.fields,field_description:hr.field_hr_plan_wizard__employee_id
#: model:ir.model.fields.selection,name:hr.selection__hr_plan_activity_type__responsible__employee
#: model:ir.ui.menu,name:hr.menu_human_resources_configuration_employee
#: model_terms:ir.ui.view,arch_db:hr.hr_employee_public_view_form
#: model_terms:ir.ui.view,arch_db:hr.view_employee_filter
#: model_terms:ir.ui.view,arch_db:hr.view_employee_form
msgid "Employee"
msgstr "Nhân viên"

#. module: hr
#: model:ir.model,name:hr.model_hr_employee_category
msgid "Employee Category"
msgstr "Nhóm nhân viên"

#. module: hr
#: model:ir.model.fields,field_description:hr.field_res_users__employee_count
msgid "Employee Count"
msgstr "SL Nhân viên"

#. module: hr
#: model:ir.ui.menu,name:hr.menu_hr_employee
msgid "Employee Directory"
msgstr "Danh bạ nhân viên"

#. module: hr
#: model:ir.model.fields,field_description:hr.field_res_config_settings__hr_employee_self_edit
msgid "Employee Edition"
msgstr "Sửa đổi Nhân viên"

#. module: hr
#: model_terms:ir.ui.view,arch_db:hr.print_employee_badge
msgid "Employee Image"
msgstr "Hình Nhân viên"

#. module: hr
#: model:ir.model.fields,field_description:hr.field_hr_employee__name
msgid "Employee Name"
msgstr "Tên Nhân viên"

#. module: hr
#: model:ir.actions.act_window,name:hr.open_view_categ_form
#: model:ir.model.fields,field_description:hr.field_res_users__category_ids
#: model_terms:ir.ui.view,arch_db:hr.view_employee_category_form
msgid "Employee Tags"
msgstr "Từ khóa nhân viên"

#. module: hr
#: model_terms:ir.ui.view,arch_db:hr.res_config_settings_view_form
msgid "Employee Update Rights"
msgstr "Quyền cập nhật nhân viên"

#. module: hr
#: model:ir.model.fields,help:hr.field_hr_employee__bank_account_id
#: model:ir.model.fields,help:hr.field_res_users__employee_bank_account_id
msgid "Employee bank salary account"
msgstr "Tài khoản ngân hàng để trả lương nhân viên"

#. module: hr
#: model:ir.model.fields,field_description:hr.field_res_users__employee_bank_account_id
msgid "Employee's Bank Account Number"
msgstr "Số tài khoản Ngân hàng của Nhân viên"

#. module: hr
#: model:ir.model.fields,field_description:hr.field_res_users__employee_country_id
msgid "Employee's Country"
msgstr "Quốc gia của Nhân viên"

#. module: hr
#: model_terms:ir.ui.view,arch_db:hr.hr_employee_public_view_form
#: model_terms:ir.ui.view,arch_db:hr.hr_kanban_view_employees
#: model_terms:ir.ui.view,arch_db:hr.res_users_view_form_profile
#: model_terms:ir.ui.view,arch_db:hr.view_employee_form
msgid "Employee's Name"
msgstr "Tên Nhân viên"

#. module: hr
#: model_terms:ir.ui.view,arch_db:hr.res_users_view_form
msgid "Employee(s)"
msgstr "Nhân viên"

#. module: hr
#: model:ir.actions.act_window,name:hr.act_employee_from_department
#: model:ir.actions.act_window,name:hr.hr_employee_action_from_user
#: model:ir.actions.act_window,name:hr.hr_employee_public_action
#: model:ir.actions.act_window,name:hr.open_view_employee_list
#: model:ir.actions.act_window,name:hr.open_view_employee_list_my
#: model:ir.model.fields,field_description:hr.field_hr_employee_category__employee_ids
#: model:ir.model.fields,field_description:hr.field_hr_job__employee_ids
#: model:ir.ui.menu,name:hr.menu_hr_employee_payroll
#: model:ir.ui.menu,name:hr.menu_hr_employee_user
#: model:ir.ui.menu,name:hr.menu_hr_root
#: model_terms:ir.ui.view,arch_db:hr.hr_department_view_kanban
#: model_terms:ir.ui.view,arch_db:hr.hr_employee_public_view_search
#: model_terms:ir.ui.view,arch_db:hr.hr_employee_public_view_tree
#: model_terms:ir.ui.view,arch_db:hr.hr_employee_view_activity
#: model_terms:ir.ui.view,arch_db:hr.res_config_settings_view_form
#: model_terms:ir.ui.view,arch_db:hr.view_employee_filter
#: model_terms:ir.ui.view,arch_db:hr.view_employee_tree
#: model_terms:ir.ui.view,arch_db:hr.view_partner_tree2
msgid "Employees"
msgstr "Nhân viên"

#. module: hr
#: model:ir.actions.act_window,name:hr.open_view_employee_tree
msgid "Employees Structure"
msgstr "Cơ cấu Nhân viên"

#. module: hr
#: model_terms:ir.ui.view,arch_db:hr.view_employee_category_list
msgid "Employees Tags"
msgstr "Tag nhân viên"

#. module: hr
#: model_terms:ir.ui.view,arch_db:hr.res_config_settings_view_form
msgid "Enrich employee profiles with skills and resumes"
msgstr "Làm phong phú hồ sơ nhân viên với kỹ năng và các đặc điểm chính"

#. module: hr
#: model:ir.model.fields,help:hr.field_hr_employee__address_home_id
#: model:ir.model.fields,help:hr.field_res_users__address_home_id
msgid ""
"Enter here the private address of the employee, not the one linked to your "
"company."
msgstr ""
"Nhập vào đây địa chỉ riêng của nhân viên, chứ không phải địa chỉ liên hệ với"
" công ty của bạn."

#. module: hr
#: model_terms:hr.job,website_description:hr.job_ceo
#: model_terms:hr.job,website_description:hr.job_consultant
#: model_terms:hr.job,website_description:hr.job_cto
#: model_terms:hr.job,website_description:hr.job_developer
#: model_terms:hr.job,website_description:hr.job_hrm
#: model_terms:hr.job,website_description:hr.job_marketing
#: model_terms:hr.job,website_description:hr.job_trainee
msgid "Evolution"
msgstr ""

#. module: hr
#: model:ir.model.fields,field_description:hr.field_hr_job__no_of_recruitment
msgid "Expected New Employees"
msgstr "Nhân viên mới dự kiến"

#. module: hr
#: model:ir.model.fields,help:hr.field_hr_job__expected_employees
msgid ""
"Expected number of employees for this job position after new recruitment."
msgstr ""
"Số lượng nhân viên dự kiến cho vị trí công việc này sau khi tuyển dụng."

#. module: hr
#: model:hr.job,name:hr.job_developer
msgid "Experienced Developer"
msgstr "Nhà phát triển có kinh nghiệm"

#. module: hr
#: model:ir.model.fields.selection,name:hr.selection__hr_employee__gender__female
msgid "Female"
msgstr "Nữ"

#. module: hr
#: model:ir.model.fields,field_description:hr.field_hr_employee__study_field
#: model:ir.model.fields,field_description:hr.field_res_users__study_field
msgid "Field of Study"
msgstr "Lĩnh vực nghiên cứu"

#. module: hr
#: model:ir.model.fields.selection,name:hr.selection__hr_departure_wizard__departure_reason__fired
#: model:ir.model.fields.selection,name:hr.selection__hr_employee__departure_reason__fired
msgid "Fired"
msgstr "Bị sa thải"

#. module: hr
#: model:ir.model.fields,field_description:hr.field_hr_department__message_follower_ids
#: model:ir.model.fields,field_description:hr.field_hr_employee__message_follower_ids
#: model:ir.model.fields,field_description:hr.field_hr_job__message_follower_ids
msgid "Followers"
msgstr "Người theo dõi"

#. module: hr
#: model:ir.model.fields,field_description:hr.field_hr_department__message_channel_ids
#: model:ir.model.fields,field_description:hr.field_hr_employee__message_channel_ids
#: model:ir.model.fields,field_description:hr.field_hr_job__message_channel_ids
msgid "Followers (Channels)"
msgstr "Người theo dõi (Các kênh)"

#. module: hr
#: model:ir.model.fields,field_description:hr.field_hr_department__message_partner_ids
#: model:ir.model.fields,field_description:hr.field_hr_employee__message_partner_ids
#: model:ir.model.fields,field_description:hr.field_hr_job__message_partner_ids
msgid "Followers (Partners)"
msgstr "Người theo dõi (Các đối tác)"

#. module: hr
#: model_terms:hr.job,website_description:hr.job_ceo
#: model_terms:hr.job,website_description:hr.job_consultant
#: model_terms:hr.job,website_description:hr.job_cto
#: model_terms:hr.job,website_description:hr.job_developer
#: model_terms:hr.job,website_description:hr.job_hrm
#: model_terms:hr.job,website_description:hr.job_marketing
#: model_terms:hr.job,website_description:hr.job_trainee
msgid "Framework and/or front-end"
msgstr "Framework và/hoặc front-end"

#. module: hr
#: model_terms:hr.job,website_description:hr.job_ceo
#: model_terms:hr.job,website_description:hr.job_consultant
#: model_terms:hr.job,website_description:hr.job_cto
#: model_terms:hr.job,website_description:hr.job_developer
#: model_terms:hr.job,website_description:hr.job_hrm
#: model_terms:hr.job,website_description:hr.job_marketing
#: model_terms:hr.job,website_description:hr.job_trainee
msgid "Fruit Basket, coffee and soup provided all day"
msgstr ""

#. module: hr
#: model_terms:ir.ui.view,arch_db:hr.view_employee_filter
msgid "Future Activities"
msgstr "Hoạt động tương lai"

#. module: hr
#: model:ir.model.fields,field_description:hr.field_hr_employee__gender
#: model:ir.model.fields,field_description:hr.field_res_users__gender
msgid "Gender"
msgstr "Giới tính"

#. module: hr
#: model_terms:ir.ui.view,arch_db:hr.view_employee_form
msgid "Generate"
msgstr "Tạo"

#. module: hr
#: model_terms:hr.job,website_description:hr.job_ceo
#: model_terms:hr.job,website_description:hr.job_consultant
#: model_terms:hr.job,website_description:hr.job_cto
#: model_terms:hr.job,website_description:hr.job_developer
#: model_terms:hr.job,website_description:hr.job_hrm
#: model_terms:hr.job,website_description:hr.job_marketing
#: model_terms:hr.job,website_description:hr.job_trainee
msgid ""
"Great <b>team</b> of experienced people in a friendly, supporting and open "
"culture"
msgstr ""
"Một <b>đội ngũ</b> hùng hậu những người kinh nghiệm trong một môi trường với văn hoá "
"thân thiện, cởi mở và tương trợ lẫn nhau"

#. module: hr
#: model_terms:hr.job,website_description:hr.job_ceo
#: model_terms:hr.job,website_description:hr.job_consultant
#: model_terms:hr.job,website_description:hr.job_cto
#: model_terms:hr.job,website_description:hr.job_developer
#: model_terms:hr.job,website_description:hr.job_hrm
#: model_terms:hr.job,website_description:hr.job_marketing
#: model_terms:hr.job,website_description:hr.job_trainee
msgid "Great Work Place"
msgstr ""

#. module: hr
#: model_terms:ir.ui.view,arch_db:hr.hr_employee_public_view_search
#: model_terms:ir.ui.view,arch_db:hr.view_employee_filter
#: model_terms:ir.ui.view,arch_db:hr.view_job_filter
msgid "Group By"
msgstr "Nhóm theo"

#. module: hr
#: model:ir.model,name:hr.model_hr_department
msgid "HR Department"
msgstr "Phòng/Ban (NS)"

#. module: hr
#: model:ir.model.fields,field_description:hr.field_mail_channel__subscription_department_ids
msgid "HR Departments"
msgstr "Phòng nhân sự"

#. module: hr
#: model_terms:ir.ui.view,arch_db:hr.res_users_view_form_profile
#: model_terms:ir.ui.view,arch_db:hr.view_employee_form
msgid "HR Settings"
msgstr "Thiết lập Nhân lực"

#. module: hr
#: model:ir.model.fields,field_description:hr.field_hr_job__no_of_hired_employee
msgid "Hired Employees"
msgstr "Nhân viên được tuyển"

#. module: hr
#: model:ir.model.fields,field_description:hr.field_hr_employee__hr_presence_state
#: model:ir.model.fields,field_description:hr.field_hr_employee_base__hr_presence_state
#: model:ir.model.fields,field_description:hr.field_hr_employee_public__hr_presence_state
#: model:ir.model.fields,field_description:hr.field_res_users__hr_presence_state
msgid "Hr Presence State"
msgstr ""

#. module: hr
#: model:ir.ui.menu,name:hr.menu_hr_main
msgid "Human Resources"
msgstr "Nhân sự"

#. module: hr
#: model:hr.job,name:hr.job_hrm
msgid "Human Resources Manager"
msgstr "Trưởng bộ phận nhân sự"

#. module: hr
#: model:ir.model.fields,field_description:hr.field_hr_department__id
#: model:ir.model.fields,field_description:hr.field_hr_departure_wizard__id
#: model:ir.model.fields,field_description:hr.field_hr_employee__id
#: model:ir.model.fields,field_description:hr.field_hr_employee_base__id
#: model:ir.model.fields,field_description:hr.field_hr_employee_category__id
#: model:ir.model.fields,field_description:hr.field_hr_employee_public__id
#: model:ir.model.fields,field_description:hr.field_hr_job__id
#: model:ir.model.fields,field_description:hr.field_hr_plan__id
#: model:ir.model.fields,field_description:hr.field_hr_plan_activity_type__id
#: model:ir.model.fields,field_description:hr.field_hr_plan_wizard__id
msgid "ID"
msgstr ""

#. module: hr
#: model:ir.model.fields,help:hr.field_hr_employee__barcode
#: model:ir.model.fields,help:hr.field_res_users__barcode
msgid "ID used for employee identification."
msgstr "ID được sử dụng để xác định nhân viên."

#. module: hr
#: model:ir.model.fields,field_description:hr.field_hr_employee__activity_exception_icon
msgid "Icon"
msgstr "Biểu tượng"

#. module: hr
#: model:ir.model.fields,help:hr.field_hr_employee__activity_exception_icon
msgid "Icon to indicate an exception activity."
msgstr "Biểu tượng để chỉ ra một hoạt động ngoại lệ."

#. module: hr
#: model:ir.model.fields,field_description:hr.field_hr_employee__identification_id
#: model:ir.model.fields,field_description:hr.field_res_users__identification_id
msgid "Identification No"
msgstr "Số CMND"

#. module: hr
#: model:ir.model.fields,help:hr.field_hr_department__message_needaction
#: model:ir.model.fields,help:hr.field_hr_department__message_unread
#: model:ir.model.fields,help:hr.field_hr_employee__message_needaction
#: model:ir.model.fields,help:hr.field_hr_employee__message_unread
#: model:ir.model.fields,help:hr.field_hr_job__message_needaction
#: model:ir.model.fields,help:hr.field_hr_job__message_unread
msgid "If checked, new messages require your attention."
msgstr "Nếu đánh dấu chọn, các thông điệp mới yêu cầu sự có mặt của bạn."

#. module: hr
#: model:ir.model.fields,help:hr.field_hr_department__message_has_error
#: model:ir.model.fields,help:hr.field_hr_employee__message_has_error
#: model:ir.model.fields,help:hr.field_hr_job__message_has_error
msgid "If checked, some messages have a delivery error."
msgstr "Nếu chọn, sẽ hiển thị thông báo lỗi."

#. module: hr
#: model:ir.model.fields,help:hr.field_hr_employee__active
msgid ""
"If the active field is set to False, it will allow you to hide the resource "
"record without removing it."
msgstr ""
"Nếu bạn thiết lập trường này về giá trị False (bỏ hiệu lực), nó sẽ cho phép "
"bạn ẩn thông tin này đi mà không cần xóa nó."

#. module: hr
#: model:ir.model.fields,field_description:hr.field_hr_employee__image_1920
msgid "Image"
msgstr "Hình ảnh"

#. module: hr
#: model:ir.model.fields,field_description:hr.field_hr_employee__image_1024
#: model:ir.model.fields,field_description:hr.field_hr_employee_public__image_1024
msgid "Image 1024"
msgstr "Hình 1024"

#. module: hr
#: model:ir.model.fields,field_description:hr.field_hr_employee__image_128
#: model:ir.model.fields,field_description:hr.field_hr_employee_public__image_128
msgid "Image 128"
msgstr "Ảnh 128"

#. module: hr
#: model:ir.model.fields,field_description:hr.field_hr_employee__image_256
#: model:ir.model.fields,field_description:hr.field_hr_employee_public__image_256
msgid "Image 256"
msgstr "Hình 256"

#. module: hr
#: model:ir.model.fields,field_description:hr.field_hr_employee__image_512
#: model:ir.model.fields,field_description:hr.field_hr_employee_public__image_512
msgid "Image 512"
msgstr "Hình 512"

#. module: hr
#: code:addons/hr/models/hr_employee.py:0
#, python-format
msgid "Import Template for Employees"
msgstr "Nhập mẫu nhân viên"

#. module: hr
#: model_terms:ir.ui.view,arch_db:hr.view_job_filter
msgid "In Position"
msgstr "Theo vị trí"

#. module: hr
#: model_terms:ir.ui.view,arch_db:hr.view_job_filter
msgid "In Recruitment"
msgstr "Đang tuyển dụng"

#. module: hr
#: model:ir.model.fields,field_description:hr.field_hr_department__message_is_follower
#: model:ir.model.fields,field_description:hr.field_hr_employee__message_is_follower
#: model:ir.model.fields,field_description:hr.field_hr_job__message_is_follower
msgid "Is Follower"
msgstr "Là người theo dõi"

#. module: hr
#: model_terms:ir.ui.view,arch_db:hr.view_employee_filter
#: model_terms:ir.ui.view,arch_db:hr.view_hr_job_form
#: model_terms:ir.ui.view,arch_db:hr.view_hr_job_tree
msgid "Job"
msgstr "Chức vụ"

#. module: hr
#: model:ir.model.fields,field_description:hr.field_hr_job__description
msgid "Job Description"
msgstr "Mô tả công việc"

#. module: hr
#: model:ir.model,name:hr.model_hr_job
#: model:ir.model.fields,field_description:hr.field_hr_employee__job_id
#: model:ir.model.fields,field_description:hr.field_hr_employee_base__job_id
#: model:ir.model.fields,field_description:hr.field_hr_employee_public__job_id
#: model:ir.model.fields,field_description:hr.field_hr_job__name
#: model_terms:ir.ui.view,arch_db:hr.res_users_view_form_profile
#: model_terms:ir.ui.view,arch_db:hr.view_employee_form
#: model_terms:ir.ui.view,arch_db:hr.view_job_filter
msgid "Job Position"
msgstr "Chức vụ"

#. module: hr
#: model:ir.actions.act_window,name:hr.action_hr_job
#: model:ir.ui.menu,name:hr.menu_view_hr_job
msgid "Job Positions"
msgstr "Chức vụ"

#. module: hr
#: model:ir.model.fields,field_description:hr.field_hr_employee__job_title
#: model:ir.model.fields,field_description:hr.field_hr_employee_base__job_title
#: model:ir.model.fields,field_description:hr.field_hr_employee_public__job_title
#: model:ir.model.fields,field_description:hr.field_res_users__job_title
#: model_terms:ir.ui.view,arch_db:hr.hr_employee_public_view_form
#: model_terms:ir.ui.view,arch_db:hr.hr_employee_public_view_search
msgid "Job Title"
msgstr "Chức danh Công việc"

#. module: hr
#: model:ir.model.fields,field_description:hr.field_hr_department__jobs_ids
#: model_terms:ir.ui.view,arch_db:hr.view_job_filter
msgid "Jobs"
msgstr "Vị trí Công việc"

#. module: hr
#: model_terms:hr.job,website_description:hr.job_ceo
#: model_terms:hr.job,website_description:hr.job_consultant
#: model_terms:hr.job,website_description:hr.job_cto
#: model_terms:hr.job,website_description:hr.job_developer
#: model_terms:hr.job,website_description:hr.job_hrm
#: model_terms:hr.job,website_description:hr.job_marketing
#: model_terms:hr.job,website_description:hr.job_trainee
msgid ""
"Join our experienced team of Python &amp; JavaScript\n"
"                    Developers, and work on an amazing Open Source product! Develop things people care about."
msgstr ""

#. module: hr
#: model:ir.model.fields,field_description:hr.field_hr_employee__km_home_work
#: model:ir.model.fields,field_description:hr.field_res_users__km_home_work
msgid "Km Home-Work"
msgstr "Km từ Nhà->Chỗ làm"

#. module: hr
#: model_terms:hr.job,website_description:hr.job_ceo
#: model_terms:hr.job,website_description:hr.job_consultant
#: model_terms:hr.job,website_description:hr.job_cto
#: model_terms:hr.job,website_description:hr.job_developer
#: model_terms:hr.job,website_description:hr.job_hrm
#: model_terms:hr.job,website_description:hr.job_marketing
#: model_terms:hr.job,website_description:hr.job_trainee
msgid ""
"Large apps scope - <b>Diversity</b> in the job, you'll never get bored​"
msgstr ""

#. module: hr
#: model:ir.model.fields,field_description:hr.field_hr_employee__last_activity
#: model:ir.model.fields,field_description:hr.field_hr_employee_base__last_activity
#: model:ir.model.fields,field_description:hr.field_hr_employee_public__last_activity
#: model:ir.model.fields,field_description:hr.field_res_users__last_activity
msgid "Last Activity"
msgstr ""

#. module: hr
#: model:ir.model.fields,field_description:hr.field_hr_employee__last_activity_time
#: model:ir.model.fields,field_description:hr.field_hr_employee_base__last_activity_time
#: model:ir.model.fields,field_description:hr.field_hr_employee_public__last_activity_time
#: model:ir.model.fields,field_description:hr.field_res_users__last_activity_time
msgid "Last Activity Time"
msgstr ""

#. module: hr
#: model:ir.model.fields,field_description:hr.field_hr_department____last_update
#: model:ir.model.fields,field_description:hr.field_hr_departure_wizard____last_update
#: model:ir.model.fields,field_description:hr.field_hr_employee____last_update
#: model:ir.model.fields,field_description:hr.field_hr_employee_base____last_update
#: model:ir.model.fields,field_description:hr.field_hr_employee_category____last_update
#: model:ir.model.fields,field_description:hr.field_hr_employee_public____last_update
#: model:ir.model.fields,field_description:hr.field_hr_job____last_update
#: model:ir.model.fields,field_description:hr.field_hr_plan____last_update
#: model:ir.model.fields,field_description:hr.field_hr_plan_activity_type____last_update
#: model:ir.model.fields,field_description:hr.field_hr_plan_wizard____last_update
msgid "Last Modified on"
msgstr "Sửa lần cuối"

#. module: hr
#: model:ir.model.fields,field_description:hr.field_hr_department__write_uid
#: model:ir.model.fields,field_description:hr.field_hr_departure_wizard__write_uid
#: model:ir.model.fields,field_description:hr.field_hr_employee__write_uid
#: model:ir.model.fields,field_description:hr.field_hr_employee_category__write_uid
#: model:ir.model.fields,field_description:hr.field_hr_employee_public__write_uid
#: model:ir.model.fields,field_description:hr.field_hr_job__write_uid
#: model:ir.model.fields,field_description:hr.field_hr_plan__write_uid
#: model:ir.model.fields,field_description:hr.field_hr_plan_activity_type__write_uid
#: model:ir.model.fields,field_description:hr.field_hr_plan_wizard__write_uid
msgid "Last Updated by"
msgstr "Cập nhật lần cuối bởi"

#. module: hr
#: model:ir.model.fields,field_description:hr.field_hr_department__write_date
#: model:ir.model.fields,field_description:hr.field_hr_departure_wizard__write_date
#: model:ir.model.fields,field_description:hr.field_hr_employee__write_date
#: model:ir.model.fields,field_description:hr.field_hr_employee_category__write_date
#: model:ir.model.fields,field_description:hr.field_hr_employee_public__write_date
#: model:ir.model.fields,field_description:hr.field_hr_job__write_date
#: model:ir.model.fields,field_description:hr.field_hr_plan__write_date
#: model:ir.model.fields,field_description:hr.field_hr_plan_activity_type__write_date
#: model:ir.model.fields,field_description:hr.field_hr_plan_wizard__write_date
msgid "Last Updated on"
msgstr "Cập nhật lần cuối"

#. module: hr
#: model_terms:ir.ui.view,arch_db:hr.view_employee_filter
msgid "Late Activities"
msgstr "Hoạt động trễ"

#. module: hr
#: model:ir.actions.act_window,name:hr.plan_wizard_action
#: model_terms:ir.ui.view,arch_db:hr.plan_wizard
#: model_terms:ir.ui.view,arch_db:hr.view_employee_form
msgid "Launch Plan"
msgstr "Khởi động Kế hoạch"

#. module: hr
#: model:ir.model.fields.selection,name:hr.selection__hr_employee__marital__cohabitant
msgid "Legal Cohabitant"
msgstr "Đồng giới"

#. module: hr
#: model_terms:ir.actions.act_window,help:hr.action_hr_job
msgid "Let's create a job position."
msgstr "Hãy tạo một vị trí công việc."

#. module: hr
#: model_terms:hr.job,website_description:hr.job_ceo
#: model_terms:hr.job,website_description:hr.job_consultant
#: model_terms:hr.job,website_description:hr.job_cto
#: model_terms:hr.job,website_description:hr.job_developer
#: model_terms:hr.job,website_description:hr.job_hrm
#: model_terms:hr.job,website_description:hr.job_marketing
#: model_terms:hr.job,website_description:hr.job_trainee
msgid "Linux, GitHub"
msgstr ""

#. module: hr
#: model_terms:ir.ui.view,arch_db:hr.hr_employee_public_view_form
#: model_terms:ir.ui.view,arch_db:hr.res_users_view_form_profile
#: model_terms:ir.ui.view,arch_db:hr.view_employee_form
msgid "Location"
msgstr "Địa điểm"

#. module: hr
#: model:ir.model.fields,field_description:hr.field_hr_department__message_main_attachment_id
#: model:ir.model.fields,field_description:hr.field_hr_employee__message_main_attachment_id
#: model:ir.model.fields,field_description:hr.field_hr_job__message_main_attachment_id
msgid "Main Attachment"
msgstr "Đính kèm chính"

#. module: hr
#: model:ir.model.fields.selection,name:hr.selection__hr_employee__gender__male
msgid "Male"
msgstr "Nam"

#. module: hr
#: model:ir.model.fields,field_description:hr.field_hr_department__manager_id
#: model:ir.model.fields,field_description:hr.field_hr_employee__parent_id
#: model:ir.model.fields,field_description:hr.field_hr_employee_base__parent_id
#: model:ir.model.fields,field_description:hr.field_hr_employee_public__parent_id
#: model:ir.model.fields,field_description:hr.field_res_users__employee_parent_id
#: model:ir.model.fields.selection,name:hr.selection__hr_plan_activity_type__responsible__manager
#: model_terms:ir.ui.view,arch_db:hr.hr_employee_public_view_search
#: model_terms:ir.ui.view,arch_db:hr.view_employee_filter
msgid "Manager"
msgstr "Quản lý"

#. module: hr
#: code:addons/hr/models/hr_plan.py:0
#, python-format
msgid "Manager of employee %s is not set."
msgstr "Người quản lý của nhân viên %s thì chưa được thiết lập."

#. module: hr
#: model:ir.model.fields,field_description:hr.field_hr_employee__marital
#: model:ir.model.fields,field_description:hr.field_res_users__marital
#: model_terms:ir.ui.view,arch_db:hr.res_users_view_form_profile
#: model_terms:ir.ui.view,arch_db:hr.view_employee_form
msgid "Marital Status"
msgstr "Tình trạng hôn nhân"

#. module: hr
#: model:hr.job,name:hr.job_marketing
msgid "Marketing and Community Manager"
msgstr "Quản lý Marketing và Cộng đồng"

#. module: hr
#: model:ir.model.fields.selection,name:hr.selection__hr_employee__marital__married
msgid "Married"
msgstr "Đã kết hôn"

#. module: hr
#: model:ir.model.fields.selection,name:hr.selection__hr_employee__certificate__master
msgid "Master"
msgstr "Thạc sĩ"

#. module: hr
#: model:ir.model.fields,field_description:hr.field_hr_department__member_ids
msgid "Members"
msgstr "Thành viên"

#. module: hr
#: model:ir.model.fields,field_description:hr.field_hr_department__message_has_error
#: model:ir.model.fields,field_description:hr.field_hr_employee__message_has_error
#: model:ir.model.fields,field_description:hr.field_hr_job__message_has_error
msgid "Message Delivery error"
msgstr "Thông báo gửi đi gặp lỗi"

#. module: hr
#: model:ir.model.fields,field_description:hr.field_hr_department__message_ids
#: model:ir.model.fields,field_description:hr.field_hr_employee__message_ids
#: model:ir.model.fields,field_description:hr.field_hr_job__message_ids
msgid "Messages"
msgstr "Thông điệp"

#. module: hr
#: model_terms:hr.job,website_description:hr.job_ceo
#: model_terms:hr.job,website_description:hr.job_consultant
#: model_terms:hr.job,website_description:hr.job_cto
#: model_terms:hr.job,website_description:hr.job_developer
#: model_terms:hr.job,website_description:hr.job_hrm
#: model_terms:hr.job,website_description:hr.job_marketing
#: model_terms:hr.job,website_description:hr.job_trainee
msgid "Must Have"
msgstr ""

#. module: hr
#. openerp-web
#: code:addons/hr/static/src/xml/hr_templates.xml:0
#, python-format
msgid "My Profile"
msgstr "Hồ sơ Cá nhân"

#. module: hr
#: model:ir.model.fields,field_description:hr.field_hr_employee_base__name
#: model:ir.model.fields,field_description:hr.field_hr_employee_public__name
#: model:ir.model.fields,field_description:hr.field_hr_plan__name
msgid "Name"
msgstr "Tên"

#. module: hr
#: model:ir.model.fields,field_description:hr.field_hr_employee__country_id
msgid "Nationality (Country)"
msgstr "Quốc tịch (Quốc gia)"

#. module: hr
#: model_terms:hr.job,website_description:hr.job_ceo
#: model_terms:hr.job,website_description:hr.job_consultant
#: model_terms:hr.job,website_description:hr.job_cto
#: model_terms:hr.job,website_description:hr.job_developer
#: model_terms:hr.job,website_description:hr.job_hrm
#: model_terms:hr.job,website_description:hr.job_marketing
#: model_terms:hr.job,website_description:hr.job_trainee
msgid "Need More Info?"
msgstr "Cần nhiều thông tin hơn?"

#. module: hr
#: model:ir.model.fields,field_description:hr.field_hr_employee__activity_date_deadline
msgid "Next Activity Deadline"
msgstr "Hạn chót lần hành động kế tiếp"

#. module: hr
#: model:ir.model.fields,field_description:hr.field_hr_employee__activity_summary
msgid "Next Activity Summary"
msgstr "Tóm tắt hoạt động tiếp theo"

#. module: hr
#: model:ir.model.fields,field_description:hr.field_hr_employee__activity_type_id
msgid "Next Activity Type"
msgstr "Kiểu hoạt động kế tiếp"

#. module: hr
#: model_terms:hr.job,website_description:hr.job_ceo
#: model_terms:hr.job,website_description:hr.job_consultant
#: model_terms:hr.job,website_description:hr.job_cto
#: model_terms:hr.job,website_description:hr.job_developer
#: model_terms:hr.job,website_description:hr.job_hrm
#: model_terms:hr.job,website_description:hr.job_marketing
#: model_terms:hr.job,website_description:hr.job_trainee
msgid "Nice to Have"
msgstr "Có thì tốt"

#. module: hr
#: model_terms:hr.job,website_description:hr.job_ceo
#: model_terms:hr.job,website_description:hr.job_consultant
#: model_terms:hr.job,website_description:hr.job_cto
#: model_terms:hr.job,website_description:hr.job_developer
#: model_terms:hr.job,website_description:hr.job_hrm
#: model_terms:hr.job,website_description:hr.job_marketing
#: model_terms:hr.job,website_description:hr.job_trainee
msgid ""
"No customer deadlines - Time to focus on <b>quality</b>, refactoring and "
"testing"
msgstr ""

#. module: hr
#: model_terms:hr.job,website_description:hr.job_ceo
#: model_terms:hr.job,website_description:hr.job_consultant
#: model_terms:hr.job,website_description:hr.job_cto
#: model_terms:hr.job,website_description:hr.job_developer
#: model_terms:hr.job,website_description:hr.job_hrm
#: model_terms:hr.job,website_description:hr.job_marketing
#: model_terms:hr.job,website_description:hr.job_trainee
msgid "No solution architect, no business analysts, no Gantt chart"
msgstr ""

#. module: hr
#: model_terms:hr.job,website_description:hr.job_ceo
#: model_terms:hr.job,website_description:hr.job_consultant
#: model_terms:hr.job,website_description:hr.job_cto
#: model_terms:hr.job,website_description:hr.job_developer
#: model_terms:hr.job,website_description:hr.job_hrm
#: model_terms:hr.job,website_description:hr.job_marketing
#: model_terms:hr.job,website_description:hr.job_trainee
msgid "No specific start date, we recruit all year long​"
msgstr ""

#. module: hr
#: code:addons/hr/models/hr_plan.py:0
#, python-format
msgid "No specific user given on activity."
msgstr ""

#. module: hr
#: model:ir.model.fields.selection,name:hr.selection__hr_job__state__open
msgid "Not Recruiting"
msgstr "Không phải Đang tuyển"

#. module: hr
#: model_terms:ir.ui.view,arch_db:hr.res_users_view_form_profile
#: model_terms:ir.ui.view,arch_db:hr.view_employee_form
msgid "Not available"
msgstr "Không tồn tại"

#. module: hr
#: model:ir.model.fields,field_description:hr.field_hr_department__note
#: model:ir.model.fields,field_description:hr.field_hr_plan_activity_type__note
msgid "Note"
msgstr "Ghi chú"

#. module: hr
#: model:ir.model.fields,field_description:hr.field_hr_employee__notes
msgid "Notes"
msgstr "Ghi chú"

#. module: hr
#: model:ir.model.fields,field_description:hr.field_hr_department__message_needaction_counter
#: model:ir.model.fields,field_description:hr.field_hr_employee__message_needaction_counter
#: model:ir.model.fields,field_description:hr.field_hr_job__message_needaction_counter
msgid "Number of Actions"
msgstr "Số lượng Hành động"

#. module: hr
#: model:ir.model.fields,field_description:hr.field_hr_employee__children
#: model:ir.model.fields,field_description:hr.field_res_users__children
msgid "Number of Children"
msgstr "Số lượng con"

#. module: hr
#: model:ir.model.fields,help:hr.field_hr_job__no_of_employee
msgid "Number of employees currently occupying this job position."
msgstr "Số lượng nhân viên hiện có của vị trí công việc này."

#. module: hr
#: model:ir.model.fields,field_description:hr.field_hr_department__message_has_error_counter
#: model:ir.model.fields,field_description:hr.field_hr_employee__message_has_error_counter
#: model:ir.model.fields,field_description:hr.field_hr_job__message_has_error_counter
msgid "Number of errors"
msgstr "Số lượng lỗi"

#. module: hr
#: model:ir.model.fields,help:hr.field_hr_job__no_of_hired_employee
msgid ""
"Number of hired employees for this job position during recruitment phase."
msgstr ""
"Số lượng nhân viên đã thuê cho vị trí công việc này trong suốt giai đoạn "
"tuyển dụng."

#. module: hr
#: model:ir.model.fields,help:hr.field_hr_department__message_needaction_counter
#: model:ir.model.fields,help:hr.field_hr_employee__message_needaction_counter
#: model:ir.model.fields,help:hr.field_hr_job__message_needaction_counter
msgid "Number of messages which requires an action"
msgstr "Số thông điệp cần có hành động"

#. module: hr
#: model:ir.model.fields,help:hr.field_hr_department__message_has_error_counter
#: model:ir.model.fields,help:hr.field_hr_employee__message_has_error_counter
#: model:ir.model.fields,help:hr.field_hr_job__message_has_error_counter
msgid "Number of messages with delivery error"
msgstr "Số tin gửi đi bị lỗi"

#. module: hr
#: model:ir.model.fields,help:hr.field_hr_job__no_of_recruitment
msgid "Number of new employees you expect to recruit."
msgstr "Số lượng nhân viên mới mà bạn dự kiến tuyển dụng."

#. module: hr
#: model:ir.model.fields,help:hr.field_hr_department__message_unread_counter
#: model:ir.model.fields,help:hr.field_hr_employee__message_unread_counter
#: model:ir.model.fields,help:hr.field_hr_job__message_unread_counter
msgid "Number of unread messages"
msgstr "Số thông điệp chưa đọc"

#. module: hr
#: model_terms:ir.actions.act_window,help:hr.open_module_tree_department
msgid ""
"Odoo's department structure is used to manage all documents\n"
"                related to employees by departments: expenses, timesheets,\n"
"                leaves, recruitments, etc."
msgstr ""
"Cấu trúc phòng ban của Odoo thường dùng để quản lý tất cả tài liệu liên quan"
" Đến nhân viên từng phòng ban: chi tiêu, bảng chấm công, nghỉ việc, tuyển "
"dụng, v.v."

#. module: hr
#: model:res.groups,name:hr.group_hr_user
msgid "Officer"
msgstr "Cán bộ"

#. module: hr
#: model:ir.model.fields,field_description:hr.field_res_config_settings__module_hr_org_chart
msgid "Organizational Chart"
msgstr "Sơ đồ tổ chức"

#. module: hr
#: model:ir.model.fields,field_description:hr.field_hr_employee_public__image_1920
msgid "Original Image"
msgstr "Hình ảnh gốc"

#. module: hr
#: model:ir.model.fields.selection,name:hr.selection__hr_employee__certificate__other
#: model:ir.model.fields.selection,name:hr.selection__hr_employee__gender__other
#: model:ir.model.fields.selection,name:hr.selection__hr_plan_activity_type__responsible__other
msgid "Other"
msgstr "Khác"

#. module: hr
#: model:ir.model.fields,field_description:hr.field_hr_employee__pin
#: model:ir.model.fields,field_description:hr.field_res_users__pin
msgid "PIN"
msgstr ""

#. module: hr
#: model_terms:ir.ui.view,arch_db:hr.view_employee_form
msgid "PIN Code"
msgstr "Mã PIN"

#. module: hr
#: model:ir.model.fields,help:hr.field_hr_employee__pin
#: model:ir.model.fields,help:hr.field_res_users__pin
msgid "PIN used to Check In/Out in Kiosk Mode (if enabled in Configuration)."
msgstr ""
"MÃ SỐ được sử dụng để Check In/Out trong chế độ Ki-Ốt (nếu được kích hoạt ở "
"Cấu hình)."

#. module: hr
#: model:ir.model.fields,field_description:hr.field_hr_department__parent_id
msgid "Parent Department"
msgstr "Phòng/Ban cấp trên"

#. module: hr
#: model:ir.model.fields,help:hr.field_hr_employee__user_partner_id
msgid "Partner-related data of the user"
msgstr "Đối tác liên hệ dữ liệu với tài khoản"

#. module: hr
#: model_terms:hr.job,website_description:hr.job_ceo
#: model_terms:hr.job,website_description:hr.job_consultant
#: model_terms:hr.job,website_description:hr.job_cto
#: model_terms:hr.job,website_description:hr.job_developer
#: model_terms:hr.job,website_description:hr.job_hrm
#: model_terms:hr.job,website_description:hr.job_marketing
#: model_terms:hr.job,website_description:hr.job_trainee
msgid "Passion for development"
msgstr ""

#. module: hr
#: model:ir.model.fields,field_description:hr.field_hr_employee__passport_id
#: model:ir.model.fields,field_description:hr.field_res_users__passport_id
msgid "Passport No"
msgstr "Số Hộ chiếu"

#. module: hr
#: model_terms:hr.job,website_description:hr.job_ceo
#: model_terms:hr.job,website_description:hr.job_consultant
#: model_terms:hr.job,website_description:hr.job_cto
#: model_terms:hr.job,website_description:hr.job_developer
#: model_terms:hr.job,website_description:hr.job_hrm
#: model_terms:hr.job,website_description:hr.job_marketing
#: model_terms:hr.job,website_description:hr.job_trainee
msgid "Personal Evolution:"
msgstr "Sự phát triển bản thân:"

#. module: hr
#: model_terms:ir.ui.view,arch_db:hr.res_users_view_form_profile
#: model_terms:ir.ui.view,arch_db:hr.view_employee_form
msgid "Phone"
msgstr "Điện thoại"

#. module: hr
#: model:ir.model.fields,field_description:hr.field_hr_employee__place_of_birth
#: model:ir.model.fields,field_description:hr.field_res_users__place_of_birth
msgid "Place of Birth"
msgstr "Nơi sinh"

#. module: hr
#: model:ir.model.fields,field_description:hr.field_hr_departure_wizard__plan_id
#: model:ir.model.fields,field_description:hr.field_hr_plan_wizard__plan_id
#: model_terms:ir.ui.view,arch_db:hr.hr_plan_view_search
msgid "Plan"
msgstr "Kế hoạch"

#. module: hr
#: model:ir.model,name:hr.model_hr_plan_wizard
msgid "Plan Wizard"
msgstr "Đồ thuật lập kế hoạch"

#. module: hr
#: model:ir.model,name:hr.model_hr_plan_activity_type
msgid "Plan activity type"
msgstr "Kiểu hoạt động kế hoạch"

#. module: hr
#: model:ir.actions.act_window,name:hr.hr_plan_action
#: model_terms:ir.ui.view,arch_db:hr.hr_plan_view_form
#: model_terms:ir.ui.view,arch_db:hr.hr_plan_view_tree
msgid "Planning"
msgstr "Kế hoạch"

#. module: hr
#: model:ir.actions.act_window,name:hr.hr_plan_activity_type_action
#: model:ir.ui.menu,name:hr.menu_config_plan_types
msgid "Planning Types"
msgstr "Kiểu kế hoạch"

#. module: hr
#: model:ir.ui.menu,name:hr.menu_config_plan_plan
msgid "Plans"
<<<<<<< HEAD
msgstr "Các Kế hoạch"
=======
msgstr "Kế hoạch"
>>>>>>> d0ff569f

#. module: hr
#: model_terms:hr.job,website_description:hr.job_ceo
#: model_terms:hr.job,website_description:hr.job_consultant
#: model_terms:hr.job,website_description:hr.job_cto
#: model_terms:hr.job,website_description:hr.job_developer
#: model_terms:hr.job,website_description:hr.job_hrm
#: model_terms:hr.job,website_description:hr.job_marketing
#: model_terms:hr.job,website_description:hr.job_trainee
msgid "Play any sport with colleagues and the bill is covered"
msgstr ""
"Chơi thể thao nào với đồng nghiệp mà không còn phải quan tâm đến chi phí"

#. module: hr
#: model:ir.model.fields,help:hr.field_mail_alias__alias_contact
#: model:ir.model.fields,help:hr.field_mail_alias_mixin__alias_contact
#: model:ir.model.fields,help:hr.field_mail_channel__alias_contact
#: model:ir.model.fields,help:hr.field_maintenance_equipment_category__alias_contact
msgid ""
"Policy to post a message on the document using the mailgateway.\n"
"- everyone: everyone can post\n"
"- partners: only authenticated partners\n"
"- followers: only followers of the related document or members of following channels\n"
msgstr ""
"Cho sách cho phép post các thông điệp lên tài liệu sử dụng.\n"
"- mọi người: Mọi người có thể post\n"
"- đối tác: Chỉ các đối tác đã xác thực\n"
"- người theo dõi: Chỉ những người ở trong danh sách dõi theo của tài liệu hoặc thành viên của các kênh sau đây\n"

#. module: hr
#: model_terms:ir.ui.view,arch_db:hr.res_users_view_form_profile
msgid "Preferences"
msgstr "Tùy chỉnh cá nhân"

#. module: hr
#: model_terms:ir.ui.view,arch_db:hr.res_config_settings_view_form
msgid "Presence of employees"
msgstr "Hiện diện Nhân viên"

#. module: hr
#: model_terms:ir.ui.view,arch_db:hr.res_config_settings_view_form
msgid "Presence reporting screen, email and IP address control."
msgstr "Màn hình báo cáo hiện diện, kiểm soát với email và địa chỉ IP."

#. module: hr
#: model:ir.model.fields.selection,name:hr.selection__hr_employee__hr_presence_state__present
#: model:ir.model.fields.selection,name:hr.selection__hr_employee_base__hr_presence_state__present
#: model:ir.model.fields.selection,name:hr.selection__hr_employee_public__hr_presence_state__present
msgid "Present"
msgstr "Có mặt"

#. module: hr
#: model:ir.actions.report,name:hr.hr_employee_print_badge
#: model_terms:ir.ui.view,arch_db:hr.view_employee_form
msgid "Print Badge"
msgstr "In Thẻ"

#. module: hr
#: model_terms:ir.ui.view,arch_db:hr.view_employee_form
msgid "Private Contact"
msgstr "Liên hệ riêng tư"

#. module: hr
#: model:ir.model.fields,field_description:hr.field_hr_employee__private_email
#: model:ir.model.fields,field_description:hr.field_res_users__private_email
msgid "Private Email"
msgstr "Email cá nhân"

#. module: hr
#: model_terms:ir.ui.view,arch_db:hr.res_users_view_form_profile
#: model_terms:ir.ui.view,arch_db:hr.view_employee_form
msgid "Private Information"
msgstr "Thông tin Riêng tư"

#. module: hr
#: model:ir.model.fields,field_description:hr.field_hr_employee__phone
#: model:ir.model.fields,field_description:hr.field_res_users__employee_phone
msgid "Private Phone"
msgstr "Điện thoại Cá nhân"

#. module: hr
#: model_terms:hr.job,website_description:hr.job_ceo
#: model_terms:hr.job,website_description:hr.job_consultant
#: model_terms:hr.job,website_description:hr.job_cto
#: model_terms:hr.job,website_description:hr.job_developer
#: model_terms:hr.job,website_description:hr.job_hrm
#: model_terms:hr.job,website_description:hr.job_marketing
#: model_terms:hr.job,website_description:hr.job_trainee
msgid "Product Complexity:"
msgstr ""

#. module: hr
#: model_terms:hr.job,website_description:hr.job_ceo
#: model_terms:hr.job,website_description:hr.job_consultant
#: model_terms:hr.job,website_description:hr.job_cto
#: model_terms:hr.job,website_description:hr.job_developer
#: model_terms:hr.job,website_description:hr.job_hrm
#: model_terms:hr.job,website_description:hr.job_marketing
#: model_terms:hr.job,website_description:hr.job_trainee
msgid "Profitable"
msgstr "Lợi ích"

#. module: hr
#: model_terms:hr.job,website_description:hr.job_ceo
#: model_terms:hr.job,website_description:hr.job_consultant
#: model_terms:hr.job,website_description:hr.job_cto
#: model_terms:hr.job,website_description:hr.job_developer
#: model_terms:hr.job,website_description:hr.job_hrm
#: model_terms:hr.job,website_description:hr.job_marketing
#: model_terms:hr.job,website_description:hr.job_trainee
msgid ""
"Programming Languages: Python &amp; JavaScript<br>Database: postgresql (with object relational\n"
"                    mapping)<br>Collaboration platform: GitHub<br>Development model: open with external\n"
"                    community<br>Framework: Odoo (ORM, Workflows, Report Engine, BI)"
msgstr ""

#. module: hr
#: model:ir.model,name:hr.model_hr_employee_public
msgid "Public Employee"
msgstr ""

#. module: hr
#: model_terms:hr.job,website_description:hr.job_ceo
#: model_terms:hr.job,website_description:hr.job_consultant
#: model_terms:hr.job,website_description:hr.job_cto
#: model_terms:hr.job,website_description:hr.job_developer
#: model_terms:hr.job,website_description:hr.job_hrm
#: model_terms:hr.job,website_description:hr.job_marketing
#: model_terms:hr.job,website_description:hr.job_trainee
msgid "Python, JavaScript"
msgstr ""

#. module: hr
#: model_terms:hr.job,website_description:hr.job_ceo
#: model_terms:hr.job,website_description:hr.job_consultant
#: model_terms:hr.job,website_description:hr.job_cto
#: model_terms:hr.job,website_description:hr.job_developer
#: model_terms:hr.job,website_description:hr.job_hrm
#: model_terms:hr.job,website_description:hr.job_marketing
#: model_terms:hr.job,website_description:hr.job_trainee
msgid "Quality of Product / Tools:"
msgstr ""

#. module: hr
#: model_terms:hr.job,website_description:hr.job_ceo
#: model_terms:hr.job,website_description:hr.job_consultant
#: model_terms:hr.job,website_description:hr.job_cto
#: model_terms:hr.job,website_description:hr.job_developer
#: model_terms:hr.job,website_description:hr.job_hrm
#: model_terms:hr.job,website_description:hr.job_marketing
#: model_terms:hr.job,website_description:hr.job_trainee
msgid "Quick &amp; Autonomous learner"
msgstr ""

#. module: hr
#: model_terms:hr.job,website_description:hr.job_ceo
#: model_terms:hr.job,website_description:hr.job_consultant
#: model_terms:hr.job,website_description:hr.job_cto
#: model_terms:hr.job,website_description:hr.job_developer
#: model_terms:hr.job,website_description:hr.job_hrm
#: model_terms:hr.job,website_description:hr.job_marketing
#: model_terms:hr.job,website_description:hr.job_trainee
msgid "Read &amp; Written English"
msgstr ""

#. module: hr
#: model_terms:ir.actions.act_window,help:hr.action_hr_job
msgid "Ready to recruit more efficiently?"
msgstr "Bạn Đã sẵn sàng Để tuyển dụng một cách hiệu quả chưa?"

#. module: hr
#: model_terms:hr.job,website_description:hr.job_ceo
#: model_terms:hr.job,website_description:hr.job_consultant
#: model_terms:hr.job,website_description:hr.job_cto
#: model_terms:hr.job,website_description:hr.job_developer
#: model_terms:hr.job,website_description:hr.job_hrm
#: model_terms:hr.job,website_description:hr.job_marketing
#: model_terms:hr.job,website_description:hr.job_trainee
msgid "Real responsibilities and <b>autonomy</b>"
msgstr ""

#. module: hr
#: model_terms:hr.job,website_description:hr.job_ceo
#: model_terms:hr.job,website_description:hr.job_consultant
#: model_terms:hr.job,website_description:hr.job_cto
#: model_terms:hr.job,website_description:hr.job_developer
#: model_terms:hr.job,website_description:hr.job_hrm
#: model_terms:hr.job,website_description:hr.job_marketing
#: model_terms:hr.job,website_description:hr.job_trainee
msgid "Recruitment Guidebook"
msgstr ""

#. module: hr
#: model:ir.model.fields.selection,name:hr.selection__hr_job__state__recruit
msgid "Recruitment in Progress"
msgstr "Tuyển dụng đang thực hiện"

#. module: hr
#: code:addons/hr/models/hr_employee.py:0
#: model:ir.actions.act_window,name:hr.hr_departure_wizard_action
#, python-format
msgid "Register Departure"
msgstr ""

#. module: hr
#: model_terms:ir.ui.view,arch_db:hr.view_employee_form
msgid "Related User"
msgstr "Người dùng liên kết"

#. module: hr
#: model:ir.model.fields,field_description:hr.field_res_users__employee_ids
msgid "Related employee"
msgstr "Nhân viên liên quan"

#. module: hr
#: model:ir.model.fields,help:hr.field_hr_employee__user_id
#: model:ir.model.fields,help:hr.field_resource_resource__user_id
msgid "Related user name for the resource to manage its access."
msgstr "Người dùng liên quan đến nguồn lực để quản lý sự truy cập."

#. module: hr
#: model_terms:hr.job,website_description:hr.job_ceo
#: model_terms:hr.job,website_description:hr.job_consultant
#: model_terms:hr.job,website_description:hr.job_cto
#: model_terms:hr.job,website_description:hr.job_developer
#: model_terms:hr.job,website_description:hr.job_hrm
#: model_terms:hr.job,website_description:hr.job_marketing
#: model_terms:hr.job,website_description:hr.job_trainee
msgid "Release Cycle:"
msgstr ""

#. module: hr
#: model:ir.ui.menu,name:hr.hr_menu_hr_reports
#: model:ir.ui.menu,name:hr.menu_hr_reporting_timesheet
msgid "Reporting"
msgstr "Báo cáo"

#. module: hr
#: model:ir.model.fields,field_description:hr.field_hr_job__requirements
msgid "Requirements"
msgstr "Yêu cầu"

#. module: hr
#: model:ir.model.fields.selection,name:hr.selection__hr_departure_wizard__departure_reason__resigned
#: model:ir.model.fields.selection,name:hr.selection__hr_employee__departure_reason__resigned
msgid "Resigned"
msgstr "Đã từ chức/xin nghỉ"

#. module: hr
#: model:ir.model.fields,field_description:hr.field_hr_employee__resource_id
#: model:ir.model.fields,field_description:hr.field_hr_employee_base__resource_id
#: model:ir.model.fields,field_description:hr.field_hr_employee_public__resource_id
msgid "Resource"
msgstr "Nguồn lực"

#. module: hr
#: model:ir.model.fields,field_description:hr.field_hr_employee_base__resource_calendar_id
#: model:ir.model.fields,field_description:hr.field_hr_employee_public__resource_calendar_id
msgid "Resource Calendar"
msgstr "Lịch Nguồn lực"

#. module: hr
#: model:ir.model,name:hr.model_resource_resource
msgid "Resources"
msgstr "Nguồn lực"

#. module: hr
#: model_terms:hr.job,website_description:hr.job_ceo
#: model_terms:hr.job,website_description:hr.job_consultant
#: model_terms:hr.job,website_description:hr.job_cto
#: model_terms:hr.job,website_description:hr.job_developer
#: model_terms:hr.job,website_description:hr.job_hrm
#: model_terms:hr.job,website_description:hr.job_marketing
#: model_terms:hr.job,website_description:hr.job_trainee
msgid "Responsibilities"
msgstr "Chịu trách nhiệm"

#. module: hr
#: model:ir.model.fields,field_description:hr.field_hr_plan_activity_type__responsible
msgid "Responsible"
msgstr "Người phụ trách"

#. module: hr
#: model:ir.model.fields,field_description:hr.field_hr_plan_activity_type__responsible_id
msgid "Responsible Person"
msgstr ""

#. module: hr
#: model:ir.model.fields,field_description:hr.field_hr_employee__activity_user_id
msgid "Responsible User"
msgstr "Người chịu trách nhiệm"

#. module: hr
#: model_terms:ir.ui.view,arch_db:hr.hr_employee_public_view_form
#: model_terms:ir.ui.view,arch_db:hr.res_users_view_form_profile
#: model_terms:ir.ui.view,arch_db:hr.view_employee_form
msgid "Responsibles"
msgstr "Chịu trách nhiệm"

#. module: hr
#: model:ir.model.fields.selection,name:hr.selection__hr_departure_wizard__departure_reason__retired
#: model:ir.model.fields.selection,name:hr.selection__hr_employee__departure_reason__retired
msgid "Retired"
msgstr "Về hưu"

#. module: hr
#: model:ir.model.fields,field_description:hr.field_hr_employee__sinid
msgid "SIN No"
msgstr "Số bảo hiểm xã hội"

#. module: hr
#: model:ir.model.fields,field_description:hr.field_hr_employee__ssnid
msgid "SSN No"
msgstr "Số An sinh Xã hội"

#. module: hr
#: model_terms:ir.ui.view,arch_db:hr.hr_departure_wizard_view_form
msgid "Save"
msgstr "Lưu"

#. module: hr
#: model_terms:ir.ui.view,arch_db:hr.hr_employee_public_view_form
#: model_terms:ir.ui.view,arch_db:hr.view_employee_form
msgid "Schedule"
msgstr "Ấn định (thời gian)"

#. module: hr
#: model:ir.model.fields,field_description:hr.field_hr_employee__study_school
#: model:ir.model.fields,field_description:hr.field_res_users__study_school
msgid "School"
msgstr "Trường học"

#. module: hr
#: model_terms:ir.ui.view,arch_db:hr.res_config_settings_view_form
msgid "Set default company schedule to manage your employees working time"
msgstr ""
"Thiết lập lịch làm việc mặc định của công ty để quản lý giờ làm việc của "
"nhân viên"

#. module: hr
#: model:ir.model.fields,help:hr.field_hr_job__state
msgid ""
"Set whether the recruitment process is open or closed for this job position."
msgstr "Thiết lập quy trình tuyển dụng mở hay đóng cho vị trí công việc này."

#. module: hr
#: model:ir.actions.act_window,name:hr.hr_config_settings_action
#: model:ir.ui.menu,name:hr.hr_menu_configuration
#: model_terms:ir.ui.view,arch_db:hr.hr_department_view_kanban
msgid "Settings"
msgstr "Thiết lập"

#. module: hr
#: model_terms:hr.job,website_description:hr.job_ceo
#: model_terms:hr.job,website_description:hr.job_consultant
#: model_terms:hr.job,website_description:hr.job_cto
#: model_terms:hr.job,website_description:hr.job_developer
#: model_terms:hr.job,website_description:hr.job_hrm
#: model_terms:hr.job,website_description:hr.job_marketing
#: model_terms:hr.job,website_description:hr.job_trainee
msgid "Several programming languages &amp; Expert in one specific language"
msgstr ""

#. module: hr
#: model_terms:ir.ui.view,arch_db:hr.res_config_settings_view_form
msgid "Show organizational chart on employee form"
msgstr "Hiển thị sơ đồ tổ chức trên form nhân viên"

#. module: hr
#: model:ir.model.fields.selection,name:hr.selection__hr_employee__marital__single
msgid "Single"
msgstr "Chưa kết hôn"

#. module: hr
#: model:ir.model.fields,field_description:hr.field_res_config_settings__module_hr_skills
msgid "Skills Management"
msgstr "Quản lý Kỹ năng"

#. module: hr
#: model:ir.model.fields,help:hr.field_hr_employee__sinid
msgid "Social Insurance Number"
msgstr "Số Bảo hiểm Xã hội"

#. module: hr
#: model:ir.model.fields,help:hr.field_hr_employee__ssnid
msgid "Social Security Number"
msgstr "Số An sinh Xã hội"

#. module: hr
#: model:ir.model.fields,help:hr.field_hr_plan_activity_type__responsible_id
msgid "Specific responsible of activity if not linked to the employee."
msgstr ""

#. module: hr
#: model_terms:hr.job,website_description:hr.job_ceo
#: model_terms:hr.job,website_description:hr.job_consultant
#: model_terms:hr.job,website_description:hr.job_cto
#: model_terms:hr.job,website_description:hr.job_developer
#: model_terms:hr.job,website_description:hr.job_hrm
#: model_terms:hr.job,website_description:hr.job_marketing
#: model_terms:hr.job,website_description:hr.job_trainee
msgid "Sport Activity"
msgstr ""

#. module: hr
#: model:ir.model.fields,field_description:hr.field_hr_employee__spouse_birthdate
#: model:ir.model.fields,field_description:hr.field_res_users__spouse_birthdate
msgid "Spouse Birthdate"
msgstr "Ngày sinh vợ/chồng"

#. module: hr
#: model:ir.model.fields,field_description:hr.field_hr_employee__spouse_complete_name
#: model:ir.model.fields,field_description:hr.field_res_users__spouse_complete_name
msgid "Spouse Complete Name"
msgstr "Tên đầy đủ vợ/chồng"

#. module: hr
#: model_terms:ir.ui.view,arch_db:hr.view_hr_job_form
msgid "Start Recruitment"
msgstr "Khởi động Tuyển dụng"

#. module: hr
#: model:ir.model.fields,field_description:hr.field_hr_job__state
#: model_terms:ir.ui.view,arch_db:hr.res_users_view_form_profile
#: model_terms:ir.ui.view,arch_db:hr.view_employee_form
#: model_terms:ir.ui.view,arch_db:hr.view_job_filter
msgid "Status"
msgstr "Tình trạng"

#. module: hr
#: model:ir.model.fields,help:hr.field_hr_employee__activity_state
msgid ""
"Status based on activities\n"
"Overdue: Due date is already passed\n"
"Today: Activity date is today\n"
"Planned: Future activities."
msgstr ""
"Trạng thái dựa trên hoạt động\n"
"Quá hạn: Ngày đến hạn đã trôi qua\n"
"Hôm nay: Hôm nay là ngày phải thực hiện\n"
"Đã hoạch định: Các hoạt động trong tương lai."

#. module: hr
#: model_terms:ir.ui.view,arch_db:hr.view_hr_job_form
msgid "Stop Recruitment"
msgstr "Dừng tuyển dụng"

#. module: hr
#: model:ir.model.fields,field_description:hr.field_hr_plan_activity_type__summary
msgid "Summary"
msgstr "Tóm tắt"

#. module: hr
#: model:ir.model.fields,field_description:hr.field_hr_employee_category__name
msgid "Tag Name"
msgstr "Tên Từ khóa"

#. module: hr
#: model:ir.model.constraint,message:hr.constraint_hr_employee_category_name_uniq
msgid "Tag name already exists !"
msgstr "Tên từ khóa đã tồn tại!"

#. module: hr
#: model:ir.model.fields,field_description:hr.field_hr_employee__category_ids
#: model:ir.ui.menu,name:hr.menu_view_employee_category_form
#: model_terms:ir.ui.view,arch_db:hr.view_employee_form
msgid "Tags"
msgstr "Từ khóa"

#. module: hr
#: model_terms:hr.job,website_description:hr.job_ceo
#: model_terms:hr.job,website_description:hr.job_consultant
#: model_terms:hr.job,website_description:hr.job_cto
#: model_terms:hr.job,website_description:hr.job_developer
#: model_terms:hr.job,website_description:hr.job_hrm
#: model_terms:hr.job,website_description:hr.job_marketing
#: model_terms:hr.job,website_description:hr.job_trainee
msgid "Team Size:"
msgstr ""

#. module: hr
#: model_terms:hr.job,website_description:hr.job_ceo
#: model_terms:hr.job,website_description:hr.job_consultant
#: model_terms:hr.job,website_description:hr.job_cto
#: model_terms:hr.job,website_description:hr.job_developer
#: model_terms:hr.job,website_description:hr.job_hrm
#: model_terms:hr.job,website_description:hr.job_marketing
#: model_terms:hr.job,website_description:hr.job_trainee
msgid ""
"The\n"
"                            founder’s story"
msgstr ""
"Câu truyện\n"
"                            về nhà sáng lập"

#. module: hr
#: model:ir.model.constraint,message:hr.constraint_hr_employee_barcode_uniq
msgid ""
"The Badge ID must be unique, this one is already assigned to another "
"employee."
msgstr ""
"Mã số thẻ phải là duy nhất, mã này đã được cấp phát cho một nhân viên khác "
"rồi."

#. module: hr
#: model_terms:hr.job,website_description:hr.job_ceo
#: model_terms:hr.job,website_description:hr.job_consultant
#: model_terms:hr.job,website_description:hr.job_cto
#: model_terms:hr.job,website_description:hr.job_developer
#: model_terms:hr.job,website_description:hr.job_hrm
#: model_terms:hr.job,website_description:hr.job_marketing
#: model_terms:hr.job,website_description:hr.job_trainee
msgid "The Odoo culture"
msgstr "Văn hoá Odoo"

#. module: hr
#: code:addons/hr/models/hr_employee.py:0
#, python-format
msgid "The PIN must be a sequence of digits."
msgstr "Mã PIN phải là một dãy số."

#. module: hr
#: model:ir.model.fields,field_description:hr.field_hr_employee__is_address_home_a_company
#: model:ir.model.fields,field_description:hr.field_res_users__is_address_home_a_company
msgid "The employee address has a company linked"
msgstr ""

#. module: hr
#: code:addons/hr/models/hr_employee.py:0
#, python-format
msgid ""
"The fields \"%s\" you try to read is not available on the public employee "
"profile."
msgstr ""

#. module: hr
#: model:ir.model.constraint,message:hr.constraint_hr_job_name_company_uniq
msgid "The name of the job position must be unique per department in company!"
msgstr ""
"Tên của vị trí công việc phải là duy nhất đối với mỗi phòng ban trong công "
"ty!"

#. module: hr
#: model:res.groups,comment:hr.group_hr_user
msgid "The user will be able to approve document created by employees."
msgstr "Người sẽ phê chuẩn văn bản mà nhân viên tạo."

#. module: hr
#: model:res.groups,comment:hr.group_hr_manager
msgid ""
"The user will have access to the human resources configuration as well as "
"statistic reports."
msgstr ""
"Người có thể thiết lập cấu hình của chức năng HR, cũng như là các báo cáo "
"thống kê."

#. module: hr
#: model:ir.model.fields,help:hr.field_hr_employee__tz
#: model:ir.model.fields,help:hr.field_hr_employee_base__tz
#: model:ir.model.fields,help:hr.field_hr_employee_public__tz
msgid ""
"This field is used in order to define in which timezone the resources will "
"work."
msgstr "Trường này được sử dụng để xác định múi giờ mà nguồn lực sử dụng."

#. module: hr
#: model:ir.model.fields,field_description:hr.field_hr_employee__tz
#: model:ir.model.fields,field_description:hr.field_hr_employee_base__tz
#: model:ir.model.fields,field_description:hr.field_hr_employee_public__tz
msgid "Timezone"
msgstr "Múi giờ"

#. module: hr
#: model:ir.model.fields.selection,name:hr.selection__hr_employee__hr_presence_state__to_define
#: model:ir.model.fields.selection,name:hr.selection__hr_employee_base__hr_presence_state__to_define
#: model:ir.model.fields.selection,name:hr.selection__hr_employee_public__hr_presence_state__to_define
msgid "To Define"
msgstr ""

#. module: hr
#: model_terms:ir.ui.view,arch_db:hr.view_employee_filter
msgid "Today Activities"
msgstr "Hoạt động hôm nay"

#. module: hr
#: model:ir.model.fields,field_description:hr.field_hr_job__expected_employees
msgid "Total Forecasted Employees"
msgstr "Tổng số nhân viên dự kiến"

#. module: hr
#: model:hr.job,name:hr.job_trainee
msgid "Trainee"
msgstr "Thực tập sinh"

#. module: hr
#: model:ir.model.fields,help:hr.field_hr_employee__activity_exception_decoration
msgid "Type of the exception activity on record."
msgstr "Loại hoạt động ngoại lệ trên hồ sơ."

#. module: hr
#: model:ir.model.fields,field_description:hr.field_hr_department__message_unread
#: model:ir.model.fields,field_description:hr.field_hr_employee__message_unread
#: model:ir.model.fields,field_description:hr.field_hr_job__message_unread
#: model_terms:ir.ui.view,arch_db:hr.view_department_filter
#: model_terms:ir.ui.view,arch_db:hr.view_employee_filter
#: model_terms:ir.ui.view,arch_db:hr.view_job_filter
msgid "Unread Messages"
msgstr "Tin chưa đọc"

#. module: hr
#: model:ir.model.fields,field_description:hr.field_hr_department__message_unread_counter
#: model:ir.model.fields,field_description:hr.field_hr_employee__message_unread_counter
#: model:ir.model.fields,field_description:hr.field_hr_job__message_unread_counter
msgid "Unread Messages Counter"
msgstr "Bộ đếm Thông điệp chưa đọc"

#. module: hr
#: model:ir.model.fields,field_description:hr.field_hr_employee__user_id
#: model:ir.model.fields,field_description:hr.field_hr_employee_base__user_id
#: model:ir.model.fields,field_description:hr.field_hr_employee_public__user_id
#: model:ir.model.fields,field_description:hr.field_resource_resource__user_id
msgid "User"
msgstr "Người dùng"

#. module: hr
#: code:addons/hr/models/hr_plan.py:0
#, python-format
msgid "User linked to employee %s is required."
msgstr "Yêu cầu phải có tài khoản người dùng liên kết với nhân viên %s."

#. module: hr
#: code:addons/hr/models/hr_plan.py:0
#, python-format
msgid "User of coach of employee %s is not set."
msgstr ""
"Người dùng gắn với người huấn luyên của nhân viên %s chưa được thiết lập."

#. module: hr
#: code:addons/hr/models/hr_plan.py:0
#, python-format
msgid "User of manager of employee %s is not set."
msgstr ""
"Người dùng gắn với người quản lý của nhân viên %s chưa được thiết lập."

#. module: hr
#: model:ir.model.fields,field_description:hr.field_hr_employee__user_partner_id
msgid "User's partner"
msgstr ""

#. module: hr
#: model:ir.model,name:hr.model_res_users
msgid "Users"
msgstr "Người dùng"

#. module: hr
#: model_terms:hr.job,website_description:hr.job_ceo
#: model_terms:hr.job,website_description:hr.job_consultant
#: model_terms:hr.job,website_description:hr.job_cto
#: model_terms:hr.job,website_description:hr.job_developer
#: model_terms:hr.job,website_description:hr.job_hrm
#: model_terms:hr.job,website_description:hr.job_marketing
#: model_terms:hr.job,website_description:hr.job_trainee
msgid "Users of the Product:"
msgstr ""

#. module: hr
#: model_terms:ir.ui.view,arch_db:hr.hr_job_view_kanban
msgid "Vacancies :"
msgstr "Cần tuyển:"

#. module: hr
#: model:ir.model.fields,field_description:hr.field_res_company__hr_presence_control_ip_list
#: model:ir.model.fields,field_description:hr.field_res_config_settings__hr_presence_control_ip_list
msgid "Valid IP addresses"
msgstr "Địa chỉ IP hợp lệ"

#. module: hr
#: model:ir.model.fields,field_description:hr.field_hr_employee__visa_expire
#: model:ir.model.fields,field_description:hr.field_res_users__visa_expire
msgid "Visa Expire Date"
msgstr "Ngày hết Hạn Visa"

#. module: hr
#: model:ir.model.fields,field_description:hr.field_hr_employee__visa_no
#: model:ir.model.fields,field_description:hr.field_res_users__visa_no
msgid "Visa No"
msgstr "Số Visa"

#. module: hr
#: model_terms:hr.job,website_description:hr.job_ceo
#: model_terms:hr.job,website_description:hr.job_consultant
#: model_terms:hr.job,website_description:hr.job_cto
#: model_terms:hr.job,website_description:hr.job_developer
#: model_terms:hr.job,website_description:hr.job_hrm
#: model_terms:hr.job,website_description:hr.job_marketing
#: model_terms:hr.job,website_description:hr.job_trainee
msgid "What people say about us?"
msgstr "Mọi người nói gì về chúng tôi?"

#. module: hr
#: model_terms:hr.job,website_description:hr.job_ceo
#: model_terms:hr.job,website_description:hr.job_consultant
#: model_terms:hr.job,website_description:hr.job_cto
#: model_terms:hr.job,website_description:hr.job_developer
#: model_terms:hr.job,website_description:hr.job_hrm
#: model_terms:hr.job,website_description:hr.job_marketing
#: model_terms:hr.job,website_description:hr.job_trainee
msgid "What's great in the job?"
msgstr ""

#. module: hr
#: model_terms:hr.job,website_description:hr.job_ceo
#: model_terms:hr.job,website_description:hr.job_consultant
#: model_terms:hr.job,website_description:hr.job_cto
#: model_terms:hr.job,website_description:hr.job_developer
#: model_terms:hr.job,website_description:hr.job_hrm
#: model_terms:hr.job,website_description:hr.job_marketing
#: model_terms:hr.job,website_description:hr.job_trainee
msgid ""
"Who is your\n"
"                            manager?"
msgstr ""

#. module: hr
#: model:ir.model.fields.selection,name:hr.selection__hr_employee__marital__widower
msgid "Widower"
msgstr "Goá"

#. module: hr
#: model_terms:ir.actions.act_window,help:hr.act_employee_from_department
#: model_terms:ir.actions.act_window,help:hr.hr_employee_public_action
msgid ""
"With just a quick glance on the Odoo employee screen, you\n"
"                can easily find all the information you need for each person;\n"
"                contact data, job position, availability, etc."
msgstr ""
"Chỉ với một cái nhìn nhanh trên màn hình nhân viên của Odoo, bạn\n"
"                 có thể dễ dàng tìm thấy tất cả thông tin bạn cần cho mỗi người;\n"
"                 dữ liệu liên lạc, vị trí công việc, tính khả dụng, v.v."

#. module: hr
#: model_terms:ir.actions.act_window,help:hr.open_view_employee_list_my
msgid ""
"With just a quick glance on the Odoo employee screen, you\n"
"               can easily find all the information you need for each person;\n"
"               contact data, job position, availability, etc."
msgstr ""

#. module: hr
#: model:ir.model.fields,field_description:hr.field_hr_employee__address_id
#: model:ir.model.fields,field_description:hr.field_hr_employee_base__address_id
#: model:ir.model.fields,field_description:hr.field_hr_employee_public__address_id
#: model:ir.model.fields,field_description:hr.field_res_users__address_id
msgid "Work Address"
msgstr "Địa chỉ Làm việc"

#. module: hr
#: model:ir.model.fields,field_description:hr.field_hr_employee__work_email
#: model:ir.model.fields,field_description:hr.field_hr_employee_base__work_email
#: model:ir.model.fields,field_description:hr.field_hr_employee_public__work_email
#: model:ir.model.fields,field_description:hr.field_res_users__work_email
msgid "Work Email"
msgstr "Email công việc"

#. module: hr
#: model_terms:ir.ui.view,arch_db:hr.hr_employee_public_view_form
#: model_terms:ir.ui.view,arch_db:hr.res_users_view_form_profile
#: model_terms:ir.ui.view,arch_db:hr.view_employee_form
msgid "Work Information"
msgstr "Thông tin Công việc"

#. module: hr
#: model:ir.model.fields,field_description:hr.field_hr_employee__work_location
#: model:ir.model.fields,field_description:hr.field_hr_employee_base__work_location
#: model:ir.model.fields,field_description:hr.field_hr_employee_public__work_location
#: model:ir.model.fields,field_description:hr.field_res_users__work_location
msgid "Work Location"
msgstr "Địa điểm làm việc"

#. module: hr
#: model:ir.model.fields,field_description:hr.field_hr_employee__mobile_phone
#: model:ir.model.fields,field_description:hr.field_hr_employee_base__mobile_phone
#: model:ir.model.fields,field_description:hr.field_hr_employee_public__mobile_phone
#: model:ir.model.fields,field_description:hr.field_res_users__mobile_phone
msgid "Work Mobile"
msgstr "Số Di động Công việc"

#. module: hr
#: model_terms:ir.ui.view,arch_db:hr.res_config_settings_view_form
msgid "Work Organization"
msgstr "Tổ chức Công việc"

#. module: hr
#: model_terms:ir.ui.view,arch_db:hr.res_users_view_form_profile
#: model_terms:ir.ui.view,arch_db:hr.view_employee_form
msgid "Work Permit"
msgstr "Giấy phép LĐ"

#. module: hr
#: model:ir.model.fields,field_description:hr.field_hr_employee__permit_no
#: model:ir.model.fields,field_description:hr.field_res_users__permit_no
msgid "Work Permit No"
msgstr "Số Giấy phép LĐ"

#. module: hr
#: model:ir.model.fields,field_description:hr.field_hr_employee__work_phone
#: model:ir.model.fields,field_description:hr.field_hr_employee_base__work_phone
#: model:ir.model.fields,field_description:hr.field_hr_employee_public__work_phone
#: model:ir.model.fields,field_description:hr.field_res_users__work_phone
msgid "Work Phone"
msgstr "Điện thoại công ty"

#. module: hr
#: model_terms:hr.job,website_description:hr.job_ceo
#: model_terms:hr.job,website_description:hr.job_consultant
#: model_terms:hr.job,website_description:hr.job_cto
#: model_terms:hr.job,website_description:hr.job_developer
#: model_terms:hr.job,website_description:hr.job_hrm
#: model_terms:hr.job,website_description:hr.job_marketing
#: model_terms:hr.job,website_description:hr.job_trainee
msgid "Working Environment"
msgstr "Môi trường làm việc"

#. module: hr
#: model:ir.model.fields,field_description:hr.field_hr_employee__resource_calendar_id
msgid "Working Hours"
msgstr "Lịch làm việc"

#. module: hr
#: code:addons/hr/models/res_users.py:0
#, python-format
msgid ""
"You are only allowed to update your preferences. Please contact a HR officer"
" to update other informations."
msgstr ""

#. module: hr
#: code:addons/hr/models/hr_department.py:0
#, python-format
msgid "You cannot create recursive departments."
msgstr "Bạn không thể tạo phòng ban đệ quy."

#. module: hr
#: model_terms:hr.job,website_description:hr.job_ceo
#: model_terms:hr.job,website_description:hr.job_consultant
#: model_terms:hr.job,website_description:hr.job_cto
#: model_terms:hr.job,website_description:hr.job_developer
#: model_terms:hr.job,website_description:hr.job_hrm
#: model_terms:hr.job,website_description:hr.job_marketing
#: model_terms:hr.job,website_description:hr.job_trainee
msgid ""
"You develop an <b>Open Source</b> Software and interact with the community"
msgstr ""

#. module: hr
#: model:mail.template,subject:hr.mail_template_data_unknown_employee_email_address
msgid "Your document has not been created"
msgstr "Tài liệu của bạn đã không được tạo"

#. module: hr
#: model_terms:ir.ui.view,arch_db:hr.print_employee_badge
msgid "barcode"
msgstr "mã vạch"

#. module: hr
#: model_terms:ir.ui.view,arch_db:hr.view_department_form
msgid "department"
msgstr "phòng/ban"

#. module: hr
#: model_terms:ir.ui.view,arch_db:hr.view_hr_job_form
msgid "e.g. Sales Manager"
msgstr "vd: Quản lý Bán hàng"

#. module: hr
#: model:ir.model,name:hr.model_hr_plan
msgid "plan"
msgstr ""<|MERGE_RESOLUTION|>--- conflicted
+++ resolved
@@ -1962,11 +1962,7 @@
 #. module: hr
 #: model:ir.ui.menu,name:hr.menu_config_plan_plan
 msgid "Plans"
-<<<<<<< HEAD
-msgstr "Các Kế hoạch"
-=======
 msgstr "Kế hoạch"
->>>>>>> d0ff569f
 
 #. module: hr
 #: model_terms:hr.job,website_description:hr.job_ceo
