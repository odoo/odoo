--- conflicted
+++ resolved
@@ -1,7 +1,7 @@
 # Translation of Odoo Server.
 # This file contains the translation of the following modules:
 # * hr
-#
+# 
 # Translators:
 # Martin Trigaux, 2017
 # thanh nguyen <thanhnguyen.icsc@gmail.com>, 2017
@@ -59,7 +59,7 @@
 #: model:hr.job,website_description:hr.job_developer
 #: model:hr.job,website_description:hr.job_trainee
 msgid "<i>You autonomously and quickly learn</i>"
-msgstr "<i>Bạn tự chủ và học hỏi nhanh chóng</i>"
+msgstr "<i>Bạn chủ động và học hỏi nhanh chóng</i>"
 
 #. module: hr
 #: model:hr.job,website_description:hr.job_ceo
@@ -75,13 +75,8 @@
 "<span class=\"o_unfollow\">Unfollow</span>\n"
 "                                    <span class=\"o_following\">Following</span>"
 msgstr ""
-<<<<<<< HEAD
 "<span class=\"o_unfollow\">Ngừng theo dõi</span>\n"
 "                                    <span class=\"o_following\">Đang theo dõi</span>"
-=======
-"<span class=\"o_unfollow\">Không theo</span>\n"
-"                                    <span class=\"o_following\">Đang theo</span>"
->>>>>>> d9f7490f
 
 #. module: hr
 #: model:ir.ui.view,arch_db:hr.hr_department_view_kanban
@@ -126,7 +121,7 @@
 #: model:hr.job,website_description:hr.job_marketing
 #: model:hr.job,website_description:hr.job_trainee
 msgid "A good job in a young and dynamic team"
-msgstr "Một công việc tốt trong một nhóm trẻ và năng động"
+msgstr "Một công việc tốt trong một đội ngũ trẻ và năng động"
 
 #. module: hr
 #: model:ir.model.fields,field_description:hr.field_hr_department_active
@@ -208,11 +203,7 @@
 #: model:ir.actions.act_window,help:hr.act_employee_from_department
 #: model:ir.actions.act_window,help:hr.open_view_employee_list_my
 msgid "Click to add a new employee."
-<<<<<<< HEAD
 msgstr "Bấm để thêm mới một nhân viên."
-=======
-msgstr "Nhấp để tạo 1 nhân viên mới"
->>>>>>> d9f7490f
 
 #. module: hr
 #: model:ir.actions.act_window,help:hr.open_module_tree_department
@@ -233,7 +224,7 @@
 #: model:hr.job,website_description:hr.job_marketing
 #: model:hr.job,website_description:hr.job_trainee
 msgid "Close to the perfection ..."
-msgstr "Gần hoàn hảo ..."
+msgstr "Gần với sự hoàn hảo ..."
 
 #. module: hr
 #: model:ir.model.fields,field_description:hr.field_hr_employee_coach_id
@@ -317,7 +308,7 @@
 #. module: hr
 #: model:ir.model.fields,field_description:hr.field_hr_job_no_of_employee
 msgid "Current Number of Employees"
-msgstr "Số lượng nhân viên hiện tại"
+msgstr "Số nhân viên hiện tại"
 
 #. module: hr
 #: model:ir.model.fields,field_description:hr.field_hr_employee_birthday
@@ -445,21 +436,13 @@
 #: code:addons/hr/models/hr.py:303
 #, python-format
 msgid "Error! You cannot create recursive departments."
-<<<<<<< HEAD
 msgstr "Lỗi! Bạn không thể tạo các phòng/ban đệ quy lẫn nhau."
-=======
-msgstr "Lỗi! Bạn không thể tạo 1 bộ phận lặp."
->>>>>>> d9f7490f
 
 #. module: hr
 #: code:addons/hr/models/hr.py:184
 #, python-format
 msgid "Error! You cannot create recursive hierarchy of Employee(s)."
-<<<<<<< HEAD
 msgstr "Lỗi! Bạn không thể tạo cấu trúc phả hệ đệ quy cho cùng một nhân viên."
-=======
-msgstr "Lỗi! Bạn không thể tạo 1 danh sách nhân viên lặp."
->>>>>>> d9f7490f
 
 #. module: hr
 #: model:ir.model.fields,field_description:hr.field_hr_job_no_of_recruitment
@@ -470,21 +453,13 @@
 #: model:ir.model.fields,help:hr.field_hr_job_expected_employees
 msgid ""
 "Expected number of employees for this job position after new recruitment."
-<<<<<<< HEAD
 msgstr ""
 "Số lượng nhân viên dự kiến cho vị trí công việc này sau khi tuyển dụng."
-=======
-msgstr "Số lượng nhân viên dự kiến ở vị trí công việc này sau khi tuyển mới."
->>>>>>> d9f7490f
 
 #. module: hr
 #: model:hr.job,name:hr.job_developer
 msgid "Experienced Developer"
-<<<<<<< HEAD
 msgstr "Nhà phát triển có Kinh nghiệm"
-=======
-msgstr "Nhà phát triển có kinh nghiệm"
->>>>>>> d9f7490f
 
 #. module: hr
 #: selection:hr.employee,gender:0
@@ -521,35 +496,35 @@
 #: model:hr.job,website_description:hr.job_developer
 #: model:hr.job,website_description:hr.job_trainee
 msgid "Good knowledge of object oriented programming"
-msgstr ""
+msgstr "Có hiểu biết tốt về lập trình hướng đối tượng"
 
 #. module: hr
 #: model:hr.job,website_description:hr.job_cto
 #: model:hr.job,website_description:hr.job_developer
 #: model:hr.job,website_description:hr.job_trainee
 msgid "Good knowledge of the latest web technologies"
-msgstr ""
+msgstr "Có hiểu biết tốt về các công nghệ web mới nhất"
 
 #. module: hr
 #: model:hr.job,website_description:hr.job_cto
 #: model:hr.job,website_description:hr.job_developer
 #: model:hr.job,website_description:hr.job_trainee
 msgid "Good knowledge of the programming language"
-msgstr ""
+msgstr "Có hiểu biết tốt về ngôn ngữ lập trình"
 
 #. module: hr
 #: model:hr.job,website_description:hr.job_cto
 #: model:hr.job,website_description:hr.job_developer
 #: model:hr.job,website_description:hr.job_trainee
 msgid "Good knowledge of web design"
-msgstr ""
+msgstr "Có hiểu biết tốt về thiết kế web"
 
 #. module: hr
 #: model:hr.job,website_description:hr.job_cto
 #: model:hr.job,website_description:hr.job_developer
 #: model:hr.job,website_description:hr.job_trainee
 msgid "Good language skills in another language"
-msgstr ""
+msgstr "Có các kỹ năng ngôn ngữ tốt với một ngôn ngữ khác"
 
 #. module: hr
 #: model:ir.ui.view,arch_db:hr.view_employee_filter
@@ -760,7 +735,7 @@
 #. module: hr
 #: model:hr.job,name:hr.job_marketing
 msgid "Marketing and Community Manager"
-msgstr "Quản lý tiếp thị và truyền thông"
+msgstr "Quản lý Marketing và Cộng đồng"
 
 #. module: hr
 #: selection:hr.employee,marital:0
@@ -786,8 +761,8 @@
 "128x128px image, with aspect ratio preserved. Use this field in form views "
 "or some kanban views."
 msgstr ""
-"Ảnh cỡ trung bình của nhân viên. Nó sẽ tự động thay đổi kích thước thành "
-"128x128 mà không thay đổi tỷ lệ."
+"Ảnh cỡ trung của nhân viên. Kích thước sẽ tự động thay đổi thành 128x128 px "
+"và giữ nguyên tỉ lệ. Hình này xuất hiện khi xem ở dạng form hoặc kanban."
 
 #. module: hr
 #: model:ir.model.fields,field_description:hr.field_hr_department_member_ids
@@ -849,19 +824,15 @@
 #. module: hr
 #: model:ir.model.fields,help:hr.field_hr_job_no_of_employee
 msgid "Number of employees currently occupying this job position."
-msgstr "Số lượng nhân viên hiện tại trên công việc này."
+msgstr "Số lượng nhân viên đang có ở vị trí công việc này"
 
 #. module: hr
 #: model:ir.model.fields,help:hr.field_hr_job_no_of_hired_employee
 msgid ""
 "Number of hired employees for this job position during recruitment phase."
 msgstr ""
-<<<<<<< HEAD
 "Số lượng nhân viên đã thuê cho vị trí công việc này trong suốt giai đoạn "
 "tuyển dụng."
-=======
-"Số lượng nhân viên đã thuê cho chức vụ này trong quá trình tuyển dụng."
->>>>>>> d9f7490f
 
 #. module: hr
 #: model:ir.model.fields,help:hr.field_hr_job_no_of_recruitment
@@ -900,7 +871,7 @@
 #: model:hr.job,website_description:hr.job_marketing
 #: model:hr.job,website_description:hr.job_trainee
 msgid "Our staff at work"
-msgstr "Nhân viên của chúng ta tại nơi làm việc"
+msgstr "Nhân viên của chúng tôi tại nơi làm việc"
 
 #. module: hr
 #: model:ir.model.fields,field_description:hr.field_hr_department_parent_id
@@ -988,11 +959,7 @@
 #. module: hr
 #: model:ir.model.fields,help:hr.field_hr_employee_user_id
 msgid "Related user name for the resource to manage its access."
-<<<<<<< HEAD
 msgstr "Người sử dụng nguồn lực để quản lý quyền truy cập đến nguồn lực."
-=======
-msgstr "Tài khoản liên quan của nhân viên dùng để truy cập hệ thống."
->>>>>>> d9f7490f
 
 #. module: hr
 #: model:ir.ui.menu,name:hr.menu_hr_reporting_timesheet
@@ -1023,7 +990,7 @@
 #. module: hr
 #: model:ir.model.fields,field_description:hr.field_hr_employee_ssnid
 msgid "SSN No"
-msgstr "Số an sinh xã hội"
+msgstr "Số An sinh Xã hội"
 
 #. module: hr
 #: model:hr.job,website_description:hr.job_ceo
@@ -1055,7 +1022,7 @@
 #. module: hr
 #: model:ir.model.fields,field_description:hr.field_res_config_settings_module_hr_org_chart
 msgid "Show Organizational Chart"
-msgstr ""
+msgstr "Hiện Sơ đồ Tổ chức"
 
 #. module: hr
 #: model:ir.ui.view,arch_db:hr.res_config_settings_view_form
@@ -1106,7 +1073,7 @@
 #. module: hr
 #: model:ir.model.fields,help:hr.field_hr_employee_ssnid
 msgid "Social Security Number"
-msgstr "Số an sinh xã hội"
+msgstr "Số An sinh Xã hội"
 
 #. module: hr
 #: model:ir.model.fields,field_description:hr.field_hr_job_state
@@ -1159,12 +1126,8 @@
 #: sql_constraint:hr.job:0
 msgid "The name of the job position must be unique per department in company!"
 msgstr ""
-<<<<<<< HEAD
 "Tên của vị trí công việc phải là duy nhất đối với mỗi phòng ban trong công "
 "ty!"
-=======
-"Tên của vị trí công việc phải là duy nhất đối với mỗi bộ phận trong công ty"
->>>>>>> d9f7490f
 
 #. module: hr
 #: model:ir.model.fields,help:hr.field_hr_employee_image
@@ -1325,17 +1288,17 @@
 #. module: hr
 #: model:ir.model.fields,field_description:hr.field_hr_employee_address_id
 msgid "Work Address"
-msgstr ""
+msgstr "Địa chỉ Làm việc"
 
 #. module: hr
 #: model:ir.model.fields,field_description:hr.field_hr_employee_work_email
 msgid "Work Email"
-msgstr "Email công việc"
+msgstr "Email Công việc"
 
 #. module: hr
 #: model:ir.ui.view,arch_db:hr.view_employee_form
 msgid "Work Information"
-msgstr ""
+msgstr "Thông tin Công việc"
 
 #. module: hr
 #: model:ir.model.fields,field_description:hr.field_hr_employee_work_location
@@ -1350,7 +1313,7 @@
 #. module: hr
 #: model:ir.ui.view,arch_db:hr.res_config_settings_view_form
 msgid "Work Organization"
-msgstr ""
+msgstr "Tổ chức Công việc"
 
 #. module: hr
 #: model:ir.ui.view,arch_db:hr.view_employee_form
@@ -1360,7 +1323,7 @@
 #. module: hr
 #: model:ir.model.fields,field_description:hr.field_hr_employee_permit_no
 msgid "Work Permit No"
-msgstr ""
+msgstr "Số Giấy phép Lao động"
 
 #. module: hr
 #: model:ir.model.fields,field_description:hr.field_hr_employee_work_phone
@@ -1370,7 +1333,7 @@
 #. module: hr
 #: model:hr.job,website_description:hr.job_marketing
 msgid "Write attractive content"
-msgstr ""
+msgstr "Viết nội dung hấp dẫn"
 
 #. module: hr
 #: model:hr.job,website_description:hr.job_hrm
