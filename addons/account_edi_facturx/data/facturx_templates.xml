--- conflicted
+++ resolved
@@ -29,12 +29,7 @@
                         <!-- Line information, with discount and unit price separate -->
                         <ram:GrossPriceProductTradePrice>
                             <ram:ChargeAmount
-<<<<<<< HEAD
-                                t-att-currencyID="record.currency_id.name"
-                                t-esc="format_monetary(line.price_subtotal, record.currency_id)"/>
-=======
                                 t-esc="format_monetary(line.price_unit, record.currency_id)"/>
->>>>>>> 4d11cb0e
 
                             <!-- Discount. -->
                             <ram:AppliedTradeAllowanceCharge t-if="line.discount">
