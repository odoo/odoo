--- conflicted
+++ resolved
@@ -98,13 +98,8 @@
 "<span class=\"o_form_label\">Document Layout</span>\n"
 "                                        <span class=\"fa fa-lg fa-building-o\" title=\"Values set here are company-specific.\" aria-label=\"Values set here are company-specific.\" groups=\"base.group_multi_company\" role=\"img\"/>"
 msgstr ""
-<<<<<<< HEAD
 "<span class=\"o_form_label\">Bố cục Tài liệu</span>\n"
 "                                        <span class=\"fa fa-lg fa-building-o\" title=\"Giá trị thiết lập ở đây mang đặc trưng công ty.\" aria-label=\"Giá trị thiết lập ở đây mang đặc trưng công ty.\" groups=\"base.group_multi_company\" role=\"img\"/>"
-=======
-"<span class=\"o_form_label\">Document Layout</span>\n"
-"                                        <span class=\"fa fa-lg fa-building-o\" title=\"Values set here are company-specific.\" aria-label=\"Values set here are company-specific.\" groups=\"base.group_multi_company\" role=\"img\"/>"
->>>>>>> d5884484
 
 #. module: base_setup
 #: model_terms:ir.ui.view,arch_db:base_setup.res_config_settings_view_form
@@ -121,13 +116,8 @@
 "<strong>Save</strong> this page and come back here to choose your Geo "
 "Provider."
 msgstr ""
-<<<<<<< HEAD
 "<strong>Lưu</strong> trang này và quay lại đây để lựa chọn Nhà cung cấp dịch vụ "
 "địa lý."
-=======
-"<strong>Save</strong> this page and come back here to choose your Geo "
-"Provider."
->>>>>>> d5884484
 
 #. module: base_setup
 #: model_terms:ir.ui.view,arch_db:base_setup.res_config_settings_view_form
@@ -166,11 +156,7 @@
 #: code:addons/base_setup/static/src/xml/res_config_dev_tool.xml:0
 #, python-format
 msgid "Activate the developer mode (with tests assets)"
-<<<<<<< HEAD
 msgstr "Kích hoạt chế độ nhà phát triển (có tests assets)"
-=======
-msgstr "Activate the developer mode (with tests assets)"
->>>>>>> d5884484
 
 #. module: base_setup
 #: model_terms:ir.ui.view,arch_db:base_setup.res_config_settings_view_form
@@ -207,11 +193,7 @@
 #. module: base_setup
 #: model_terms:ir.ui.view,arch_db:base_setup.res_config_settings_view_form
 msgid "Automatically enrich your contact base with company data"
-<<<<<<< HEAD
 msgstr "Tự động làm giàu dữ liệu danh bạn bằng dữ liệu công ty"
-=======
-msgstr "Automatically enrich your contact base with company data"
->>>>>>> d5884484
 
 #. module: base_setup
 #: model_terms:ir.ui.view,arch_db:base_setup.res_config_settings_view_form
@@ -219,8 +201,6 @@
 "Automatically generate counterpart documents for orders/invoices between "
 "companies"
 msgstr ""
-"Automatically generate counterpart documents for orders/invoices between "
-"companies"
 
 #. module: base_setup
 #: model_terms:ir.ui.view,arch_db:base_setup.res_config_settings_view_form
@@ -238,11 +218,7 @@
 #. module: base_setup
 #: model_terms:ir.ui.view,arch_db:base_setup.res_config_settings_view_form
 msgid "Choose the layout of your documents"
-<<<<<<< HEAD
 msgstr "Chọn bố cục cho các tài liệu của bạn"
-=======
-msgstr "Choose the layout of your documents"
->>>>>>> d5884484
 
 #. module: base_setup
 #: model:ir.model.fields,field_description:base_setup.field_res_config_settings__module_pad
@@ -262,11 +238,7 @@
 #. module: base_setup
 #: model:ir.model.fields,field_description:base_setup.field_res_config_settings__company_informations
 msgid "Company Informations"
-<<<<<<< HEAD
 msgstr "Thông tin Công ty"
-=======
-msgstr "Company Informations"
->>>>>>> d5884484
 
 #. module: base_setup
 #: model:ir.model.fields,field_description:base_setup.field_res_config_settings__company_name
@@ -281,11 +253,7 @@
 #. module: base_setup
 #: model_terms:ir.ui.view,arch_db:base_setup.res_config_settings_view_form
 msgid "Configure Document Layout"
-<<<<<<< HEAD
 msgstr "Cấu hình Bố cục Tài liệu"
-=======
-msgstr "Configure Document Layout"
->>>>>>> d5884484
 
 #. module: base_setup
 #: model_terms:ir.ui.view,arch_db:base_setup.res_config_settings_view_form
@@ -306,11 +274,7 @@
 #: code:addons/base_setup/static/src/xml/res_config_edition.xml:0
 #, python-format
 msgid "Copyright © 2004"
-<<<<<<< HEAD
 msgstr "Bản quyền © 2004"
-=======
-msgstr "Copyright © 2004"
->>>>>>> d5884484
 
 #. module: base_setup
 #: model_terms:ir.ui.view,arch_db:base_setup.res_config_settings_view_form
@@ -340,11 +304,7 @@
 #: code:addons/base_setup/static/src/xml/res_config_dev_tool.xml:0
 #, python-format
 msgid "Developer Tools"
-<<<<<<< HEAD
 msgstr "Công cụ Nhà phát triển"
-=======
-msgstr "Developer Tools"
->>>>>>> d5884484
 
 #. module: base_setup
 #: model:ir.model.fields,field_description:base_setup.field_res_config_settings__external_report_layout_id
@@ -361,11 +321,7 @@
 #: code:addons/base_setup/static/src/xml/res_config_invite_users.xml:0
 #, python-format
 msgid "Enter e-mail address"
-<<<<<<< HEAD
 msgstr "Nhập địa chỉ email"
-=======
-msgstr "Enter e-mail address"
->>>>>>> d5884484
 
 #. module: base_setup
 #: model:ir.model.fields,field_description:base_setup.field_res_config_settings__external_email_server_default
@@ -413,29 +369,17 @@
 #. module: base_setup
 #: model_terms:ir.ui.view,arch_db:base_setup.res_config_settings_view_form
 msgid "Geo Localization"
-<<<<<<< HEAD
 msgstr "Bản địa hoá địa lý"
-=======
-msgstr "Geo Localization"
->>>>>>> d5884484
 
 #. module: base_setup
 #: model:ir.model.fields,field_description:base_setup.field_res_config_settings__module_base_geolocalize
 msgid "GeoLocalize"
-<<<<<<< HEAD
 msgstr "Địa lý hoá"
-=======
-msgstr "GeoLocalize"
->>>>>>> d5884484
 
 #. module: base_setup
 #: model_terms:ir.ui.view,arch_db:base_setup.res_config_settings_view_form
 msgid "GeoLocalize your partners"
-<<<<<<< HEAD
 msgstr "Địa lý hoá các đối tác của bạn"
-=======
-msgstr "GeoLocalize your partners"
->>>>>>> d5884484
 
 #. module: base_setup
 #: model_terms:ir.ui.view,arch_db:base_setup.res_config_settings_view_form
@@ -484,11 +428,7 @@
 #: code:addons/base_setup/static/src/xml/res_config_invite_users.xml:0
 #, python-format
 msgid "Invite New Users"
-<<<<<<< HEAD
 msgstr "Mời người dùng mới"
-=======
-msgstr "Invite New Users"
->>>>>>> d5884484
 
 #. module: base_setup
 #: model:ir.model.fields,field_description:base_setup.field_res_config_settings__module_auth_ldap
@@ -516,11 +456,7 @@
 #. module: base_setup
 #: model_terms:ir.ui.view,arch_db:base_setup.res_config_settings_view_form
 msgid "Manage Companies"
-<<<<<<< HEAD
 msgstr "Quản lý các Công ty"
-=======
-msgstr "Manage Companies"
->>>>>>> d5884484
 
 #. module: base_setup
 #: model:ir.model.fields,field_description:base_setup.field_res_config_settings__module_inter_company_rules
@@ -530,29 +466,17 @@
 #. module: base_setup
 #: model_terms:ir.ui.view,arch_db:base_setup.res_config_settings_view_form
 msgid "Manage Languages"
-<<<<<<< HEAD
 msgstr "Quản lý Ngôn ngữ"
-=======
-msgstr "Manage Languages"
->>>>>>> d5884484
 
 #. module: base_setup
 #: model_terms:ir.ui.view,arch_db:base_setup.res_config_settings_view_form
 msgid "Manage Users"
-<<<<<<< HEAD
 msgstr "Quản lý Người dùng"
-=======
-msgstr "Manage Users"
->>>>>>> d5884484
 
 #. module: base_setup
 #: model_terms:ir.ui.view,arch_db:base_setup.res_config_settings_view_form
 msgid "Multi-Company"
-<<<<<<< HEAD
 msgstr "Đa công ty"
-=======
-msgstr "Multi-Company"
->>>>>>> d5884484
 
 #. module: base_setup
 #: model:ir.model.fields,field_description:base_setup.field_res_config_settings__group_multi_currency
@@ -562,11 +486,7 @@
 #. module: base_setup
 #: model:ir.model.fields,field_description:base_setup.field_res_config_settings__active_user_count
 msgid "Number of Active Users"
-<<<<<<< HEAD
 msgstr "Số người dùng đang hiệu lực"
-=======
-msgstr "Number of Active Users"
->>>>>>> d5884484
 
 #. module: base_setup
 #: model:ir.model.fields,field_description:base_setup.field_res_config_settings__company_count
@@ -576,11 +496,7 @@
 #. module: base_setup
 #: model:ir.model.fields,field_description:base_setup.field_res_config_settings__language_count
 msgid "Number of Languages"
-<<<<<<< HEAD
 msgstr "Số lượng ngôn ngữ"
-=======
-msgstr "Number of Languages"
->>>>>>> d5884484
 
 #. module: base_setup
 #: model_terms:ir.ui.view,arch_db:base_setup.res_config_settings_view_form
@@ -604,12 +520,12 @@
 #. module: base_setup
 #: model_terms:ir.ui.view,arch_db:base_setup.res_config_settings_view_form
 msgid "On Apple Store"
-msgstr "On Apple Store"
+msgstr ""
 
 #. module: base_setup
 #: model_terms:ir.ui.view,arch_db:base_setup.res_config_settings_view_form
 msgid "On Google Play"
-msgstr "On Google Play"
+msgstr ""
 
 #. module: base_setup
 #: model:ir.model.fields,field_description:base_setup.field_res_config_settings__paperformat_id
@@ -626,11 +542,7 @@
 #: code:addons/base_setup/static/src/xml/res_config_invite_users.xml:0
 #, python-format
 msgid "Pending Invitations:"
-<<<<<<< HEAD
 msgstr "Lời mời đang treo:"
-=======
-msgstr "Pending Invitations:"
->>>>>>> d5884484
 
 #. module: base_setup
 #: model_terms:ir.ui.view,arch_db:base_setup.res_config_settings_view_form
@@ -640,20 +552,12 @@
 #. module: base_setup
 #: model_terms:ir.ui.view,arch_db:base_setup.res_config_settings_view_form
 msgid "Send SMS"
-<<<<<<< HEAD
 msgstr "Gửi SMS"
-=======
-msgstr "Send SMS"
->>>>>>> d5884484
 
 #. module: base_setup
 #: model_terms:ir.ui.view,arch_db:base_setup.res_config_settings_view_form
 msgid "Send texts to your contacts"
-<<<<<<< HEAD
 msgstr "Gửi tin nhắn văn bản cho các liên hệ của bạn"
-=======
-msgstr "Send texts to your contacts"
->>>>>>> d5884484
 
 #. module: base_setup
 #: model_terms:ir.ui.view,arch_db:base_setup.res_config_settings_view_form
@@ -717,11 +621,7 @@
 #. module: base_setup
 #: model_terms:ir.ui.view,arch_db:base_setup.res_config_settings_view_form
 msgid "Update Info"
-<<<<<<< HEAD
 msgstr "Cập nhật thông tin"
-=======
-msgstr "Update Info"
->>>>>>> d5884484
 
 #. module: base_setup
 #: model_terms:ir.ui.view,arch_db:base_setup.res_config_settings_view_form
