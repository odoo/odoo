--- conflicted
+++ resolved
@@ -26,17 +26,10 @@
             MIN(l.id) AS id,
             l.product_id AS product_id,
             t.uom_id AS product_uom,
-<<<<<<< HEAD
-            sum(l.qty * u.factor) AS product_uom_qty,
-            sum(l.qty * u.factor) AS qty_delivered,
+            sum(l.qty) AS product_uom_qty,
+            sum(l.qty) AS qty_delivered,
             CASE WHEN pos.state = 'invoiced' THEN sum(l.qty) ELSE 0 END AS qty_invoiced,
             CASE WHEN pos.state != 'invoiced' THEN sum(l.qty) ELSE 0 END AS qty_to_invoice,
-=======
-            sum(l.qty) AS product_uom_qty,
-            sum(l.qty) AS qty_delivered,
-            CASE WHEN pos.state = 'invoiced' THEN sum(qty) ELSE 0 END AS qty_invoiced,
-            CASE WHEN pos.state != 'invoiced' THEN sum(qty) ELSE 0 END AS qty_to_invoice,
->>>>>>> b06fed46
             SUM(l.price_subtotal_incl) / MIN(CASE COALESCE(pos.currency_rate, 0) WHEN 0 THEN 1.0 ELSE pos.currency_rate END) AS price_total,
             SUM(l.price_subtotal) / MIN(CASE COALESCE(pos.currency_rate, 0) WHEN 0 THEN 1.0 ELSE pos.currency_rate END) AS price_subtotal,
             (CASE WHEN pos.state != 'invoiced' THEN SUM(l.price_subtotal_incl) ELSE 0 END) / MIN(CASE COALESCE(pos.currency_rate, 0) WHEN 0 THEN 1.0 ELSE pos.currency_rate END) AS amount_to_invoice,
