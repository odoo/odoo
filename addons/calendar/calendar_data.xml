<?xml version="1.0"?>
<openerp>
    <data noupdate="1">
    
         <!-- Expense-related subtypes for messaging / Chatter -->
        <record id="calendar.subtype_invitation" model="mail.message.subtype">
            <field name="name">Invitation</field>
            <field name="res_model">calendar.event</field>
            <field name="description">Warning, a mandatory field has been modified since the creation of this event</field>
            <field name="default" eval="False"/>
        </record>
        <record model="calendar.alarm" id="alarm_notif_1">
            <field name="name">15 min notif</field>
            <field name="duration" eval="15" />
            <field name="interval">minutes</field>
            <field name="type">notification</field>                       
        </record>        
        <record model="calendar.alarm" id="alarm_notif_2">
            <field name="name">30 min notif</field>
            <field name="duration" eval="30" />
            <field name="interval">minutes</field>
            <field name="type">notification</field>            
        </record>        
        <record model="calendar.alarm" id="alarm_notif_3">
            <field name="name">1 hour notif</field>
            <field name="duration" eval="1" />
            <field name="interval">hours</field>
            <field name="type">notification</field>            
        </record>        
        <record model="calendar.alarm" id="alarm_notif_4">
            <field name="name">2 hours notif</field>
            <field name="duration" eval="2" />
            <field name="interval">hours</field>
            <field name="type">notification</field>            
        </record>        
        <record model="calendar.alarm" id="alarm_notif_5">
            <field name="name">1 day notif</field>
            <field name="duration" eval="1" />
            <field name="interval">days</field>
            <field name="type">notification</field>            
        </record>        
        <record model="calendar.alarm" id="alarm_mail_1">
            <field name="name">2~3 hours mail</field>
            <field name="duration" eval="3" />
            <field name="interval">hours</field>
            <field name="type">email</field>            
        </record>        
        <record model="calendar.alarm" id="alarm_mail_2">
            <field name="name">5~6 hours mail</field>
            <field name="duration" eval="6" />
            <field name="interval">hours</field>
            <field name="type">email</field>            
        </record>        
                
        <record model="calendar.event.type" id="categ_meet1">
            <field name="name">Customer Meeting</field>
        </record>

        <record model="calendar.event.type" id="categ_meet2">
            <field name="name">Internal Meeting</field>
        </record>

        <record model="calendar.event.type" id="categ_meet3">
            <field name="name">Off-site Meeting</field>
        </record>

        <record model="calendar.event.type" id="categ_meet4">
            <field name="name">Open Discussion</field>
        </record>

        <record model="calendar.event.type" id="categ_meet5">
            <field name="name">Feedback Meeting</field>
        </record>

        <record id="calendar_template_meeting_invitation" model="mail.template">
            <field name="name">Meeting Invitation</field>
            <field name="email_from">${object.event_id.user_id.email or ''}</field>
            <field name="subject">${object.event_id.name}</field>
            <field name="model_id" ref="calendar.model_calendar_attendee"/>
            
            <field name="email_to" >${('' if object.partner_id and object.partner_id.email and object.partner_id.email==object.email else object.email|safe)}</field>
            <field name="partner_to">${object.partner_id and object.partner_id.email and object.partner_id.email==object.email and object.partner_id.id or False }</field>
            <field name="auto_delete" eval="True"/>
            
            <field name="body_html"><![CDATA[
                <style> 
                    span.oe_mail_footer_access {
                        display:block;    
                        text-align:center;
                        color:grey;                                
                    }
                </style>
                <div style="border-radius: 2px; max-width: 1200px; height: auto;margin-left: auto;margin-right: auto;background-color:#f9f9f9;">
                    <div style="height:auto;text-align: center;font-size : 30px;color: #8A89BA;">
                        <strong>${object.event_id.name}</strong>
                    </div>
                    <div style="height: 50px;text-align: left;font-size : 14px;border-collapse: separate;margin-top:10px">
                        <strong style="margin-left:12px">Dear ${object.cn}</strong> ,<br/><p style="margin-left:12px">${object.event_id.user_id.partner_id.name} invited you for the ${object.event_id.name} meeting of ${object.event_id.user_id.company_id.name}.</p> 
                    </div>
                    <div style="height: auto;margin-left:12px;margin-top:30px;">
                        <table>
                            <tr>
                                <td>
<<<<<<< HEAD
                                    <div style="border-top-left-radius:3px;border-top-right-radius:3px;font-size:12px;border-collapse:separate;text-align:center;font-weight:bold;color:#ffffff;width:130px;min-height: 18px;border-color:#ffffff;background:#8a89ba;padding-top: 4px;">${object.event_id.get_interval(object.event_id.start, 'dayname')}</div>
                                    <div style="font-size:48px;min-height:auto;font-weight:bold;text-align:center;color: #5F5F5F;background-color: #E1E2F8;width: 130px;">
                                        ${object.event_id.get_interval(object.event_id.start,'day')}
                                    </div>
                                    <div style='font-size:12px;text-align:center;font-weight:bold;color:#ffffff;background-color:#8a89ba'>${object.event_id.get_interval(object.event_id.start, 'month')}</div>
=======
                                    <div style="border-top-left-radius:3px;border-top-right-radius:3px;font-size:12px;border-collapse:separate;text-align:center;font-weight:bold;color:#ffffff;width:130px;min-height: 18px;border-color:#ffffff;background:#8a89ba;padding-top: 4px;">${object.event_id.get_interval(object.event_id.start, 'dayname', tz=object.partner_id.tz)}</div>
                                    <div style="font-size:48px;min-height:auto;font-weight:bold;text-align:center;color: #5F5F5F;background-color: #E1E2F8;width: 130px;">
                                      ${object.event_id.get_interval(object.event_id.start,'day', tz=object.partner_id.tz)}
                                    </div>
                                    <div style='font-size:12px;text-align:center;font-weight:bold;color:#ffffff;background-color:#8a89ba'>${object.event_id.get_interval(object.event_id.start, 'month', tz=object.partner_id.tz)}</div>
>>>>>>> 4bef17cc
                                    <div style="border-collapse:separate;color:#8a89ba;text-align:center;width: 128px;font-size:12px;border-bottom-right-radius:3px;font-weight:bold;border:1px solid;border-bottom-left-radius:3px;">${not object.event_id.allday and object.event_id.get_interval(object.event_id.start, 'time', tz=object.partner_id.tz) or ''}</div>
                                </td>
                                <td>
                                    <table cellspacing="0" cellpadding="0" border="0" style="margin-top: 15px; margin-left: 10px;font-size: 16px;">
                                            <tr>
                                                <td style="vertical-align:top;">
                                                    % if object.event_id.location:
                                                        <div style="width: 120px; background : #CCCCCC; font-family: Lucica Grande', Ubuntu, Arial, Verdana, sans-serif;">
                                                            Where
                                                        </div>
                                                    % endif
                                                </td>
                                                <td  style="vertical-align:top;">
                                                    % if object.event_id.location:
                                                        <div style = "font-family: Lucica Grande', Ubuntu, Arial, Verdana, sans-serif;   font-size: 14px" >
                                                            : ${object.event_id.location}
                                                            <span style= "color:#A9A9A9; ">(<a href="http://maps.google.com/maps?oi=map&q=${object.event_id.location}">View Map</a>)
                                                                </span>
                                                        </div>
                                                    % endif
                                                </td>                                                        
                                            </tr> 
                                                                                        
                                            <tr>
                                                <td style="vertical-align:top;">
                                                    % if object.event_id.description :
                                                        <div style="width: 120px; background : #CCCCCC; font-family: Lucica Grande', Ubuntu, Arial, Verdana, sans-serif;">
                                                            What
                                                        </div>
                                                    % endif
                                                </td>
                                                <td style="vertical-align:text-top;">
                                                    % if object.event_id.description :
                                                        <div style="font-family: Lucica Grande', Ubuntu, Arial, Verdana, sans-serif;">
                                                            : ${object.event_id.description}
                                                        </div>
                                                    % endif
                                                </td>
                                            </tr>
                                                                                        
                                            <tr>
                                                <td style="vertical-align:top;">
                                                    % if not object.event_id.allday and object.event_id.duration:
                                                        <div style="height:auto; width: 120px; background : #CCCCCC; font-family: Lucica Grande', Ubuntu, Arial, Verdana, sans-serif;">
                                                            Duration
                                                        </div>
                                                    % endif
                                                </td>
                                                <td colspan="3" style="vertical-align:text-top;">
                                                    % if not object.event_id.allday and object.event_id.duration:
                                                        <div style="font-family: Lucica Grande', Ubuntu, Arial, Verdana, sans-serif;">
                                                            : ${('%dH%02d' % (object.event_id.duration,(object.event_id.duration*60)%60))}
                                                        </div>
                                                    % endif
                                                </td>
                                            </tr>                                                
                                        <tr style=" height: 30px;">
                                            <td style="height: 25px;width: 120px; background : # CCCCCC; font-family: Lucica Grande', Ubuntu, Arial, Verdana, sans-serif;">
                                                <div>
                                                    Attendees
                                                </div>
                                            </td>
                                            <td colspan="3">
                                               : 
                                                % for attendee in object.event_id.attendee_ids:
                                                    <div style="display:inline-block; border-radius: 50%; width:10px; height:10px;background:${'color' in ctx and ctx['color'][attendee.state] or 'white'};"></div>
                                                    % if attendee.cn != object.cn:
                                                        <span style="margin-left:5px">${attendee.cn}</span>
                                                    % else:
                                                        <span style="margin-left:5px">You</span>
                                                    % endif
                                                % endfor
                                            </td>
                                        </tr>
                                    </table>
                                </td>
                            </tr>
                        </table>
                    </div>
                    <div style="height: auto;width:450px; margin:0 auto;padding-top:20px;padding-bottom:40px;">
                            <a style="padding: 8px 30px 8px 30px;border-radius: 6px;border: 1px solid #CCCCCC;background:#8A89BA;margin : 0 15px 0 0;text-decoration: none;color:#FFFFFF;" href="/calendar/meeting/accept?db=${'dbname' in ctx and ctx['dbname'] or ''}&token=${object.access_token}&action=${'action_id' in ctx and ctx['action_id'] or ''}&id=${object.event_id.id}">Accept</a>
                            <a style="padding: 8px 30px 8px 30px;border-radius: 6px;border: 1px solid #CCCCCC;background:#808080;margin : 0 15px 0 0;text-decoration: none;color:#FFFFFF;" href="/calendar/meeting/decline?db=${'dbname' in ctx and ctx['dbname'] or '' }&token=${object.access_token}&action=${'action_id' in ctx and ctx['action_id'] or ''}&id=${object.event_id.id}">Decline</a>
                            <a style="padding: 8px 30px 8px 30px;border-radius: 6px;border: 1px solid #CCCCCC;background:#D8D8D8;text-decoration: none;color:#FFFFFF;" href="/calendar/meeting/view?db=${'dbname' in ctx and ctx['dbname'] or ''}&token=${object.access_token}&action=${'action_id' in ctx and ctx['action_id'] or ''}&id=${object.event_id.id}">View</a>
                    </div> 
                </div>
                ]]>
                </field>
        </record>
        
        <record id="calendar_template_meeting_changedate" model="mail.template">
            <field name="name">Meeting Invitation</field>
            <field name="email_from">${object.event_id.user_id.email or ''}</field>
            <field name="subject">${object.event_id.name} - Date has been updated</field>
            <field name="model_id" ref="calendar.model_calendar_attendee"/>
            
            <field name="email_to" >${('' if object.partner_id and object.partner_id.email and object.partner_id.email==object.email else object.email|safe)}</field>
            <field name="partner_to">${object.partner_id and object.partner_id.email and object.partner_id.email==object.email and object.partner_id.id or False }</field>
            <field name="auto_delete" eval="True"/>
            
            <field name="body_html"><![CDATA[ 
                <style>
                    span.oe_mail_footer_access {
                        display:block;    
                        text-align:center;
                        color:grey;                                
                    }
                </style>
                <div style="border-radius: 2px; max-width: 1200px; height: auto;margin-left: auto;margin-right: auto;background-color:#f9f9f9;">
                    <div style="height:auto;text-align: center;font-size : 30px;color: #8A89BA;">
                        <strong>${object.event_id.name}</strong>
                    </div>
                    <div style="height: 50px;text-align: left;font-size : 14px;border-collapse: separate;margin-top:10px">
                        <strong style="margin-left:12px">Dear ${object.cn}</strong> ,<br/>
                        <p style="margin-left:12px">The date of the meeting has been changed...<br/>
                        The meeting created by ${object.event_id.user_id.partner_id.name} is now scheduled for : ${object.event_id.get_display_time_tz(tz=object.partner_id.tz)}.</p>
                    </div>
                    <div style="height: auto;margin-left:12px;margin-top:30px;">
                        <table>
                            <tr>                                        
                                <td>
<<<<<<< HEAD
                                    <div style="border-top-left-radius:3px;border-top-right-radius:3px;font-size:12px;border-collapse:separate;text-align:center;font-weight:bold;color:#ffffff;width:130px;min-height: 18px;border-color:#ffffff;background:#8a89ba;padding-top: 4px;">${object.event_id.get_interval(object.event_id.start, 'dayname')}</div>
                                    <div style="font-size:48px;min-height:auto;font-weight:bold;text-align:center;color: #5F5F5F;background-color: #E1E2F8;width: 130px;">
                                        ${object.event_id.get_interval(object.event_id.start,'day')}
                                    </div>
                                    <div style='font-size:12px;text-align:center;font-weight:bold;color:#ffffff;background-color:#8a89ba'>${object.event_id.get_interval(object.event_id.start, 'month')}</div>
=======
                                    <div style="border-top-left-radius:3px;border-top-right-radius:3px;font-size:12px;border-collapse:separate;text-align:center;font-weight:bold;color:#ffffff;width:130px;min-height: 18px;border-color:#ffffff;background:#8a89ba;padding-top: 4px;">${object.event_id.get_interval(object.event_id.start, 'dayname', tz=object.partner_id.tz)}</div>
                                    <div style="font-size:48px;min-height:auto;font-weight:bold;text-align:center;color: #5F5F5F;background-color: #E1E2F8;width: 130px;">
                                      ${object.event_id.get_interval(object.event_id.start,'day', tz=object.partner_id.tz)}
                                    </div>
                                    <div style='font-size:12px;text-align:center;font-weight:bold;color:#ffffff;background-color:#8a89ba'>${object.event_id.get_interval(object.event_id.start, 'month', tz=object.partner_id.tz)}</div>
>>>>>>> 4bef17cc
                                    <div style="border-collapse:separate;color:#8a89ba;text-align:center;width: 128px;font-size:12px;border-bottom-right-radius:3px;font-weight:bold;border:1px solid;border-bottom-left-radius:3px;">${not object.event_id.allday and object.event_id.get_interval(object.event_id.start, 'time', tz=object.partner_id.tz) or ''}</div>
                                </td>
                                <td>
                                    <table cellspacing="0" cellpadding="0" border="0" style="margin-top: 15px; margin-left: 10px;font-size: 16px;">
                                            <tr>
                                                <td style="vertical-align:top;">
                                                    % if object.event_id.location:
                                                        <div style="width: 120px; background : #CCCCCC; font-family: Lucica Grande', Ubuntu, Arial, Verdana, sans-serif;">
                                                            Where
                                                        </div>
                                                    % endif
                                                </td>
                                                <td  style="vertical-align:top;">
                                                    % if object.event_id.location:
                                                        <div style = "font-family: Lucica Grande', Ubuntu, Arial, Verdana, sans-serif;   font-size: 14px" >
                                                            : ${object.event_id.location}
                                                            <span style= "color:#A9A9A9; ">(<a href="http://maps.google.com/maps?oi=map&q=${object.event_id.location}">View Map</a>)
                                                                </span>
                                                        </div>
                                                    % endif
                                                </td>                                                        
                                            </tr> 
                                                                                        
                                            <tr>
                                                <td style="vertical-align:top;">
                                                    % if object.event_id.description :
                                                        <div style="width: 120px; background : #CCCCCC; font-family: Lucica Grande', Ubuntu, Arial, Verdana, sans-serif;">
                                                            What
                                                        </div>
                                                    % endif
                                                </td>
                                                <td style="vertical-align:text-top;">
                                                    % if object.event_id.description :
                                                        <div style="font-family: Lucica Grande', Ubuntu, Arial, Verdana, sans-serif;">
                                                            : ${object.event_id.description}
                                                        </div>
                                                    % endif
                                                </td>
                                            </tr>
                                                                                        
                                            <tr>
                                                <td style="vertical-align:top;">
                                                    % if not object.event_id.allday and object.event_id.duration:
                                                        <div style="height:auto; width: 120px; background : #CCCCCC; font-family: Lucica Grande', Ubuntu, Arial, Verdana, sans-serif;">
                                                            Duration
                                                        </div>
                                                    % endif
                                                </td>
                                                <td colspan="3" style="vertical-align:text-top;">
                                                    % if not object.event_id.allday and object.event_id.duration:
                                                        <div style="font-family: Lucica Grande', Ubuntu, Arial, Verdana, sans-serif;">
                                                            : ${('%dH%02d' % (object.event_id.duration,(object.event_id.duration*60)%60))}
                                                        </div>
                                                    % endif
                                                </td>
                                            </tr>                                                
                                        <tr style=" height: 30px;">
                                            <td style="height: 25px;width: 120px; background : # CCCCCC; font-family: Lucica Grande', Ubuntu, Arial, Verdana, sans-serif;">
                                                <div>
                                                    Attendees
                                                </div>
                                            </td>
                                            <td colspan="3">
                                               : 
                                                % for attendee in object.event_id.attendee_ids:
                                                    <div style="display:inline-block; border-radius: 50%; width:10px; height:10px;background:${'color' in ctx and ctx['color'][attendee.state] or 'white'};"></div>
                                                    % if attendee.cn != object.cn:
                                                        <span style="margin-left:5px">${attendee.cn}</span>
                                                    % else:
                                                        <span style="margin-left:5px">You</span>
                                                    % endif
                                                % endfor
                                            </td>
                                        </tr>
                                    </table>
                                </td>
                            </tr>
                        </table>                                      
                    </div>
                    <div style="height: auto;width:450px; margin:0 auto;padding-top:20px;padding-bottom:40px;">
                            <a style="padding: 8px 30px 8px 30px;border-radius: 6px;border: 1px solid #CCCCCC;background:#8A89BA;margin : 0 15px 0 0;text-decoration: none;color:#FFFFFF;" href="/calendar/meeting/accept?db=${'dbname' in ctx and ctx['dbname'] or ''}&token=${object.access_token}&action=${'action_id' in ctx and ctx['action_id'] or ''}&id=${object.event_id.id}">Accept</a>
                            <a style="padding: 8px 30px 8px 30px;border-radius: 6px;border: 1px solid #CCCCCC;background:#808080;margin : 0 15px 0 0;text-decoration: none;color:#FFFFFF;" href="/calendar/meeting/decline?db=${'dbname' in ctx and ctx['dbname'] or ''}&token=${object.access_token}&action=${'action_id' in ctx and ctx['action_id'] or ''}&id=${object.event_id.id}">Decline</a>
                            <a style="padding: 8px 30px 8px 30px;border-radius: 6px;border: 1px solid #CCCCCC;background:#D8D8D8;text-decoration: none;color:#FFFFFF;" href="/calendar/meeting/view?db=${'dbname' in ctx and ctx['dbname'] or ''}&token=${object.access_token}&action=${'action_id' in ctx and ctx['action_id'] or ''}&id=${object.event_id.id}">View</a>
                    </div>                             
                </div>
                ]]>
                </field>
        </record>
        
        <record id="calendar_template_meeting_reminder" model="mail.template">
            <field name="name">Meeting Invitation</field>
            <field name="email_from">${object.event_id.user_id.email or ''}</field>
            <field name="subject">${object.event_id.name} - Reminder</field>
            <field name="model_id" ref="calendar.model_calendar_attendee"/>
            
            <field name="email_to" >${('' if object.partner_id and object.partner_id.email and object.partner_id.email==object.email else object.email|safe)}</field>
            <field name="partner_to">${object.partner_id and object.partner_id.email and object.partner_id.email==object.email and object.partner_id.id or False }</field>
            <field name="auto_delete" eval="True"/>
            
            <field name="body_html"><![CDATA[
                <style>
                    span.oe_mail_footer_access {
                        display:block;    
                        text-align:center;
                        color:grey;                                
                    }
                </style>
                <div style="border-radius: 2px; max-width: 1200px; height: auto;margin-left: auto;margin-right: auto;background-color:#f9f9f9;">
                    <div style="height:auto;text-align: center;font-size : 30px;color: #8A89BA;">
                        <strong>${object.event_id.name}</strong>                                
                    </div>
                    <div style="height: 50px;text-align: left;font-size : 14px;border-collapse: separate;margin-top:10px">
                        <strong style="margin-left:12px">Dear ${object.cn}</strong> ,<br/>
                        <p style="margin-left:12px">That is a reminder for the event below : </p>
                    </div>
                    <div style="height: auto;margin-left:12px;margin-top:30px;">
                        <table>
                            <tr>
                                <td>
<<<<<<< HEAD
                                    <div style="border-top-left-radius:3px;border-top-right-radius:3px;font-size:12px;border-collapse:separate;text-align:center;font-weight:bold;color:#ffffff;width:130px;min-height: 18px;border-color:#ffffff;background:#8a89ba;padding-top: 4px;">${object.event_id.get_interval(object.event_id.start, 'dayname')}</div>
                                    <div style="font-size:48px;min-height:auto;font-weight:bold;text-align:center;color: #5F5F5F;background-color: #E1E2F8;width: 130px;">
                                        ${object.event_id.get_interval(object.event_id.start,'day')}
                                    </div>
                                    <div style='font-size:12px;text-align:center;font-weight:bold;color:#ffffff;background-color:#8a89ba'>${object.event_id.get_interval(object.event_id.start, 'month')}</div>
=======
                                    <div style="border-top-left-radius:3px;border-top-right-radius:3px;font-size:12px;border-collapse:separate;text-align:center;font-weight:bold;color:#ffffff;width:130px;min-height: 18px;border-color:#ffffff;background:#8a89ba;padding-top: 4px;">${object.event_id.get_interval(object.event_id.start, 'dayname', tz=object.partner_id.tz)}</div>
                                    <div style="font-size:48px;min-height:auto;font-weight:bold;text-align:center;color: #5F5F5F;background-color: #E1E2F8;width: 130px;">
                                      ${object.event_id.get_interval(object.event_id.start,'day', tz=object.partner_id.tz)}
                                    </div>
                                    <div style='font-size:12px;text-align:center;font-weight:bold;color:#ffffff;background-color:#8a89ba'>${object.event_id.get_interval(object.event_id.start, 'month', tz=object.partner_id.tz)}</div>
>>>>>>> 4bef17cc
                                    <div style="border-collapse:separate;color:#8a89ba;text-align:center;width: 128px;font-size:12px;border-bottom-right-radius:3px;font-weight:bold;border:1px solid;border-bottom-left-radius:3px;">${not object.event_id.allday and object.event_id.get_interval(object.event_id.start, 'time', tz=object.partner_id.tz) or ''}</div>
                                </td>
                                <td>
                                    <table cellspacing="0" cellpadding="0" border="0" style="margin-top: 15px; margin-left: 10px;font-size: 16px;">
                                            <tr>
                                                <td style="vertical-align:top;">
                                                    % if object.event_id.location:
                                                        <div style="width: 120px; background : #CCCCCC; font-family: Lucica Grande', Ubuntu, Arial, Verdana, sans-serif;">
                                                            Where
                                                        </div>
                                                    % endif
                                                </td>
                                                <td  style="vertical-align:top;">
                                                    % if object.event_id.location:
                                                        <div style = "font-family: Lucica Grande', Ubuntu, Arial, Verdana, sans-serif;   font-size: 14px" >
                                                            : ${object.event_id.location}
                                                            <span style= "color:#A9A9A9; ">(<a href="http://maps.google.com/maps?oi=map&q=${object.event_id.location}">View Map</a>)
                                                                </span>
                                                        </div>
                                                    % endif
                                                </td>                                                        
                                            </tr> 
                                                                                        
                                            <tr>
                                                <td style="vertical-align:top;">
                                                    % if object.event_id.description :
                                                        <div style="width: 120px; background : #CCCCCC; font-family: Lucica Grande', Ubuntu, Arial, Verdana, sans-serif;">
                                                            What
                                                        </div>
                                                    % endif
                                                </td>
                                                <td style="vertical-align:text-top;">
                                                    % if object.event_id.description :
                                                        <div style="font-family: Lucica Grande', Ubuntu, Arial, Verdana, sans-serif;">
                                                            : ${object.event_id.description}
                                                        </div>
                                                    % endif
                                                </td>
                                            </tr>
                                                                                        
                                            <tr>
                                                <td style="vertical-align:top;">
                                                    % if not object.event_id.allday and object.event_id.duration:
                                                        <div style="height:auto; width: 120px; background : #CCCCCC; font-family: Lucica Grande', Ubuntu, Arial, Verdana, sans-serif;">
                                                            Duration
                                                        </div>
                                                    % endif
                                                </td>
                                                <td colspan="3" style="vertical-align:text-top;">
                                                    % if not object.event_id.allday and object.event_id.duration:
                                                        <div style="font-family: Lucica Grande', Ubuntu, Arial, Verdana, sans-serif;">
                                                            : ${('%dH%02d' % (object.event_id.duration,(object.event_id.duration*60)%60))}
                                                        </div>
                                                    % endif
                                                </td>
                                            </tr>                                                
                                        <tr style=" height: 30px;">
                                            <td style="height: 25px;width: 120px; background : # CCCCCC; font-family: Lucica Grande', Ubuntu, Arial, Verdana, sans-serif;">
                                                <div>
                                                    Attendees
                                                </div>
                                            </td>
                                            <td colspan="3">
                                               : 
                                                % for attendee in object.event_id.attendee_ids:
                                                    <div style="display:inline-block; border-radius: 50%; width:10px; height:10px;background:${'color' in ctx and ctx['color'][attendee.state] or 'white'};"></div>
                                                    % if attendee.cn != object.cn:
                                                        <span style="margin-left:5px">${attendee.cn}</span>
                                                    % else:
                                                        <span style="margin-left:5px">You</span>
                                                    % endif
                                                % endfor
                                            </td>
                                        </tr>
                                    </table>
                                </td>
                            </tr>
                        </table>
                    </div>            
                </div>
                ]]>
                </field>
        </record>
    </data>
</openerp><|MERGE_RESOLUTION|>--- conflicted
+++ resolved
@@ -101,19 +101,11 @@
                         <table>
                             <tr>
                                 <td>
-<<<<<<< HEAD
-                                    <div style="border-top-left-radius:3px;border-top-right-radius:3px;font-size:12px;border-collapse:separate;text-align:center;font-weight:bold;color:#ffffff;width:130px;min-height: 18px;border-color:#ffffff;background:#8a89ba;padding-top: 4px;">${object.event_id.get_interval(object.event_id.start, 'dayname')}</div>
-                                    <div style="font-size:48px;min-height:auto;font-weight:bold;text-align:center;color: #5F5F5F;background-color: #E1E2F8;width: 130px;">
-                                        ${object.event_id.get_interval(object.event_id.start,'day')}
-                                    </div>
-                                    <div style='font-size:12px;text-align:center;font-weight:bold;color:#ffffff;background-color:#8a89ba'>${object.event_id.get_interval(object.event_id.start, 'month')}</div>
-=======
                                     <div style="border-top-left-radius:3px;border-top-right-radius:3px;font-size:12px;border-collapse:separate;text-align:center;font-weight:bold;color:#ffffff;width:130px;min-height: 18px;border-color:#ffffff;background:#8a89ba;padding-top: 4px;">${object.event_id.get_interval(object.event_id.start, 'dayname', tz=object.partner_id.tz)}</div>
                                     <div style="font-size:48px;min-height:auto;font-weight:bold;text-align:center;color: #5F5F5F;background-color: #E1E2F8;width: 130px;">
                                       ${object.event_id.get_interval(object.event_id.start,'day', tz=object.partner_id.tz)}
                                     </div>
                                     <div style='font-size:12px;text-align:center;font-weight:bold;color:#ffffff;background-color:#8a89ba'>${object.event_id.get_interval(object.event_id.start, 'month', tz=object.partner_id.tz)}</div>
->>>>>>> 4bef17cc
                                     <div style="border-collapse:separate;color:#8a89ba;text-align:center;width: 128px;font-size:12px;border-bottom-right-radius:3px;font-weight:bold;border:1px solid;border-bottom-left-radius:3px;">${not object.event_id.allday and object.event_id.get_interval(object.event_id.start, 'time', tz=object.partner_id.tz) or ''}</div>
                                 </td>
                                 <td>
@@ -234,19 +226,11 @@
                         <table>
                             <tr>                                        
                                 <td>
-<<<<<<< HEAD
-                                    <div style="border-top-left-radius:3px;border-top-right-radius:3px;font-size:12px;border-collapse:separate;text-align:center;font-weight:bold;color:#ffffff;width:130px;min-height: 18px;border-color:#ffffff;background:#8a89ba;padding-top: 4px;">${object.event_id.get_interval(object.event_id.start, 'dayname')}</div>
-                                    <div style="font-size:48px;min-height:auto;font-weight:bold;text-align:center;color: #5F5F5F;background-color: #E1E2F8;width: 130px;">
-                                        ${object.event_id.get_interval(object.event_id.start,'day')}
-                                    </div>
-                                    <div style='font-size:12px;text-align:center;font-weight:bold;color:#ffffff;background-color:#8a89ba'>${object.event_id.get_interval(object.event_id.start, 'month')}</div>
-=======
                                     <div style="border-top-left-radius:3px;border-top-right-radius:3px;font-size:12px;border-collapse:separate;text-align:center;font-weight:bold;color:#ffffff;width:130px;min-height: 18px;border-color:#ffffff;background:#8a89ba;padding-top: 4px;">${object.event_id.get_interval(object.event_id.start, 'dayname', tz=object.partner_id.tz)}</div>
                                     <div style="font-size:48px;min-height:auto;font-weight:bold;text-align:center;color: #5F5F5F;background-color: #E1E2F8;width: 130px;">
                                       ${object.event_id.get_interval(object.event_id.start,'day', tz=object.partner_id.tz)}
                                     </div>
                                     <div style='font-size:12px;text-align:center;font-weight:bold;color:#ffffff;background-color:#8a89ba'>${object.event_id.get_interval(object.event_id.start, 'month', tz=object.partner_id.tz)}</div>
->>>>>>> 4bef17cc
                                     <div style="border-collapse:separate;color:#8a89ba;text-align:center;width: 128px;font-size:12px;border-bottom-right-radius:3px;font-weight:bold;border:1px solid;border-bottom-left-radius:3px;">${not object.event_id.allday and object.event_id.get_interval(object.event_id.start, 'time', tz=object.partner_id.tz) or ''}</div>
                                 </td>
                                 <td>
@@ -366,19 +350,11 @@
                         <table>
                             <tr>
                                 <td>
-<<<<<<< HEAD
-                                    <div style="border-top-left-radius:3px;border-top-right-radius:3px;font-size:12px;border-collapse:separate;text-align:center;font-weight:bold;color:#ffffff;width:130px;min-height: 18px;border-color:#ffffff;background:#8a89ba;padding-top: 4px;">${object.event_id.get_interval(object.event_id.start, 'dayname')}</div>
-                                    <div style="font-size:48px;min-height:auto;font-weight:bold;text-align:center;color: #5F5F5F;background-color: #E1E2F8;width: 130px;">
-                                        ${object.event_id.get_interval(object.event_id.start,'day')}
-                                    </div>
-                                    <div style='font-size:12px;text-align:center;font-weight:bold;color:#ffffff;background-color:#8a89ba'>${object.event_id.get_interval(object.event_id.start, 'month')}</div>
-=======
                                     <div style="border-top-left-radius:3px;border-top-right-radius:3px;font-size:12px;border-collapse:separate;text-align:center;font-weight:bold;color:#ffffff;width:130px;min-height: 18px;border-color:#ffffff;background:#8a89ba;padding-top: 4px;">${object.event_id.get_interval(object.event_id.start, 'dayname', tz=object.partner_id.tz)}</div>
                                     <div style="font-size:48px;min-height:auto;font-weight:bold;text-align:center;color: #5F5F5F;background-color: #E1E2F8;width: 130px;">
                                       ${object.event_id.get_interval(object.event_id.start,'day', tz=object.partner_id.tz)}
                                     </div>
                                     <div style='font-size:12px;text-align:center;font-weight:bold;color:#ffffff;background-color:#8a89ba'>${object.event_id.get_interval(object.event_id.start, 'month', tz=object.partner_id.tz)}</div>
->>>>>>> 4bef17cc
                                     <div style="border-collapse:separate;color:#8a89ba;text-align:center;width: 128px;font-size:12px;border-bottom-right-radius:3px;font-weight:bold;border:1px solid;border-bottom-left-radius:3px;">${not object.event_id.allday and object.event_id.get_interval(object.event_id.start, 'time', tz=object.partner_id.tz) or ''}</div>
                                 </td>
                                 <td>
