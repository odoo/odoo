--- conflicted
+++ resolved
@@ -22,11 +22,7 @@
         Hello <t t-out="object.common_name or ''">Wood Corner</t>,<br/><br/>
 
         <t t-if="is_online and target_customer">
-<<<<<<< HEAD
-            Your appointment <strong t-out="object.event_id.appointment_type_id.name or ''">Schedule a Demo</strong> with <t t-out="object.event_id.user_id.name or ''">Ready Mat</t> has been booked.
-=======
             Your appointment <strong t-out="object.event_id.appointment_type_id.name or ''">Schedule a Demo</strong> <t t-if="object.event_id.appointment_type_id.category != 'custom'"> with <t t-out="object.event_id.user_id.name or ''">Ready Mat</t></t> has been booked.
->>>>>>> 4d11cb0e
         </t>
         <t t-elif="is_online and target_responsible">
             <t t-if="customer">
@@ -364,11 +360,7 @@
             <field name="model_id" ref="calendar.model_calendar_event"/>
             <field name="subject">{{object.name}}: Event update</field>
             <field name="email_from">{{ (object.user_id.email_formatted or user.email_formatted or '') }}</field>
-<<<<<<< HEAD
-            <field name="email_to">{{('' if object.partner_id.email and object.partner_id.email == object.email else object.email) }}</field>
-=======
             <field name="email_to">{{ object._get_attendee_emails() }}</field>
->>>>>>> 4d11cb0e
             <field name="lang">{{ object.partner_id.lang }}</field>
             <field name="body_html" type="html">
 <div>
@@ -377,11 +369,7 @@
     <t t-set="target_responsible = object.partner_id == object.partner_id" />
     <t t-set="target_customer = object.partner_id == customer" />
     <t t-set="recurrent = object.recurrence_id and not ctx.get('calendar_template_ignore_recurrence'" />
-<<<<<<< HEAD
-    <t t-set="mail_tz = ctx.get('mail_tz')" />
-=======
     <t t-set="mail_tz" t-value="object._get_mail_tz() or ctx.get('mail_tz')" />
->>>>>>> 4d11cb0e
     <div>
         <table border="0" cellpadding="0" cellspacing="0">
             <tr>
@@ -414,24 +402,9 @@
                         <strong>Details of the event</strong>
                     </p>
                     <ul>
-<<<<<<< HEAD
-                        <t t-if="not is_online and object.display_description">
-                            <li>Description: <t t-out="object.description or ''" /></li>
-                        </t>
-                        <t t-elif="is_online and object.description">
-                            <t t-set="splitted_description" t-value="object.description_to_html_lines()" />
-                            <li>Description:
-                                <ul>
-                                    <t t-foreach="splitted_description" t-as="description_line">
-                                        <li t-out="description_line or ''"></li>
-                                    </t>
-                                </ul>
-                            </li>
-=======
                         <t t-if="not is_html_empty(object.description)">
                             <li>Description:
                             <t t-out="object.description">Internal meeting for discussion for new pricing for product and services.</t></li>
->>>>>>> 4d11cb0e
                         </t>
                         <t t-if="object.videocall_location">
                             <li>Meeting URL:
