--- conflicted
+++ resolved
@@ -75,13 +75,8 @@
         if not company.invoice_only:
             self._check(ids)
         return super(l10n_ch_report_webkit_html, self).set_context(objects, data, ids, report_type=report_type)
-<<<<<<< HEAD
-    
+
     def police_absolute_path(self, inner_path):
-=======
-
-    def police_absolute_path(self, inner_path) :
->>>>>>> f285c0e4
         """Will get the ocrb police absolute path"""
         path = addons.get_module_resource(os.path.join('l10n_ch', 'report', inner_path))
         return  path
