<?xml version="1.0" encoding="utf-8"?>
<openerp>
<data>
    <!-- "Thank you" message when the survey is completed -->
    <template id="sfinished" name="Survey Finished">
        <t t-call="website.layout">
            <div class="wrap">
                <div class="container">
                    <t t-call="survey.back" />
                    <div class="jumbotron mt32">
                        <h1>Thank you!</h1>
                        <div t-field="survey.thank_you_message" class="oe_no_empty" />
                        <div t-if='survey.quizz_mode'>You scored <t t-esc="user_input.quizz_score" /> points.</div>
                        <div>If you wish, you can <a t-att-href="'/survey/print/%s/%s' % (slug(survey), token)">review your answers</a>.</div>
                    </div>
                </div>
            </div>
        </t>
    </template>

    <!-- Message when the survey is not open  -->
    <template id="notopen" name="Survey not open">
        <t t-call="website.layout">
            <div class="wrap">
                <div class="container">
                    <div class="jumbotron mt32">
                        <h1>Not open</h1>
                        <p>This survey is not open. Thank you for your interest!</p>
                    </div>
                </div>
            </div>
        </t>
    </template>

    <!-- Message when a login is required  -->
    <template id="auth_required" name="Login required for this survey">
        <t t-call="website.layout">
            <div class="wrap">
                <div class="container">
                    <div class="jumbotron mt32">
                        <h1>Login required</h1>
                        <p>This survey is open only to registered people. Please <a t-attf-href="/web/login?redirect=%2Fsurvey%2Fstart%2F#{ slug(survey) }">log in</a>.</p>
                    </div>
                </div>
            </div>
        </t>
    </template>

    <!-- Message when the survey has no pages  -->
    <template id="nopages" name="Survey has no pages">
        <t t-call="website.layout">
            <div class="wrap">
                <div class="container">
                    <t t-call="survey.back" />
                    <div class="jumbotron mt32">
                        <h1>Not ready</h1>
                        <p>This survey has no pages by now!</p>
                    </div>
                </div>
            </div>
        </t>
    </template>

    <!-- Back Button to redirect in form view of survey -->
    <template id="back" name="Back">
        <div groups="base.group_website_publisher" t-ignore="true" class="pull-right">
            <a t-attf-href="/web#view_type=form&amp;model=survey.survey&amp;id=#{survey.id}&amp;action=survey.action_survey_form" class="btn btn-default">Back to Survey</a>
        </div>
    </template>

    <!-- First page of a survey -->
    <template id="survey_init" name="Survey">
        <t t-call="website.layout">
            <div class="wrap">
                <div class="oe_structure" />
                <div class="container">
                    <t t-call="survey.back" />
                    <div class='jumbotron mt32'>
                        <h1 t-field='survey.title' />
                        <div t-field='survey.description' class="oe_no_empty"/>
                        <a class="btn btn-primary btn-lg" t-att-href="'/survey/fill/%s/%s' % (slug(survey), token)">
                            Start Survey
                        </a>
                    </div>
                </div>
                <div class="oe_structure" />
            </div>
        </t>
    </template>

    <!-- A survey -->
    <template id="assets_frontend" inherit_id="website.assets_frontend" name="Survey assets">
        <xpath expr="." position="inside">
            <script type="text/javascript" src="/survey/static/src/js/survey.js" />
        </xpath>
    </template>
    <template id="survey" name="Survey">
        <t t-call="website.layout">
            <div class="wrap">
                <div class="oe_structure"/>
                <div class="container">
                    <t t-call="survey.back" />
                    <t t-call="survey.page" />
                </div>
                <div class="oe_structure"/>
            </div>
        </t>
    </template>

    <!-- A page -->
    <template id="page" name="Page">
        <div class="page-header">
            <p class="pull-right">Page <span t-raw='page_nr + 1'/> on <span t-raw="len(survey.page_ids)"/></p>
            <h1 t-field='page.title' />
            <div t-field='page.description' class="oe_no_empty"/>
        </div>

        <form role="form" method="post" class="js_surveyform" t-att-name="'%s_%s' % (survey.id, page.id)" t-att-action="'/survey/fill/%s/%s' % (slug(survey), token)" t-att-data-prefill="'/survey/prefill/%s/%s/%s' % (slug(survey), token, slug(page))" t-att-data-validate="'/survey/validate/%s' % (slug(survey))" t-att-data-submit="'/survey/submit/%s' % (slug(survey))">
            <input type="hidden" name="page_id" t-att-value="page.id" />
            <input type="hidden" name="token" t-att-value="token" />
            <t t-foreach='page.question_ids' t-as='question'>
                <t t-set="prefix" t-value="'%s_%s_%s' % (survey.id, page.id, question.id)" />
                <div class="js_question-wrapper" t-att-id="prefix">
                    <h2>
                        <span t-field='question.question' />
                        <span t-if="question.constr_mandatory" class="text-danger">*</span>
                    </h2>
                    <div t-field='question.description' class="text-muted oe_no_empty"/>
                    <t t-if="question.type == 'free_text'"><t t-call="survey.free_text"/></t>
                    <t t-if="question.type == 'textbox'"><t t-call="survey.textbox"/></t>
                    <t t-if="question.type == 'numerical_box'"><t t-call="survey.numerical_box"/></t>
                    <t t-if="question.type == 'datetime'"><t t-call="survey.datetime"/></t>
                    <t t-if="question.type == 'simple_choice'"><t t-call="survey.simple_choice"/></t>
                    <t t-if="question.type == 'multiple_choice'"><t t-call="survey.multiple_choice"/></t>
                    <t t-if="question.type == 'matrix'"><t t-call="survey.matrix"/></t>
                    <div class="js_errzone alert alert-danger" style="display:none;"></div>
                </div>
            </t>
            <div class="text-center mt16 mb16">
                <button t-if="survey.users_can_go_back and page_nr > 0" type="submit" class="btn btn-default" name="button_submit" value="previous">Previous page</button>
                <button t-if="not last" type="submit" class="btn btn-primary" name="button_submit" value="next">Next page</button>
                <button t-if="last" type="submit" class="btn btn-primary" name="button_submit" value="finish">Submit survey</button>
            </div>
        </form>

        <!-- Modal used to display error message, i.c.o. ajax error -->
        <div class="modal fade" id="AJAXErrorModal" role="dialog" aria-labelledby="AJAXErrorModal" aria-hidden="true" >
            <div class="modal-dialog">
                <div class="modal-content">
                    <div class="modal-header">
                        <button type="button" class="close" data-dismiss="modal" aria-hidden="true">&amp;times;</button>
                        <h4 class="modal-title">A problem has occured</h4>
                    </div>
                    <div class="modal-body"><p>Something went wrong while contacting survey server. <strong class="text-danger">Your answers have probably not been recorded.</strong> Try refreshing.</p></div>
                    <div class="modal-footer"><button type="button" class="btn btn-primary" data-dismiss="modal">Close</button></div>
                </div>
            </div>
        </div>

    </template>

    <!-- Question widgets -->
    <template id="free_text" name="Free text box">
        <textarea class="form-control" rows="3" t-att-name="prefix"></textarea>
    </template>

    <template id="textbox" name="Text box">
        <input type="text" class="form-control" t-att-name="prefix"/>
    </template>

    <template id="numerical_box" name="Numerical box">
        <input type="number" step="any" class="form-control" t-att-name="prefix"/>
    </template>

    <template id="datetime" name="Datetime box">
<<<<<<< HEAD
        <input type="text" class="form-control" t-att-name="prefix" placeholder="YYYY-MM-DD HH:mm:ss" />
=======
        <div class='input-group date'>
            <input type="text" class="form-control" data-date-format="YYYY-MM-DD hh:mm:ss" t-att-name="prefix" placeholder="YYYY-MM-DD hh:mm:ss" />
            <span class="input-group-addon"><span class="fa fa-calendar"></span></span>
        </div>
>>>>>>> 4bef17cc
    </template>

    <template id="simple_choice" name="Simple choice">
        <div t-if="question.display_mode == 'dropdown'" class="js_drop row">
            <div class="col-md-12">
                <select class="form-control" t-att-name="prefix">
                    <option disabled="1" selected="1" value="">Choose...</option>
                    <t t-foreach='question.labels_ids' t-as='label'>
                        <option t-att-value='label.id'><t t-esc='label.value'/></option>
                    </t>
                    <t t-if='question.comments_allowed and question.comment_count_as_answer'>
                        <option class="js_other_option" value="-1"><span t-esc="question.comments_message" /></option>
                    </t>
                </select>
            </div>
            <div t-if='question.comments_allowed and question.comment_count_as_answer' class="col-md-6">
                <input type="text" class="form-control" t-att-name="'%s_%s' % (prefix, 'comment')" data-oe-survey-othert="1"/>
            </div>
            <div t-if='question.comments_allowed and not question.comment_count_as_answer' class="col-md-12 mt16">
                <span t-field="question.comments_message"/>
                <input type="text" class="form-control" t-att-name="'%s_%s' % (prefix, 'comment')"/>
            </div>
        </div>
        <div t-if="question.display_mode == 'columns' " class="row js_radio">
            <div t-foreach='question.labels_ids' t-as='label' t-attf-class="col-md-#{question.column_nb}">
                <label t-att-class="' bg-success ' if quizz_correction and label.quizz_mark > 0.0 else ''">
                    <input type="radio" t-att-name="prefix" t-att-value='label.id' />
                    <span t-field='label.value'/>
                </label>
            </div>
            <div t-if='question.comments_allowed and question.comment_count_as_answer' class="js_comments col-md-12" >
                <label>
                    <input type="radio" t-att-name="prefix" value="-1"/>
                    <span t-field="question.comments_message" />
                </label>
                <input type="text" class="form-control" t-att-name="'%s_%s' % (prefix, 'comment')"/>
            </div>
            <div t-if='question.comments_allowed and not question.comment_count_as_answer' class="col-md-12">
                <span t-field="question.comments_message"/>
                <input type="text" class="form-control" t-att-name="'%s_%s' % (prefix, 'comment')" data-oe-survey-othert="1"/>
            </div>
        </div>
    </template>

    <template id="multiple_choice" name="Multiple choice">
        <div class="row">
            <div t-foreach='question.labels_ids' t-as='label' t-attf-class="col-md-#{question.column_nb}">
                <label t-att-class="' bg-success ' if quizz_correction and label.quizz_mark > 0.0 else ''">
                    <input type="checkbox" t-att-name="'%s_%s' % (prefix, label.id)" t-att-value='label.id' />
                    <span t-field='label.value'/>
                </label>
            </div>
            <div t-if='question.comments_allowed and question.comment_count_as_answer' class="js_ck_comments col-md-12" >
                <label>
                    <input type="checkbox" t-att-name="'%s_%s' % (prefix, -1)" value="-1" />
                    <span t-field="question.comments_message" />
                </label>
                <input type="text" class="form-control" t-att-name="'%s_%s' % (prefix, 'comment')"/>
            </div>
            <div t-if='question.comments_allowed and not question.comment_count_as_answer' class="col-md-12">
                <span t-field="question.comments_message"/>
                <input type="text" class="form-control" t-att-name="'%s_%s' % (prefix, 'comment')" data-oe-survey-othert="1"/>
            </div>
        </div>
    </template>

    <template id="matrix" name="Matrix">
        <table class="table table-hover">
            <thead>
                <tr>
                    <th> </th>
                    <th t-foreach="question.labels_ids" t-as="col_label"><span t-field="col_label.value" /></th>
                </tr>
            </thead>
            <tbody>
                <tr t-foreach="question.labels_ids_2" t-as="row_label">
                    <th><span t-field="row_label.value" /></th>
                    <td t-foreach="question.labels_ids" t-as="col_label">
                        <input t-if="question.matrix_subtype == 'simple'" type="radio" t-att-name="'%s_%s' % (prefix, row_label.id)" t-att-value='col_label.id' />
                        <input t-if="question.matrix_subtype == 'multiple'" type="checkbox" t-att-name="'%s_%s_%s' % (prefix, row_label.id, col_label.id)" t-att-value='col_label.id' />
                    </td>
                </tr>
            </tbody>
        </table>
        <div t-if='question.comments_allowed'>
            <span t-field="question.comments_message"/>
            <input type="text" class="form-control" t-att-name="'%s_%s' % (prefix, 'comment')" />
        </div>
    </template>

    <!-- Printable view of a survey (all pages) -->
    <template id="survey_print" name="Survey">
        <t t-call="website.layout">
            <div class="wrap">
                <div class="container">
                    <t t-call="survey.back" />
                    <div class="row">
                        <div class='jumbotron mt32'>
                            <h1><span t-field='survey.title'/></h1>
                            <t t-if="survey.description"><div t-field='survey.description' class="oe_no_empty"/></t>
                        </div>
                        <form role="form" method="post" class="js_surveyform" t-att-name="'%s' % (survey.id)" t-att-data-prefill="'/survey/prefill/%s/%s' % (slug(survey), token)" t-att-data-scores="'/survey/scores/%s/%s' % (slug(survey), token) if quizz_correction else ''">
                            <t t-foreach="survey.page_ids" t-as="page">
                                <div class="page-header">
                                    <h1 t-field='page.title' />
                                    <t t-if="page.description"><div t-field='page.description' class="oe_no_empty"/></t>
                                </div>
                                <t t-foreach='page.question_ids' t-as='question'>
                                    <t t-set="prefix" t-value="'%s_%s_%s' % (survey.id, page.id, question.id)" />
                                    <div class="js_question-wrapper" t-att-id="prefix">
                                        <h2>
                                            <span t-field='question.question' />
                                            <span t-if="question.constr_mandatory" class="text-danger">*</span>
                                            <span t-if="quizz_correction" class="badge" t-att-data-score-question="question.id"></span>
                                        </h2>
                                        <t t-if="question.description"><div class="text-muted oe_no_empty" t-field='question.description'/></t>
                                        <t t-if="question.type == 'free_text'"><t t-call="survey.free_text"/></t>
                                        <t t-if="question.type == 'textbox'"><t t-call="survey.textbox"/></t>
                                        <t t-if="question.type == 'numerical_box'"><t t-call="survey.numerical_box"/></t>
                                        <t t-if="question.type == 'datetime'"><t t-call="survey.datetime"/></t>
                                        <t t-if="question.type == 'simple_choice'"><t t-call="survey.simple_choice"/></t>
                                        <t t-if="question.type == 'multiple_choice'"><t t-call="survey.multiple_choice"/></t>
                                        <t t-if="question.type == 'matrix'"><t t-call="survey.matrix"/></t>
                                        <div class="js_errzone alert alert-danger" style="display:none;"></div>
                                    </div>
                                </t>
                                <hr/>
                            </t>
                        </form>
                    </div>
                </div>
            </div>
        </t>
    </template>
</data>
</openerp><|MERGE_RESOLUTION|>--- conflicted
+++ resolved
@@ -173,14 +173,10 @@
     </template>
 
     <template id="datetime" name="Datetime box">
-<<<<<<< HEAD
-        <input type="text" class="form-control" t-att-name="prefix" placeholder="YYYY-MM-DD HH:mm:ss" />
-=======
         <div class='input-group date'>
             <input type="text" class="form-control" data-date-format="YYYY-MM-DD hh:mm:ss" t-att-name="prefix" placeholder="YYYY-MM-DD hh:mm:ss" />
             <span class="input-group-addon"><span class="fa fa-calendar"></span></span>
         </div>
->>>>>>> 4bef17cc
     </template>
 
     <template id="simple_choice" name="Simple choice">
