odoo.define('survey.result', function (require) {
'use strict';

var website = require('website.website');

/*
 *    OpenERP, Open Source Management Solution
 *    Copyright (C) 2004-TODAY OpenERP S.A. <http://www.openerp.com>
 *
 *    This program is free software: you can redistribute it and/or modify
 *    it under the terms of the GNU Affero General Public License as
 *    published by the Free Software Foundation, either version 3 of the
 *    License, or (at your option) any later version.
 *
 *    This program is distributed in the hope that it will be useful,
 *    but WITHOUT ANY WARRANTY; without even the implied warranty of
 *    MERCHANTABILITY or FITNESS FOR A PARTICULAR PURPOSE.  See the
 *    GNU Affero General Public License for more details.
 *
 *    You should have received a copy of the GNU Affero General Public License
 *    along with this program.  If not, see <http://www.gnu.org/licenses/>.
 */

<<<<<<< HEAD
(function () {
'use strict';
openerp.website.if_dom_contains('.js_surveyresult', function () {
=======
website.if_dom_contains('.js_surveyresult', function () {
>>>>>>> 4bef17cc
    console.debug("[survey] Survey Result JS is loading...");

    //Script For Pagination
    var survey_pagination = $('.pagination');
    $.each(survey_pagination, function(index, pagination){
        var question_id = $(pagination).attr("data-question_id");
        var limit = $(pagination).attr("data-record_limit"); //Number of Record Par Page. If you want to change number of record per page, change record_limit in pagination template.
        $('#table_question_'+ question_id +' tbody tr:lt('+limit+')').removeClass('hidden');
        $('#pagination_'+question_id+' li a').click(function(event){
            event.preventDefault();
            $('#pagination_'+question_id+' li').removeClass('active');
            $(this).parent('li').addClass('active');
            $('#table_question_'+ question_id +' tbody tr').addClass('hidden');
            var num = $(this).text();
            var min = (limit * (num-1))-1;
            if (min == -1){
                $('#table_question_'+ question_id +' tbody tr:lt('+ limit * num +')').removeClass('hidden');
            }
            else{
                $('#table_question_'+question_id+' tbody tr:lt('+ limit * num +'):gt('+min+')').removeClass('hidden');
            }
        });
        $('#pagination_'+question_id+' li:first').addClass('active').find('a').click();
    });

    //initialize MultiBar Chart
    function init_multibar_chart(){
        var chart = nv.models.multiBarChart()
            .x(function(d) { return d.text; })
            .y(function(d) { return d.count; })
            .staggerLabels(true);

        // Replacing Library's Default Tooltip with our Custom One
        chart.tooltip(function(key, x, y, e) {
            return '<h5 class="panel-primary"><div class="panel-heading">' + x + '</div></h5>' +
            '<p>' + '<b>Responses : </b>' + key + '</p>' +
            '<p>' + "<b>Total Vote : </b>" + y + '</p>';
        });
        return chart;
    }

    //initialize discreteBar Chart
    function init_bar_chart(){
        return nv.models.discreteBarChart()
            .x(function(d) { return d.text; })
            .y(function(d) { return d.count; })
            .staggerLabels(true)
            .tooltips(false)
            .showValues(true);
    }

    //initialize Pie Chart
    function init_pie_chart(){
        return nv.models.pieChart()
            .x(function(d) { return d.text; })
            .y(function(d) { return d.count; })
            .showLabels(false);
    }

    //load chart to svg element chart:initialized chart, response:AJAX response, quistion_id:if of survey question, tick_limit:text length limit
    function load_chart(chart, response, question_id, tick_limit, graph_type){
        // Custom Tick fuction for replacing long text with '...'
        var customtick_function = function(d){
            if(! this || d.length <= tick_limit){
                return d;
            }
            else{
                return d.slice(0,tick_limit) + '...';
            }
        };
        if (graph_type != 'pie'){
            chart.xAxis
                .tickFormat(customtick_function);
            chart.yAxis
                .tickFormat(d3.format('d'));
        }
        d3.select('#graph_question_' + question_id + ' svg')
            .datum(response)
            .transition().duration(500).call(chart);
        nv.utils.windowResize(chart.update);
        return chart;
    }
    //Script For Graph
    var survey_graphs = $('.survey_graph');
    $.each(survey_graphs, function(index, graph){
        var question_id = $(graph).attr("data-question_id");
        var graph_type = $(graph).attr("data-graph_type");
        var graph_data = JSON.parse($(graph).attr("graph-data"));
        if(graph_type == 'multi_bar'){
            nv.addGraph(function(){
                var chart = init_multibar_chart();
                return load_chart(chart, graph_data, question_id, 25);
            });
        }
        else if(graph_type == 'bar'){
            nv.addGraph(function() {
                var chart = init_bar_chart();
                return load_chart(chart, graph_data, question_id, 35);
            });
        }
        else if(graph_type == 'pie'){
            nv.addGraph(function() {
                var chart = init_pie_chart();
                return load_chart(chart, graph_data, question_id, 25, 'pie');
            });
        }
    });

    // Script for filter
    $('td.survey_answer').hover(function(){
        $(this).find('i.fa-filter').removeClass('invisible');
    }, function(){
        $(this).find('i.fa-filter').addClass('invisible');
    });
    $('td.survey_answer i.fa-filter').click(function(){
        var cell = $(this);
        var row_id = cell.attr('data-row_id') | 0;
        var answer_id = cell.attr('data-answer_id');
        if(document.URL.indexOf("?") == -1){
            window.location.href = document.URL + '?' + encodeURI(row_id + ',' + answer_id);
        }
        else {
            window.location.href = document.URL + '&' + encodeURI(row_id + ',' + answer_id);
        }
    });

    // for clear all filters
    $('.clear_survey_filter').click(function(){
        window.location.href = document.URL.substring(0,document.URL.indexOf("?"));
    });
    $('span.filter-all').click(function(){
        event.preventDefault();
        if(document.URL.indexOf("finished") != -1){
            window.location.href = document.URL.replace('?finished&','?').replace('&finished&','&').replace('?finished','').replace('&finished','');
        }
    }).hover(function(){
        if(document.URL.indexOf("finished") == -1){
            $(this)[0].style.cursor = 'default';
        }
    });
    // toggle finished/all surveys filter
    $('span.filter-finished').click(function(){
        event.preventDefault();
        if(document.URL.indexOf("?") == -1){
            window.location.href = document.URL + '?' + encodeURI('finished');
        }
        else if(document.URL.indexOf("finished") == -1){
            window.location.href = document.URL + '&' + encodeURI('finished');
        }
    }).hover(function(){
        if(document.URL.indexOf("finished") != -1){
            $(this)[0].style.cursor = 'default';
        }
    });

    console.debug("[survey] Survey Result JS loaded!");
});
<<<<<<< HEAD
})();
=======

});
>>>>>>> 4bef17cc
<|MERGE_RESOLUTION|>--- conflicted
+++ resolved
@@ -21,13 +21,7 @@
  *    along with this program.  If not, see <http://www.gnu.org/licenses/>.
  */
 
-<<<<<<< HEAD
-(function () {
-'use strict';
-openerp.website.if_dom_contains('.js_surveyresult', function () {
-=======
 website.if_dom_contains('.js_surveyresult', function () {
->>>>>>> 4bef17cc
     console.debug("[survey] Survey Result JS is loading...");
 
     //Script For Pagination
@@ -185,9 +179,5 @@
 
     console.debug("[survey] Survey Result JS loaded!");
 });
-<<<<<<< HEAD
-})();
-=======
 
-});
->>>>>>> 4bef17cc
+});