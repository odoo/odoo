odoo.define('survey.survey', function (require) {
'use strict';

var website = require('website.website');
/*
 *    OpenERP, Open Source Management Solution
 *    Copyright (C) 2004-TODAY OpenERP S.A. <http://www.openerp.com>
 *
 *    This program is free software: you can redistribute it and/or modify
 *    it under the terms of the GNU Affero General Public License as
 *    published by the Free Software Foundation, either version 3 of the
 *    License, or (at your option) any later version.
 *
 *    This program is distributed in the hope that it will be useful,
 *    but WITHOUT ANY WARRANTY; without even the implied warranty of
 *    MERCHANTABILITY or FITNESS FOR A PARTICULAR PURPOSE.  See the
 *    GNU Affero General Public License for more details.
 *
 *    You should have received a copy of the GNU Affero General Public License
 *    along with this program.  If not, see <http://www.gnu.org/licenses/>.
 */

/*
 * This file is intended to add interactivity to survey forms rendered by
 * the website engine.
 */

<<<<<<< HEAD
(function () {
'use strict';
openerp.website.if_dom_contains('.js_surveyform', function (the_form) {
=======
website.if_dom_contains('.js_surveyform', function (the_form) {
>>>>>>> 4bef17cc
    console.debug("[survey] Custom JS for survey is loading...");

    var prefill_controller = the_form.attr("data-prefill");
    var submit_controller = the_form.attr("data-submit");
    var scores_controller = the_form.attr("data-scores");
    var print_mode = false;
    var quiz_correction_mode = false;

    // Printing mode: will disable all the controls in the form
    if (_.isUndefined(submit_controller)) {
        $(".js_surveyform .input-group-addon span.fa-calendar").css("pointer-events", "none");
        $('.js_surveyform :input').prop('disabled', true);
        print_mode = true;
    }

    // Quiz correction mode
    if (! _.isUndefined(scores_controller)) {
        quiz_correction_mode = true;
    }

    $("div.input-group span.fa-calendar").on('click', function(e) {
        $(e.currentTarget).closest("div.date").datetimepicker({
            useSeconds: true,
            icons : {
                time: 'fa fa-clock-o',
                date: 'fa fa-calendar',
                up: 'fa fa-chevron-up',
                down: 'fa fa-chevron-down'
            },
        });
    });

    // Custom code for right behavior of radio buttons with comments box
    $('.js_comments>input[type="text"]').focusin(function(){
        $(this).prev().find('>input').attr("checked","checked");
    });
    $('.js_radio input[type="radio"][data-oe-survey-otherr!="1"]').click(function(){
        $(this).closest('.js_radio').find('.js_comments>input[type="text"]').val("");
    });
    $('.js_comments input[type="radio"]').click(function(){
        $(this).closest('.js_comments').find('>input[data-oe-survey-othert="1"]').focus();
    });
    // Custom code for right behavior of dropdown menu with comments
    $('.js_drop input[data-oe-survey-othert="1"]').hide();
    $('.js_drop select').change(function(){
        var other_val = $(this).find('.js_other_option').val();
        if($(this).val() === other_val){
            $(this).parent().removeClass('col-md-12').addClass('col-md-6');
            $(this).closest('.js_drop').find('input[data-oe-survey-othert="1"]').show().focus();
        }
        else{
            $(this).parent().removeClass('col-md-6').addClass('col-md-12');
            $(this).closest('.js_drop').find('input[data-oe-survey-othert="1"]').val("").hide();
        }
    });
    // Custom code for right behavior of checkboxes with comments box
    $('.js_ck_comments>input[type="text"]').focusin(function(){
        $(this).prev().find('>input').attr("checked","checked");
    });
    $('.js_ck_comments input[type="checkbox"]').change(function(){
        if (! $(this).prop("checked")){
            $(this).closest('.js_ck_comments').find('input[type="text"]').val("");
        }
    });

    // Pre-filling of the form with previous answers
    function prefill(){
        if (! _.isUndefined(prefill_controller)) {
            var prefill_def = $.ajax(prefill_controller, {dataType: "json"})
                .done(function(json_data){
                    _.each(json_data, function(value, key){

                        // prefill of text/number/date boxes
                        var input = the_form.find(".form-control[name=" + key + "]");
                        input.val(value);

                        // special case for comments under multiple suggestions questions
                        if (_.string.endsWith(key, "_comment") &&
                            (input.parent().hasClass("js_comments") || input.parent().hasClass("js_ck_comments"))) {
                            input.siblings().find('>input').attr("checked","checked");
                        }

                        // checkboxes and radios
                        the_form.find("input[name^=" + key + "][type!='text']").each(function(){
                            $(this).val(value);
                        });
                    });
                })
                .fail(function(){
                    console.warn("[survey] Unable to load prefill data");
                });
            return prefill_def;
        }
    }

    // Display score if quiz correction mode
    function display_scores(){
        if (! _.isUndefined(scores_controller)) {
            var score_def = $.ajax(scores_controller, {dataType: "json"})
                .done(function(json_data){
                    _.each(json_data, function(value, key){
                        the_form.find("span[data-score-question=" + key + "]").text("Your score: " + value);
                    });
                })
                .fail(function(){
                    console.warn("[survey] Unable to load score data");
                });
            return score_def;
        }
    }

    // Parameters for form submission
    $('.js_surveyform').ajaxForm({
        url: submit_controller,
        type: 'POST',                       // submission type
        dataType: 'json',                   // answer expected type
        beforeSubmit: function(){           // hide previous errmsg before resubmitting
            $('.js_errzone').html("").hide();
        },
        success: function(response, status, xhr, wfe){ // submission attempt
            if(_.has(response, 'errors')){  // some questions have errors
                _.each(_.keys(response.errors), function(key){
                    $("#" + key + '>.js_errzone').append('<p>' + response.errors[key] + '</p>').show();
                });
                return false;
            }
            else if (_.has(response, 'redirect')){      // form is ok
                window.location.replace(response.redirect);
                return true;
            }
            else {                                      // server sends bad data
                console.error("Incorrect answer sent by server");
                return false;
            }
        },
        timeout: 5000,
        error: function(jqXHR, textStatus, errorThrown){ // failure of AJAX request
            $('#AJAXErrorModal').modal('show');
        }
    });

    // // Handles the event when a question is focused out
    // $('.js_question-wrapper').focusout(
    //     function(){
    //         console.debug("[survey] Focus lost on question " + $(this).attr("id"));
    // });

    // Launch prefilling
    prefill();
    if(quiz_correction_mode === true){
        display_scores();
    }

    console.debug("[survey] Custom JS for survey loaded!");
});
<<<<<<< HEAD
})();
=======

});
>>>>>>> 4bef17cc
<|MERGE_RESOLUTION|>--- conflicted
+++ resolved
@@ -25,13 +25,7 @@
  * the website engine.
  */
 
-<<<<<<< HEAD
-(function () {
-'use strict';
-openerp.website.if_dom_contains('.js_surveyform', function (the_form) {
-=======
 website.if_dom_contains('.js_surveyform', function (the_form) {
->>>>>>> 4bef17cc
     console.debug("[survey] Custom JS for survey is loading...");
 
     var prefill_controller = the_form.attr("data-prefill");
@@ -187,9 +181,5 @@
 
     console.debug("[survey] Custom JS for survey loaded!");
 });
-<<<<<<< HEAD
-})();
-=======
 
-});
->>>>>>> 4bef17cc
+});