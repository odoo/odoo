odoo.define('survey.survey', function (require) {
'use strict';

require('web.dom_ready');
var core = require('web.core');
var time = require('web.time');
var ajax = require('web.ajax');
var base = require('web_editor.base');
var context = require('web_editor.context');
var field_utils = require('web.field_utils');

var _t = core._t;
/*
 * This file is intended to add interactivity to survey forms
 */

var the_form = $('.js_surveyform');

if(!the_form.length) {
    return $.Deferred().reject("DOM doesn't contain '.js_surveyform'");
}

    var prefill_controller = the_form.attr("data-prefill");
    var submit_controller = the_form.attr("data-submit");
    var scores_controller = the_form.attr("data-scores");
    var print_mode = false;
    var quiz_correction_mode = false;

    // Printing mode: will disable all the controls in the form
    if (_.isUndefined(submit_controller)) {
        $(".js_surveyform .input-group-text span.fa-calendar").css("pointer-events", "none");
        $('.js_surveyform :input').prop('disabled', true);
        print_mode = true;
    }

    // Quiz correction mode
    if (! _.isUndefined(scores_controller)) {
        quiz_correction_mode = true;
    }


    // Custom code for right behavior of radio buttons with comments box
    $('.js_comments>input[type="text"]').focusin(function(){
        $(this).prev().find('>input').attr("checked","checked");
    });
    $('.js_radio input[type="radio"][data-oe-survey-otherr!="1"]').click(function(){
        $(this).closest('.js_radio').find('.js_comments>input[type="text"]').val("");
    });
    $('.js_comments input[type="radio"]').click(function(){
        $(this).closest('.js_comments').find('>input[data-oe-survey-othert="1"]').focus();
    });
    // Custom code for right behavior of dropdown menu with comments
    $('.js_drop input[data-oe-survey-othert="1"]').hide();
    $('.js_drop select').change(function(){
        var other_val = $(this).find('.js_other_option').val();
        if($(this).val() === other_val){
            $(this).parent().removeClass('col-lg-12').addClass('col-lg-6');
            $(this).closest('.js_drop').find('input[data-oe-survey-othert="1"]').show().focus();
        }
        else{
            $(this).parent().removeClass('col-lg-6').addClass('col-lg-12');
            $(this).closest('.js_drop').find('input[data-oe-survey-othert="1"]').val("").hide();
        }
    });
    // Custom code for right behavior of checkboxes with comments box
    $('.js_ck_comments>input[type="text"]').focusin(function(){
        $(this).prev().find('>input').attr("checked","checked");
    });
    $('.js_ck_comments input[type="checkbox"]').change(function(){
        if (! $(this).prop("checked")){
            $(this).closest('.js_ck_comments').find('input[type="text"]').val("");
        }
    });

    // Pre-filling of the form with previous answers
    function prefill(){
        if (! _.isUndefined(prefill_controller)) {
            var prefill_def = $.ajax(prefill_controller, {dataType: "json"})
                .done(function(json_data){
                    _.each(json_data, function(value, key){

                        // prefill of text/number/date boxes
                        var input = the_form.find(".form-control[name=" + key + "]");
                        if (input.attr('date')) {
                            // display dates in user timezone
                            var moment_date = field_utils.parse.date(value[0]);
                            value = field_utils.format.date(moment_date, null, {timezone: true});
                        }
                        input.val(value);

                        // special case for comments under multiple suggestions questions
                        if (_.string.endsWith(key, "_comment") &&
                            (input.parent().hasClass("js_comments") || input.parent().hasClass("js_ck_comments"))) {
                            input.siblings().find('>input').attr("checked","checked");
                        }

                        // checkboxes and radios
                        the_form.find("input[name^=" + key + "][type!='text']").each(function(){
                            $(this).val(value);
                        });
                    });
                })
                .fail(function(){
                    console.warn("[survey] Unable to load prefill data");
                });
            return prefill_def;
        }
    }

    // Display score if quiz correction mode
    function display_scores(){
        if (! _.isUndefined(scores_controller)) {
            var score_def = $.ajax(scores_controller, {dataType: "json"})
                .done(function(json_data){
                    _.each(json_data, function(value, key){
                        the_form.find("span[data-score-question=" + key + "]").text("Your score: " + value);
                    });
                })
                .fail(function(){
                    console.warn("[survey] Unable to load score data");
                });
            return score_def;
        }
    }

    // Parameters for form submission
    $('.js_surveyform').ajaxForm({
        url: submit_controller,
        type: 'POST',                       // submission type
        dataType: 'json',                   // answer expected type
        beforeSubmit: function(formData, $form, options){           // hide previous errmsg before resubmitting
            var date_fields = $form.find('div.date > input.form-control');
            for (var i=0; i < date_fields.length; i++) {
                var el = date_fields[i];
                var moment_date = moment(el.value);
                if (moment_date) {
                    moment_date.toJSON = function () {
                        return this.clone().locale('en').format('YYYY-MM-DD');
                    };
                }
                var field_obj = _.findWhere(formData, {'name': el.name});
                field_obj.value = JSON.parse(JSON.stringify(moment_date));
            }
            $('.js_errzone').html("").hide();
        },
        success: function(response, status, xhr, wfe){ // submission attempt
            if(_.has(response, 'errors')){  // some questions have errors
                _.each(_.keys(response.errors), function(key){
                    $("#" + key + '>.js_errzone').append('<p>' + response.errors[key] + '</p>').show();
                });
                return false;
            }
            else if (_.has(response, 'redirect')){      // form is ok
                window.location.replace(response.redirect);
                return true;
            }
            else {                                      // server sends bad data
                console.error("Incorrect answer sent by server");
                return false;
            }
        },
        timeout: 5000,
        error: function(jqXHR, textStatus, errorThrown){ // failure of AJAX request
            $('#AJAXErrorModal').modal('show');
        }
    });

    function load_locale(){
        var url = "/web/webclient/locale/" + context.get().lang || 'en_US';
        return ajax.loadJS(url);
    }

    var ready_with_locale = $.when(base.ready(), load_locale());
    // datetimepicker use moment locale to display date format according to language
    // frontend does not load moment locale at all.
    // so wait until DOM ready with locale then init datetimepicker
    ready_with_locale.then(function(){
         _.each($('.input-group.date'), function(date_field){
            var minDate = $(date_field).data('mindate') || moment({ y: 1900 });
            var maxDate = $(date_field).data('maxdate') || moment().add(200, "y");
            $('#' + date_field.id).datetimepicker({
                format : time.getLangDateFormat(),
                minDate: minDate,
                maxDate: maxDate,
                calendarWeeks: true,
                icons: {
                    time: 'fa fa-clock-o',
                    date: 'fa fa-calendar',
                    next: 'fa fa-chevron-right',
                    previous: 'fa fa-chevron-left',
                    up: 'fa fa-chevron-up',
                    down: 'fa fa-chevron-down',
                },
                locale : moment.locale(),
                allowInputToggle: true,
                keyBinds: null,
            });
        });
        // Launch prefilling
        prefill();
        if(quiz_correction_mode === true){
            display_scores();
        }
    });

<<<<<<< HEAD
    // Launch prefilling
    prefill();
    if(quiz_correction_mode === true){
        display_scores();
    }
=======
    console.debug("[survey] Custom JS for survey loaded!");
>>>>>>> 053bb457

});<|MERGE_RESOLUTION|>--- conflicted
+++ resolved
@@ -203,14 +203,4 @@
         }
     });
 
-<<<<<<< HEAD
-    // Launch prefilling
-    prefill();
-    if(quiz_correction_mode === true){
-        display_scores();
-    }
-=======
-    console.debug("[survey] Custom JS for survey loaded!");
->>>>>>> 053bb457
-
 });