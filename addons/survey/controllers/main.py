--- conflicted
+++ resolved
@@ -234,11 +234,7 @@
 
     # AJAX submission of a page
     @http.route(['/survey/submit/<model("survey.survey"):survey>'],
-<<<<<<< HEAD
-                type='http', auth='public', website=True)
-=======
-                type='http', methods=['POST'], auth='public', multilang=True, website=True)
->>>>>>> bb26dea6
+                type='http', methods=['POST'], auth='public', website=True)
     def submit(self, survey, **post):
         _logger.debug('Incoming data: %s', post)
         page_id = int(post['page_id'])
