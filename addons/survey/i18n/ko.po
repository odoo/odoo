--- conflicted
+++ resolved
@@ -1,35 +1,20 @@
 # Translation of Odoo Server.
 # This file contains the translation of the following modules:
 # * survey
-# 
+#
 # Translators:
-# Seongseok Shin <shinss61@hotmail.com>, 2018
-# Link Up링크업 <linkup.way@gmail.com>, 2018
-# Youngsoo Jung <youngsoo.j@gmail.com>, 2018
-# Martin Trigaux, 2018
-# Linkup <link-up@naver.com>, 2018
-# JH CHOI <hwangtog@gmail.com>, 2019
-# 
-msgid ""
-msgstr ""
-"Project-Id-Version: Odoo Server 10.saas~18\n"
+msgid ""
+msgstr ""
+"Project-Id-Version: Odoo 9.0\n"
 "Report-Msgid-Bugs-To: \n"
-<<<<<<< HEAD
 "POT-Creation-Date: 2016-08-18 14:08+0000\n"
 "PO-Revision-Date: 2016-01-25 08:56+0000\n"
 "Last-Translator: Martin Trigaux\n"
 "Language-Team: Korean (http://www.transifex.com/odoo/odoo-9/language/ko/)\n"
 "Language: ko\n"
-=======
-"POT-Creation-Date: 2017-10-02 11:26+0000\n"
-"PO-Revision-Date: 2017-09-20 10:24+0000\n"
-"Last-Translator: JH CHOI <hwangtog@gmail.com>, 2019\n"
-"Language-Team: Korean (https://www.transifex.com/odoo/teams/41243/ko/)\n"
->>>>>>> d5dd136b
 "MIME-Version: 1.0\n"
 "Content-Type: text/plain; charset=UTF-8\n"
 "Content-Transfer-Encoding: \n"
-"Language: ko\n"
 "Plural-Forms: nplurals=1; plural=0;\n"
 
 #. module: survey
@@ -39,13 +24,9 @@
 "                \n"
 "<p>Hello,</p>\n"
 "<p>We are conducting a survey, and your response would be appreciated.</p>\n"
-<<<<<<< HEAD
 "<p><a style=\"margin-left: 85px; padding:5px 10px; border-radius: 3px; "
 "background-color:#a24689; text-align:center; text-decoration:none; color:"
 "#F7FBFD;\" href=\"__URL__\">Please, click here to start survey</a></p>\n"
-=======
-"<p><a style=\"margin-left: 85px; padding:5px 10px; border-radius: 3px; background-color:#875A7B; text-align:center; text-decoration:none; color:#F7FBFD;\" href=\"__URL__\">Please, click here to start survey</a></p>\n"
->>>>>>> d5dd136b
 "<p>Thanks for your participation!</p>\n"
 "                \n"
 "            "
@@ -57,29 +38,25 @@
 msgstr "#질문"
 
 #. module: survey
-<<<<<<< HEAD
 #: code:addons/survey/survey.py:231
-=======
-#: code:addons/survey/models/survey.py:122
->>>>>>> d5dd136b
 #, python-format
 msgid "%s (copy)"
-msgstr "%s (복사)"
+msgstr "%s (사본)"
 
 #. module: survey
 #: model:ir.ui.view,arch_db:survey.page
 msgid "&amp;times;"
-msgstr "&amp; 번"
+msgstr ""
 
 #. module: survey
 #: model:ir.ui.view,arch_db:survey.result
 msgid "<b>Question </b>"
-msgstr "질문"
+msgstr ""
 
 #. module: survey
 #: model:ir.ui.view,arch_db:survey.survey_question_form
 msgid "<i class=\"fa fa-2x\">123..</i>"
-msgstr "<i class=\"fa fa-2x\">123..</i>"
+msgstr ""
 
 #. module: survey
 #: model:ir.ui.view,arch_db:survey.result_matrix
@@ -157,9 +134,9 @@
 #. module: survey
 #: model:ir.ui.view,arch_db:survey.result
 msgid ""
-"<span class=\"label label-default only_left_radius filter-all\">All "
-"surveys</span><span class=\"label label-primary only_right_radius filter-"
-"finished\">Finished surveys</span>"
+"<span class=\"label label-default only_left_radius filter-all\">All surveys</"
+"span><span class=\"label label-primary only_right_radius filter-finished"
+"\">Finished surveys</span>"
 msgstr ""
 
 #. module: survey
@@ -185,16 +162,17 @@
 #. module: survey
 #: model:ir.ui.view,arch_db:survey.result
 msgid ""
-"<span class=\"label label-primary only_left_radius filter-all\">All "
-"surveys</span><span class=\"label label-default only_right_radius filter-"
-"finished\">Finished surveys</span>"
+"<span class=\"label label-primary only_left_radius filter-all\">All surveys</"
+"span><span class=\"label label-default only_right_radius filter-finished"
+"\">Finished surveys</span>"
 msgstr ""
 
 #. module: survey
 #: model:ir.ui.view,arch_db:survey.no_result
 msgid ""
 "<span>\n"
-"                            <i style=\"font-size:1.8em\" class=\"fa fa-users pull-right\"/>\n"
+"                            <i style=\"font-size:1.8em\" class=\"fa fa-users "
+"pull-right\"/>\n"
 "                        </span>\n"
 "                        Sorry, No one answered this survey yet"
 msgstr ""
@@ -232,12 +210,7 @@
 msgstr "프로세스는 모든 기업 활동에 대해 정의되야 합니다."
 
 #. module: survey
-<<<<<<< HEAD
 #: constraint:survey.user_input_line:0
-=======
-#: code:addons/survey/models/survey.py:806
-#, python-format
->>>>>>> d5dd136b
 msgid "A question cannot be unanswered and skipped"
 msgstr "이 질문에 답변 없이 건너뛸 수 없습니다."
 
@@ -260,14 +233,16 @@
 #. module: survey
 #: model:ir.ui.view,arch_db:survey.survey_email_compose_message
 msgid ""
-"Add a list of email of recipients (will not be converted into contacts). "
-"Separated by commas, semicolons or newline..."
-msgstr ""
+"Add list of email of recipients (will not converted in partner), separated "
+"by commas, semicolons or newline..."
+msgstr ""
+"받는 사람(파트너에 변환되지 않습니다)의 이메일 목록 추가하기. 쉼표, 세미콜론 "
+"또는 줄 바꿈으로 구분합니다"
 
 #. module: survey
 #: model:ir.ui.view,arch_db:survey.survey_email_compose_message
-msgid "Add existing contacts..."
-msgstr ""
+msgid "Add list of existing contacts..."
+msgstr "기존 연락처 목록 추가..."
 
 #. module: survey
 #: model:survey.label,value:survey.fcol_2_1_3
@@ -278,14 +253,6 @@
 msgstr "동의"
 
 #. module: survey
-#: model:survey.label,value:survey.fcol_2_1_3
-#: model:survey.label,value:survey.fcol_2_2_3
-#: model:survey.label,value:survey.fcol_2_5_3
-#: model:survey.label,value:survey.fcol_2_7_3
-msgid "Agree"
-msgstr "동의"
-
-#. module: survey
 #: model:ir.ui.view,arch_db:survey.survey_question_form
 msgid "Allow Comments"
 msgstr "의견 허용"
@@ -331,29 +298,14 @@
 msgstr "Odoo를 매일 사용하십니까?"
 
 #. module: survey
-#: model:survey.question,question:survey.feedback_1_1
-msgid "Are you using Odoo on a daily basis?"
-msgstr "Odoo를 매일 사용하십니까?"
-
-#. module: survey
 #: model:ir.model.fields,field_description:survey.field_survey_mail_compose_message_attachment_ids
 msgid "Attachments"
 msgstr "첨부 파일"
 
 #. module: survey
-<<<<<<< HEAD
-=======
-#: model:ir.model.fields,help:survey.field_survey_mail_compose_message_attachment_ids
-msgid ""
-"Attachments are linked to a document through model / res_id and to the "
-"message through this field."
-msgstr "첨부 파일은 model / res_id를 통해 문서에 연결되고 이 필드를 통해 메시지에 연결됩니다."
-
-#. module: survey
->>>>>>> d5dd136b
 #: model:ir.ui.view,arch_db:survey.back
 msgid "Back to Survey"
-msgstr "설문 조사로 돌아가기"
+msgstr ""
 
 #. module: survey
 #: model:survey.label,value:survey.choice_1_2_4
@@ -361,11 +313,6 @@
 msgstr "고객 관리"
 
 #. module: survey
-#: model:survey.label,value:survey.choice_1_2_4
-msgid "CRM"
-msgstr "고객 관리"
-
-#. module: survey
 #: model:ir.ui.view,arch_db:survey.survey_email_compose_message
 msgid "Cancel"
 msgstr "취소"
@@ -373,7 +320,7 @@
 #. module: survey
 #: model:ir.ui.view,arch_db:survey.survey_question_form
 msgid "Choices"
-msgstr "답변 선택"
+msgstr ""
 
 #. module: survey
 #: model:ir.ui.view,arch_db:survey.simple_choice
@@ -381,12 +328,8 @@
 msgstr "선택..."
 
 #. module: survey
-<<<<<<< HEAD
 #: code:addons/survey/survey.py:125
 #: code:addons/survey/wizard/survey_email_compose_message.py:34
-=======
-#: code:addons/survey/models/survey.py:110
->>>>>>> d5dd136b
 #, python-format
 msgid "Click here to start survey"
 msgstr "설문 조사를 시작하려면 여기를 클릭 하십시오."
@@ -400,13 +343,13 @@
 #. module: survey
 #: model:ir.actions.act_window,help:survey.action_survey_form
 msgid "Click to add a survey."
-msgstr "설문 조사를 추가하려면 여기를 클릭 하십시오."
+msgstr ""
 
 #. module: survey
 #: model:ir.ui.view,arch_db:survey.page
 #: model:ir.ui.view,arch_db:survey.survey_email_compose_message
 msgid "Close"
-msgstr "닫기"
+msgstr "마감"
 
 #. module: survey
 #: model:ir.model.fields,field_description:survey.field_survey_stage_closed
@@ -415,11 +358,6 @@
 msgstr "마감됨"
 
 #. module: survey
-#: model:ir.ui.view,arch_db:survey.survey_kanban
-msgid "Color"
-msgstr "색상"
-
-#. module: survey
 #: model:ir.model.fields,field_description:survey.field_survey_survey_color
 msgid "Color Index"
 msgstr "컬러 색인"
@@ -427,7 +365,7 @@
 #. module: survey
 #: model:ir.ui.view,arch_db:survey.result_comments
 msgid "Comment"
-msgstr "코멘트"
+msgstr "의견"
 
 #. module: survey
 #: model:ir.model.fields,field_description:survey.field_survey_question_comment_count_as_answer
@@ -473,9 +411,10 @@
 
 #. module: survey
 #: model:ir.ui.view,arch_db:survey.survey_email_compose_message
-msgid ""
-"Copy and paste the HTML code below to add this web link to any webpage."
-msgstr "웹페이지에 해당 웹 링크를 추가하려면 아래 HTML 코드를 복사해서 붙여넣으십시오."
+msgid "Copy and paste the HTML code below to add this web link to any webpage."
+msgstr ""
+"웹페이지에 해당 웹 링크를 추가하려면 아래 HTML 코드를 복사해서 붙여넣으십시"
+"오."
 
 #. module: survey
 #: model:ir.ui.view,arch_db:survey.survey_email_compose_message
@@ -517,12 +456,16 @@
 msgstr "작성 날짜"
 
 #. module: survey
-#: selection:survey.question,type:0
 #: selection:survey.user_input_line,answer_type:0
 msgid "Date"
 msgstr "날짜"
 
 #. module: survey
+#: selection:survey.question,type:0
+msgid "Date and Time"
+msgstr "날짜 및 시간"
+
+#. module: survey
 #: model:ir.model.fields,field_description:survey.field_survey_user_input_line_value_date
 msgid "Date answer"
 msgstr "답변 날짜"
@@ -540,13 +483,8 @@
 #. module: survey
 #: model:ir.model.fields,help:survey.field_survey_mail_compose_message_date_deadline
 msgid ""
-<<<<<<< HEAD
 "Deadline to which the invitation to respond for this survey is valid. If the "
 "field is empty, the invitation is still valid."
-=======
-"Deadline to which the invitation to respond for this survey is valid. If the"
-" field is empty,        the invitation is still valid."
->>>>>>> d5dd136b
 msgstr ""
 "이 설문 조사에 응답할 수 있는 초대장의 마감일이 아직 유효합니다. 필드가 비어"
 "있는 경우, 초대장은 여전히 유효합니다."
@@ -581,7 +519,7 @@
 #. module: survey
 #: model:ir.ui.view,arch_db:survey.survey_form
 msgid "Design Survey"
-msgstr "설문 조사 구성"
+msgstr ""
 
 #. module: survey
 #: model:ir.actions.act_window,help:survey.action_survey_form
@@ -597,14 +535,6 @@
 #: model:survey.label,value:survey.fcol_2_7_2
 msgid "Disagree"
 msgstr "동의 안함"
-<<<<<<< HEAD
-=======
-
-#. module: survey
-#: model:ir.model.fields,field_description:survey.field_survey_question_display_mode
-msgid "Display Mode"
-msgstr "화면 모드"
->>>>>>> d5dd136b
 
 #. module: survey
 #: model:ir.model.fields,field_description:survey.field_survey_label_display_name
@@ -735,14 +665,9 @@
 
 #. module: survey
 #: model:survey.label,value:survey.choice_1_2_6
-<<<<<<< HEAD
 #, fuzzy
 msgid "Human Resources"
 msgstr "인사 관리"
-=======
-msgid "Human Resources"
-msgstr "인사"
->>>>>>> d5dd136b
 
 #. module: survey
 #: model:survey.label,value:survey.choice_3_1_3
@@ -822,11 +747,7 @@
 msgstr "마감하면 사람들이 이 컬럼의 설문 조사에 응답할 수 없습니다."
 
 #. module: survey
-<<<<<<< HEAD
 #: code:addons/survey/survey.py:624
-=======
-#: code:addons/survey/models/survey.py:471
->>>>>>> d5dd136b
 #: model:survey.question,comments_message:survey.feedback_1_1
 #: model:survey.question,comments_message:survey.feedback_1_2
 #: model:survey.question,comments_message:survey.feedback_2_1
@@ -840,15 +761,9 @@
 #: model:survey.question,comments_message:survey.feedback_3_2
 #: model:survey.question,comments_message:survey.feedback_3_3
 #: model:survey.question,comments_message:survey.feedback_4_1
-<<<<<<< HEAD
 #, fuzzy, python-format
 msgid "If other, please specify:"
 msgstr "다른 경우의 정밀도 :"
-=======
-#, python-format
-msgid "If other, please specify:"
-msgstr "다른 경우 다음을 지정하십시오 :"
->>>>>>> d5dd136b
 
 #. module: survey
 #: model:survey.page,description:survey.feedback_4
@@ -866,15 +781,6 @@
 msgstr "진행 중"
 
 #. module: survey
-<<<<<<< HEAD
-=======
-#: code:addons/survey/wizard/survey_email_compose_message.py:68
-#, python-format
-msgid "Incorrect Email Address: %s"
-msgstr ""
-
-#. module: survey
->>>>>>> d5dd136b
 #: model:ir.model.fields,field_description:survey.field_survey_question_validation_email
 msgid "Input must be an email"
 msgstr "이메일을 입력해야 합니다."
@@ -972,11 +878,6 @@
 msgstr "최근 표시된 페이지"
 
 #. module: survey
-#: model:ir.ui.view,arch_db:survey.survey_survey_view_search
-msgid "Late Activities"
-msgstr "지연된 활동"
-
-#. module: survey
 #: selection:survey.user_input,type:0
 msgid "Link"
 msgstr "링크"
@@ -1350,7 +1251,7 @@
 #. module: survey
 #: selection:survey.question,display_mode:0
 msgid "Radio Buttons"
-msgstr "단일 선택 단추"
+msgstr ""
 
 #. module: survey
 #: model:ir.model.fields,field_description:survey.field_survey_survey_result_url
@@ -1415,7 +1316,7 @@
 #. module: survey
 #: model:ir.model.fields,field_description:survey.field_survey_label_quizz_mark
 msgid "Score for this choice"
-msgstr "이 선택에 대한 점수"
+msgstr ""
 
 #. module: survey
 #: model:ir.model.fields,field_description:survey.field_survey_user_input_line_quizz_mark
@@ -1455,7 +1356,7 @@
 #. module: survey
 #: model:ir.ui.view,arch_db:survey.survey_email_compose_message
 msgid "Send"
-msgstr "전송"
+msgstr "보내기"
 
 #. module: survey
 #: selection:survey.mail.compose.message,public:0
@@ -1488,7 +1389,7 @@
 #. module: survey
 #: model:ir.ui.view,arch_db:survey.survey_kanban
 msgid "Share &amp;amp; Invite"
-msgstr "공유 및 초대"
+msgstr ""
 
 #. module: survey
 #: model:ir.ui.view,arch_db:survey.survey_form
@@ -1513,7 +1414,7 @@
 #. module: survey
 #: selection:survey.question,type:0
 msgid "Single Line Text Box"
-msgstr "한줄 텍스트 박스"
+msgstr ""
 
 #. module: survey
 #: model:ir.model.fields,field_description:survey.field_survey_user_input_line_skipped
@@ -1629,7 +1530,7 @@
 #. module: survey
 #: model:ir.ui.view,arch_db:survey.survey_form
 msgid "Survey Title"
-msgstr "설문 조사 제목"
+msgstr ""
 
 #. module: survey
 #: model:ir.model,name:survey.model_survey_user_input
@@ -1706,14 +1607,6 @@
 msgstr "감사합니다!"
 
 #. module: survey
-<<<<<<< HEAD
-=======
-#: model:ir.model.fields,field_description:survey.field_survey_survey_thank_you_message
-msgid "Thanks Message"
-msgstr "감사 메시지"
-
-#. module: survey
->>>>>>> d5dd136b
 #: model:survey.label,value:survey.frow_2_5_3
 msgid "The 'Usability/Extended View' group helps in daily work"
 msgstr "'사용 편의성/확장 화면' 그룹은 일상 업무에 도움이 됩니다."
@@ -1724,21 +1617,12 @@
 msgstr "'사용 편의성/확장 화면' 그룹은 선택 필드를 숨깁니다."
 
 #. module: survey
-<<<<<<< HEAD
 #: constraint:survey.user_input_line:0
-=======
-#: code:addons/survey/models/survey.py:819
-#, python-format
->>>>>>> d5dd136b
 msgid "The answer must be in the right type"
 msgstr "오른쪽 유형의 답변이어야 합니다."
 
 #. module: survey
-<<<<<<< HEAD
 #: code:addons/survey/survey.py:622
-=======
-#: code:addons/survey/models/survey.py:485
->>>>>>> d5dd136b
 #: model:survey.question,validation_error_msg:survey.feedback_1_1
 #: model:survey.question,validation_error_msg:survey.feedback_1_2
 #: model:survey.question,validation_error_msg:survey.feedback_2_1
@@ -1757,18 +1641,14 @@
 msgstr "입력한 답변 형식이 잘못되었습니다."
 
 #. module: survey
-<<<<<<< HEAD
 #: code:addons/survey/wizard/survey_email_compose_message.py:174
-=======
-#: code:addons/survey/wizard/survey_email_compose_message.py:139
->>>>>>> d5dd136b
 #, python-format
 msgid ""
-"The content of the text don't contain '__URL__'.                     __URL__"
-" is automaticaly converted into the special url of the survey."
-msgstr ""
-"'__URL__'.                     __URL__을 포함하지 않은 문자 내용은 자동으로 설문조사의 특별한 URL로 "
-"변환됩니다."
+"The content of the text don't contain '__URL__'.                     __URL__ "
+"is automaticaly converted into the special url of the survey."
+msgstr ""
+"'__URL__'.                     __URL__을 포함하지 않은 문자 내용은 자동으로 "
+"설문조사의 특별한 URL로 변환됩니다."
 
 #. module: survey
 #: model:survey.label,value:survey.choice_2_4_1
@@ -1776,11 +1656,6 @@
 msgstr "현재 메뉴 구조가 마음에 듭니다."
 
 #. module: survey
-#: model:survey.label,value:survey.choice_2_4_1
-msgid "The current menu structure is good"
-msgstr "현재 메뉴 구조가 마음에 듭니다."
-
-#. module: survey
 #: sql_constraint:survey.user_input:0
 msgid "The deadline cannot be in the past"
 msgstr "마감일이 과거일 수는 없습니다."
@@ -1818,12 +1693,8 @@
 #. module: survey
 #: model:survey.page,description:survey.feedback_2
 msgid ""
-<<<<<<< HEAD
 "These questions relate to the ergonomy and ease of use of Odoo. Try to "
 "remind your firsts days on Odoo and\n"
-=======
-"These questions relate to the ergonomy and ease of use of Odoo. Try to remind your firsts days on Odoo and\n"
->>>>>>> d5dd136b
 "what have been your difficulties."
 msgstr ""
 
@@ -1843,34 +1714,19 @@
 msgstr "새로운 사용자가 Odoo를 이해하는데 도움이 됩니다."
 
 #. module: survey
-<<<<<<< HEAD
 #: code:addons/survey/survey.py:671 code:addons/survey/tests/test_survey.py:94
-=======
-#: code:addons/survey/models/survey.py:544
-#: code:addons/survey/tests/test_survey.py:86
->>>>>>> d5dd136b
 #, python-format
 msgid "This answer must be an email address"
 msgstr "이 답변은 이메일 주소여야 합니다."
 
 #. module: survey
-<<<<<<< HEAD
 #: code:addons/survey/survey.py:713 code:addons/survey/tests/test_survey.py:115
-=======
-#: code:addons/survey/models/survey.py:588
-#: code:addons/survey/tests/test_survey.py:107
->>>>>>> d5dd136b
 #, python-format
-msgid "This is not a date"
-msgstr ""
-
-#. module: survey
-<<<<<<< HEAD
+msgid "This is not a date/time"
+msgstr "이것은 날짜/시간이 아닙니다"
+
+#. module: survey
 #: code:addons/survey/survey.py:690 code:addons/survey/tests/test_survey.py:105
-=======
-#: code:addons/survey/models/survey.py:565
-#: code:addons/survey/tests/test_survey.py:97
->>>>>>> d5dd136b
 #, python-format
 msgid "This is not a number"
 msgstr "이것은 숫자가 아닙니다"
@@ -1890,11 +1746,7 @@
 msgstr "이 메시지는 설문 조사가 완료되면 표시됩니다."
 
 #. module: survey
-<<<<<<< HEAD
 #: code:addons/survey/survey.py:621
-=======
-#: code:addons/survey/models/survey.py:489
->>>>>>> d5dd136b
 #: model:survey.question,constr_error_msg:survey.feedback_1_1
 #: model:survey.question,constr_error_msg:survey.feedback_1_2
 #: model:survey.question,constr_error_msg:survey.feedback_2_1
@@ -1961,22 +1813,6 @@
 msgstr "전적으로 동의하지 않음"
 
 #. module: survey
-#: model:survey.label,value:survey.fcol_2_1_4
-#: model:survey.label,value:survey.fcol_2_2_4
-#: model:survey.label,value:survey.fcol_2_5_4
-#: model:survey.label,value:survey.fcol_2_7_4
-msgid "Totally agree"
-msgstr "전적으로 동의함"
-
-#. module: survey
-#: model:survey.label,value:survey.fcol_2_1_1
-#: model:survey.label,value:survey.fcol_2_2_1
-#: model:survey.label,value:survey.fcol_2_5_1
-#: model:survey.label,value:survey.fcol_2_7_1
-msgid "Totally disagree"
-msgstr "전적으로 동의하지 않음"
-
-#. module: survey
 #: model:ir.ui.view,arch_db:survey.survey_question_search
 msgid "Type"
 msgstr "유형"
@@ -1997,14 +1833,6 @@
 msgstr "답변 유형"
 
 #. module: survey
-<<<<<<< HEAD
-=======
-#: model:ir.ui.view,arch_db:survey.survey_survey_view_search
-msgid "Upcoming Activities"
-msgstr ""
-
-#. module: survey
->>>>>>> d5dd136b
 #: model:ir.ui.view,arch_db:survey.survey_email_compose_message
 msgid "Use template"
 msgstr "서식 사용"
@@ -2014,11 +1842,6 @@
 msgid ""
 "Use this field to add             additional explanations about your question"
 msgstr "이 필드를 사용하여 귀하의 질문에 대한 추가 설명 추가"
-
-#. module: survey
-#: model:survey.survey,title:survey.feedback_form
-msgid "User Feedback Form"
-msgstr "사용자 의견 양식"
 
 #. module: survey
 #: model:survey.survey,title:survey.feedback_form
@@ -2098,7 +1921,6 @@
 #. module: survey
 #: model:survey.question,question:survey.feedback_2_1
 msgid "What do you think about the documentation available on doc.odoo.com?"
-<<<<<<< HEAD
 msgstr ""
 
 #. module: survey
@@ -2134,43 +1956,14 @@
 #. module: survey
 #: model:ir.ui.view,arch_db:survey.datetime
 msgid "YYYY-MM-DD hh:mm:ss"
-=======
->>>>>>> d5dd136b
-msgstr ""
-
-#. module: survey
-#: model:survey.question,question:survey.feedback_2_5
-msgid "What do you think about the groups of users?"
-msgstr "사용자 그룹에 대해 어떻게 생각하십니까?"
-
-#. module: survey
-#: model:survey.question,question:survey.feedback_2_2
-msgid ""
-"What do you think about the process views of Odoo, available in the web "
-"client ?"
-msgstr "당신은 웹 클라이언트에서 사용할 수 있는 Odoo의 프로세스 화면에 대해 어떻게 생각하십니까?"
-
-#. module: survey
-#: model:survey.question,question:survey.feedback_2_4
-#: model:survey.question,question:survey.feedback_2_6
-msgid "What do you think about the structure of the menus?"
-msgstr "메뉴 구조에 대해 어떻게 생각하십니까?"
-
-#. module: survey
-#: model:survey.question,question:survey.feedback_4_1
-msgid "Where do you develop your new features?"
-msgstr "어디에서 새로운 기능을 개발하십니까?"
-
-#. module: survey
-#: model:survey.question,question:survey.feedback_1_2
-msgid "Which modules are you using/testing?"
-msgstr "어떤 모듈을 사용/시험해 보셨습니까?"
-
-#. module: survey
-#: model:ir.ui.view,arch_db:survey.survey_question_form
-msgid ""
-"YYYY-MM-DD\n"
-"                                            <i class=\"fa fa-calendar fa-2x\"/>"
+msgstr ""
+
+#. module: survey
+#: model:ir.ui.view,arch_db:survey.survey_question_form
+msgid ""
+"YYYY-MM-DD hh:mm:ss\n"
+"                                            <i class=\"fa fa-calendar fa-2x"
+"\"/>"
 msgstr ""
 
 #. module: survey
@@ -2199,17 +1992,10 @@
 #. module: survey
 #: model:ir.ui.view,arch_db:survey.survey_email_compose_message
 msgid ""
-<<<<<<< HEAD
 "You can share your survey web public link and/or send private invitations to "
 "your audience. People can answer once per invitation, and whenever they want "
 "with the public web link (in this case, the \"Public in website\" setting "
 "must be enabled)."
-=======
-"You can share your survey web public link and/or send private invitations to"
-" your audience. People can answer once per invitation, and whenever they "
-"want with the public web link (in this case, the \"Login Required\" setting "
-"must be disabled)."
->>>>>>> d5dd136b
 msgstr ""
 "설문조사용 공개 웹 링크를 공유하거나 고객에게 개인 초대장을 보낼 수 있습니"
 "다. 사람들은 초대장별로 한 번씩 응답할 수 있습니다. 그리고 언제라도 공개 웹 "
@@ -2217,21 +2003,13 @@
 "니다)."
 
 #. module: survey
-<<<<<<< HEAD
 #: code:addons/survey/survey.py:424
-=======
-#: code:addons/survey/models/survey.py:316
->>>>>>> d5dd136b
 #, python-format
 msgid "You cannot send an invitation for a survey that has no questions."
 msgstr "질문이 없는 설문 조사 초대장은 보낼 수 없습니다."
 
 #. module: survey
-<<<<<<< HEAD
 #: code:addons/survey/survey.py:429
-=======
-#: code:addons/survey/models/survey.py:319
->>>>>>> d5dd136b
 #, python-format
 msgid "You cannot send invitations for closed surveys."
 msgstr "마감된 설문 조사 초대장은 보낼 수 없습니다."
