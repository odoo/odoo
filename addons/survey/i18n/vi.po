# Translation of Odoo Server.
# This file contains the translation of the following modules:
#	* survey
#
msgid ""
msgstr ""
"Project-Id-Version: Odoo Server 8.0\n"
"Report-Msgid-Bugs-To: \n"
<<<<<<< HEAD
"POT-Creation-Date: 2015-01-09 03:54+0000\n"
"PO-Revision-Date: 2015-01-09 03:54+0000\n"
"Last-Translator: <>\n"
"Language-Team: \n"
=======
"POT-Creation-Date: 2015-01-21 14:07+0000\n"
"PO-Revision-Date: 2015-12-29 08:13+0000\n"
"Last-Translator: fanha99 <fanha99@hotmail.com>\n"
"Language-Team: Vietnamese (http://www.transifex.com/odoo/odoo-8/language/vi/)\n"
>>>>>>> 7ad626f8
"MIME-Version: 1.0\n"
"Content-Type: text/plain; charset=UTF-8\n"
"Content-Transfer-Encoding: \n"
"Plural-Forms: \n"

#. module: survey
#: model:email.template,body_html:survey.email_template_survey
msgid "\n"
"                \n"
"                <div style=\"font-family: 'Lucida Grande', Ubuntu, Arial, Verdana, sans-serif; font-size: 12px; color: rgb(34, 34, 34); \">\n"
"                    <p>Hello,</p>\n"
"                    <p>We are conducting a survey, and your response would be appreciated.</p>\n"
"                    <p><a href=\"__URL__\">Please, click here to start survey</a></p>\n"
"                    <p>Thanks for your participation!</p>\n"
"                </div>\n"
"                \n"
"            "
<<<<<<< HEAD
msgstr "\n"
"                \n"
"                <div style=\"font-family: 'Lucida Grande', Ubuntu, Arial, Verdana, sans-serif; font-size: 12px; color: rgb(34, 34, 34); \">\n"
"                    <p>Xin chào,</p>\n"
"                    <p>Chúng tôi đang thực hiện một cuộc khảo sát. Phản hồi của bạn cho các khảo sát của chúng tôi sẽ giúp chúng tôi phục vụ bạn tốt hơn nữa.</p>\n"
"                    <p><a href=\"__URL__\">Vui lòng bấm vào đây để bắt đầu</a></p>\n"
"                    <p>Cám ơn bạn đã tham gia!</p>\n"
"                </div>\n"
"                \n"
"            "
=======
msgstr "\n                \n                <div style=\"font-family: 'Lucida Grande', Ubuntu, Arial, Verdana, sans-serif; font-size: 12px; color: rgb(34, 34, 34); \">\n                    <p>Xin chào,</p>\n                    <p>Chúng tôi đang thực hiện một cuộc khảo sát. Phản hồi của bạn cho các khảo sát của chúng tôi sẽ giúp chúng tôi phục vụ bạn tốt hơn nữa.</p>\n                    <p><a href=\"__URL__\">Vui lòng bấm vào đây để bắt đầu</a></p>\n                    <p>Cám ơn bạn đã tham gia!</p>\n                </div>\n                \n            "
>>>>>>> 7ad626f8

#. module: survey
#: view:survey.page:survey.survey_page_tree
msgid "#Questions"
msgstr "SL Câu hỏi"

#. module: survey
#: code:addons/survey/survey.py:246
#: code:addons/survey/survey.py:543
#: code:addons/survey/survey.py:662
#, python-format
msgid "%s (copy)"
msgstr "%s (bảo sao)"

#. module: survey
#: view:website:survey.page
msgid "&times;"
msgstr "&times;"

#. module: survey
#: model:ir.actions.act_window,help:survey.action_survey_form
msgid "<p class=\"oe_view_nocontent_create\">Click to add a survey.</p>\n"
"                <p>You can create surveys for different purposes: customer opinion, services feedback, recruitment interviews, employee's periodical evaluations, marketing campaigns, etc.</p>\n"
"                <p>Design easily your survey, send invitations to answer by email and analyse answers.</p>\n"
"            "
<<<<<<< HEAD
msgstr "<p class=\"oe_view_nocontent_create\">Click to add a survey.</p>\n"
"                <p>Bạn có thể tạo các khảo sát cho các mục đích khác nhau: ý kiến khách hàng, khảo sát về chất lượng sản phẩm/dịch vụ, phỏng vấn tuyển dụng, đánh giá nhân viên định kỳ, các chiến dịch marketing, v.v.</p>\n"
"                <p>Thiết kế các khảo sát một cách dễ dàng như soạn văn bản, gửi lời mời tham gia khảo sát bằng email, phân tích các câu trả lời từ kết quả của khảo sát.</p>\n"
"            "
=======
msgstr "<p class=\"oe_view_nocontent_create\">Click to add a survey.</p>\n                <p>Bạn có thể tạo các khảo sát cho các mục đích khác nhau: ý kiến khách hàng, khảo sát về chất lượng sản phẩm/dịch vụ, phỏng vấn tuyển dụng, đánh giá nhân viên định kỳ, các chiến dịch marketing, v.v.</p>\n                <p>Thiết kế các khảo sát một cách dễ dàng như soạn văn bản, gửi lời mời tham gia khảo sát bằng email, phân tích các câu trả lời từ kết quả của khảo sát.</p>\n            "

#. module: survey
#: model:survey.page,description:survey.feedback_1
#: model:survey.page,description:survey.feedback_3
#: model:survey.survey,thank_you_message:survey.feedback_form
msgid "<p></p>"
msgstr ""

#. module: survey
#: model:survey.page,description:survey.feedback_4
msgid "<p>If you do not contribute or develop in Odoo, skip this page.</p>"
msgstr ""
>>>>>>> 7ad626f8

#. module: survey
#: model:ir.actions.act_window,help:survey.action_selected_survey_user_input
msgid "<p>Nobody has replied to your survey yet.</p>\n"
"            "
msgstr "<p>Chưa có ai trả lời Khảo sát của bạn.</p>\n"
"            "
<<<<<<< HEAD
=======
msgstr "<p>Chưa có ai trả lời Khảo sát của bạn.</p>\n            "
>>>>>>> 7ad626f8

#. module: survey
#: model:ir.actions.act_window,help:survey.action_survey_user_input
msgid "<p>Nobody has replied to your surveys yet.</p>\n"
"            "
msgstr "<p>Chưa có ai trả lời các Khảo sát của bạn.</p>\n"
"            "
<<<<<<< HEAD
=======
msgstr "<p>Chưa có ai trả lời các Khảo sát của bạn.</p>\n            "

#. module: survey
#: model:survey.page,description:survey.feedback_2
msgid ""
"<p>These questions relate to the ergonomy and ease of use of Odoo. Try to remind your firsts days on Odoo and\n"
"what have been your difficulties.</p>"
msgstr ""

#. module: survey
#: model:survey.survey,description:survey.feedback_form
msgid "<p>This survey should take less than five minutes.</p>"
msgstr ""
>>>>>>> 7ad626f8

#. module: survey
#: constraint:survey.label:0
msgid "A label must be attached to one and only one question"
msgstr "Một nhãn chỉ có thể được gắn vào một và chỉ một câu hỏi"

#. module: survey
#: sql_constraint:survey.question:0
msgid "A length must be positive!"
msgstr "Độ dài phải mang dấu dương!"

#. module: survey
#: help:survey.survey,description:0
msgid "A long description of the purpose of the survey"
msgstr "Một mô tả dài (chi tiết) về mục đích của Khảo sát"

#. module: survey
#: help:survey.label,quizz_mark:0
<<<<<<< HEAD
msgid "A positive score indicates a correct answer; a negative or null score indicates a wrong answer"
=======
msgid ""
"A positive score indicates a correct answer; a negative or null score "
"indicates a wrong answer"
>>>>>>> 7ad626f8
msgstr "Điểm dương thể hiện câu trả lời đúng; điểm âm hoặc không có điểm thể hiện một câu trả lời sai"

#. module: survey
#: view:website:survey.page
msgid "A problem has occured"
msgstr "Có trục trặc đã xảy ra"
<<<<<<< HEAD
=======

#. module: survey
#: model:survey.label,value:survey.frow_2_2_4
msgid "A process is defined for all enterprise flows"
msgstr ""
>>>>>>> 7ad626f8

#. module: survey
#: constraint:survey.user_input_line:0
msgid "A question cannot be unanswered and skipped"
msgstr "Một câu hỏi không thể không trả lời hoặc bỏ qua"

#. module: survey
#: sql_constraint:survey.user_input:0
msgid "A token must be unique!"
msgstr "A token must be unique!"

#. module: survey
#: field:survey.mail.compose.message,active_domain:0
msgid "Active domain"
msgstr "Miền hiệu lực"

#. module: survey
#: view:survey.mail.compose.message:survey.survey_email_compose_message
<<<<<<< HEAD
msgid "Add list of email of recipients (will not converted in partner), separated by commas, semicolons or newline..."
=======
msgid ""
"Add list of email of recipients (will not converted in partner), separated "
"by commas, semicolons or newline..."
>>>>>>> 7ad626f8
msgstr "Thêm danh sách email người nhận (sẽ không được chuyển đổi thành đối tác (partner) trong hệ thống), ngăn cách nhau bởi dấu phải hoặc chấm phảy hoặc xuống dòng..."

#. module: survey
#: view:survey.mail.compose.message:survey.survey_email_compose_message
msgid "Add list of existing contacts..."
msgstr "Thêm danh mục các liên hệ có sẵn..."
<<<<<<< HEAD
=======

#. module: survey
#: model:survey.label,value:survey.fcol_2_1_3
#: model:survey.label,value:survey.fcol_2_2_3
#: model:survey.label,value:survey.fcol_2_5_3
#: model:survey.label,value:survey.fcol_2_7_3
msgid "Agree"
msgstr ""
>>>>>>> 7ad626f8

#. module: survey
#: view:website:survey.result_number
msgid "All Data"
msgstr "Toàn bộ Dữ liệu"

#. module: survey
#: view:website:survey.result
msgid "All surveys"
msgstr "Toàn bộ các khảo sát"

#. module: survey
#: view:survey.question:survey.survey_question_form
msgid "Allow Comments"
msgstr "Cho phép bình luận"

#. module: survey
#: help:survey.page,description:0
msgid "An introductory text to your page"
msgstr "Một đoạn giới thiệu cho trang của bạn"

#. module: survey
#: view:survey.survey:survey.survey_kanban
msgid "Analyze Answers"
msgstr "Phân tích các câu trả lời"

#. module: survey
#: view:website:survey.result_choice
msgid "Answer Choices"
msgstr "Các lựa chọn trả lời"

#. module: survey
#: field:survey.user_input,type:0
#: field:survey.user_input_line,answer_type:0
msgid "Answer Type"
msgstr "Kiểu câu trả lời"

#. module: survey
#: view:website:survey.result
msgid "Answered"
msgstr "Đã trả lời"

#. module: survey
#: model:ir.actions.act_window,name:survey.action_survey_user_input
#: model:ir.ui.menu,name:survey.menu_survey_type_form1
#: view:survey.question:survey.survey_question_form
#: field:survey.question,user_input_line_ids:0
#: field:survey.user_input,user_input_line_ids:0
msgid "Answers"
msgstr "Các câu trả lời"

#. module: survey
#: help:survey.mail.compose.message,no_auto_thread:0
<<<<<<< HEAD
msgid "Answers do not go in the original document' discussion thread. This has an impact on the generated message-id."
msgstr "Các câu trả lời không về luồng thảo luận của tài liệu gốc. Điều này có ảnh hưởng đến message-id được sinh ra."
=======
msgid ""
"Answers do not go in the original document' discussion thread. This has an "
"impact on the generated message-id."
msgstr "Các câu trả lời không về luồng thảo luận của tài liệu gốc. Điều này có ảnh hưởng đến message-id được sinh ra."

#. module: survey
#: model:survey.question,question:survey.feedback_1_1
msgid "Are you using Odoo on a daily basis?"
msgstr ""
>>>>>>> 7ad626f8

#. module: survey
#: field:survey.mail.compose.message,attachment_ids:0
msgid "Attachments"
msgstr "Đính kèm"

#. module: survey
#: field:survey.mail.compose.message,author_id:0
msgid "Author"
msgstr "Tác giả"

#. module: survey
#: help:survey.mail.compose.message,author_id:0
<<<<<<< HEAD
msgid "Author of the message. If not set, email_from may hold an email address that did not match any partner."
=======
msgid ""
"Author of the message. If not set, email_from may hold an email address that"
" did not match any partner."
>>>>>>> 7ad626f8
msgstr "Tác giả của thông điệp. Nếu không đặt, trường email_from có thể chứa địa chỉ email mà không khớp với bất kỳ đối tác nào."

#. module: survey
#: field:survey.mail.compose.message,author_avatar:0
msgid "Author's Avatar"
msgstr "Avatar của Tác giả"

#. module: survey
#: help:survey.mail.compose.message,body:0
msgid "Automatically sanitized HTML contents"
msgstr "Nội dung HTML được làm sạch tự động"

#. module: survey
#: view:website:survey.result_number
msgid "Average"
msgstr "Trung bình"
<<<<<<< HEAD
=======

#. module: survey
#: model:survey.label,value:survey.choice_1_2_4
msgid "CRM"
msgstr "CRM"
>>>>>>> 7ad626f8

#. module: survey
#: view:survey.mail.compose.message:survey.survey_email_compose_message
msgid "Cancel"
msgstr "Hủy"

#. module: survey
#: field:survey.survey,res_model:0
msgid "Category"
msgstr "Chuyên mục"

#. module: survey
#: field:survey.mail.compose.message,child_ids:0
msgid "Child Messages"
msgstr "Các thông điệp con"

#. module: survey
#: view:website:survey.simple_choice
msgid "Choose..."
msgstr "Chọn..."

#. module: survey
#: view:website:survey.result
msgid "Clear All Filters"
msgstr "Xóa mọi bộ lọc"

#. module: survey
#: code:addons/survey/survey.py:141
#: code:addons/survey/wizard/survey_email_compose_message.py:51
#, python-format
msgid "Click here to start survey"
msgstr "Bấm và đây để khởi động khảo sát"

#. module: survey
#: code:addons/survey/wizard/survey_email_compose_message.py:109
#, python-format
msgid "Click here to take survey"
msgstr "Bấm vào đây để tham gia khảo sát"

#. module: survey
#: view:survey.mail.compose.message:survey.survey_email_compose_message
#: view:website:survey.page
msgid "Close"
msgstr "Đóng"

#. module: survey
#: field:survey.stage,closed:0
#: model:survey.stage,name:survey.stage_closed
msgid "Closed"
msgstr "Đã đóng"

#. module: survey
#: field:survey.survey,color:0
msgid "Color Index"
msgstr "Chỉ mục màu sắc"

#. module: survey
#: selection:survey.mail.compose.message,type:0
#: view:website:survey.result_comments
msgid "Comment"
msgstr "Bình luận"

#. module: survey
#: field:survey.question,comment_count_as_answer:0
msgid "Comment Field is an Answer Choice"
msgstr "Trường Bình luận là một Lựa chọn Trả lời"

#. module: survey
#: field:survey.question,comments_message:0
msgid "Comment Message"
msgstr "Lời bình"
<<<<<<< HEAD
=======

#. module: survey
#: model:survey.page,title:survey.feedback_3
msgid "Community and contributors"
msgstr ""
>>>>>>> 7ad626f8

#. module: survey
#: view:survey.survey:survey.survey_tree
#: view:survey.user_input:survey.survey_user_input_search
#: selection:survey.user_input,state:0
msgid "Completed"
msgstr "Hoàn thành"

#. module: survey
#: view:survey.mail.compose.message:survey.survey_email_compose_message
msgid "Compose Email"
msgstr "Soạn Email"

#. module: survey
#: field:survey.mail.compose.message,composition_mode:0
msgid "Composition mode"
msgstr "Chế độ soạn thảo"

#. module: survey
#: view:survey.question:survey.survey_question_form
msgid "Constraints"
msgstr "Các ràng buộc"

#. module: survey
#: field:survey.mail.compose.message,body:0
msgid "Contents"
msgstr "Nội dung"

#. module: survey
#: view:survey.mail.compose.message:survey.survey_email_compose_message
<<<<<<< HEAD
msgid "Copy and paste the HTML code below to add this web link to any webpage."
msgstr "Sao chép và dán đoạn mã HTML dưới đây để thêm link này vào bất kỳ trang web nào."
=======
msgid ""
"Copy and paste the HTML code below to add this web link to any webpage."
msgstr "Copy và paste đoạn mã HTML dưới đây để thêm web link này và bất kỳ trang web nào."
>>>>>>> 7ad626f8

#. module: survey
#: view:survey.mail.compose.message:survey.survey_email_compose_message
msgid "Copy, paste and share the web link below to your audience."
<<<<<<< HEAD
msgstr "Sao chép, dán và chia sẻ web link dưới đây đến độc giả của bạn."
=======
msgstr "Copy, dán và chia sẻ web link dưới đây đến độc giả của bạn."
>>>>>>> 7ad626f8

#. module: survey
#: field:survey.user_input_line,date_create:0
msgid "Create Date"
msgstr "Ngày tạo"

#. module: survey
#: field:survey.label,create_uid:0
#: field:survey.mail.compose.message,create_uid:0
#: field:survey.page,create_uid:0
#: field:survey.question,create_uid:0
#: field:survey.stage,create_uid:0
#: field:survey.survey,create_uid:0
#: field:survey.user_input,create_uid:0
#: field:survey.user_input_line,create_uid:0
msgid "Created by"
msgstr "Tạo bởi"

#. module: survey
#: field:survey.label,create_date:0
#: field:survey.mail.compose.message,create_date:0
#: field:survey.page,create_date:0
#: field:survey.question,create_date:0
#: field:survey.stage,create_date:0
#: field:survey.survey,create_date:0
#: field:survey.user_input,create_date:0
#: field:survey.user_input_line,create_date:0
msgid "Created on"
msgstr "Được tạo vào"

#. module: survey
#: field:survey.user_input,date_create:0
msgid "Creation Date"
msgstr "Ngày tạo"

#. module: survey
#: help:survey.mail.compose.message,starred:0
msgid "Current user has a starred notification linked to this message"
msgstr "Người dùng hiện hành có một thông báo chưa đánh sao liên kết với thông điệp này"

#. module: survey
#: help:survey.mail.compose.message,to_read:0
msgid "Current user has an unread notification linked to this message"
msgstr "Người dùng hiện hành có một thông báo chưa đọc được liên kết với thông điệp này"

#. module: survey
#: view:website:survey.result_choice
#: view:website:survey.result_matrix
msgid "Data"
msgstr "Dữ liệu"

#. module: survey
#: field:survey.mail.compose.message,date:0
#: selection:survey.user_input_line,answer_type:0
msgid "Date"
msgstr "Ngày"

#. module: survey
#: selection:survey.question,type:0
msgid "Date and Time"
msgstr "Ngày và Giờ"

#. module: survey
#: field:survey.user_input_line,value_date:0
msgid "Date answer"
msgstr "Date answer"

#. module: survey
#: help:survey.user_input,deadline:0
msgid "Date by which the person can open the survey and submit answers"
msgstr "Ngày cuối cùng mà một người có thể mở một cuộc khảo sát và gửi câu trả lời"

#. module: survey
#: help:survey.survey,message_last_post:0
msgid "Date of the last message posted on the record."
msgstr "Ngày mà thông điệp cuối cùng được gửi vào bản ghi này."

#. module: survey
#: field:survey.user_input,deadline:0
msgid "Deadline"
msgstr "Hạn chót"

#. module: survey
#: help:survey.mail.compose.message,date_deadline:0
<<<<<<< HEAD
msgid "Deadline to which the invitation to respond for this survey is valid. If the field is empty, the invitation is still valid."
=======
msgid ""
"Deadline to which the invitation to respond for this survey is valid. If the"
" field is empty, the invitation is still valid."
>>>>>>> 7ad626f8
msgstr "Hạn chót mà lời mời trả lời khảo sát vẫn còn giá trị. Nếu để trống trường này, lời mời vẫn còn giá trị (hạn chót không xác định)."

#. module: survey
#: field:survey.mail.compose.message,date_deadline:0
msgid "Deadline to which the invitation to respond is valid"
msgstr "Hạn chót mà lời mời trả lời khảo sát có giá trị"

#. module: survey
#: view:survey.survey:survey.survey_kanban
msgid "Delete!"
msgstr "Xóa!"

#. module: survey
#: field:survey.page,description:0
#: field:survey.question,description:0
#: field:survey.survey,description:0
msgid "Description"
msgstr "Mô tả"

#. module: survey
#: view:survey.survey:survey.survey_kanban
msgid "Design"
msgstr "Thiết kế"
<<<<<<< HEAD
=======

#. module: survey
#: model:survey.label,value:survey.fcol_2_1_2
#: model:survey.label,value:survey.fcol_2_2_2
#: model:survey.label,value:survey.fcol_2_5_2
#: model:survey.label,value:survey.fcol_2_7_2
msgid "Disagree"
msgstr ""
>>>>>>> 7ad626f8

#. module: survey
#: view:survey.question:survey.survey_question_form
#: field:survey.question,display_mode:0
msgid "Display mode"
msgstr "Chế độ hiện thị"
<<<<<<< HEAD
=======

#. module: survey
#: model:survey.question,question:survey.feedback_3_3
msgid "Do you have a proposition to attract new contributors?"
msgstr ""

#. module: survey
#: model:survey.question,question:survey.feedback_3_2
msgid "Do you have a proposition to help people to contribute?"
msgstr ""

#. module: survey
#: model:survey.question,question:survey.feedback_2_3
msgid "Do you have suggestions on how to improve the process view ?"
msgstr ""
>>>>>>> 7ad626f8

#. module: survey
#: model:survey.stage,name:survey.stage_draft
msgid "Draft"
msgstr "Bản thảo"

#. module: survey
#: field:survey.user_input,email:0
msgid "E-mail"
msgstr "E-mail"

#. module: survey
#: view:survey.survey:survey.survey_form
msgid "Edit Pages and Questions"
msgstr "Edit Pages and Questions"

#. module: survey
#: selection:survey.mail.compose.message,type:0
#: view:survey.user_input:survey.survey_user_input_search
msgid "Email"
msgstr "Email"

#. module: survey
#: field:survey.survey,email_template_id:0
msgid "Email Template"
msgstr "Mẫu Email"

#. module: survey
#: help:survey.mail.compose.message,email_from:0
<<<<<<< HEAD
msgid "Email address of the sender. This field is set when no matching partner is found for incoming emails."
=======
msgid ""
"Email address of the sender. This field is set when no matching partner is "
"found for incoming emails."
>>>>>>> 7ad626f8
msgstr "Email của người gửi. Trường này được thiết lập khi không có đối tác nào có địa chỉ email khớp với email nhận tin."

#. module: survey
#: model:ir.model,name:survey.model_survey_mail_compose_message
msgid "Email composition wizard for Survey"
msgstr "Email composition wizard for Survey"

#. module: survey
#: field:survey.question,constr_error_msg:0
#: field:survey.question,validation_error_msg:0
msgid "Error message"
msgstr "Thông báo lỗi"

#. module: survey
#: code:addons/survey/survey.py:439
#, python-format
msgid "Error!"
msgstr "Lỗi!"

#. module: survey
#: field:survey.mail.compose.message,partner_ids:0
msgid "Existing contacts"
msgstr "Các liên lạc có sẵn"
<<<<<<< HEAD
=======

#. module: survey
#: model:survey.label,value:survey.frow_2_7_3
msgid "Extra modules proposed are relevant"
msgstr ""
>>>>>>> 7ad626f8

#. module: survey
#: view:website:survey.result
msgid "Filters"
msgstr "Các Bộ lọc"

#. module: survey
#: view:website:survey.result
msgid "Finished surveys"
msgstr "Các Khảo sát đã kết thúc"

#. module: survey
#: field:survey.stage,fold:0
msgid "Folded in kanban view"
msgstr "Thu gọn khi xem kiểu kanban"

#. module: survey
#: field:survey.survey,message_follower_ids:0
msgid "Followers"
msgstr "Người theo dõi"

#. module: survey
#: view:survey.question:survey.survey_question_form
msgid "Format"
msgstr "Định dạng"

#. module: survey
#: selection:survey.user_input_line,answer_type:0
msgid "Free Text"
msgstr "Chữ tự do"

#. module: survey
#: field:survey.user_input_line,value_free_text:0
msgid "Free Text answer"
msgstr "Free Text answer"

#. module: survey
#: field:survey.mail.compose.message,email_from:0
msgid "From"
msgstr "Từ"

#. module: survey
#: view:website:survey.survey
#: view:website:survey.survey_init
msgid "Go back to surveys"
msgstr "Về danh mục Khảo sát"

#. module: survey
#: view:website:survey.result_choice
#: view:website:survey.result_matrix
msgid "Graph"
msgstr "Đồ thị"

#. module: survey
#: view:survey.page:survey.survey_page_search
#: view:survey.question:survey.survey_question_search
#: view:survey.user_input:survey.survey_user_input_search
#: view:survey.user_input_line:survey.survey_response_line_search
msgid "Group By"
msgstr "Nhóm theo"

#. module: survey
#: help:survey.survey,message_summary:0
msgid "Holds the Chatter summary (number of messages, ...). This summary is directly in html format in order to be inserted in kanban views."
msgstr "Holds the Chatter summary (number of messages, ...). This summary is directly in html format in order to be inserted in kanban views."

#. module: survey
#: field:survey.label,id:0
#: field:survey.mail.compose.message,id:0
#: field:survey.page,id:0
#: field:survey.question,id:0
#: field:survey.stage,id:0
#: field:survey.survey,id:0
#: field:survey.user_input,id:0
#: field:survey.user_input_line,id:0
msgid "ID"
msgstr "ID"

#. module: survey
#: field:survey.user_input,token:0
msgid "Identification token"
msgstr "Identification token"

#. module: survey
#: help:survey.survey,message_unread:0
msgid "If checked new messages require your attention."
msgstr "Nếu đánh dấu kiểm, các thông điệp mới yêu cầu sự có mặt của bạn."

#. module: survey
#: help:survey.survey,users_can_go_back:0
msgid "If checked, users can go back to previous pages."
msgstr "Nếu đánh dấu kiểm, người dùng có thể quay trở lại trang trước đó."

#. module: survey
#: help:survey.stage,closed:0
msgid "If closed, people won't be able to answer to surveys in this column."
msgstr "If closed, people won't be able to answer to surveys in this column."

#. module: survey
#: code:addons/survey/survey.py:649
#, python-format
msgid "If other, precise:"
msgstr "Nếu khác, vui lòng mô tả chi tiết:"

#. module: survey
#: view:website:survey.sfinished
msgid "If you wish, you can"
msgstr "Nếu muốn, bạn có thể"

#. module: survey
#: model:survey.stage,name:survey.stage_in_progress
msgid "In progress"
msgstr "Đang thực hiện"

#. module: survey
#: help:survey.mail.compose.message,parent_id:0
msgid "Initial thread message."
msgstr "Initial thread message."

#. module: survey
#: field:survey.question,validation_email:0
msgid "Input must be an email"
msgstr "Dữ liệu phải là một email hợp lệ"

#. module: survey
#: view:survey.survey:survey.survey_tree
msgid "Invitations sent"
msgstr "Lời mời đã gửi"

#. module: survey
#: field:survey.survey,message_is_follower:0
msgid "Is a Follower"
msgstr "Là một Người dõi theo"

#. module: survey
#: field:survey.survey,designed:0
msgid "Is designed?"
msgstr "Is designed?"

#. module: survey
#: field:survey.label,sequence:0
msgid "Label Sequence order"
msgstr "Label Sequence order"

#. module: survey
#: model:ir.actions.act_window,name:survey.action_survey_label_form
#: model:ir.ui.menu,name:survey.menu_survey_label_form1
msgid "Labels"
msgstr "Nhãn"

#. module: survey
#: field:survey.survey,message_last_post:0
msgid "Last Message Date"
msgstr "Ngày của thông điệp cuối cùng"

#. module: survey
#: field:survey.label,write_uid:0
#: field:survey.mail.compose.message,write_uid:0
#: field:survey.page,write_uid:0
#: field:survey.question,write_uid:0
#: field:survey.stage,write_uid:0
#: field:survey.survey,write_uid:0
#: field:survey.user_input,write_uid:0
#: field:survey.user_input_line,write_uid:0
msgid "Last Updated by"
msgstr "Cập nhật lần cuối bởi"

#. module: survey
#: field:survey.label,write_date:0
#: field:survey.mail.compose.message,write_date:0
#: field:survey.page,write_date:0
#: field:survey.question,write_date:0
#: field:survey.stage,write_date:0
#: field:survey.survey,write_date:0
#: field:survey.user_input,write_date:0
#: field:survey.user_input_line,write_date:0
msgid "Last Updated on"
msgstr "Cập nhật lần cuối vào"

#. module: survey
#: field:survey.user_input,last_displayed_page_id:0
msgid "Last displayed page"
msgstr "Trang được hiển thị lần cuối"

#. module: survey
#: selection:survey.user_input,type:0
msgid "Link"
msgstr "Liên kết"

#. module: survey
#: field:survey.mail.compose.message,multi_email:0
msgid "List of emails"
msgstr "Danh mục email"

#. module: survey
#: field:survey.mail.compose.message,is_log:0
msgid "Log an Internal Note"
msgstr "Tạo ghi chú nội bộ"

#. module: survey
#: field:survey.survey,auth_required:0
#: view:website:survey.auth_required
msgid "Login required"
msgstr "Yêu cầu phải đăng nhập"

#. module: survey
#: selection:survey.question,type:0
msgid "Long Text Zone"
msgstr "Văn bản dài (nhiều dòng)"

#. module: survey
#: view:survey.question:survey.survey_question_form
#: field:survey.question,constr_mandatory:0
msgid "Mandatory Answer"
msgstr "Câu trả lời bắt buộc"

#. module: survey
#: selection:survey.user_input,type:0
msgid "Manually"
msgstr "Thủ công"

#. module: survey
#: selection:survey.question,type:0
msgid "Matrix"
msgstr "Ma trận"

#. module: survey
#: field:survey.question,matrix_subtype:0
msgid "Matrix Type"
msgstr "Kiểu Ma trận"

#. module: survey
#: view:website:survey.result
msgid "Matrix:"
msgstr "Ma trận:"

#. module: survey
#: sql_constraint:survey.question:0
msgid "Max date cannot be smaller than min date!"
msgstr "Ngày lớn nhất không thể nhỏ hơn ngày nhỏ nhất!"

#. module: survey
#: sql_constraint:survey.question:0
msgid "Max length cannot be smaller than min length!"
msgstr "Độ dài tối đa không thể nhỏ hơn độ dài tối thiểu!"

#. module: survey
#: sql_constraint:survey.question:0
msgid "Max value cannot be smaller than min value!"
msgstr "Giá trị lớn nhất không thể nhỏ hơn giá trị nhỏ nhất!"

#. module: survey
#: view:website:survey.result_number
msgid "Maximum"
msgstr "Tối đa"

#. module: survey
#: field:survey.question,validation_max_date:0
msgid "Maximum Date"
msgstr "Ngày lớn nhất"

#. module: survey
#: field:survey.question,validation_length_max:0
msgid "Maximum Text Length"
msgstr "Độ dài văn bản tối đa"

#. module: survey
#: field:survey.question,validation_max_float_value:0
msgid "Maximum value"
msgstr "Giá trị lớn nhất"

#. module: survey
#: field:survey.mail.compose.message,record_name:0
msgid "Message Record Name"
msgstr "Tên bản ghi thông điệp"

#. module: survey
#: help:survey.mail.compose.message,type:0
<<<<<<< HEAD
msgid "Message type: email for email message, notification for system message, comment for other messages such as user replies"
=======
msgid ""
"Message type: email for email message, notification for system message, "
"comment for other messages such as user replies"
>>>>>>> 7ad626f8
msgstr "Kiểu thông điệp: email đối với thông điệp bằng email, thông báo đối với các thông điệp hệ thống, bình luận đối với các loại thông điệp khác (ví dụ: phản hồi của người dùng)"

#. module: survey
#: help:survey.mail.compose.message,message_id:0
msgid "Message unique identifier"
msgstr "Message unique identifier"

#. module: survey
#: field:survey.mail.compose.message,message_id:0
msgid "Message-Id"
msgstr "Message-Id"

#. module: survey
#: field:survey.survey,message_ids:0
msgid "Messages"
msgstr "Thông điệp"

#. module: survey
#: help:survey.survey,message_ids:0
msgid "Messages and communication history"
<<<<<<< HEAD
msgstr "Messages and communication history"
=======
msgstr "Lịch sử thông điệp và liên lạc"
>>>>>>> 7ad626f8

#. module: survey
#: view:website:survey.result_number
msgid "Minimum"
msgstr "Tối thiểu"

#. module: survey
#: field:survey.question,validation_min_date:0
msgid "Minimum Date"
msgstr "Ngày nhỏ nhất"

#. module: survey
#: field:survey.question,validation_length_min:0
msgid "Minimum Text Length"
msgstr "Độ dài văn bản tối thiểu"

#. module: survey
#: field:survey.question,validation_min_float_value:0
msgid "Minimum value"
msgstr "Giá trị tối thiểu"

#. module: survey
#: view:website:survey.result_number
msgid "Most Common"
msgstr "Chung nhất"

#. module: survey
#: selection:survey.question,type:0
msgid "Multiple choice: multiple answers allowed"
msgstr "Đa lựa chọn: cho phép nhiều câu trả lời"

#. module: survey
#: selection:survey.question,type:0
msgid "Multiple choice: only one answer"
msgstr "Đa lựa chọn: một câu trả lời duy nhất"

#. module: survey
#: selection:survey.question,matrix_subtype:0
msgid "Multiple choices per row"
msgstr "Multiple choices per row"

#. module: survey
#: field:survey.stage,name:0
msgid "Name"
msgstr "Tên"

#. module: survey
#: help:survey.mail.compose.message,record_name:0
msgid "Name get of the related document."
msgstr "Name get of the related document."

#. module: survey
#: view:survey.user_input:survey.survey_user_input_search
msgid "New"
msgstr "Mới"

#. module: survey
#: view:website:survey.page
msgid "Next page"
msgstr "Trang tiếp"

#. module: survey
#: field:survey.mail.compose.message,no_auto_thread:0
msgid "No threading for answers"
msgstr "No threading for answers"

#. module: survey
#: view:website:survey.notopen
msgid "Not open"
msgstr "Chưa mở"

#. module: survey
#: view:website:survey.nopages
msgid "Not ready"
msgstr "Chưa sẵn sàng"

#. module: survey
#: selection:survey.user_input,state:0
msgid "Not started yet"
msgstr "Chưa khởi động"

#. module: survey
#: field:survey.mail.compose.message,notification_ids:0
msgid "Notifications"
msgstr "Thông báo"

#. module: survey
#: field:survey.mail.compose.message,notified_partner_ids:0
msgid "Notified partners"
msgstr "Các đối tác được thông báo"

#. module: survey
#: field:survey.mail.compose.message,notify:0
msgid "Notify followers"
msgstr "Thông báo những Người dõi theo"

#. module: survey
#: help:survey.mail.compose.message,notify:0
msgid "Notify followers of the document (mass post only)"
msgstr "Notify followers of the document (mass post only)"

#. module: survey
#: selection:survey.user_input_line,answer_type:0
msgid "Number"
msgstr "Số"

#. module: survey
#: view:survey.question:survey.survey_question_form
#: field:survey.question,column_nb:0
msgid "Number of columns"
msgstr "Số cột/mục"

#. module: survey
#: field:survey.survey,tot_comp_survey:0
msgid "Number of completed surveys"
msgstr "Các Khảo sát đã hoàn thành"

#. module: survey
#: field:survey.survey,tot_sent_survey:0
msgid "Number of sent surveys"
msgstr "Các khảo sát đã được gửi"

#. module: survey
#: field:survey.survey,tot_start_survey:0
msgid "Number of started surveys"
msgstr "Các khảo sát đã khởi động"

#. module: survey
#: selection:survey.question,type:0
msgid "Numerical Value"
msgstr "Giá trị kiểu số"

#. module: survey
#: field:survey.user_input_line,value_number:0
msgid "Numerical answer"
msgstr "Câu trả lời kiểu số"

#. module: survey
#: view:website:survey.result_number
msgid "Occurence"
msgstr "Xuất hiện"

#. module: survey
#: selection:survey.question,matrix_subtype:0
msgid "One choice per row"
msgstr "Một lựa chọn mỗi dòng"

#. module: survey
#: code:addons/survey/wizard/survey_email_compose_message.py:95
#, python-format
msgid "One email at least is incorrect: %s"
msgstr "Ít nhất một email không đúng: %s"

#. module: survey
#: view:survey.question:survey.survey_question_form
msgid "Options"
msgstr "Tùy chọn"

#. module: survey
#: field:survey.mail.compose.message,mail_server_id:0
msgid "Outgoing mail server"
msgstr "Máy chủ gửi email"

#. module: survey
#: view:survey.page:survey.survey_page_search
#: view:survey.question:survey.survey_question_search
#: field:survey.user_input_line,page_id:0
#: view:website:survey.page
msgid "Page"
msgstr "Trang"

#. module: survey
#: field:survey.page,title:0
msgid "Page Title"
msgstr "Tiêu đề trang"

#. module: survey
#: field:survey.page,sequence:0
msgid "Page number"
msgstr "Số trang"

#. module: survey
#: model:ir.actions.act_window,name:survey.act_survey_pages
#: model:ir.actions.act_window,name:survey.action_survey_page_form
#: model:ir.ui.menu,name:survey.menu_survey_page_form1
#: field:survey.survey,page_ids:0
msgid "Pages"
msgstr "Trang"

#. module: survey
#: field:survey.mail.compose.message,parent_id:0
msgid "Parent Message"
msgstr "Parent Message"

#. module: survey
#: view:survey.user_input:survey.survey_user_input_search
#: selection:survey.user_input,state:0
msgid "Partially completed"
msgstr "Hoàn thiện một phần"

#. module: survey
#: view:survey.user_input:survey.survey_user_input_search
#: field:survey.user_input,partner_id:0
msgid "Partner"
msgstr "Đối tác"

#. module: survey
#: model:ir.actions.act_window,name:survey.action_partner_survey_mail
#: model:ir.actions.act_window,name:survey.action_partner_survey_mail_crm
msgid "Partner Survey Mailing"
msgstr "Partner Survey Mailing"

#. module: survey
#: help:survey.mail.compose.message,notified_partner_ids:0
<<<<<<< HEAD
msgid "Partners that have a notification pushing this message in their mailboxes"
=======
msgid ""
"Partners that have a notification pushing this message in their mailboxes"
>>>>>>> 7ad626f8
msgstr "Các đối tác mã sẽ nhận được thông báo khi xuất bản thông điệp này trong hộp thư của họ"

#. module: survey
#: model:survey.stage,name:survey.stage_permanent
msgid "Permanent"
msgstr "Vĩnh viễn"

#. module: survey
#: view:website:survey.result_choice
msgid "Pie Chart"
<<<<<<< HEAD
msgstr "Đồ thị Hình bánh"
=======
msgstr "Biểu đồ bánh"
>>>>>>> 7ad626f8

#. module: survey
#: code:addons/survey/wizard/survey_email_compose_message.py:213
#, python-format
msgid "Please enter at least one valid recipient."
msgstr "Vui lòng chọn ít nhất một người nhận hợp lệ."

#. module: survey
#: code:addons/survey/wizard/survey_email_compose_message.py:112
#, python-format
msgid "Please select a survey"
msgstr "Vui lòng chọn một khảo sát"

#. module: survey
#: view:website:survey.page
msgid "Previous page"
msgstr "Trang trước"

#. module: survey
#: view:survey.survey:survey.survey_form
msgid "Print Survey"
msgstr "In Khảo sát"

#. module: survey
#: view:survey.user_input:survey.survey_user_input_form
msgid "Print These Answers"
msgstr "In những câu trả lời này"

#. module: survey
#: field:survey.survey,print_url:0
msgid "Print link"
msgstr "In Liên kết"
<<<<<<< HEAD
=======

#. module: survey
#: model:survey.label,value:survey.choice_1_2_5
msgid "Project Management"
msgstr "Quản lý dự án"
>>>>>>> 7ad626f8

#. module: survey
#: field:survey.mail.compose.message,public_url_html:0
msgid "Public HTML web link"
msgstr "Public HTML web link"

#. module: survey
#: field:survey.survey,public_url:0
msgid "Public link"
msgstr "Public link"

#. module: survey
#: field:survey.survey,public_url_html:0
msgid "Public link (html version)"
msgstr "Public link (html version)"

#. module: survey
#: field:survey.user_input,print_url:0
msgid "Public link to the empty survey"
msgstr "Public link to the empty survey"

#. module: survey
#: field:survey.user_input,result_url:0
msgid "Public link to the survey results"
msgstr "Public link to the survey results"

#. module: survey
#: field:survey.mail.compose.message,public_url:0
msgid "Public url"
msgstr "Public url"

#. module: survey
#: view:survey.label:survey.survey_label_search
#: field:survey.label,question_id:0
#: field:survey.label,question_id_2:0
#: view:survey.question:survey.survey_question_search
#: field:survey.user_input_line,question_id:0
#: view:website:survey.result
msgid "Question"
msgstr "Câu hỏi"

#. module: survey
#: field:survey.question,question:0
msgid "Question Name"
msgstr "Tên Câu hỏi"

#. module: survey
#: view:survey.question:survey.survey_question_form
msgid "Question name"
msgstr "Tên câu hỏi"

#. module: survey
#: model:ir.actions.act_window,name:survey.act_survey_page_question
#: model:ir.actions.act_window,name:survey.act_survey_question
#: model:ir.actions.act_window,name:survey.action_survey_question_form
#: model:ir.ui.menu,name:survey.menu_survey_question_form1
#: field:survey.page,question_ids:0
msgid "Questions"
msgstr "Câu hỏi"
<<<<<<< HEAD
=======

#. module: survey
#: model:survey.page,title:survey.feedback_4
msgid "Questions for developers"
msgstr ""
>>>>>>> 7ad626f8

#. module: survey
#: field:survey.survey,quizz_mode:0
msgid "Quizz mode"
msgstr "Quizz mode"

#. module: survey
#: selection:survey.question,display_mode:0
msgid "Radio Buttons/Checkboxes"
msgstr "Radio Buttons/Checkboxes"

#. module: survey
#: field:survey.mail.compose.message,res_id:0
msgid "Related Document ID"
msgstr "Related Document ID"

#. module: survey
#: field:survey.mail.compose.message,model:0
msgid "Related Document Model"
msgstr "Related Document Model"

#. module: survey
#: help:survey.mail.compose.message,reply_to:0
msgid "Reply email address. Setting the reply_to bypasses the automatic thread creation."
msgstr "Reply email address. Setting the reply_to bypasses the automatic thread creation."

#. module: survey
#: field:survey.mail.compose.message,reply_to:0
msgid "Reply-To"
msgstr "Reply-To"

#. module: survey
#: field:survey.survey,result_url:0
msgid "Results link"
msgstr "Results link"

#. module: survey
#: field:survey.user_input_line,value_suggested_row:0
msgid "Row answer"
msgstr "Row answer"

#. module: survey
#: field:survey.question,labels_ids_2:0
msgid "Rows of the Matrix"
msgstr "Rows of the Matrix"

#. module: survey
#: view:survey.mail.compose.message:survey.survey_email_compose_message
msgid "Save as a new template"
msgstr "Lưu thành mẫu mới"

#. module: survey
#: view:survey.mail.compose.message:survey.survey_email_compose_message
msgid "Save as new template"
msgstr "Lưu thành mẫu mới"

#. module: survey
#: field:survey.user_input,quizz_score:0
msgid "Score for the quiz"
msgstr "Score for the quiz"

#. module: survey
#: field:survey.label,quizz_mark:0
msgid "Score for this answer"
msgstr "Cho điểm câu trả lời này"

#. module: survey
#: field:survey.user_input_line,quizz_mark:0
msgid "Score given for this answer"
msgstr "Điểm được cho cho câu trả lời này"

#. module: survey
#: view:survey.label:survey.survey_label_search
msgid "Search Label"
msgstr "Tìm kiếm Nhãn"

#. module: survey
#: view:survey.page:survey.survey_page_search
msgid "Search Page"
msgstr "Tìm kiếm Trang"

#. module: survey
#: view:survey.question:survey.survey_question_search
msgid "Search Question"
msgstr "Tìm kiếm Câu hỏi"

#. module: survey
#: view:survey.user_input:survey.survey_user_input_search
msgid "Search Survey"
msgstr "Tìm kiếm Khảo sát"

#. module: survey
#: view:survey.user_input_line:survey.survey_response_line_search
msgid "Search User input lines"
msgstr "Kiếm các Dòng mà Người dùng nhập"

#. module: survey
#: view:survey.survey:survey.survey_form
msgid "Select Options"
msgstr "Chọn các Tùy chọn"

#. module: survey
#: selection:survey.question,display_mode:0
msgid "Selection Box"
msgstr "Selection Box"

#. module: survey
#: view:survey.mail.compose.message:survey.survey_email_compose_message
msgid "Send"
msgstr "Gửi"

#. module: survey
#: selection:survey.mail.compose.message,public:0
msgid "Send by email the public web link to your audience."
msgstr "Gửi web link công cộng bằng email đến độc giả."

#. module: survey
#: selection:survey.mail.compose.message,public:0
<<<<<<< HEAD
msgid "Send private invitation to your audience (only one response per recipient and per invitation)."
=======
msgid ""
"Send private invitation to your audience (only one response per recipient "
"and per invitation)."
>>>>>>> 7ad626f8
msgstr "Gửi thư mời riêng đến độc giả (chỉ một lần trả lời khảo sát cho mỗi người nhận trên mỗi lời mời)."

#. module: survey
#: view:survey.user_input:survey.survey_user_input_form
msgid "Sent Invitation Again"
msgstr "Gửi lại Lời mởi"

#. module: survey
#: field:survey.question,sequence:0
#: field:survey.stage,sequence:0
msgid "Sequence"
msgstr "Thứ tự"

#. module: survey
#: sql_constraint:survey.stage:0
msgid "Sequence number MUST be a natural"
msgstr "Số thứ tự PHẢI là một số tự nhiên"

#. module: survey
#: view:survey.survey:survey.survey_kanban
msgid "Share &amp; Invite"
msgstr "Chia sẻ &amp; Mời"

#. module: survey
#: view:survey.survey:survey.survey_form
msgid "Share and invite by email"
msgstr "Chi sẻ và mời bằng email"

#. module: survey
#: field:survey.mail.compose.message,public:0
msgid "Share options"
msgstr "Kiểu chia sẻ"

#. module: survey
#: selection:survey.mail.compose.message,public:0
msgid "Share the public web link to your audience."
msgstr "Chia sẻ đến độc giả bằng web link công cộng (ai cũng xem được nếu có link)."

#. module: survey
#: field:survey.question,comments_allowed:0
msgid "Show Comments Field"
msgstr "Show Comments Field"

#. module: survey
#: field:survey.user_input_line,skipped:0
#: view:website:survey.result
msgid "Skipped"
msgstr "Đã bỏ qua"

#. module: survey
#: view:website:survey.page
msgid "Something went wrong while contacting survey server."
msgstr "Something went wrong while contacting survey server."

#. module: survey
#: view:website:survey.result
msgid "Sorry, No one answered this question."
msgstr "Rất tiếc, không ai trả lời câu hỏi này."

#. module: survey
#: view:website:survey.no_result
msgid "Sorry, No one answered this survey yet"
msgstr "Rất tiếc, không ai trả lời khảo sát này"

#. module: survey
#: view:survey.stage:survey.survey_stage_form
#: field:survey.survey,stage_id:0
msgid "Stage"
msgstr "Giai đoạn"

#. module: survey
#: field:survey.mail.compose.message,starred:0
msgid "Starred"
msgstr "Được đánh sao"

#. module: survey
#: view:website:survey.survey_init
msgid "Start Survey"
msgstr "Bắt đầu"

#. module: survey
#: view:survey.survey:survey.survey_tree
msgid "Started"
msgstr "Đã khởi động"

#. module: survey
#: field:survey.user_input,state:0
msgid "Status"
msgstr "Tình trạng"

#. module: survey
#: field:survey.mail.compose.message,subject:0
msgid "Subject"
msgstr "Chủ đề"

#. module: survey
#: view:survey.mail.compose.message:survey.survey_email_compose_message
msgid "Subject..."
msgstr "Chủ đề..."

#. module: survey
#: view:website:survey.page
msgid "Submit survey"
msgstr "Submit survey"

#. module: survey
#: field:survey.mail.compose.message,subtype_id:0
msgid "Subtype"
msgstr "Subtype"

#. module: survey
#: field:survey.user_input_line,value_suggested:0
msgid "Suggested answer"
msgstr "Câu trả lời được gợi ý"

#. module: survey
#: field:survey.label,value:0
msgid "Suggested value"
msgstr "Giá trị được gợi ý"

#. module: survey
#: selection:survey.user_input_line,answer_type:0
msgid "Suggestion"
msgstr "Gợi ý"

#. module: survey
#: view:website:survey.result_number
msgid "Sum"
msgstr "Tổng"

#. module: survey
#: field:survey.survey,message_summary:0
msgid "Summary"
msgstr "Tóm tắt"

#. module: survey
#: model:ir.model,name:survey.model_survey_survey
#: field:survey.mail.compose.message,survey_id:0
#: view:survey.page:survey.survey_page_search
#: field:survey.page,survey_id:0
#: view:survey.question:survey.survey_question_search
#: field:survey.question,survey_id:0
#: view:survey.survey:survey.survey_form
#: view:survey.survey:survey.survey_tree
#: view:survey.user_input:survey.survey_user_input_search
#: field:survey.user_input,survey_id:0
#: view:survey.user_input_line:survey.survey_response_line_search
#: field:survey.user_input_line,survey_id:0
msgid "Survey"
msgstr "Khảo sát"

#. module: survey
#: view:survey.user_input_line:survey.survey_response_line_tree
msgid "Survey Answer Line"
msgstr "Dòng trả lời Khảo sát"

#. module: survey
#: model:ir.model,name:survey.model_survey_label
#: view:survey.label:survey.survey_label_tree
msgid "Survey Label"
msgstr "Nhãn Khảo sát"

#. module: survey
#: view:survey.survey:survey.survey_kanban
msgid "Survey Options"
msgstr "Các Tùy chọn Khảo sát"

#. module: survey
#: model:ir.model,name:survey.model_survey_page
#: view:survey.page:survey.survey_page_form
#: view:survey.page:survey.survey_page_tree
msgid "Survey Page"
msgstr "Trang Khảo sát"

#. module: survey
#: model:ir.model,name:survey.model_survey_question
#: view:survey.question:survey.survey_question_form
#: view:survey.question:survey.survey_question_tree
msgid "Survey Question"
msgstr "Câu hỏi Khảo sát"

#. module: survey
#: model:ir.model,name:survey.model_survey_stage
msgid "Survey Stage"
msgstr "Giai đoạn khảo sát"

#. module: survey
#: model:ir.model,name:survey.model_survey_user_input
msgid "Survey User Input"
msgstr "Dữ liệu người dùng nhập vào Khảo sát"

#. module: survey
#: model:ir.model,name:survey.model_survey_user_input_line
msgid "Survey User Input Line"
msgstr "Survey User Input Line"

#. module: survey
#: model:ir.actions.act_window,name:survey.action_survey_user_input_line
msgid "Survey User Input lines"
msgstr "Các dòng nhập liệu của Người dùng khảo sát"

#. module: survey
#: model:ir.actions.act_window,name:survey.action_selected_survey_user_input
msgid "Survey User input"
msgstr "Nhập liệu của Người dùng khảo sát"

#. module: survey
#: view:survey.user_input:survey.survey_user_input_form
#: view:survey.user_input:survey.survey_user_input_tree
msgid "Survey User inputs"
msgstr "Nhập liệu của Người dùng khảo sát"

#. module: survey
#: field:survey.question,page_id:0
msgid "Survey page"
msgstr "Trang khảo sát"

#. module: survey
#: model:ir.actions.act_window,name:survey.action_survey_form
#: model:ir.ui.menu,name:survey.menu_survey_form
#: model:ir.ui.menu,name:survey.menu_surveys
#: model:ir.ui.menu,name:survey.menu_surveys_configuration
msgid "Surveys"
msgstr "Các khảo sát"

#. module: survey
#: selection:survey.mail.compose.message,type:0
msgid "System notification"
msgstr "Thông báo hệ thống"

#. module: survey
#: help:survey.mail.compose.message,notification_ids:0
msgid "Technical field holding the message notifications. Use notified_partner_ids to access notified partners."
msgstr "Technical field holding the message notifications. Use notified_partner_ids to access notified partners."

#. module: survey
#: view:survey.survey:survey.survey_kanban
#: view:survey.user_input:survey.survey_user_input_search
msgid "Test"
msgstr "Kiểm thử"

#. module: survey
#: view:survey.survey:survey.survey_form
msgid "Test Survey"
msgstr "Kiểm thử Khảo sát"

#. module: survey
#: field:survey.user_input,test_entry:0
msgid "Test entry"
msgstr "Kiểm thử đầu mục"

#. module: survey
#: selection:survey.user_input_line,answer_type:0
msgid "Text"
msgstr "Văn bản"

#. module: survey
#: selection:survey.question,type:0
msgid "Text Input"
msgstr "Nhập liệu dạng chữ"

#. module: survey
#: field:survey.user_input_line,value_text:0
msgid "Text answer"
msgstr "Câu trả lời dạng chữ"

#. module: survey
#: field:survey.survey,thank_you_message:0
msgid "Thank you message"
msgstr "Thông điệp cám ơn"

#. module: survey
#: view:website:survey.sfinished
msgid "Thank you!"
msgstr "Cám ơn bạn!"
<<<<<<< HEAD
=======

#. module: survey
#: model:survey.label,value:survey.frow_2_5_3
msgid "The 'Usability/Extended View' group helps in daily work"
msgstr ""

#. module: survey
#: model:survey.label,value:survey.frow_2_5_4
msgid "The 'Usability/Extended View' group hides only optional fields"
msgstr ""
>>>>>>> 7ad626f8

#. module: survey
#: constraint:survey.user_input_line:0
msgid "The answer must be in the right type"
msgstr "The answer must be in the right type"

#. module: survey
#: code:addons/survey/survey.py:647
#, python-format
msgid "The answer you entered has an invalid format."
msgstr "Câu trả lợi bạn nhập có định dạng không hợp lệ."

#. module: survey
#: code:addons/survey/wizard/survey_email_compose_message.py:188
#, python-format
<<<<<<< HEAD
msgid "The content of the text don't contain '__URL__'.                     __URL__ is automaticaly converted into the special url of the survey."
msgstr "Nội dung của văn bản không chứa '__URL__'.                     __URL__ được tự động chuyển đổi thành url đặc biết của khảo sát."
=======
msgid ""
"The content of the text don't contain '__URL__'.                     __URL__"
" is automaticaly converted into the special url of the survey."
msgstr "Nội dung của văn bản không chứa '__URL__'.                     __URL__ được tự động chuyển đổi thành url đặc biết của khảo sát."

#. module: survey
#: model:survey.label,value:survey.choice_2_4_1
msgid "The current menu structure is good"
msgstr ""
>>>>>>> 7ad626f8

#. module: survey
#: sql_constraint:survey.user_input:0
msgid "The deadline cannot be in the past"
msgstr "Hạn chót không thể là một thời điểm trong quá khứ"
<<<<<<< HEAD
=======

#. module: survey
#: model:survey.label,value:survey.frow_2_5_5
msgid "The groups set on menu items are relevant"
msgstr ""

#. module: survey
#: model:survey.label,value:survey.choice_2_6_3
msgid "The number of groups is good"
msgstr ""

#. module: survey
#: model:survey.label,value:survey.frow_2_5_1
msgid "The security rules defined on groups are useful"
msgstr ""

#. module: survey
#: model:survey.label,value:survey.choice_2_6_2
msgid "There are too few groups defined, security isn't accurate enough"
msgstr ""

#. module: survey
#: model:survey.label,value:survey.choice_2_6_1
msgid "There are too many groups defined, security is too complex to set"
msgstr ""

#. module: survey
#: model:survey.label,value:survey.choice_2_4_3
msgid "There are too much menus, it's complex to understand"
msgstr ""

#. module: survey
#: model:survey.label,value:survey.frow_2_2_2
msgid "They are clean and correct"
msgstr ""

#. module: survey
#: model:survey.label,value:survey.frow_2_2_3
msgid "They are useful on a daily usage"
msgstr ""

#. module: survey
#: model:survey.label,value:survey.frow_2_2_1
msgid "They help new users to understand Odoo"
msgstr ""
>>>>>>> 7ad626f8

#. module: survey
#: code:addons/survey/survey.py:700
#, python-format
msgid "This answer must be an email address"
msgstr "Bạn phải nhập một địa chỉ email hợp lệ"

#. module: survey
#: code:addons/survey/survey.py:742
#, python-format
msgid "This is not a date/time"
msgstr "Bạn phải nhập dữ liệu kiểu ngày/giờ"

#. module: survey
#: code:addons/survey/survey.py:719
#, python-format
msgid "This is not a number"
msgstr "Đây không phải là một số"

#. module: survey
#: help:survey.mail.compose.message,multi_email:0
<<<<<<< HEAD
msgid "This list of emails of recipients will not converted in contacts. Emails separated by commas, semicolons or newline."
=======
msgid ""
"This list of emails of recipients will not converted in contacts. Emails "
"separated by commas, semicolons or newline."
>>>>>>> 7ad626f8
msgstr "Danh sách email người nhận này sẽ không được chuyển đổi thành các liên hệ để lưu trữ trong hệ thống. Các email phải cách nhau bởi dấu phảy hoặc dấu chấm phảy hoặc xuống dòng."

#. module: survey
#: help:survey.survey,thank_you_message:0
msgid "This message will be displayed when survey is completed"
msgstr "Thông điệp này sẽ được hiển thị khi khảo sát được hoàn thành"

#. module: survey
#: code:addons/survey/survey.py:646
#, python-format
msgid "This question requires an answer."
msgstr "Câu trả lời là bắt buộc."

#. module: survey
#: view:website:survey.nopages
msgid "This survey has no pages by now!"
msgstr "Khảo sát này chưa có trang nào!"

#. module: survey
#: view:website:survey.notopen
msgid "This survey is not open. Thank you for your interest!"
msgstr "Khảo sát này không mở. Cám ơn bạn quan tâm!"

#. module: survey
#: view:website:survey.auth_required
msgid "This survey is open only to registered people. Please"
msgstr "Khảo sát này chỉ mở đối với những người đã đăng ký. Vui lòng"
<<<<<<< HEAD
=======

#. module: survey
#: model:survey.label,value:survey.frow_2_5_2
msgid ""
"Those security rules are standard and can be used out-of-the-box in most "
"cases"
msgstr ""
>>>>>>> 7ad626f8

#. module: survey
#: field:survey.survey,title:0
msgid "Title"
msgstr "Tiêu đề"

#. module: survey
#: field:survey.mail.compose.message,to_read:0
msgid "To read"
msgstr "Để đọc sau"
<<<<<<< HEAD
=======

#. module: survey
#: model:survey.label,value:survey.fcol_2_1_4
#: model:survey.label,value:survey.fcol_2_2_4
#: model:survey.label,value:survey.fcol_2_5_4
#: model:survey.label,value:survey.fcol_2_7_4
msgid "Totally agree"
msgstr ""

#. module: survey
#: model:survey.label,value:survey.fcol_2_1_1
#: model:survey.label,value:survey.fcol_2_2_1
#: model:survey.label,value:survey.fcol_2_5_1
#: model:survey.label,value:survey.fcol_2_7_1
msgid "Totally disagree"
msgstr ""
>>>>>>> 7ad626f8

#. module: survey
#: view:website:survey.page
msgid "Try refreshing."
msgstr "Try refreshing."

#. module: survey
#: field:survey.mail.compose.message,type:0
#: view:survey.question:survey.survey_question_search
msgid "Type"
msgstr "Kiểu"

#. module: survey
#: field:survey.question,type:0
msgid "Type of Question"
msgstr "Loại câu hỏi"

#. module: survey
#: view:survey.question:survey.survey_question_form
msgid "Type of answers"
msgstr "Loại câu trả lời"

#. module: survey
#: field:survey.question,labels_ids:0
msgid "Types of answers"
msgstr "Loại câu trả lời"

#. module: survey
#: field:survey.survey,message_unread:0
msgid "Unread Messages"
msgstr "Thông điệp chưa đọc"

#. module: survey
#: field:survey.mail.compose.message,use_active_domain:0
msgid "Use active domain"
msgstr "Use active domain"

#. module: survey
#: view:survey.mail.compose.message:survey.survey_email_compose_message
#: field:survey.mail.compose.message,template_id:0
msgid "Use template"
msgstr "Sử dụng mẫu"

#. module: survey
#: help:survey.question,description:0
msgid "Use this field to add             additional explanations about your question"
msgstr "Use this field to add             additional explanations about your question"

#. module: survey
#: view:survey.user_input_line:survey.survey_response_line_search
#: field:survey.user_input_line,user_input_id:0
msgid "User Input"
msgstr "Nhập liệu của Người dùng"

#. module: survey
#: model:ir.ui.menu,name:survey.menu_survey_response_line_form
msgid "User Input Lines"
msgstr "User Input Lines"

#. module: survey
#: view:website:survey.result_choice
#: view:website:survey.result_number
#: view:website:survey.result_text
msgid "User Responses"
msgstr "Phản hồi của Người dùng"

#. module: survey
#: view:survey.survey:survey.survey_form
msgid "User can come back in the previous page"
msgstr "Người dùng có thể quay trở về trang trước"

#. module: survey
#: view:survey.user_input_line:survey.survey_user_input_line_form
msgid "User input line details"
msgstr "User input line details"

#. module: survey
#: field:survey.survey,user_input_ids:0
msgid "User responses"
msgstr "Phản hồi của Người dùng"

#. module: survey
#: field:survey.survey,users_can_go_back:0
msgid "Users can go back"
msgstr "Người dùng có thể quay lại"

#. module: survey
#: help:survey.mail.compose.message,vote_user_ids:0
msgid "Users that voted for this message"
msgstr "Người dùng bầu chọn cho thông điệp này"

#. module: survey
#: help:survey.survey,auth_required:0
<<<<<<< HEAD
msgid "Users with a public link will be requested to login before taking part to the survey"
=======
msgid ""
"Users with a public link will be requested to login before taking part to "
"the survey"
>>>>>>> 7ad626f8
msgstr "Người dùng với một liên kết công cộng sẽ được yêu cầu đăng nhập trước khi tham gia khảo sát"

#. module: survey
#: field:survey.question,validation_required:0
msgid "Validate entry"
msgstr "Validate entry"

#. module: survey
#: view:survey.user_input:survey.survey_user_input_form
msgid "View Results"
msgstr "Xem Kết quả"

#. module: survey
#: view:survey.survey:survey.survey_form
msgid "View results"
msgstr "Xem Kết quả"

#. module: survey
#: view:website:survey.result_choice
msgid "Vote"
msgstr "Bầu chọn"

#. module: survey
#: field:survey.mail.compose.message,vote_user_ids:0
msgid "Votes"
msgstr "Bầu chọn"

#. module: survey
#: code:addons/survey/survey.py:444
#: code:addons/survey/survey.py:898
#: code:addons/survey/survey.py:1030
#: code:addons/survey/wizard/survey_email_compose_message.py:95
#: code:addons/survey/wizard/survey_email_compose_message.py:188
#: code:addons/survey/wizard/survey_email_compose_message.py:213
#, python-format
msgid "Warning!"
msgstr "Cảnh báo!"

#. module: survey
#: help:survey.mail.compose.message,is_log:0
msgid "Whether the message is an internal note (comment mode only)"
msgstr "Whether the message is an internal note (comment mode only)"

#. module: survey
#: view:survey.mail.compose.message:survey.survey_email_compose_message
<<<<<<< HEAD
msgid "You can share your survey web public link and/or send private invitations to your audience. People can answer once per invitation, and whenever they want with the public web link (in this case, the \"Public in website\" setting must be enabled)."
=======
msgid ""
"You can share your survey web public link and/or send private invitations to"
" your audience. People can answer once per invitation, and whenever they "
"want with the public web link (in this case, the \"Public in website\" "
"setting must be enabled)."
>>>>>>> 7ad626f8
msgstr "Bạn có thể chia sẻ web link công cộng của Khảo sát nay và/hoặc gửi lời mời riêng đến độc giả. Người ta có thể tham gia trả lời khảo sát một lần trên mỗi lời mời, và bất cứ khi nào họ muốn bằng web link công cộng (trong trường hợp này, thiết lập \"Public in website\" phải được kích hoạt)."

#. module: survey
#: code:addons/survey/survey.py:898
#: code:addons/survey/survey.py:1030
#, python-format
msgid "You cannot duplicate this             element!"
msgstr "You cannot duplicate this             element!"

#. module: survey
#: code:addons/survey/survey.py:439
#, python-format
msgid "You cannot send an invitation for a survey that has no questions."
msgstr "Bạn không thể gửi một lời mời khảo sát cho một khảo sát mà không có câu hỏi nào cả."

#. module: survey
#: code:addons/survey/survey.py:445
#, python-format
msgid "You cannot send invitations for closed surveys."
msgstr "Bạn không thể gửi lời mời cho các khảo sát đã bị đóng."

#. module: survey
#: view:website:survey.sfinished
msgid "You scored"
msgstr "Bạn đạt"

#. module: survey
#: view:website:survey.page
msgid "Your answers have probably not been recorded."
msgstr "Các câu trả lời của bạn có thể chưa được ghi lại."

#. module: survey
#: view:website:survey.auth_required
msgid "log in"
msgstr "đăng nhập"

#. module: survey
#: view:website:survey.page
msgid "on"
msgstr "trên"

#. module: survey
#: view:survey.mail.compose.message:survey.survey_email_compose_message
msgid "or"
msgstr "hoặc"

#. module: survey
#: view:website:survey.sfinished
msgid "points."
msgstr "điểm."

#. module: survey
#: view:website:survey.sfinished
msgid "review your answers"
msgstr "xem lại câu trả lời của bạn"

#. module: survey
#: view:website:survey.datetime
msgid "yyyy-mm-dd hh:mm:ss"
<<<<<<< HEAD
msgstr "yyyy-mm-dd hh:mm:ss"
=======
msgstr "yyyy-mm-dd hh:mm:ss"
>>>>>>> 7ad626f8
<|MERGE_RESOLUTION|>--- conflicted
+++ resolved
@@ -6,21 +6,15 @@
 msgstr ""
 "Project-Id-Version: Odoo Server 8.0\n"
 "Report-Msgid-Bugs-To: \n"
-<<<<<<< HEAD
 "POT-Creation-Date: 2015-01-09 03:54+0000\n"
 "PO-Revision-Date: 2015-01-09 03:54+0000\n"
 "Last-Translator: <>\n"
 "Language-Team: \n"
-=======
-"POT-Creation-Date: 2015-01-21 14:07+0000\n"
-"PO-Revision-Date: 2015-12-29 08:13+0000\n"
-"Last-Translator: fanha99 <fanha99@hotmail.com>\n"
-"Language-Team: Vietnamese (http://www.transifex.com/odoo/odoo-8/language/vi/)\n"
->>>>>>> 7ad626f8
 "MIME-Version: 1.0\n"
 "Content-Type: text/plain; charset=UTF-8\n"
 "Content-Transfer-Encoding: \n"
-"Plural-Forms: \n"
+"Language: vi\n"
+"Plural-Forms: nplurals=1; plural=0;\n"
 
 #. module: survey
 #: model:email.template,body_html:survey.email_template_survey
@@ -34,7 +28,6 @@
 "                </div>\n"
 "                \n"
 "            "
-<<<<<<< HEAD
 msgstr "\n"
 "                \n"
 "                <div style=\"font-family: 'Lucida Grande', Ubuntu, Arial, Verdana, sans-serif; font-size: 12px; color: rgb(34, 34, 34); \">\n"
@@ -45,9 +38,6 @@
 "                </div>\n"
 "                \n"
 "            "
-=======
-msgstr "\n                \n                <div style=\"font-family: 'Lucida Grande', Ubuntu, Arial, Verdana, sans-serif; font-size: 12px; color: rgb(34, 34, 34); \">\n                    <p>Xin chào,</p>\n                    <p>Chúng tôi đang thực hiện một cuộc khảo sát. Phản hồi của bạn cho các khảo sát của chúng tôi sẽ giúp chúng tôi phục vụ bạn tốt hơn nữa.</p>\n                    <p><a href=\"__URL__\">Vui lòng bấm vào đây để bắt đầu</a></p>\n                    <p>Cám ơn bạn đã tham gia!</p>\n                </div>\n                \n            "
->>>>>>> 7ad626f8
 
 #. module: survey
 #: view:survey.page:survey.survey_page_tree
@@ -73,26 +63,10 @@
 "                <p>You can create surveys for different purposes: customer opinion, services feedback, recruitment interviews, employee's periodical evaluations, marketing campaigns, etc.</p>\n"
 "                <p>Design easily your survey, send invitations to answer by email and analyse answers.</p>\n"
 "            "
-<<<<<<< HEAD
 msgstr "<p class=\"oe_view_nocontent_create\">Click to add a survey.</p>\n"
 "                <p>Bạn có thể tạo các khảo sát cho các mục đích khác nhau: ý kiến khách hàng, khảo sát về chất lượng sản phẩm/dịch vụ, phỏng vấn tuyển dụng, đánh giá nhân viên định kỳ, các chiến dịch marketing, v.v.</p>\n"
 "                <p>Thiết kế các khảo sát một cách dễ dàng như soạn văn bản, gửi lời mời tham gia khảo sát bằng email, phân tích các câu trả lời từ kết quả của khảo sát.</p>\n"
 "            "
-=======
-msgstr "<p class=\"oe_view_nocontent_create\">Click to add a survey.</p>\n                <p>Bạn có thể tạo các khảo sát cho các mục đích khác nhau: ý kiến khách hàng, khảo sát về chất lượng sản phẩm/dịch vụ, phỏng vấn tuyển dụng, đánh giá nhân viên định kỳ, các chiến dịch marketing, v.v.</p>\n                <p>Thiết kế các khảo sát một cách dễ dàng như soạn văn bản, gửi lời mời tham gia khảo sát bằng email, phân tích các câu trả lời từ kết quả của khảo sát.</p>\n            "
-
-#. module: survey
-#: model:survey.page,description:survey.feedback_1
-#: model:survey.page,description:survey.feedback_3
-#: model:survey.survey,thank_you_message:survey.feedback_form
-msgid "<p></p>"
-msgstr ""
-
-#. module: survey
-#: model:survey.page,description:survey.feedback_4
-msgid "<p>If you do not contribute or develop in Odoo, skip this page.</p>"
-msgstr ""
->>>>>>> 7ad626f8
 
 #. module: survey
 #: model:ir.actions.act_window,help:survey.action_selected_survey_user_input
@@ -100,10 +74,6 @@
 "            "
 msgstr "<p>Chưa có ai trả lời Khảo sát của bạn.</p>\n"
 "            "
-<<<<<<< HEAD
-=======
-msgstr "<p>Chưa có ai trả lời Khảo sát của bạn.</p>\n            "
->>>>>>> 7ad626f8
 
 #. module: survey
 #: model:ir.actions.act_window,help:survey.action_survey_user_input
@@ -111,22 +81,6 @@
 "            "
 msgstr "<p>Chưa có ai trả lời các Khảo sát của bạn.</p>\n"
 "            "
-<<<<<<< HEAD
-=======
-msgstr "<p>Chưa có ai trả lời các Khảo sát của bạn.</p>\n            "
-
-#. module: survey
-#: model:survey.page,description:survey.feedback_2
-msgid ""
-"<p>These questions relate to the ergonomy and ease of use of Odoo. Try to remind your firsts days on Odoo and\n"
-"what have been your difficulties.</p>"
-msgstr ""
-
-#. module: survey
-#: model:survey.survey,description:survey.feedback_form
-msgid "<p>This survey should take less than five minutes.</p>"
-msgstr ""
->>>>>>> 7ad626f8
 
 #. module: survey
 #: constraint:survey.label:0
@@ -145,27 +99,13 @@
 
 #. module: survey
 #: help:survey.label,quizz_mark:0
-<<<<<<< HEAD
 msgid "A positive score indicates a correct answer; a negative or null score indicates a wrong answer"
-=======
-msgid ""
-"A positive score indicates a correct answer; a negative or null score "
-"indicates a wrong answer"
->>>>>>> 7ad626f8
 msgstr "Điểm dương thể hiện câu trả lời đúng; điểm âm hoặc không có điểm thể hiện một câu trả lời sai"
 
 #. module: survey
 #: view:website:survey.page
 msgid "A problem has occured"
 msgstr "Có trục trặc đã xảy ra"
-<<<<<<< HEAD
-=======
-
-#. module: survey
-#: model:survey.label,value:survey.frow_2_2_4
-msgid "A process is defined for all enterprise flows"
-msgstr ""
->>>>>>> 7ad626f8
 
 #. module: survey
 #: constraint:survey.user_input_line:0
@@ -184,21 +124,13 @@
 
 #. module: survey
 #: view:survey.mail.compose.message:survey.survey_email_compose_message
-<<<<<<< HEAD
 msgid "Add list of email of recipients (will not converted in partner), separated by commas, semicolons or newline..."
-=======
-msgid ""
-"Add list of email of recipients (will not converted in partner), separated "
-"by commas, semicolons or newline..."
->>>>>>> 7ad626f8
 msgstr "Thêm danh sách email người nhận (sẽ không được chuyển đổi thành đối tác (partner) trong hệ thống), ngăn cách nhau bởi dấu phải hoặc chấm phảy hoặc xuống dòng..."
 
 #. module: survey
 #: view:survey.mail.compose.message:survey.survey_email_compose_message
 msgid "Add list of existing contacts..."
 msgstr "Thêm danh mục các liên hệ có sẵn..."
-<<<<<<< HEAD
-=======
 
 #. module: survey
 #: model:survey.label,value:survey.fcol_2_1_3
@@ -206,8 +138,7 @@
 #: model:survey.label,value:survey.fcol_2_5_3
 #: model:survey.label,value:survey.fcol_2_7_3
 msgid "Agree"
-msgstr ""
->>>>>>> 7ad626f8
+msgstr "Đồng ý"
 
 #. module: survey
 #: view:website:survey.result_number
@@ -240,8 +171,7 @@
 msgstr "Các lựa chọn trả lời"
 
 #. module: survey
-#: field:survey.user_input,type:0
-#: field:survey.user_input_line,answer_type:0
+#: field:survey.user_input,type:0 field:survey.user_input_line,answer_type:0
 msgid "Answer Type"
 msgstr "Kiểu câu trả lời"
 
@@ -261,20 +191,8 @@
 
 #. module: survey
 #: help:survey.mail.compose.message,no_auto_thread:0
-<<<<<<< HEAD
 msgid "Answers do not go in the original document' discussion thread. This has an impact on the generated message-id."
 msgstr "Các câu trả lời không về luồng thảo luận của tài liệu gốc. Điều này có ảnh hưởng đến message-id được sinh ra."
-=======
-msgid ""
-"Answers do not go in the original document' discussion thread. This has an "
-"impact on the generated message-id."
-msgstr "Các câu trả lời không về luồng thảo luận của tài liệu gốc. Điều này có ảnh hưởng đến message-id được sinh ra."
-
-#. module: survey
-#: model:survey.question,question:survey.feedback_1_1
-msgid "Are you using Odoo on a daily basis?"
-msgstr ""
->>>>>>> 7ad626f8
 
 #. module: survey
 #: field:survey.mail.compose.message,attachment_ids:0
@@ -288,13 +206,7 @@
 
 #. module: survey
 #: help:survey.mail.compose.message,author_id:0
-<<<<<<< HEAD
 msgid "Author of the message. If not set, email_from may hold an email address that did not match any partner."
-=======
-msgid ""
-"Author of the message. If not set, email_from may hold an email address that"
-" did not match any partner."
->>>>>>> 7ad626f8
 msgstr "Tác giả của thông điệp. Nếu không đặt, trường email_from có thể chứa địa chỉ email mà không khớp với bất kỳ đối tác nào."
 
 #. module: survey
@@ -311,14 +223,11 @@
 #: view:website:survey.result_number
 msgid "Average"
 msgstr "Trung bình"
-<<<<<<< HEAD
-=======
 
 #. module: survey
 #: model:survey.label,value:survey.choice_1_2_4
 msgid "CRM"
 msgstr "CRM"
->>>>>>> 7ad626f8
 
 #. module: survey
 #: view:survey.mail.compose.message:survey.survey_email_compose_message
@@ -390,14 +299,6 @@
 #: field:survey.question,comments_message:0
 msgid "Comment Message"
 msgstr "Lời bình"
-<<<<<<< HEAD
-=======
-
-#. module: survey
-#: model:survey.page,title:survey.feedback_3
-msgid "Community and contributors"
-msgstr ""
->>>>>>> 7ad626f8
 
 #. module: survey
 #: view:survey.survey:survey.survey_tree
@@ -417,6 +318,11 @@
 msgstr "Chế độ soạn thảo"
 
 #. module: survey
+#: model:survey.label,value:survey.frow_2_7_2
+msgid "Configuration wizard exists for each important setting"
+msgstr "Đồ thuật cấu hình có sẵn cho từng thiết lập quan trọng"
+
+#. module: survey
 #: view:survey.question:survey.survey_question_form
 msgid "Constraints"
 msgstr "Các ràng buộc"
@@ -428,23 +334,13 @@
 
 #. module: survey
 #: view:survey.mail.compose.message:survey.survey_email_compose_message
-<<<<<<< HEAD
 msgid "Copy and paste the HTML code below to add this web link to any webpage."
 msgstr "Sao chép và dán đoạn mã HTML dưới đây để thêm link này vào bất kỳ trang web nào."
-=======
-msgid ""
-"Copy and paste the HTML code below to add this web link to any webpage."
-msgstr "Copy và paste đoạn mã HTML dưới đây để thêm web link này và bất kỳ trang web nào."
->>>>>>> 7ad626f8
 
 #. module: survey
 #: view:survey.mail.compose.message:survey.survey_email_compose_message
 msgid "Copy, paste and share the web link below to your audience."
-<<<<<<< HEAD
 msgstr "Sao chép, dán và chia sẻ web link dưới đây đến độc giả của bạn."
-=======
-msgstr "Copy, dán và chia sẻ web link dưới đây đến độc giả của bạn."
->>>>>>> 7ad626f8
 
 #. module: survey
 #: field:survey.user_input_line,date_create:0
@@ -454,10 +350,8 @@
 #. module: survey
 #: field:survey.label,create_uid:0
 #: field:survey.mail.compose.message,create_uid:0
-#: field:survey.page,create_uid:0
-#: field:survey.question,create_uid:0
-#: field:survey.stage,create_uid:0
-#: field:survey.survey,create_uid:0
+#: field:survey.page,create_uid:0 field:survey.question,create_uid:0
+#: field:survey.stage,create_uid:0 field:survey.survey,create_uid:0
 #: field:survey.user_input,create_uid:0
 #: field:survey.user_input_line,create_uid:0
 msgid "Created by"
@@ -529,13 +423,7 @@
 
 #. module: survey
 #: help:survey.mail.compose.message,date_deadline:0
-<<<<<<< HEAD
 msgid "Deadline to which the invitation to respond for this survey is valid. If the field is empty, the invitation is still valid."
-=======
-msgid ""
-"Deadline to which the invitation to respond for this survey is valid. If the"
-" field is empty, the invitation is still valid."
->>>>>>> 7ad626f8
 msgstr "Hạn chót mà lời mời trả lời khảo sát vẫn còn giá trị. Nếu để trống trường này, lời mời vẫn còn giá trị (hạn chót không xác định)."
 
 #. module: survey
@@ -559,8 +447,6 @@
 #: view:survey.survey:survey.survey_kanban
 msgid "Design"
 msgstr "Thiết kế"
-<<<<<<< HEAD
-=======
 
 #. module: survey
 #: model:survey.label,value:survey.fcol_2_1_2
@@ -568,16 +454,13 @@
 #: model:survey.label,value:survey.fcol_2_5_2
 #: model:survey.label,value:survey.fcol_2_7_2
 msgid "Disagree"
-msgstr ""
->>>>>>> 7ad626f8
+msgstr "Không đồng ý"
 
 #. module: survey
 #: view:survey.question:survey.survey_question_form
 #: field:survey.question,display_mode:0
 msgid "Display mode"
 msgstr "Chế độ hiện thị"
-<<<<<<< HEAD
-=======
 
 #. module: survey
 #: model:survey.question,question:survey.feedback_3_3
@@ -593,7 +476,6 @@
 #: model:survey.question,question:survey.feedback_2_3
 msgid "Do you have suggestions on how to improve the process view ?"
 msgstr ""
->>>>>>> 7ad626f8
 
 #. module: survey
 #: model:survey.stage,name:survey.stage_draft
@@ -608,7 +490,7 @@
 #. module: survey
 #: view:survey.survey:survey.survey_form
 msgid "Edit Pages and Questions"
-msgstr "Edit Pages and Questions"
+msgstr "Sửa Trang và Câu hỏi"
 
 #. module: survey
 #: selection:survey.mail.compose.message,type:0
@@ -623,19 +505,13 @@
 
 #. module: survey
 #: help:survey.mail.compose.message,email_from:0
-<<<<<<< HEAD
 msgid "Email address of the sender. This field is set when no matching partner is found for incoming emails."
-=======
-msgid ""
-"Email address of the sender. This field is set when no matching partner is "
-"found for incoming emails."
->>>>>>> 7ad626f8
 msgstr "Email của người gửi. Trường này được thiết lập khi không có đối tác nào có địa chỉ email khớp với email nhận tin."
 
 #. module: survey
 #: model:ir.model,name:survey.model_survey_mail_compose_message
 msgid "Email composition wizard for Survey"
-msgstr "Email composition wizard for Survey"
+msgstr "Đồ thuật soạn email cho Khảo sát"
 
 #. module: survey
 #: field:survey.question,constr_error_msg:0
@@ -653,14 +529,6 @@
 #: field:survey.mail.compose.message,partner_ids:0
 msgid "Existing contacts"
 msgstr "Các liên lạc có sẵn"
-<<<<<<< HEAD
-=======
-
-#. module: survey
-#: model:survey.label,value:survey.frow_2_7_3
-msgid "Extra modules proposed are relevant"
-msgstr ""
->>>>>>> 7ad626f8
 
 #. module: survey
 #: view:website:survey.result
@@ -695,7 +563,7 @@
 #. module: survey
 #: field:survey.user_input_line,value_free_text:0
 msgid "Free Text answer"
-msgstr "Free Text answer"
+msgstr "Câu trả lời với chữ tự do"
 
 #. module: survey
 #: field:survey.mail.compose.message,email_from:0
@@ -724,17 +592,75 @@
 
 #. module: survey
 #: help:survey.survey,message_summary:0
-msgid "Holds the Chatter summary (number of messages, ...). This summary is directly in html format in order to be inserted in kanban views."
-msgstr "Holds the Chatter summary (number of messages, ...). This summary is directly in html format in order to be inserted in kanban views."
-
-#. module: survey
-#: field:survey.label,id:0
-#: field:survey.mail.compose.message,id:0
-#: field:survey.page,id:0
-#: field:survey.question,id:0
-#: field:survey.stage,id:0
-#: field:survey.survey,id:0
-#: field:survey.user_input,id:0
+msgid ""
+"Holds the Chatter summary (number of messages, ...). This summary is "
+"directly in html format in order to be inserted in kanban views."
+msgstr ""
+
+#. module: survey
+#: model:survey.question,question:survey.feedback_3_1
+msgid "How do you contribute or plan to contribute to Odoo?"
+msgstr ""
+
+#. module: survey
+#: model:survey.label,value:survey.choice_1_2_6
+msgid "Human Ressources"
+msgstr ""
+
+#. module: survey
+#: model:survey.label,value:survey.choice_3_1_3
+msgid "I develop new features"
+msgstr ""
+
+#. module: survey
+#: model:survey.label,value:survey.choice_4_1_4
+msgid "I do not publish my developments"
+msgstr ""
+
+#. module: survey
+#: model:survey.label,value:survey.choice_3_1_4
+msgid "I help to translate"
+msgstr ""
+
+#. module: survey
+#: model:survey.label,value:survey.choice_4_1_3
+msgid "I host them on my own website"
+msgstr ""
+
+#. module: survey
+#: model:survey.label,value:survey.choice_3_1_1
+msgid "I participate to discussion and forums"
+msgstr ""
+
+#. module: survey
+#: model:survey.label,value:survey.choice_4_1_1
+msgid "I use Launchpad, like all official Odoo projects"
+msgstr ""
+
+#. module: survey
+#: model:survey.label,value:survey.choice_4_1_2
+msgid "I use another repository system (SourceForge...)"
+msgstr ""
+
+#. module: survey
+#: model:survey.label,value:survey.frow_2_1_3
+msgid "I use the contextual help in Odoo"
+msgstr ""
+
+#. module: survey
+#: model:survey.label,value:survey.choice_3_1_5
+msgid "I write documentations"
+msgstr ""
+
+#. module: survey
+#: model:survey.label,value:survey.choice_3_1_2
+msgid "I'd like to contribute but I don't know how?"
+msgstr ""
+
+#. module: survey
+#: field:survey.label,id:0 field:survey.mail.compose.message,id:0
+#: field:survey.page,id:0 field:survey.question,id:0 field:survey.stage,id:0
+#: field:survey.survey,id:0 field:survey.user_input,id:0
 #: field:survey.user_input_line,id:0
 msgid "ID"
 msgstr "ID"
@@ -742,7 +668,7 @@
 #. module: survey
 #: field:survey.user_input,token:0
 msgid "Identification token"
-msgstr "Identification token"
+msgstr "Token định danh"
 
 #. module: survey
 #: help:survey.survey,message_unread:0
@@ -757,10 +683,23 @@
 #. module: survey
 #: help:survey.stage,closed:0
 msgid "If closed, people won't be able to answer to surveys in this column."
-msgstr "If closed, people won't be able to answer to surveys in this column."
+msgstr ""
 
 #. module: survey
 #: code:addons/survey/survey.py:649
+#: model:survey.question,comments_message:survey.feedback_1_1
+#: model:survey.question,comments_message:survey.feedback_1_2
+#: model:survey.question,comments_message:survey.feedback_2_1
+#: model:survey.question,comments_message:survey.feedback_2_2
+#: model:survey.question,comments_message:survey.feedback_2_3
+#: model:survey.question,comments_message:survey.feedback_2_4
+#: model:survey.question,comments_message:survey.feedback_2_5
+#: model:survey.question,comments_message:survey.feedback_2_6
+#: model:survey.question,comments_message:survey.feedback_2_7
+#: model:survey.question,comments_message:survey.feedback_3_1
+#: model:survey.question,comments_message:survey.feedback_3_2
+#: model:survey.question,comments_message:survey.feedback_3_3
+#: model:survey.question,comments_message:survey.feedback_4_1
 #, python-format
 msgid "If other, precise:"
 msgstr "Nếu khác, vui lòng mô tả chi tiết:"
@@ -778,7 +717,7 @@
 #. module: survey
 #: help:survey.mail.compose.message,parent_id:0
 msgid "Initial thread message."
-msgstr "Initial thread message."
+msgstr ""
 
 #. module: survey
 #: field:survey.question,validation_email:0
@@ -798,12 +737,42 @@
 #. module: survey
 #: field:survey.survey,designed:0
 msgid "Is designed?"
-msgstr "Is designed?"
+msgstr ""
+
+#. module: survey
+#: model:survey.label,value:survey.choice_2_4_2
+msgid "It can be improved"
+msgstr ""
+
+#. module: survey
+#: model:survey.label,value:survey.frow_2_1_2
+msgid "It helps in the beginning"
+msgstr ""
+
+#. module: survey
+#: model:survey.label,value:survey.frow_2_1_5
+msgid "It is clear"
+msgstr ""
+
+#. module: survey
+#: model:survey.label,value:survey.frow_2_1_4
+msgid "It is complete"
+msgstr ""
+
+#. module: survey
+#: model:survey.label,value:survey.frow_2_1_1
+msgid "It is up-to-date"
+msgstr ""
+
+#. module: survey
+#: model:survey.label,value:survey.frow_2_2_5
+msgid "It's easy to find the process you need"
+msgstr ""
 
 #. module: survey
 #: field:survey.label,sequence:0
 msgid "Label Sequence order"
-msgstr "Label Sequence order"
+msgstr ""
 
 #. module: survey
 #: model:ir.actions.act_window,name:survey.action_survey_label_form
@@ -818,12 +787,9 @@
 
 #. module: survey
 #: field:survey.label,write_uid:0
-#: field:survey.mail.compose.message,write_uid:0
-#: field:survey.page,write_uid:0
-#: field:survey.question,write_uid:0
-#: field:survey.stage,write_uid:0
-#: field:survey.survey,write_uid:0
-#: field:survey.user_input,write_uid:0
+#: field:survey.mail.compose.message,write_uid:0 field:survey.page,write_uid:0
+#: field:survey.question,write_uid:0 field:survey.stage,write_uid:0
+#: field:survey.survey,write_uid:0 field:survey.user_input,write_uid:0
 #: field:survey.user_input_line,write_uid:0
 msgid "Last Updated by"
 msgstr "Cập nhật lần cuối bởi"
@@ -831,10 +797,8 @@
 #. module: survey
 #: field:survey.label,write_date:0
 #: field:survey.mail.compose.message,write_date:0
-#: field:survey.page,write_date:0
-#: field:survey.question,write_date:0
-#: field:survey.stage,write_date:0
-#: field:survey.survey,write_date:0
+#: field:survey.page,write_date:0 field:survey.question,write_date:0
+#: field:survey.stage,write_date:0 field:survey.survey,write_date:0
 #: field:survey.user_input,write_date:0
 #: field:survey.user_input_line,write_date:0
 msgid "Last Updated on"
@@ -939,13 +903,7 @@
 
 #. module: survey
 #: help:survey.mail.compose.message,type:0
-<<<<<<< HEAD
 msgid "Message type: email for email message, notification for system message, comment for other messages such as user replies"
-=======
-msgid ""
-"Message type: email for email message, notification for system message, "
-"comment for other messages such as user replies"
->>>>>>> 7ad626f8
 msgstr "Kiểu thông điệp: email đối với thông điệp bằng email, thông báo đối với các thông điệp hệ thống, bình luận đối với các loại thông điệp khác (ví dụ: phản hồi của người dùng)"
 
 #. module: survey
@@ -966,11 +924,7 @@
 #. module: survey
 #: help:survey.survey,message_ids:0
 msgid "Messages and communication history"
-<<<<<<< HEAD
 msgstr "Messages and communication history"
-=======
-msgstr "Lịch sử thông điệp và liên lạc"
->>>>>>> 7ad626f8
 
 #. module: survey
 #: view:website:survey.result_number
@@ -1185,12 +1139,7 @@
 
 #. module: survey
 #: help:survey.mail.compose.message,notified_partner_ids:0
-<<<<<<< HEAD
 msgid "Partners that have a notification pushing this message in their mailboxes"
-=======
-msgid ""
-"Partners that have a notification pushing this message in their mailboxes"
->>>>>>> 7ad626f8
 msgstr "Các đối tác mã sẽ nhận được thông báo khi xuất bản thông điệp này trong hộp thư của họ"
 
 #. module: survey
@@ -1201,11 +1150,7 @@
 #. module: survey
 #: view:website:survey.result_choice
 msgid "Pie Chart"
-<<<<<<< HEAD
 msgstr "Đồ thị Hình bánh"
-=======
-msgstr "Biểu đồ bánh"
->>>>>>> 7ad626f8
 
 #. module: survey
 #: code:addons/survey/wizard/survey_email_compose_message.py:213
@@ -1238,14 +1183,6 @@
 #: field:survey.survey,print_url:0
 msgid "Print link"
 msgstr "In Liên kết"
-<<<<<<< HEAD
-=======
-
-#. module: survey
-#: model:survey.label,value:survey.choice_1_2_5
-msgid "Project Management"
-msgstr "Quản lý dự án"
->>>>>>> 7ad626f8
 
 #. module: survey
 #: field:survey.mail.compose.message,public_url_html:0
@@ -1305,14 +1242,6 @@
 #: field:survey.page,question_ids:0
 msgid "Questions"
 msgstr "Câu hỏi"
-<<<<<<< HEAD
-=======
-
-#. module: survey
-#: model:survey.page,title:survey.feedback_4
-msgid "Questions for developers"
-msgstr ""
->>>>>>> 7ad626f8
 
 #. module: survey
 #: field:survey.survey,quizz_mode:0
@@ -1431,13 +1360,7 @@
 
 #. module: survey
 #: selection:survey.mail.compose.message,public:0
-<<<<<<< HEAD
 msgid "Send private invitation to your audience (only one response per recipient and per invitation)."
-=======
-msgid ""
-"Send private invitation to your audience (only one response per recipient "
-"and per invitation)."
->>>>>>> 7ad626f8
 msgstr "Gửi thư mời riêng đến độc giả (chỉ một lần trả lời khảo sát cho mỗi người nhận trên mỗi lời mời)."
 
 #. module: survey
@@ -1713,19 +1636,6 @@
 #: view:website:survey.sfinished
 msgid "Thank you!"
 msgstr "Cám ơn bạn!"
-<<<<<<< HEAD
-=======
-
-#. module: survey
-#: model:survey.label,value:survey.frow_2_5_3
-msgid "The 'Usability/Extended View' group helps in daily work"
-msgstr ""
-
-#. module: survey
-#: model:survey.label,value:survey.frow_2_5_4
-msgid "The 'Usability/Extended View' group hides only optional fields"
-msgstr ""
->>>>>>> 7ad626f8
 
 #. module: survey
 #: constraint:survey.user_input_line:0
@@ -1741,73 +1651,13 @@
 #. module: survey
 #: code:addons/survey/wizard/survey_email_compose_message.py:188
 #, python-format
-<<<<<<< HEAD
 msgid "The content of the text don't contain '__URL__'.                     __URL__ is automaticaly converted into the special url of the survey."
 msgstr "Nội dung của văn bản không chứa '__URL__'.                     __URL__ được tự động chuyển đổi thành url đặc biết của khảo sát."
-=======
-msgid ""
-"The content of the text don't contain '__URL__'.                     __URL__"
-" is automaticaly converted into the special url of the survey."
-msgstr "Nội dung của văn bản không chứa '__URL__'.                     __URL__ được tự động chuyển đổi thành url đặc biết của khảo sát."
-
-#. module: survey
-#: model:survey.label,value:survey.choice_2_4_1
-msgid "The current menu structure is good"
-msgstr ""
->>>>>>> 7ad626f8
 
 #. module: survey
 #: sql_constraint:survey.user_input:0
 msgid "The deadline cannot be in the past"
 msgstr "Hạn chót không thể là một thời điểm trong quá khứ"
-<<<<<<< HEAD
-=======
-
-#. module: survey
-#: model:survey.label,value:survey.frow_2_5_5
-msgid "The groups set on menu items are relevant"
-msgstr ""
-
-#. module: survey
-#: model:survey.label,value:survey.choice_2_6_3
-msgid "The number of groups is good"
-msgstr ""
-
-#. module: survey
-#: model:survey.label,value:survey.frow_2_5_1
-msgid "The security rules defined on groups are useful"
-msgstr ""
-
-#. module: survey
-#: model:survey.label,value:survey.choice_2_6_2
-msgid "There are too few groups defined, security isn't accurate enough"
-msgstr ""
-
-#. module: survey
-#: model:survey.label,value:survey.choice_2_6_1
-msgid "There are too many groups defined, security is too complex to set"
-msgstr ""
-
-#. module: survey
-#: model:survey.label,value:survey.choice_2_4_3
-msgid "There are too much menus, it's complex to understand"
-msgstr ""
-
-#. module: survey
-#: model:survey.label,value:survey.frow_2_2_2
-msgid "They are clean and correct"
-msgstr ""
-
-#. module: survey
-#: model:survey.label,value:survey.frow_2_2_3
-msgid "They are useful on a daily usage"
-msgstr ""
-
-#. module: survey
-#: model:survey.label,value:survey.frow_2_2_1
-msgid "They help new users to understand Odoo"
-msgstr ""
->>>>>>> 7ad626f8
 
 #. module: survey
 #: code:addons/survey/survey.py:700
@@ -1829,13 +1679,7 @@
 
 #. module: survey
 #: help:survey.mail.compose.message,multi_email:0
-<<<<<<< HEAD
 msgid "This list of emails of recipients will not converted in contacts. Emails separated by commas, semicolons or newline."
-=======
-msgid ""
-"This list of emails of recipients will not converted in contacts. Emails "
-"separated by commas, semicolons or newline."
->>>>>>> 7ad626f8
 msgstr "Danh sách email người nhận này sẽ không được chuyển đổi thành các liên hệ để lưu trữ trong hệ thống. Các email phải cách nhau bởi dấu phảy hoặc dấu chấm phảy hoặc xuống dòng."
 
 #. module: survey
@@ -1863,16 +1707,6 @@
 #: view:website:survey.auth_required
 msgid "This survey is open only to registered people. Please"
 msgstr "Khảo sát này chỉ mở đối với những người đã đăng ký. Vui lòng"
-<<<<<<< HEAD
-=======
-
-#. module: survey
-#: model:survey.label,value:survey.frow_2_5_2
-msgid ""
-"Those security rules are standard and can be used out-of-the-box in most "
-"cases"
-msgstr ""
->>>>>>> 7ad626f8
 
 #. module: survey
 #: field:survey.survey,title:0
@@ -1883,25 +1717,6 @@
 #: field:survey.mail.compose.message,to_read:0
 msgid "To read"
 msgstr "Để đọc sau"
-<<<<<<< HEAD
-=======
-
-#. module: survey
-#: model:survey.label,value:survey.fcol_2_1_4
-#: model:survey.label,value:survey.fcol_2_2_4
-#: model:survey.label,value:survey.fcol_2_5_4
-#: model:survey.label,value:survey.fcol_2_7_4
-msgid "Totally agree"
-msgstr ""
-
-#. module: survey
-#: model:survey.label,value:survey.fcol_2_1_1
-#: model:survey.label,value:survey.fcol_2_2_1
-#: model:survey.label,value:survey.fcol_2_5_1
-#: model:survey.label,value:survey.fcol_2_7_1
-msgid "Totally disagree"
-msgstr ""
->>>>>>> 7ad626f8
 
 #. module: survey
 #: view:website:survey.page
@@ -1995,13 +1810,7 @@
 
 #. module: survey
 #: help:survey.survey,auth_required:0
-<<<<<<< HEAD
 msgid "Users with a public link will be requested to login before taking part to the survey"
-=======
-msgid ""
-"Users with a public link will be requested to login before taking part to "
-"the survey"
->>>>>>> 7ad626f8
 msgstr "Người dùng với một liên kết công cộng sẽ được yêu cầu đăng nhập trước khi tham gia khảo sát"
 
 #. module: survey
@@ -2047,15 +1856,7 @@
 
 #. module: survey
 #: view:survey.mail.compose.message:survey.survey_email_compose_message
-<<<<<<< HEAD
 msgid "You can share your survey web public link and/or send private invitations to your audience. People can answer once per invitation, and whenever they want with the public web link (in this case, the \"Public in website\" setting must be enabled)."
-=======
-msgid ""
-"You can share your survey web public link and/or send private invitations to"
-" your audience. People can answer once per invitation, and whenever they "
-"want with the public web link (in this case, the \"Public in website\" "
-"setting must be enabled)."
->>>>>>> 7ad626f8
 msgstr "Bạn có thể chia sẻ web link công cộng của Khảo sát nay và/hoặc gửi lời mời riêng đến độc giả. Người ta có thể tham gia trả lời khảo sát một lần trên mỗi lời mời, và bất cứ khi nào họ muốn bằng web link công cộng (trong trường hợp này, thiết lập \"Public in website\" phải được kích hoạt)."
 
 #. module: survey
@@ -2115,8 +1916,4 @@
 #. module: survey
 #: view:website:survey.datetime
 msgid "yyyy-mm-dd hh:mm:ss"
-<<<<<<< HEAD
 msgstr "yyyy-mm-dd hh:mm:ss"
-=======
-msgstr "yyyy-mm-dd hh:mm:ss"
->>>>>>> 7ad626f8
