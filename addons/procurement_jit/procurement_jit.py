# -*- coding: utf-8 -*-
##############################################################################
#
#    OpenERP, Open Source Management Solution
#    Copyright (C) 2004-2013 Tiny SPRL (<http://tiny.be>).
#
#    This program is free software: you can redistribute it and/or modify
#    it under the terms of the GNU Affero General Public License as
#    published by the Free Software Foundation, either version 3 of the
#    License, or (at your option) any later version.
#
#    This program is distributed in the hope that it will be useful,
#    but WITHOUT ANY WARRANTY; without even the implied warranty of
#    MERCHANTABILITY or FITNESS FOR A PARTICULAR PURPOSE.  See the
#    GNU Affero General Public License for more details.
#
#    You should have received a copy of the GNU Affero General Public License
#    along with this program.  If not, see <http://www.gnu.org/licenses/>.
#
##############################################################################


from openerp.osv import osv

class procurement_order(osv.osv):
    _inherit = "procurement.order"

    def create(self, cr, uid, vals, context=None):
        context = context or {}
        procurement_id = super(procurement_order, self).create(cr, uid, vals, context=context)
<<<<<<< HEAD
        self.run(cr, uid, [procurement_id], context=context)
        self.check(cr, uid, [procurement_id], context=context)
        return procurement_id
=======
        if not context.get('procurement_autorun_defer'):
            self.run(cr, uid, [procurement_id], context=context)
            self.check(cr, uid, [procurement_id], context=context)
        return procurement_id

    def run(self, cr, uid, ids, context=None):
        context = dict(context or {}, procurement_autorun_defer=True)
        res = super(procurement_order, self).run(cr, uid, ids, context=context)

        procurement_ids = self.search(cr, uid, [('move_dest_id.procurement_id', 'in', ids)], order='id', context=context)

        if procurement_ids:
            return self.run(cr, uid, procurement_ids, context=context)
        return res
>>>>>>> 4bef17cc
<|MERGE_RESOLUTION|>--- conflicted
+++ resolved
@@ -28,11 +28,6 @@
     def create(self, cr, uid, vals, context=None):
         context = context or {}
         procurement_id = super(procurement_order, self).create(cr, uid, vals, context=context)
-<<<<<<< HEAD
-        self.run(cr, uid, [procurement_id], context=context)
-        self.check(cr, uid, [procurement_id], context=context)
-        return procurement_id
-=======
         if not context.get('procurement_autorun_defer'):
             self.run(cr, uid, [procurement_id], context=context)
             self.check(cr, uid, [procurement_id], context=context)
@@ -46,5 +41,4 @@
 
         if procurement_ids:
             return self.run(cr, uid, procurement_ids, context=context)
-        return res
->>>>>>> 4bef17cc
+        return res