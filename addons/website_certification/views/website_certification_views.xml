<?xml version='1.0' encoding='utf-8'?>
<openerp>
<data>
    <record model="ir.ui.view" id="certification_certification_tree">
        <field name="name">view.certification.certification.tree</field>
        <field name="model">certification.certification</field>
        <field name="arch" type="xml">
            <tree string="Granted Certifications">
                <field name="partner_id" />
                <field name="type_id" />
                <field name="certification_date" />
                <field name="certification_score" />
                <field name="certification_hidden_score" />
            </tree>
        </field>
    </record>
    <record model="ir.ui.view" id="certification_certification_form">
        <field name="name">view.certification.certification.form</field>
        <field name="model">certification.certification</field>
        <field name="arch" type="xml">
            <form string="Granted Certification">
                <sheet>
                    <group nolabel="1">
                        <field name="partner_id" />
                        <field name="type_id" />
                        <field name="certification_date" />
                        <field name="certification_score" />
                        <field name="certification_hidden_score" />
                    </group>
                </sheet>
            </form>
        </field>
    </record>
    <record model="ir.ui.view" id="certification_certification_search">
        <field name="name">view.certification.certification.search</field>
        <field name="model">certification.certification</field>
        <field name="arch" type="xml">
            <search string="Search Certification">
                <field name="partner_id" />
                <field name="type_id" />
                <group expand="0" string="Group By">
                    <filter string="Partner" name="group_by_partner"  domain="[]" context="{'group_by': 'partner_id'}"/>
                    <filter string="Type"    name="group_by_type"     domain="[]" context="{'group_by': 'type_id'}"/>
                </group>
            </search>
        </field>
    </record>
    <record model="ir.actions.act_window" id="action_certifications_list">
        <field name="name">Certifications</field>
        <field name="res_model">certification.certification</field>
        <field name="view_type">form</field>
        <field name="view_mode">tree,form</field>
        <field name="search_view_id" ref="certification_certification_search"/>
    </record>
<<<<<<< HEAD
    <menuitem name="Certifications" id="menu_certifications" parent="base.menu_marketing_config_root" sequence="3" />
=======
    <menuitem name="Certifications" id="menu_certifications" parent="base.menu_marketing_config_root" sequence="3" groups="marketing.group_marketing_user" />
>>>>>>> 4bef17cc
    <menuitem name="Certifications" id="menu_certifications_list" action="action_certifications_list" parent="menu_certifications" sequence="1"/>
</data>
</openerp><|MERGE_RESOLUTION|>--- conflicted
+++ resolved
@@ -52,11 +52,7 @@
         <field name="view_mode">tree,form</field>
         <field name="search_view_id" ref="certification_certification_search"/>
     </record>
-<<<<<<< HEAD
-    <menuitem name="Certifications" id="menu_certifications" parent="base.menu_marketing_config_root" sequence="3" />
-=======
     <menuitem name="Certifications" id="menu_certifications" parent="base.menu_marketing_config_root" sequence="3" groups="marketing.group_marketing_user" />
->>>>>>> 4bef17cc
     <menuitem name="Certifications" id="menu_certifications_list" action="action_certifications_list" parent="menu_certifications" sequence="1"/>
 </data>
 </openerp>