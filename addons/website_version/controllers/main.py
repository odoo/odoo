--- conflicted
+++ resolved
@@ -17,15 +17,9 @@
         website_id = request.website.id
         new_version = request.env['website_version.version'].create({'name':name, 'website_id':website_id})
         if version_id:
-<<<<<<< HEAD
-            iuv.copy_version(cr, uid, version_id,new_version_id,context=context)
-        request.session['version_id'] = new_version_id
-        return new_version_id
-=======
             request.env['ir.ui.view'].copy_version(version_id, new_version.id)
         request.session['version_id'] = new_version.id
         return new_version.id
->>>>>>> bf568de7
 
     @http.route(['/website_version/delete_version'], type = 'json', auth = "user", website = True)
     def delete_version(self, version_id):
@@ -35,11 +29,7 @@
         current_id = request.context.get('version_id')
         if version_id== current_id:
             request.session['version_id'] = 0
-<<<<<<< HEAD
-        return version_name
-=======
         return name
->>>>>>> bf568de7
 
     @http.route(['/website_version/check_version'], type = 'json', auth = "user", website = True)
     def check_version(self, version_id):
