--- conflicted
+++ resolved
@@ -77,11 +77,7 @@
                 position, your application has been short listed for a
                 call or an interview.
                 <br/><br/>
-<<<<<<< HEAD
-                <div t-if="'website_url' in object.joqb_id and object.job_id.website_url" style="padding: 16px 8px 16px 8px;">
-=======
                 <div t-if="'website_url' in object.job_id and object.job_id.website_url" style="padding: 16px 8px 16px 8px;">
->>>>>>> 4d11cb0e
                     <a t-att-href="object.job_id.website_url"
                         style="background-color: #875a7b; text-decoration: none; color: #fff; padding: 8px 16px 8px 16px; border-radius: 5px;">Job Description</a>
                 </div>
