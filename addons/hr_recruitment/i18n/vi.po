<<<<<<< HEAD
# Vietnamese translation for openobject-addons
# Copyright (c) 2014 Rosetta Contributors and Canonical Ltd 2014
# This file is distributed under the same license as the openobject-addons package.
# FIRST AUTHOR <EMAIL@ADDRESS>, 2014.
#
msgid ""
msgstr ""
"Project-Id-Version: openobject-addons\n"
"Report-Msgid-Bugs-To: FULL NAME <EMAIL@ADDRESS>\n"
"POT-Creation-Date: 2014-08-14 13:08+0000\n"
"PO-Revision-Date: 2014-08-14 16:10+0000\n"
"Last-Translator: FULL NAME <EMAIL@ADDRESS>\n"
"Language-Team: Vietnamese <vi@li.org>\n"
"MIME-Version: 1.0\n"
"Content-Type: text/plain; charset=UTF-8\n"
"Content-Transfer-Encoding: 8bit\n"
"X-Launchpad-Export-Date: 2014-08-15 07:15+0000\n"
"X-Generator: Launchpad (build 17156)\n"

#. module: hr_recruitment
#: view:hr.job:hr_recruitment.hr_job_survey
msgid "(empty = remote work)"
msgstr ""

#. module: hr_recruitment
#: view:hr.job:hr_recruitment.view_hr_job_kanban
msgid ", To start the recruitment"
msgstr ""

#. module: hr_recruitment
#: model:survey.label,value:hr_recruitment.recruitment_1_3_1
msgid "0-15"
msgstr ""

#. module: hr_recruitment
#: model:survey.label,value:hr_recruitment.recruitment_1_3_2
msgid "16-20"
msgstr ""

#. module: hr_recruitment
#: model:survey.label,value:hr_recruitment.recruitment_1_3_3
msgid "21-30"
msgstr ""

#. module: hr_recruitment
#: model:survey.label,value:hr_recruitment.recruitment_1_3_4
msgid "31-40"
msgstr ""

#. module: hr_recruitment
#: model:survey.label,value:hr_recruitment.recruitment_1_3_5
msgid "41-50"
msgstr ""

#. module: hr_recruitment
#: model:survey.label,value:hr_recruitment.recruitment_1_3_6
msgid "51-60"
msgstr ""

#. module: hr_recruitment
#: model:survey.label,value:hr_recruitment.recruitment_1_3_7
msgid "61-70"
msgstr ""

#. module: hr_recruitment
#: model:survey.label,value:hr_recruitment.recruitment_1_3_8
msgid "71+"
msgstr ""

#. module: hr_recruitment
#: model:ir.actions.act_window,help:hr_recruitment.action_hr_job
msgid ""
"<p class=\"oe_view_nocontent_create\">\n"
"                 Click here to create a new job or remove the filter on \"In "
"Recruitment\" to recruit for an on hold job.\n"
"              </p>\n"
"              <p>\n"
"                Define job position profile and manage recruitment in a "
"context of a particular job: print interview survey, define number of "
"expected new employees, and manage its recruitment pipe\n"
"              </p>\n"
"            "
msgstr ""

#. module: hr_recruitment
#: model:ir.actions.act_window,help:hr_recruitment.hr_job_stage_act
msgid ""
"<p class=\"oe_view_nocontent_create\">\n"
"            Click to add a new stage in the recruitment process.\n"
"          </p><p>\n"
"            Define here your stages of the recruitment process, for "
"example:\n"
"            qualification call, first interview, second interview, refused,\n"
"            hired.\n"
"          </p>\n"
"        "
msgstr ""

#. module: hr_recruitment
#: model:ir.actions.act_window,help:hr_recruitment.hr_recruitment_stage_act
msgid ""
"<p class=\"oe_view_nocontent_create\">\n"
"            Click to add a new stage in the recruitment process.\n"
"          </p><p>\n"
"            Don't forget to specify the department if your recruitment "
"process\n"
"            is different according to the job position.\n"
"          </p>\n"
"        "
msgstr ""

#. module: hr_recruitment
#: model:ir.actions.act_window,help:hr_recruitment.action_hr_job_applications
msgid ""
"<p>\n"
"                Odoo helps you track applicants in the recruitment\n"
"                process and follow up all operations: meetings, interviews, "
"etc.\n"
"              </p><p>\n"
"                Applicants and their attached CV are created automatically "
"when an email is sent.\n"
"                If you install the document management modules, all resumes "
"are indexed automatically,\n"
"                so that you can easily search through their content.\n"
"              </p>\n"
"         "
msgstr ""

#. module: hr_recruitment
#: model:ir.actions.act_window,help:hr_recruitment.crm_case_categ0_act_job
msgid ""
"<p>\n"
"                Odoo helps you track applicants in the recruitment\n"
"                process and follow up all operations: meetings, interviews, "
"etc.\n"
"              </p><p>\n"
"                Applicants and their attached CV are created automatically "
"when an email is sent.\n"
"                If you install the document management modules, all resumes "
"are indexed automatically, \n"
"                so that you can easily search through their content.\n"
"              </p>\n"
"            "
msgstr ""

#. module: hr_recruitment
#: model:survey.page,description:hr_recruitment.recruitment_1
#: model:survey.page,description:hr_recruitment.recruitment_2
#: model:survey.page,description:hr_recruitment.recruitment_3
#: model:survey.survey,thank_you_message:hr_recruitment.recruitment_form
msgid "<p></p>"
msgstr ""

#. module: hr_recruitment
#: model:email.template,body_html:hr_recruitment.applicant_interest
msgid ""
"<p>Dear ${object.partner_name or 'applicant'},</p>\n"
"        <p>Congrats! Your resume's got our interest!\n"
"        I will call you as soon as possible to make a 10 minutes phone "
"interview and  plan a first meeting.</p>\n"
"        <p>If we can’t reach you or if you miss our call, feel free to reach "
"me back on the number 001 312 349 3030\n"
"        If I do not answer, please let me a message with some schedules to "
"call you back.</p>\n"
"        <p>Kind regards,</p>\n"
"        <br>\n"
"         ${object.user_id.signature | safe}"
msgstr ""

#. module: hr_recruitment
#: model:email.template,body_html:hr_recruitment.applicant_refuse
msgid ""
"<p>Dear ${object.partner_name or 'applicant'},</p>\n"
"        <p>We thank you for your interest in our company and for your "
"application.\n"
"        Unfortunately, your profile does not match with our needs or our "
"recruitment\n"
"        campaign has reached its term.</p>\n"
"        <p>If you want more details, feel free to contact us by phone.</p>\n"
"        <p>Kind regards,</p>\n"
"        <br>\n"
"         ${object.user_id and object.user_id.signature | safe or ''}"
msgstr ""

#. module: hr_recruitment
#: model:survey.survey,description:hr_recruitment.recruitment_form
msgid ""
"<p>This form is intended to help the responsible of a recruitment "
"interview.</p>"
msgstr ""

#. module: hr_recruitment
#: code:addons/hr_recruitment/wizard/hr_recruitment_create_partner_job.py:39
#, python-format
msgid "A contact is already defined on this job request."
msgstr ""

#. module: hr_recruitment
#: code:addons/hr_recruitment/wizard/hr_recruitment_create_partner_job.py:56
#, python-format
msgid "A contact is already existing with the same name."
msgstr ""

#. module: hr_recruitment
#: field:hr.applicant,active:0
msgid "Active"
msgstr "Hoạt động"

#. module: hr_recruitment
#: model:survey.question,question:hr_recruitment.recruitment_2_4
msgid "Activities"
msgstr ""

#. module: hr_recruitment
#: help:hr.job,address_id:0
msgid "Address where employees are working"
msgstr ""

#. module: hr_recruitment
#: field:hr.job,alias_id:0
msgid "Alias"
msgstr ""

#. module: hr_recruitment
#: field:hr.config.settings,alias_domain:0
msgid "Alias Domain"
msgstr ""

#. module: hr_recruitment
#: field:hr.config.settings,module_document:0
msgid "Allow the automatic indexation of resumes"
msgstr ""

#. module: hr_recruitment
#: view:hr.applicant:hr_recruitment.crm_case_form_view_job
msgid "Answer related job question"
msgstr ""

#. module: hr_recruitment
#: model:ir.model,name:hr_recruitment.model_hr_applicant
msgid "Applicant"
msgstr "Ứng viên"

#. module: hr_recruitment
#: model:mail.message.subtype,name:hr_recruitment.mt_job_applicant_new
msgid "Applicant Created"
msgstr ""

#. module: hr_recruitment
#: model:mail.message.subtype,name:hr_recruitment.mt_applicant_hired
#: model:mail.message.subtype,name:hr_recruitment.mt_job_applicant_hired
msgid "Applicant Hired"
msgstr ""

#. module: hr_recruitment
#: model:mail.message.subtype,name:hr_recruitment.mt_job_applicant_stage_changed
msgid "Applicant Stage Changed"
msgstr ""

#. module: hr_recruitment
#: model:mail.message.subtype,description:hr_recruitment.mt_applicant_new
msgid "Applicant created"
msgstr ""

#. module: hr_recruitment
#: model:mail.message.subtype,description:hr_recruitment.mt_applicant_hired
msgid "Applicant hired"
msgstr ""

#. module: hr_recruitment
#: field:hr.applicant,partner_name:0
msgid "Applicant's Name"
msgstr "Tên Ứng viên"

#. module: hr_recruitment
#: code:addons/hr_recruitment/hr_recruitment.py:92
#: view:hr.applicant:hr_recruitment.crm_case_tree_view_job
#: view:hr.applicant:hr_recruitment.hr_applicant_calendar_view
#, python-format
msgid "Applicants"
msgstr "Các ứng viên"

#. module: hr_recruitment
#: view:hr.applicant:hr_recruitment.crm_case_form_view_job
msgid "Application Summary"
=======
# Translation of OpenERP Server.
# This file contains the translation of the following modules:
# 	* hr_recruitment
#
msgid ""
msgstr ""
"Project-Id-Version: OpenERP Server 7.saas~5\n"
"Report-Msgid-Bugs-To: \n"
"POT-Creation-Date: 2014-09-13 04:38+0000\n"
"PO-Revision-Date: 2014-09-13 13:34+0700\n"
"Last-Translator: Leo Tran <leo.tran@ma.tvtmarine.com>\n"
"Language-Team: T.V.T Marine Automation (aka TVTMA) <support@ma.tvtmarine."
"com>\n"
"MIME-Version: 1.0\n"
"Content-Type: text/plain; charset=UTF-8\n"
"Content-Transfer-Encoding: 8bit\n"
"Language: Vietnam\n"
"X-Generator: Poedit 1.5.4\n"

#. module: hr_recruitment
#: view:hr.job:0
msgid "(empty = remote work)"
msgstr "(empty = remote work)"

#. module: hr_recruitment
#: view:hr.job:0
msgid ", To start the recruitment"
msgstr ", Để bắt đầu tuyển dụng"

#. module: hr_recruitment
#: model:survey.label,value:hr_recruitment.recruitment_1_3_1
msgid "0-15"
msgstr "0-15"

#. module: hr_recruitment
#: model:survey.label,value:hr_recruitment.recruitment_1_3_2
msgid "16-20"
msgstr "16-20"

#. module: hr_recruitment
#: model:survey.label,value:hr_recruitment.recruitment_1_3_3
msgid "21-30"
msgstr "21-30"

#. module: hr_recruitment
#: model:survey.label,value:hr_recruitment.recruitment_1_3_4
msgid "31-40"
msgstr "31-40"

#. module: hr_recruitment
#: model:survey.label,value:hr_recruitment.recruitment_1_3_5
msgid "41-50"
msgstr "41-50"

#. module: hr_recruitment
#: model:survey.label,value:hr_recruitment.recruitment_1_3_6
msgid "51-60"
msgstr "51-60"

#. module: hr_recruitment
#: model:survey.label,value:hr_recruitment.recruitment_1_3_7
msgid "61-70"
msgstr "61-70"

#. module: hr_recruitment
#: model:survey.label,value:hr_recruitment.recruitment_1_3_8
msgid "71+"
msgstr "71+"

#. module: hr_recruitment
#: model:ir.actions.act_window,help:hr_recruitment.action_hr_job
msgid ""
"<p class=\"oe_view_nocontent_create\">\n"
"                 Click here to create a new job or remove the filter on \"In "
"Recruitment\" to recruit for an on hold job.\n"
"              </p>\n"
"              <p>\n"
"                Define job position profile and manage recruitment in a "
"context of a particular job: print interview survey, define number of "
"expected new employees, and manage its recruitment pipe\n"
"              </p>\n"
"            "
>>>>>>> a345b238
msgstr ""
"<p class=\"oe_view_nocontent_create\">\n"
"                 Click here to create a new job or remove the filter on \"In "
"Recruitment\" to recruit for an on hold job.\n"
"              </p>\n"
"              <p>\n"
"                Define job position profile and manage recruitment in a "
"context of a particular job: print interview survey, define number of "
"expected new employees, and manage its recruitment pipe\n"
"              </p>\n"
"            "

#. module: hr_recruitment
<<<<<<< HEAD
#: model:email.template,subject:hr_recruitment.applicant_interest
msgid "Application approved"
=======
#: model:ir.actions.act_window,help:hr_recruitment.hr_job_stage_act
msgid ""
"<p class=\"oe_view_nocontent_create\">\n"
"            Click to add a new stage in the recruitment process.\n"
"          </p><p>\n"
"            Define here your stages of the recruitment process, for "
"example:\n"
"            qualification call, first interview, second interview, refused,\n"
"            hired.\n"
"          </p>\n"
"        "
>>>>>>> a345b238
msgstr ""
"<p class=\"oe_view_nocontent_create\">\n"
"            Nhấp chuột để tạo mới một bước trong quy trình tuyển dụng.\n"
"          </p><p>\n"
"            Định nghĩa các bước tuyển dụng tại đây, ví dụ:\n"
"            gọi điện, phỏng vấn lần đầu, phỏng vấn lần hai, từ chối, tuyển "
"dụng,...\n"
"          </p>\n"
"        "

#. module: hr_recruitment
<<<<<<< HEAD
#: model:email.template,subject:hr_recruitment.applicant_refuse
msgid "Application refused"
=======
#: model:ir.actions.act_window,help:hr_recruitment.hr_recruitment_stage_act
msgid ""
"<p class=\"oe_view_nocontent_create\">\n"
"            Click to add a new stage in the recruitment process.\n"
"          </p><p>\n"
"            Don't forget to specify the department if your recruitment "
"process\n"
"            is different according to the job position.\n"
"          </p>\n"
"        "
>>>>>>> a345b238
msgstr ""
"<p class=\"oe_view_nocontent_create\">\n"
"           Nhấp chuột để tạo mới một quy trình tuyển dụng.\n"
"          </p><p>\n"
"            Đừng quên chỉ ra phòng ban nếu quy trình tuyển dụng của bạn\n"
"            là khác nhau tùy theo vị trí công việc.\n"
"          </p>\n"
"        "

#. module: hr_recruitment
<<<<<<< HEAD
#: view:hr.job:hr_recruitment.hr_job_survey
#: view:hr.job:hr_recruitment.view_hr_job_kanban
#: field:hr.job,application_count:0
#: field:hr.job,application_ids:0
#: field:hr.job,document_ids:0
#: model:ir.actions.act_window,name:hr_recruitment.action_hr_job_applications
#: model:ir.actions.act_window,name:hr_recruitment.crm_case_categ0_act_job
#: model:ir.ui.menu,name:hr_recruitment.menu_crm_case_categ0_act_job
msgid "Applications"
msgstr ""

#. module: hr_recruitment
#: field:hr.applicant,job_id:0
#: field:hr.recruitment.report,job_id:0
msgid "Applied Job"
msgstr ""

#. module: hr_recruitment
#: field:hr.applicant,priority:0
#: field:hr.recruitment.report,priority:0
msgid "Appreciation"
msgstr ""

#. module: hr_recruitment
#: view:hr.recruitment.partner.create:hr_recruitment.view_hr_recruitment_partner_create
msgid "Are you sure you want to create a contact based on this job request ?"
msgstr ""

#. module: hr_recruitment
#: field:hr.applicant,date_open:0
msgid "Assigned"
msgstr ""

#. module: hr_recruitment
#: field:hr.applicant,availability:0
#: field:hr.recruitment.report,available:0
msgid "Availability"
msgstr ""

#. module: hr_recruitment
#: selection:hr.applicant,priority:0
#: selection:hr.recruitment.report,priority:0
msgid "Average"
msgstr ""

#. module: hr_recruitment
#: field:hr.recruitment.report,delay_close:0
msgid "Avg. Delay to Close"
msgstr ""

#. module: hr_recruitment
#: field:hr.recruitment.report,salary_exp_avg:0
msgid "Avg. Expected Salary"
msgstr ""

#. module: hr_recruitment
#: field:hr.recruitment.report,salary_prop_avg:0
msgid "Avg. Proposed Salary"
msgstr ""

#. module: hr_recruitment
#: model:hr.recruitment.degree,name:hr_recruitment.degree_bachelor
msgid "Bachelor Degree"
msgstr ""

#. module: hr_recruitment
#: selection:hr.applicant,priority:0
#: selection:hr.recruitment.report,priority:0
msgid "Bad"
msgstr ""

#. module: hr_recruitment
#: model:survey.page,title:hr_recruitment.recruitment_1
msgid "Basic information"
msgstr ""

#. module: hr_recruitment
#: selection:hr.applicant,priority:0
#: selection:hr.recruitment.report,priority:0
msgid "Below Average"
msgstr ""

#. module: hr_recruitment
#: model:ir.filters,name:hr_recruitment.filter_recruitment_report_departmnet
msgid "By Department"
msgstr ""

#. module: hr_recruitment
#: model:ir.filters,name:hr_recruitment.filter_recruitment_report_job
msgid "By Job"
msgstr ""

#. module: hr_recruitment
#: model:ir.filters,name:hr_recruitment.filter_recruitment_report_recruiter
msgid "By Recruiter"
msgstr ""

#. module: hr_recruitment
#: view:hr.recruitment.partner.create:hr_recruitment.view_hr_recruitment_partner_create
msgid "Cancel"
msgstr "Hủy bỏ"

#. module: hr_recruitment
#: view:hr.applicant:hr_recruitment.crm_case_graph_view_job
msgid "Cases By Stage and Estimates"
msgstr ""

#. module: hr_recruitment
#: model:ir.model,name:hr_recruitment.model_hr_applicant_category
msgid "Category of applicant"
msgstr ""

#. module: hr_recruitment
#: model:ir.actions.act_window,help:hr_recruitment.hr_recruitment_stage_form_installer
msgid ""
"Check if the following stages are matching your recruitment process. Don't "
"forget to specify the department if your recruitment process is different "
"according to the job position."
msgstr ""

#. module: hr_recruitment
#: help:hr.job,survey_id:0
msgid ""
"Choose an interview form for this job position and you will be able to "
"print/answer this interview from all applicants who apply for this job"
msgstr ""

#. module: hr_recruitment
#: field:hr.recruitment.partner.create,close:0
msgid "Close job request"
msgstr "Đóng yêu cầu công việc"

#. module: hr_recruitment
#: field:hr.applicant,date_closed:0
#: field:hr.recruitment.report,date_closed:0
msgid "Closed"
msgstr "Đã được đóng"

#. module: hr_recruitment
#: field:hr.applicant,color:0
#: field:hr.job,color:0
msgid "Color Index"
msgstr ""

#. module: hr_recruitment
#: field:hr.applicant,company_id:0
#: view:hr.recruitment.report:hr_recruitment.view_hr_recruitment_report_search
#: field:hr.recruitment.report,company_id:0
msgid "Company"
msgstr "Công ty"

#. module: hr_recruitment
#: model:hr.recruitment.source,name:hr_recruitment.source_website_company
msgid "Company Website"
msgstr ""

#. module: hr_recruitment
#: code:addons/hr_recruitment/hr_recruitment.py:374
#: field:hr.applicant,partner_id:0
#, python-format
msgid "Contact"
msgstr "Liên hệ"

#. module: hr_recruitment
#: code:addons/hr_recruitment/hr_recruitment.py:376
#, python-format
msgid "Contact Email"
msgstr ""

#. module: hr_recruitment
#: view:hr.applicant:hr_recruitment.hr_kanban_view_applicant
msgid "Contact:"
msgstr ""

#. module: hr_recruitment
#: view:hr.applicant:hr_recruitment.crm_case_form_view_job
msgid "Contract"
msgstr ""

#. module: hr_recruitment
#: model:hr.recruitment.stage,name:hr_recruitment.stage_job4
msgid "Contract Proposed"
=======
#: model:ir.actions.act_window,help:hr_recruitment.action_hr_job_applications
msgid ""
"<p class='oe_view_nocontent_create'>Click here to add new job applicants</"
"p><p>\n"
"                OpenERP helps you track applicants in the recruitment\n"
"                process and follow up all operations: meetings, interviews, "
"etc.\n"
"              </p><p>\n"
"                Applicants and their attached CV are created automatically "
"when an email is sent.\n"
"                If you install the document management modules, all resumes "
"are indexed automatically,\n"
"                so that you can easily search through their content.\n"
"              </p>\n"
"         "
>>>>>>> a345b238
msgstr ""
"<p class='oe_view_nocontent_create'>Click here to add new job applicants</"
"p><p>\n"
"                Hệ thống giúp bạn theo dõi ứng viên trong quy trình tuyển "
"dụng\n"
"                và theo dõi tất cả các hoạt động: hẹn gặp, phỏng vấn,...\n"
"              </p><p>\n"
"         Ứng viên và các CV đính kèm của họ được tạo tự động khi một email "
"được gửi đến.\n"
"                Nếu bạn cài phân hệ quản lý tài liệu, tất cả các CV được "
"đánh chỉ mục tự động,\n"
"                do đó bạn có thể dễ dàng tìm kiếm thông qua nội dung của "
"chúng.\n"
"              </p>\n"
"         "

#. module: hr_recruitment
<<<<<<< HEAD
#: model:hr.recruitment.stage,name:hr_recruitment.stage_job5
msgid "Contract Signed"
=======
#: model:ir.actions.act_window,help:hr_recruitment.crm_case_categ0_act_job
msgid ""
"<p class='oe_view_nocontent_create'>Click here to add new job applicants</"
"p><p>\n"
"                OpenERP helps you track applicants in the recruitment\n"
"                process and follow up all operations: meetings, interviews, "
"etc.\n"
"              </p><p>\n"
"                Applicants and their attached CV are created automatically "
"when an email is sent.\n"
"                If you install the document management modules, all resumes "
"are indexed automatically, \n"
"                so that you can easily search through their content.\n"
"              </p>\n"
"            "
>>>>>>> a345b238
msgstr ""
"<p class='oe_view_nocontent_create'>Click here to add new job applicants</"
"p><p>\n"
"                Hệ thống giúp bạn theo dõi ứng viên trong quy trình tuyển "
"dụng\n"
"                và theo dõi tất cả các hoạt động: hẹn gặp, phỏng vấn,...\n"
"              </p><p>\n"
"         Ứng viên và các CV đính kèm của họ được tạo tự động khi một email "
"được gửi đến.\n"
"                Nếu bạn cài phân hệ quản lý tài liệu, tất cả các CV được "
"đánh chỉ mục tự động,\n"
"                do đó bạn có thể dễ dàng tìm kiếm thông qua nội dung của "
"chúng.\n"
"              </p>\n"
"         "

#. module: hr_recruitment
<<<<<<< HEAD
#: view:hr.recruitment.partner.create:hr_recruitment.view_hr_recruitment_partner_create
msgid "Convert To Partner"
msgstr "Chuyển thành Đối tác"

#. module: hr_recruitment
#: view:hr.recruitment.partner.create:hr_recruitment.view_hr_recruitment_partner_create
#: model:ir.actions.act_window,name:hr_recruitment.action_hr_recruitment_partner_create
msgid "Create Contact"
=======
#: model:survey.page,description:hr_recruitment.recruitment_1
#: model:survey.page,description:hr_recruitment.recruitment_2
#: model:survey.page,description:hr_recruitment.recruitment_3
#: model:survey.survey,thank_you_message:hr_recruitment.recruitment_form
msgid "<p></p>"
msgstr "<p></p>"

#. module: hr_recruitment
#: model:email.template,body_html:hr_recruitment.applicant_interest
msgid ""
"<p>Dear ${object.partner_name or 'applicant'},</p>\n"
"        <p>Congrats! Your resume's got our interest!\n"
"        I will call you as soon as possible to make a 10 minutes phone "
"interview and  plan a first meeting.</p>\n"
"        <p>If we can’t reach you or if you miss our call, feel free to reach "
"me back on the number 001 312 349 3030\n"
"        If I do not answer, please let me a message with some schedules to "
"call you back.</p>\n"
"        <p>Kind regards,</p>\n"
"        <br/>\n"
"         ${object.user_id.signature}"
msgstr ""
"<p>Dear ${object.partner_name or 'applicant'},</p>\n"
"        <p>Congrats! Your resume's got our interest!\n"
"        I will call you as soon as possible to make a 10 minutes phone "
"interview and  plan a first meeting.</p>\n"
"        <p>If we can’t reach you or if you miss our call, feel free to reach "
"me back on the number 001 312 349 3030\n"
"        If I do not answer, please let me a message with some schedules to "
"call you back.</p>\n"
"        <p>Kind regards,</p>\n"
"        <br/>\n"
"         ${object.user_id.signature}"

#. module: hr_recruitment
#: model:email.template,body_html:hr_recruitment.applicant_refuse
msgid ""
"<p>Dear ${object.partner_name or 'applicant'},</p>\n"
"        <p>We thank you for your interest in our company and for your "
"application.\n"
"        Unfortunately, your profile does not match with our needs or our "
"recruitment\n"
"        campaign has reached its term.</p>\n"
"        <p>If you want more details, feel free to contact us by phone.</p>\n"
"        <p>Kind regards,</p>\n"
"        <br/>\n"
"         ${object.user_id and object.user_id.signature or ''}"
msgstr ""
"<p>Dear ${object.partner_name or 'applicant'},</p>\n"
"        <p>We thank you for your interest in our company and for your "
"application.\n"
"        Unfortunately, your profile does not match with our needs or our "
"recruitment\n"
"        campaign has reached its term.</p>\n"
"        <p>If you want more details, feel free to contact us by phone.</p>\n"
"        <p>Kind regards,</p>\n"
"        <br/>\n"
"         ${object.user_id and object.user_id.signature or ''}"

#. module: hr_recruitment
#: model:survey.survey,description:hr_recruitment.recruitment_form
msgid ""
"<p>This form is intended to help the responsible of a recruitment interview."
"</p>"
>>>>>>> a345b238
msgstr ""
"<p>Form này được thiết kế để trợ giúp người phụ trách một cuộc phỏng vấn.</p>"

#. module: hr_recruitment
<<<<<<< HEAD
#: field:hr.recruitment.report,date_create:0
msgid "Create Date"
msgstr ""

#. module: hr_recruitment
#: view:hr.applicant:hr_recruitment.crm_case_form_view_job
msgid "Create Employee"
msgstr ""

#. module: hr_recruitment
#: model:ir.model,name:hr_recruitment.model_hr_recruitment_partner_create
msgid "Create Partner from job application"
msgstr ""

#. module: hr_recruitment
#: field:hr.applicant,create_uid:0
#: field:hr.applicant_category,create_uid:0
#: field:hr.recruitment.degree,create_uid:0
#: field:hr.recruitment.partner.create,create_uid:0
#: field:hr.recruitment.source,create_uid:0
#: field:hr.recruitment.stage,create_uid:0
msgid "Created by"
=======
#: code:addons/hr_recruitment/wizard/hr_recruitment_create_partner_job.py:39
#, python-format
msgid "A contact is already defined on this job request."
msgstr "Một liên hệ đã được tạo trên yêu cầu công việc này."

#. module: hr_recruitment
#: code:addons/hr_recruitment/wizard/hr_recruitment_create_partner_job.py:56
#, python-format
msgid "A contact is already existing with the same name."
msgstr "Một liên hệ đã tồn tại với cùng tên."

#. module: hr_recruitment
#: field:hr.applicant,active:0
msgid "Active"
msgstr "Hiệu lực"

#. module: hr_recruitment
#: model:survey.question,question:hr_recruitment.recruitment_2_4
msgid "Activities"
msgstr "Hoạt động"

#. module: hr_recruitment
#: help:hr.job,address_id:0
msgid "Address where employees are working"
msgstr "Địa chỉ làm việ của nhân viên"

#. module: hr_recruitment
#: field:hr.job,alias_id:0
msgid "Alias"
msgstr "Bí danh"

#. module: hr_recruitment
#: field:hr.config.settings,alias_domain:0
msgid "Alias Domain"
msgstr "Alias Domain"

#. module: hr_recruitment
#: help:hr.config.settings,fetchmail_applicants:0
msgid ""
"Allow applicants to send their job application to an email address "
"(jobs@mycompany.com), and create automatically application documents in the "
"system."
>>>>>>> a345b238
msgstr ""
"Cho phép ứng viên gửi hồ sơ xin việc tới một địa chỉ email (jobs@mycompany."
"com) và tự động tạo hồ sơ ứng viên trong hệ thống."

#. module: hr_recruitment
#: field:hr.config.settings,module_document:0
msgid "Allow the automatic indexation of resumes"
msgstr "Cho phép tự động đánh chỉ mục CV"

#. module: hr_recruitment
<<<<<<< HEAD
#: field:hr.applicant_category,create_date:0
#: field:hr.recruitment.degree,create_date:0
#: field:hr.recruitment.partner.create,create_date:0
#: field:hr.recruitment.source,create_date:0
#: field:hr.recruitment.stage,create_date:0
msgid "Created on"
msgstr ""

#. module: hr_recruitment
#: field:hr.applicant,create_date:0
#: view:hr.recruitment.report:hr_recruitment.view_hr_recruitment_report_search
msgid "Creation Date"
msgstr "Ngày tạo"

#. module: hr_recruitment
#: help:hr.applicant,message_last_post:0
msgid "Date of the last message posted on the record."
msgstr ""

#. module: hr_recruitment
#: view:hr.applicant:hr_recruitment.crm_case_form_view_job
msgid "Day(s)"
msgstr ""

#. module: hr_recruitment
#: field:hr.applicant,day_close:0
msgid "Days to Close"
msgstr ""

#. module: hr_recruitment
#: field:hr.applicant,day_open:0
msgid "Days to Open"
msgstr ""

#. module: hr_recruitment
#: field:hr.config.settings,alias_prefix:0
msgid "Default Alias Name for Jobs"
msgstr ""

#. module: hr_recruitment
#: view:hr.config.settings:hr_recruitment.view_hr_apll_config_settings
msgid "Default job email address"
msgstr ""

#. module: hr_recruitment
#: view:hr.job:hr_recruitment.hr_job_survey
msgid ""
"Define a specific contact address for this job position. If you keep it "
"empty, the default email address will be used which is in human resources "
"settings"
msgstr ""

#. module: hr_recruitment
#: view:hr.applicant:hr_recruitment.crm_case_form_view_job
#: view:hr.applicant:hr_recruitment.view_crm_case_jobs_filter
#: field:hr.applicant,type_id:0
#: view:hr.recruitment.degree:hr_recruitment.hr_recruitment_degree_form
#: view:hr.recruitment.degree:hr_recruitment.hr_recruitment_degree_tree
#: view:hr.recruitment.report:hr_recruitment.view_hr_recruitment_report_search
#: field:hr.recruitment.report,type_id:0
#: model:ir.actions.act_window,name:hr_recruitment.hr_recruitment_degree_action
msgid "Degree"
msgstr "Bằng Cấp"

#. module: hr_recruitment
#: model:ir.model,name:hr_recruitment.model_hr_recruitment_degree
msgid "Degree of Recruitment"
msgstr ""

#. module: hr_recruitment
#: view:hr.applicant:hr_recruitment.hr_kanban_view_applicant
msgid "Degree:"
msgstr ""

#. module: hr_recruitment
#: model:ir.ui.menu,name:hr_recruitment.menu_hr_recruitment_degree
msgid "Degrees"
msgstr ""

#. module: hr_recruitment
#: view:hr.applicant:hr_recruitment.hr_kanban_view_applicant
#: view:hr.job:hr_recruitment.view_hr_job_kanban
msgid "Delete"
msgstr ""

#. module: hr_recruitment
#: view:hr.applicant:hr_recruitment.hr_kanban_view_applicant
msgid "Departement:"
msgstr ""

#. module: hr_recruitment
#: field:hr.applicant,department_id:0
#: view:hr.recruitment.report:hr_recruitment.view_hr_recruitment_report_search
#: field:hr.recruitment.report,department_id:0
msgid "Department"
msgstr "Phòng ban"

#. module: hr_recruitment
#: field:hr.job,manager_id:0
msgid "Department Manager"
msgstr ""

#. module: hr_recruitment
#: field:hr.applicant,description:0
msgid "Description"
msgstr "Mô tả"

#. module: hr_recruitment
#: model:survey.label,value:hr_recruitment.rrow_2_1_4
msgid "Desk space"
msgstr ""
=======
#: view:hr.applicant:0
msgid "Answer related job question"
msgstr "Trả lời câu hỏi liên quan đến công việc"

#. module: hr_recruitment
#: model:ir.model,name:hr_recruitment.model_hr_applicant
msgid "Applicant"
msgstr "Ứng viên"

#. module: hr_recruitment
#: model:mail.message.subtype,name:hr_recruitment.mt_job_applicant_new
msgid "Applicant Created"
msgstr "Ứng viên đã được tạo"

#. module: hr_recruitment
#: model:mail.message.subtype,name:hr_recruitment.mt_applicant_hired
#: model:mail.message.subtype,name:hr_recruitment.mt_job_applicant_hired
msgid "Applicant Hired"
msgstr "Ứng viên đã được tuyển"

#. module: hr_recruitment
#: model:mail.message.subtype,name:hr_recruitment.mt_job_applicant_stage_changed
msgid "Applicant Stage Changed"
msgstr "Trạng thái ứng viên đã thay đổi"

#. module: hr_recruitment
#: model:mail.message.subtype,description:hr_recruitment.mt_applicant_new
msgid "Applicant created"
msgstr "Ứng viên đã được tạo"

#. module: hr_recruitment
#: model:mail.message.subtype,description:hr_recruitment.mt_applicant_hired
msgid "Applicant hired"
msgstr "Ứng viên đã được tuyển"

#. module: hr_recruitment
#: field:hr.applicant,partner_name:0
msgid "Applicant's Name"
msgstr "Tên Ứng viên"

#. module: hr_recruitment
#: code:addons/hr_recruitment/hr_recruitment.py:90 view:hr.applicant:0
#, python-format
msgid "Applicants"
msgstr "Ứng viên"

#. module: hr_recruitment
#: view:hr.job:0
msgid "Application"
msgstr "Application"

#. module: hr_recruitment
#: view:hr.applicant:0
msgid "Application Summary"
msgstr "Application Summary"

#. module: hr_recruitment
#: model:email.template,subject:hr_recruitment.applicant_interest
msgid "Application approved"
msgstr "Application approved"

#. module: hr_recruitment
#: model:email.template,subject:hr_recruitment.applicant_refuse
msgid "Application refused"
msgstr "Application refused"

#. module: hr_recruitment
#: view:hr.job:0 field:hr.job,application_count:0
#: field:hr.job,application_ids:0 field:hr.job,document_ids:0
#: model:ir.actions.act_window,name:hr_recruitment.action_hr_job_applications
#: model:ir.actions.act_window,name:hr_recruitment.crm_case_categ0_act_job
#: model:ir.ui.menu,name:hr_recruitment.menu_crm_case_categ0_act_job
msgid "Applications"
msgstr "Applications"

#. module: hr_recruitment
#: field:hr.applicant,job_id:0 field:hr.recruitment.report,job_id:0
msgid "Applied Job"
msgstr "Applied Job"

#. module: hr_recruitment
#: view:hr.applicant:0 field:hr.applicant,priority:0
#: field:hr.recruitment.report,priority:0
msgid "Appreciation"
msgstr "Đánh giá cao"

#. module: hr_recruitment
#: view:hr.recruitment.partner.create:0
msgid "Are you sure you want to create a contact based on this job request ?"
msgstr "Bạn chắc chắn muốn tạo một liên hệ dựa trên  yêu cầu công việc này?"

#. module: hr_recruitment
#: field:hr.applicant,date_open:0
msgid "Assigned"
msgstr "Đã gán"

#. module: hr_recruitment
#: view:hr.applicant:0 field:hr.applicant,availability:0
#: field:hr.recruitment.report,available:0
msgid "Availability"
msgstr "Khả dụng"

#. module: hr_recruitment
#: selection:hr.applicant,priority:0
#: selection:hr.recruitment.report,priority:0
msgid "Average"
msgstr "Average"

#. module: hr_recruitment
#: field:hr.recruitment.report,delay_close:0
msgid "Avg. Delay to Close"
msgstr "Avg. Delay to Close"

#. module: hr_recruitment
#: field:hr.recruitment.report,salary_exp_avg:0
msgid "Avg. Expected Salary"
msgstr "Lương trung bình mong đợi"

#. module: hr_recruitment
#: field:hr.recruitment.report,salary_prop_avg:0
msgid "Avg. Proposed Salary"
msgstr "Lương trung bình đề xuất"

#. module: hr_recruitment
#: model:hr.recruitment.degree,name:hr_recruitment.degree_bachelor
msgid "Bachelor Degree"
msgstr "Bằng cử nhân"

#. module: hr_recruitment
#: selection:hr.applicant,priority:0
#: selection:hr.recruitment.report,priority:0
msgid "Bad"
msgstr "Tồi tệ"
>>>>>>> a345b238

#. module: hr_recruitment
#: model:survey.page,title:hr_recruitment.recruitment_1
msgid "Basic information"
msgstr "Thông tin cơ bản"

#. module: hr_recruitment
<<<<<<< HEAD
#: view:hr.job:hr_recruitment.view_hr_job_kanban
msgid "Document"
msgstr ""

#. module: hr_recruitment
#: view:hr.applicant:hr_recruitment.crm_case_form_view_job
#: view:hr.applicant:hr_recruitment.hr_kanban_view_applicant
#: view:hr.job:hr_recruitment.hr_job_survey
#: view:hr.job:hr_recruitment.view_hr_job_kanban
#: field:hr.job,documents_count:0
msgid "Documents"
=======
#: selection:hr.applicant,priority:0
#: selection:hr.recruitment.report,priority:0
msgid "Below Average"
msgstr "Below Average"

#. module: hr_recruitment
#: view:hr.recruitment.partner.create:0
msgid "Cancel"
msgstr "Hủy bỏ"

#. module: hr_recruitment
#: view:hr.applicant:0
msgid "Cases By Stage and Estimates"
msgstr "Cases By Stage and Estimates"

#. module: hr_recruitment
#: model:ir.model,name:hr_recruitment.model_hr_applicant_category
msgid "Category of applicant"
msgstr "Nhóm ứng viên"

#. module: hr_recruitment
#: model:ir.actions.act_window,help:hr_recruitment.hr_recruitment_stage_form_installer
msgid ""
"Check if the following stages are matching your recruitment process. Don't "
"forget to specify the department if your recruitment process is different "
"according to the job position."
>>>>>>> a345b238
msgstr ""
"Đánh dấu nếu bước này trùng khớp với quy trình tuyển dụng. Đừng quên chỉ ra "
"phòng ban nếu quy trình tuyển dụng là khác nhau tùy theo vị trí công việc."

#. module: hr_recruitment
<<<<<<< HEAD
#: model:survey.label,value:hr_recruitment.rrow_2_1_11
msgid "Dress code"
=======
#: help:hr.job,survey_id:0
msgid ""
"Choose an interview form for this job position and you will be able to print/"
"answer this interview from all applicants who apply for this job"
>>>>>>> a345b238
msgstr ""
"Chọn một form phỏng vấn cho vị trí công việc này và bạn có thể in/trả lời "
"cuộc phỏng vấn này từ tất cả ứng viên ứng tuyển vào vị trí này"

#. module: hr_recruitment
#: field:hr.recruitment.partner.create,close:0
msgid "Close job request"
msgstr "Đóng yêu cầu công việc"

#. module: hr_recruitment
#: field:hr.applicant,date_closed:0 field:hr.recruitment.report,date_closed:0
msgid "Closed"
msgstr "Đã đóng"

#. module: hr_recruitment
<<<<<<< HEAD
#: view:hr.job:hr_recruitment.view_hr_job_kanban
msgid "Edit..."
msgstr ""

#. module: hr_recruitment
#: model:survey.question,question:hr_recruitment.recruitment_2_2
msgid "Education"
msgstr ""

#. module: hr_recruitment
#: model:survey.page,title:hr_recruitment.recruitment_2
msgid "Education and Activities"
msgstr ""

#. module: hr_recruitment
#: field:hr.applicant,email_from:0
msgid "Email"
msgstr "Thư điện tử"

#. module: hr_recruitment
#: view:hr.job:hr_recruitment.hr_job_survey
msgid "Email Alias"
msgstr ""

#. module: hr_recruitment
#: help:hr.job,alias_id:0
msgid ""
"Email alias for this job position. New emails will automatically create new "
"applicants for this job position."
msgstr ""

#. module: hr_recruitment
#: field:hr.applicant,emp_id:0
msgid "Employee"
msgstr ""

#. module: hr_recruitment
#: help:hr.applicant,emp_id:0
msgid "Employee linked to the applicant."
msgstr ""

#. module: hr_recruitment
#: code:addons/hr_recruitment/wizard/hr_recruitment_create_partner_job.py:38
#: code:addons/hr_recruitment/wizard/hr_recruitment_create_partner_job.py:56
#, python-format
msgid "Error!"
msgstr ""

#. module: hr_recruitment
#: selection:hr.applicant,priority:0
#: selection:hr.recruitment.report,priority:0
msgid "Excellent"
msgstr "Tuyệt vời"

#. module: hr_recruitment
#: field:hr.applicant,salary_expected:0
msgid "Expected Salary"
msgstr "Mức lương mong đợi"

#. module: hr_recruitment
#: field:hr.applicant,salary_expected_extra:0
msgid "Expected Salary Extra"
msgstr ""

#. module: hr_recruitment
#: model:survey.question,question:hr_recruitment.recruitment_2_3
msgid "Experience"
msgstr ""

#. module: hr_recruitment
#: view:hr.recruitment.report:hr_recruitment.view_hr_recruitment_report_search
msgid "Extended Filters"
msgstr ""

#. module: hr_recruitment
#: view:hr.applicant:hr_recruitment.crm_case_form_view_job
msgid "Extra advantages..."
msgstr ""

#. module: hr_recruitment
#: view:hr.applicant:hr_recruitment.crm_case_form_view_job
msgid "Feedback of interviews..."
msgstr ""

#. module: hr_recruitment
#: model:survey.label,value:hr_recruitment.recruitment_1_2_2
msgid "Female"
msgstr ""

#. module: hr_recruitment
#: view:hr.applicant:hr_recruitment.view_crm_case_jobs_filter
msgid "Filter and view on next actions and date"
msgstr ""

#. module: hr_recruitment
#: model:hr.recruitment.stage,name:hr_recruitment.stage_job2
msgid "First Interview"
msgstr "Phỏng vấn lần một"

#. module: hr_recruitment
#: field:hr.recruitment.stage,fold:0
msgid "Folded in Kanban View"
msgstr ""
=======
#: field:hr.applicant,color:0 field:hr.job,color:0
msgid "Color Index"
msgstr "Mã mầu"

#. module: hr_recruitment
#: field:hr.applicant,company_id:0 view:hr.recruitment.report:0
#: field:hr.recruitment.report,company_id:0
msgid "Company"
msgstr "Công ty"

#. module: hr_recruitment
#: model:hr.recruitment.source,name:hr_recruitment.source_website_company
msgid "Company Website"
msgstr "Trang web công ty"

#. module: hr_recruitment
#: code:addons/hr_recruitment/hr_recruitment.py:364
#: field:hr.applicant,partner_id:0
#, python-format
msgid "Contact"
msgstr "Liên hệ"

#. module: hr_recruitment
#: code:addons/hr_recruitment/hr_recruitment.py:366
#, python-format
msgid "Contact Email"
msgstr "Email liên hệ"

#. module: hr_recruitment
#: view:hr.applicant:0
msgid "Contact:"
msgstr "Liên hệ:"

#. module: hr_recruitment
#: view:hr.applicant:0
msgid "Contract"
msgstr "Hợp đồng"

#. module: hr_recruitment
#: model:hr.recruitment.stage,name:hr_recruitment.stage_job4
msgid "Contract Proposed"
msgstr "Hợp đồng được đề xuất"

#. module: hr_recruitment
#: model:hr.recruitment.stage,name:hr_recruitment.stage_job5
msgid "Contract Signed"
msgstr "Hợp đồng được ký"

#. module: hr_recruitment
#: view:hr.recruitment.partner.create:0
msgid "Convert To Partner"
msgstr "Chuyển thành Đối tác"

#. module: hr_recruitment
#: view:hr.recruitment.partner.create:0
#: model:ir.actions.act_window,name:hr_recruitment.action_hr_recruitment_partner_create
msgid "Create Contact"
msgstr "Tạo liên hệ"

#. module: hr_recruitment
#: field:hr.recruitment.report,date_create:0
msgid "Create Date"
msgstr "Tạo ngày tháng"

#. module: hr_recruitment
#: view:hr.applicant:0
msgid "Create Employee"
msgstr "Tạo nhân viên"

#. module: hr_recruitment
#: model:ir.model,name:hr_recruitment.model_hr_recruitment_partner_create
msgid "Create Partner from job application"
msgstr "Tạo đối tác từ đơn xin việc"

#. module: hr_recruitment
#: field:hr.config.settings,fetchmail_applicants:0
msgid "Create applicants from an incoming email account"
msgstr "Tạo ứng viên từ một tài khoản thư đến"

#. module: hr_recruitment
#: field:hr.applicant,create_date:0 view:hr.recruitment.report:0
msgid "Creation Date"
msgstr "Ngày tạo"

#. module: hr_recruitment
#: view:hr.recruitment.report:0
msgid "Creation Date (day)"
msgstr "Ngày tạo (ngày)"

#. module: hr_recruitment
#: view:hr.recruitment.report:0
msgid "Creation Date (month)"
msgstr "Ngày tạo (tháng)"

#. module: hr_recruitment
#: view:hr.recruitment.report:0
msgid "Creation Date (week)"
msgstr "Ngày tạo (tuần)"

#. module: hr_recruitment
#: view:hr.recruitment.report:0
msgid "Creation Date (year)"
msgstr "Ngày tạo (năm)"

#. module: hr_recruitment
#: view:hr.applicant:0
msgid "Creation Month"
msgstr "Tháng tạo"

#. module: hr_recruitment
#: help:hr.applicant,message_last_post:0
msgid "Date of the last message posted on the record."
msgstr "Ngày của thông điệp gần nhất được ghi nhận trên một bản ghi."

#. module: hr_recruitment
#: view:hr.applicant:0
msgid "Day(s)"
msgstr "Ngày"
>>>>>>> a345b238

#. module: hr_recruitment
#: field:hr.applicant,day_close:0
msgid "Days to Close"
msgstr "Ngày đóng"

#. module: hr_recruitment
<<<<<<< HEAD
#: model:survey.label,value:hr_recruitment.rrow_2_1_8
msgid "Freebies such as tea, coffee and stationery"
msgstr ""

#. module: hr_recruitment
#: model:survey.question,question:hr_recruitment.recruitment_1_1
msgid "From which university will you graduate?"
msgstr ""

#. module: hr_recruitment
#: model:survey.label,value:hr_recruitment.rrow_2_1_2
msgid "Getting on with colleagues"
=======
#: field:hr.applicant,day_open:0
msgid "Days to Open"
msgstr "Ngày mở"

#. module: hr_recruitment
#: field:hr.config.settings,alias_prefix:0
msgid "Default Alias Name for Jobs"
msgstr "Tên bí danh mặc định cho công việc"

#. module: hr_recruitment
#: view:hr.config.settings:0
msgid "Default job email address"
msgstr "Địa chỉ email công việc mặc định"

#. module: hr_recruitment
#: view:hr.job:0
msgid ""
"Define a specific contact address for this job position. If you keep it "
"empty, the default email address will be used which is in human resources "
"settings"
>>>>>>> a345b238
msgstr ""
"Xác định một địa chỉ liên hệ cụ thể cho vị trí công việc này. Nếu để trống, "
"địa chỉ email mặc định trong thiết lập Nhân sự sẽ được sử dụng"

#. module: hr_recruitment
<<<<<<< HEAD
#: help:hr.recruitment.degree,sequence:0
msgid "Gives the sequence order when displaying a list of degrees."
msgstr ""

#. module: hr_recruitment
#: help:hr.recruitment.stage,sequence:0
msgid "Gives the sequence order when displaying a list of stages."
msgstr ""
=======
#: view:hr.applicant:0 field:hr.applicant,type_id:0
#: view:hr.recruitment.degree:0 view:hr.recruitment.report:0
#: field:hr.recruitment.report,type_id:0
#: model:ir.actions.act_window,name:hr_recruitment.hr_recruitment_degree_action
msgid "Degree"
msgstr "Bằng Cấp"

#. module: hr_recruitment
#: model:ir.model,name:hr_recruitment.model_hr_recruitment_degree
msgid "Degree of Recruitment"
msgstr "Degree of Recruitment"

#. module: hr_recruitment
#: view:hr.applicant:0
msgid "Degree:"
msgstr "Bằng cấp:"
>>>>>>> a345b238

#. module: hr_recruitment
#: model:ir.ui.menu,name:hr_recruitment.menu_hr_recruitment_degree
msgid "Degrees"
msgstr "Bằng cấp"

#. module: hr_recruitment
<<<<<<< HEAD
#: model:survey.label,value:hr_recruitment.rrow_2_1_7
msgid "Good management"
msgstr ""

#. module: hr_recruitment
#: model:survey.label,value:hr_recruitment.rrow_2_1_1
msgid "Good pay"
msgstr ""

#. module: hr_recruitment
#: model:survey.label,value:hr_recruitment.rrow_2_1_13
msgid "Good social life"
msgstr ""

#. module: hr_recruitment
#: model:hr.recruitment.degree,name:hr_recruitment.degree_graduate
msgid "Graduate"
msgstr ""

#. module: hr_recruitment
#: view:hr.applicant:hr_recruitment.view_crm_case_jobs_filter
#: view:hr.recruitment.report:hr_recruitment.view_hr_recruitment_report_search
msgid "Group By"
msgstr ""

#. module: hr_recruitment
#: view:hr.job:hr_recruitment.view_hr_job_kanban
msgid "Hired Employees"
msgstr ""

#. module: hr_recruitment
#: help:hr.applicant,message_summary:0
msgid ""
"Holds the Chatter summary (number of messages, ...). This summary is "
"directly in html format in order to be inserted in kanban views."
msgstr ""

#. module: hr_recruitment
#: field:hr.applicant,id:0
#: field:hr.applicant_category,id:0
#: field:hr.recruitment.degree,id:0
#: field:hr.recruitment.partner.create,id:0
#: field:hr.recruitment.report,id:0
#: field:hr.recruitment.source,id:0
#: field:hr.recruitment.stage,id:0
msgid "ID"
msgstr ""

#. module: hr_recruitment
#: model:hr.applicant_category,name:hr_recruitment.tag_applicant_it
msgid "IT"
msgstr ""

#. module: hr_recruitment
#: help:hr.applicant,message_unread:0
msgid "If checked new messages require your attention."
msgstr ""

#. module: hr_recruitment
#: model:survey.question,comments_message:hr_recruitment.recruitment_1_1
#: model:survey.question,comments_message:hr_recruitment.recruitment_1_2
#: model:survey.question,comments_message:hr_recruitment.recruitment_1_3
#: model:survey.question,comments_message:hr_recruitment.recruitment_2_1
#: model:survey.question,comments_message:hr_recruitment.recruitment_2_2
#: model:survey.question,comments_message:hr_recruitment.recruitment_2_3
#: model:survey.question,comments_message:hr_recruitment.recruitment_2_4
#: model:survey.question,comments_message:hr_recruitment.recruitment_3_1
msgid "If other, precise:"
=======
#: view:hr.applicant:0 view:hr.job:0
msgid "Delete"
msgstr "Xóa"

#. module: hr_recruitment
#: view:hr.applicant:0
msgid "Departement:"
msgstr "Phòng ban:"

#. module: hr_recruitment
#: view:hr.applicant:0 field:hr.applicant,department_id:0
#: view:hr.recruitment.report:0 field:hr.recruitment.report,department_id:0
msgid "Department"
msgstr "Phòng ban"

#. module: hr_recruitment
#: field:hr.job,manager_id:0
msgid "Department Manager"
msgstr "Trưởng phòng"

#. module: hr_recruitment
#: field:hr.applicant,description:0
msgid "Description"
msgstr "Miêu tả"

#. module: hr_recruitment
#: model:survey.label,value:hr_recruitment.rrow_2_1_4
msgid "Desk space"
msgstr "Desk space"

#. module: hr_recruitment
#: model:hr.recruitment.degree,name:hr_recruitment.degree_bac5
msgid "Doctoral Degree"
msgstr "Bằng tiến sỹ"

#. module: hr_recruitment
#: view:hr.job:0
msgid "Document"
msgstr "Tài liệu"

#. module: hr_recruitment
#: view:hr.applicant:0 view:hr.job:0 field:hr.job,documents_count:0
msgid "Documents"
msgstr "Tài liệu"

#. module: hr_recruitment
#: model:survey.label,value:hr_recruitment.rrow_2_1_11
msgid "Dress code"
msgstr "Dress code"

#. module: hr_recruitment
#: view:hr.job:0
msgid "Edit..."
msgstr "Sửa..."

#. module: hr_recruitment
#: model:survey.question,question:hr_recruitment.recruitment_2_2
msgid "Education"
msgstr "Education"

#. module: hr_recruitment
#: model:survey.page,title:hr_recruitment.recruitment_2
msgid "Education and Activities"
msgstr "Education and Activities"

#. module: hr_recruitment
#: field:hr.applicant,email_from:0
msgid "Email"
msgstr "Thư điện tử"

#. module: hr_recruitment
#: view:hr.job:0
msgid "Email Alias"
msgstr "Email Alias"

#. module: hr_recruitment
#: help:hr.job,alias_id:0
msgid ""
"Email alias for this job position. New emails will automatically create new "
"applicants for this job position."
>>>>>>> a345b238
msgstr ""
"Email bí dinh cho vị trí công việc này. Các thư mới sẽ tạo các ứng viên cho "
"vị trí công việc này."

#. module: hr_recruitment
<<<<<<< HEAD
#: help:hr.recruitment.stage,template_id:0
msgid ""
"If set, a message is posted on the applicant using the template when the "
"applicant is set to the stage."
msgstr ""

#. module: hr_recruitment
#: help:hr.applicant,active:0
msgid ""
"If the active field is set to false, it will allow you to hide the case "
"without removing it."
msgstr ""

#. module: hr_recruitment
#: model:survey.page,title:hr_recruitment.recruitment_3
msgid "Importance"
msgstr ""

#. module: hr_recruitment
#: model:survey.label,value:hr_recruitment.rcol_3_1_3
msgid "Important"
msgstr ""

#. module: hr_recruitment
#: model:hr.recruitment.stage,name:hr_recruitment.stage_job1
msgid "Initial Qualification"
msgstr ""

#. module: hr_recruitment
#: model:calendar.event.type,name:hr_recruitment.categ_meet_interview
#: view:hr.applicant:hr_recruitment.crm_case_form_view_job
msgid "Interview"
msgstr "Phỏng vấn"

#. module: hr_recruitment
#: field:hr.job,survey_id:0
msgid "Interview Form"
msgstr ""

#. module: hr_recruitment
#: field:hr.applicant,message_is_follower:0
msgid "Is a Follower"
msgstr ""

#. module: hr_recruitment
#: view:hr.applicant:hr_recruitment.crm_case_form_view_job
#: view:hr.applicant:hr_recruitment.view_crm_case_jobs_filter
msgid "Job"
msgstr "Công việc"

#. module: hr_recruitment
#: field:hr.job,address_id:0
msgid "Job Location"
msgstr ""

#. module: hr_recruitment
#: model:ir.model,name:hr_recruitment.model_hr_job
msgid "Job Position"
msgstr ""

#. module: hr_recruitment
#: model:ir.actions.act_window,name:hr_recruitment.action_hr_job
msgid "Job Positions"
msgstr ""

#. module: hr_recruitment
#: view:hr.recruitment.report:hr_recruitment.view_hr_recruitment_report_search
msgid "Jobs"
msgstr "Các công việc"

#. module: hr_recruitment
#: view:hr.applicant:hr_recruitment.crm_case_form_view_job
msgid "Jobs - Recruitment Form"
msgstr ""

#. module: hr_recruitment
#: model:survey.question,question:hr_recruitment.recruitment_2_1
msgid "Knowledge"
msgstr ""

#. module: hr_recruitment
#: field:hr.applicant,message_last_post:0
msgid "Last Message Date"
msgstr ""

#. module: hr_recruitment
#: field:hr.applicant,last_stage_id:0
#: view:hr.recruitment.report:hr_recruitment.view_hr_recruitment_report_search
#: field:hr.recruitment.report,last_stage_id:0
msgid "Last Stage"
msgstr ""

#. module: hr_recruitment
#: view:hr.applicant:hr_recruitment.view_crm_case_jobs_filter
#: field:hr.applicant,date_last_stage_update:0
#: view:hr.recruitment.report:hr_recruitment.view_hr_recruitment_report_search
#: field:hr.recruitment.report,date_last_stage_update:0
msgid "Last Stage Update"
msgstr ""

#. module: hr_recruitment
#: field:hr.applicant,write_uid:0
#: field:hr.applicant_category,write_uid:0
#: field:hr.recruitment.degree,write_uid:0
#: field:hr.recruitment.partner.create,write_uid:0
#: field:hr.recruitment.source,write_uid:0
#: field:hr.recruitment.stage,write_uid:0
msgid "Last Updated by"
msgstr ""

#. module: hr_recruitment
#: field:hr.applicant_category,write_date:0
#: field:hr.recruitment.degree,write_date:0
#: field:hr.recruitment.partner.create,write_date:0
#: field:hr.recruitment.source,write_date:0
#: field:hr.recruitment.stage,write_date:0
msgid "Last Updated on"
msgstr ""

#. module: hr_recruitment
#: view:hr.job:hr_recruitment.view_hr_job_kanban
msgid "Launch Recruitment"
msgstr ""

#. module: hr_recruitment
#: model:hr.recruitment.source,name:hr_recruitment.source_linkedin
msgid "LinkedIn"
msgstr ""

#. module: hr_recruitment
#: model:survey.label,value:hr_recruitment.recruitment_1_2_1
msgid "Male"
msgstr ""

#. module: hr_recruitment
#: help:hr.config.settings,module_document:0
msgid ""
"Manage your CV's and motivation letter related to all applicants.\n"
"-This installs the module document_ftp. This will install the knowledge "
"management  module in order to allow you to search using specific keywords "
"through  the content of all documents (PDF, .DOCx...)"
msgstr ""

#. module: hr_recruitment
#: model:hr.applicant_category,name:hr_recruitment.tag_applicant_manager
msgid "Manager"
msgstr ""

#. module: hr_recruitment
#: model:hr.recruitment.degree,name:hr_recruitment.degree_licenced
msgid "Master Degree"
msgstr ""

#. module: hr_recruitment
#: view:hr.recruitment.report:hr_recruitment.view_hr_recruitment_report_search
msgid ""
"Match this group by with a specific stage filter in order to analyse the "
"recruitment process"
msgstr ""

#. module: hr_recruitment
#: view:hr.applicant:hr_recruitment.crm_case_form_view_job
msgid "Meeting"
msgstr "Cuộc gặp"

#. module: hr_recruitment
#: model:ir.actions.act_window,name:hr_recruitment.act_hr_applicant_to_meeting
msgid "Meetings"
msgstr ""

#. module: hr_recruitment
#: field:hr.applicant,message_ids:0
msgid "Messages"
msgstr "Các thông điệp"

#. module: hr_recruitment
#: help:hr.applicant,message_ids:0
msgid "Messages and communication history"
=======
#: field:hr.applicant,emp_id:0
msgid "Employee"
msgstr "Nhân viên"

#. module: hr_recruitment
#: help:hr.applicant,emp_id:0
msgid "Employee linked to the applicant."
msgstr "Nhân viên được liên kết tới một ứng viên."

#. module: hr_recruitment
#: code:addons/hr_recruitment/wizard/hr_recruitment_create_partner_job.py:38
#: code:addons/hr_recruitment/wizard/hr_recruitment_create_partner_job.py:56
#, python-format
msgid "Error!"
msgstr "Lỗi!"

#. module: hr_recruitment
#: selection:hr.applicant,priority:0
#: selection:hr.recruitment.report,priority:0
msgid "Excellent"
msgstr "Tuyệt vời"

#. module: hr_recruitment
#: field:hr.applicant,salary_expected:0
msgid "Expected Salary"
msgstr "Mức lương mong đợi"

#. module: hr_recruitment
#: field:hr.applicant,salary_expected_extra:0
msgid "Expected Salary Extra"
msgstr "Expected Salary Extra"

#. module: hr_recruitment
#: model:survey.question,question:hr_recruitment.recruitment_2_3
msgid "Experience"
msgstr "Kinh nghiệm"

#. module: hr_recruitment
#: view:hr.recruitment.report:0
msgid "Extended Filters..."
msgstr "Bộ lọc mở rộng..."

#. module: hr_recruitment
#: view:hr.applicant:0
msgid "Extra advantages..."
msgstr "Extra advantages..."

#. module: hr_recruitment
#: view:hr.applicant:0
msgid "Feedback of interviews..."
msgstr "Phản hồi phỏng vấn..."

#. module: hr_recruitment
#: model:survey.label,value:hr_recruitment.recruitment_1_2_2
msgid "Female"
msgstr "Nữ"

#. module: hr_recruitment
#: view:hr.applicant:0
msgid "Filter and view on next actions and date"
msgstr "Lọc và xem ngày và hành động tiếp theo"

#. module: hr_recruitment
#: model:hr.recruitment.stage,name:hr_recruitment.stage_job2
msgid "First Interview"
msgstr "Phỏng vấn lần đầu"

#. module: hr_recruitment
#: field:hr.recruitment.stage,fold:0
msgid "Folded in Kanban View"
msgstr "Folded in Kanban View"

#. module: hr_recruitment
#: field:hr.applicant,message_follower_ids:0
msgid "Followers"
msgstr "Người theo dõi"

#. module: hr_recruitment
#: model:survey.label,value:hr_recruitment.rrow_2_1_8
msgid "Freebies such as tea, coffee and stationery"
msgstr "Miễn phí như: chè, cà phê và văn phòng phẩm"

#. module: hr_recruitment
#: model:survey.question,question:hr_recruitment.recruitment_1_1
msgid "From which university will you graduate?"
msgstr "From which university will you graduate?"

#. module: hr_recruitment
#: model:survey.label,value:hr_recruitment.rrow_2_1_2
msgid "Getting on with colleagues"
msgstr "Getting on with colleagues"

#. module: hr_recruitment
#: help:hr.recruitment.degree,sequence:0
msgid "Gives the sequence order when displaying a list of degrees."
msgstr "Chỉ ra trình tự sắp xếp khi hiển thị một danh sách bàng cấp."

#. module: hr_recruitment
#: help:hr.recruitment.stage,sequence:0
msgid "Gives the sequence order when displaying a list of stages."
msgstr "Chỉ ra trình tự sắp xếp khi hiển thị một danh sách các bước."

#. module: hr_recruitment
#: selection:hr.applicant,priority:0
#: selection:hr.recruitment.report,priority:0
msgid "Good"
msgstr "Tốt"

#. module: hr_recruitment
#: model:survey.label,value:hr_recruitment.rrow_2_1_7
msgid "Good management"
msgstr "Good management"

#. module: hr_recruitment
#: model:survey.label,value:hr_recruitment.rrow_2_1_1
msgid "Good pay"
msgstr "Good pay"

#. module: hr_recruitment
#: model:survey.label,value:hr_recruitment.rrow_2_1_13
msgid "Good social life"
msgstr "Good social life"

#. module: hr_recruitment
#: model:hr.recruitment.degree,name:hr_recruitment.degree_graduate
msgid "Graduate"
msgstr "Graduate"

#. module: hr_recruitment
#: view:hr.recruitment.report:0
msgid "Group By ..."
msgstr "Nhóm theo ..."

#. module: hr_recruitment
#: view:hr.applicant:0
msgid "Group By..."
msgstr "Nhóm theo..."

#. module: hr_recruitment
#: view:hr.job:0
msgid "Hired Employees"
msgstr "Nhân viên được tuyển"

#. module: hr_recruitment
#: help:hr.applicant,message_summary:0
msgid ""
"Holds the Chatter summary (number of messages, ...). This summary is "
"directly in html format in order to be inserted in kanban views."
>>>>>>> a345b238
msgstr ""
"Holds the Chatter summary (number of messages, ...). This summary is "
"directly in html format in order to be inserted in kanban views."

#. module: hr_recruitment
<<<<<<< HEAD
#: field:hr.applicant,partner_mobile:0
msgid "Mobile"
msgstr "Di động"

#. module: hr_recruitment
#: view:hr.applicant:hr_recruitment.hr_kanban_view_applicant
msgid "Mobile:"
msgstr ""

#. module: hr_recruitment
#: model:hr.recruitment.source,name:hr_recruitment.source_monster
msgid "Monster"
msgstr ""

#. module: hr_recruitment
#: model:survey.label,value:hr_recruitment.rcol_3_1_5
msgid "Most important"
msgstr ""

#. module: hr_recruitment
#: field:hr.applicant_category,name:0
#: field:hr.recruitment.degree,name:0
#: field:hr.recruitment.stage,name:0
msgid "Name"
msgstr "Tên"

#. module: hr_recruitment
#: view:hr.recruitment.report:hr_recruitment.view_hr_recruitment_report_search
msgid "New"
msgstr "Mới"

#. module: hr_recruitment
#: model:mail.message.subtype,name:hr_recruitment.mt_applicant_new
msgid "New Applicant"
msgstr ""

#. module: hr_recruitment
#: code:addons/hr_recruitment/hr_recruitment.py:496
#, python-format
msgid "New Employee %s Hired"
msgstr ""

#. module: hr_recruitment
#: view:hr.applicant:hr_recruitment.view_crm_case_jobs_filter
msgid "New Mail"
msgstr ""

#. module: hr_recruitment
#: code:addons/hr_recruitment/hr_recruitment.py:414
#: code:addons/hr_recruitment/hr_recruitment.py:441
#, python-format
msgid "New application from %s"
msgstr ""

#. module: hr_recruitment
#: field:hr.applicant,title_action:0
msgid "Next Action"
msgstr "Hành động Kế tiếp"

#. module: hr_recruitment
#: field:hr.applicant,date_action:0
msgid "Next Action Date"
msgstr "Ngày Hành động Kế tiếp"

#. module: hr_recruitment
#: view:hr.applicant:hr_recruitment.view_crm_case_jobs_filter
msgid "Next Actions"
msgstr "Các Hành động Kế tiếp"

#. module: hr_recruitment
#: code:addons/hr_recruitment/hr_recruitment.py:388
#, python-format
msgid "No Subject"
msgstr ""

#. module: hr_recruitment
#: model:survey.label,value:hr_recruitment.rrow_2_1_10
msgid "No out of hours working"
msgstr ""

#. module: hr_recruitment
#: model:survey.label,value:hr_recruitment.rcol_3_1_1
msgid "Not important"
msgstr ""

#. module: hr_recruitment
#: field:hr.applicant,attachment_number:0
msgid "Number of Attachments"
msgstr ""

#. module: hr_recruitment
#: help:hr.recruitment.report,delay_close:0
msgid "Number of Days to close the project issue"
msgstr ""

#. module: hr_recruitment
#: model:survey.label,value:hr_recruitment.rrow_2_1_3
msgid "Office environment"
msgstr ""

#. module: hr_recruitment
#: model:survey.label,value:hr_recruitment.rrow_2_1_6
msgid "Office location"
msgstr ""

#. module: hr_recruitment
#: view:hr.recruitment.report:hr_recruitment.view_hr_recruitment_report_search
#: field:hr.recruitment.report,partner_id:0
msgid "Partner"
msgstr "Đối tác"

#. module: hr_recruitment
#: model:survey.label,value:hr_recruitment.rrow_2_1_9
msgid "Perks such as free parking, gym passes"
msgstr ""

#. module: hr_recruitment
#: field:hr.applicant,partner_phone:0
msgid "Phone"
msgstr "Điện thoại"

#. module: hr_recruitment
#: view:hr.applicant:hr_recruitment.crm_case_form_view_job
msgid "Print"
msgstr ""

#. module: hr_recruitment
#: view:hr.job:hr_recruitment.hr_job_survey
#: view:hr.job:hr_recruitment.view_hr_job_kanban
msgid "Print Interview"
=======
#: model:hr.applicant_category,name:hr_recruitment.tag_applicant_it
msgid "IT"
msgstr "IT"

#. module: hr_recruitment
#: help:hr.applicant,message_unread:0
msgid "If checked new messages require your attention."
msgstr "If checked new messages require your attention."

#. module: hr_recruitment
#: model:survey.question,comments_message:hr_recruitment.recruitment_1_1
#: model:survey.question,comments_message:hr_recruitment.recruitment_1_2
#: model:survey.question,comments_message:hr_recruitment.recruitment_1_3
#: model:survey.question,comments_message:hr_recruitment.recruitment_2_1
#: model:survey.question,comments_message:hr_recruitment.recruitment_2_2
#: model:survey.question,comments_message:hr_recruitment.recruitment_2_3
#: model:survey.question,comments_message:hr_recruitment.recruitment_2_4
#: model:survey.question,comments_message:hr_recruitment.recruitment_3_1
msgid "If other, precise:"
msgstr "If other, precise:"

#. module: hr_recruitment
#: help:hr.recruitment.stage,template_id:0
msgid ""
"If set, a message is posted on the applicant using the template when the "
"applicant is set to the stage."
msgstr ""
"Nếu được thiếp lập, một thông điệp được ghi nhận trên ứng viên bằng cách sử "
"dụng mẫu khi ứng viên được thiết lập."

#. module: hr_recruitment
#: help:hr.applicant,active:0
msgid ""
"If the active field is set to false, it will allow you to hide the case "
"without removing it."
msgstr ""
"If the active field is set to false, it will allow you to hide the case "
"without removing it."

#. module: hr_recruitment
#: model:survey.page,title:hr_recruitment.recruitment_3
msgid "Importance"
msgstr "Tầm quan trọng"

#. module: hr_recruitment
#: model:survey.label,value:hr_recruitment.rcol_3_1_3
msgid "Important"
msgstr "Quan trọng"

#. module: hr_recruitment
#: model:hr.recruitment.stage,name:hr_recruitment.stage_job1
msgid "Initial Qualification"
msgstr "Thẩm định ban đầu"

#. module: hr_recruitment
#: model:calendar.event.type,name:hr_recruitment.categ_meet_interview
#: view:hr.applicant:0
msgid "Interview"
msgstr "Phỏng vấn"

#. module: hr_recruitment
#: field:hr.job,survey_id:0
msgid "Interview Form"
msgstr "Form Phỏng vấn"

#. module: hr_recruitment
#: field:hr.applicant,message_is_follower:0
msgid "Is a Follower"
msgstr "Là một người theo dõi"

#. module: hr_recruitment
#: view:hr.applicant:0
msgid "Job"
msgstr "Công việc"

#. module: hr_recruitment
#: field:hr.job,address_id:0
msgid "Job Location"
msgstr "Nơi làm việc"

#. module: hr_recruitment
#: model:ir.model,name:hr_recruitment.model_hr_job
msgid "Job Position"
msgstr "Vị trí công việc"

#. module: hr_recruitment
#: model:ir.actions.act_window,name:hr_recruitment.action_hr_job
msgid "Job Positions"
msgstr "Vị trí công việc"

#. module: hr_recruitment
#: view:hr.recruitment.report:0
msgid "Jobs"
msgstr "Công việc"

#. module: hr_recruitment
#: view:hr.applicant:0
msgid "Jobs - Recruitment Form"
msgstr "Form tuyển dụng"

#. module: hr_recruitment
#: model:survey.question,question:hr_recruitment.recruitment_2_1
msgid "Knowledge"
msgstr "Tri thức"

#. module: hr_recruitment
#: field:hr.applicant,message_last_post:0
msgid "Last Message Date"
msgstr "Ngày thông điệp gần nhất"

#. module: hr_recruitment
#: view:hr.applicant:0 field:hr.applicant,last_stage_id:0
#: view:hr.recruitment.report:0 field:hr.recruitment.report,last_stage_id:0
msgid "Last Stage"
msgstr "Bước cuối cùng"

#. module: hr_recruitment
#: view:hr.applicant:0 field:hr.applicant,date_last_stage_update:0
#: view:hr.recruitment.report:0
#: field:hr.recruitment.report,date_last_stage_update:0
msgid "Last Stage Update"
msgstr "Cập nhật bước cuối cùng"

#. module: hr_recruitment
#: view:hr.job:0
msgid "Launch Recruitment"
msgstr "Khởi động tuyển dụng"

#. module: hr_recruitment
#: model:hr.recruitment.source,name:hr_recruitment.source_linkedin
msgid "LinkedIn"
msgstr "LinkedIn"

#. module: hr_recruitment
#: model:survey.label,value:hr_recruitment.recruitment_1_2_1
msgid "Male"
msgstr "Nam"

#. module: hr_recruitment
#: help:hr.config.settings,module_document:0
msgid ""
"Manage your CV's and motivation letter related to all applicants.\n"
"-This installs the module document_ftp. This will install the knowledge "
"management  module in order to allow you to search using specific keywords "
"through  the content of all documents (PDF, .DOCx...)"
>>>>>>> a345b238
msgstr ""
"Manage your CV's and motivation letter related to all applicants.\n"
"-This installs the module document_ftp. This will install the knowledge "
"management  module in order to allow you to search using specific keywords "
"through  the content of all documents (PDF, .DOCx...)"

#. module: hr_recruitment
<<<<<<< HEAD
#: view:hr.applicant:hr_recruitment.crm_case_form_view_job
msgid "Print interview report"
msgstr ""

#. module: hr_recruitment
#: field:hr.applicant,probability:0
msgid "Probability"
msgstr "Xác suất"

#. module: hr_recruitment
#: field:hr.applicant,salary_proposed:0
msgid "Proposed Salary"
msgstr "Mức lương đề nghị"
=======
#: model:hr.applicant_category,name:hr_recruitment.tag_applicant_manager
msgid "Manager"
msgstr "Người quản lý"

#. module: hr_recruitment
#: model:hr.recruitment.degree,name:hr_recruitment.degree_licenced
msgid "Master Degree"
msgstr "Bằng thạc sĩ"

#. module: hr_recruitment
#: view:hr.applicant:0 view:hr.recruitment.report:0
msgid ""
"Match this group by with a specific stage filter in order to analyse the "
"recruitment process"
msgstr ""
"Match this group by with a specific stage filter in order to analyse the "
"recruitment process"
>>>>>>> a345b238

#. module: hr_recruitment
#: view:hr.applicant:0
msgid "Meeting"
msgstr "Cuộc họp"

#. module: hr_recruitment
<<<<<<< HEAD
#: model:survey.question,question:hr_recruitment.recruitment_3_1
msgid "Rate the Importance"
msgstr ""

#. module: hr_recruitment
#: model:ir.ui.menu,name:hr_recruitment.menu_hr_recruitment_recruitment
msgid "Recruitment"
msgstr "Tuyển dụng"

#. module: hr_recruitment
#: model:ir.actions.act_window,name:hr_recruitment.hr_job_stage_act
msgid "Recruitment / Applicants Stages"
msgstr ""

#. module: hr_recruitment
#: view:hr.recruitment.report:hr_recruitment.view_hr_recruitment_report_graph
#: view:hr.recruitment.report:hr_recruitment.view_hr_recruitment_report_search
#: model:ir.actions.act_window,name:hr_recruitment.action_hr_recruitment_report_all
#: model:ir.ui.menu,name:hr_recruitment.menu_hr_recruitment_report_all
msgid "Recruitment Analysis"
msgstr "Phân tích Tuyển dụng"

#. module: hr_recruitment
#: view:hr.job:hr_recruitment.view_hr_job_kanban
msgid "Recruitment Done"
msgstr ""

#. module: hr_recruitment
#: model:survey.survey,title:hr_recruitment.recruitment_form
msgid "Recruitment Form"
msgstr ""

#. module: hr_recruitment
#: field:hr.job,user_id:0
msgid "Recruitment Responsible"
msgstr ""

#. module: hr_recruitment
#: model:ir.model,name:hr_recruitment.model_hr_recruitment_report
msgid "Recruitments Statistics"
msgstr "Thống kê Tuyển dụng"

#. module: hr_recruitment
#: field:hr.applicant,reference:0
msgid "Referred By"
msgstr ""

#. module: hr_recruitment
#: model:hr.recruitment.stage,name:hr_recruitment.stage_job6
msgid "Refused"
msgstr "Đã từ chối"

#. module: hr_recruitment
#: model:survey.label,value:hr_recruitment.rrow_2_1_12
msgid "Regular meetings"
msgstr ""

#. module: hr_recruitment
#: view:hr.recruitment.stage:hr_recruitment.hr_recruitment_stage_form
#: field:hr.recruitment.stage,requirements:0
msgid "Requirements"
msgstr "Các yêu cầu"

#. module: hr_recruitment
#: model:hr.applicant_category,name:hr_recruitment.tag_applicant_reserve
msgid "Reserve"
msgstr ""

#. module: hr_recruitment
#: field:hr.applicant,response_id:0
msgid "Response"
msgstr "Hồi đáp"

#. module: hr_recruitment
#: view:hr.applicant:hr_recruitment.view_crm_case_jobs_filter
#: field:hr.applicant,user_id:0
#: view:hr.recruitment.report:hr_recruitment.view_hr_recruitment_report_search
msgid "Responsible"
msgstr "Chịu trách nhiệm"

#. module: hr_recruitment
#: model:ir.actions.act_window,name:hr_recruitment.hr_recruitment_stage_form_installer
msgid "Review Recruitment Stages"
msgstr ""

#. module: hr_recruitment
#: field:hr.recruitment.report,salary_exp:0
msgid "Salary Expected"
msgstr ""

#. module: hr_recruitment
#: help:hr.applicant,salary_expected:0
msgid "Salary Expected by Applicant"
msgstr "Mức lương Ứng viên mong đợi"

#. module: hr_recruitment
#: help:hr.applicant,salary_expected_extra:0
msgid "Salary Expected by Applicant, extra advantages"
msgstr ""

#. module: hr_recruitment
#: field:hr.recruitment.report,salary_prop:0
msgid "Salary Proposed"
msgstr "Mức lương Đề nghị"

#. module: hr_recruitment
#: help:hr.applicant,salary_proposed:0
msgid "Salary Proposed by the Organisation"
msgstr "Mức lương Tổ chức đề nghị"

#. module: hr_recruitment
#: help:hr.applicant,salary_proposed_extra:0
msgid "Salary Proposed by the Organisation, extra advantages"
msgstr ""

#. module: hr_recruitment
#: model:hr.applicant_category,name:hr_recruitment.tag_applicant_sales
msgid "Sales"
msgstr ""

#. module: hr_recruitment
#: view:hr.applicant:hr_recruitment.crm_case_form_view_job
msgid "Schedule"
msgstr ""

#. module: hr_recruitment
#: view:hr.applicant:hr_recruitment.hr_kanban_view_applicant
msgid "Schedule Interview"
msgstr ""

#. module: hr_recruitment
#: view:hr.applicant:hr_recruitment.crm_case_form_view_job
msgid "Schedule interview with this applicant"
msgstr ""

#. module: hr_recruitment
#: view:hr.applicant:hr_recruitment.view_crm_case_jobs_filter
msgid "Search Applicants"
msgstr ""

#. module: hr_recruitment
#: model:hr.recruitment.stage,name:hr_recruitment.stage_job3
msgid "Second Interview"
msgstr "Phỏng vấn lần hai"

#. module: hr_recruitment
#: field:hr.recruitment.degree,sequence:0
#: field:hr.recruitment.stage,sequence:0
msgid "Sequence"
msgstr ""

#. module: hr_recruitment
#: model:survey.label,value:hr_recruitment.rcol_3_1_2
msgid "Somewhat important"
msgstr ""

#. module: hr_recruitment
#: field:hr.applicant,source_id:0
msgid "Source"
msgstr ""

#. module: hr_recruitment
#: field:hr.recruitment.source,name:0
msgid "Source Name"
msgstr ""

#. module: hr_recruitment
#: model:ir.model,name:hr_recruitment.model_hr_recruitment_source
msgid "Source of Applicants"
msgstr ""

#. module: hr_recruitment
#: view:hr.recruitment.source:hr_recruitment.hr_recruitment_source_form
#: view:hr.recruitment.source:hr_recruitment.hr_recruitment_source_tree
#: model:ir.actions.act_window,name:hr_recruitment.hr_recruitment_source_action
#: model:ir.ui.menu,name:hr_recruitment.menu_hr_recruitment_source
msgid "Sources of Applicants"
msgstr ""

#. module: hr_recruitment
#: view:hr.job:hr_recruitment.hr_job_survey
msgid "Specific Email Address"
msgstr ""

#. module: hr_recruitment
#: field:hr.recruitment.stage,department_id:0
msgid "Specific to a Department"
msgstr ""

#. module: hr_recruitment
#: view:hr.applicant:hr_recruitment.view_crm_case_jobs_filter
#: field:hr.applicant,stage_id:0
#: view:hr.recruitment.report:hr_recruitment.view_hr_recruitment_report_search
#: field:hr.recruitment.report,stage_id:0
#: view:hr.recruitment.stage:hr_recruitment.hr_recruitment_stage_form
msgid "Stage"
msgstr "Giai đoạn"

#. module: hr_recruitment
#: model:mail.message.subtype,name:hr_recruitment.mt_applicant_stage_changed
msgid "Stage Changed"
msgstr ""

#. module: hr_recruitment
#: view:hr.recruitment.stage:hr_recruitment.hr_recruitment_stage_form
msgid "Stage Definition"
msgstr "Định nghĩa Giai đoạn"

#. module: hr_recruitment
#: model:mail.message.subtype,description:hr_recruitment.mt_applicant_stage_changed
msgid "Stage changed"
msgstr ""

#. module: hr_recruitment
#: model:ir.model,name:hr_recruitment.model_hr_recruitment_stage
msgid "Stage of Recruitment"
msgstr "Giai đoạn Tuyển dụng"

#. module: hr_recruitment
#: help:hr.applicant,last_stage_id:0
msgid ""
"Stage of the applicant before being in the current stage. Used for lost "
"cases analysis."
msgstr ""

#. module: hr_recruitment
#: view:hr.recruitment.stage:hr_recruitment.hr_recruitment_stage_tree
#: model:ir.actions.act_window,name:hr_recruitment.hr_recruitment_stage_act
#: model:ir.ui.menu,name:hr_recruitment.menu_hr_recruitment_stage
msgid "Stages"
msgstr "Các giai đoạn"

#. module: hr_recruitment
#: help:hr.recruitment.stage,department_id:0
msgid ""
"Stages of the recruitment process may be different per department. If this "
"stage is common to all departments, keep this field empty."
msgstr ""

#. module: hr_recruitment
#: view:hr.applicant:hr_recruitment.crm_case_form_view_job
msgid "Start"
msgstr ""

#. module: hr_recruitment
#: model:survey.label,value:hr_recruitment.rrow_2_1_5
msgid "State of the art technology"
msgstr ""

#. module: hr_recruitment
#: view:hr.applicant:hr_recruitment.view_crm_case_jobs_filter
msgid "Subject / Applicant"
msgstr ""

#. module: hr_recruitment
#: field:hr.applicant,name:0
msgid "Subject / Application Name"
msgstr ""

#. module: hr_recruitment
#: field:hr.applicant,message_summary:0
msgid "Summary"
msgstr ""

#. module: hr_recruitment
#: field:hr.applicant,survey:0
msgid "Survey"
msgstr ""

#. module: hr_recruitment
#: field:hr.applicant,categ_ids:0
msgid "Tags"
msgstr ""

#. module: hr_recruitment
#: model:survey.question,validation_error_msg:hr_recruitment.recruitment_1_1
#: model:survey.question,validation_error_msg:hr_recruitment.recruitment_1_2
#: model:survey.question,validation_error_msg:hr_recruitment.recruitment_1_3
#: model:survey.question,validation_error_msg:hr_recruitment.recruitment_2_1
#: model:survey.question,validation_error_msg:hr_recruitment.recruitment_2_2
#: model:survey.question,validation_error_msg:hr_recruitment.recruitment_2_3
#: model:survey.question,validation_error_msg:hr_recruitment.recruitment_2_4
#: model:survey.question,validation_error_msg:hr_recruitment.recruitment_3_1
msgid "The answer you entered has an invalid format."
msgstr ""

#. module: hr_recruitment
#: sql_constraint:hr.recruitment.degree:0
msgid "The name of the Degree of Recruitment must be unique!"
msgstr ""

#. module: hr_recruitment
#: help:hr.applicant,availability:0
msgid ""
"The number of days in which the applicant will be available to start working"
msgstr ""

#. module: hr_recruitment
#: help:hr.applicant,email_cc:0
msgid ""
"These email addresses will be added to the CC field of all inbound and "
"outbound emails for this record before being sent. Separate multiple email "
"addresses with a comma"
msgstr ""
=======
#: model:ir.actions.act_window,name:hr_recruitment.act_hr_applicant_to_meeting
msgid "Meetings"
msgstr "Cuộc họp"

#. module: hr_recruitment
#: field:hr.applicant,message_ids:0
msgid "Messages"
msgstr "Thông điệp"

#. module: hr_recruitment
#: help:hr.applicant,message_ids:0
msgid "Messages and communication history"
msgstr "Lịch sử thông điệp và liên lạc"

#. module: hr_recruitment
#: field:hr.applicant,partner_mobile:0
msgid "Mobile"
msgstr "Di động"

#. module: hr_recruitment
#: view:hr.applicant:0
msgid "Mobile:"
msgstr "Di động:"

#. module: hr_recruitment
#: model:hr.recruitment.source,name:hr_recruitment.source_monster
msgid "Monster"
msgstr "Monster"

#. module: hr_recruitment
#: model:survey.label,value:hr_recruitment.rcol_3_1_5
msgid "Most important"
msgstr "Quan trọng nhất"

#. module: hr_recruitment
#: view:hr.applicant:0 view:hr.recruitment.report:0
msgid "My"
msgstr "Của bạn"

#. module: hr_recruitment
#: field:hr.applicant_category,name:0 field:hr.recruitment.degree,name:0
#: field:hr.recruitment.stage,name:0
msgid "Name"
msgstr "Tên"

#. module: hr_recruitment
#: view:hr.recruitment.report:0
msgid "New"
msgstr "Mới"

#. module: hr_recruitment
#: model:mail.message.subtype,name:hr_recruitment.mt_applicant_new
msgid "New Applicant"
msgstr "Ứng viên mới"

#. module: hr_recruitment
#: code:addons/hr_recruitment/hr_recruitment.py:488
#, python-format
msgid "New Employee %s Hired"
msgstr "Ứng viên mới %s đã được tuyển"

#. module: hr_recruitment
#: code:addons/hr_recruitment/hr_recruitment.py:405
#: code:addons/hr_recruitment/hr_recruitment.py:432
#, python-format
msgid "New application from %s"
msgstr "Đơn xin việc mới từ %s"

#. module: hr_recruitment
#: field:hr.applicant,title_action:0
msgid "Next Action"
msgstr "Hành động Kế tiếp"

#. module: hr_recruitment
#: field:hr.applicant,date_action:0
msgid "Next Action Date"
msgstr "Ngày hành động Kế tiếp"

#. module: hr_recruitment
#: view:hr.applicant:0
msgid "Next Actions"
msgstr "Hành động Kế tiếp"

#. module: hr_recruitment
#: code:addons/hr_recruitment/hr_recruitment.py:378
#, python-format
msgid "No Subject"
msgstr "Không có chủ đề"

#. module: hr_recruitment
#: model:survey.label,value:hr_recruitment.rrow_2_1_10
msgid "No out of hours working"
msgstr "Không làm việc ngoài giờ"

#. module: hr_recruitment
#: model:survey.label,value:hr_recruitment.rcol_3_1_1
msgid "Not important"
msgstr "Không quan trọng"

#. module: hr_recruitment
#: field:hr.applicant,attachment_number:0
msgid "Number of Attachments"
msgstr "Số lượng đính kèm"

#. module: hr_recruitment
#: help:hr.recruitment.report,delay_close:0
msgid "Number of Days to close the project issue"
msgstr "Số ngày để đóng một phát sinh dự án"

#. module: hr_recruitment
#: model:survey.label,value:hr_recruitment.rrow_2_1_3
msgid "Office environment"
msgstr "Môi trường làm việc"

#. module: hr_recruitment
#: model:survey.label,value:hr_recruitment.rrow_2_1_6
msgid "Office location"
msgstr "Địa điểm văn phòng"

#. module: hr_recruitment
#: view:hr.recruitment.report:0 field:hr.recruitment.report,partner_id:0
msgid "Partner"
msgstr "Đối tác"

#. module: hr_recruitment
#: model:survey.label,value:hr_recruitment.rrow_2_1_9
msgid "Perks such as free parking, gym passes"
msgstr "Perks such as free parking, gym passes"

#. module: hr_recruitment
#: field:hr.applicant,partner_phone:0
msgid "Phone"
msgstr "Điện thoại"

#. module: hr_recruitment
#: view:hr.applicant:0
msgid "Print"
msgstr "In"

#. module: hr_recruitment
#: view:hr.job:0
msgid "Print Interview"
msgstr "In phỏng vấn"

#. module: hr_recruitment
#: view:hr.applicant:0
msgid "Print interview report"
msgstr "In báo cáo phỏng vấn"

#. module: hr_recruitment
#: field:hr.applicant,probability:0
msgid "Probability"
msgstr "Xác suất"

#. module: hr_recruitment
#: field:hr.applicant,salary_proposed:0
msgid "Proposed Salary"
msgstr "Mức lương đề nghị"

#. module: hr_recruitment
#: field:hr.applicant,salary_proposed_extra:0
msgid "Proposed Salary Extra"
msgstr "Proposed Salary Extra"

#. module: hr_recruitment
#: model:survey.question,question:hr_recruitment.recruitment_3_1
msgid "Rate the Importance"
msgstr "Rate the Importance"

#. module: hr_recruitment
#: model:ir.ui.menu,name:hr_recruitment.menu_hr_recruitment_recruitment
msgid "Recruitment"
msgstr "Tuyển dụng"

#. module: hr_recruitment
#: model:ir.actions.act_window,name:hr_recruitment.hr_job_stage_act
msgid "Recruitment / Applicants Stages"
msgstr "Recruitment / Applicants Stages"

#. module: hr_recruitment
#: view:hr.recruitment.report:0
#: model:ir.actions.act_window,name:hr_recruitment.action_hr_recruitment_report_all
#: model:ir.ui.menu,name:hr_recruitment.menu_hr_recruitment_report_all
msgid "Recruitment Analysis"
msgstr "Phân tích Tuyển dụng"

#. module: hr_recruitment
#: view:hr.job:0
msgid "Recruitment Done"
msgstr "Tuyển dụng hoàn thành"

#. module: hr_recruitment
#: model:survey.survey,title:hr_recruitment.recruitment_form
msgid "Recruitment Form"
msgstr "Form Tuyển dụng"

#. module: hr_recruitment
#: field:hr.job,user_id:0
msgid "Recruitment Responsible"
msgstr "Người phụ trách tuyển dụng"

#. module: hr_recruitment
#: model:ir.model,name:hr_recruitment.model_hr_recruitment_report
msgid "Recruitments Statistics"
msgstr "Thống kê Tuyển dụng"

#. module: hr_recruitment
#: field:hr.applicant,reference:0
msgid "Referred By"
msgstr "Referred By"

#. module: hr_recruitment
#: model:hr.recruitment.stage,name:hr_recruitment.stage_job6
msgid "Refused"
msgstr "Bị từ chối"

#. module: hr_recruitment
#: model:survey.label,value:hr_recruitment.rrow_2_1_12
msgid "Regular meetings"
msgstr "Regular meetings"

#. module: hr_recruitment
#: view:hr.recruitment.stage:0 field:hr.recruitment.stage,requirements:0
msgid "Requirements"
msgstr "Yêu cầu"

#. module: hr_recruitment
#: model:hr.applicant_category,name:hr_recruitment.tag_applicant_reserve
msgid "Reserve"
msgstr "Reserve"

#. module: hr_recruitment
#: field:hr.applicant,response_id:0
msgid "Response"
msgstr "Phản hồi"

#. module: hr_recruitment
#: view:hr.applicant:0 field:hr.applicant,user_id:0
#: view:hr.recruitment.report:0
msgid "Responsible"
msgstr "Người phụ trách"

#. module: hr_recruitment
#: model:ir.actions.act_window,name:hr_recruitment.hr_recruitment_stage_form_installer
msgid "Review Recruitment Stages"
msgstr "Review Recruitment Stages"

#. module: hr_recruitment
#: field:hr.recruitment.report,salary_exp:0
msgid "Salary Expected"
msgstr "Mức lương mong đợi"

#. module: hr_recruitment
#: help:hr.applicant,salary_expected:0
msgid "Salary Expected by Applicant"
msgstr "Mức lương Ứng viên mong đợi"

#. module: hr_recruitment
#: help:hr.applicant,salary_expected_extra:0
msgid "Salary Expected by Applicant, extra advantages"
msgstr "Mức lương Ứng viên mong đợi"

#. module: hr_recruitment
#: field:hr.recruitment.report,salary_prop:0
msgid "Salary Proposed"
msgstr "Mức lương Đề nghị"

#. module: hr_recruitment
#: help:hr.applicant,salary_proposed:0
msgid "Salary Proposed by the Organisation"
msgstr "Mức lương Tổ chức đề nghị"

#. module: hr_recruitment
#: help:hr.applicant,salary_proposed_extra:0
msgid "Salary Proposed by the Organisation, extra advantages"
msgstr "Mức lương Tổ chức đề nghị"

#. module: hr_recruitment
#: model:hr.applicant_category,name:hr_recruitment.tag_applicant_sales
msgid "Sales"
msgstr "Bán hàng"

#. module: hr_recruitment
#: view:hr.applicant:0
msgid "Schedule"
msgstr "Đặt lịch"

#. module: hr_recruitment
#: view:hr.applicant:0
msgid "Schedule Interview"
msgstr "Đặt lịch phỏng vấn"

#. module: hr_recruitment
#: view:hr.applicant:0
msgid "Schedule interview with this applicant"
msgstr "Đặt lịch phỏng vấn ứng viên này"

#. module: hr_recruitment
#: view:hr.applicant:0
msgid "Search Applicants"
msgstr "Tìm kiếm ứng viên"

#. module: hr_recruitment
#: model:hr.recruitment.stage,name:hr_recruitment.stage_job3
msgid "Second Interview"
msgstr "Phỏng vấn lần hai"
>>>>>>> a345b238

#. module: hr_recruitment
#: field:hr.recruitment.degree,sequence:0
#: field:hr.recruitment.stage,sequence:0
msgid "Sequence"
msgstr "Trình tự"

#. module: hr_recruitment
<<<<<<< HEAD
#: view:hr.recruitment.report:hr_recruitment.view_hr_recruitment_report_search
msgid "This Year"
msgstr ""

#. module: hr_recruitment
#: model:survey.question,constr_error_msg:hr_recruitment.recruitment_1_1
#: model:survey.question,constr_error_msg:hr_recruitment.recruitment_1_2
#: model:survey.question,constr_error_msg:hr_recruitment.recruitment_1_3
#: model:survey.question,constr_error_msg:hr_recruitment.recruitment_2_1
#: model:survey.question,constr_error_msg:hr_recruitment.recruitment_2_2
#: model:survey.question,constr_error_msg:hr_recruitment.recruitment_2_3
#: model:survey.question,constr_error_msg:hr_recruitment.recruitment_2_4
#: model:survey.question,constr_error_msg:hr_recruitment.recruitment_3_1
msgid "This question requires an answer."
msgstr ""

#. module: hr_recruitment
#: help:hr.recruitment.stage,fold:0
msgid ""
"This stage is folded in the kanban view whenthere are no records in that "
"stage to display."
msgstr ""

#. module: hr_recruitment
#: view:hr.applicant:hr_recruitment.view_crm_case_jobs_filter
#: view:hr.recruitment.report:hr_recruitment.view_hr_recruitment_report_search
msgid "Unassigned"
msgstr ""

#. module: hr_recruitment
#: field:hr.applicant,message_unread:0
#: view:hr.job:hr_recruitment.view_job_filter_recruitment
msgid "Unread Messages"
msgstr ""

#. module: hr_recruitment
#: field:hr.applicant,write_date:0
msgid "Update Date"
msgstr "Ngày cập nhật"

#. module: hr_recruitment
#: field:hr.recruitment.stage,template_id:0
msgid "Use template"
msgstr ""

#. module: hr_recruitment
#: field:hr.recruitment.report,user_id:0
msgid "User"
msgstr "Người sử dụng"

#. module: hr_recruitment
#: field:hr.applicant,user_email:0
msgid "User Email"
msgstr ""

#. module: hr_recruitment
#: model:survey.label,value:hr_recruitment.rcol_3_1_4
msgid "Very important"
msgstr ""

#. module: hr_recruitment
#: code:addons/hr_recruitment/hr_recruitment.py:499
#, python-format
msgid "Warning!"
msgstr ""

#. module: hr_recruitment
#: field:hr.applicant,email_cc:0
msgid "Watchers Emails"
msgstr ""

#. module: hr_recruitment
#: field:hr.applicant,website_message_ids:0
msgid "Website Messages"
=======
#: model:survey.label,value:hr_recruitment.rcol_3_1_2
msgid "Somewhat important"
msgstr "Hơi quan trọng"

#. module: hr_recruitment
#: view:hr.applicant:0 field:hr.applicant,source_id:0
msgid "Source"
msgstr "Nguồn"

#. module: hr_recruitment
#: field:hr.recruitment.source,name:0
msgid "Source Name"
msgstr "Tên nguồn"

#. module: hr_recruitment
#: model:ir.model,name:hr_recruitment.model_hr_recruitment_source
msgid "Source of Applicants"
msgstr "Nguồn của ứng viên"

#. module: hr_recruitment
#: view:hr.recruitment.source:0
#: model:ir.actions.act_window,name:hr_recruitment.hr_recruitment_source_action
#: model:ir.ui.menu,name:hr_recruitment.menu_hr_recruitment_source
msgid "Sources of Applicants"
msgstr "Nguồn của ứng viên"

#. module: hr_recruitment
#: view:hr.job:0
msgid "Specific Email Address"
msgstr "Địa chỉ email cụ thể"

#. module: hr_recruitment
#: field:hr.recruitment.stage,department_id:0
msgid "Specific to a Department"
msgstr "Cụ thể cho một phòng ban"

#. module: hr_recruitment
#: view:hr.applicant:0 field:hr.applicant,stage_id:0
#: view:hr.recruitment.report:0 field:hr.recruitment.report,stage_id:0
#: view:hr.recruitment.stage:0
msgid "Stage"
msgstr "Giai đoạn"

#. module: hr_recruitment
#: model:mail.message.subtype,name:hr_recruitment.mt_applicant_stage_changed
msgid "Stage Changed"
msgstr "Giai đoạn đã thay đổi"

#. module: hr_recruitment
#: view:hr.recruitment.stage:0
msgid "Stage Definition"
msgstr "Định nghĩa Giai đoạn"

#. module: hr_recruitment
#: model:mail.message.subtype,description:hr_recruitment.mt_applicant_stage_changed
msgid "Stage changed"
msgstr "Giai đoạn đã thay đổi"

#. module: hr_recruitment
#: model:ir.model,name:hr_recruitment.model_hr_recruitment_stage
msgid "Stage of Recruitment"
msgstr "Giai đoạn Tuyển dụng"

#. module: hr_recruitment
#: help:hr.applicant,last_stage_id:0
msgid ""
"Stage of the applicant before being in the current stage. Used for lost "
"cases analysis."
>>>>>>> a345b238
msgstr ""
"Stage of the applicant before being in the current stage. Used for lost "
"cases analysis."

#. module: hr_recruitment
<<<<<<< HEAD
#: help:hr.applicant,website_message_ids:0
msgid "Website communication history"
msgstr ""

#. module: hr_recruitment
#: model:survey.question,question:hr_recruitment.recruitment_1_3
msgid "What age group do you belong to?"
=======
#: view:hr.recruitment.stage:0
#: model:ir.actions.act_window,name:hr_recruitment.hr_recruitment_stage_act
#: model:ir.ui.menu,name:hr_recruitment.menu_hr_recruitment_stage
msgid "Stages"
msgstr "Giai đoạn"

#. module: hr_recruitment
#: help:hr.recruitment.stage,department_id:0
msgid ""
"Stages of the recruitment process may be different per department. If this "
"stage is common to all departments, keep this field empty."
>>>>>>> a345b238
msgstr ""
"Giai đoạn của quy trình tuyển dụng phải là khác nhau cho từng phòng ban. Nếu "
"giai đoạn này là chung cho tất cả phòng ban, để trống trường này."

#. module: hr_recruitment
<<<<<<< HEAD
#: model:survey.question,question:hr_recruitment.recruitment_1_2
msgid "What is your gender?"
msgstr ""

#. module: hr_recruitment
#: model:hr.recruitment.source,name:hr_recruitment.source_word
msgid "Word of Mouth"
msgstr ""

#. module: hr_recruitment
#: code:addons/hr_recruitment/hr_recruitment.py:499
#, python-format
msgid "You must define an Applied Job and a Contact Name for this applicant."
msgstr ""

#. module: hr_recruitment
#: view:hr.job:hr_recruitment.view_hr_job_kanban
msgid "click here"
msgstr ""

#. module: hr_recruitment
#: view:hr.applicant:hr_recruitment.crm_case_form_view_job
msgid "e.g. Call for interview"
msgstr ""

#. module: hr_recruitment
#: code:addons/hr_recruitment/hr_recruitment.py:512
#, python-format
msgid "job applicants"
msgstr ""

#. module: hr_recruitment
#: view:hr.applicant:hr_recruitment.hr_kanban_view_applicant
msgid "oe_kanban_text_red"
msgstr ""
=======
#: view:hr.applicant:0
msgid "Start"
msgstr "Bắt đầu"

#. module: hr_recruitment
#: model:survey.label,value:hr_recruitment.rrow_2_1_5
msgid "State of the art technology"
msgstr "State of the art technology"

#. module: hr_recruitment
#: view:hr.applicant:0
msgid "Subject / Applicant"
msgstr "Chủ đề / Ứng viên"

#. module: hr_recruitment
#: field:hr.applicant,name:0
msgid "Subject / Application Name"
msgstr "Tên Chủ đề / Ứng viên"

#. module: hr_recruitment
#: field:hr.applicant,message_summary:0
msgid "Summary"
msgstr "Tóm tắt"

#. module: hr_recruitment
#: field:hr.applicant,survey:0
msgid "Survey"
msgstr "Khảo sát"

#. module: hr_recruitment
#: field:hr.applicant,categ_ids:0
msgid "Tags"
msgstr "Tags"

#. module: hr_recruitment
#: model:survey.question,validation_error_msg:hr_recruitment.recruitment_1_1
#: model:survey.question,validation_error_msg:hr_recruitment.recruitment_1_2
#: model:survey.question,validation_error_msg:hr_recruitment.recruitment_1_3
#: model:survey.question,validation_error_msg:hr_recruitment.recruitment_2_1
#: model:survey.question,validation_error_msg:hr_recruitment.recruitment_2_2
#: model:survey.question,validation_error_msg:hr_recruitment.recruitment_2_3
#: model:survey.question,validation_error_msg:hr_recruitment.recruitment_2_4
#: model:survey.question,validation_error_msg:hr_recruitment.recruitment_3_1
msgid "The answer you entered has an invalid format."
msgstr "Câu trả lời không đúng định dạng."

#. module: hr_recruitment
#: sql_constraint:hr.recruitment.degree:0
msgid "The name of the Degree of Recruitment must be unique!"
msgstr "Tên của bằng cấp tuyển dụng phải là duy nhất!"

#. module: hr_recruitment
#: help:hr.applicant,availability:0
msgid ""
"The number of days in which the applicant will be available to start working"
msgstr "Số ngày mà ứng viến có thể bắt đầu làm việc"

#. module: hr_recruitment
#: help:hr.applicant,email_cc:0
msgid ""
"These email addresses will be added to the CC field of all inbound and "
"outbound emails for this record before being sent. Separate multiple email "
"addresses with a comma"
msgstr ""
"Địa chỉ email này sẽ được thêm vào trường CC của tất cả các thư đến và thư "
"đi cho bản ghi này trước khi được gửi. Mỗi email được ngăn cách bởi dấy phẩy"

#. module: hr_recruitment
#: help:hr.applicant,email_from:0
msgid "These people will receive email."
msgstr "Những người sẽ nhận được email."

#. module: hr_recruitment
#: model:survey.question,constr_error_msg:hr_recruitment.recruitment_1_1
#: model:survey.question,constr_error_msg:hr_recruitment.recruitment_1_2
#: model:survey.question,constr_error_msg:hr_recruitment.recruitment_1_3
#: model:survey.question,constr_error_msg:hr_recruitment.recruitment_2_1
#: model:survey.question,constr_error_msg:hr_recruitment.recruitment_2_2
#: model:survey.question,constr_error_msg:hr_recruitment.recruitment_2_3
#: model:survey.question,constr_error_msg:hr_recruitment.recruitment_2_4
#: model:survey.question,constr_error_msg:hr_recruitment.recruitment_3_1
msgid "This question requires an answer."
msgstr "Câu yêu này yêu cầu một câu trả lời."

#. module: hr_recruitment
#: help:hr.recruitment.stage,fold:0
msgid ""
"This stage is folded in the kanban view whenthere are no records in that "
"stage to display."
msgstr ""
"This stage is folded in the kanban view whenthere are no records in that "
"stage to display."

#. module: hr_recruitment
#: view:hr.applicant:0 view:hr.recruitment.report:0
msgid "Unassigned"
msgstr "Chưa được gán"

#. module: hr_recruitment
#: view:hr.applicant:0 field:hr.applicant,message_unread:0 view:hr.job:0
msgid "Unread Messages"
msgstr "Thông điệp chưa đọc"

#. module: hr_recruitment
#: field:hr.applicant,write_date:0
msgid "Update Date"
msgstr "Ngày cập nhật"

#. module: hr_recruitment
#: field:hr.recruitment.stage,template_id:0
msgid "Use template"
msgstr "Sử dụng mẫu"

#. module: hr_recruitment
#: field:hr.recruitment.report,user_id:0
msgid "User"
msgstr "Người dùng"

#. module: hr_recruitment
#: field:hr.applicant,user_email:0
msgid "User Email"
msgstr "Email người dùng"

#. module: hr_recruitment
#: model:survey.label,value:hr_recruitment.rcol_3_1_4
msgid "Very important"
msgstr "Rất quan trọng"

#. module: hr_recruitment
#: code:addons/hr_recruitment/hr_recruitment.py:491
#, python-format
msgid "Warning!"
msgstr "Cảnh báo!"

#. module: hr_recruitment
#: field:hr.applicant,email_cc:0
msgid "Watchers Emails"
msgstr "Watchers Emails"

#. module: hr_recruitment
#: field:hr.applicant,website_message_ids:0
msgid "Website Messages"
msgstr "Website Messages"

#. module: hr_recruitment
#: help:hr.applicant,website_message_ids:0
msgid "Website communication history"
msgstr "Website communication history"

#. module: hr_recruitment
#: model:survey.question,question:hr_recruitment.recruitment_1_3
msgid "What age group do you belong to?"
msgstr "Độ tuổi của bạn là gì?"

#. module: hr_recruitment
#: model:survey.question,question:hr_recruitment.recruitment_1_2
msgid "What is your gender?"
msgstr "Giới tính của bạn?"

#. module: hr_recruitment
#: model:hr.recruitment.source,name:hr_recruitment.source_word
msgid "Word of Mouth"
msgstr "Word of Mouth"

#. module: hr_recruitment
#: code:addons/hr_recruitment/hr_recruitment.py:491
#, python-format
msgid "You must define an Applied Job and a Contact Name for this applicant."
msgstr "Bạn phải định nghĩa một công việc và một tên liên hệ cho ứng viên này."

#. module: hr_recruitment
#: view:hr.job:0
msgid "click here"
msgstr "click here"

#. module: hr_recruitment
#: view:hr.applicant:0
msgid "e.g. Call for interview"
msgstr "e.g. Gọi hẹn phỏng vấn"

#. module: hr_recruitment
#: model:ir.model,name:hr_recruitment.model_hr_config_settings
msgid "hr.config.settings"
msgstr "hr.config.settings"

#. module: hr_recruitment
#: code:addons/hr_recruitment/hr_recruitment.py:503
#, python-format
msgid "job applicants"
msgstr "job applicants"

#. module: hr_recruitment
#: view:hr.applicant:0
msgid "oe_kanban_text_red"
msgstr "oe_kanban_text_red"

#. module: hr_recruitment
#: view:hr.recruitment.partner.create:0
msgid "or"
msgstr "hoặc"

#. module: hr_recruitment
#: view:hr.job:0
msgid "í"
msgstr "í"
>>>>>>> a345b238
<|MERGE_RESOLUTION|>--- conflicted
+++ resolved
@@ -1,290 +1,3 @@
-<<<<<<< HEAD
-# Vietnamese translation for openobject-addons
-# Copyright (c) 2014 Rosetta Contributors and Canonical Ltd 2014
-# This file is distributed under the same license as the openobject-addons package.
-# FIRST AUTHOR <EMAIL@ADDRESS>, 2014.
-#
-msgid ""
-msgstr ""
-"Project-Id-Version: openobject-addons\n"
-"Report-Msgid-Bugs-To: FULL NAME <EMAIL@ADDRESS>\n"
-"POT-Creation-Date: 2014-08-14 13:08+0000\n"
-"PO-Revision-Date: 2014-08-14 16:10+0000\n"
-"Last-Translator: FULL NAME <EMAIL@ADDRESS>\n"
-"Language-Team: Vietnamese <vi@li.org>\n"
-"MIME-Version: 1.0\n"
-"Content-Type: text/plain; charset=UTF-8\n"
-"Content-Transfer-Encoding: 8bit\n"
-"X-Launchpad-Export-Date: 2014-08-15 07:15+0000\n"
-"X-Generator: Launchpad (build 17156)\n"
-
-#. module: hr_recruitment
-#: view:hr.job:hr_recruitment.hr_job_survey
-msgid "(empty = remote work)"
-msgstr ""
-
-#. module: hr_recruitment
-#: view:hr.job:hr_recruitment.view_hr_job_kanban
-msgid ", To start the recruitment"
-msgstr ""
-
-#. module: hr_recruitment
-#: model:survey.label,value:hr_recruitment.recruitment_1_3_1
-msgid "0-15"
-msgstr ""
-
-#. module: hr_recruitment
-#: model:survey.label,value:hr_recruitment.recruitment_1_3_2
-msgid "16-20"
-msgstr ""
-
-#. module: hr_recruitment
-#: model:survey.label,value:hr_recruitment.recruitment_1_3_3
-msgid "21-30"
-msgstr ""
-
-#. module: hr_recruitment
-#: model:survey.label,value:hr_recruitment.recruitment_1_3_4
-msgid "31-40"
-msgstr ""
-
-#. module: hr_recruitment
-#: model:survey.label,value:hr_recruitment.recruitment_1_3_5
-msgid "41-50"
-msgstr ""
-
-#. module: hr_recruitment
-#: model:survey.label,value:hr_recruitment.recruitment_1_3_6
-msgid "51-60"
-msgstr ""
-
-#. module: hr_recruitment
-#: model:survey.label,value:hr_recruitment.recruitment_1_3_7
-msgid "61-70"
-msgstr ""
-
-#. module: hr_recruitment
-#: model:survey.label,value:hr_recruitment.recruitment_1_3_8
-msgid "71+"
-msgstr ""
-
-#. module: hr_recruitment
-#: model:ir.actions.act_window,help:hr_recruitment.action_hr_job
-msgid ""
-"<p class=\"oe_view_nocontent_create\">\n"
-"                 Click here to create a new job or remove the filter on \"In "
-"Recruitment\" to recruit for an on hold job.\n"
-"              </p>\n"
-"              <p>\n"
-"                Define job position profile and manage recruitment in a "
-"context of a particular job: print interview survey, define number of "
-"expected new employees, and manage its recruitment pipe\n"
-"              </p>\n"
-"            "
-msgstr ""
-
-#. module: hr_recruitment
-#: model:ir.actions.act_window,help:hr_recruitment.hr_job_stage_act
-msgid ""
-"<p class=\"oe_view_nocontent_create\">\n"
-"            Click to add a new stage in the recruitment process.\n"
-"          </p><p>\n"
-"            Define here your stages of the recruitment process, for "
-"example:\n"
-"            qualification call, first interview, second interview, refused,\n"
-"            hired.\n"
-"          </p>\n"
-"        "
-msgstr ""
-
-#. module: hr_recruitment
-#: model:ir.actions.act_window,help:hr_recruitment.hr_recruitment_stage_act
-msgid ""
-"<p class=\"oe_view_nocontent_create\">\n"
-"            Click to add a new stage in the recruitment process.\n"
-"          </p><p>\n"
-"            Don't forget to specify the department if your recruitment "
-"process\n"
-"            is different according to the job position.\n"
-"          </p>\n"
-"        "
-msgstr ""
-
-#. module: hr_recruitment
-#: model:ir.actions.act_window,help:hr_recruitment.action_hr_job_applications
-msgid ""
-"<p>\n"
-"                Odoo helps you track applicants in the recruitment\n"
-"                process and follow up all operations: meetings, interviews, "
-"etc.\n"
-"              </p><p>\n"
-"                Applicants and their attached CV are created automatically "
-"when an email is sent.\n"
-"                If you install the document management modules, all resumes "
-"are indexed automatically,\n"
-"                so that you can easily search through their content.\n"
-"              </p>\n"
-"         "
-msgstr ""
-
-#. module: hr_recruitment
-#: model:ir.actions.act_window,help:hr_recruitment.crm_case_categ0_act_job
-msgid ""
-"<p>\n"
-"                Odoo helps you track applicants in the recruitment\n"
-"                process and follow up all operations: meetings, interviews, "
-"etc.\n"
-"              </p><p>\n"
-"                Applicants and their attached CV are created automatically "
-"when an email is sent.\n"
-"                If you install the document management modules, all resumes "
-"are indexed automatically, \n"
-"                so that you can easily search through their content.\n"
-"              </p>\n"
-"            "
-msgstr ""
-
-#. module: hr_recruitment
-#: model:survey.page,description:hr_recruitment.recruitment_1
-#: model:survey.page,description:hr_recruitment.recruitment_2
-#: model:survey.page,description:hr_recruitment.recruitment_3
-#: model:survey.survey,thank_you_message:hr_recruitment.recruitment_form
-msgid "<p></p>"
-msgstr ""
-
-#. module: hr_recruitment
-#: model:email.template,body_html:hr_recruitment.applicant_interest
-msgid ""
-"<p>Dear ${object.partner_name or 'applicant'},</p>\n"
-"        <p>Congrats! Your resume's got our interest!\n"
-"        I will call you as soon as possible to make a 10 minutes phone "
-"interview and  plan a first meeting.</p>\n"
-"        <p>If we can’t reach you or if you miss our call, feel free to reach "
-"me back on the number 001 312 349 3030\n"
-"        If I do not answer, please let me a message with some schedules to "
-"call you back.</p>\n"
-"        <p>Kind regards,</p>\n"
-"        <br>\n"
-"         ${object.user_id.signature | safe}"
-msgstr ""
-
-#. module: hr_recruitment
-#: model:email.template,body_html:hr_recruitment.applicant_refuse
-msgid ""
-"<p>Dear ${object.partner_name or 'applicant'},</p>\n"
-"        <p>We thank you for your interest in our company and for your "
-"application.\n"
-"        Unfortunately, your profile does not match with our needs or our "
-"recruitment\n"
-"        campaign has reached its term.</p>\n"
-"        <p>If you want more details, feel free to contact us by phone.</p>\n"
-"        <p>Kind regards,</p>\n"
-"        <br>\n"
-"         ${object.user_id and object.user_id.signature | safe or ''}"
-msgstr ""
-
-#. module: hr_recruitment
-#: model:survey.survey,description:hr_recruitment.recruitment_form
-msgid ""
-"<p>This form is intended to help the responsible of a recruitment "
-"interview.</p>"
-msgstr ""
-
-#. module: hr_recruitment
-#: code:addons/hr_recruitment/wizard/hr_recruitment_create_partner_job.py:39
-#, python-format
-msgid "A contact is already defined on this job request."
-msgstr ""
-
-#. module: hr_recruitment
-#: code:addons/hr_recruitment/wizard/hr_recruitment_create_partner_job.py:56
-#, python-format
-msgid "A contact is already existing with the same name."
-msgstr ""
-
-#. module: hr_recruitment
-#: field:hr.applicant,active:0
-msgid "Active"
-msgstr "Hoạt động"
-
-#. module: hr_recruitment
-#: model:survey.question,question:hr_recruitment.recruitment_2_4
-msgid "Activities"
-msgstr ""
-
-#. module: hr_recruitment
-#: help:hr.job,address_id:0
-msgid "Address where employees are working"
-msgstr ""
-
-#. module: hr_recruitment
-#: field:hr.job,alias_id:0
-msgid "Alias"
-msgstr ""
-
-#. module: hr_recruitment
-#: field:hr.config.settings,alias_domain:0
-msgid "Alias Domain"
-msgstr ""
-
-#. module: hr_recruitment
-#: field:hr.config.settings,module_document:0
-msgid "Allow the automatic indexation of resumes"
-msgstr ""
-
-#. module: hr_recruitment
-#: view:hr.applicant:hr_recruitment.crm_case_form_view_job
-msgid "Answer related job question"
-msgstr ""
-
-#. module: hr_recruitment
-#: model:ir.model,name:hr_recruitment.model_hr_applicant
-msgid "Applicant"
-msgstr "Ứng viên"
-
-#. module: hr_recruitment
-#: model:mail.message.subtype,name:hr_recruitment.mt_job_applicant_new
-msgid "Applicant Created"
-msgstr ""
-
-#. module: hr_recruitment
-#: model:mail.message.subtype,name:hr_recruitment.mt_applicant_hired
-#: model:mail.message.subtype,name:hr_recruitment.mt_job_applicant_hired
-msgid "Applicant Hired"
-msgstr ""
-
-#. module: hr_recruitment
-#: model:mail.message.subtype,name:hr_recruitment.mt_job_applicant_stage_changed
-msgid "Applicant Stage Changed"
-msgstr ""
-
-#. module: hr_recruitment
-#: model:mail.message.subtype,description:hr_recruitment.mt_applicant_new
-msgid "Applicant created"
-msgstr ""
-
-#. module: hr_recruitment
-#: model:mail.message.subtype,description:hr_recruitment.mt_applicant_hired
-msgid "Applicant hired"
-msgstr ""
-
-#. module: hr_recruitment
-#: field:hr.applicant,partner_name:0
-msgid "Applicant's Name"
-msgstr "Tên Ứng viên"
-
-#. module: hr_recruitment
-#: code:addons/hr_recruitment/hr_recruitment.py:92
-#: view:hr.applicant:hr_recruitment.crm_case_tree_view_job
-#: view:hr.applicant:hr_recruitment.hr_applicant_calendar_view
-#, python-format
-msgid "Applicants"
-msgstr "Các ứng viên"
-
-#. module: hr_recruitment
-#: view:hr.applicant:hr_recruitment.crm_case_form_view_job
-msgid "Application Summary"
-=======
 # Translation of OpenERP Server.
 # This file contains the translation of the following modules:
 # 	* hr_recruitment
@@ -367,7 +80,6 @@
 "expected new employees, and manage its recruitment pipe\n"
 "              </p>\n"
 "            "
->>>>>>> a345b238
 msgstr ""
 "<p class=\"oe_view_nocontent_create\">\n"
 "                 Click here to create a new job or remove the filter on \"In "
@@ -381,10 +93,6 @@
 "            "
 
 #. module: hr_recruitment
-<<<<<<< HEAD
-#: model:email.template,subject:hr_recruitment.applicant_interest
-msgid "Application approved"
-=======
 #: model:ir.actions.act_window,help:hr_recruitment.hr_job_stage_act
 msgid ""
 "<p class=\"oe_view_nocontent_create\">\n"
@@ -396,7 +104,6 @@
 "            hired.\n"
 "          </p>\n"
 "        "
->>>>>>> a345b238
 msgstr ""
 "<p class=\"oe_view_nocontent_create\">\n"
 "            Nhấp chuột để tạo mới một bước trong quy trình tuyển dụng.\n"
@@ -408,10 +115,6 @@
 "        "
 
 #. module: hr_recruitment
-<<<<<<< HEAD
-#: model:email.template,subject:hr_recruitment.applicant_refuse
-msgid "Application refused"
-=======
 #: model:ir.actions.act_window,help:hr_recruitment.hr_recruitment_stage_act
 msgid ""
 "<p class=\"oe_view_nocontent_create\">\n"
@@ -422,7 +125,6 @@
 "            is different according to the job position.\n"
 "          </p>\n"
 "        "
->>>>>>> a345b238
 msgstr ""
 "<p class=\"oe_view_nocontent_create\">\n"
 "           Nhấp chuột để tạo mới một quy trình tuyển dụng.\n"
@@ -433,190 +135,6 @@
 "        "
 
 #. module: hr_recruitment
-<<<<<<< HEAD
-#: view:hr.job:hr_recruitment.hr_job_survey
-#: view:hr.job:hr_recruitment.view_hr_job_kanban
-#: field:hr.job,application_count:0
-#: field:hr.job,application_ids:0
-#: field:hr.job,document_ids:0
-#: model:ir.actions.act_window,name:hr_recruitment.action_hr_job_applications
-#: model:ir.actions.act_window,name:hr_recruitment.crm_case_categ0_act_job
-#: model:ir.ui.menu,name:hr_recruitment.menu_crm_case_categ0_act_job
-msgid "Applications"
-msgstr ""
-
-#. module: hr_recruitment
-#: field:hr.applicant,job_id:0
-#: field:hr.recruitment.report,job_id:0
-msgid "Applied Job"
-msgstr ""
-
-#. module: hr_recruitment
-#: field:hr.applicant,priority:0
-#: field:hr.recruitment.report,priority:0
-msgid "Appreciation"
-msgstr ""
-
-#. module: hr_recruitment
-#: view:hr.recruitment.partner.create:hr_recruitment.view_hr_recruitment_partner_create
-msgid "Are you sure you want to create a contact based on this job request ?"
-msgstr ""
-
-#. module: hr_recruitment
-#: field:hr.applicant,date_open:0
-msgid "Assigned"
-msgstr ""
-
-#. module: hr_recruitment
-#: field:hr.applicant,availability:0
-#: field:hr.recruitment.report,available:0
-msgid "Availability"
-msgstr ""
-
-#. module: hr_recruitment
-#: selection:hr.applicant,priority:0
-#: selection:hr.recruitment.report,priority:0
-msgid "Average"
-msgstr ""
-
-#. module: hr_recruitment
-#: field:hr.recruitment.report,delay_close:0
-msgid "Avg. Delay to Close"
-msgstr ""
-
-#. module: hr_recruitment
-#: field:hr.recruitment.report,salary_exp_avg:0
-msgid "Avg. Expected Salary"
-msgstr ""
-
-#. module: hr_recruitment
-#: field:hr.recruitment.report,salary_prop_avg:0
-msgid "Avg. Proposed Salary"
-msgstr ""
-
-#. module: hr_recruitment
-#: model:hr.recruitment.degree,name:hr_recruitment.degree_bachelor
-msgid "Bachelor Degree"
-msgstr ""
-
-#. module: hr_recruitment
-#: selection:hr.applicant,priority:0
-#: selection:hr.recruitment.report,priority:0
-msgid "Bad"
-msgstr ""
-
-#. module: hr_recruitment
-#: model:survey.page,title:hr_recruitment.recruitment_1
-msgid "Basic information"
-msgstr ""
-
-#. module: hr_recruitment
-#: selection:hr.applicant,priority:0
-#: selection:hr.recruitment.report,priority:0
-msgid "Below Average"
-msgstr ""
-
-#. module: hr_recruitment
-#: model:ir.filters,name:hr_recruitment.filter_recruitment_report_departmnet
-msgid "By Department"
-msgstr ""
-
-#. module: hr_recruitment
-#: model:ir.filters,name:hr_recruitment.filter_recruitment_report_job
-msgid "By Job"
-msgstr ""
-
-#. module: hr_recruitment
-#: model:ir.filters,name:hr_recruitment.filter_recruitment_report_recruiter
-msgid "By Recruiter"
-msgstr ""
-
-#. module: hr_recruitment
-#: view:hr.recruitment.partner.create:hr_recruitment.view_hr_recruitment_partner_create
-msgid "Cancel"
-msgstr "Hủy bỏ"
-
-#. module: hr_recruitment
-#: view:hr.applicant:hr_recruitment.crm_case_graph_view_job
-msgid "Cases By Stage and Estimates"
-msgstr ""
-
-#. module: hr_recruitment
-#: model:ir.model,name:hr_recruitment.model_hr_applicant_category
-msgid "Category of applicant"
-msgstr ""
-
-#. module: hr_recruitment
-#: model:ir.actions.act_window,help:hr_recruitment.hr_recruitment_stage_form_installer
-msgid ""
-"Check if the following stages are matching your recruitment process. Don't "
-"forget to specify the department if your recruitment process is different "
-"according to the job position."
-msgstr ""
-
-#. module: hr_recruitment
-#: help:hr.job,survey_id:0
-msgid ""
-"Choose an interview form for this job position and you will be able to "
-"print/answer this interview from all applicants who apply for this job"
-msgstr ""
-
-#. module: hr_recruitment
-#: field:hr.recruitment.partner.create,close:0
-msgid "Close job request"
-msgstr "Đóng yêu cầu công việc"
-
-#. module: hr_recruitment
-#: field:hr.applicant,date_closed:0
-#: field:hr.recruitment.report,date_closed:0
-msgid "Closed"
-msgstr "Đã được đóng"
-
-#. module: hr_recruitment
-#: field:hr.applicant,color:0
-#: field:hr.job,color:0
-msgid "Color Index"
-msgstr ""
-
-#. module: hr_recruitment
-#: field:hr.applicant,company_id:0
-#: view:hr.recruitment.report:hr_recruitment.view_hr_recruitment_report_search
-#: field:hr.recruitment.report,company_id:0
-msgid "Company"
-msgstr "Công ty"
-
-#. module: hr_recruitment
-#: model:hr.recruitment.source,name:hr_recruitment.source_website_company
-msgid "Company Website"
-msgstr ""
-
-#. module: hr_recruitment
-#: code:addons/hr_recruitment/hr_recruitment.py:374
-#: field:hr.applicant,partner_id:0
-#, python-format
-msgid "Contact"
-msgstr "Liên hệ"
-
-#. module: hr_recruitment
-#: code:addons/hr_recruitment/hr_recruitment.py:376
-#, python-format
-msgid "Contact Email"
-msgstr ""
-
-#. module: hr_recruitment
-#: view:hr.applicant:hr_recruitment.hr_kanban_view_applicant
-msgid "Contact:"
-msgstr ""
-
-#. module: hr_recruitment
-#: view:hr.applicant:hr_recruitment.crm_case_form_view_job
-msgid "Contract"
-msgstr ""
-
-#. module: hr_recruitment
-#: model:hr.recruitment.stage,name:hr_recruitment.stage_job4
-msgid "Contract Proposed"
-=======
 #: model:ir.actions.act_window,help:hr_recruitment.action_hr_job_applications
 msgid ""
 "<p class='oe_view_nocontent_create'>Click here to add new job applicants</"
@@ -632,7 +150,6 @@
 "                so that you can easily search through their content.\n"
 "              </p>\n"
 "         "
->>>>>>> a345b238
 msgstr ""
 "<p class='oe_view_nocontent_create'>Click here to add new job applicants</"
 "p><p>\n"
@@ -650,10 +167,6 @@
 "         "
 
 #. module: hr_recruitment
-<<<<<<< HEAD
-#: model:hr.recruitment.stage,name:hr_recruitment.stage_job5
-msgid "Contract Signed"
-=======
 #: model:ir.actions.act_window,help:hr_recruitment.crm_case_categ0_act_job
 msgid ""
 "<p class='oe_view_nocontent_create'>Click here to add new job applicants</"
@@ -669,7 +182,6 @@
 "                so that you can easily search through their content.\n"
 "              </p>\n"
 "            "
->>>>>>> a345b238
 msgstr ""
 "<p class='oe_view_nocontent_create'>Click here to add new job applicants</"
 "p><p>\n"
@@ -687,16 +199,6 @@
 "         "
 
 #. module: hr_recruitment
-<<<<<<< HEAD
-#: view:hr.recruitment.partner.create:hr_recruitment.view_hr_recruitment_partner_create
-msgid "Convert To Partner"
-msgstr "Chuyển thành Đối tác"
-
-#. module: hr_recruitment
-#: view:hr.recruitment.partner.create:hr_recruitment.view_hr_recruitment_partner_create
-#: model:ir.actions.act_window,name:hr_recruitment.action_hr_recruitment_partner_create
-msgid "Create Contact"
-=======
 #: model:survey.page,description:hr_recruitment.recruitment_1
 #: model:survey.page,description:hr_recruitment.recruitment_2
 #: model:survey.page,description:hr_recruitment.recruitment_3
@@ -761,35 +263,10 @@
 msgid ""
 "<p>This form is intended to help the responsible of a recruitment interview."
 "</p>"
->>>>>>> a345b238
 msgstr ""
 "<p>Form này được thiết kế để trợ giúp người phụ trách một cuộc phỏng vấn.</p>"
 
 #. module: hr_recruitment
-<<<<<<< HEAD
-#: field:hr.recruitment.report,date_create:0
-msgid "Create Date"
-msgstr ""
-
-#. module: hr_recruitment
-#: view:hr.applicant:hr_recruitment.crm_case_form_view_job
-msgid "Create Employee"
-msgstr ""
-
-#. module: hr_recruitment
-#: model:ir.model,name:hr_recruitment.model_hr_recruitment_partner_create
-msgid "Create Partner from job application"
-msgstr ""
-
-#. module: hr_recruitment
-#: field:hr.applicant,create_uid:0
-#: field:hr.applicant_category,create_uid:0
-#: field:hr.recruitment.degree,create_uid:0
-#: field:hr.recruitment.partner.create,create_uid:0
-#: field:hr.recruitment.source,create_uid:0
-#: field:hr.recruitment.stage,create_uid:0
-msgid "Created by"
-=======
 #: code:addons/hr_recruitment/wizard/hr_recruitment_create_partner_job.py:39
 #, python-format
 msgid "A contact is already defined on this job request."
@@ -832,7 +309,6 @@
 "Allow applicants to send their job application to an email address "
 "(jobs@mycompany.com), and create automatically application documents in the "
 "system."
->>>>>>> a345b238
 msgstr ""
 "Cho phép ứng viên gửi hồ sơ xin việc tới một địa chỉ email (jobs@mycompany."
 "com) và tự động tạo hồ sơ ứng viên trong hệ thống."
@@ -843,119 +319,6 @@
 msgstr "Cho phép tự động đánh chỉ mục CV"
 
 #. module: hr_recruitment
-<<<<<<< HEAD
-#: field:hr.applicant_category,create_date:0
-#: field:hr.recruitment.degree,create_date:0
-#: field:hr.recruitment.partner.create,create_date:0
-#: field:hr.recruitment.source,create_date:0
-#: field:hr.recruitment.stage,create_date:0
-msgid "Created on"
-msgstr ""
-
-#. module: hr_recruitment
-#: field:hr.applicant,create_date:0
-#: view:hr.recruitment.report:hr_recruitment.view_hr_recruitment_report_search
-msgid "Creation Date"
-msgstr "Ngày tạo"
-
-#. module: hr_recruitment
-#: help:hr.applicant,message_last_post:0
-msgid "Date of the last message posted on the record."
-msgstr ""
-
-#. module: hr_recruitment
-#: view:hr.applicant:hr_recruitment.crm_case_form_view_job
-msgid "Day(s)"
-msgstr ""
-
-#. module: hr_recruitment
-#: field:hr.applicant,day_close:0
-msgid "Days to Close"
-msgstr ""
-
-#. module: hr_recruitment
-#: field:hr.applicant,day_open:0
-msgid "Days to Open"
-msgstr ""
-
-#. module: hr_recruitment
-#: field:hr.config.settings,alias_prefix:0
-msgid "Default Alias Name for Jobs"
-msgstr ""
-
-#. module: hr_recruitment
-#: view:hr.config.settings:hr_recruitment.view_hr_apll_config_settings
-msgid "Default job email address"
-msgstr ""
-
-#. module: hr_recruitment
-#: view:hr.job:hr_recruitment.hr_job_survey
-msgid ""
-"Define a specific contact address for this job position. If you keep it "
-"empty, the default email address will be used which is in human resources "
-"settings"
-msgstr ""
-
-#. module: hr_recruitment
-#: view:hr.applicant:hr_recruitment.crm_case_form_view_job
-#: view:hr.applicant:hr_recruitment.view_crm_case_jobs_filter
-#: field:hr.applicant,type_id:0
-#: view:hr.recruitment.degree:hr_recruitment.hr_recruitment_degree_form
-#: view:hr.recruitment.degree:hr_recruitment.hr_recruitment_degree_tree
-#: view:hr.recruitment.report:hr_recruitment.view_hr_recruitment_report_search
-#: field:hr.recruitment.report,type_id:0
-#: model:ir.actions.act_window,name:hr_recruitment.hr_recruitment_degree_action
-msgid "Degree"
-msgstr "Bằng Cấp"
-
-#. module: hr_recruitment
-#: model:ir.model,name:hr_recruitment.model_hr_recruitment_degree
-msgid "Degree of Recruitment"
-msgstr ""
-
-#. module: hr_recruitment
-#: view:hr.applicant:hr_recruitment.hr_kanban_view_applicant
-msgid "Degree:"
-msgstr ""
-
-#. module: hr_recruitment
-#: model:ir.ui.menu,name:hr_recruitment.menu_hr_recruitment_degree
-msgid "Degrees"
-msgstr ""
-
-#. module: hr_recruitment
-#: view:hr.applicant:hr_recruitment.hr_kanban_view_applicant
-#: view:hr.job:hr_recruitment.view_hr_job_kanban
-msgid "Delete"
-msgstr ""
-
-#. module: hr_recruitment
-#: view:hr.applicant:hr_recruitment.hr_kanban_view_applicant
-msgid "Departement:"
-msgstr ""
-
-#. module: hr_recruitment
-#: field:hr.applicant,department_id:0
-#: view:hr.recruitment.report:hr_recruitment.view_hr_recruitment_report_search
-#: field:hr.recruitment.report,department_id:0
-msgid "Department"
-msgstr "Phòng ban"
-
-#. module: hr_recruitment
-#: field:hr.job,manager_id:0
-msgid "Department Manager"
-msgstr ""
-
-#. module: hr_recruitment
-#: field:hr.applicant,description:0
-msgid "Description"
-msgstr "Mô tả"
-
-#. module: hr_recruitment
-#: model:survey.label,value:hr_recruitment.rrow_2_1_4
-msgid "Desk space"
-msgstr ""
-=======
 #: view:hr.applicant:0
 msgid "Answer related job question"
 msgstr "Trả lời câu hỏi liên quan đến công việc"
@@ -1089,7 +452,6 @@
 #: selection:hr.recruitment.report,priority:0
 msgid "Bad"
 msgstr "Tồi tệ"
->>>>>>> a345b238
 
 #. module: hr_recruitment
 #: model:survey.page,title:hr_recruitment.recruitment_1
@@ -1097,19 +459,6 @@
 msgstr "Thông tin cơ bản"
 
 #. module: hr_recruitment
-<<<<<<< HEAD
-#: view:hr.job:hr_recruitment.view_hr_job_kanban
-msgid "Document"
-msgstr ""
-
-#. module: hr_recruitment
-#: view:hr.applicant:hr_recruitment.crm_case_form_view_job
-#: view:hr.applicant:hr_recruitment.hr_kanban_view_applicant
-#: view:hr.job:hr_recruitment.hr_job_survey
-#: view:hr.job:hr_recruitment.view_hr_job_kanban
-#: field:hr.job,documents_count:0
-msgid "Documents"
-=======
 #: selection:hr.applicant,priority:0
 #: selection:hr.recruitment.report,priority:0
 msgid "Below Average"
@@ -1136,21 +485,15 @@
 "Check if the following stages are matching your recruitment process. Don't "
 "forget to specify the department if your recruitment process is different "
 "according to the job position."
->>>>>>> a345b238
 msgstr ""
 "Đánh dấu nếu bước này trùng khớp với quy trình tuyển dụng. Đừng quên chỉ ra "
 "phòng ban nếu quy trình tuyển dụng là khác nhau tùy theo vị trí công việc."
 
 #. module: hr_recruitment
-<<<<<<< HEAD
-#: model:survey.label,value:hr_recruitment.rrow_2_1_11
-msgid "Dress code"
-=======
 #: help:hr.job,survey_id:0
 msgid ""
 "Choose an interview form for this job position and you will be able to print/"
 "answer this interview from all applicants who apply for this job"
->>>>>>> a345b238
 msgstr ""
 "Chọn một form phỏng vấn cho vị trí công việc này và bạn có thể in/trả lời "
 "cuộc phỏng vấn này từ tất cả ứng viên ứng tuyển vào vị trí này"
@@ -1166,111 +509,6 @@
 msgstr "Đã đóng"
 
 #. module: hr_recruitment
-<<<<<<< HEAD
-#: view:hr.job:hr_recruitment.view_hr_job_kanban
-msgid "Edit..."
-msgstr ""
-
-#. module: hr_recruitment
-#: model:survey.question,question:hr_recruitment.recruitment_2_2
-msgid "Education"
-msgstr ""
-
-#. module: hr_recruitment
-#: model:survey.page,title:hr_recruitment.recruitment_2
-msgid "Education and Activities"
-msgstr ""
-
-#. module: hr_recruitment
-#: field:hr.applicant,email_from:0
-msgid "Email"
-msgstr "Thư điện tử"
-
-#. module: hr_recruitment
-#: view:hr.job:hr_recruitment.hr_job_survey
-msgid "Email Alias"
-msgstr ""
-
-#. module: hr_recruitment
-#: help:hr.job,alias_id:0
-msgid ""
-"Email alias for this job position. New emails will automatically create new "
-"applicants for this job position."
-msgstr ""
-
-#. module: hr_recruitment
-#: field:hr.applicant,emp_id:0
-msgid "Employee"
-msgstr ""
-
-#. module: hr_recruitment
-#: help:hr.applicant,emp_id:0
-msgid "Employee linked to the applicant."
-msgstr ""
-
-#. module: hr_recruitment
-#: code:addons/hr_recruitment/wizard/hr_recruitment_create_partner_job.py:38
-#: code:addons/hr_recruitment/wizard/hr_recruitment_create_partner_job.py:56
-#, python-format
-msgid "Error!"
-msgstr ""
-
-#. module: hr_recruitment
-#: selection:hr.applicant,priority:0
-#: selection:hr.recruitment.report,priority:0
-msgid "Excellent"
-msgstr "Tuyệt vời"
-
-#. module: hr_recruitment
-#: field:hr.applicant,salary_expected:0
-msgid "Expected Salary"
-msgstr "Mức lương mong đợi"
-
-#. module: hr_recruitment
-#: field:hr.applicant,salary_expected_extra:0
-msgid "Expected Salary Extra"
-msgstr ""
-
-#. module: hr_recruitment
-#: model:survey.question,question:hr_recruitment.recruitment_2_3
-msgid "Experience"
-msgstr ""
-
-#. module: hr_recruitment
-#: view:hr.recruitment.report:hr_recruitment.view_hr_recruitment_report_search
-msgid "Extended Filters"
-msgstr ""
-
-#. module: hr_recruitment
-#: view:hr.applicant:hr_recruitment.crm_case_form_view_job
-msgid "Extra advantages..."
-msgstr ""
-
-#. module: hr_recruitment
-#: view:hr.applicant:hr_recruitment.crm_case_form_view_job
-msgid "Feedback of interviews..."
-msgstr ""
-
-#. module: hr_recruitment
-#: model:survey.label,value:hr_recruitment.recruitment_1_2_2
-msgid "Female"
-msgstr ""
-
-#. module: hr_recruitment
-#: view:hr.applicant:hr_recruitment.view_crm_case_jobs_filter
-msgid "Filter and view on next actions and date"
-msgstr ""
-
-#. module: hr_recruitment
-#: model:hr.recruitment.stage,name:hr_recruitment.stage_job2
-msgid "First Interview"
-msgstr "Phỏng vấn lần một"
-
-#. module: hr_recruitment
-#: field:hr.recruitment.stage,fold:0
-msgid "Folded in Kanban View"
-msgstr ""
-=======
 #: field:hr.applicant,color:0 field:hr.job,color:0
 msgid "Color Index"
 msgstr "Mã mầu"
@@ -1389,7 +627,6 @@
 #: view:hr.applicant:0
 msgid "Day(s)"
 msgstr "Ngày"
->>>>>>> a345b238
 
 #. module: hr_recruitment
 #: field:hr.applicant,day_close:0
@@ -1397,20 +634,6 @@
 msgstr "Ngày đóng"
 
 #. module: hr_recruitment
-<<<<<<< HEAD
-#: model:survey.label,value:hr_recruitment.rrow_2_1_8
-msgid "Freebies such as tea, coffee and stationery"
-msgstr ""
-
-#. module: hr_recruitment
-#: model:survey.question,question:hr_recruitment.recruitment_1_1
-msgid "From which university will you graduate?"
-msgstr ""
-
-#. module: hr_recruitment
-#: model:survey.label,value:hr_recruitment.rrow_2_1_2
-msgid "Getting on with colleagues"
-=======
 #: field:hr.applicant,day_open:0
 msgid "Days to Open"
 msgstr "Ngày mở"
@@ -1431,22 +654,11 @@
 "Define a specific contact address for this job position. If you keep it "
 "empty, the default email address will be used which is in human resources "
 "settings"
->>>>>>> a345b238
 msgstr ""
 "Xác định một địa chỉ liên hệ cụ thể cho vị trí công việc này. Nếu để trống, "
 "địa chỉ email mặc định trong thiết lập Nhân sự sẽ được sử dụng"
 
 #. module: hr_recruitment
-<<<<<<< HEAD
-#: help:hr.recruitment.degree,sequence:0
-msgid "Gives the sequence order when displaying a list of degrees."
-msgstr ""
-
-#. module: hr_recruitment
-#: help:hr.recruitment.stage,sequence:0
-msgid "Gives the sequence order when displaying a list of stages."
-msgstr ""
-=======
 #: view:hr.applicant:0 field:hr.applicant,type_id:0
 #: view:hr.recruitment.degree:0 view:hr.recruitment.report:0
 #: field:hr.recruitment.report,type_id:0
@@ -1463,7 +675,6 @@
 #: view:hr.applicant:0
 msgid "Degree:"
 msgstr "Bằng cấp:"
->>>>>>> a345b238
 
 #. module: hr_recruitment
 #: model:ir.ui.menu,name:hr_recruitment.menu_hr_recruitment_degree
@@ -1471,76 +682,6 @@
 msgstr "Bằng cấp"
 
 #. module: hr_recruitment
-<<<<<<< HEAD
-#: model:survey.label,value:hr_recruitment.rrow_2_1_7
-msgid "Good management"
-msgstr ""
-
-#. module: hr_recruitment
-#: model:survey.label,value:hr_recruitment.rrow_2_1_1
-msgid "Good pay"
-msgstr ""
-
-#. module: hr_recruitment
-#: model:survey.label,value:hr_recruitment.rrow_2_1_13
-msgid "Good social life"
-msgstr ""
-
-#. module: hr_recruitment
-#: model:hr.recruitment.degree,name:hr_recruitment.degree_graduate
-msgid "Graduate"
-msgstr ""
-
-#. module: hr_recruitment
-#: view:hr.applicant:hr_recruitment.view_crm_case_jobs_filter
-#: view:hr.recruitment.report:hr_recruitment.view_hr_recruitment_report_search
-msgid "Group By"
-msgstr ""
-
-#. module: hr_recruitment
-#: view:hr.job:hr_recruitment.view_hr_job_kanban
-msgid "Hired Employees"
-msgstr ""
-
-#. module: hr_recruitment
-#: help:hr.applicant,message_summary:0
-msgid ""
-"Holds the Chatter summary (number of messages, ...). This summary is "
-"directly in html format in order to be inserted in kanban views."
-msgstr ""
-
-#. module: hr_recruitment
-#: field:hr.applicant,id:0
-#: field:hr.applicant_category,id:0
-#: field:hr.recruitment.degree,id:0
-#: field:hr.recruitment.partner.create,id:0
-#: field:hr.recruitment.report,id:0
-#: field:hr.recruitment.source,id:0
-#: field:hr.recruitment.stage,id:0
-msgid "ID"
-msgstr ""
-
-#. module: hr_recruitment
-#: model:hr.applicant_category,name:hr_recruitment.tag_applicant_it
-msgid "IT"
-msgstr ""
-
-#. module: hr_recruitment
-#: help:hr.applicant,message_unread:0
-msgid "If checked new messages require your attention."
-msgstr ""
-
-#. module: hr_recruitment
-#: model:survey.question,comments_message:hr_recruitment.recruitment_1_1
-#: model:survey.question,comments_message:hr_recruitment.recruitment_1_2
-#: model:survey.question,comments_message:hr_recruitment.recruitment_1_3
-#: model:survey.question,comments_message:hr_recruitment.recruitment_2_1
-#: model:survey.question,comments_message:hr_recruitment.recruitment_2_2
-#: model:survey.question,comments_message:hr_recruitment.recruitment_2_3
-#: model:survey.question,comments_message:hr_recruitment.recruitment_2_4
-#: model:survey.question,comments_message:hr_recruitment.recruitment_3_1
-msgid "If other, precise:"
-=======
 #: view:hr.applicant:0 view:hr.job:0
 msgid "Delete"
 msgstr "Xóa"
@@ -1621,192 +762,11 @@
 msgid ""
 "Email alias for this job position. New emails will automatically create new "
 "applicants for this job position."
->>>>>>> a345b238
 msgstr ""
 "Email bí dinh cho vị trí công việc này. Các thư mới sẽ tạo các ứng viên cho "
 "vị trí công việc này."
 
 #. module: hr_recruitment
-<<<<<<< HEAD
-#: help:hr.recruitment.stage,template_id:0
-msgid ""
-"If set, a message is posted on the applicant using the template when the "
-"applicant is set to the stage."
-msgstr ""
-
-#. module: hr_recruitment
-#: help:hr.applicant,active:0
-msgid ""
-"If the active field is set to false, it will allow you to hide the case "
-"without removing it."
-msgstr ""
-
-#. module: hr_recruitment
-#: model:survey.page,title:hr_recruitment.recruitment_3
-msgid "Importance"
-msgstr ""
-
-#. module: hr_recruitment
-#: model:survey.label,value:hr_recruitment.rcol_3_1_3
-msgid "Important"
-msgstr ""
-
-#. module: hr_recruitment
-#: model:hr.recruitment.stage,name:hr_recruitment.stage_job1
-msgid "Initial Qualification"
-msgstr ""
-
-#. module: hr_recruitment
-#: model:calendar.event.type,name:hr_recruitment.categ_meet_interview
-#: view:hr.applicant:hr_recruitment.crm_case_form_view_job
-msgid "Interview"
-msgstr "Phỏng vấn"
-
-#. module: hr_recruitment
-#: field:hr.job,survey_id:0
-msgid "Interview Form"
-msgstr ""
-
-#. module: hr_recruitment
-#: field:hr.applicant,message_is_follower:0
-msgid "Is a Follower"
-msgstr ""
-
-#. module: hr_recruitment
-#: view:hr.applicant:hr_recruitment.crm_case_form_view_job
-#: view:hr.applicant:hr_recruitment.view_crm_case_jobs_filter
-msgid "Job"
-msgstr "Công việc"
-
-#. module: hr_recruitment
-#: field:hr.job,address_id:0
-msgid "Job Location"
-msgstr ""
-
-#. module: hr_recruitment
-#: model:ir.model,name:hr_recruitment.model_hr_job
-msgid "Job Position"
-msgstr ""
-
-#. module: hr_recruitment
-#: model:ir.actions.act_window,name:hr_recruitment.action_hr_job
-msgid "Job Positions"
-msgstr ""
-
-#. module: hr_recruitment
-#: view:hr.recruitment.report:hr_recruitment.view_hr_recruitment_report_search
-msgid "Jobs"
-msgstr "Các công việc"
-
-#. module: hr_recruitment
-#: view:hr.applicant:hr_recruitment.crm_case_form_view_job
-msgid "Jobs - Recruitment Form"
-msgstr ""
-
-#. module: hr_recruitment
-#: model:survey.question,question:hr_recruitment.recruitment_2_1
-msgid "Knowledge"
-msgstr ""
-
-#. module: hr_recruitment
-#: field:hr.applicant,message_last_post:0
-msgid "Last Message Date"
-msgstr ""
-
-#. module: hr_recruitment
-#: field:hr.applicant,last_stage_id:0
-#: view:hr.recruitment.report:hr_recruitment.view_hr_recruitment_report_search
-#: field:hr.recruitment.report,last_stage_id:0
-msgid "Last Stage"
-msgstr ""
-
-#. module: hr_recruitment
-#: view:hr.applicant:hr_recruitment.view_crm_case_jobs_filter
-#: field:hr.applicant,date_last_stage_update:0
-#: view:hr.recruitment.report:hr_recruitment.view_hr_recruitment_report_search
-#: field:hr.recruitment.report,date_last_stage_update:0
-msgid "Last Stage Update"
-msgstr ""
-
-#. module: hr_recruitment
-#: field:hr.applicant,write_uid:0
-#: field:hr.applicant_category,write_uid:0
-#: field:hr.recruitment.degree,write_uid:0
-#: field:hr.recruitment.partner.create,write_uid:0
-#: field:hr.recruitment.source,write_uid:0
-#: field:hr.recruitment.stage,write_uid:0
-msgid "Last Updated by"
-msgstr ""
-
-#. module: hr_recruitment
-#: field:hr.applicant_category,write_date:0
-#: field:hr.recruitment.degree,write_date:0
-#: field:hr.recruitment.partner.create,write_date:0
-#: field:hr.recruitment.source,write_date:0
-#: field:hr.recruitment.stage,write_date:0
-msgid "Last Updated on"
-msgstr ""
-
-#. module: hr_recruitment
-#: view:hr.job:hr_recruitment.view_hr_job_kanban
-msgid "Launch Recruitment"
-msgstr ""
-
-#. module: hr_recruitment
-#: model:hr.recruitment.source,name:hr_recruitment.source_linkedin
-msgid "LinkedIn"
-msgstr ""
-
-#. module: hr_recruitment
-#: model:survey.label,value:hr_recruitment.recruitment_1_2_1
-msgid "Male"
-msgstr ""
-
-#. module: hr_recruitment
-#: help:hr.config.settings,module_document:0
-msgid ""
-"Manage your CV's and motivation letter related to all applicants.\n"
-"-This installs the module document_ftp. This will install the knowledge "
-"management  module in order to allow you to search using specific keywords "
-"through  the content of all documents (PDF, .DOCx...)"
-msgstr ""
-
-#. module: hr_recruitment
-#: model:hr.applicant_category,name:hr_recruitment.tag_applicant_manager
-msgid "Manager"
-msgstr ""
-
-#. module: hr_recruitment
-#: model:hr.recruitment.degree,name:hr_recruitment.degree_licenced
-msgid "Master Degree"
-msgstr ""
-
-#. module: hr_recruitment
-#: view:hr.recruitment.report:hr_recruitment.view_hr_recruitment_report_search
-msgid ""
-"Match this group by with a specific stage filter in order to analyse the "
-"recruitment process"
-msgstr ""
-
-#. module: hr_recruitment
-#: view:hr.applicant:hr_recruitment.crm_case_form_view_job
-msgid "Meeting"
-msgstr "Cuộc gặp"
-
-#. module: hr_recruitment
-#: model:ir.actions.act_window,name:hr_recruitment.act_hr_applicant_to_meeting
-msgid "Meetings"
-msgstr ""
-
-#. module: hr_recruitment
-#: field:hr.applicant,message_ids:0
-msgid "Messages"
-msgstr "Các thông điệp"
-
-#. module: hr_recruitment
-#: help:hr.applicant,message_ids:0
-msgid "Messages and communication history"
-=======
 #: field:hr.applicant,emp_id:0
 msgid "Employee"
 msgstr "Nhân viên"
@@ -1955,144 +915,11 @@
 msgid ""
 "Holds the Chatter summary (number of messages, ...). This summary is "
 "directly in html format in order to be inserted in kanban views."
->>>>>>> a345b238
 msgstr ""
 "Holds the Chatter summary (number of messages, ...). This summary is "
 "directly in html format in order to be inserted in kanban views."
 
 #. module: hr_recruitment
-<<<<<<< HEAD
-#: field:hr.applicant,partner_mobile:0
-msgid "Mobile"
-msgstr "Di động"
-
-#. module: hr_recruitment
-#: view:hr.applicant:hr_recruitment.hr_kanban_view_applicant
-msgid "Mobile:"
-msgstr ""
-
-#. module: hr_recruitment
-#: model:hr.recruitment.source,name:hr_recruitment.source_monster
-msgid "Monster"
-msgstr ""
-
-#. module: hr_recruitment
-#: model:survey.label,value:hr_recruitment.rcol_3_1_5
-msgid "Most important"
-msgstr ""
-
-#. module: hr_recruitment
-#: field:hr.applicant_category,name:0
-#: field:hr.recruitment.degree,name:0
-#: field:hr.recruitment.stage,name:0
-msgid "Name"
-msgstr "Tên"
-
-#. module: hr_recruitment
-#: view:hr.recruitment.report:hr_recruitment.view_hr_recruitment_report_search
-msgid "New"
-msgstr "Mới"
-
-#. module: hr_recruitment
-#: model:mail.message.subtype,name:hr_recruitment.mt_applicant_new
-msgid "New Applicant"
-msgstr ""
-
-#. module: hr_recruitment
-#: code:addons/hr_recruitment/hr_recruitment.py:496
-#, python-format
-msgid "New Employee %s Hired"
-msgstr ""
-
-#. module: hr_recruitment
-#: view:hr.applicant:hr_recruitment.view_crm_case_jobs_filter
-msgid "New Mail"
-msgstr ""
-
-#. module: hr_recruitment
-#: code:addons/hr_recruitment/hr_recruitment.py:414
-#: code:addons/hr_recruitment/hr_recruitment.py:441
-#, python-format
-msgid "New application from %s"
-msgstr ""
-
-#. module: hr_recruitment
-#: field:hr.applicant,title_action:0
-msgid "Next Action"
-msgstr "Hành động Kế tiếp"
-
-#. module: hr_recruitment
-#: field:hr.applicant,date_action:0
-msgid "Next Action Date"
-msgstr "Ngày Hành động Kế tiếp"
-
-#. module: hr_recruitment
-#: view:hr.applicant:hr_recruitment.view_crm_case_jobs_filter
-msgid "Next Actions"
-msgstr "Các Hành động Kế tiếp"
-
-#. module: hr_recruitment
-#: code:addons/hr_recruitment/hr_recruitment.py:388
-#, python-format
-msgid "No Subject"
-msgstr ""
-
-#. module: hr_recruitment
-#: model:survey.label,value:hr_recruitment.rrow_2_1_10
-msgid "No out of hours working"
-msgstr ""
-
-#. module: hr_recruitment
-#: model:survey.label,value:hr_recruitment.rcol_3_1_1
-msgid "Not important"
-msgstr ""
-
-#. module: hr_recruitment
-#: field:hr.applicant,attachment_number:0
-msgid "Number of Attachments"
-msgstr ""
-
-#. module: hr_recruitment
-#: help:hr.recruitment.report,delay_close:0
-msgid "Number of Days to close the project issue"
-msgstr ""
-
-#. module: hr_recruitment
-#: model:survey.label,value:hr_recruitment.rrow_2_1_3
-msgid "Office environment"
-msgstr ""
-
-#. module: hr_recruitment
-#: model:survey.label,value:hr_recruitment.rrow_2_1_6
-msgid "Office location"
-msgstr ""
-
-#. module: hr_recruitment
-#: view:hr.recruitment.report:hr_recruitment.view_hr_recruitment_report_search
-#: field:hr.recruitment.report,partner_id:0
-msgid "Partner"
-msgstr "Đối tác"
-
-#. module: hr_recruitment
-#: model:survey.label,value:hr_recruitment.rrow_2_1_9
-msgid "Perks such as free parking, gym passes"
-msgstr ""
-
-#. module: hr_recruitment
-#: field:hr.applicant,partner_phone:0
-msgid "Phone"
-msgstr "Điện thoại"
-
-#. module: hr_recruitment
-#: view:hr.applicant:hr_recruitment.crm_case_form_view_job
-msgid "Print"
-msgstr ""
-
-#. module: hr_recruitment
-#: view:hr.job:hr_recruitment.hr_job_survey
-#: view:hr.job:hr_recruitment.view_hr_job_kanban
-msgid "Print Interview"
-=======
 #: model:hr.applicant_category,name:hr_recruitment.tag_applicant_it
 msgid "IT"
 msgstr "IT"
@@ -2238,7 +1065,6 @@
 "-This installs the module document_ftp. This will install the knowledge "
 "management  module in order to allow you to search using specific keywords "
 "through  the content of all documents (PDF, .DOCx...)"
->>>>>>> a345b238
 msgstr ""
 "Manage your CV's and motivation letter related to all applicants.\n"
 "-This installs the module document_ftp. This will install the knowledge "
@@ -2246,21 +1072,6 @@
 "through  the content of all documents (PDF, .DOCx...)"
 
 #. module: hr_recruitment
-<<<<<<< HEAD
-#: view:hr.applicant:hr_recruitment.crm_case_form_view_job
-msgid "Print interview report"
-msgstr ""
-
-#. module: hr_recruitment
-#: field:hr.applicant,probability:0
-msgid "Probability"
-msgstr "Xác suất"
-
-#. module: hr_recruitment
-#: field:hr.applicant,salary_proposed:0
-msgid "Proposed Salary"
-msgstr "Mức lương đề nghị"
-=======
 #: model:hr.applicant_category,name:hr_recruitment.tag_applicant_manager
 msgid "Manager"
 msgstr "Người quản lý"
@@ -2278,7 +1089,6 @@
 msgstr ""
 "Match this group by with a specific stage filter in order to analyse the "
 "recruitment process"
->>>>>>> a345b238
 
 #. module: hr_recruitment
 #: view:hr.applicant:0
@@ -2286,312 +1096,6 @@
 msgstr "Cuộc họp"
 
 #. module: hr_recruitment
-<<<<<<< HEAD
-#: model:survey.question,question:hr_recruitment.recruitment_3_1
-msgid "Rate the Importance"
-msgstr ""
-
-#. module: hr_recruitment
-#: model:ir.ui.menu,name:hr_recruitment.menu_hr_recruitment_recruitment
-msgid "Recruitment"
-msgstr "Tuyển dụng"
-
-#. module: hr_recruitment
-#: model:ir.actions.act_window,name:hr_recruitment.hr_job_stage_act
-msgid "Recruitment / Applicants Stages"
-msgstr ""
-
-#. module: hr_recruitment
-#: view:hr.recruitment.report:hr_recruitment.view_hr_recruitment_report_graph
-#: view:hr.recruitment.report:hr_recruitment.view_hr_recruitment_report_search
-#: model:ir.actions.act_window,name:hr_recruitment.action_hr_recruitment_report_all
-#: model:ir.ui.menu,name:hr_recruitment.menu_hr_recruitment_report_all
-msgid "Recruitment Analysis"
-msgstr "Phân tích Tuyển dụng"
-
-#. module: hr_recruitment
-#: view:hr.job:hr_recruitment.view_hr_job_kanban
-msgid "Recruitment Done"
-msgstr ""
-
-#. module: hr_recruitment
-#: model:survey.survey,title:hr_recruitment.recruitment_form
-msgid "Recruitment Form"
-msgstr ""
-
-#. module: hr_recruitment
-#: field:hr.job,user_id:0
-msgid "Recruitment Responsible"
-msgstr ""
-
-#. module: hr_recruitment
-#: model:ir.model,name:hr_recruitment.model_hr_recruitment_report
-msgid "Recruitments Statistics"
-msgstr "Thống kê Tuyển dụng"
-
-#. module: hr_recruitment
-#: field:hr.applicant,reference:0
-msgid "Referred By"
-msgstr ""
-
-#. module: hr_recruitment
-#: model:hr.recruitment.stage,name:hr_recruitment.stage_job6
-msgid "Refused"
-msgstr "Đã từ chối"
-
-#. module: hr_recruitment
-#: model:survey.label,value:hr_recruitment.rrow_2_1_12
-msgid "Regular meetings"
-msgstr ""
-
-#. module: hr_recruitment
-#: view:hr.recruitment.stage:hr_recruitment.hr_recruitment_stage_form
-#: field:hr.recruitment.stage,requirements:0
-msgid "Requirements"
-msgstr "Các yêu cầu"
-
-#. module: hr_recruitment
-#: model:hr.applicant_category,name:hr_recruitment.tag_applicant_reserve
-msgid "Reserve"
-msgstr ""
-
-#. module: hr_recruitment
-#: field:hr.applicant,response_id:0
-msgid "Response"
-msgstr "Hồi đáp"
-
-#. module: hr_recruitment
-#: view:hr.applicant:hr_recruitment.view_crm_case_jobs_filter
-#: field:hr.applicant,user_id:0
-#: view:hr.recruitment.report:hr_recruitment.view_hr_recruitment_report_search
-msgid "Responsible"
-msgstr "Chịu trách nhiệm"
-
-#. module: hr_recruitment
-#: model:ir.actions.act_window,name:hr_recruitment.hr_recruitment_stage_form_installer
-msgid "Review Recruitment Stages"
-msgstr ""
-
-#. module: hr_recruitment
-#: field:hr.recruitment.report,salary_exp:0
-msgid "Salary Expected"
-msgstr ""
-
-#. module: hr_recruitment
-#: help:hr.applicant,salary_expected:0
-msgid "Salary Expected by Applicant"
-msgstr "Mức lương Ứng viên mong đợi"
-
-#. module: hr_recruitment
-#: help:hr.applicant,salary_expected_extra:0
-msgid "Salary Expected by Applicant, extra advantages"
-msgstr ""
-
-#. module: hr_recruitment
-#: field:hr.recruitment.report,salary_prop:0
-msgid "Salary Proposed"
-msgstr "Mức lương Đề nghị"
-
-#. module: hr_recruitment
-#: help:hr.applicant,salary_proposed:0
-msgid "Salary Proposed by the Organisation"
-msgstr "Mức lương Tổ chức đề nghị"
-
-#. module: hr_recruitment
-#: help:hr.applicant,salary_proposed_extra:0
-msgid "Salary Proposed by the Organisation, extra advantages"
-msgstr ""
-
-#. module: hr_recruitment
-#: model:hr.applicant_category,name:hr_recruitment.tag_applicant_sales
-msgid "Sales"
-msgstr ""
-
-#. module: hr_recruitment
-#: view:hr.applicant:hr_recruitment.crm_case_form_view_job
-msgid "Schedule"
-msgstr ""
-
-#. module: hr_recruitment
-#: view:hr.applicant:hr_recruitment.hr_kanban_view_applicant
-msgid "Schedule Interview"
-msgstr ""
-
-#. module: hr_recruitment
-#: view:hr.applicant:hr_recruitment.crm_case_form_view_job
-msgid "Schedule interview with this applicant"
-msgstr ""
-
-#. module: hr_recruitment
-#: view:hr.applicant:hr_recruitment.view_crm_case_jobs_filter
-msgid "Search Applicants"
-msgstr ""
-
-#. module: hr_recruitment
-#: model:hr.recruitment.stage,name:hr_recruitment.stage_job3
-msgid "Second Interview"
-msgstr "Phỏng vấn lần hai"
-
-#. module: hr_recruitment
-#: field:hr.recruitment.degree,sequence:0
-#: field:hr.recruitment.stage,sequence:0
-msgid "Sequence"
-msgstr ""
-
-#. module: hr_recruitment
-#: model:survey.label,value:hr_recruitment.rcol_3_1_2
-msgid "Somewhat important"
-msgstr ""
-
-#. module: hr_recruitment
-#: field:hr.applicant,source_id:0
-msgid "Source"
-msgstr ""
-
-#. module: hr_recruitment
-#: field:hr.recruitment.source,name:0
-msgid "Source Name"
-msgstr ""
-
-#. module: hr_recruitment
-#: model:ir.model,name:hr_recruitment.model_hr_recruitment_source
-msgid "Source of Applicants"
-msgstr ""
-
-#. module: hr_recruitment
-#: view:hr.recruitment.source:hr_recruitment.hr_recruitment_source_form
-#: view:hr.recruitment.source:hr_recruitment.hr_recruitment_source_tree
-#: model:ir.actions.act_window,name:hr_recruitment.hr_recruitment_source_action
-#: model:ir.ui.menu,name:hr_recruitment.menu_hr_recruitment_source
-msgid "Sources of Applicants"
-msgstr ""
-
-#. module: hr_recruitment
-#: view:hr.job:hr_recruitment.hr_job_survey
-msgid "Specific Email Address"
-msgstr ""
-
-#. module: hr_recruitment
-#: field:hr.recruitment.stage,department_id:0
-msgid "Specific to a Department"
-msgstr ""
-
-#. module: hr_recruitment
-#: view:hr.applicant:hr_recruitment.view_crm_case_jobs_filter
-#: field:hr.applicant,stage_id:0
-#: view:hr.recruitment.report:hr_recruitment.view_hr_recruitment_report_search
-#: field:hr.recruitment.report,stage_id:0
-#: view:hr.recruitment.stage:hr_recruitment.hr_recruitment_stage_form
-msgid "Stage"
-msgstr "Giai đoạn"
-
-#. module: hr_recruitment
-#: model:mail.message.subtype,name:hr_recruitment.mt_applicant_stage_changed
-msgid "Stage Changed"
-msgstr ""
-
-#. module: hr_recruitment
-#: view:hr.recruitment.stage:hr_recruitment.hr_recruitment_stage_form
-msgid "Stage Definition"
-msgstr "Định nghĩa Giai đoạn"
-
-#. module: hr_recruitment
-#: model:mail.message.subtype,description:hr_recruitment.mt_applicant_stage_changed
-msgid "Stage changed"
-msgstr ""
-
-#. module: hr_recruitment
-#: model:ir.model,name:hr_recruitment.model_hr_recruitment_stage
-msgid "Stage of Recruitment"
-msgstr "Giai đoạn Tuyển dụng"
-
-#. module: hr_recruitment
-#: help:hr.applicant,last_stage_id:0
-msgid ""
-"Stage of the applicant before being in the current stage. Used for lost "
-"cases analysis."
-msgstr ""
-
-#. module: hr_recruitment
-#: view:hr.recruitment.stage:hr_recruitment.hr_recruitment_stage_tree
-#: model:ir.actions.act_window,name:hr_recruitment.hr_recruitment_stage_act
-#: model:ir.ui.menu,name:hr_recruitment.menu_hr_recruitment_stage
-msgid "Stages"
-msgstr "Các giai đoạn"
-
-#. module: hr_recruitment
-#: help:hr.recruitment.stage,department_id:0
-msgid ""
-"Stages of the recruitment process may be different per department. If this "
-"stage is common to all departments, keep this field empty."
-msgstr ""
-
-#. module: hr_recruitment
-#: view:hr.applicant:hr_recruitment.crm_case_form_view_job
-msgid "Start"
-msgstr ""
-
-#. module: hr_recruitment
-#: model:survey.label,value:hr_recruitment.rrow_2_1_5
-msgid "State of the art technology"
-msgstr ""
-
-#. module: hr_recruitment
-#: view:hr.applicant:hr_recruitment.view_crm_case_jobs_filter
-msgid "Subject / Applicant"
-msgstr ""
-
-#. module: hr_recruitment
-#: field:hr.applicant,name:0
-msgid "Subject / Application Name"
-msgstr ""
-
-#. module: hr_recruitment
-#: field:hr.applicant,message_summary:0
-msgid "Summary"
-msgstr ""
-
-#. module: hr_recruitment
-#: field:hr.applicant,survey:0
-msgid "Survey"
-msgstr ""
-
-#. module: hr_recruitment
-#: field:hr.applicant,categ_ids:0
-msgid "Tags"
-msgstr ""
-
-#. module: hr_recruitment
-#: model:survey.question,validation_error_msg:hr_recruitment.recruitment_1_1
-#: model:survey.question,validation_error_msg:hr_recruitment.recruitment_1_2
-#: model:survey.question,validation_error_msg:hr_recruitment.recruitment_1_3
-#: model:survey.question,validation_error_msg:hr_recruitment.recruitment_2_1
-#: model:survey.question,validation_error_msg:hr_recruitment.recruitment_2_2
-#: model:survey.question,validation_error_msg:hr_recruitment.recruitment_2_3
-#: model:survey.question,validation_error_msg:hr_recruitment.recruitment_2_4
-#: model:survey.question,validation_error_msg:hr_recruitment.recruitment_3_1
-msgid "The answer you entered has an invalid format."
-msgstr ""
-
-#. module: hr_recruitment
-#: sql_constraint:hr.recruitment.degree:0
-msgid "The name of the Degree of Recruitment must be unique!"
-msgstr ""
-
-#. module: hr_recruitment
-#: help:hr.applicant,availability:0
-msgid ""
-"The number of days in which the applicant will be available to start working"
-msgstr ""
-
-#. module: hr_recruitment
-#: help:hr.applicant,email_cc:0
-msgid ""
-"These email addresses will be added to the CC field of all inbound and "
-"outbound emails for this record before being sent. Separate multiple email "
-"addresses with a comma"
-msgstr ""
-=======
 #: model:ir.actions.act_window,name:hr_recruitment.act_hr_applicant_to_meeting
 msgid "Meetings"
 msgstr "Cuộc họp"
@@ -2898,7 +1402,6 @@
 #: model:hr.recruitment.stage,name:hr_recruitment.stage_job3
 msgid "Second Interview"
 msgstr "Phỏng vấn lần hai"
->>>>>>> a345b238
 
 #. module: hr_recruitment
 #: field:hr.recruitment.degree,sequence:0
@@ -2907,82 +1410,6 @@
 msgstr "Trình tự"
 
 #. module: hr_recruitment
-<<<<<<< HEAD
-#: view:hr.recruitment.report:hr_recruitment.view_hr_recruitment_report_search
-msgid "This Year"
-msgstr ""
-
-#. module: hr_recruitment
-#: model:survey.question,constr_error_msg:hr_recruitment.recruitment_1_1
-#: model:survey.question,constr_error_msg:hr_recruitment.recruitment_1_2
-#: model:survey.question,constr_error_msg:hr_recruitment.recruitment_1_3
-#: model:survey.question,constr_error_msg:hr_recruitment.recruitment_2_1
-#: model:survey.question,constr_error_msg:hr_recruitment.recruitment_2_2
-#: model:survey.question,constr_error_msg:hr_recruitment.recruitment_2_3
-#: model:survey.question,constr_error_msg:hr_recruitment.recruitment_2_4
-#: model:survey.question,constr_error_msg:hr_recruitment.recruitment_3_1
-msgid "This question requires an answer."
-msgstr ""
-
-#. module: hr_recruitment
-#: help:hr.recruitment.stage,fold:0
-msgid ""
-"This stage is folded in the kanban view whenthere are no records in that "
-"stage to display."
-msgstr ""
-
-#. module: hr_recruitment
-#: view:hr.applicant:hr_recruitment.view_crm_case_jobs_filter
-#: view:hr.recruitment.report:hr_recruitment.view_hr_recruitment_report_search
-msgid "Unassigned"
-msgstr ""
-
-#. module: hr_recruitment
-#: field:hr.applicant,message_unread:0
-#: view:hr.job:hr_recruitment.view_job_filter_recruitment
-msgid "Unread Messages"
-msgstr ""
-
-#. module: hr_recruitment
-#: field:hr.applicant,write_date:0
-msgid "Update Date"
-msgstr "Ngày cập nhật"
-
-#. module: hr_recruitment
-#: field:hr.recruitment.stage,template_id:0
-msgid "Use template"
-msgstr ""
-
-#. module: hr_recruitment
-#: field:hr.recruitment.report,user_id:0
-msgid "User"
-msgstr "Người sử dụng"
-
-#. module: hr_recruitment
-#: field:hr.applicant,user_email:0
-msgid "User Email"
-msgstr ""
-
-#. module: hr_recruitment
-#: model:survey.label,value:hr_recruitment.rcol_3_1_4
-msgid "Very important"
-msgstr ""
-
-#. module: hr_recruitment
-#: code:addons/hr_recruitment/hr_recruitment.py:499
-#, python-format
-msgid "Warning!"
-msgstr ""
-
-#. module: hr_recruitment
-#: field:hr.applicant,email_cc:0
-msgid "Watchers Emails"
-msgstr ""
-
-#. module: hr_recruitment
-#: field:hr.applicant,website_message_ids:0
-msgid "Website Messages"
-=======
 #: model:survey.label,value:hr_recruitment.rcol_3_1_2
 msgid "Somewhat important"
 msgstr "Hơi quan trọng"
@@ -3051,21 +1478,11 @@
 msgid ""
 "Stage of the applicant before being in the current stage. Used for lost "
 "cases analysis."
->>>>>>> a345b238
 msgstr ""
 "Stage of the applicant before being in the current stage. Used for lost "
 "cases analysis."
 
 #. module: hr_recruitment
-<<<<<<< HEAD
-#: help:hr.applicant,website_message_ids:0
-msgid "Website communication history"
-msgstr ""
-
-#. module: hr_recruitment
-#: model:survey.question,question:hr_recruitment.recruitment_1_3
-msgid "What age group do you belong to?"
-=======
 #: view:hr.recruitment.stage:0
 #: model:ir.actions.act_window,name:hr_recruitment.hr_recruitment_stage_act
 #: model:ir.ui.menu,name:hr_recruitment.menu_hr_recruitment_stage
@@ -3077,49 +1494,11 @@
 msgid ""
 "Stages of the recruitment process may be different per department. If this "
 "stage is common to all departments, keep this field empty."
->>>>>>> a345b238
 msgstr ""
 "Giai đoạn của quy trình tuyển dụng phải là khác nhau cho từng phòng ban. Nếu "
 "giai đoạn này là chung cho tất cả phòng ban, để trống trường này."
 
 #. module: hr_recruitment
-<<<<<<< HEAD
-#: model:survey.question,question:hr_recruitment.recruitment_1_2
-msgid "What is your gender?"
-msgstr ""
-
-#. module: hr_recruitment
-#: model:hr.recruitment.source,name:hr_recruitment.source_word
-msgid "Word of Mouth"
-msgstr ""
-
-#. module: hr_recruitment
-#: code:addons/hr_recruitment/hr_recruitment.py:499
-#, python-format
-msgid "You must define an Applied Job and a Contact Name for this applicant."
-msgstr ""
-
-#. module: hr_recruitment
-#: view:hr.job:hr_recruitment.view_hr_job_kanban
-msgid "click here"
-msgstr ""
-
-#. module: hr_recruitment
-#: view:hr.applicant:hr_recruitment.crm_case_form_view_job
-msgid "e.g. Call for interview"
-msgstr ""
-
-#. module: hr_recruitment
-#: code:addons/hr_recruitment/hr_recruitment.py:512
-#, python-format
-msgid "job applicants"
-msgstr ""
-
-#. module: hr_recruitment
-#: view:hr.applicant:hr_recruitment.hr_kanban_view_applicant
-msgid "oe_kanban_text_red"
-msgstr ""
-=======
 #: view:hr.applicant:0
 msgid "Start"
 msgstr "Bắt đầu"
@@ -3324,5 +1703,4 @@
 #. module: hr_recruitment
 #: view:hr.job:0
 msgid "í"
-msgstr "í"
->>>>>>> a345b238
+msgstr "í"