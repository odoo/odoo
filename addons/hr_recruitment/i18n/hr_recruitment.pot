# Translation of Odoo Server.
# This file contains the translation of the following modules:
# 	* hr_recruitment
#
msgid ""
msgstr ""
<<<<<<< HEAD
"Project-Id-Version: Odoo Server saas~14.5\n"
"Report-Msgid-Bugs-To: \n"
"POT-Creation-Date: 2021-09-14 10:28+0000\n"
"PO-Revision-Date: 2021-09-14 10:28+0000\n"
=======
"Project-Id-Version: Odoo Server 15.0\n"
"Report-Msgid-Bugs-To: \n"
"POT-Creation-Date: 2021-10-05 10:53+0000\n"
"PO-Revision-Date: 2021-10-05 10:53+0000\n"
>>>>>>> 4d11cb0e
"Last-Translator: \n"
"Language-Team: \n"
"MIME-Version: 1.0\n"
"Content-Type: text/plain; charset=UTF-8\n"
"Content-Transfer-Encoding: \n"
"Plural-Forms: \n"

#. module: hr_recruitment
#: code:addons/hr_recruitment/models/hr_recruitment.py:0
#, python-format
msgid "1 Meeting"
msgstr ""

#. module: hr_recruitment
#: code:addons/hr_recruitment/models/hr_recruitment.py:0
#, python-format
msgid "1 Meeting"
msgstr ""

#. module: hr_recruitment
#. openerp-web
#: code:addons/hr_recruitment/static/src/js/tours/hr_recruitment.js:0
#, python-format
msgid "<b>Click to view</b> the application."
msgstr ""

#. module: hr_recruitment
#. openerp-web
#: code:addons/hr_recruitment/static/src/js/tours/hr_recruitment.js:0
#, python-format
msgid "<b>Did you apply by sending an email?</b> Check incoming applications."
msgstr ""

#. module: hr_recruitment
#. openerp-web
#: code:addons/hr_recruitment/static/src/js/tours/hr_recruitment.js:0
#, python-format
msgid "<b>Drag this card</b>, to qualify him for a first interview."
msgstr ""

#. module: hr_recruitment
#. openerp-web
#: code:addons/hr_recruitment/static/src/js/tours/hr_recruitment.js:0
#, python-format
msgid ""
"<div><b>Try to send an email</b> to the applicant.</div><div><i>Tips: All "
"emails sent or received are saved in the history here</i>"
msgstr ""

#. module: hr_recruitment
#. openerp-web
#: code:addons/hr_recruitment/static/src/js/tours/hr_recruitment.js:0
#, python-format
msgid ""
"<div>Great job! You hired a new colleague!</div><div>Try the Website app to "
"publish job offers online.</div>"
msgstr ""

#. module: hr_recruitment
#: model_terms:ir.ui.view,arch_db:hr_recruitment.view_hr_job_kanban
msgid "<i class=\"fa fa-ellipsis-v\" role=\"img\" aria-label=\"Manage\" title=\"Manage\"/>"
msgstr ""

#. module: hr_recruitment
#: model_terms:ir.ui.view,arch_db:hr_recruitment.view_hr_job_kanban
msgid "<i class=\"fa fa-envelope-o\" role=\"img\" aria-label=\"Alias\" title=\"Alias\"/>"
msgstr ""

#. module: hr_recruitment
#: model_terms:ir.ui.view,arch_db:hr_recruitment.hr_kanban_view_applicant
msgid "<i class=\"fa fa-mobile mr4\" role=\"img\" aria-label=\"Mobile\" title=\"Mobile\"/>"
msgstr ""

#. module: hr_recruitment
#: model_terms:ir.ui.view,arch_db:hr_recruitment.hr_kanban_view_applicant
msgid "<i class=\"fa fa-paperclip\" role=\"img\" aria-label=\"Documents\"/>"
msgstr ""

#. module: hr_recruitment
#: model_terms:ir.ui.view,arch_db:hr_recruitment.hr_recruitment_stage_form
msgid ""
"<span attrs=\"{'invisible': [('is_warning_visible', '=', False)]}\">\n"
"                            <span class=\"fa fa-exclamation-triangle text-danger pl-3\">\n"
"                            </span>\n"
"                            <span class=\"text-danger\">\n"
"                                All applications will lose their hired date and hired status.\n"
"                            </span>\n"
"                        </span>"
msgstr ""

#. module: hr_recruitment
#: model_terms:ir.ui.view,arch_db:hr_recruitment.hr_applicant_view_form
msgid ""
"<span attrs=\"{'invisible':[('salary_expected_extra','=',False)]}\"> + "
"</span>"
msgstr ""

#. module: hr_recruitment
#: model_terms:ir.ui.view,arch_db:hr_recruitment.hr_applicant_view_form
msgid ""
"<span attrs=\"{'invisible':[('salary_proposed_extra','=',False)]}\"> + "
"</span>"
msgstr ""

#. module: hr_recruitment
#: model_terms:ir.ui.view,arch_db:hr_recruitment.hr_kanban_view_applicant
msgid ""
"<span class=\"badge badge-pill badge-danger pull-right mr-4\" "
"attrs=\"{'invisible': [('active', '=', True)]}\">Refused</span>"
msgstr ""

#. module: hr_recruitment
#: model_terms:ir.ui.view,arch_db:hr_recruitment.hr_kanban_view_applicant
msgid "<span class=\"bg-success\">Hired</span>"
msgstr ""

#. module: hr_recruitment
#: model_terms:ir.ui.view,arch_db:hr_recruitment.hr_job_survey
msgid "<span class=\"o_stat_text\">Trackers</span>"
msgstr ""

#. module: hr_recruitment
#: model_terms:ir.ui.view,arch_db:hr_recruitment.view_hr_job_kanban
msgid ""
"<span title=\"Link Trackers\"><i class=\"fa fa-lg fa-envelope\" role=\"img\""
" aria-label=\"Link Trackers\"/></span>"
msgstr ""

#. module: hr_recruitment
#: model_terms:ir.ui.view,arch_db:hr_recruitment.view_hr_recruitment_stage_kanban
msgid "<span>Folded in Recruitment Pipe: </span>"
msgstr ""

#. module: hr_recruitment
#: model:mail.template,body_html:hr_recruitment.email_template_data_applicant_congratulations
msgid ""
"<table border=\"0\" cellpadding=\"0\" cellspacing=\"0\" width=\"590\" style=\"background-color: white; border-collapse: collapse; margin-left: 20px;\">\n"
"    <tr>\n"
"        <td valign=\"top\" style=\"padding: 0px 10px;\">\n"
"            <div style=\"font-size: 13px; margin: 0px; padding: 0px;\">\n"
"                Hello,\n"
"                <br/><br/>\n"
"                We confirm we successfully received your application for the job\n"
"                \"<a t-att-href=\"hasattr(object.job_id, 'website_url') and object.job_id.website_url or ''\" style=\"color:#9A6C8E;\"><strong t-out=\"object.job_id.name or ''\">Experienced Developer</strong></a>\" at <strong t-out=\"object.company_id.name or ''\">YourCompany</strong>.\n"
"                <br/><br/>\n"
"                We will come back to you shortly.\n"
"\n"
<<<<<<< HEAD
"                % if 'website_url' in object.job_id and object.job_id.website_url:\n"
"                    <div style=\"padding: 16px 8px 16px 8px;\">\n"
"                        <a href=\"${object.job_id.website_url}\" style=\"background-color: #875a7b; text-decoration: none; color: #fff; padding: 8px 16px 8px 16px; border-radius: 5px;\">Job Description</a>\n"
"                    </div>\n"
"                % endif\n"
=======
"                <div t-if=\"'website_url' in object.job_id and object.job_id.website_url\" style=\"padding: 16px 8px 16px 8px;\">\n"
"                    <a t-att-href=\"object.job_id.website_url\" style=\"background-color: #875a7b; text-decoration: none; color: #fff; padding: 8px 16px 8px 16px; border-radius: 5px;\">Job Description</a>\n"
"                </div>\n"
>>>>>>> 4d11cb0e
"\n"
"                <hr width=\"97%\" style=\"background-color: rgb(204,204,204); border: medium none; clear: both; display: block; font-size: 0px; min-height: 1px; line-height: 0; margin: 16px 0px 16px 0px;\"/>\n"
"                <t t-if=\"object.user_id\">\n"
"                    <h3 style=\"color:#9A6C8E;\"><strong>Your Contact:</strong></h3>\n"
"                    <table>\n"
"                        <tr>\n"
"                            <td width=\"75\">\n"
"                                <img t-attf-src=\"/web/image/res.users/{{ object.user_id.id }}/avatar_128\" alt=\"Avatar\" style=\"vertical-align:baseline; width: 64px; height: 64px; object-fit: cover;\"/>\n"
"                            </td>\n"
"                            <td>\n"
"                                <strong t-out=\"object.user_id.name or ''\">Mitchell Admin</strong><br/>\n"
"                                <span>Email: <t t-out=\"object.user_id.email or ''\">admin@yourcompany.example.com</t></span><br/>\n"
"                                <span>Phone: <t t-out=\"object.user_id.phone or ''\">+1 650-123-4567</t></span>\n"
"                            </td>\n"
"                        </tr>\n"
"                    </table>\n"
"                    <hr width=\"97%\" style=\"background-color: rgb(204,204,204); border: medium none; clear: both; display: block; font-size: 0px; min-height: 1px; line-height: 0; margin: 16px 0px 16px 0px;\"/>\n"
"                </t>\n"
"\n"
"                <h3 style=\"color:#9A6C8E;\"><strong>What is the next step?</strong></h3>\n"
"                We usually <strong>answer applications within a few days.</strong><br/><br/>\n"
"                Feel free to <strong>contact us if you want a faster\n"
"                feedback</strong> or if you don't get news from us\n"
"                quickly enough (just reply to this email).\n"
"\n"
"                <hr width=\"97%\" style=\"background-color: rgb(204,204,204); border: medium none; clear: both; display: block; font-size: 0px; min-height: 1px; line-height: 0; margin: 17px 0px 16px 0px;\"/>\n"
"                <t t-set=\"location\" t-value=\"''\"/>\n"
"                <t t-if=\"object.job_id.address_id.name\">\n"
"                    <strong t-out=\"object.job_id.address_id.name or ''\">Teksa SpA</strong><br/>\n"
"                </t>\n"
"                <t t-if=\"object.job_id.address_id.street\">\n"
"                    <t t-out=\"object.job_id.address_id.street or ''\">Puerto Madero 9710</t><br/>\n"
"                    <t t-set=\"location\" t-value=\"object.job_id.address_id.street\"/>\n"
"                </t>\n"
"                <t t-if=\"object.job_id.address_id.street2\">\n"
"                    <t t-out=\"object.job_id.address_id.street2 or ''\">Of A15, Santiago (RM)</t><br/>\n"
"                    <t t-set=\"location\" t-value=\"'%s, %s' % (location, object.job_id.address_id.street2)\"/>\n"
"                </t>\n"
"                <t t-if=\"object.job_id.address_id.city\">\n"
"                    <t t-out=\"object.job_id.address_id.city or ''\">Pudahuel</t>,\n"
"                    <t t-set=\"location\" t-value=\"'%s, %s' % (location, object.job_id.address_id.city)\"/>\n"
"                </t>\n"
"                <t t-if=\"object.job_id.address_id.state_id.name\">\n"
"                    <t t-out=\"object.job_id.address_id.state_id.name or ''\">C1</t>,\n"
"                    <t t-set=\"location\" t-value=\"'%s, %s' % (location, object.job_id.address_id.state_id.name)\"/>\n"
"                </t>\n"
"                <t t-if=\"object.job_id.address_id.zip\">\n"
"                    <t t-out=\"object.job_id.address_id.zip or ''\">98450</t>\n"
"                    <t t-set=\"location\" t-value=\"'%s, %s' % (location, object.job_id.address_id.zip)\"/>\n"
"                </t>\n"
"                <br/>\n"
"                <t t-if=\"object.job_id.address_id.country_id.name\">\n"
"                    <t t-out=\"object.job_id.address_id.country_id.name or ''\">Argentina</t><br/>\n"
"                    <t t-set=\"location\" t-value=\"'%s, %s' % (location, object.job_id.address_id.country_id.name)\"/>\n"
"                </t>\n"
"                <br/>\n"
"            </div>\n"
"        </td>\n"
"    </tr>\n"
"</table>"
msgstr ""

#. module: hr_recruitment
#: model:mail.template,body_html:hr_recruitment.email_template_data_applicant_interest
msgid ""
"<table border=\"0\" cellpadding=\"0\" cellspacing=\"0\" width=\"590\" style=\"background-color: white; border-collapse: collapse; margin-left: 20px;\">\n"
"    <tr>\n"
"        <td valign=\"top\" style=\"padding: 0px 10px;\">\n"
"            <div style=\"text-align: center\">\n"
"                <h2>Congratulations!</h2>\n"
"                <div style=\"color:grey;\">Your resume has been positively reviewed.</div>\n"
"                <img src=\"/hr_recruitment/static/src/img/congratulations.png\" alt=\"Congratulations!\" style=\"width:175px;margin:20px 0;\"/>\n"
"            </div>\n"
"            <div style=\"font-size: 13px; margin: 0px; padding: 0px;\">\n"
"                We just reviewed your resume, and it caught our\n"
"                attention. As we think you might be great for the\n"
"                position, your application has been short listed for a\n"
"                call or an interview.\n"
"                <br/><br/>\n"
<<<<<<< HEAD
"                % if 'website_url' in object.job_id and object.job_id.website_url:\n"
"                    <div style=\"padding: 16px 8px 16px 8px;\">\n"
"                        <a href=\"${object.job_id.website_url}\" style=\"background-color: #875a7b; text-decoration: none; color: #fff; padding: 8px 16px 8px 16px; border-radius: 5px;\">Job Description</a>\n"
"                    </div>\n"
"                % endif\n"
=======
"                <div t-if=\"'website_url' in object.job_id and object.job_id.website_url\" style=\"padding: 16px 8px 16px 8px;\">\n"
"                    <a t-att-href=\"object.job_id.website_url\" style=\"background-color: #875a7b; text-decoration: none; color: #fff; padding: 8px 16px 8px 16px; border-radius: 5px;\">Job Description</a>\n"
"                </div>\n"
>>>>>>> 4d11cb0e
"\n"
"                <t t-if=\"object.user_id\">\n"
"                    You will soon be contacted by:\n"
"                    <table>\n"
"                        <tr>\n"
"                            <td width=\"75\">\n"
"                                <img t-attf-src=\"/web/image/res.users/{{ object.user_id.id }}/avatar_128\" alt=\"Avatar\" style=\"vertical-align:baseline; width: 64px; height: 64px; object-fit: cover;\"/>\n"
"                            </td>\n"
"                            <td>\n"
"                                <strong t-out=\"object.user_id.name or ''\">Mitchell Admin</strong><br/>\n"
"                                <span>Email: <t t-out=\"object.user_id.email or ''\">admin@yourcompany.example.com</t></span><br/>\n"
"                                <span>Phone: <t t-out=\"object.user_id.phone or ''\">+1 650-123-4567</t></span>\n"
"                            </td>\n"
"                        </tr>\n"
"                    </table>\n"
"                    <br/><br/>\n"
"                </t>\n"
"                See you soon,\n"
"                <div style=\"font-size: 11px; color: grey;\">\n"
"                    -- <br/>\n"
"                    The HR Team\n"
"                    <t t-if=\"'website_url' in object.job_id and hasattr(object.job_id, 'website_url') and object.job_id.website_url\">\n"
"                        Discover <a href=\"/jobs\" style=\"text-decoration:none;color:#717188;\">all our jobs</a>.<br/>\n"
"                    </t>\n"
"                </div>\n"
"\n"
"                <hr width=\"97%\" style=\"background-color: rgb(204,204,204); border: medium none; clear: both; display: block; font-size: 0px; min-height: 1px; line-height: 0; margin: 16px 0px 16px 0px;\"/>\n"
"                <h3 style=\"color:#9A6C8E;\"><strong>What is the next step?</strong></h3>\n"
"                We usually <strong>answer applications within a few days</strong>.\n"
"                <br/><br/>\n"
"                The next step is either a call or a meeting in our offices.\n"
"                <br/>\n"
"                Feel free to <strong>contact us if you want a faster\n"
"                feedback</strong> or if you don't get news from us\n"
"                quickly enough (just reply to this email).\n"
"                <br/>\n"
"\n"
"                <hr width=\"97%\" style=\"background-color: rgb(204,204,204); border: medium none; clear: both; display: block; font-size: 0px; min-height: 1px; line-height: 0; margin: 17px 0px 16px 0px;\"/>\n"
"                <t t-set=\"location\" t-value=\"''\"/>\n"
"                <t t-if=\"object.job_id.address_id.name\">\n"
"                    <strong t-out=\"object.job_id.address_id.name or ''\">Teksa SpA</strong><br/>\n"
"                </t>\n"
"                <t t-if=\"object.job_id.address_id.street\">\n"
"                    <t t-out=\"object.job_id.address_id.street or ''\">Puerto Madero 9710</t><br/>\n"
"                    <t t-set=\"location\" t-value=\"object.job_id.address_id.street\"/>\n"
"                </t>\n"
"                <t t-if=\"object.job_id.address_id.street2\">\n"
"                    <t t-out=\"object.job_id.address_id.street2 or ''\">Of A15, Santiago (RM)</t><br/>\n"
"                    <t t-set=\"location\" t-value=\"'%s, %s' % (location, object.job_id.address_id.street2)\"/>\n"
"                </t>\n"
"                <t t-if=\"object.job_id.address_id.city\">\n"
"                    <t t-out=\"object.job_id.address_id.city or ''\">Pudahuel</t>,\n"
"                    <t t-set=\"location\" t-value=\"'%s, %s' % (location, object.job_id.address_id.city)\"/>\n"
"                </t>\n"
"                <t t-if=\"object.job_id.address_id.state_id.name\">\n"
"                    <t t-out=\"object.job_id.address_id.state_id.name or ''\">C1</t>,\n"
"                    <t t-set=\"location\" t-value=\"'%s, %s' % (location, object.job_id.address_id.state_id.name)\"/>\n"
"                </t>\n"
"                <t t-if=\"object.job_id.address_id.zip\">\n"
"                    <t t-out=\"object.job_id.address_id.zip or ''\">98450</t>\n"
"                    <t t-set=\"location\" t-value=\"'%s, %s' % (location, object.job_id.address_id.zip)\"/>\n"
"                </t>\n"
"                <br/>\n"
"                <t t-if=\"object.job_id.address_id.country_id.name\">\n"
"                    <t t-out=\"object.job_id.address_id.country_id.name or ''\">Argentina</t><br/>\n"
"                    <t t-set=\"location\" t-value=\"'%s, %s' % (location, object.job_id.address_id.country_id.name)\"/>\n"
"                </t>\n"
"                <br/>\n"
"            </div>\n"
"        </td>\n"
"    </tr>\n"
"</table>"
msgstr ""

#. module: hr_recruitment
#: model:mail.template,body_html:hr_recruitment.email_template_data_applicant_not_interested
msgid ""
"<table border=\"0\" cellpadding=\"0\" cellspacing=\"0\" width=\"590\" style=\"min-width: 590px; background-color: white; padding: 0px 8px 0px 8px; border-collapse:separate;\">\n"
"    <tr>\n"
"        <td valign=\"top\">\n"
"            <div style=\"font-size: 13px; margin: 0px; padding: 0px;\">\n"
"                Dear,<br/><br/>\n"
"                We would like to thank you for your interest and your time.<br/>\n"
"                We wish you all the best in your future endeavors.\n"
"                <br/><br/>\n"
"                Best<br/>\n"
"                <div style=\"font-size: 11px; color: grey;\">\n"
<<<<<<< HEAD
"                    % if object.user_id:\n"
"                        -- <br/>\n"
"                        <strong>${object.user_id.name}</strong><br/>\n"
"                        Email: ${object.user_id.email or ''}<br/>\n"
"                        Phone: ${object.user_id.phone or ''}\n"
"                    % else:\n"
"                        -- <br/>\n"
"                        ${object.company_id.name}<br/>\n"
"                        The HR Team<br/>\n"
"                    % endif\n"
=======
"                    <t t-if=\"object.user_id\">\n"
"                        -- <br/>\n"
"                        <strong t-out=\"object.user_id.name or ''\">Marc Demo</strong><br/>\n"
"                        Email: <t t-out=\"object.user_id.email or ''\">mark.brown23@example.com</t><br/>\n"
"                        Phone: <t t-out=\"object.user_id.phone or ''\">+1 650-123-4567</t>\n"
"                    </t>\n"
"                    <t t-else=\"\">\n"
"                        -- <br/>\n"
"                        <t t-out=\"object.company_id.name or ''\">YourCompany</t><br/>\n"
"                        The HR Team<br/>\n"
"                    </t>\n"
>>>>>>> 4d11cb0e
"                </div>\n"
"            </div>\n"
"        </td>\n"
"    </tr>\n"
"</table>\n"
"        "
msgstr ""

#. module: hr_recruitment
#: model:mail.template,body_html:hr_recruitment.email_template_data_applicant_refuse
msgid ""
"<table border=\"0\" cellpadding=\"0\" cellspacing=\"0\" width=\"590\" style=\"min-width: 590px; background-color: white; padding: 0px 8px 0px 8px; border-collapse:separate;\">\n"
"    <tr>\n"
"        <td valign=\"top\">\n"
"            <div style=\"font-size: 13px; margin: 0px; padding: 0px;\">\n"
"                Hello,<br/><br/>\n"
"                Thank you for your interest in joining the\n"
"                <b><t t-out=\"object.company_id.name or ''\">YourCompany</t></b> team.  We\n"
"                wanted to let you know that, although your resume is\n"
"                competitive, our hiring team reviewed your application\n"
"                and <b>did not select it for further consideration</b>.\n"
"                <br/><br/>\n"
"                Please note that recruiting is hard, and we can make\n"
"                mistakes. Do not hesitate to reply to this email if you\n"
"                think we made a mistake, or if you want more information\n"
"                about our decision.\n"
"                <br/><br/>\n"
"                We will, however, keep your resume on record and get in\n"
"                touch with you about future opportunities that may be a\n"
"                better fit for your skills and experience.\n"
"                <br/><br/>\n"
"                We wish you all the best in your job search and hope we\n"
"                will have the chance to consider you for another role\n"
"                in the future.\n"
"                <br/><br/>\n"
"                Thank you,\n"
"                <div style=\"font-size: 11px; color: grey;\">\n"
"                    <t t-if=\"object.user_id\">\n"
"                        -- <br/>\n"
"                        <strong t-out=\"object.user_id.name or ''\">Mitchell Admin</strong><br/>\n"
"                        Email: <t t-out=\"object.user_id.email or ''\">admin@yourcompany.example.com</t><br/>\n"
"                        Phone: <t t-out=\"object.user_id.phone or ''\">+1 650-123-4567</t>\n"
"                    </t>\n"
"                    <t t-else=\"\">\n"
"                        -- <br/>\n"
"                        <t t-out=\"object.company_id.name or ''\">YourCompany</t><br/>\n"
"                        The HR Team\n"
"                    </t>\n"
"                </div>\n"
"            </div>\n"
"        </td>\n"
"    </tr>\n"
"</table>\n"
"        "
msgstr ""

#. module: hr_recruitment
#: model:ir.model.fields,help:hr_recruitment.field_hr_job__alias_defaults
msgid ""
"A Python dictionary that will be evaluated to provide default values when "
"creating new records for this alias."
msgstr ""

#. module: hr_recruitment
#: model:ir.model.fields,field_description:hr_recruitment.field_hr_applicant__message_needaction
msgid "Action Needed"
msgstr ""

#. module: hr_recruitment
#: model:ir.model.fields,field_description:hr_recruitment.field_hr_applicant__active
#: model:ir.model.fields,field_description:hr_recruitment.field_hr_applicant_refuse_reason__active
msgid "Active"
msgstr ""

#. module: hr_recruitment
#: model:ir.model.fields,field_description:hr_recruitment.field_hr_applicant__activity_ids
msgid "Activities"
msgstr ""

#. module: hr_recruitment
#: model:ir.model.fields,field_description:hr_recruitment.field_hr_applicant__activity_exception_decoration
msgid "Activity Exception Decoration"
msgstr ""

#. module: hr_recruitment
#: model:ir.model.fields,field_description:hr_recruitment.field_hr_applicant__activity_state
msgid "Activity State"
msgstr ""

#. module: hr_recruitment
#: model:ir.model.fields,field_description:hr_recruitment.field_hr_applicant__activity_type_icon
msgid "Activity Type Icon"
msgstr ""

#. module: hr_recruitment
#: model:ir.actions.act_window,name:hr_recruitment.mail_activity_type_action_config_hr_applicant
#: model:ir.ui.menu,name:hr_recruitment.hr_recruitment_menu_config_activity_type
msgid "Activity Types"
msgstr ""

#. module: hr_recruitment
#: model_terms:ir.actions.act_window,help:hr_recruitment.hr_job_stage_act
#: model_terms:ir.actions.act_window,help:hr_recruitment.hr_recruitment_stage_act
msgid "Add a new stage in the recruitment process"
msgstr ""

#. module: hr_recruitment
#: model_terms:ir.actions.act_window,help:hr_recruitment.hr_applicant_category_action
msgid "Add a new tag"
msgstr ""

#. module: hr_recruitment
#: model:ir.model.fields,help:hr_recruitment.field_hr_job__address_id
msgid "Address where employees are working"
msgstr ""

#. module: hr_recruitment
#: model:res.groups,name:hr_recruitment.group_hr_recruitment_manager
msgid "Administrator"
msgstr ""

#. module: hr_recruitment
#: model:ir.model.fields,field_description:hr_recruitment.field_hr_job__alias_id
msgid "Alias"
msgstr ""

#. module: hr_recruitment
#: model:ir.model.fields,field_description:hr_recruitment.field_hr_job__alias_contact
msgid "Alias Contact Security"
msgstr ""

#. module: hr_recruitment
#: model:ir.model.fields,field_description:hr_recruitment.field_hr_recruitment_source__alias_id
msgid "Alias ID"
msgstr ""

#. module: hr_recruitment
#: model:ir.model.fields,field_description:hr_recruitment.field_hr_job__alias_name
msgid "Alias Name"
msgstr ""

#. module: hr_recruitment
#: model:ir.model.fields,field_description:hr_recruitment.field_hr_job__alias_domain
msgid "Alias domain"
msgstr ""

#. module: hr_recruitment
#: model:ir.model.fields,field_description:hr_recruitment.field_hr_job__alias_model_id
msgid "Aliased Model"
msgstr ""

#. module: hr_recruitment
#: model:ir.model.fields,field_description:hr_recruitment.field_hr_job__all_application_count
msgid "All Application Count"
msgstr ""

#. module: hr_recruitment
#: model:ir.ui.menu,name:hr_recruitment.menu_crm_case_categ_all_app
msgid "All Applications"
msgstr ""

#. module: hr_recruitment
#: model:ir.model,name:hr_recruitment.model_hr_applicant
#: model:ir.model.fields,field_description:hr_recruitment.field_applicant_get_refuse_reason__applicant_ids
#: model:ir.model.fields,field_description:hr_recruitment.field_calendar_event__applicant_id
#: model:ir.model.fields,field_description:hr_recruitment.field_hr_employee__applicant_id
#: model_terms:ir.ui.view,arch_db:hr_recruitment.hr_applicant_view_search_bis
msgid "Applicant"
msgstr ""

#. module: hr_recruitment
#: model:ir.model,name:hr_recruitment.model_hr_recruitment_degree
msgid "Applicant Degree"
msgstr ""

#. module: hr_recruitment
#: model:mail.message.subtype,name:hr_recruitment.mt_applicant_hired
#: model:mail.message.subtype,name:hr_recruitment.mt_job_applicant_hired
msgid "Applicant Hired"
msgstr ""

#. module: hr_recruitment
#: model:mail.message.subtype,name:hr_recruitment.mt_job_applicant_stage_changed
msgid "Applicant Stage Changed"
msgstr ""

#. module: hr_recruitment
#: model:mail.message.subtype,description:hr_recruitment.mt_applicant_new
msgid "Applicant created"
msgstr ""

#. module: hr_recruitment
#: model:ir.model.fields,help:hr_recruitment.field_hr_applicant__email_from
msgid "Applicant email"
msgstr ""

#. module: hr_recruitment
#: model:mail.message.subtype,description:hr_recruitment.mt_applicant_hired
msgid "Applicant hired"
msgstr ""

#. module: hr_recruitment
#: model_terms:ir.ui.view,arch_db:hr_recruitment.applicant_hired_template
msgid "Applicant hired<br/>"
msgstr ""

#. module: hr_recruitment
#: model:ir.model.fields,field_description:hr_recruitment.field_hr_applicant__partner_name
msgid "Applicant's Name"
msgstr ""

#. module: hr_recruitment
#: model:ir.model.fields,field_description:hr_recruitment.field_applicant_get_refuse_reason__applicant_without_email
msgid "Applicant(s) not having email"
msgstr ""

#. module: hr_recruitment
#: model:mail.template,name:hr_recruitment.email_template_data_applicant_congratulations
msgid "Applicant: Acknowledgement"
msgstr ""

#. module: hr_recruitment
#: model:mail.template,name:hr_recruitment.email_template_data_applicant_interest
msgid "Applicant: Interest"
msgstr ""

#. module: hr_recruitment
#: model:mail.template,name:hr_recruitment.email_template_data_applicant_not_interested
msgid "Applicant: Not interested anymore"
msgstr ""

#. module: hr_recruitment
#: model:mail.template,name:hr_recruitment.email_template_data_applicant_refuse
msgid "Applicant: Refuse"
msgstr ""

#. module: hr_recruitment
#: model_terms:ir.ui.view,arch_db:hr_recruitment.crm_case_tree_view_job
#: model_terms:ir.ui.view,arch_db:hr_recruitment.hr_applicant_calendar_view
#: model_terms:ir.ui.view,arch_db:hr_recruitment.hr_applicant_view_activity
msgid "Applicants"
msgstr ""

#. module: hr_recruitment
#: model_terms:ir.actions.act_window,help:hr_recruitment.action_hr_job_applications
msgid ""
"Applicants and their attached CV are created automatically when an email is sent.\n"
"                If you install the document management modules, all resumes are indexed automatically,\n"
"                so that you can easily search through their content."
msgstr ""

#. module: hr_recruitment
#: model_terms:ir.actions.act_window,help:hr_recruitment.crm_case_categ0_act_job
msgid ""
"Applicants and their attached CV are created automatically when an email is sent.\n"
"            If you install the document management modules, all resumes are indexed automatically,\n"
"            so that you can easily search through their content."
msgstr ""

#. module: hr_recruitment
#: model_terms:ir.ui.view,arch_db:hr_recruitment.hr_job_simple_form
msgid ""
"Applicants can send resume to this email address,<br/>it will create an "
"application automatically"
msgstr ""

#. module: hr_recruitment
#: model:ir.model.fields,field_description:hr_recruitment.field_hr_applicant__application_count
#: model:ir.model.fields,field_description:hr_recruitment.field_hr_job__application_count
msgid "Application Count"
msgstr ""

#. module: hr_recruitment
#: model_terms:ir.ui.view,arch_db:hr_recruitment.hr_applicant_view_form
msgid "Application Summary"
msgstr ""

#. module: hr_recruitment
#: model_terms:ir.ui.view,arch_db:hr_recruitment.hr_job_simple_form
msgid "Application email"
msgstr ""

#. module: hr_recruitment
#: model:ir.actions.act_window,name:hr_recruitment.action_hr_job_applications
#: model:ir.actions.act_window,name:hr_recruitment.crm_case_categ0_act_job
#: model:ir.ui.menu,name:hr_recruitment.menu_crm_case_categ0_act_job
#: model_terms:ir.ui.view,arch_db:hr_recruitment.hr_applicant_view_form
#: model_terms:ir.ui.view,arch_db:hr_recruitment.view_hr_job_kanban
msgid "Applications"
msgstr ""

#. module: hr_recruitment
#: model:ir.model.fields,help:hr_recruitment.field_hr_applicant__application_count
msgid "Applications with the same email"
msgstr ""

#. module: hr_recruitment
#: model_terms:ir.ui.view,arch_db:hr_recruitment.view_hr_job_kanban
msgid "Applications<br/>"
msgstr ""

#. module: hr_recruitment
#: model:ir.model.fields,field_description:hr_recruitment.field_hr_applicant__job_id
msgid "Applied Job"
msgstr ""

#. module: hr_recruitment
#: model:ir.model.fields,field_description:hr_recruitment.field_hr_applicant__priority
msgid "Appreciation"
msgstr ""

#. module: hr_recruitment
#: model_terms:ir.ui.view,arch_db:hr_recruitment.hr_applicant_view_search
msgid "Archived"
msgstr ""

#. module: hr_recruitment
#: model_terms:ir.ui.view,arch_db:hr_recruitment.hr_applicant_view_search_bis
msgid "Archived / Refused"
msgstr ""

#. module: hr_recruitment
#: model:ir.model.fields,field_description:hr_recruitment.field_hr_applicant__date_open
msgid "Assigned"
msgstr ""

#. module: hr_recruitment
#: model:ir.model.fields,field_description:hr_recruitment.field_hr_applicant__message_attachment_count
msgid "Attachment Count"
msgstr ""

#. module: hr_recruitment
#: model:ir.model.fields,field_description:hr_recruitment.field_hr_applicant__attachment_ids
#: model_terms:ir.ui.view,arch_db:hr_recruitment.hr_applicant_view_search_bis
msgid "Attachments"
msgstr ""

#. module: hr_recruitment
#: code:addons/hr_recruitment/models/hr_recruitment.py:0
#, python-format
msgid "Attachments, like resumes, get indexed automatically."
msgstr ""

#. module: hr_recruitment
#: model:ir.model.fields,field_description:hr_recruitment.field_hr_applicant__availability
msgid "Availability"
msgstr ""

#. module: hr_recruitment
#: model:hr.recruitment.degree,name:hr_recruitment.degree_bachelor
msgid "Bachelor Degree"
msgstr ""

#. module: hr_recruitment
#: code:addons/hr_recruitment/models/hr_recruitment.py:0
#: model:hr.applicant,legend_blocked:hr_recruitment.hr_case_advertisement
#: model:hr.applicant,legend_blocked:hr_recruitment.hr_case_dev0
#: model:hr.applicant,legend_blocked:hr_recruitment.hr_case_dev1
#: model:hr.applicant,legend_blocked:hr_recruitment.hr_case_dev2
#: model:hr.applicant,legend_blocked:hr_recruitment.hr_case_dev3
#: model:hr.applicant,legend_blocked:hr_recruitment.hr_case_financejob0
#: model:hr.applicant,legend_blocked:hr_recruitment.hr_case_financejob1
#: model:hr.applicant,legend_blocked:hr_recruitment.hr_case_fresher0
#: model:hr.applicant,legend_blocked:hr_recruitment.hr_case_marketingjob0
#: model:hr.applicant,legend_blocked:hr_recruitment.hr_case_mkt0
#: model:hr.applicant,legend_blocked:hr_recruitment.hr_case_mkt1
#: model:hr.applicant,legend_blocked:hr_recruitment.hr_case_programmer
#: model:hr.applicant,legend_blocked:hr_recruitment.hr_case_salesman0
#: model:hr.applicant,legend_blocked:hr_recruitment.hr_case_salesman1
#: model:hr.applicant,legend_blocked:hr_recruitment.hr_case_traineemca0
#: model:hr.applicant,legend_blocked:hr_recruitment.hr_case_traineemca1
#: model:hr.applicant,legend_blocked:hr_recruitment.hr_case_yrsexperienceinphp0
#: model:hr.recruitment.stage,legend_blocked:hr_recruitment.stage_job1
#: model:hr.recruitment.stage,legend_blocked:hr_recruitment.stage_job2
#: model:hr.recruitment.stage,legend_blocked:hr_recruitment.stage_job3
#: model:hr.recruitment.stage,legend_blocked:hr_recruitment.stage_job4
#: model:hr.recruitment.stage,legend_blocked:hr_recruitment.stage_job5
#: model_terms:ir.ui.view,arch_db:hr_recruitment.hr_applicant_view_search_bis
#, python-format
msgid "Blocked"
msgstr ""

#. module: hr_recruitment
#: model:ir.filters,name:hr_recruitment.hr_applicant_filter_department
msgid "By Department"
msgstr ""

#. module: hr_recruitment
#: model:ir.filters,name:hr_recruitment.hr_applicant_filter_job
msgid "By Job"
msgstr ""

#. module: hr_recruitment
#: model:ir.ui.menu,name:hr_recruitment.menu_hr_job_position
msgid "By Job Positions"
msgstr ""

#. module: hr_recruitment
#: model:ir.filters,name:hr_recruitment.hr_applicant_filter_recruiter
msgid "By Recruiter"
msgstr ""

#. module: hr_recruitment
#: model_terms:digest.tip,tip_description:hr_recruitment.digest_tip_hr_recruitment_0
msgid ""
"By setting an alias to a job position, emails sent to this address create "
"applications automatically. You can even use multiple trackers to get "
"statistics according to the source of the application: LinkedIn, Monster, "
"Indeed, etc."
msgstr ""

#. module: hr_recruitment
#: model:ir.model,name:hr_recruitment.model_calendar_event
msgid "Calendar Event"
msgstr ""

#. module: hr_recruitment
#: model:ir.model.fields,field_description:hr_recruitment.field_hr_applicant__campaign_id
msgid "Campaign"
msgstr ""

#. module: hr_recruitment
#: model_terms:ir.ui.view,arch_db:hr_recruitment.applicant_get_refuse_reason_view_form
msgid "Cancel"
msgstr ""

#. module: hr_recruitment
#: model_terms:ir.ui.view,arch_db:hr_recruitment.crm_case_graph_view_job
msgid "Cases By Stage and Estimates"
msgstr ""

#. module: hr_recruitment
#: model:ir.model,name:hr_recruitment.model_hr_applicant_category
msgid "Category of applicant"
msgstr ""

#. module: hr_recruitment
#. openerp-web
#: code:addons/hr_recruitment/static/src/js/tours/hr_recruitment.js:0
#, python-format
msgid "Choose an application email."
msgstr ""

#. module: hr_recruitment
#: model:ir.model.fields,field_description:hr_recruitment.field_hr_applicant__color
#: model:ir.model.fields,field_description:hr_recruitment.field_hr_applicant_category__color
#: model:ir.model.fields,field_description:hr_recruitment.field_hr_job__color
msgid "Color Index"
msgstr ""

#. module: hr_recruitment
#: model:ir.model.fields,field_description:hr_recruitment.field_hr_applicant__company_id
#: model_terms:ir.ui.view,arch_db:hr_recruitment.hr_applicant_view_search
msgid "Company"
msgstr ""

#. module: hr_recruitment
#: model:ir.model,name:hr_recruitment.model_res_config_settings
msgid "Config Settings"
msgstr ""

#. module: hr_recruitment
#: model:ir.ui.menu,name:hr_recruitment.menu_hr_recruitment_configuration
msgid "Configuration"
msgstr ""

#. module: hr_recruitment
#: code:addons/hr_recruitment/models/hr_recruitment.py:0
#: model:ir.model.fields,field_description:hr_recruitment.field_hr_applicant__partner_id
#, python-format
msgid "Contact"
msgstr ""

#. module: hr_recruitment
#: code:addons/hr_recruitment/models/hr_recruitment.py:0
#, python-format
msgid "Contact Email"
msgstr ""

#. module: hr_recruitment
#: model_terms:ir.ui.view,arch_db:hr_recruitment.ir_attachment_view_search_inherit_hr_recruitment
msgid "Content"
msgstr ""

#. module: hr_recruitment
#: model_terms:ir.ui.view,arch_db:hr_recruitment.hr_applicant_view_form
msgid "Contract"
msgstr ""

#. module: hr_recruitment
#: model:hr.recruitment.stage,name:hr_recruitment.stage_job4
msgid "Contract Proposal"
msgstr ""

#. module: hr_recruitment
#: model:hr.recruitment.stage,name:hr_recruitment.stage_job5
msgid "Contract Signed"
msgstr ""

#. module: hr_recruitment
#. openerp-web
#: code:addons/hr_recruitment/static/src/js/tours/hr_recruitment.js:0
#, python-format
msgid "Copy this email address, to paste it in your email composer, to apply."
msgstr ""

#. module: hr_recruitment
#: model_terms:ir.ui.view,arch_db:hr_recruitment.hr_job_simple_form
msgid "Create"
msgstr ""

#. module: hr_recruitment
#: model_terms:ir.ui.view,arch_db:hr_recruitment.hr_applicant_view_form
msgid "Create Employee"
msgstr ""

#. module: hr_recruitment
#: model:ir.actions.act_window,name:hr_recruitment.create_job_simple
#: model_terms:ir.ui.view,arch_db:hr_recruitment.hr_job_simple_form
msgid "Create a Job Position"
msgstr ""

#. module: hr_recruitment
#. openerp-web
#: code:addons/hr_recruitment/static/src/js/tours/hr_recruitment.js:0
#, python-format
msgid "Create your first Job Position."
msgstr ""

#. module: hr_recruitment
#: model:ir.model.fields,field_description:hr_recruitment.field_applicant_get_refuse_reason__create_uid
#: model:ir.model.fields,field_description:hr_recruitment.field_hr_applicant__create_uid
#: model:ir.model.fields,field_description:hr_recruitment.field_hr_applicant_category__create_uid
#: model:ir.model.fields,field_description:hr_recruitment.field_hr_applicant_refuse_reason__create_uid
#: model:ir.model.fields,field_description:hr_recruitment.field_hr_recruitment_degree__create_uid
#: model:ir.model.fields,field_description:hr_recruitment.field_hr_recruitment_source__create_uid
#: model:ir.model.fields,field_description:hr_recruitment.field_hr_recruitment_stage__create_uid
msgid "Created by"
msgstr ""

#. module: hr_recruitment
#: model:ir.model.fields,field_description:hr_recruitment.field_applicant_get_refuse_reason__create_date
#: model:ir.model.fields,field_description:hr_recruitment.field_hr_applicant_category__create_date
#: model:ir.model.fields,field_description:hr_recruitment.field_hr_applicant_refuse_reason__create_date
#: model:ir.model.fields,field_description:hr_recruitment.field_hr_recruitment_degree__create_date
#: model:ir.model.fields,field_description:hr_recruitment.field_hr_recruitment_source__create_date
#: model:ir.model.fields,field_description:hr_recruitment.field_hr_recruitment_stage__create_date
msgid "Created on"
msgstr ""

#. module: hr_recruitment
#: model:ir.model.fields,field_description:hr_recruitment.field_hr_applicant__create_date
#: model_terms:ir.ui.view,arch_db:hr_recruitment.hr_applicant_view_search
#: model_terms:ir.ui.view,arch_db:hr_recruitment.hr_applicant_view_search_bis
msgid "Creation Date"
msgstr ""

#. module: hr_recruitment
#: model:ir.model.fields,field_description:hr_recruitment.field_hr_job__alias_bounced_content
msgid "Custom Bounced Message"
msgstr ""

#. module: hr_recruitment
#: model:ir.model.fields,field_description:hr_recruitment.field_hr_applicant__day_close
msgid "Days to Close"
msgstr ""

#. module: hr_recruitment
#: model:ir.model.fields,field_description:hr_recruitment.field_hr_applicant__day_open
msgid "Days to Open"
msgstr ""

#. module: hr_recruitment
#: model:ir.model.fields,field_description:hr_recruitment.field_hr_job__alias_defaults
msgid "Default Values"
msgstr ""

#. module: hr_recruitment
#: model_terms:ir.ui.view,arch_db:hr_recruitment.hr_job_simple_form
#: model_terms:ir.ui.view,arch_db:hr_recruitment.hr_job_survey
msgid ""
"Define a specific contact address for this job position. If you keep it "
"empty, the default email address will be used which is in human resources "
"settings"
msgstr ""

#. module: hr_recruitment
#: model_terms:ir.actions.act_window,help:hr_recruitment.hr_job_stage_act
msgid ""
"Define here your stages of the recruitment process, for example:\n"
"            qualification call, first interview, second interview, refused,\n"
"            hired."
msgstr ""

#. module: hr_recruitment
#: model:ir.actions.act_window,name:hr_recruitment.hr_recruitment_degree_action
#: model:ir.model.fields,field_description:hr_recruitment.field_hr_applicant__type_id
#: model_terms:ir.ui.view,arch_db:hr_recruitment.hr_applicant_view_form
#: model_terms:ir.ui.view,arch_db:hr_recruitment.hr_applicant_view_search_bis
#: model_terms:ir.ui.view,arch_db:hr_recruitment.hr_recruitment_degree_form
#: model_terms:ir.ui.view,arch_db:hr_recruitment.hr_recruitment_degree_tree
msgid "Degree"
msgstr ""

#. module: hr_recruitment
#: model:ir.model.fields,field_description:hr_recruitment.field_hr_recruitment_degree__name
msgid "Degree Name"
msgstr ""

#. module: hr_recruitment
#: model:ir.ui.menu,name:hr_recruitment.menu_hr_recruitment_degree
msgid "Degrees"
msgstr ""

#. module: hr_recruitment
#: model:ir.model.fields,field_description:hr_recruitment.field_hr_applicant__delay_close
msgid "Delay to Close"
msgstr ""

#. module: hr_recruitment
#: model_terms:ir.ui.view,arch_db:hr_recruitment.hr_kanban_view_applicant
msgid "Delete"
msgstr ""

#. module: hr_recruitment
#: model:ir.model,name:hr_recruitment.model_hr_department
#: model:ir.model.fields,field_description:hr_recruitment.field_hr_applicant__department_id
#: model_terms:ir.ui.view,arch_db:hr_recruitment.hr_applicant_view_search
msgid "Department"
msgstr ""

#. module: hr_recruitment
#: model:ir.model.fields,field_description:hr_recruitment.field_hr_job__manager_id
msgid "Department Manager"
msgstr ""

#. module: hr_recruitment
#: model:ir.actions.act_window,name:hr_recruitment.action_hr_department
#: model:ir.ui.menu,name:hr_recruitment.menu_hr_department
msgid "Departments"
msgstr ""

#. module: hr_recruitment
#: model:ir.model.fields,field_description:hr_recruitment.field_hr_applicant__description
#: model:ir.model.fields,field_description:hr_recruitment.field_hr_applicant_refuse_reason__name
msgid "Description"
msgstr ""

#. module: hr_recruitment
#: model:ir.model,name:hr_recruitment.model_digest_digest
msgid "Digest"
msgstr ""

#. module: hr_recruitment
#: model_terms:ir.ui.view,arch_db:hr_recruitment.hr_job_simple_form
msgid "Discard"
msgstr ""

#. module: hr_recruitment
#: model:ir.model.fields,field_description:hr_recruitment.field_applicant_get_refuse_reason__display_name
#: model:ir.model.fields,field_description:hr_recruitment.field_hr_applicant__display_name
#: model:ir.model.fields,field_description:hr_recruitment.field_hr_applicant_category__display_name
#: model:ir.model.fields,field_description:hr_recruitment.field_hr_applicant_refuse_reason__display_name
#: model:ir.model.fields,field_description:hr_recruitment.field_hr_recruitment_degree__display_name
#: model:ir.model.fields,field_description:hr_recruitment.field_hr_recruitment_source__display_name
#: model:ir.model.fields,field_description:hr_recruitment.field_hr_recruitment_stage__display_name
msgid "Display Name"
msgstr ""

#. module: hr_recruitment
#: code:addons/hr_recruitment/models/digest.py:0
#, python-format
msgid "Do not have access, skip this data for user's digest email"
msgstr ""

#. module: hr_recruitment
#: model:hr.recruitment.degree,name:hr_recruitment.degree_bac5
msgid "Doctoral Degree"
msgstr ""

#. module: hr_recruitment
#: model:ir.model.fields,field_description:hr_recruitment.field_hr_job__documents_count
msgid "Document Count"
msgstr ""

#. module: hr_recruitment
#: model:ir.model.fields,field_description:hr_recruitment.field_hr_job__document_ids
#: model_terms:ir.ui.view,arch_db:hr_recruitment.hr_job_survey
#: model_terms:ir.ui.view,arch_db:hr_recruitment.hr_kanban_view_applicant
msgid "Documents"
msgstr ""

#. module: hr_recruitment
#: model:hr.applicant.refuse.reason,name:hr_recruitment.refuse_reason_1
msgid "Doesn't fit the job requirements"
msgstr ""

#. module: hr_recruitment
#: model_terms:ir.actions.act_window,help:hr_recruitment.hr_recruitment_stage_act
msgid ""
"Don't forget to specify the department if your recruitment process\n"
"            is different according to the job position."
msgstr ""

#. module: hr_recruitment
#: model_terms:ir.ui.view,arch_db:hr_recruitment.hr_kanban_view_applicant
msgid "Dropdown menu"
msgstr ""

#. module: hr_recruitment
#: model_terms:ir.ui.view,arch_db:hr_recruitment.view_hr_job_kanban
msgid "Edit"
msgstr ""

#. module: hr_recruitment
#: model:ir.model.fields,field_description:hr_recruitment.field_hr_applicant__email_from
#: model:ir.model.fields,field_description:hr_recruitment.field_hr_recruitment_source__email
#: model_terms:ir.ui.view,arch_db:hr_recruitment.hr_applicant_view_search_bis
msgid "Email"
msgstr ""

#. module: hr_recruitment
#: model_terms:ir.ui.view,arch_db:hr_recruitment.hr_job_simple_form
#: model_terms:ir.ui.view,arch_db:hr_recruitment.hr_job_survey
msgid "Email Alias"
msgstr ""

#. module: hr_recruitment
#: model:ir.model.fields,field_description:hr_recruitment.field_applicant_get_refuse_reason__template_id
#: model:ir.model.fields,field_description:hr_recruitment.field_hr_applicant_refuse_reason__template_id
#: model:ir.model.fields,field_description:hr_recruitment.field_hr_recruitment_stage__template_id
msgid "Email Template"
msgstr ""

#. module: hr_recruitment
#: model:ir.model.fields,help:hr_recruitment.field_hr_job__alias_id
msgid ""
"Email alias for this job position. New emails will automatically create new "
"applicants for this job position."
msgstr ""

#. module: hr_recruitment
#: model:ir.model.fields,field_description:hr_recruitment.field_hr_applicant__email_cc
msgid "Email cc"
msgstr ""

#. module: hr_recruitment
#: code:addons/hr_recruitment/wizard/applicant_refuse_reason.py:0
#, python-format
msgid "Email of the applicant is not set, email won't be sent."
msgstr ""

#. module: hr_recruitment
#: model:ir.model.fields,help:hr_recruitment.field_hr_applicant__name
msgid "Email subject for applications sent via email"
msgstr ""

#. module: hr_recruitment
#: code:addons/hr_recruitment/wizard/applicant_refuse_reason.py:0
#, python-format
msgid "Email template must be selected to send a mail"
msgstr ""

#. module: hr_recruitment
#: model:ir.model,name:hr_recruitment.model_hr_employee
#: model:ir.model.fields,field_description:hr_recruitment.field_hr_applicant__emp_id
msgid "Employee"
msgstr ""

#. module: hr_recruitment
#: model:ir.model.fields,field_description:hr_recruitment.field_hr_applicant__employee_name
msgid "Employee Name"
msgstr ""

#. module: hr_recruitment
#: model:ir.model.fields,help:hr_recruitment.field_hr_applicant__emp_id
msgid "Employee linked to the applicant."
msgstr ""

#. module: hr_recruitment
#: model_terms:ir.ui.view,arch_db:hr_recruitment.applicant_hired_template
msgid "Employee:"
msgstr ""

#. module: hr_recruitment
#: model:ir.model.fields,field_description:hr_recruitment.field_digest_digest__kpi_hr_recruitment_new_colleagues
msgid "Employees"
msgstr ""

#. module: hr_recruitment
#: model:ir.model.fields.selection,name:hr_recruitment.selection__hr_applicant__priority__3
msgid "Excellent"
msgstr ""

#. module: hr_recruitment
#: model:ir.model.fields,field_description:hr_recruitment.field_hr_department__expected_employee
msgid "Expected Employee"
msgstr ""

#. module: hr_recruitment
#: model:ir.model.fields,field_description:hr_recruitment.field_hr_applicant__salary_expected
msgid "Expected Salary"
msgstr ""

#. module: hr_recruitment
#: model:ir.model.fields,field_description:hr_recruitment.field_hr_applicant__salary_expected_extra
msgid "Expected Salary Extra"
msgstr ""

#. module: hr_recruitment
#: model_terms:ir.ui.view,arch_db:hr_recruitment.hr_applicant_view_search
msgid "Extended Filters"
msgstr ""

#. module: hr_recruitment
#: model_terms:ir.ui.view,arch_db:hr_recruitment.hr_applicant_view_form
msgid "Extra advantages..."
msgstr ""

#. module: hr_recruitment
#: model:ir.model.fields,field_description:hr_recruitment.field_hr_job__favorite_user_ids
msgid "Favorite User"
msgstr ""

#. module: hr_recruitment
#: model:hr.recruitment.stage,name:hr_recruitment.stage_job2
msgid "First Interview"
msgstr ""

#. module: hr_recruitment
#: model:ir.model.fields,field_description:hr_recruitment.field_hr_recruitment_stage__fold
msgid "Folded in Kanban"
msgstr ""

#. module: hr_recruitment
#: model:ir.model.fields,field_description:hr_recruitment.field_hr_applicant__message_follower_ids
msgid "Followers"
msgstr ""

#. module: hr_recruitment
#: model:ir.model.fields,field_description:hr_recruitment.field_hr_applicant__message_partner_ids
msgid "Followers (Partners)"
msgstr ""

#. module: hr_recruitment
#: model:ir.model.fields,help:hr_recruitment.field_hr_applicant__activity_type_icon
msgid "Font awesome icon e.g. fa-tasks"
msgstr ""

#. module: hr_recruitment
#: model_terms:ir.ui.view,arch_db:hr_recruitment.hr_applicant_view_search_bis
msgid "Future Activities"
msgstr ""

#. module: hr_recruitment
#: model_terms:ir.ui.view,arch_db:hr_recruitment.hr_recruitment_source_kanban
#: model_terms:ir.ui.view,arch_db:hr_recruitment.hr_recruitment_source_tree
msgid "Generate Email"
msgstr ""

#. module: hr_recruitment
#: model:ir.model,name:hr_recruitment.model_applicant_get_refuse_reason
msgid "Get Refuse Reason"
msgstr ""

#. module: hr_recruitment
#: model:ir.model.fields,help:hr_recruitment.field_hr_recruitment_degree__sequence
msgid "Gives the sequence order when displaying a list of degrees."
msgstr ""

#. module: hr_recruitment
#: model:ir.model.fields,help:hr_recruitment.field_hr_recruitment_stage__sequence
msgid "Gives the sequence order when displaying a list of stages."
msgstr ""

#. module: hr_recruitment
#: model:ir.model.fields.selection,name:hr_recruitment.selection__hr_applicant__priority__1
msgid "Good"
msgstr ""

#. module: hr_recruitment
#: model:hr.recruitment.degree,name:hr_recruitment.degree_graduate
msgid "Graduate"
msgstr ""

#. module: hr_recruitment
#: model:ir.model.fields.selection,name:hr_recruitment.selection__hr_applicant__kanban_state__done
msgid "Green"
msgstr ""

#. module: hr_recruitment
#: model:ir.model.fields,field_description:hr_recruitment.field_hr_recruitment_stage__legend_done
msgid "Green Kanban Label"
msgstr ""

#. module: hr_recruitment
#: model:ir.model.fields.selection,name:hr_recruitment.selection__hr_applicant__kanban_state__normal
msgid "Grey"
msgstr ""

#. module: hr_recruitment
#: model:ir.model.fields,field_description:hr_recruitment.field_hr_recruitment_stage__legend_normal
msgid "Grey Kanban Label"
msgstr ""

#. module: hr_recruitment
#: model_terms:ir.ui.view,arch_db:hr_recruitment.hr_applicant_view_search
#: model_terms:ir.ui.view,arch_db:hr_recruitment.hr_applicant_view_search_bis
msgid "Group By"
msgstr ""

#. module: hr_recruitment
#: model:ir.model.fields,field_description:hr_recruitment.field_hr_job__hr_responsible_id
msgid "HR Responsible"
msgstr ""

#. module: hr_recruitment
#: model:ir.model.fields,field_description:hr_recruitment.field_hr_applicant__has_message
msgid "Has Message"
msgstr ""

#. module: hr_recruitment
#: model:ir.model.fields,field_description:hr_recruitment.field_hr_applicant__date_closed
msgid "Hire Date"
msgstr ""

#. module: hr_recruitment
#: model_terms:ir.ui.view,arch_db:hr_recruitment.hr_applicant_view_form
msgid "Hired"
msgstr ""

#. module: hr_recruitment
#: model:ir.model.fields,field_description:hr_recruitment.field_hr_recruitment_stage__hired_stage
msgid "Hired Stage"
msgstr ""

#. module: hr_recruitment
#: model:ir.model.fields,field_description:hr_recruitment.field_applicant_get_refuse_reason__id
#: model:ir.model.fields,field_description:hr_recruitment.field_hr_applicant__id
#: model:ir.model.fields,field_description:hr_recruitment.field_hr_applicant_category__id
#: model:ir.model.fields,field_description:hr_recruitment.field_hr_applicant_refuse_reason__id
#: model:ir.model.fields,field_description:hr_recruitment.field_hr_recruitment_degree__id
#: model:ir.model.fields,field_description:hr_recruitment.field_hr_recruitment_source__id
#: model:ir.model.fields,field_description:hr_recruitment.field_hr_recruitment_stage__id
msgid "ID"
msgstr ""

#. module: hr_recruitment
#: model:ir.model.fields,help:hr_recruitment.field_hr_job__alias_parent_thread_id
msgid ""
"ID of the parent record holding the alias (example: project holding the task"
" creation alias)"
msgstr ""

#. module: hr_recruitment
#: model:ir.model.fields,field_description:hr_recruitment.field_hr_applicant__activity_exception_icon
msgid "Icon"
msgstr ""

#. module: hr_recruitment
#: model:ir.model.fields,help:hr_recruitment.field_hr_applicant__activity_exception_icon
msgid "Icon to indicate an exception activity."
msgstr ""

#. module: hr_recruitment
#: model:ir.model.fields,help:hr_recruitment.field_hr_applicant__message_needaction
#: model:ir.model.fields,help:hr_recruitment.field_hr_applicant__message_unread
msgid "If checked, new messages require your attention."
msgstr ""

#. module: hr_recruitment
#: model:ir.model.fields,help:hr_recruitment.field_hr_applicant__message_has_error
#: model:ir.model.fields,help:hr_recruitment.field_hr_applicant__message_has_sms_error
msgid "If checked, some messages have a delivery error."
msgstr ""

#. module: hr_recruitment
#: model:ir.model.fields,help:hr_recruitment.field_hr_recruitment_stage__hired_stage
msgid ""
"If checked, this stage is used to determine the hire date of an applicant"
msgstr ""

#. module: hr_recruitment
#: model:ir.model.fields,help:hr_recruitment.field_hr_recruitment_stage__template_id
msgid ""
"If set, a message is posted on the applicant using the template when the "
"applicant is set to the stage."
msgstr ""

#. module: hr_recruitment
#: model:ir.model.fields,help:hr_recruitment.field_hr_job__alias_bounced_content
msgid ""
"If set, this content will automatically be sent out to unauthorized users "
"instead of the default message."
msgstr ""

#. module: hr_recruitment
#: model:ir.model.fields,help:hr_recruitment.field_hr_applicant__active
msgid ""
"If the active field is set to false, it will allow you to hide the case "
"without removing it."
msgstr ""

#. module: hr_recruitment
#: code:addons/hr_recruitment/models/hr_recruitment.py:0
#: model:hr.applicant,legend_normal:hr_recruitment.hr_case_advertisement
#: model:hr.applicant,legend_normal:hr_recruitment.hr_case_dev0
#: model:hr.applicant,legend_normal:hr_recruitment.hr_case_dev1
#: model:hr.applicant,legend_normal:hr_recruitment.hr_case_dev2
#: model:hr.applicant,legend_normal:hr_recruitment.hr_case_dev3
#: model:hr.applicant,legend_normal:hr_recruitment.hr_case_financejob0
#: model:hr.applicant,legend_normal:hr_recruitment.hr_case_financejob1
#: model:hr.applicant,legend_normal:hr_recruitment.hr_case_fresher0
#: model:hr.applicant,legend_normal:hr_recruitment.hr_case_marketingjob0
#: model:hr.applicant,legend_normal:hr_recruitment.hr_case_mkt0
#: model:hr.applicant,legend_normal:hr_recruitment.hr_case_mkt1
#: model:hr.applicant,legend_normal:hr_recruitment.hr_case_programmer
#: model:hr.applicant,legend_normal:hr_recruitment.hr_case_salesman0
#: model:hr.applicant,legend_normal:hr_recruitment.hr_case_salesman1
#: model:hr.applicant,legend_normal:hr_recruitment.hr_case_traineemca0
#: model:hr.applicant,legend_normal:hr_recruitment.hr_case_traineemca1
#: model:hr.applicant,legend_normal:hr_recruitment.hr_case_yrsexperienceinphp0
#: model:hr.recruitment.stage,legend_normal:hr_recruitment.stage_job1
#: model:hr.recruitment.stage,legend_normal:hr_recruitment.stage_job2
#: model:hr.recruitment.stage,legend_normal:hr_recruitment.stage_job3
#: model:hr.recruitment.stage,legend_normal:hr_recruitment.stage_job4
#: model:hr.recruitment.stage,legend_normal:hr_recruitment.stage_job5
#, python-format
msgid "In Progress"
msgstr ""

#. module: hr_recruitment
#: model:hr.recruitment.stage,name:hr_recruitment.stage_job1
msgid "Initial Qualification"
msgstr ""

#. module: hr_recruitment
#: model:ir.model.fields,field_description:hr_recruitment.field_res_config_settings__module_hr_recruitment_survey
msgid "Interview Forms"
msgstr ""

#. module: hr_recruitment
#: model:ir.model.fields,field_description:hr_recruitment.field_hr_job__is_favorite
msgid "Is Favorite"
msgstr ""

#. module: hr_recruitment
#: model:ir.model.fields,field_description:hr_recruitment.field_hr_applicant__message_is_follower
msgid "Is Follower"
msgstr ""

#. module: hr_recruitment
#: model:ir.model.fields,field_description:hr_recruitment.field_hr_recruitment_stage__is_warning_visible
msgid "Is Warning Visible"
msgstr ""

#. module: hr_recruitment
#: code:addons/hr_recruitment/models/hr_job.py:0
#: model:ir.model.fields,field_description:hr_recruitment.field_hr_recruitment_source__job_id
#: model_terms:ir.ui.view,arch_db:hr_recruitment.hr_applicant_view_form
#: model_terms:ir.ui.view,arch_db:hr_recruitment.hr_applicant_view_search_bis
#, python-format
msgid "Job"
msgstr ""

#. module: hr_recruitment
#: code:addons/hr_recruitment/models/hr_recruitment.py:0
#: model:ir.model.fields,field_description:hr_recruitment.field_hr_job__application_ids
#: model_terms:ir.ui.view,arch_db:hr_recruitment.crm_case_pivot_view_job
#: model_terms:ir.ui.view,arch_db:hr_recruitment.hr_job_survey
#, python-format
msgid "Job Applications"
msgstr ""

#. module: hr_recruitment
#: model:utm.campaign,name:hr_recruitment.utm_campaign_job
msgid "Job Campaign"
msgstr ""

#. module: hr_recruitment
#: model:ir.model.fields,field_description:hr_recruitment.field_hr_job__address_id
msgid "Job Location"
msgstr ""

#. module: hr_recruitment
#: model:ir.model,name:hr_recruitment.model_hr_job
msgid "Job Position"
msgstr ""

#. module: hr_recruitment
#: model:mail.message.subtype,name:hr_recruitment.mt_department_new
msgid "Job Position Created"
msgstr ""

#. module: hr_recruitment
#: model:mail.message.subtype,name:hr_recruitment.mt_job_new
msgid "Job Position created"
msgstr ""

#. module: hr_recruitment
#: model:ir.actions.act_window,name:hr_recruitment.action_hr_job
#: model:ir.actions.act_window,name:hr_recruitment.action_hr_job_config
#: model:ir.ui.menu,name:hr_recruitment.menu_hr_job_position_config
msgid "Job Positions"
msgstr ""

#. module: hr_recruitment
#: model_terms:ir.ui.view,arch_db:hr_recruitment.res_config_settings_view_form
msgid "Job Posting"
msgstr ""

#. module: hr_recruitment
#: model:ir.model.fields,field_description:hr_recruitment.field_hr_recruitment_stage__job_ids
msgid "Job Specific"
msgstr ""

#. module: hr_recruitment
#: model_terms:ir.ui.view,arch_db:hr_recruitment.hr_applicant_view_search
msgid "Jobs"
msgstr ""

#. module: hr_recruitment
#: model_terms:ir.ui.view,arch_db:hr_recruitment.hr_applicant_view_form
msgid "Jobs - Recruitment Form"
msgstr ""

#. module: hr_recruitment
#: model:ir.actions.act_window,name:hr_recruitment.action_hr_job_sources
msgid "Jobs Sources"
msgstr ""

#. module: hr_recruitment
#: model:ir.model.fields,field_description:hr_recruitment.field_hr_applicant__legend_blocked
msgid "Kanban Blocked"
msgstr ""

#. module: hr_recruitment
#: model:ir.model.fields,field_description:hr_recruitment.field_hr_applicant__legend_normal
msgid "Kanban Ongoing"
msgstr ""

#. module: hr_recruitment
#: model:ir.model.fields,field_description:hr_recruitment.field_hr_applicant__kanban_state
msgid "Kanban State"
msgstr ""

#. module: hr_recruitment
#: model:ir.model.fields,field_description:hr_recruitment.field_hr_applicant__legend_done
msgid "Kanban Valid"
msgstr ""

#. module: hr_recruitment
#: model:ir.model.fields,field_description:hr_recruitment.field_digest_digest__kpi_hr_recruitment_new_colleagues_value
msgid "Kpi Hr Recruitment New Colleagues Value"
msgstr ""

#. module: hr_recruitment
#: code:addons/hr_recruitment/models/hr_recruitment.py:0
#, python-format
msgid "Last Meeting"
msgstr ""

#. module: hr_recruitment
#: model:ir.model.fields,field_description:hr_recruitment.field_applicant_get_refuse_reason____last_update
#: model:ir.model.fields,field_description:hr_recruitment.field_hr_applicant____last_update
#: model:ir.model.fields,field_description:hr_recruitment.field_hr_applicant_category____last_update
#: model:ir.model.fields,field_description:hr_recruitment.field_hr_applicant_refuse_reason____last_update
#: model:ir.model.fields,field_description:hr_recruitment.field_hr_recruitment_degree____last_update
#: model:ir.model.fields,field_description:hr_recruitment.field_hr_recruitment_source____last_update
#: model:ir.model.fields,field_description:hr_recruitment.field_hr_recruitment_stage____last_update
msgid "Last Modified on"
msgstr ""

#. module: hr_recruitment
#: model:ir.model.fields,field_description:hr_recruitment.field_hr_applicant__last_stage_id
msgid "Last Stage"
msgstr ""

#. module: hr_recruitment
#: model:ir.model.fields,field_description:hr_recruitment.field_hr_applicant__date_last_stage_update
#: model_terms:ir.ui.view,arch_db:hr_recruitment.hr_applicant_view_search_bis
msgid "Last Stage Update"
msgstr ""

#. module: hr_recruitment
#: model:ir.model.fields,field_description:hr_recruitment.field_applicant_get_refuse_reason__write_uid
#: model:ir.model.fields,field_description:hr_recruitment.field_hr_applicant__write_uid
#: model:ir.model.fields,field_description:hr_recruitment.field_hr_applicant_category__write_uid
#: model:ir.model.fields,field_description:hr_recruitment.field_hr_applicant_refuse_reason__write_uid
#: model:ir.model.fields,field_description:hr_recruitment.field_hr_recruitment_degree__write_uid
#: model:ir.model.fields,field_description:hr_recruitment.field_hr_recruitment_source__write_uid
#: model:ir.model.fields,field_description:hr_recruitment.field_hr_recruitment_stage__write_uid
msgid "Last Updated by"
msgstr ""

#. module: hr_recruitment
#: model:ir.model.fields,field_description:hr_recruitment.field_applicant_get_refuse_reason__write_date
#: model:ir.model.fields,field_description:hr_recruitment.field_hr_applicant__write_date
#: model:ir.model.fields,field_description:hr_recruitment.field_hr_applicant_category__write_date
#: model:ir.model.fields,field_description:hr_recruitment.field_hr_applicant_refuse_reason__write_date
#: model:ir.model.fields,field_description:hr_recruitment.field_hr_recruitment_degree__write_date
#: model:ir.model.fields,field_description:hr_recruitment.field_hr_recruitment_source__write_date
#: model:ir.model.fields,field_description:hr_recruitment.field_hr_recruitment_stage__write_date
msgid "Last Updated on"
msgstr ""

#. module: hr_recruitment
#: model_terms:ir.ui.view,arch_db:hr_recruitment.hr_applicant_view_search_bis
msgid "Late Activities"
msgstr ""

#. module: hr_recruitment
#: code:addons/hr_recruitment/models/hr_recruitment.py:0
#, python-format
msgid "Let people apply by email to save time."
msgstr ""

#. module: hr_recruitment
#: model_terms:ir.actions.act_window,help:hr_recruitment.action_hr_job
#: model_terms:ir.actions.act_window,help:hr_recruitment.action_hr_job_config
msgid "Let's create a job position."
msgstr ""

#. module: hr_recruitment
#. openerp-web
#: code:addons/hr_recruitment/static/src/js/tours/hr_recruitment.js:0
#, python-format
msgid ""
"Let's create the position. An email will be setup for applications, and a "
"public job description, if you use the Website app."
msgstr ""

#. module: hr_recruitment
#. openerp-web
#: code:addons/hr_recruitment/static/src/js/tours/hr_recruitment.js:0
#: code:addons/hr_recruitment/static/src/js/tours/hr_recruitment.js:0
#, python-format
msgid "Let's have a look at how to <b>improve</b> your <b>hiring process</b>."
msgstr ""

#. module: hr_recruitment
#. openerp-web
#: code:addons/hr_recruitment/static/src/js/tours/hr_recruitment.js:0
#, python-format
msgid "Let's have a look at the applications pipeline."
msgstr ""

#. module: hr_recruitment
#. openerp-web
#: code:addons/hr_recruitment/static/src/js/tours/hr_recruitment.js:0
#, python-format
msgid "Let’s create this new employee now."
msgstr ""

#. module: hr_recruitment
#. openerp-web
#: code:addons/hr_recruitment/static/src/js/tours/hr_recruitment.js:0
#, python-format
msgid "Let’s go back to the dashboard."
msgstr ""

#. module: hr_recruitment
#: model:hr.recruitment.source,name:hr_recruitment.hr_recruitment_linkedin_ceo
#: model:hr.recruitment.source,name:hr_recruitment.hr_recruitment_linkedin_consultant
#: model:hr.recruitment.source,name:hr_recruitment.hr_recruitment_linkedin_cto
#: model:hr.recruitment.source,name:hr_recruitment.hr_recruitment_linkedin_developer
#: model:hr.recruitment.source,name:hr_recruitment.hr_recruitment_linkedin_hrm
#: model:hr.recruitment.source,name:hr_recruitment.hr_recruitment_linkedin_marketing
#: model:hr.recruitment.source,name:hr_recruitment.hr_recruitment_linkedin_trainee
msgid "LinkedIn"
msgstr ""

#. module: hr_recruitment
#: model:ir.model.fields,help:hr_recruitment.field_hr_applicant__email_cc
msgid "List of cc from incoming emails."
msgstr ""

#. module: hr_recruitment
#: model:ir.model.fields,field_description:hr_recruitment.field_hr_applicant__message_main_attachment_id
msgid "Main Attachment"
msgstr ""

#. module: hr_recruitment
#: model:hr.recruitment.degree,name:hr_recruitment.degree_licenced
msgid "Master Degree"
msgstr ""

#. module: hr_recruitment
#: model:ir.model.fields,field_description:hr_recruitment.field_hr_applicant__medium_id
msgid "Medium"
msgstr ""

#. module: hr_recruitment
#: model:ir.model.fields,field_description:hr_recruitment.field_hr_applicant__meeting_display_date
msgid "Meeting Display Date"
msgstr ""

#. module: hr_recruitment
#: model:ir.model.fields,field_description:hr_recruitment.field_hr_applicant__meeting_display_text
msgid "Meeting Display Text"
msgstr ""

#. module: hr_recruitment
#: model:ir.model.fields,field_description:hr_recruitment.field_hr_applicant__meeting_ids
msgid "Meetings"
msgstr ""

#. module: hr_recruitment
#: model:ir.model.fields,field_description:hr_recruitment.field_hr_applicant__message_has_error
msgid "Message Delivery error"
msgstr ""

#. module: hr_recruitment
#: model:ir.model.fields,field_description:hr_recruitment.field_hr_applicant__message_ids
msgid "Messages"
msgstr ""

#. module: hr_recruitment
#: model:ir.model.fields,field_description:hr_recruitment.field_hr_applicant__partner_mobile
msgid "Mobile"
msgstr ""

#. module: hr_recruitment
#: model_terms:ir.ui.view,arch_db:hr_recruitment.hr_applicant_view_form
msgid "Motivations..."
msgstr ""

#. module: hr_recruitment
#: model:ir.model.fields,field_description:hr_recruitment.field_hr_applicant__my_activity_date_deadline
msgid "My Activity Deadline"
msgstr ""

#. module: hr_recruitment
#: model_terms:ir.ui.view,arch_db:hr_recruitment.hr_applicant_view_search_bis
msgid "My Applications"
msgstr ""

#. module: hr_recruitment
#: model_terms:ir.ui.view,arch_db:hr_recruitment.view_job_filter_recruitment
msgid "My Favorites"
msgstr ""

#. module: hr_recruitment
#: model_terms:ir.ui.view,arch_db:hr_recruitment.hr_job_search_view
msgid "My Job Positions"
msgstr ""

#. module: hr_recruitment
#: model_terms:ir.ui.view,arch_db:hr_recruitment.hr_applicant_view_search
msgid "New"
msgstr ""

#. module: hr_recruitment
#: model:ir.model.fields,field_description:hr_recruitment.field_hr_department__new_applicant_count
#: model:mail.message.subtype,name:hr_recruitment.mt_applicant_new
#: model:mail.message.subtype,name:hr_recruitment.mt_job_applicant_new
msgid "New Applicant"
msgstr ""

#. module: hr_recruitment
#: model_terms:ir.ui.view,arch_db:hr_recruitment.hr_department_view_kanban
msgid "New Applicants"
msgstr ""

#. module: hr_recruitment
#: model:ir.actions.act_window,name:hr_recruitment.action_hr_job_new_application
#: model:ir.model.fields,field_description:hr_recruitment.field_hr_job__new_application_count
msgid "New Application"
msgstr ""

#. module: hr_recruitment
#: model:ir.actions.act_window,name:hr_recruitment.hr_applicant_action_from_department
#: model_terms:ir.ui.view,arch_db:hr_recruitment.view_hr_job_kanban
msgid "New Applications"
msgstr ""

#. module: hr_recruitment
#: model:ir.model.fields,field_description:hr_recruitment.field_hr_department__new_hired_employee
msgid "New Hired Employee"
msgstr ""

#. module: hr_recruitment
#: model_terms:ir.ui.view,arch_db:hr_recruitment.hr_employee_view_search
msgid "Newly Hired"
msgstr ""

#. module: hr_recruitment
#: model:ir.actions.act_window,name:hr_recruitment.hr_employee_action_from_department
msgid "Newly Hired Employees"
msgstr ""

#. module: hr_recruitment
#: model:ir.model.fields,field_description:hr_recruitment.field_hr_employee__newly_hired_employee
msgid "Newly hired employee"
msgstr ""

#. module: hr_recruitment
#: model_terms:ir.ui.view,arch_db:hr_recruitment.hr_applicant_view_tree_activity
msgid "Next Activities"
msgstr ""

#. module: hr_recruitment
#: model:ir.model.fields,field_description:hr_recruitment.field_hr_applicant__activity_calendar_event_id
msgid "Next Activity Calendar Event"
msgstr ""

#. module: hr_recruitment
#: model:ir.model.fields,field_description:hr_recruitment.field_hr_applicant__activity_date_deadline
msgid "Next Activity Deadline"
msgstr ""

#. module: hr_recruitment
#: model:ir.model.fields,field_description:hr_recruitment.field_hr_applicant__activity_summary
msgid "Next Activity Summary"
msgstr ""

#. module: hr_recruitment
#: model:ir.model.fields,field_description:hr_recruitment.field_hr_applicant__activity_type_id
msgid "Next Activity Type"
msgstr ""

#. module: hr_recruitment
#: code:addons/hr_recruitment/models/hr_recruitment.py:0
#, python-format
msgid "Next Meeting"
msgstr ""

#. module: hr_recruitment
#: code:addons/hr_recruitment/models/hr_recruitment.py:0
#, python-format
msgid "No Meeting"
msgstr ""

#. module: hr_recruitment
#: code:addons/hr_recruitment/models/hr_recruitment.py:0
#, python-format
msgid "No Subject"
msgstr ""

#. module: hr_recruitment
#: code:addons/hr_recruitment/models/hr_recruitment.py:0
#, python-format
msgid "No application yet"
msgstr ""

#. module: hr_recruitment
#: model_terms:ir.actions.act_window,help:hr_recruitment.action_hr_job_applications
#: model_terms:ir.actions.act_window,help:hr_recruitment.crm_case_categ0_act_job
msgid "No applications yet"
msgstr ""

#. module: hr_recruitment
#: model_terms:ir.actions.act_window,help:hr_recruitment.action_hr_recruitment_report_filtered_department
#: model_terms:ir.actions.act_window,help:hr_recruitment.action_hr_recruitment_report_filtered_job
#: model_terms:ir.actions.act_window,help:hr_recruitment.hr_applicant_action_analysis
msgid "No data yet!"
msgstr ""

#. module: hr_recruitment
#: model:ir.model.fields.selection,name:hr_recruitment.selection__hr_applicant__priority__0
msgid "Normal"
msgstr ""

#. module: hr_recruitment
#: model:ir.model.fields,field_description:hr_recruitment.field_hr_applicant__message_needaction_counter
msgid "Number of Actions"
msgstr ""

#. module: hr_recruitment
#: model:ir.model.fields,field_description:hr_recruitment.field_hr_applicant__attachment_number
msgid "Number of Attachments"
msgstr ""

#. module: hr_recruitment
#: model:ir.model.fields,help:hr_recruitment.field_hr_job__new_application_count
msgid ""
"Number of applications that are new in the flow (typically at first step of "
"the flow)"
msgstr ""

#. module: hr_recruitment
#: model:ir.model.fields,help:hr_recruitment.field_hr_applicant__delay_close
msgid "Number of days to close"
msgstr ""

#. module: hr_recruitment
#: model:ir.model.fields,field_description:hr_recruitment.field_hr_applicant__message_has_error_counter
msgid "Number of errors"
msgstr ""

#. module: hr_recruitment
#: model:ir.model.fields,help:hr_recruitment.field_hr_applicant__message_needaction_counter
msgid "Number of messages which requires an action"
msgstr ""

#. module: hr_recruitment
#: model:ir.model.fields,help:hr_recruitment.field_hr_applicant__message_has_error_counter
msgid "Number of messages with delivery error"
msgstr ""

#. module: hr_recruitment
#: model:ir.model.fields,help:hr_recruitment.field_hr_applicant__message_unread_counter
msgid "Number of unread messages"
msgstr ""

#. module: hr_recruitment
#: model_terms:ir.actions.act_window,help:hr_recruitment.action_hr_job_applications
msgid ""
"Odoo helps you track applicants in the recruitment\n"
"                process and follow up all operations: meetings, interviews, etc."
msgstr ""

#. module: hr_recruitment
#: model_terms:ir.actions.act_window,help:hr_recruitment.crm_case_categ0_act_job
msgid ""
"Odoo helps you track applicants in the recruitment\n"
"            process and follow up all operations: meetings, interviews, etc."
msgstr ""

#. module: hr_recruitment
#: model:res.groups,name:hr_recruitment.group_hr_recruitment_user
msgid "Officer"
msgstr ""

#. module: hr_recruitment
#: model:ir.model.fields,field_description:hr_recruitment.field_hr_job__old_application_count
msgid "Old Application"
msgstr ""

#. module: hr_recruitment
#: model_terms:ir.ui.view,arch_db:hr_recruitment.hr_applicant_view_search
msgid "Ongoing"
msgstr ""

#. module: hr_recruitment
#: model:ir.model.fields,field_description:hr_recruitment.field_res_config_settings__module_website_hr_recruitment
#: model_terms:ir.ui.view,arch_db:hr_recruitment.res_config_settings_view_form
msgid "Online Posting"
msgstr ""

#. module: hr_recruitment
#: model:ir.model.fields,help:hr_recruitment.field_hr_job__alias_force_thread_id
msgid ""
"Optional ID of a thread (record) to which all incoming messages will be "
"attached, even if they did not reply to it. If set, this will disable the "
"creation of new records completely."
msgstr ""

#. module: hr_recruitment
#. openerp-web
#: code:addons/hr_recruitment/static/src/js/tours/hr_recruitment.js:0
#, python-format
msgid "Or talk about this applicant privately with your colleagues."
msgstr ""

#. module: hr_recruitment
<<<<<<< HEAD
=======
#: model_terms:ir.ui.view,arch_db:hr_recruitment.hr_applicant_view_form
msgid "Other applications"
msgstr ""

#. module: hr_recruitment
>>>>>>> 4d11cb0e
#: model:ir.model.fields,field_description:hr_recruitment.field_hr_job__alias_user_id
msgid "Owner"
msgstr ""

#. module: hr_recruitment
#: model:ir.model.fields,field_description:hr_recruitment.field_hr_job__alias_parent_model_id
msgid "Parent Model"
msgstr ""

#. module: hr_recruitment
#: model:ir.model.fields,field_description:hr_recruitment.field_hr_job__alias_parent_thread_id
msgid "Parent Record Thread ID"
msgstr ""

#. module: hr_recruitment
#: model:ir.model.fields,help:hr_recruitment.field_hr_job__alias_parent_model_id
msgid ""
"Parent model holding the alias. The model holding the alias reference is not"
" necessarily the model given by alias_model_id (example: project "
"(parent_model) and task (model))"
msgstr ""

#. module: hr_recruitment
#: model:ir.model.fields,help:hr_recruitment.field_hr_job__hr_responsible_id
msgid "Person responsible of validating the employee's contracts."
msgstr ""

#. module: hr_recruitment
#: model:ir.model.fields,field_description:hr_recruitment.field_hr_applicant__partner_phone
msgid "Phone"
msgstr ""

#. module: hr_recruitment
#: model:ir.model.fields,help:hr_recruitment.field_hr_job__alias_contact
msgid ""
"Policy to post a message on the document using the mailgateway.\n"
"- everyone: everyone can post\n"
"- partners: only authenticated partners\n"
"- followers: only followers of the related document or members of following channels\n"
msgstr ""

#. module: hr_recruitment
#: model:ir.model.fields,field_description:hr_recruitment.field_hr_applicant__probability
msgid "Probability"
msgstr ""

#. module: hr_recruitment
#: model:ir.model.fields,field_description:hr_recruitment.field_hr_applicant__salary_proposed
msgid "Proposed Salary"
msgstr ""

#. module: hr_recruitment
#: model:ir.model.fields,field_description:hr_recruitment.field_hr_applicant__salary_proposed_extra
msgid "Proposed Salary Extra"
msgstr ""

#. module: hr_recruitment
#: model_terms:ir.ui.view,arch_db:hr_recruitment.res_config_settings_view_form
msgid "Publish available jobs on your website"
msgstr ""

#. module: hr_recruitment
#: code:addons/hr_recruitment/models/hr_recruitment.py:0
#: model:hr.applicant,legend_done:hr_recruitment.hr_case_advertisement
#: model:hr.applicant,legend_done:hr_recruitment.hr_case_dev0
#: model:hr.applicant,legend_done:hr_recruitment.hr_case_dev1
#: model:hr.applicant,legend_done:hr_recruitment.hr_case_dev2
#: model:hr.applicant,legend_done:hr_recruitment.hr_case_dev3
#: model:hr.applicant,legend_done:hr_recruitment.hr_case_financejob0
#: model:hr.applicant,legend_done:hr_recruitment.hr_case_financejob1
#: model:hr.applicant,legend_done:hr_recruitment.hr_case_fresher0
#: model:hr.applicant,legend_done:hr_recruitment.hr_case_marketingjob0
#: model:hr.applicant,legend_done:hr_recruitment.hr_case_mkt0
#: model:hr.applicant,legend_done:hr_recruitment.hr_case_mkt1
#: model:hr.applicant,legend_done:hr_recruitment.hr_case_programmer
#: model:hr.applicant,legend_done:hr_recruitment.hr_case_salesman0
#: model:hr.applicant,legend_done:hr_recruitment.hr_case_salesman1
#: model:hr.applicant,legend_done:hr_recruitment.hr_case_traineemca0
#: model:hr.applicant,legend_done:hr_recruitment.hr_case_traineemca1
#: model:hr.applicant,legend_done:hr_recruitment.hr_case_yrsexperienceinphp0
#: model:hr.recruitment.stage,legend_done:hr_recruitment.stage_job1
#: model:hr.recruitment.stage,legend_done:hr_recruitment.stage_job2
#: model:hr.recruitment.stage,legend_done:hr_recruitment.stage_job3
#: model:hr.recruitment.stage,legend_done:hr_recruitment.stage_job4
#: model:hr.recruitment.stage,legend_done:hr_recruitment.stage_job5
#: model_terms:ir.ui.view,arch_db:hr_recruitment.hr_applicant_view_search_bis
#, python-format
msgid "Ready for Next Stage"
msgstr ""

#. module: hr_recruitment
#: model_terms:ir.actions.act_window,help:hr_recruitment.action_hr_job
#: model_terms:ir.actions.act_window,help:hr_recruitment.action_hr_job_config
msgid "Ready to recruit more efficiently?"
msgstr ""

#. module: hr_recruitment
#: model:ir.model.fields,field_description:hr_recruitment.field_hr_job__alias_force_thread_id
msgid "Record Thread ID"
msgstr ""

#. module: hr_recruitment
#: model:ir.model.fields,field_description:hr_recruitment.field_hr_applicant__user_id
#: model:ir.model.fields,field_description:hr_recruitment.field_hr_job__user_id
msgid "Recruiter"
msgstr ""

#. module: hr_recruitment
#: model:ir.ui.menu,name:hr_recruitment.menu_hr_recruitment_root
#: model_terms:ir.ui.view,arch_db:hr_recruitment.digest_digest_view_form
#: model_terms:ir.ui.view,arch_db:hr_recruitment.res_config_settings_view_form
msgid "Recruitment"
msgstr ""

#. module: hr_recruitment
#: model:ir.actions.act_window,name:hr_recruitment.hr_job_stage_act
msgid "Recruitment / Applicants Stages"
msgstr ""

#. module: hr_recruitment
#: model:ir.actions.act_window,name:hr_recruitment.action_hr_recruitment_report_filtered_department
#: model:ir.actions.act_window,name:hr_recruitment.action_hr_recruitment_report_filtered_job
#: model:ir.actions.act_window,name:hr_recruitment.hr_applicant_action_analysis
#: model:ir.ui.menu,name:hr_recruitment.hr_applicant_report_menu
#: model_terms:ir.ui.view,arch_db:hr_recruitment.hr_applicant_view_graph
#: model_terms:ir.ui.view,arch_db:hr_recruitment.hr_applicant_view_pivot
#: model_terms:ir.ui.view,arch_db:hr_recruitment.hr_applicant_view_search
msgid "Recruitment Analysis"
msgstr ""

#. module: hr_recruitment
#: model_terms:ir.ui.view,arch_db:hr_recruitment.view_hr_job_kanban
msgid "Recruitment Done"
msgstr ""

#. module: hr_recruitment
#: model_terms:ir.ui.view,arch_db:hr_recruitment.res_config_settings_view_form
msgid "Recruitment Process"
msgstr ""

#. module: hr_recruitment
#: model:ir.model,name:hr_recruitment.model_hr_recruitment_stage
msgid "Recruitment Stages"
msgstr ""

#. module: hr_recruitment
#: model_terms:ir.ui.view,arch_db:hr_recruitment.hr_department_view_kanban
msgid "Recruitments"
msgstr ""

#. module: hr_recruitment
#: model:ir.model.fields.selection,name:hr_recruitment.selection__hr_applicant__kanban_state__blocked
msgid "Red"
msgstr ""

#. module: hr_recruitment
#: model:ir.model.fields,field_description:hr_recruitment.field_hr_recruitment_stage__legend_blocked
msgid "Red Kanban Label"
msgstr ""

#. module: hr_recruitment
#: model_terms:ir.ui.view,arch_db:hr_recruitment.hr_applicant_view_form
msgid "Refuse"
msgstr ""

#. module: hr_recruitment
#: code:addons/hr_recruitment/models/hr_recruitment.py:0
#: model:ir.actions.act_window,name:hr_recruitment.applicant_get_refuse_reason_action
#: model:ir.model.fields,field_description:hr_recruitment.field_applicant_get_refuse_reason__refuse_reason_id
#: model:ir.model.fields,field_description:hr_recruitment.field_hr_applicant__refuse_reason_id
#: model_terms:ir.ui.view,arch_db:hr_recruitment.applicant_get_refuse_reason_view_form
#: model_terms:ir.ui.view,arch_db:hr_recruitment.hr_applicant_refuse_reason_view_form
#: model_terms:ir.ui.view,arch_db:hr_recruitment.hr_applicant_refuse_reason_view_tree
#: model_terms:ir.ui.view,arch_db:hr_recruitment.hr_applicant_view_search_bis
#, python-format
msgid "Refuse Reason"
msgstr ""

#. module: hr_recruitment
#: model:ir.model,name:hr_recruitment.model_hr_applicant_refuse_reason
msgid "Refuse Reason of Applicant"
msgstr ""

#. module: hr_recruitment
#: model:ir.actions.act_window,name:hr_recruitment.hr_applicant_refuse_reason_action
#: model:ir.ui.menu,name:hr_recruitment.menu_hr_applicant_refuse_reason
msgid "Refuse Reasons"
msgstr ""

#. module: hr_recruitment
#: model_terms:ir.ui.view,arch_db:hr_recruitment.hr_applicant_view_form
#: model_terms:ir.ui.view,arch_db:hr_recruitment.hr_applicant_view_search
msgid "Refused"
msgstr ""

#. module: hr_recruitment
#: model:ir.ui.menu,name:hr_recruitment.report_hr_recruitment
msgid "Reporting"
msgstr ""

#. module: hr_recruitment
#: model:ir.model.fields,field_description:hr_recruitment.field_hr_recruitment_stage__requirements
#: model_terms:ir.ui.view,arch_db:hr_recruitment.hr_recruitment_stage_form
msgid "Requirements"
msgstr ""

#. module: hr_recruitment
#: model_terms:ir.ui.view,arch_db:hr_recruitment.hr_applicant_view_search
#: model_terms:ir.ui.view,arch_db:hr_recruitment.hr_applicant_view_search_bis
msgid "Responsible"
msgstr ""

#. module: hr_recruitment
#: model:ir.model.fields,field_description:hr_recruitment.field_hr_applicant__activity_user_id
msgid "Responsible User"
msgstr ""

#. module: hr_recruitment
#: model_terms:ir.ui.view,arch_db:hr_recruitment.hr_applicant_view_form
msgid "Restore"
msgstr ""

#. module: hr_recruitment
#: model:ir.model.fields,field_description:hr_recruitment.field_hr_applicant__message_has_sms_error
msgid "SMS Delivery error"
msgstr ""

#. module: hr_recruitment
#: model:ir.model.fields,help:hr_recruitment.field_hr_applicant__salary_expected
msgid "Salary Expected by Applicant"
msgstr ""

#. module: hr_recruitment
#: model:ir.model.fields,help:hr_recruitment.field_hr_applicant__salary_expected_extra
msgid "Salary Expected by Applicant, extra advantages"
msgstr ""

#. module: hr_recruitment
#: model:ir.model.fields,help:hr_recruitment.field_hr_applicant__salary_proposed
msgid "Salary Proposed by the Organisation"
msgstr ""

#. module: hr_recruitment
#: model:ir.model.fields,help:hr_recruitment.field_hr_applicant__salary_proposed_extra
msgid "Salary Proposed by the Organisation, extra advantages"
msgstr ""

#. module: hr_recruitment
#. openerp-web
#: code:addons/hr_recruitment/static/src/js/tours/hr_recruitment.js:0
#, python-format
msgid "Save it !"
msgstr ""

#. module: hr_recruitment
#: model_terms:ir.ui.view,arch_db:hr_recruitment.hr_kanban_view_applicant
msgid "Schedule Interview"
msgstr ""

#. module: hr_recruitment
#: model_terms:ir.ui.view,arch_db:hr_recruitment.hr_applicant_view_search_bis
msgid "Search Applicants"
msgstr ""

#. module: hr_recruitment
#: model_terms:ir.ui.view,arch_db:hr_recruitment.hr_recruitment_source_view_search
msgid "Search Source"
msgstr ""

#. module: hr_recruitment
#: model:hr.recruitment.stage,name:hr_recruitment.stage_job3
msgid "Second Interview"
msgstr ""

#. module: hr_recruitment
#: model:ir.model.fields,field_description:hr_recruitment.field_applicant_get_refuse_reason__send_mail
msgid "Send Email"
msgstr ""

#. module: hr_recruitment
#: model_terms:ir.ui.view,arch_db:hr_recruitment.res_config_settings_view_form
msgid "Send Interview Survey"
msgstr ""

#. module: hr_recruitment
#: model_terms:ir.ui.view,arch_db:hr_recruitment.res_config_settings_view_form
msgid ""
"Send an Interview Survey to the applicant during\n"
"                                        the recruitment process"
msgstr ""

#. module: hr_recruitment
#. openerp-web
#: code:addons/hr_recruitment/static/src/js/tours/hr_recruitment.js:0
#, python-format
msgid "Send your email. Followers will get a copy of the communication."
msgstr ""

#. module: hr_recruitment
#: model:ir.model.fields,field_description:hr_recruitment.field_hr_recruitment_degree__sequence
#: model:ir.model.fields,field_description:hr_recruitment.field_hr_recruitment_stage__sequence
msgid "Sequence"
msgstr ""

#. module: hr_recruitment
#: model:ir.actions.act_window,name:hr_recruitment.action_hr_recruitment_configuration
#: model:ir.ui.menu,name:hr_recruitment.menu_hr_recruitment_global_settings
msgid "Settings"
msgstr ""

#. module: hr_recruitment
#: model_terms:ir.ui.view,arch_db:hr_recruitment.hr_applicant_view_search_bis
msgid "Show all records which has next action date is before today"
msgstr ""

#. module: hr_recruitment
#: model:ir.model.fields,field_description:hr_recruitment.field_hr_applicant__source_id
#: model:ir.model.fields,field_description:hr_recruitment.field_hr_recruitment_source__source_id
msgid "Source"
msgstr ""

#. module: hr_recruitment
#: model:ir.model.fields,field_description:hr_recruitment.field_hr_recruitment_source__name
msgid "Source Name"
msgstr ""

#. module: hr_recruitment
#: model:ir.model,name:hr_recruitment.model_hr_recruitment_source
msgid "Source of Applicants"
msgstr ""

#. module: hr_recruitment
#: model:ir.actions.act_window,name:hr_recruitment.hr_recruitment_source_action
#: model:ir.ui.menu,name:hr_recruitment.menu_hr_recruitment_source
#: model_terms:ir.ui.view,arch_db:hr_recruitment.hr_recruitment_source_tree
msgid "Sources of Applicants"
msgstr ""

#. module: hr_recruitment
#: model:ir.model.fields,help:hr_recruitment.field_hr_recruitment_stage__job_ids
msgid ""
"Specific jobs that uses this stage. Other jobs will not use this stage."
msgstr ""

#. module: hr_recruitment
#: model:ir.model.fields,field_description:hr_recruitment.field_hr_applicant__stage_id
#: model_terms:ir.ui.view,arch_db:hr_recruitment.hr_applicant_view_search
#: model_terms:ir.ui.view,arch_db:hr_recruitment.hr_applicant_view_search_bis
#: model_terms:ir.ui.view,arch_db:hr_recruitment.hr_recruitment_stage_form
msgid "Stage"
msgstr ""

#. module: hr_recruitment
#: model:mail.message.subtype,name:hr_recruitment.mt_applicant_stage_changed
msgid "Stage Changed"
msgstr ""

#. module: hr_recruitment
#: model_terms:ir.ui.view,arch_db:hr_recruitment.hr_recruitment_stage_form
msgid "Stage Definition"
msgstr ""

#. module: hr_recruitment
#: model:ir.model.fields,field_description:hr_recruitment.field_hr_recruitment_stage__name
msgid "Stage Name"
msgstr ""

#. module: hr_recruitment
#: model:mail.message.subtype,description:hr_recruitment.mt_applicant_stage_changed
msgid "Stage changed"
msgstr ""

#. module: hr_recruitment
#: model:ir.model.fields,help:hr_recruitment.field_hr_applicant__last_stage_id
msgid ""
"Stage of the applicant before being in the current stage. Used for lost "
"cases analysis."
msgstr ""

#. module: hr_recruitment
#: model:ir.actions.act_window,name:hr_recruitment.hr_recruitment_stage_act
#: model:ir.ui.menu,name:hr_recruitment.menu_hr_recruitment_stage
#: model_terms:ir.ui.view,arch_db:hr_recruitment.hr_recruitment_stage_tree
msgid "Stages"
msgstr ""

#. module: hr_recruitment
#: model_terms:ir.ui.view,arch_db:hr_recruitment.view_hr_job_kanban
msgid "Start Recruitment"
msgstr ""

#. module: hr_recruitment
#: model_terms:ir.ui.view,arch_db:hr_recruitment.view_hr_job_kanban
msgid "Start recruitment"
msgstr ""

#. module: hr_recruitment
#: model:ir.model.fields,help:hr_recruitment.field_hr_applicant__activity_state
msgid ""
"Status based on activities\n"
"Overdue: Due date is already passed\n"
"Today: Activity date is today\n"
"Planned: Future activities."
msgstr ""

#. module: hr_recruitment
#: model:ir.model.fields,field_description:hr_recruitment.field_hr_applicant__name
msgid "Subject / Application Name"
msgstr ""

#. module: hr_recruitment
#: model_terms:ir.ui.view,arch_db:hr_recruitment.applicant_get_refuse_reason_view_form
msgid "Submit"
msgstr ""

#. module: hr_recruitment
#: model:ir.model.fields,field_description:hr_recruitment.field_hr_applicant_category__name
msgid "Tag Name"
msgstr ""

#. module: hr_recruitment
#: model:ir.model.constraint,message:hr_recruitment.constraint_hr_applicant_category_name_uniq
msgid "Tag name already exists !"
msgstr ""

#. module: hr_recruitment
#: model:ir.actions.act_window,name:hr_recruitment.hr_applicant_category_action
#: model:ir.model.fields,field_description:hr_recruitment.field_hr_applicant__categ_ids
#: model:ir.ui.menu,name:hr_recruitment.hr_applicant_category_menu
#: model_terms:ir.ui.view,arch_db:hr_recruitment.hr_applicant_category_view_form
#: model_terms:ir.ui.view,arch_db:hr_recruitment.hr_applicant_category_view_tree
#: model_terms:ir.ui.view,arch_db:hr_recruitment.hr_applicant_view_form
msgid "Tags"
msgstr ""

#. module: hr_recruitment
#: model:hr.applicant.refuse.reason,name:hr_recruitment.refuse_reason_3
msgid "The applicant gets a better offer"
msgstr ""

#. module: hr_recruitment
#: model:hr.applicant.refuse.reason,name:hr_recruitment.refuse_reason_2
msgid "The applicant is not interested anymore"
msgstr ""

#. module: hr_recruitment
#: model:ir.model.fields,help:hr_recruitment.field_hr_applicant__availability
msgid "The date at which the applicant will be available to start working"
msgstr ""

#. module: hr_recruitment
#: code:addons/hr_recruitment/wizard/applicant_refuse_reason.py:0
#, python-format
msgid ""
"The email will not be sent to the following applicant(s) as they don't have "
"email address."
msgstr ""

#. module: hr_recruitment
#: model:ir.model.fields,help:hr_recruitment.field_hr_job__alias_model_id
msgid ""
"The model (Odoo Document Kind) to which this alias corresponds. Any incoming"
" email that does not reply to an existing record will cause the creation of "
"a new record of this model (e.g. a Project Task)"
msgstr ""

#. module: hr_recruitment
#: model:ir.model.constraint,message:hr_recruitment.constraint_hr_recruitment_degree_name_uniq
msgid "The name of the Degree of Recruitment must be unique!"
msgstr ""

#. module: hr_recruitment
#: model:ir.model.fields,help:hr_recruitment.field_hr_job__alias_name
msgid ""
"The name of the email alias, e.g. 'jobs' if you want to catch emails for "
"<jobs@example.odoo.com>"
msgstr ""

#. module: hr_recruitment
#: model:ir.model.fields,help:hr_recruitment.field_hr_job__alias_user_id
msgid ""
"The owner of records created upon receiving emails on this alias. If this "
"field is not set the system will attempt to find the right owner based on "
"the sender (From) address, or will use the Administrator account if no "
"system user is found for that address."
msgstr ""

#. module: hr_recruitment
#: model:ir.model.fields,help:hr_recruitment.field_hr_applicant__campaign_id
msgid ""
"This is a name that helps you keep track of your different campaign efforts,"
" e.g. Fall_Drive, Christmas_Special"
msgstr ""

#. module: hr_recruitment
#: model:ir.model.fields,help:hr_recruitment.field_hr_applicant__medium_id
msgid "This is the method of delivery, e.g. Postcard, Email, or Banner Ad"
msgstr ""

#. module: hr_recruitment
#: model:ir.model.fields,help:hr_recruitment.field_hr_applicant__source_id
msgid ""
"This is the source of the link, e.g. Search Engine, another domain, or name "
"of email list"
msgstr ""

#. module: hr_recruitment
#: model:ir.model.fields,help:hr_recruitment.field_hr_recruitment_stage__fold
msgid ""
"This stage is folded in the kanban view when there are no records in that "
"stage to display."
msgstr ""

#. module: hr_recruitment
#: model:digest.tip,name:hr_recruitment.digest_tip_hr_recruitment_0
#: model_terms:digest.tip,tip_description:hr_recruitment.digest_tip_hr_recruitment_0
msgid "Tip: Let candidates apply by email"
msgstr ""

#. module: hr_recruitment
#: model_terms:ir.ui.view,arch_db:hr_recruitment.view_hr_job_kanban
msgid "To Recruit"
msgstr ""

#. module: hr_recruitment
#: model_terms:ir.ui.view,arch_db:hr_recruitment.hr_applicant_view_search_bis
msgid "Today Activities"
msgstr ""

#. module: hr_recruitment
#: model_terms:ir.ui.view,arch_db:hr_recruitment.hr_recruitment_stage_form
msgid "Tooltips"
msgstr ""

#. module: hr_recruitment
#: model_terms:digest.tip,tip_description:hr_recruitment.digest_tip_hr_recruitment_0
msgid "Try sending an email"
msgstr ""

#. module: hr_recruitment
#: model:ir.model.fields,help:hr_recruitment.field_hr_applicant__activity_exception_decoration
msgid "Type of the exception activity on record."
msgstr ""

#. module: hr_recruitment
#: model_terms:ir.ui.view,arch_db:hr_recruitment.hr_applicant_view_search
#: model_terms:ir.ui.view,arch_db:hr_recruitment.hr_applicant_view_search_bis
msgid "Unassigned"
msgstr ""

#. module: hr_recruitment
#: model:ir.model.fields,field_description:hr_recruitment.field_hr_applicant__message_unread
#: model_terms:ir.ui.view,arch_db:hr_recruitment.hr_applicant_view_search_bis
msgid "Unread Messages"
msgstr ""

#. module: hr_recruitment
#: model:ir.model.fields,field_description:hr_recruitment.field_hr_applicant__message_unread_counter
msgid "Unread Messages Counter"
msgstr ""

#. module: hr_recruitment
#: model_terms:ir.actions.act_window,help:hr_recruitment.action_hr_job_sources
msgid "Use emails and links trackers"
msgstr ""

#. module: hr_recruitment
#: model_terms:ir.ui.view,arch_db:hr_recruitment.res_config_settings_view_form
msgid ""
"Use interview forms tailored to each job position during the recruitment "
"process. Select the form to use in the job position detail form. This relies"
" on the Survey app."
msgstr ""

#. module: hr_recruitment
#: model:ir.model.fields,field_description:hr_recruitment.field_hr_applicant__user_email
msgid "User Email"
msgstr ""

#. module: hr_recruitment
#: model:ir.model.fields.selection,name:hr_recruitment.selection__hr_applicant__priority__2
msgid "Very Good"
msgstr ""

#. module: hr_recruitment
#: model_terms:ir.actions.act_window,help:hr_recruitment.action_hr_job_sources
msgid "Want to analyse where applications come from ?"
msgstr ""

#. module: hr_recruitment
#: model:ir.model.fields,field_description:hr_recruitment.field_hr_applicant__website_message_ids
msgid "Website Messages"
msgstr ""

#. module: hr_recruitment
#: model:ir.model.fields,help:hr_recruitment.field_hr_applicant__website_message_ids
msgid "Website communication history"
msgstr ""

#. module: hr_recruitment
#. openerp-web
#: code:addons/hr_recruitment/static/src/js/tours/hr_recruitment.js:0
#, python-format
msgid "What do you want to recruit today? Choose a job title..."
msgstr ""

#. module: hr_recruitment
#: model_terms:ir.ui.view,arch_db:hr_recruitment.hr_recruitment_stage_form
msgid ""
"You can define here the labels that will be displayed for the kanban state instead\n"
"                        of the default labels."
msgstr ""

#. module: hr_recruitment
#: code:addons/hr_recruitment/models/hr_recruitment.py:0
#, python-format
msgid "You must define a Contact Name for this applicant."
msgstr ""

#. module: hr_recruitment
#: model:mail.template,subject:hr_recruitment.email_template_data_applicant_congratulations
#: model:mail.template,subject:hr_recruitment.email_template_data_applicant_interest
#: model:mail.template,subject:hr_recruitment.email_template_data_applicant_not_interested
#: model:mail.template,subject:hr_recruitment.email_template_data_applicant_refuse
msgid "Your Job Application: {{ object.job_id.name }}"
msgstr ""

#. module: hr_recruitment
#: model_terms:ir.ui.view,arch_db:hr_recruitment.hr_recruitment_source_tree
msgid "e.g. LinkedIn"
msgstr ""

#. module: hr_recruitment
#: model_terms:ir.ui.view,arch_db:hr_recruitment.hr_job_simple_form
msgid "e.g. Sales Manager"
msgstr ""

#. module: hr_recruitment
#: model_terms:ir.ui.view,arch_db:hr_recruitment.hr_applicant_view_form
msgid "e.g. Sales Manager 2 year experience"
msgstr ""

#. module: hr_recruitment
#: model_terms:ir.ui.view,arch_db:hr_recruitment.hr_job_simple_form
msgid "e.g. sales-manager"
msgstr ""

#. module: hr_recruitment
#: model:ir.actions.server,name:hr_recruitment.hr_applicant_resumes_server
msgid "hr.applicant.resumes.server"
msgstr ""<|MERGE_RESOLUTION|>--- conflicted
+++ resolved
@@ -4,29 +4,16 @@
 #
 msgid ""
 msgstr ""
-<<<<<<< HEAD
-"Project-Id-Version: Odoo Server saas~14.5\n"
-"Report-Msgid-Bugs-To: \n"
-"POT-Creation-Date: 2021-09-14 10:28+0000\n"
-"PO-Revision-Date: 2021-09-14 10:28+0000\n"
-=======
 "Project-Id-Version: Odoo Server 15.0\n"
 "Report-Msgid-Bugs-To: \n"
 "POT-Creation-Date: 2021-10-05 10:53+0000\n"
 "PO-Revision-Date: 2021-10-05 10:53+0000\n"
->>>>>>> 4d11cb0e
 "Last-Translator: \n"
 "Language-Team: \n"
 "MIME-Version: 1.0\n"
 "Content-Type: text/plain; charset=UTF-8\n"
 "Content-Transfer-Encoding: \n"
 "Plural-Forms: \n"
-
-#. module: hr_recruitment
-#: code:addons/hr_recruitment/models/hr_recruitment.py:0
-#, python-format
-msgid "1 Meeting"
-msgstr ""
 
 #. module: hr_recruitment
 #: code:addons/hr_recruitment/models/hr_recruitment.py:0
@@ -162,17 +149,9 @@
 "                <br/><br/>\n"
 "                We will come back to you shortly.\n"
 "\n"
-<<<<<<< HEAD
-"                % if 'website_url' in object.job_id and object.job_id.website_url:\n"
-"                    <div style=\"padding: 16px 8px 16px 8px;\">\n"
-"                        <a href=\"${object.job_id.website_url}\" style=\"background-color: #875a7b; text-decoration: none; color: #fff; padding: 8px 16px 8px 16px; border-radius: 5px;\">Job Description</a>\n"
-"                    </div>\n"
-"                % endif\n"
-=======
 "                <div t-if=\"'website_url' in object.job_id and object.job_id.website_url\" style=\"padding: 16px 8px 16px 8px;\">\n"
 "                    <a t-att-href=\"object.job_id.website_url\" style=\"background-color: #875a7b; text-decoration: none; color: #fff; padding: 8px 16px 8px 16px; border-radius: 5px;\">Job Description</a>\n"
 "                </div>\n"
->>>>>>> 4d11cb0e
 "\n"
 "                <hr width=\"97%\" style=\"background-color: rgb(204,204,204); border: medium none; clear: both; display: block; font-size: 0px; min-height: 1px; line-height: 0; margin: 16px 0px 16px 0px;\"/>\n"
 "                <t t-if=\"object.user_id\">\n"
@@ -252,17 +231,9 @@
 "                position, your application has been short listed for a\n"
 "                call or an interview.\n"
 "                <br/><br/>\n"
-<<<<<<< HEAD
-"                % if 'website_url' in object.job_id and object.job_id.website_url:\n"
-"                    <div style=\"padding: 16px 8px 16px 8px;\">\n"
-"                        <a href=\"${object.job_id.website_url}\" style=\"background-color: #875a7b; text-decoration: none; color: #fff; padding: 8px 16px 8px 16px; border-radius: 5px;\">Job Description</a>\n"
-"                    </div>\n"
-"                % endif\n"
-=======
 "                <div t-if=\"'website_url' in object.job_id and object.job_id.website_url\" style=\"padding: 16px 8px 16px 8px;\">\n"
 "                    <a t-att-href=\"object.job_id.website_url\" style=\"background-color: #875a7b; text-decoration: none; color: #fff; padding: 8px 16px 8px 16px; border-radius: 5px;\">Job Description</a>\n"
 "                </div>\n"
->>>>>>> 4d11cb0e
 "\n"
 "                <t t-if=\"object.user_id\">\n"
 "                    You will soon be contacted by:\n"
@@ -350,18 +321,6 @@
 "                <br/><br/>\n"
 "                Best<br/>\n"
 "                <div style=\"font-size: 11px; color: grey;\">\n"
-<<<<<<< HEAD
-"                    % if object.user_id:\n"
-"                        -- <br/>\n"
-"                        <strong>${object.user_id.name}</strong><br/>\n"
-"                        Email: ${object.user_id.email or ''}<br/>\n"
-"                        Phone: ${object.user_id.phone or ''}\n"
-"                    % else:\n"
-"                        -- <br/>\n"
-"                        ${object.company_id.name}<br/>\n"
-"                        The HR Team<br/>\n"
-"                    % endif\n"
-=======
 "                    <t t-if=\"object.user_id\">\n"
 "                        -- <br/>\n"
 "                        <strong t-out=\"object.user_id.name or ''\">Marc Demo</strong><br/>\n"
@@ -373,7 +332,6 @@
 "                        <t t-out=\"object.company_id.name or ''\">YourCompany</t><br/>\n"
 "                        The HR Team<br/>\n"
 "                    </t>\n"
->>>>>>> 4d11cb0e
 "                </div>\n"
 "            </div>\n"
 "        </td>\n"
@@ -1930,14 +1888,11 @@
 msgstr ""
 
 #. module: hr_recruitment
-<<<<<<< HEAD
-=======
 #: model_terms:ir.ui.view,arch_db:hr_recruitment.hr_applicant_view_form
 msgid "Other applications"
 msgstr ""
 
 #. module: hr_recruitment
->>>>>>> 4d11cb0e
 #: model:ir.model.fields,field_description:hr_recruitment.field_hr_job__alias_user_id
 msgid "Owner"
 msgstr ""
