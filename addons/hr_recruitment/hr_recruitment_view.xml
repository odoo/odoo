<?xml version="1.0"?>
<openerp>
    <data>

    <menuitem name="Recruitment"
        id="menu_hr_recruitment_recruitment"
        parent="hr.menu_hr_configuration"
        groups="base.group_hr_manager"
        sequence="2"/>

    <!-- Stage -->
    <record id="hr_job_stage_act" model="ir.actions.act_window">
        <field name="name">Recruitment / Applicants Stages</field>
        <field name="res_model">hr.recruitment.stage</field>
        <field name="view_type">form</field>
        <field name="domain">[]</field>
        <field name="context">{}</field>
        <field name="help" type="html">
          <p class="oe_view_nocontent_create">
            Click to add a new stage in the recruitment process.
          </p><p>
            Define here your stages of the recruitment process, for example:
            qualification call, first interview, second interview, refused,
            hired.
          </p>
        </field>
    </record>

    <!-- Applicants -->
    <record model="ir.ui.view" id="crm_case_tree_view_job">
        <field name="name">Applicants</field>
        <field name="model">hr.applicant</field>
        <field name="arch" type="xml">
            <tree string="Applicants" fonts="bold:message_unread==True">
                <field name="message_unread" invisible="1"/>
                <field name="last_stage_id" invisible="1"/>
                <field name="create_date"/>
                <field name="date_last_stage_update" invisible="1"/>
                <field name="name"/>
                <field name="partner_name"/>
                <field name="email_from"/>
                <field name="partner_phone"/>
                <field name="job_id"/>
                <field name="stage_id"/>
                <field name="title_action" invisible="context.get('invisible_next_action', True)"/>
                <field name="date_action" invisible="context.get('invisible_next_date', True)"/>
                <field name="medium_id"/>
                <field name="source_id"/>
                <field name="survey" invisible="1"/>
                <field name="response_id" invisible="1"/>
                <field name="priority"/>
                <field name="type_id" invisible="1"/>
                <field name="availability" invisible="1"/>
                <field name="department_id" invisible="context.get('invisible_department', True)"/>
                <field name="user_id"/>
            </tree>
        </field>
    </record>

    <record model="ir.ui.view" id="crm_case_form_view_job">
        <field name="name">Jobs - Recruitment Form</field>
        <field name="model">hr.applicant</field>
        <field name="arch" type="xml">
          <form string="Jobs - Recruitment Form">
            <header>
                <field name="stage_id" widget="statusbar" clickable="True"/>
            </header>
            <sheet>
                <div class="oe_right oe_button_box">
                    <button name="action_makeMeeting" class="oe_stat_button" icon="fa-calendar" type="object"
                         help="Schedule interview with this applicant">
                         <div>Meetings</div>
                    </button>
                    <button name="action_start_survey"
                        class="oe_stat_button"
                        icon="fa-user"
                        type="object"
                        help="Answer related job question"
                        context="{'survey_id': survey}"
                        attrs="{'invisible':[('survey','=',False)]}">
                        <div>Start<br/>Interview</div>
                    </button>
                    <button name="action_print_survey"
                        class="oe_stat_button"
                        icon="fa-print"
                        type="object"
                        help="Print interview report"
                        attrs="{'invisible':[('survey','=',False)]}">
                        <div>Print<br/>Interview</div>
                    </button>
                    <button name="action_get_attachment_tree_view"
                        class="oe_stat_button"
                        icon="fa-book"
                        type="object">
                        <field name="attachment_number" widget="statinfo" string="Documents"/>
                    </button>
                    <button name="action_get_created_employee"
                        class="oe_stat_button"
                        icon="fa-user"
                        type="object"
                        attrs="{'invisible': [('emp_id', '=', False)]}">
                        <field name="employee_name" widget="statinfo" string="Employee"/>
                    </button>
                </div>
                <div class="oe_title">
                    <label for="name" class="oe_edit_only"/>
                    <h1><field name="name"/></h1>
                    <label for="partner_name" class="oe_edit_only"/>
                    <h2>
                        <field name="partner_name" class="oe_inline"/>
                        <button string="Create Employee" name="create_employee_from_applicant" type="object"
                                    class="oe_link oe_inline" style="margin-left: 8px;"
                                    attrs="{'invisible': [('emp_id', '!=', False)]}"/>
                    </h2>
                </div>
                <group>
                    <group>
                        <field name="partner_id"
                                on_change="onchange_partner_id(partner_id)"/>
                        <field name="email_from" widget="email"/>
                        <field name="partner_phone"/>
                        <field name="partner_mobile"/>
                        <field name="type_id" placeholder="Degree"/>
                    </group>
                    <group>
                        <field name="user_id"
                            context="{'default_groups_ref': ['base.group_user', 'base.group_partner_manager', 'base.group_hr_manager']}"/>
                        <label for="title_action"/>
                        <div>
                            <field name="date_action"/>
                            <field name="title_action" class="oe_inline" placeholder="e.g. Call for interview"/>
                        </div>
                        <field name="priority" widget="priority"/>
                        <field name="medium_id"/>
                        <field name="source_id"/>
                        <field name="reference"/>
                    </group>
                    <group string="Job">
                        <field name="survey" invisible="1"/>
                        <field name="response_id" invisible="1"/>
                        <field name="job_id" on_change="onchange_job(job_id)"/>
                        <field name="department_id" on_change="onchange_department_id(department_id, stage_id)" groups="hr.group_multi_departments"/>
                        <field name="company_id" />
                        <label for="availability"/>
                        <div>
                            <field name="availability" class="oe_inline"/> <label string="Day(s)" class="oe_inline"/>
                        </div>
                    </group>
                    <group string="Contract">
                        <label for="salary_expected"/>
                        <div>
                            <field name="salary_expected" class="oe_inline"/>
                            <span class="oe_inline" attrs="{'invisible':[('salary_expected_extra','=',False)]}"> + </span>
                            <field name="salary_expected_extra" class="oe_inline" placeholder="Extra advantages..."/>
                        </div>
                        <label for="salary_proposed"/>
                        <div>
                            <field name="salary_proposed" class="oe_inline"/>
                            <span class="oe_inline" attrs="{'invisible':[('salary_proposed_extra','=',False)]}"> + </span>
                            <field name="salary_proposed_extra" class="oe_inline" placeholder="Extra advantages..."/>
                        </div>
                        <field name="emp_id" invisible="1"/>
                    </group>
                </group>
                <group>
                    <field name="categ_ids" widget="many2many_tags"/>
                </group>
                <separator string="Application Summary"/>
                <field name="description" placeholder="Feedback of interviews..."/>
            </sheet>
            <div class="oe_chatter">
                <field name="message_follower_ids" widget="mail_followers"/>
                <field name="message_ids" widget="mail_thread"/>
            </div>
          </form>
        </field>
    </record>

    <record model="ir.ui.view" id="crm_case_pivot_view_job">
        <field name="name">Jobs - Recruitment</field>
        <field name="model">hr.applicant</field>
        <field name="arch" type="xml">
              <pivot string="Cases By Stage and Estimates">
                <field name="job_id" type="row"/>
                <field name="stage_id" type="col"/>
                <field name="salary_expected" type="measure"/>
            </pivot>
        </field>
    </record>

    <record model="ir.ui.view" id="crm_case_graph_view_job">
        <field name="name">Jobs - Recruitment Graph</field>
        <field name="model">hr.applicant</field>
        <field name="arch" type="xml">
              <graph string="Cases By Stage and Estimates" type="bar" orientation="vertical" stacked="True">
                <field name="stage_id" type="col"/>
            </graph>
        </field>
    </record>

    <record id="view_crm_case_jobs_filter" model="ir.ui.view">
        <field name="name">Jobs - Recruitment Search</field>
        <field name="model">hr.applicant</field>
        <field name="arch" type="xml">
            <search string="Search Applicants">
                <field name="partner_name" filter_domain="['|','|',('name','ilike',self),('partner_name','ilike',self),('email_from','ilike',self)]" string="Subject / Applicant"/>
                <filter string="My" domain="[('user_id', '=', uid)]"/>
                <filter string="Unassigned" domain="[('user_id', '=', False)]"/>
                <separator/>
                <filter string="Next Actions" context="{'invisible_next_action':False, 'invisible_next_date':False}"
                    domain="[('date_action','&lt;&gt;',False)]" help="Filter and view on next actions and date"/>
                <separator/>
                <filter string="New Mail" name="message_unread" domain="[('message_unread','=',True)]"/>
                <field name="job_id"/>
                <field name="department_id" groups="hr.group_multi_departments"/>
                <field name="user_id"/>
                <field name="stage_id" domain="[]"/>
                <separator/>
                <field name="categ_ids"/>
                <separator/>
                <group expand="0" string="Group By">
                    <filter string="Responsible" domain="[]"  context="{'group_by':'user_id'}"/>
                    <filter string="Job" domain="[]" context="{'group_by':'job_id'}"/>
                    <filter string="Degree" domain="[]" context="{'group_by':'type_id'}"/>
                    <filter string="Stage" domain="[]" context="{'group_by':'stage_id'}"/>
                    <filter string="Creation Date" context="{'group_by':'create_date'}"/>
                    <filter string="Last Stage Update" context="{'group_by':'date_last_stage_update'}"/>
                </group>
           </search>
        </field>
    </record>

    <!-- CRM Lead Calendar View -->
    <record model="ir.ui.view" id="hr_applicant_calendar_view">
        <field name="name">Hr Applicants Calendar</field>
        <field name="model">hr.applicant</field>
        <field name="priority" eval="2"/>
        <field name="arch" type="xml">
            <calendar string="Applicants"
                date_start="date_action" color="user_id">
                <field name="name"/>
                <field name="partner_name"/>
                <field name="title_action"/>
            </calendar>
        </field>
    </record>

    <!-- Hr Applicant Kanban View -->
    <record model="ir.ui.view" id="hr_kanban_view_applicant">
        <field name="name">Hr Applicants kanban</field>
        <field name="model">hr.applicant</field>
        <field name="arch" type="xml">
            <kanban default_group_by="stage_id">
                <field name="stage_id" options='{"group_by_tooltip": {"description": "Description", "legend_priority": "Use of stars"}}'/>
                <field name="color"/>
                <field name="priority"/>
                <field name="survey"/>
                <field name="user_id"/>
                <field name="user_email"/>
                <field name="partner_name"/>
                <field name="type_id"/>
                <field name="job_id"/>
                <field name="title_action"/>
                <field name="department_id"/>
                <field name="categ_ids"/>
                <field name="message_summary"/>
                <field name="attachment_number"/>
                <templates>
                    <t t-name="kanban-tooltip">
                        <ul class="oe_kanban_tooltip">
                            <li t-if="record.type_id.raw_value"><b>Degree:</b> <field name="type_id"/></li>
                            <li t-if="record.partner_id.raw_value"><b>Contact:</b> <field name="partner_id"/></li>
                            <li t-if="record.department_id.raw_value"><b>Departement:</b> <field name="department_id" groups="hr.group_multi_departments"/></li>
                        </ul>
                    </t>
                    <t t-name="kanban-box">
                        <div t-attf-class="oe_kanban_color_#{kanban_getcolor(record.color.raw_value)} oe_kanban_card oe_kanban_global_click oe_applicant_kanaban oe_semantic_html_override">
                            <div class="oe_dropdown_toggle oe_dropdown_kanban">
                                <i class="fa fa-bars fa-lg"/>
                                <ul class="oe_dropdown_menu">
                                    <t t-if="widget.view.is_action_enabled('delete')"><li><a type="delete">Delete</a></li></t>
                                    <li><a name="action_makeMeeting" type="object">Schedule Interview</a></li>
                                    <li><ul class="oe_kanban_colorpicker" data-field="color"/></li>
                                </ul>
                            </div>
                            <div class="oe_kanban_content" tooltip="kanban-tooltip">
                                    <t t-if="record.partner_name.raw_value"><b><field name="partner_name"/></b><br/></t>
                                    <i><field name="name"/></i><br/>
                                    <field name="job_id"/><br/>
                                    <t t-if="record.partner_mobile.raw_value">Mobile: <field name="partner_mobile"/><br/></t>
                                    <t t-if="record.date_action.raw_value and record.date_action.raw_value lt (new Date())" t-set="red">oe_kanban_text_red</t>
                                    <span t-attf-class="#{red || ''}"><field name="date_action"/></span>
                                        <t t-if="record.date_action.raw_value"> : </t>
                                        <field name="title_action"/>
                                        <field name="categ_ids" class="oe_margin_top_4"/>
                                <div class="oe_kanban_bottom_right">
                                    <img t-att-src="kanban_image('res.users', 'image_small', record.user_id.raw_value)" t-att-title="record.user_id.value" width="24" height="24" class="oe_kanban_avatar pull-right"/>
                                    <div class="pull-left" groups="base.group_user">
                                        <field name="priority" widget="priority"/>
                                    </div>
                                </div>
<<<<<<< HEAD
                                <div class="oe_kanban_footer_left oe_margin_top_4">
                                    <t t-raw="record.message_summary.raw_value"/>
                                    <a t-if="record.attachment_number" name="action_get_attachment_tree_view" type="object"> <field name="attachment_number"/> Documents</a>
=======
                                <div class="oe_kanban_bottom_left oe_margin_top_4">
                                    <t t-raw="record.message_summary.raw_value"/>
                                    <a t-if="record.attachment_number" name="action_get_attachment_tree_view" type="object"> <field name="attachment_number"/> Documents</a>
                                </div>
                                <div class="oe_kanban_footer_left oe_margin_top_4">
>>>>>>> 4bef17cc
                                </div>
                            </div>
                            <div class="oe_clear"></div>
                        </div>
                    </t>
                </templates>
            </kanban>
        </field>
    </record>

    <record model="ir.actions.act_window" id="action_hr_job_applications">
        <field name="name">Applications</field>
        <field name="res_model">hr.applicant</field>
        <field name="view_mode">kanban,tree,form,graph,calendar</field>
        <field name="context">{'search_default_job_id': [active_id], 'default_job_id': active_id}</field>
        <field name="help" type="html">
              <p>
                Odoo helps you track applicants in the recruitment
                process and follow up all operations: meetings, interviews, etc.
              </p><p>
                Applicants and their attached CV are created automatically when an email is sent.
                If you install the document management modules, all resumes are indexed automatically,
                so that you can easily search through their content.
              </p>
         </field>
    </record>
    <record model="ir.actions.act_window" id="action_hr_job_sources">
        <field name="name">Jobs Sources</field>
        <field name="res_model">hr.recruitment.source</field>
        <field name="view_mode">tree,form</field>
        <field name="domain">[('job_id', '=', active_id)]</field>
        <field name="context">{'default_job_id': active_id}</field>
        <field name="help" type="html">
              <p>
                Create here some alias...
                That will allow you to track from where the applicant is coming from...
              </p>
              <p>
                Create email and url for each distinct source. <br/>
                When the applicant will arrive, you will know from wich source the Job position is coming.
              </p>
         </field>
    </record>

    <!-- Jobs -->
    <record id="view_job_filter_recruitment" model="ir.ui.view">
        <field name="name">Job</field>
        <field name="model">hr.job</field>
        <field name="inherit_id" ref="hr.view_job_filter"/>
        <field name="arch" type="xml">
            <field name="department_id" positon="after">
                <separator/>
                <filter string="Unread Messages" name="message_unread" domain="[('message_unread','=',True)]"/>
            </field>
        </field>
    </record>

    <!-- Action for the stat button of the no_employee -->
    <record model="ir.actions.act_window" id="action_hr_job_no_employee">
        <field name="name">Employees</field>
        <field name="res_model">hr.employee</field>
        <field name="view_mode">kanban,tree,form</field>
        <field name="context">{'search_default_job_id': active_id}</field>
        <field name="help" type="html">
              <p class="oe_view_nocontent_create">
                Click to add a new employee.
              </p><p>
                With just a quick glance on the Odoo employee screen, you
                can easily find all the information you need for each person;
                contact data, job position, availability, etc.
              </p>
            </field>
    </record>

    <record id="hr_job_survey" model="ir.ui.view">
        <field name="name">hr.job.form1</field>
        <field name="model">hr.job</field>
        <field name="inherit_id" ref="hr.view_hr_job_form"/>
        <field name="arch" type="xml">
            <group name="employee_data" position="inside">
                <label for="survey_id" groups="base.group_user"/>
                <div groups="base.group_user">
                    <field name="survey_id" class="oe_inline" domain="[('res_model','=','hr_recruitment')]"/>
                    <button string="Print Interview" name="action_print_survey" type="object" attrs="{'invisible':[('survey_id','=',False)]}" class="oe_inline oe_link"/>
                </div>
                <label for="address_id"/>
                <div>
                    <field name="address_id" context="{'show_address': 1}" domain= "[('is_company', '=', True )]"/>
                </div>
            </group>
            <xpath expr="//field[@name='department_id']" position="after">
                    <label for="alias_name" string="Specific Email Address" attrs="{'invisible': [('alias_domain', '=', False)]}" help ="Define a specific contact address for this job position. If you keep it empty, the default email address will be used which is in human resources settings"/>
                    <div name="alias_def" attrs="{'invisible': [('alias_domain', '=', False)]}">
                        <field name="alias_id" class="oe_read_only oe_inline"
                                string="Email Alias" required="0"/>
                        <div class="oe_edit_only oe_inline" name="edit_alias" style="display: inline;" >
                            <field name="alias_name" class="oe_inline"/>@<field name="alias_domain" class="oe_inline" readonly="1"/>
                        </div>
                    </div>
            </xpath>
            <xpath expr="//field[@name='department_id']" position="after">
                <field name="user_id" class="oe_inline"/>
            </xpath>
            <xpath expr="//div[@name='buttons']" position="inside">
                <div class="oe_button_box" >
                    <button class="oe_stat_button"
                        icon="fa-file-o"
                        name="%(action_hr_job_applications)d"
                        context="{'default_user_id': user_id}"
                        type="action">
                        <field name="application_count" widget="statinfo" string="Applications"/>
                    </button>
                    <button class="oe_stat_button" 
                        icon="fa-users"
                        name="%(action_hr_job_no_employee)d"
                        type="action">
                        <field name="no_of_employee" widget="statinfo" string="Employees"/>
                    </button>
                    <button class="oe_stat_button"
                        icon="fa-users"
                        name="%(action_hr_job_no_employee)d"
                        type="action">
                        <field name="no_of_employee" widget="statinfo" string="Employees"/>
                    </button>
                    <button class="oe_stat_button"
                        icon="fa-book"
                        name="action_get_attachment_tree_view"
                        type="object">
                        <field name="documents_count" widget="statinfo" string="Documents"/>
                    </button>
                    <button class="oe_stat_button" type="action"
                        name="%(action_hr_job_sources)d" icon="fa-share"
                        context="{'default_job_id': active_id}">
<<<<<<< HEAD
                        <div>Source / Alias</div>
=======
                        <div>Trackers</div>
>>>>>>> 4bef17cc
                    </button>
                </div>
            </xpath>
        </field>
    </record>

     <record id="view_hr_job_kanban" model="ir.ui.view">
            <field name="name">hr.job.kanban</field>
            <field name="model">hr.job</field>
            <field name="arch" type="xml">
                <kanban class="oe_background_grey">
                    <field name="name"/>
                    <field name="alias_name"/>
                    <field name="alias_domain"/>
                    <field name="department_id"/>
                    <field name="no_of_recruitment"/>
                    <field name="color"/>
                    <field name="application_ids"/>
                    <field name="document_ids"/>
                    <field name="no_of_hired_employee"/>
                    <field name="manager_id"/>
                    <field name="survey_id"/>
                    <field name="state"/>
                    <field name="user_id"/>
                    <templates>
                        <t t-name="kanban-box">
                            <div t-attf-class="oe_kanban_color_#{kanban_getcolor(record.color.raw_value)} oe_kanban_job oe_kanban_card oe_kanban_global_click">
                                <div class="oe_dropdown_toggle oe_dropdown_kanban oe_custom">
                                    <i class="fa fa-bars fa-lg"/>
                                    <ul class="oe_dropdown_menu">
                                        <t t-if="widget.view.is_action_enabled('edit')">
                                            <li><a type="edit">Edit Job Position</a></li>
                                        </t>
                                        <t t-if="widget.view.is_action_enabled('delete')">
                                            <li><a type="delete">Delete</a></li>
                                        </t>
                                        <li><ul class="oe_kanban_colorpicker" data-field="color"/></li>
                                    </ul>
                                </div>
                                <div class="oe_kanban_content">
                                    <t t-if="record.user_id.raw_value">
                                        <img t-att-src="kanban_image('res.users', 'image_medium', record.user_id.raw_value[0])" t-att-title="record.user_id.value" class="oe_kanban_avatar oe_job_avatar pull-right"/>
                                    </t>
                                    <t t-if="record.user_id.raw_value === false">
                                        <img t-att-src='_s + "/base/static/src/img/avatar.png"' class="oe_kanban_avatar oe_job_avatar pull-right"/>
                                    </t>
                                    <div class="oe_job_detail">
                                        <div class="text-center oe_job_font oe_kanban_ellipsis">
                                            <strong><field name="name"/></strong>
                                        </div>
                                        <div class="text-center oe_job_font oe_kanban_ellipsis">
<<<<<<< HEAD
                                            <strong><field name="department_id"/>
=======
                                            <strong><field name="department_id" groups="hr.group_multi_departments"/>
>>>>>>> 4bef17cc
                                            <span t-if="record.manager_id.value" class="oe_manager_name">
                                                (<t t-esc="record.manager_id.value"/>)
                                            </span></strong>
                                        </div>
                                        <div class="text-center oe_job_alias oe_kanban_ellipsis" t-if="record.alias_name.value and record.alias_domain.value and record.state.raw_value == 'recruit'">
                                            <small><i class="fa fa-envelope-o"></i> <field name="alias_id"/></small>
                                        </div>

                                    </div>
                                    <t t-if="record.state.raw_value == 'recruit'">
                                        <div class="col-md-6 oe_applications">
                                            <div class="oe_applications oe_job_font">
                                                <a name="%(action_hr_job_applications)d" type="action">
                                                    <span><t t-esc="record.application_ids.raw_value.length"/> Applications</span>
                                                </a>
                                                <br/>
                                                <a t-if="record.document_ids.raw_value.length gt 0" name="action_get_attachment_tree_view" type="object">
                                                    <span t-if="record.document_ids.raw_value.length gt 1"><t t-esc="record.document_ids.raw_value.length"/> Documents</span>
                                                    <span t-if="record.document_ids.raw_value.length lt 2"><t t-esc="record.document_ids.raw_value.length"/> Document</span>
                                                </a>
                                            </div>
                                        </div>
                                        <div class="col-md-5">
                                            <div class="oe_job_justgage">
                                                <field state="recruit" name="no_of_hired_employee" widget="gauge"
                                                    style="margin-top:7px; width:160px; height: 120px;"
                                                    options="{
                                                        'max_field': 'no_of_recruitment',
                                                        'label': 'Hired Employees',
                                                        'on_change': 'action_set_no_of_recruitment',
                                                        'on_click_label': 'employee(s) to recruit',
                                                        'force_set': False,
                                                        'gauge_value_field': 'no_of_recruitment',
                                                    }">
                                                    Hired Employees
                                                </field>
                                            </div>
                                        </div>
                                    </t>
                                    <t t-if="record.state.raw_value == 'open'">
                                        <div class="oe_start_recruitment">
                                            <p><b>click here</b>, To start the recruitment</p>
                                            <img src="/hr_recruitment/static/src/img/down1.png"/>
                                        </div>
                                    </t>
                                    <div class="oe_launch_recruitment">
                                        <a t-if="record.state.raw_value == 'open'" data-name="job_recruitment" data-type="object" class="oe_kanban_action">Launch Recruitment</a>
                                        <a t-if="record.state.raw_value == 'recruit'" data-name="job_open" data-type="object" class="oe_kanban_action">Recruitment Done</a>
                                        <a t-if="record.survey_id.raw_value"> | </a>
                                        <a t-if="record.survey_id.raw_value" data-name="action_print_survey" data-type="object" class="oe_kanban_action">Print Interview</a>
                                    </div>
                                </div>
                            </div>
                        </t>
                    </templates>
                </kanban>
            </field>
    </record>

        <!-- hr related job position menu action -->
         <record model="ir.actions.act_window" id="action_hr_job">
            <field name="name">Job Positions</field>
            <field name="res_model">hr.job</field>
            <field name="view_type">form</field>
            <field name="view_mode">kanban,tree,form</field>
            <field name="context">{'search_default_in_recruitment': 1}</field>
            <field name="help" type="html">
              <p class="oe_view_nocontent_create">
                 Click here to create a new job. You can remove the "In Recruitment" filter to display all the job positions.
              </p>
              <p>
                Define job position profile and manage recruitment in a context of a particular job: print interview survey, define number of expected new employees, and manage its recruitment pipe
              </p>
            </field>
        </record>

    <!-- Stage Tree View -->
    <record model="ir.ui.view" id="hr_recruitment_stage_tree">
        <field name="name">hr.recruitment.stage.tree</field>
        <field name="model">hr.recruitment.stage</field>
        <field name="arch" type="xml">
            <tree string="Stages">
                <field name="sequence" invisible="1"/>
                <field name="name"/>
                <field name="department_id" groups="hr.group_multi_departments"/>
                <field name="fold"/>
            </tree>
        </field>
    </record>

    <!-- Stage Form View -->
    <record model="ir.ui.view" id="hr_recruitment_stage_form">
        <field name="name">hr.recruitment.stage.form</field>
        <field name="model">hr.recruitment.stage</field>
        <field name="arch" type="xml">
            <form string="Stage">
                <group string="Stage Definition">
                    <group>
                        <field name="name"/>
<<<<<<< HEAD
                        <field name="department_id"/>
=======
                        <field name="department_id" groups="hr.group_multi_departments"/>
>>>>>>> 4bef17cc
                        <field name="sequence"/>
                        <field name="template_id" domain= "[('model_id.model', '=', 'hr.applicant')]"/>
                    </group>
                    <group>
                        <field name="fold"/>
                        <field name="legend_priority"/>
                    </group>
                </group>
                <separator string="Requirements"/>
                <field name="requirements"/>
            </form>
        </field>
    </record>

    <!-- Stage Action -->
    <record id="hr_recruitment_stage_act" model="ir.actions.act_window">
        <field name="name">Stages</field>
        <field name="res_model">hr.recruitment.stage</field>
        <field name="view_type">form</field>
        <field name="view_id" ref="hr_recruitment_stage_tree"/>
        <field name="help" type="html">
          <p class="oe_view_nocontent_create">
            Click to add a new stage in the recruitment process.
          </p><p>
            Don't forget to specify the department if your recruitment process
            is different according to the job position.
          </p>
        </field>
    </record>

    <menuitem
        id="menu_hr_recruitment_stage"
        name="Stages"
        parent="menu_hr_recruitment_recruitment"
        action="hr_recruitment_stage_act"
        sequence="1" groups="base.group_no_one"/>

    <!-- Degree Tree View -->
    <record model="ir.ui.view" id="hr_recruitment_degree_tree">
        <field name="name">hr.recruitment.degree.tree</field>
        <field name="model">hr.recruitment.degree</field>
        <field name="arch" type="xml">
            <tree string="Degree">
                <field name="sequence" invisible="1"/>
                <field name="name"/>
            </tree>
        </field>
    </record>

    <!-- Degree Form View -->
    <record model="ir.ui.view" id="hr_recruitment_degree_form">
        <field name="name">hr.recruitment.degree.form</field>
        <field name="model">hr.recruitment.degree</field>
        <field name="arch" type="xml">
            <form string="Degree">
                <group>
                    <field name="name"/>
                    <field name="sequence" groups="base.group_no_one"/>
                </group>
            </form>
        </field>
    </record>

    <!-- Degree Action -->
    <record id="hr_recruitment_degree_action" model="ir.actions.act_window">
        <field name="name">Degree</field>
        <field name="res_model">hr.recruitment.degree</field>
        <field name="view_type">form</field>
        <field name="view_id" ref="hr_recruitment_degree_tree"/>
    </record>

     <menuitem
            id="menu_hr_recruitment_degree"
            name="Degrees"
            parent="menu_hr_recruitment_recruitment"
            action="hr_recruitment_degree_action"
            sequence="5" groups="base.group_no_one"/>

    <!-- Source Tree View -->
    <record model="ir.ui.view" id="hr_recruitment_source_tree">
        <field name="name">hr.recruitment.source.tree</field>
        <field name="model">hr.recruitment.source</field>
        <field name="arch" type="xml">
            <tree string="Sources of Applicants">
                <field name="source_id"/>
                <field name="email"/>
                <field name="url"/>
                <button name="create_alias" string="Create alias" type="object" icon="gtk-redo" />
            </tree>
        </field>
    </record>
    <record model="ir.ui.view" id="hr_recruitment_source_form">
        <field name="name">hr.recruitment.source.form</field>
        <field name="model">hr.recruitment.source</field>
        <field name="arch" type="xml">
            <form string="Sources of Applicants">
                <group>
                    <field name="source_id"/>
                    <field name="email"/>
                    <field name="url"/>
                    <field name="alias_id" invisible="1"/>
                    <field name="job_id" invisible="1"/>
                </group>
            </form>
        </field>
    </record>
    <record id="hr_recruitment_source_action" model="ir.actions.act_window">
        <field name="name">Sources of Applicants</field>
        <field name="res_model">hr.recruitment.source</field>
        <field name="view_type">form</field>
    </record>

    <menuitem
        id="menu_hr_recruitment_source"
        parent="menu_hr_recruitment_recruitment"
        action="hr_recruitment_source_action"
        groups="base.group_no_one"
        sequence="10"/>

    <record id="hr_applicant_action_from_department" model="ir.actions.act_window">
        <field name="name">New Applications</field>
        <field name="res_model">hr.applicant</field>
        <field name="view_mode">kanban,tree,form,graph,calendar</field>
        <field name="context">{
            'search_default_department_id': [active_id],
            'default_department_id': active_id}
        </field>
        <field name="domain">[('stage_id.sequence','&lt;=','1')]</field>
    </record>

    <!--Hr Employee inherit search view-->
    <record id="hr_employee_view_search" model="ir.ui.view">
        <field name="name">hr.employee.search.inherit</field>
        <field name="model">hr.employee</field>
        <field name="inherit_id" ref="hr.view_employee_filter"/>
        <field name="arch" type="xml">
            <xpath expr="//field[@name='department_id']" position="after">
                <filter name="newly_hired_employee" string="New Hired" domain="[('newly_hired_employee', '=', True)]"/>
            </xpath>
        </field>
    </record>

    <record id="hr_employee_action_from_department" model="ir.actions.act_window">
        <field name="name">Newly Hired Employees</field>
        <field name="res_model">hr.employee</field>
        <field name="view_type">form</field>
        <field name="view_mode">kanban,tree,form</field>
        <field name="context">{
            'search_default_newly_hired_employee': 1,
            'search_default_department_id': [active_id],
            'default_department_id': active_id}
        </field>
        <field name="search_view_id" ref="hr_employee_view_search"/>
    </record>

    <!--Hr Department Inherit Kanban view-->
    <record id="hr_department_view_kanban" model="ir.ui.view">
        <field name="name">hr.department.kanban.inherit</field>
        <field name="model">hr.department</field>
        <field name="inherit_id" ref="hr.hr_department_view_kanban"/>
        <field name="arch" type="xml">
            <data>
                <xpath expr="//templates" position="before">
                    <field name="new_applicant_count"/>
                    <field name="new_hired_employee"/>
                    <field name="expected_employee"/>
                </xpath>
                <xpath expr="//div[@name='to_do']" position="attributes">
                    <attribute name="class">col-md-6 col-xs-6</attribute>
                </xpath>
                <xpath expr="//div[@name='to_do']" position="inside">
                    <div>
                        <a name="%(hr_applicant_action_from_department)d" type="action">
                            <t t-esc="record.new_applicant_count.raw_value or 0"/> New Applicant
                        </a>
                    </div>
                </xpath>
                <xpath expr="//div[@name='gauge_to_do']" position="attributes">
                    <attribute name="class">col-md-6 col-xs-6</attribute>
                </xpath>
                <xpath expr="//div[@name='gauge_to_do']" position="inside">
                    <div class="row">
                        <a name="%(hr_employee_action_from_department)d" type="action">
                            <field name="new_hired_employee" widget="gauge"
                                options="{'max_field': 'expected_employee', 'label': 'Hired Employee(s)',}"
                                style="width:160px; height: 120px; cursor: pointer;">Newly Hired Employee(s)
                            </field>
                        </a>
                    </div>
                </xpath>
            </data>
        </field>
    </record>

    </data>
</openerp><|MERGE_RESOLUTION|>--- conflicted
+++ resolved
@@ -299,17 +299,11 @@
                                         <field name="priority" widget="priority"/>
                                     </div>
                                 </div>
-<<<<<<< HEAD
-                                <div class="oe_kanban_footer_left oe_margin_top_4">
-                                    <t t-raw="record.message_summary.raw_value"/>
-                                    <a t-if="record.attachment_number" name="action_get_attachment_tree_view" type="object"> <field name="attachment_number"/> Documents</a>
-=======
                                 <div class="oe_kanban_bottom_left oe_margin_top_4">
                                     <t t-raw="record.message_summary.raw_value"/>
                                     <a t-if="record.attachment_number" name="action_get_attachment_tree_view" type="object"> <field name="attachment_number"/> Documents</a>
                                 </div>
                                 <div class="oe_kanban_footer_left oe_margin_top_4">
->>>>>>> 4bef17cc
                                 </div>
                             </div>
                             <div class="oe_clear"></div>
@@ -422,12 +416,6 @@
                         type="action">
                         <field name="application_count" widget="statinfo" string="Applications"/>
                     </button>
-                    <button class="oe_stat_button" 
-                        icon="fa-users"
-                        name="%(action_hr_job_no_employee)d"
-                        type="action">
-                        <field name="no_of_employee" widget="statinfo" string="Employees"/>
-                    </button>
                     <button class="oe_stat_button"
                         icon="fa-users"
                         name="%(action_hr_job_no_employee)d"
@@ -443,11 +431,7 @@
                     <button class="oe_stat_button" type="action"
                         name="%(action_hr_job_sources)d" icon="fa-share"
                         context="{'default_job_id': active_id}">
-<<<<<<< HEAD
-                        <div>Source / Alias</div>
-=======
                         <div>Trackers</div>
->>>>>>> 4bef17cc
                     </button>
                 </div>
             </xpath>
@@ -499,11 +483,7 @@
                                             <strong><field name="name"/></strong>
                                         </div>
                                         <div class="text-center oe_job_font oe_kanban_ellipsis">
-<<<<<<< HEAD
-                                            <strong><field name="department_id"/>
-=======
                                             <strong><field name="department_id" groups="hr.group_multi_departments"/>
->>>>>>> 4bef17cc
                                             <span t-if="record.manager_id.value" class="oe_manager_name">
                                                 (<t t-esc="record.manager_id.value"/>)
                                             </span></strong>
@@ -603,11 +583,7 @@
                 <group string="Stage Definition">
                     <group>
                         <field name="name"/>
-<<<<<<< HEAD
-                        <field name="department_id"/>
-=======
                         <field name="department_id" groups="hr.group_multi_departments"/>
->>>>>>> 4bef17cc
                         <field name="sequence"/>
                         <field name="template_id" domain= "[('model_id.model', '=', 'hr.applicant')]"/>
                     </group>
