<?xml version="1.0" encoding="UTF-8"?>
<openerp>
    <data noupdate="1">
        <record id="blog_blog_1" model="blog.blog">
<<<<<<< HEAD
            <field name="name">Our News</field>
            <field name="subtitle">Sharing our evolution with passion</field>
=======
            <field name="name">Our Blog</field>
            <field name="subtitle">Get in touch with us</field>
>>>>>>> 4bef17cc
        </record>
        <record id="menu_news" model="website.menu">
            <field name="name">Blog</field>
            <field name="url" eval="'/blog/'+str(ref('website_blog.blog_blog_1'))"/>
            <field name="parent_id" ref="website.main_menu"/>
            <field name="sequence" type="int">40</field>
            <field name="website_id" ref="website.default_website"/>
<<<<<<< HEAD
=======
        </record>

        <!-- Pre loaded covers -->

        <record model="ir.attachment">
            <field name="name">Chain</field>
            <field name="datas_fname">chain.jpg</field>
            <field name="res_model">ir.ui.view</field>
            <field name="type">url</field>
            <field name="url">/website_blog/static/src/img/library/chain.jpg</field>
>>>>>>> 4bef17cc
        </record>

        <record model="ir.attachment">
            <field name="name">Wood Wall Texture</field>
            <field name="datas_fname">woodtexture.jpg</field>
            <field name="res_model">ir.ui.view</field>
            <field name="type">url</field>
            <field name="url">/website_blog/static/src/img/library/woodtexture.jpg</field>
        </record>

        <record model="ir.attachment">
            <field name="name">Gauze Green Texture</field>
            <field name="datas_fname">gauze-green-texture.jpg</field>
            <field name="res_model">ir.ui.view</field>
            <field name="type">url</field>
            <field name="url">/website_blog/static/src/img/library/gauze-green-texture.jpg</field>
        </record>

        <record model="ir.attachment">
            <field name="name">Special Flower Texture</field>
            <field name="datas_fname">flower_texture.jpg</field>
            <field name="res_model">ir.ui.view</field>
            <field name="type">url</field>
            <field name="url">/website_blog/static/src/img/library/flower_texture.jpg</field>
        </record>

        <record model="ir.attachment">
            <field name="name">Sad Danbo</field>
            <field name="datas_fname">sad_danbo.jpg</field>
            <field name="res_model">ir.ui.view</field>
            <field name="type">url</field>
            <field name="url">/website_blog/static/src/img/library/sad_danbo.jpg</field>
        </record>

    </data>

    <data>

        <!-- jump to blog at install -->
        <record id="action_open_website" model="ir.actions.act_url">
            <field name="name">Website Blogs</field>
            <field name="target">self</field>
            <field name="url" eval="'/blog/'+str(ref('website_blog.blog_blog_1'))+'/#tutorial.blog=true'"/>
        </record>
        <record id="base.open_menu" model="ir.actions.todo">
            <field name="action_id" ref="action_open_website"/>
            <field name="state">open</field>
        </record>

        <!-- Blog-related subtypes for messaging / Chatter -->
        <record id="mt_blog_blog_published" model="mail.message.subtype">
            <field name="name">Published Post</field>
            <field name="res_model">blog.blog</field>
            <field name="default" eval="True"/>
            <field name="description">Published Post</field>
        </record>

    </data>
</openerp><|MERGE_RESOLUTION|>--- conflicted
+++ resolved
@@ -2,13 +2,8 @@
 <openerp>
     <data noupdate="1">
         <record id="blog_blog_1" model="blog.blog">
-<<<<<<< HEAD
-            <field name="name">Our News</field>
-            <field name="subtitle">Sharing our evolution with passion</field>
-=======
             <field name="name">Our Blog</field>
             <field name="subtitle">Get in touch with us</field>
->>>>>>> 4bef17cc
         </record>
         <record id="menu_news" model="website.menu">
             <field name="name">Blog</field>
@@ -16,8 +11,6 @@
             <field name="parent_id" ref="website.main_menu"/>
             <field name="sequence" type="int">40</field>
             <field name="website_id" ref="website.default_website"/>
-<<<<<<< HEAD
-=======
         </record>
 
         <!-- Pre loaded covers -->
@@ -28,7 +21,6 @@
             <field name="res_model">ir.ui.view</field>
             <field name="type">url</field>
             <field name="url">/website_blog/static/src/img/library/chain.jpg</field>
->>>>>>> 4bef17cc
         </record>
 
         <record model="ir.attachment">
