@charset "utf-8"
@import "compass/css3"

.css_website_mail
    .has-error
        border-color: red
    .css_nav_month
        display: none
        &:first-of-type
            display: block

.read_width
    max-width: 700px
    margin-left: auto
    margin-right: auto

.blog_content
    min-height: 350px !important
    a.oe_mail_expand:after
        content: " →"
    a.oe_mail_expand
        font-weight: bold

p.post-meta
    position: relative
    top: -5px

div#blog_angle_down
    a:hover
        text-decoration: none

.cover
<<<<<<< HEAD
    -webkit-background-size: cover
    -moz-background-size: cover
    -o-background-size: cover
    background-size: cover
    background-position: center
    background-repeat: no-repeat
    background-color: #546579
    color: #fff
=======
    color: white
>>>>>>> 4bef17cc
    position: relative
    .blog_title
        position: absolute

.blog_title
        text-align: center
        top: 20%
        margin-right: auto
        margin-left: auto
        left: 0
        right: 0
        h1
            font-weight: bold

.cover_full
    height: 100vh

.cover_narrow
    height: 50vh

.cover_footer_bg
    min-height: 350px
    height: 65vh

/* mobile preview: for blog h1,h2 font-size and cover-footer height of image overlapas */
@media (max-width: 768px)
    .blog_title
        h1
            font-size: 26px

    .blog_title
        h2
            font-size: 20px

    .cover_narrow
        height: 65vh

    #title
        .blog_title
            top: 10%

    .cover_footer
        min-height: 280px
        height: 50vh

    .cover_footer
        .blog_title
            top: 2%

/*Inline Discussion

.discussion
    padding: 5px 10px 10px
    position: absolute
    top: 0
    left: 0
    line-height: 16px
    font-size: 13px
    font-weight: bold
    font-family: sans-serif
    text-align: center
    z-index: 7
    > a
        opacity: 0
        display: block
        overflow: hidden
        width: 20px
        height: 17px
        color: white
        text-decoration: none
        cursor: pointer
        background: #bbbbbb
        -webkit-border-radius: 2px
        -moz-border-radius: 2px
        -ms-border-radius: 2px
        -o-border-radius: 2px
        border-radius: 2px
        -webkit-transition: all 0.5s
        -moz-transition: all 0.5s
        -o-transition: all 0.5s
        transition: all 0.5s
        &.has-comments
            opacity: .6

.discussion-contain:hover .discussion > a
    opacity: 1

.discussion
    > a:after
        border-right: 7px solid transparent
        border-top: 7px solid #bbbbbb
        right: 19px
        top: 22px
        height: 0
        width: 0
        display: block
        content: " "
        position: absolute
        -webkit-transition: all 0.5s
        -moz-transition: all 0.5s
        -o-transition: all 0.5s
        transition: all 0.5s
    &:hover > a, &.hovered > a
        opacity: 1
        background: #57AD68
    &:hover > a:after, &.hovered > a:after
        border-top-color: #57AD68

#discussions_wrapper
    position: absolute
    top: 0
    left: 0

#discussions_overlay
    position: fixed
    top: 0
    left: 0
    right: 0
    bottom: 0
    background: rgba(0, 0, 0, 0.5)
    z-index: 8
    display: none

.discussion .popover-content
    max-height: 250px
    width: 250px
    overflow: auto
    font-weight: normal

mark + .popover, .cover_footer
    cursor: pointer

.discussion_scroll_post
    overflow-x: auto

.blog_publish_btn
    padding-top: 16px

.cover_footer_bg[style*="background-image: none;"]
  background-color: #B8B8B8

#js_blogcover
    background-blend-mode: multiply
    -webkit-background-size: cover
    -moz-background-size: cover
    -o-background-size: cover
    background-size: cover
    background-position: center
    background-repeat: no-repeat
    height: 100%<|MERGE_RESOLUTION|>--- conflicted
+++ resolved
@@ -30,18 +30,7 @@
         text-decoration: none
 
 .cover
-<<<<<<< HEAD
-    -webkit-background-size: cover
-    -moz-background-size: cover
-    -o-background-size: cover
-    background-size: cover
-    background-position: center
-    background-repeat: no-repeat
-    background-color: #546579
-    color: #fff
-=======
     color: white
->>>>>>> 4bef17cc
     position: relative
     .blog_title
         position: absolute
