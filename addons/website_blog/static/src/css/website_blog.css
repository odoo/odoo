--- conflicted
+++ resolved
@@ -35,16 +35,6 @@
 }
 
 .cover {
-<<<<<<< HEAD
-  -webkit-background-size: cover;
-  -moz-background-size: cover;
-  -o-background-size: cover;
-  background-size: cover;
-  background-position: center;
-  background-repeat: no-repeat;
-  background-color: #546579;
-=======
->>>>>>> 4bef17cc
   color: white;
   position: relative;
 }
