--- conflicted
+++ resolved
@@ -33,17 +33,7 @@
                 popover:   { fixed: true },
             },
             {
-<<<<<<< HEAD
-                element:   '.modal-dialog:has(#editor_new_blog) button.btn-primary',
-                placement: 'right',
-                title:     _t("Create Blog Post"),
-                content:   _t("Click <em>Continue</em> to create the blog post."),
-            },
-            {
-                waitFor:   'body:has(button[data-action=save]:visible):has(.js_blog)',
-=======
                 waitFor:   '#o_scroll .oe_snippet',
->>>>>>> 4bef17cc
                 title:     _t("Blog Post Created"),
                 content:   _t("This is your new blog post. Let's edit it."),
                 popover:   { next: _t("Continue") },
@@ -57,20 +47,6 @@
                 popover:   { fixed: true },
             },
             {
-<<<<<<< HEAD
-                waitNot:   '#wrap h1[data-oe-model="blog.post"]:contains("Blog Post Title")',
-                snippet:   '#snippet_structure .oe_snippet:eq(2)',
-                placement: 'bottom',
-                title:     _t("Drag & Drop a Block"),
-                content:   _t("Drag this block and drop it in your page."),
-                popover:   { fixed: true },
-            },
-            {
-                snippet:   '#snippet_structure .oe_snippet:eq(4)',
-                placement: 'bottom',
-                title:     _t("Drag & Drop a block"),
-                content:   _t("Drag this block and drop it below the image block."),
-=======
                 waitNot:   '#wrap h1[data-oe-expression="blog_post.name"]:'+'containsExact("")',
                 element:   '#oe_manipulators .oe_overlay.oe_active a.btn.btn-primary.btn-sm',
                 placement: 'left',
@@ -99,7 +75,6 @@
                 placement: 'top',
                 title:     _t("Save"),
                 content:   _t("Click on '<em>Save</em>' to set the picture as cover."),
->>>>>>> 4bef17cc
                 popover:   { fixed: true },
             },
             {
@@ -135,20 +110,12 @@
                 popover:   { fixed: true },
             },
             {
-<<<<<<< HEAD
-                waitFor:   '#website-top-edit:hidden',
-                element:   'button.btn-danger.js_publish_btn',
-                placement: 'bottom',
-                title:     _t("Publish Your Post"),
-                content:   _t("Your blog post is not yet published. You can update this draft version and publish it once you are ready."),
-=======
                 waitFor:   '.modal:has(#mobile-viewport) button[data-dismiss=modal]:not(:visible)',
                 element:   'button.btn-danger.js_publish_btn',
                 placement: 'top',
                 title:     _t("Publishing status"),
                 content:   _t(" Click on this button to send your blog post online."),
                 popover:   { fixed: true },
->>>>>>> 4bef17cc
             },
             {
                 waitFor:   '.js_publish_management button.js_publish_btn.btn-success:visible',
