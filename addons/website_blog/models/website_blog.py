# -*- coding: utf-8 -*-

from datetime import datetime
import lxml
import random

from openerp import tools
from openerp import SUPERUSER_ID
from openerp.addons.website.models.website import slug
from openerp.osv import osv, fields
from openerp.tools.translate import _


class Blog(osv.Model):
    _name = 'blog.blog'
    _description = 'Blogs'
    _inherit = ['mail.thread', 'website.seo.metadata']
    _order = 'name'
    _columns = {
<<<<<<< HEAD
        'name': fields.char('Blog Name', required=True),
        'subtitle': fields.char('Blog Subtitle'),
=======
        'name': fields.char('Blog Name', required=True, translate=True),
        'subtitle': fields.char('Blog Subtitle', translate=True),
>>>>>>> 4bef17cc
    }

    def all_tags(self, cr, uid, ids, min_limit=1, context=None):
        req = """
            SELECT
                p.blog_id, count(*), r.blog_tag_id
            FROM
                blog_post_blog_tag_rel r
                    join blog_post p on r.blog_post_id=p.id
            WHERE
                p.blog_id in %s
            GROUP BY
                p.blog_id,
                r.blog_tag_id
            ORDER BY
                count(*) DESC
        """
        cr.execute(req, [tuple(ids)])
        tag_by_blog = {i: [] for i in ids}
        for blog_id, freq, tag_id in cr.fetchall():
            if freq >= min_limit:
                tag_by_blog[blog_id].append(tag_id)

        tag_obj = self.pool['blog.tag']
        for blog_id in tag_by_blog:
            tag_by_blog[blog_id] = tag_obj.browse(cr, uid, tag_by_blog[blog_id], context=context)
        return tag_by_blog


class BlogTag(osv.Model):
    _name = 'blog.tag'
    _description = 'Blog Tag'
    _inherit = ['website.seo.metadata']
    _order = 'name'
    _columns = {
        'name': fields.char('Name', required=True),
        'post_ids': fields.many2many(
            'blog.post', string='Posts',
        ),
    }


class BlogPost(osv.Model):
    _name = "blog.post"
    _description = "Blog Post"
    _inherit = ['mail.thread', 'website.seo.metadata', 'website.published.mixin']
    _order = 'id DESC'
    _mail_post_access = 'read'

    def _website_url(self, cr, uid, ids, field_name, arg, context=None):
        res = super(BlogPost, self)._website_url(cr, uid, ids, field_name, arg, context=context)
        for blog_post in self.browse(cr, uid, ids, context=context):
            res[blog_post.id] = "/blog/%s/post/%s" % (slug(blog_post.blog_id), slug(blog_post))
        return res

    def _compute_ranking(self, cr, uid, ids, name, arg, context=None):
        res = {}
        for blog_post in self.browse(cr, uid, ids, context=context):
            age = datetime.now() - datetime.strptime(blog_post.create_date, tools.DEFAULT_SERVER_DATETIME_FORMAT)
            res[blog_post.id] = blog_post.visits * (0.5+random.random()) / max(3, age.days)
        return res

    def _default_content(self, cr, uid, context=None):
        return '''  <div class="container">
                        <section class="mt16 mb16">
                            <p class="o_default_snippet_text">''' + _("Start writing here...") + '''</p>
                        </section>
                    </div> '''

    _columns = {
        'name': fields.char('Title', required=True, translate=True),
        'subtitle': fields.char('Sub Title', translate=True),
        'author_id': fields.many2one('res.partner', 'Author'),
        'cover_properties': fields.text('Cover Properties'),
        'blog_id': fields.many2one(
            'blog.blog', 'Blog',
            required=True, ondelete='cascade',
        ),
        'tag_ids': fields.many2many(
            'blog.tag', string='Tags',
        ),
        'content': fields.html('Content', translate=True, sanitize=False),
        'website_message_ids': fields.one2many(
            'mail.message', 'res_id',
            domain=lambda self: [
                '&', '&', ('model', '=', self._name), ('type', '=', 'comment'), ('path', '=', False)
            ],
            string='Website Messages',
            help="Website communication history",
        ),
        # creation / update stuff
        'create_date': fields.datetime(
            'Created on',
            select=True, readonly=True,
        ),
        'create_uid': fields.many2one(
            'res.users', 'Author',
            select=True, readonly=True,
        ),
        'write_date': fields.datetime(
            'Last Modified on',
            select=True, readonly=True,
        ),
        'write_uid': fields.many2one(
            'res.users', 'Last Contributor',
            select=True, readonly=True,
        ),
        'author_avatar': fields.related(
            'author_id', 'image_small',
            string="Avatar", type="binary"),
        'visits': fields.integer('No of Views'),
        'ranking': fields.function(_compute_ranking, string='Ranking', type='float'),
    }

    _defaults = {
        'name': '',
        'content': _default_content,
        'cover_properties': '{"background-image": "none", "background-color": "oe_none", "opacity": "0.6", "resize_class": ""}',
        'author_id': lambda self, cr, uid, ctx=None: self.pool['res.users'].browse(cr, uid, uid, context=ctx).partner_id.id,
    }

    def html_tag_nodes(self, html, attribute=None, tags=None, context=None):
        """ Processing of html content to tag paragraphs and set them an unique
        ID.
        :return result: (html, mappin), where html is the updated html with ID
                        and mapping is a list of (old_ID, new_ID), where old_ID
                        is None is the paragraph is a new one. """

        existing_attributes = []
        mapping = []
        if not html:
            return html, mapping
        if tags is None:
            tags = ['p']
        if attribute is None:
            attribute = 'data-unique-id'

        # form a tree
        root = lxml.html.fragment_fromstring(html, create_parent='div')
        if not len(root) and root.text is None and root.tail is None:
            return html, mapping

        # check all nodes, replace :
        # - img src -> check URL
        # - a href -> check URL
        for node in root.iter():
            if node.tag not in tags:
                continue
            ancestor_tags = [parent.tag for parent in node.iterancestors()]

            old_attribute = node.get(attribute)
            new_attribute = old_attribute
            if not new_attribute or (old_attribute in existing_attributes):
                if ancestor_tags:
                    ancestor_tags.pop()
                counter = random.randint(10000, 99999)
                ancestor_tags.append('counter_%s' % counter)
                new_attribute = '/'.join(reversed(ancestor_tags))
                node.set(attribute, new_attribute)

            existing_attributes.append(new_attribute)
            mapping.append((old_attribute, new_attribute))

        html = lxml.html.tostring(root, pretty_print=False, method='html')
        # this is ugly, but lxml/etree tostring want to put everything in a 'div' that breaks the editor -> remove that
        if html.startswith('<div>') and html.endswith('</div>'):
            html = html[5:-6]
        return html, mapping

    def _postproces_content(self, cr, uid, id, content=None, context=None):
        if content is None:
            content = self.browse(cr, uid, id, context=context).content
        if content is False:
            return content

        content, mapping = self.html_tag_nodes(content, attribute='data-chatter-id', tags=['p'], context=context)
        if id:  # not creating
            existing = [x[0] for x in mapping if x[0]]
            msg_ids = self.pool['mail.message'].search(cr, SUPERUSER_ID, [
                ('res_id', '=', id),
                ('model', '=', self._name),
                ('path', 'not in', existing),
                ('path', '!=', False)
            ], context=context)
            self.pool['mail.message'].unlink(cr, SUPERUSER_ID, msg_ids, context=context)

        return content

    def _check_for_publication(self, cr, uid, ids, vals, context=None):
        if vals.get('website_published'):
            base_url = self.pool['ir.config_parameter'].get_param(cr, uid, 'web.base.url')
            for post in self.browse(cr, uid, ids, context=context):
                post.blog_id.message_post(
                    body='<p>%(post_publication)s <a href="%(base_url)s/blog/%(blog_slug)s/post/%(post_slug)s">%(post_link)s</a></p>' % {
                        'post_publication': _('A new post %s has been published on the %s blog.') % (post.name, post.blog_id.name),
                        'post_link': _('Click here to access the post.'),
                        'base_url': base_url,
                        'blog_slug': slug(post.blog_id),
                        'post_slug': slug(post),
                    },
                    subtype='website_blog.mt_blog_blog_published',
                    context=context)
            return True
        return False

    def create(self, cr, uid, vals, context=None):
        if context is None:
            context = {}
        if 'content' in vals:
            vals['content'] = self._postproces_content(cr, uid, None, vals['content'], context=context)
        create_context = dict(context, mail_create_nolog=True)
        post_id = super(BlogPost, self).create(cr, uid, vals, context=create_context)
        self._check_for_publication(cr, uid, [post_id], vals, context=context)
        return post_id

    def write(self, cr, uid, ids, vals, context=None):
        if isinstance(ids, (int, long)):
            ids = [ids]
        if 'content' in vals:
            vals['content'] = self._postproces_content(cr, uid, ids[0], vals['content'], context=context)
        result = super(BlogPost, self).write(cr, uid, ids, vals, context)
        self._check_for_publication(cr, uid, ids, vals, context=context)
        return result


class Website(osv.Model):
    _inherit = "website"

    def page_search_dependencies(self, cr, uid, view_id, context=None):
        dep = super(Website, self).page_search_dependencies(cr, uid, view_id, context=context)

        post_obj = self.pool.get('blog.post')

        view = self.pool.get('ir.ui.view').browse(cr, uid, view_id, context=context)
        name = view.key.replace("website.", "")
        fullname = "website.%s" % name

        dom = [
            '|', ('content', 'ilike', '/page/%s' % name), ('content', 'ilike', '/page/%s' % fullname)
        ]
        posts = post_obj.search(cr, uid, dom, context=context)
        if posts:
            page_key = _('Blog Post')
            dep[page_key] = []
        for p in post_obj.browse(cr, uid, posts, context=context):
            dep[page_key].append({
                'text': _('Blog Post <b>%s</b> seems to have a link to this page !' % p.name),
                'link': p.website_url
            })

        return dep<|MERGE_RESOLUTION|>--- conflicted
+++ resolved
@@ -17,13 +17,8 @@
     _inherit = ['mail.thread', 'website.seo.metadata']
     _order = 'name'
     _columns = {
-<<<<<<< HEAD
-        'name': fields.char('Blog Name', required=True),
-        'subtitle': fields.char('Blog Subtitle'),
-=======
         'name': fields.char('Blog Name', required=True, translate=True),
         'subtitle': fields.char('Blog Subtitle', translate=True),
->>>>>>> 4bef17cc
     }
 
     def all_tags(self, cr, uid, ids, min_limit=1, context=None):
