--- conflicted
+++ resolved
@@ -477,16 +477,8 @@
 
         <menuitem action="procurement.procurement_action" id="base.menu_mrp_procurement_action"
                   parent="mrp.menu_mrp_manufacturing" sequence="3" />
-<<<<<<< HEAD
-<!--        <menuitem action="procurement.procurement_action5" id="menu_mrp_procurement_exception_action"-->
-<!--                  parent="mrp.menu_mrp_control" sequence="1" />-->
-
-         <menuitem id="menu_mrp_scheduler" name="Schedulers" parent="base.menu_mrp_root" groups="base.group_system,mrp.group_mrp_user,mrp.group_mrp_manager" sequence="3"/>
+        <menuitem id="menu_mrp_scheduler" name="Schedulers" parent="base.menu_mrp_root" groups="base.group_system,mrp.group_mrp_user,mrp.group_mrp_manager" sequence="3"/>
         <menuitem action="procurement.action_compute_schedulers" id="base.mrp_Sched_all" parent="mrp.menu_mrp_scheduler" sequence="90" groups="base.group_system,mrp.group_mrp_user,mrp.group_mrp_manager"/>
-=======
-        <menuitem id="menu_mrp_scheduler" name="Schedulers" parent="base.menu_mrp_root" groups="base.group_system,mrp.group_mrp_user,mrp.group_mrp_manager" sequence="3"/>
-        <menuitem action="procurement.action_compute_schedulers" id="mrp_Sched_all" parent="mrp.menu_mrp_scheduler" sequence="90" groups="base.group_system,mrp.group_mrp_user,mrp.group_mrp_manager"/>
->>>>>>> 45a8d54f
 
         <!--
         Order Point
