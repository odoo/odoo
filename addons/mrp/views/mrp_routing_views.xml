<?xml version="1.0" encoding="utf-8"?>
<odoo>
    <data>
        <!-- Routings Workcenter -->
        <record id="mrp_routing_workcenter_tree_view" model="ir.ui.view">
            <field name="name">mrp.routing.workcenter.tree</field>
            <field name="model">mrp.routing.workcenter</field>
            <field name="arch" type="xml">
                <tree string="Routing Work Centers" multi_edit="1">
                    <field name="name"/>
                    <field name="bom_id"/>
                    <field name="workcenter_id"/>
                    <field name="time_mode" optional="show"/>
                    <field name="time_computed_on" optional="hide"/>
                    <field name="time_cycle" widget="float_time" string="Duration (minutes)" width="1.5"/>
                    <field name="company_id" optional="show" groups="base.group_multi_company"/>
                    <field name="possible_bom_product_template_attribute_value_ids" invisible="1"/>
                    <field name="bom_product_template_attribute_value_ids" optional="hide" widget="many2many_tags" options="{'no_create': True}" groups="product.group_product_variant"/>
                </tree>
            </field>
        </record>

        <record id="mrp_routing_workcenter_bom_tree_view" model="ir.ui.view">
            <field name="name">mrp.routing.workcenter.bom.tree</field>
            <field name="model">mrp.routing.workcenter</field>
            <field name="inherit_id" ref="mrp_routing_workcenter_tree_view"/>
            <field name="priority">1000</field>
            <field name="mode">primary</field>
            <field name="arch" type="xml">
                <xpath expr="//tree" position="attributes">
                    <attribute name="delete">0</attribute>
                </xpath>
                <xpath expr="//field[@name='name']" position="before">
                    <field name="sequence" widget="handle"/>
                </xpath>
                <xpath expr="//field[@name='bom_id']" position="replace"/>
                <xpath expr="//field[@name='time_cycle']" position="attributes">
                    <attribute name="sum">Total Duration</attribute>
                </xpath>
                <xpath expr="//field[@name='bom_product_template_attribute_value_ids']" position="attributes">
                    <attribute name="attrs">{'column_invisible': [('parent.product_id', '!=', False)]}</attribute>
                </xpath>
                <xpath expr="//field[@name='bom_product_template_attribute_value_ids']" position="after">
<<<<<<< HEAD
                    <button name="action_archive" class="btn-link" type="object" string="Archive Operation" icon="fa-times"/>
=======
                    <button name="action_archive" class="btn-link" type="object" icon="fa-times"/>
>>>>>>> 4d11cb0e
                </xpath>
            </field>
        </record>

        <record id="mrp_routing_workcenter_copy_to_bom_tree_view" model="ir.ui.view">
            <field name="name">mrp.routing.workcenter.copy_to_bom.tree</field>
            <field name="model">mrp.routing.workcenter</field>
            <field name="inherit_id" ref="mrp_routing_workcenter_tree_view"/>
            <field name="mode">primary</field>
            <field name="arch" type="xml">
                <xpath expr="//tree" position="attributes">
                    <attribute name="create">0</attribute>
                    <attribute name="delete">0</attribute>
                    <attribute name="export_xlsx">0</attribute>
                    <attribute name="multi_edit">0</attribute>
                </xpath>
                <xpath expr="//field[@name='name']" position="before">
                    <header>
                        <button name="copy_to_bom" type="object" string="Copy selected operations"/>
                    </header>
                </xpath>
            </field>
        </record>

        <record id="mrp_routing_workcenter_form_view" model="ir.ui.view">
            <field name="name">mrp.routing.workcenter.form</field>
            <field name="model">mrp.routing.workcenter</field>
            <field name="arch" type="xml">
                <form string="Routing Work Centers">
                    <sheet>
                        <widget name="web_ribbon" title="Archived" bg_color="bg-danger" attrs="{'invisible': [('active', '=', True)]}"/>
                        <group>
                            <group name="description">
                                <field name="active" invisible="1"/>
                                <field name="name"/>
                                <field name="sequence" invisible="1"/>
                                <field name="bom_id" invisible="context.get('bom_id_invisible', False)" domain="[]"/>
                                <field name="workcenter_id" context="{'default_company_id': company_id}"/>
                                <field name="possible_bom_product_template_attribute_value_ids" invisible="1"/>
                                <field name="bom_product_template_attribute_value_ids" widget="many2many_tags" options="{'no_create': True}" groups="product.group_product_variant"/>
                            </group><group name="workorder">
                                <field name="workorder_count" invisible="1"/>
                                <field name="time_mode" widget="radio"/>
                                <label for="time_mode_batch" attrs="{'invisible': [('time_mode', '=', 'manual')]}"/>
                                <div attrs="{'invisible': [('time_mode', '=', 'manual')]}">
                                    last
                                    <field name="time_mode_batch" class="oe_inline"/>
                                    work orders
                                </div>
                                <label for="time_cycle_manual" attrs="{'invisible': [('time_mode', '=', 'auto'), ('workorder_count', '!=' , 0)]}" string="Default Duration"/>
                                <div attrs="{'invisible':  [('time_mode', '=', 'auto'), ('workorder_count', '!=' , 0)]}">
                                    <field name="time_cycle_manual" widget="float_time" class="oe_inline"/> minutes
                                </div>
                                <field name="time_cycle" invisible="1"/>
                                <field name="company_id" groups="base.group_multi_company" />
                            </group>
                        </group>
                        <notebook>
                            <page string="Work Sheet" name="worksheet">
                                <group>
                                    <field name="worksheet_type" widget="radio"/>
                                    <field name="worksheet" help="Upload your PDF file." widget="pdf_viewer" attrs="{'invisible':  [('worksheet_type', '!=', 'pdf')], 'required':  [('worksheet_type', '=', 'pdf')]}"/>
                                    <field name="worksheet_google_slide" placeholder="Google Slide Link" widget="embed_viewer" attrs="{'invisible':  [('worksheet_type', '!=', 'google_slide')], 'required': [('worksheet_type', '=', 'google_slide')]}"/>
                                    <field name="note" attrs="{'invisible':  [('worksheet_type', '!=', 'text')]}"/>
                                </group>
                            </page>
                        </notebook>
                    </sheet>
                </form>
            </field>
        </record>

        <record id="mrp_routing_action" model="ir.actions.act_window">
            <field name="name">Operations</field>
            <field name="type">ir.actions.act_window</field>
            <field name="res_model">mrp.routing.workcenter</field>
            <field name="view_mode">tree,form</field>
            <field name="view_id" ref="mrp_routing_workcenter_tree_view"/>
            <field name="help" type="html">
              <p class="o_view_nocontent_smiling_face">
                Create a new operation
              </p><p>
                Operation define that need to be done to realize a Work Order.
                Each operation is done at a specific Work Center and has a specific duration.
              </p>
            </field>
            <field name="domain">['|', ('bom_id', '=', False), ('bom_id.active', '=', True)]</field>
        </record>

        <record id="mrp_routing_workcenter_filter" model="ir.ui.view">
            <field name="name">mrp.routing.workcenter.filter</field>
            <field name="model">mrp.routing.workcenter</field>
            <field name="arch" type="xml">
                <search string="Operations Search Filters">
                    <field name="name"/>
                    <field name="bom_id"/>
                    <field name="workcenter_id"/>
                    <filter string="Archived" name="inactive" domain="[('active', '=', False)]"/>
                    <group>
                        <filter string="Bill of Material" name="bom" context="{'group_by': 'bom_id'}"/>
                        <filter string="Workcenter" name="workcenter" context="{'group_by': 'workcenter_id'}"/>
                    </group>
                </search>
            </field>
        </record>

        <menuitem id="menu_mrp_routing_action"
          action="mrp_routing_action"
          parent="menu_mrp_configuration"
          groups="group_mrp_routings"
          sequence="100"/>

    </data>
</odoo><|MERGE_RESOLUTION|>--- conflicted
+++ resolved
@@ -41,11 +41,7 @@
                     <attribute name="attrs">{'column_invisible': [('parent.product_id', '!=', False)]}</attribute>
                 </xpath>
                 <xpath expr="//field[@name='bom_product_template_attribute_value_ids']" position="after">
-<<<<<<< HEAD
-                    <button name="action_archive" class="btn-link" type="object" string="Archive Operation" icon="fa-times"/>
-=======
                     <button name="action_archive" class="btn-link" type="object" icon="fa-times"/>
->>>>>>> 4d11cb0e
                 </xpath>
             </field>
         </record>
