<?xml version="1.0" encoding="utf-8"?>
<openerp>
    <data noupdate="1">
<<<<<<< HEAD
=======
        <!-- <record id="sc_manufacturing_dash" model="ir.ui.view_sc">
            <field name="name">Production dashboard</field>
            <field name="user_id" ref="base.user_root"/>
            <field name="resource">ir.ui.menu</field>
            <field name="sequence">4</field>
            <field name="res_id" ref="menu_board_manufacturing"/>
        </record> -->
>>>>>>> 93693b73
        <record id="base.user_root" model="res.users">
            <field name="action_id" ref="open_board_manufacturing"/>
        </record>

    </data>
</openerp><|MERGE_RESOLUTION|>--- conflicted
+++ resolved
@@ -1,8 +1,6 @@
 <?xml version="1.0" encoding="utf-8"?>
 <openerp>
     <data noupdate="1">
-<<<<<<< HEAD
-=======
         <!-- <record id="sc_manufacturing_dash" model="ir.ui.view_sc">
             <field name="name">Production dashboard</field>
             <field name="user_id" ref="base.user_root"/>
@@ -10,7 +8,6 @@
             <field name="sequence">4</field>
             <field name="res_id" ref="menu_board_manufacturing"/>
         </record> -->
->>>>>>> 93693b73
         <record id="base.user_root" model="res.users">
             <field name="action_id" ref="open_board_manufacturing"/>
         </record>
