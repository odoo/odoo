--- conflicted
+++ resolved
@@ -4,17 +4,10 @@
 #
 msgid ""
 msgstr ""
-<<<<<<< HEAD
-"Project-Id-Version: Odoo Server saas~14.5\n"
-"Report-Msgid-Bugs-To: \n"
-"POT-Creation-Date: 2021-09-14 10:28+0000\n"
-"PO-Revision-Date: 2021-09-14 10:28+0000\n"
-=======
 "Project-Id-Version: Odoo Server 15.0\n"
 "Report-Msgid-Bugs-To: \n"
 "POT-Creation-Date: 2022-01-24 08:19+0000\n"
 "PO-Revision-Date: 2022-01-24 08:19+0000\n"
->>>>>>> 4d11cb0e
 "Last-Translator: \n"
 "Language-Team: \n"
 "MIME-Version: 1.0\n"
@@ -81,12 +74,6 @@
 #: code:addons/mrp/models/mrp_unbuild.py:0
 #, python-format
 msgid "%s %s unbuilt in"
-msgstr ""
-
-#. module: mrp
-#: code:addons/mrp/models/mrp_bom.py:0
-#, python-format
-msgid "%s (new) %s"
 msgstr ""
 
 #. module: mrp
@@ -1074,14 +1061,6 @@
 #. module: mrp
 #: model:ir.model.fields,field_description:mrp.field_mrp_production__components_availability
 msgid "Component Status"
-msgstr ""
-
-#. module: mrp
-#: code:addons/mrp/models/mrp_production.py:0
-#, python-format
-msgid ""
-"Component Lots must be unique for mass production. Please review consumption"
-" for:\n"
 msgstr ""
 
 #. module: mrp
@@ -1741,12 +1720,6 @@
 msgstr ""
 
 #. module: mrp
-#: code:addons/mrp/models/mrp_production.py:0
-#, python-format
-msgid "Expected product tracked by Serial Number."
-msgstr ""
-
-#. module: mrp
 #: model:ir.model.fields,field_description:mrp.field_mrp_document__datas
 msgid "File Content (base64)"
 msgstr ""
@@ -2342,8 +2315,6 @@
 msgstr ""
 
 #. module: mrp
-<<<<<<< HEAD
-=======
 #: model:ir.model.fields,help:mrp.field_mrp_production__components_availability
 msgid ""
 "Latest component availability status for this MO. If green, then the MO's "
@@ -2351,7 +2322,6 @@
 msgstr ""
 
 #. module: mrp
->>>>>>> 4d11cb0e
 #: model_terms:product.product,description:mrp.product_product_wood_ply
 #: model_terms:product.template,description:mrp.product_product_wood_ply_product_template
 msgid "Layers that are stick together to assemble wood panels."
@@ -4435,12 +4405,6 @@
 "The product has already been used at least once, editing its structure may "
 "lead to undesirable behaviours. You should rather archive the product and "
 "create a new one with a new bill of materials."
-msgstr ""
-
-#. module: mrp
-#: code:addons/mrp/models/mrp_production.py:0
-#, python-format
-msgid "The quantity produced of by-products must be positive."
 msgstr ""
 
 #. module: mrp
@@ -5026,10 +4990,7 @@
 #. module: mrp
 #: model:ir.model.fields.selection,name:mrp.selection__mrp_production__reservation_state__confirmed
 #: model_terms:ir.ui.view,arch_db:mrp.stock_production_type_kanban
-<<<<<<< HEAD
-=======
 #: model_terms:ir.ui.view,arch_db:mrp.view_mrp_production_filter
->>>>>>> 4d11cb0e
 #: model_terms:ir.ui.view,arch_db:mrp.view_mrp_production_work_order_search
 #: model_terms:ir.ui.view,arch_db:mrp.view_mrp_production_workorder_form_view_filter
 msgid "Waiting"
@@ -5055,11 +5016,6 @@
 #. module: mrp
 #: model:ir.model.fields.selection,name:mrp.selection__mrp_workorder__state__pending
 msgid "Waiting for another WO"
-msgstr ""
-
-#. module: mrp
-#: model:ir.model.fields.selection,name:mrp.selection__mrp_workorder__state__waiting
-msgid "Waiting for components"
 msgstr ""
 
 #. module: mrp
