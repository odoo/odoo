--- conflicted
+++ resolved
@@ -1,7 +1,7 @@
 # Translation of Odoo Server.
 # This file contains the translation of the following modules:
 # * mrp
-#
+# 
 # Translators:
 # Martin Trigaux, 2017
 # fanha99 <fanha99@hotmail.com>, 2017
@@ -17,11 +17,8 @@
 # Philips Nguyen <vmbc.inc@gmail.com>, 2017
 # thanh nguyen <thanhnguyen.icsc@gmail.com>, 2017
 # Duc Dao <blakice12@gmail.com>, 2017
-<<<<<<< HEAD
 # DuyBQ <duybq86@gmail.com>, 2018
-=======
 # Tri Bui <tribd@trobz.com>, 2018
->>>>>>> 32c5392f
 msgid ""
 msgstr ""
 "Project-Id-Version: Odoo Server 11.0\n"
@@ -1718,11 +1715,7 @@
 #. module: mrp
 #: model:ir.ui.menu,name:mrp.menu_mrp_bom
 msgid "Master Data"
-<<<<<<< HEAD
 msgstr "Dữ liệu Gốc"
-=======
-msgstr "Dữ liệu Tổng"
->>>>>>> 32c5392f
 
 #. module: mrp
 #: model:ir.model.fields,field_description:mrp.field_res_config_settings_module_mrp_mps
@@ -2196,7 +2189,7 @@
 #: model:ir.actions.act_window,name:mrp.action_mrp_unbuild_moves
 #: model:ir.ui.view,arch_db:mrp.mrp_unbuild_form_view
 msgid "Product Moves"
-msgstr "Dịch chuyển Sản phẩm"
+msgstr ""
 
 #. module: mrp
 #: model:ir.model.fields,field_description:mrp.field_mrp_product_produce_line_product_produce_id
