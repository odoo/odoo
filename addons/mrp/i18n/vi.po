# Translation of Odoo Server.
# This file contains the translation of the following modules:
# 	* mrp
# 
# Translators:
# Minh Nguyen <ndminh210994@gmail.com>, 2019
# Thang Duong Bao <nothingctrl@gmail.com>, 2019
# Martin Trigaux, 2019
# fanha99 <fanha99@hotmail.com>, 2019
# son dang <son.dang@doda100.com>, 2019
# Dao Nguyen <trucdao.uel@gmail.com>, 2019
# Trinh Tran Thi Phuong <trinhttp@trobz.com>, 2019
# Dung Nguyen Thi <dungnt@trobz.com>, 2019
# Tien Nguyen <tienkt05@gmail.com>, 2019
# Phuc Tran Thanh <phuctran.odoo@gmail.com>, 2019
# Nancy Momoland <thanhnguyen.icsc@gmail.com>, 2019
# Duy BQ <duybq86@gmail.com>, 2020
# 
msgid ""
msgstr ""
"Project-Id-Version: Odoo Server 13.0\n"
"Report-Msgid-Bugs-To: \n"
"POT-Creation-Date: 2019-12-05 12:32+0000\n"
"PO-Revision-Date: 2019-08-26 09:12+0000\n"
"Last-Translator: Duy BQ <duybq86@gmail.com>, 2020\n"
"Language-Team: Vietnamese (https://www.transifex.com/odoo/teams/41243/vi/)\n"
"MIME-Version: 1.0\n"
"Content-Type: text/plain; charset=UTF-8\n"
"Content-Transfer-Encoding: \n"
"Language: vi\n"
"Plural-Forms: nplurals=1; plural=0;\n"

#. module: mrp
#: model:ir.model.fields,help:mrp.field_mrp_production__state
msgid ""
" * Draft: The MO is not confirmed yet.\n"
" * Confirmed: The MO is confirmed, the stock rules and the reordering of the components are trigerred.\n"
" * Planned: The WO are planned.\n"
" * In Progress: The production has started (on the MO or on the WO).\n"
" * To Close: The production is done, the MO has to be closed.\n"
" * Done: The MO is closed, the stock moves are posted. \n"
" * Cancelled: The MO has been cancelled, can't be confirmed anymore."
msgstr ""
"* Dự thảo: MO chưa được xác nhận.\n"
"* Xác nhận: MO được xác nhận, các quy tắc kho và cung ứng các thành phần được kích hoạt.\n"
"* Kế hoạch: WO được lên kế hoạch.\n"
"* Đang tiến hành: Việc sản xuất đã bắt đầu (trên MO hoặc trên WO).\n"
"* Chờ đóng: Quá trình sản xuất đã hoàn tất, MO cần được đóng.\n"
"* Xong: MO đã đóng, các dịch chuyển kho đã gửi đi.\n"
"* Đã hủy: MO đã bị hủy, không thể xác nhận được nữa."

#. module: mrp
#: model:ir.model.fields,help:mrp.field_mrp_production__reservation_state
msgid ""
" * Ready: The material is available to start the production.\n"
"            * Waiting: The material is not available to start the production.\n"
"            The material availability is impacted by the manufacturing readiness            defined on the BoM."
msgstr ""
"* Sẵn sàng: Nguyên liệu có sẵn để bắt đầu sản xuất.\n"
"* Đang chờ: Nguyên liệu không có sẵn để bắt đầu sản xuất.\n"
"Nguyên liệu có sẵn để sản xuất được xác định dựa trên Định mức của Thành phẩm."

#. module: mrp
#: code:addons/mrp/models/stock_rule.py:0
#, python-format
msgid " <br/><br/> The components will be taken from <b>%s</b>."
msgstr " <br/><br/> Các bộ phận / thành phần sẽ được lấy từ <b>%s</b>."

#. module: mrp
#: model:ir.model.fields.selection,name:mrp.selection__mrp_bom__ready_to_produce__all_available
msgid " When all components are available"
msgstr " Khi có đủ tất cả các thành phần cấu thành"

#. module: mrp
#: model:ir.model.fields,field_description:mrp.field_product_product__bom_count
#: model:ir.model.fields,field_description:mrp.field_product_template__bom_count
msgid "# Bill of Material"
msgstr "SL Định mức Nguyên liệu"

#. module: mrp
#: model:ir.model.fields,field_description:mrp.field_product_product__used_in_bom_count
msgid "# BoM Where Used"
msgstr "SL Định mức Sử dụng"

#. module: mrp
#: model:ir.model.fields,field_description:mrp.field_mrp_production__workorder_done_count
msgid "# Done Work Orders"
msgstr "SL Hoạt động Sản xuất đã Hoàn thành"

#. module: mrp
#: model:ir.model.fields,field_description:mrp.field_mrp_workcenter__workorder_ready_count
msgid "# Read Work Orders"
msgstr "SL Hoạt động Sản xuất đã đọc"

#. module: mrp
#: model:ir.model.fields,field_description:mrp.field_mrp_production__workorder_count
#: model:ir.model.fields,field_description:mrp.field_mrp_routing_workcenter__workorder_count
#: model:ir.model.fields,field_description:mrp.field_mrp_workcenter__workorder_count
msgid "# Work Orders"
msgstr "SL Hoạt động Sản xuất"

#. module: mrp
#: model:ir.model.fields,field_description:mrp.field_product_template__used_in_bom_count
msgid "# of BoM Where is Used"
msgstr "SL Định mức mà sản phẩm này được sử dụng"

#. module: mrp
#: code:addons/mrp/models/mrp_production.py:0
#, python-format
msgid "%s cannot be deleted. Try to cancel them before."
msgstr "%s không thể xoá. Hãy thử huỷ nó trước."

#. module: mrp
#: model:ir.actions.report,print_report_name:mrp.action_report_bom_structure
msgid "'Bom Structure - %s' % object.display_name"
msgstr "'Cấu trúc định mức - %s' % object.display_name"

#. module: mrp
#: model:ir.actions.report,print_report_name:mrp.action_report_finished_product
msgid "'Finished products - %s' % object.name"
msgstr "'Thành phẩm - %s' % object.name"

#. module: mrp
#: model:ir.actions.report,print_report_name:mrp.action_report_production_order
msgid "'Production Order - %s' % object.name"
msgstr "'Lệnh sản xuất - %s' % object.name"

#. module: mrp
#: model_terms:ir.ui.view,arch_db:mrp.exception_on_mo
msgid ""
".\n"
"            Manual actions may be needed."
msgstr ""
".\n"
"            Hành động thủ công có thể cần được thực hiện."

#. module: mrp
#: model:product.product,description:mrp.product_product_computer_desk_leg
#: model:product.template,description:mrp.product_product_computer_desk_leg_product_template
msgid "18″ x 2½″ Square Leg"
msgstr "Chân bàn 18″ x 2½″"

#. module: mrp
#: model_terms:ir.ui.view,arch_db:mrp.mrp_workcenter_kanban
#: model_terms:ir.ui.view,arch_db:mrp.stock_production_type_kanban
msgid "<i class=\"fa fa-ellipsis-v\" role=\"img\" aria-label=\"Manage\" title=\"Manage\"/>"
msgstr "<i class=\"fa fa-ellipsis-v\" role=\"img\" aria-label=\"Manage\" title=\"Quản lý\"/>"

#. module: mrp
#: model_terms:ir.ui.view,arch_db:mrp.workcenter_line_kanban
msgid "<i class=\"fa fa-pause\" role=\"img\" aria-label=\"Pause\" title=\"Pause\"/>"
msgstr "<i class=\"fa fa-pause\" role=\"img\" aria-label=\"Tạm dừng\" title=\"Tạm dừng\"/>"

#. module: mrp
#: model_terms:ir.ui.view,arch_db:mrp.workcenter_line_kanban
msgid "<i class=\"fa fa-play\" role=\"img\" aria-label=\"Run\" title=\"Run\"/>"
msgstr "<i class=\"fa fa-play\" role=\"img\" aria-label=\"Chạy\" title=\"Chạy\"/>"

#. module: mrp
#: model_terms:ir.ui.view,arch_db:mrp.workcenter_line_kanban
msgid "<i class=\"fa fa-stop\" role=\"img\" aria-label=\"Stop\" title=\"Stop\"/>"
msgstr "<i class=\"fa fa-stop\" role=\"img\" aria-label=\"Dừng\" title=\"Dừng\"/>"

#. module: mrp
#: code:addons/mrp/models/mrp_bom.py:0
#, python-format
msgid ""
"<p class=\"o_view_nocontent_smiling_face\">\n"
"                        Upload files to your product\n"
"                    </p><p>\n"
"                        Use this feature to store any files, like drawings or specifications.\n"
"                    </p>"
msgstr ""
"<p class=\"o_view_nocontent_smiling_face\">\n"
"                        Tải tập tin lên sản phẩm của bạn\n"
"                    </p><p>\n"
"                        Dùng tính năng này để lưu trữ các tài liệu như bản vẽ hoặc mô tả kĩ thuật.\n"
"                    </p>"

#. module: mrp
#: model_terms:ir.ui.view,arch_db:mrp.res_config_settings_view_form
msgid ""
"<span class=\"fa fa-lg fa-building-o\" title=\"Values set here are company-"
"specific.\" role=\"img\" aria-label=\"Values set here are company-"
"specific.\" groups=\"base.group_multi_company\"/>"
msgstr ""
"<span class=\"fa fa-lg fa-building-o\" title=\"Giá trị thiết lập ở đây mang "
"đặc trưng công ty.\" role=\"img\" aria-label=\"Giá trị thiết lập ở đây mang "
"đặc trưng công ty.\" groups=\"base.group_multi_company\"/>"

#. module: mrp
#: model_terms:ir.ui.view,arch_db:mrp.mrp_workcenter_view
msgid "<span class=\"o_stat_text\">Load</span>"
msgstr "<span class=\"o_stat_text\">Đang tải</span>"

#. module: mrp
#: model_terms:ir.ui.view,arch_db:mrp.mrp_workcenter_view
msgid "<span class=\"o_stat_text\">Lost</span>"
msgstr "<span class=\"o_stat_text\">Hao hụt</span>"

#. module: mrp
#: model_terms:ir.ui.view,arch_db:mrp.product_product_form_view_bom_button
#: model_terms:ir.ui.view,arch_db:mrp.product_template_form_view_bom_button
msgid "<span class=\"o_stat_text\">Manufactured</span>"
msgstr "<span class=\"o_stat_text\">Đã sản xuất</span>"

#. module: mrp
#: model_terms:ir.ui.view,arch_db:mrp.mrp_workcenter_view
msgid "<span class=\"o_stat_text\">OEE</span>"
msgstr "<span class=\"o_stat_text\">Hiệu suất</span>"

#. module: mrp
#: model_terms:ir.ui.view,arch_db:mrp.mrp_workcenter_view
msgid "<span class=\"o_stat_text\">Performance</span>"
msgstr "<span class=\"o_stat_text\">Năng suất</span>"

#. module: mrp
#: model_terms:ir.ui.view,arch_db:mrp.mrp_production_form_view
#: model_terms:ir.ui.view,arch_db:mrp.mrp_production_workorder_form_view_inherit
msgid "<span class=\"o_stat_text\">Scraps</span>"
msgstr "<span class=\"o_stat_text\">Phế liệu</span>"

#. module: mrp
#: model_terms:ir.ui.view,arch_db:mrp.mrp_routing_form_view
msgid "<span class=\"o_stat_text\">Time<br/> Analysis</span>"
msgstr "<span class=\"o_stat_text\">Phân tích<br/> Thời gian</span>"

#. module: mrp
#: model_terms:ir.ui.view,arch_db:mrp.mrp_production_form_view
msgid "<span class=\"o_stat_text\">Work Orders</span>"
msgstr "<span class=\"o_stat_text\">Hoạt động Sản xuất</span>"

#. module: mrp
#: model_terms:ir.ui.view,arch_db:mrp.report_mrp_bom
msgid "<span><strong>Unit Cost</strong></span>"
msgstr "<span><strong>Giá vốn Đơn chiếc</strong></span>"

#. module: mrp
#: model_terms:ir.ui.view,arch_db:mrp.mrp_workcenter_kanban
msgid "<span>Actions</span>"
msgstr "<span>Hành động</span>"

#. module: mrp
#: model_terms:ir.ui.view,arch_db:mrp.report_mrp_bom_line
#: model_terms:ir.ui.view,arch_db:mrp.report_mrp_operation_line
msgid "<span>Minutes</span>"
msgstr "<span>Phút</span>"

#. module: mrp
#: model_terms:ir.ui.view,arch_db:mrp.stock_production_type_kanban
msgid "<span>New</span>"
msgstr "<span>Mới</span>"

#. module: mrp
#: model_terms:ir.ui.view,arch_db:mrp.mrp_workcenter_kanban
msgid "<span>PLAN ORDERS</span>"
msgstr "<span>HOẠCH ĐỊNH HOẠT ĐỘNG</span>"

#. module: mrp
#: model_terms:ir.ui.view,arch_db:mrp.mrp_workcenter_kanban
msgid "<span>Reporting</span>"
msgstr "<span>Báo cáo</span>"

#. module: mrp
#: model_terms:ir.ui.view,arch_db:mrp.stock_production_type_kanban
msgid "<span>View</span>"
msgstr "<span>Xem</span>"

#. module: mrp
#: model_terms:ir.ui.view,arch_db:mrp.mrp_workcenter_kanban
msgid "<span>WORK ORDERS</span>"
msgstr "<span>HOẠT ĐỘNG SẢN XUẤT</span>"

#. module: mrp
#: model_terms:ir.ui.view,arch_db:mrp.mrp_production_workorder_form_view_inherit
msgid ""
"<strong attrs=\"{'invisible': [('date_planned_finished', '=', False)]}\" class=\"mr8\">to</strong>\n"
"                                    <strong class=\"oe_edit_only mr8\" attrs=\"{'invisible': [('date_planned_finished', '!=', False)]}\">to</strong>"
msgstr ""
"<strong attrs=\"{'invisible': [('date_planned_finished', '=', False)]}\" class=\"mr8\">đến</strong>\n"
"                                    <strong class=\"oe_edit_only mr8\" attrs=\"{'invisible': [('date_planned_finished', '!=', False)]}\">đến</strong>"

#. module: mrp
#: model_terms:ir.ui.view,arch_db:mrp.mrp_production_workorder_form_view_inherit
msgid "<strong class=\"mr8\">to</strong>"
msgstr "<strong class=\"mr8\">đến</strong>"

#. module: mrp
#: model_terms:ir.ui.view,arch_db:mrp.view_mrp_workcenter_productivity_loss_kanban
msgid "<strong>Effectiveness Category: </strong>"
msgstr "<strong>Nhóm Hiệu suất: </strong>"

#. module: mrp
#: model_terms:ir.ui.view,arch_db:mrp.report_mrporder
msgid "<strong>Finished Product:</strong><br/>"
msgstr "<strong>Thành phẩm:</strong><br/>"

#. module: mrp
#: model_terms:ir.ui.view,arch_db:mrp.view_mrp_workcenter_productivity_loss_kanban
msgid "<strong>Is a Blocking Reason? </strong>"
msgstr "<strong>Là một Lý do Chặn? </strong>"

#. module: mrp
#: model_terms:ir.ui.view,arch_db:mrp.report_mrporder
msgid "<strong>No. Of Minutes</strong>"
msgstr "<strong>Số phút</strong>"

#. module: mrp
#: model_terms:ir.ui.view,arch_db:mrp.report_mrporder
msgid "<strong>Operation</strong>"
msgstr "<strong>Hoạt động</strong>"

#. module: mrp
#: model_terms:ir.ui.view,arch_db:mrp.report_mrporder
msgid "<strong>Quantity to Produce:</strong><br/>"
msgstr "<strong>Số lượng cần sản xuất:</strong><br/>"

#. module: mrp
#: model_terms:ir.ui.view,arch_db:mrp.view_mrp_workcenter_productivity_loss_kanban
msgid "<strong>Reason: </strong>"
msgstr "<strong>Lý do: </strong>"

#. module: mrp
#: model_terms:ir.ui.view,arch_db:mrp.report_mrporder
msgid "<strong>Responsible:</strong><br/>"
msgstr "<strong>Chịu trách nhiệm:</strong><br/>"

#. module: mrp
#: model_terms:ir.ui.view,arch_db:mrp.report_mrporder
msgid "<strong>Source Document:</strong><br/>"
msgstr "<strong>Tài liệu nguồn:</strong><br/>"

#. module: mrp
#: model_terms:ir.ui.view,arch_db:mrp.mrp_workorder_view_gantt
#: model_terms:ir.ui.view,arch_db:mrp.workcenter_line_gantt_production
msgid "<strong>Start Date: </strong>"
msgstr "<strong>Ngày bắt đầu:</strong>"

#. module: mrp
#: model_terms:ir.ui.view,arch_db:mrp.mrp_workorder_view_gantt
#: model_terms:ir.ui.view,arch_db:mrp.workcenter_line_gantt_production
msgid "<strong>Stop Date: </strong>"
msgstr "<strong>Ngày kết thúc:</strong>"

#. module: mrp
#: model_terms:ir.ui.view,arch_db:mrp.report_mrporder
msgid "<strong>WorkCenter</strong>"
msgstr "<strong>Năng lực Sản xuất</strong>"

#. module: mrp
#: model_terms:ir.ui.view,arch_db:mrp.mrp_workorder_view_gantt
#: model_terms:ir.ui.view,arch_db:mrp.workcenter_line_gantt_production
msgid "<strong>Workcenter: </strong>"
msgstr "<strong>Khu vực làm việc:</strong>"

#. module: mrp
#: model_terms:ir.ui.view,arch_db:mrp.mrp_bom_form_view
msgid "A BoM of type kit is used to split the product into its components."
msgstr ""
"Một loại Định mức bộ được dùng để chia nhỏ sản phẩm trong các thành phần"

#. module: mrp
#: code:addons/mrp/models/mrp_workorder.py:0
#, python-format
msgid "A Manufacturing Order is already done or cancelled."
msgstr "Một lệnh sản xuất đã hoàn thành hoặc đã bị hủy."

#. module: mrp
#: code:addons/mrp/models/mrp_workcenter.py:0
#, python-format
msgid "A workcenter cannot be an alternative of itself"
msgstr "Một người lao động không thể là một sự thay thế của chính nó"

#. module: mrp
#: model:ir.model,name:mrp.model_mrp_abstract_workorder_line
msgid ""
"Abstract model to implement product_produce_line as well as    "
"workorder_line"
msgstr ""

#. module: mrp
#: model:ir.model.fields,field_description:mrp.field_mrp_document__access_token
msgid "Access Token"
msgstr "Token Truy cập"

#. module: mrp
#: model:ir.model.fields,field_description:mrp.field_stock_rule__action
msgid "Action"
msgstr "Hành động"

#. module: mrp
#: model:ir.model.fields,field_description:mrp.field_mrp_bom__message_needaction
#: model:ir.model.fields,field_description:mrp.field_mrp_production__message_needaction
#: model:ir.model.fields,field_description:mrp.field_mrp_unbuild__message_needaction
#: model:ir.model.fields,field_description:mrp.field_mrp_workorder__message_needaction
msgid "Action Needed"
msgstr "Cần có Hành động"

#. module: mrp
#: model:ir.model.fields,field_description:mrp.field_mrp_bom__active
#: model:ir.model.fields,field_description:mrp.field_mrp_document__active
#: model:ir.model.fields,field_description:mrp.field_mrp_routing__active
#: model:ir.model.fields,field_description:mrp.field_mrp_workcenter__active
msgid "Active"
msgstr "Hiệu lực"

#. module: mrp
#: model:ir.model.fields,field_description:mrp.field_mrp_production__activity_ids
#: model:ir.model.fields,field_description:mrp.field_mrp_unbuild__activity_ids
#: model:ir.model.fields,field_description:mrp.field_mrp_workorder__activity_ids
msgid "Activities"
msgstr "Các hoạt động"

#. module: mrp
#: model:ir.model.fields,field_description:mrp.field_mrp_production__activity_exception_decoration
#: model:ir.model.fields,field_description:mrp.field_mrp_unbuild__activity_exception_decoration
#: model:ir.model.fields,field_description:mrp.field_mrp_workorder__activity_exception_decoration
msgid "Activity Exception Decoration"
msgstr "Hành động ngoại lệ"

#. module: mrp
#: model:ir.model.fields,field_description:mrp.field_mrp_production__activity_state
#: model:ir.model.fields,field_description:mrp.field_mrp_unbuild__activity_state
#: model:ir.model.fields,field_description:mrp.field_mrp_workorder__activity_state
msgid "Activity State"
msgstr "Trạng thái Hoạt động"

#. module: mrp
#: model_terms:ir.ui.view,arch_db:mrp.mrp_workcenter_block_wizard_form
msgid "Add a description..."
msgstr "Thêm mô tả..."

#. module: mrp
#: model_terms:ir.actions.act_window,help:mrp.action_work_orders
msgid "Add a work center"
msgstr "Thêm một Năng lực Sản xuất"

#. module: mrp
#: model_terms:ir.ui.view,arch_db:mrp.res_config_settings_view_form
msgid ""
"Add by-products to bills of materials. This can be used to get several "
"finished products as well. Without this option you only do: A + B = C. With "
"the option: A + B = C + D."
msgstr ""
"Thêm phụ phẩm vào định mức nguyên liệu. Nó cũng có thể được xem như một sản "
"phẩm khác được hoàn thành. Nếu không chọn bạn chỉ có thể sản xuất với lựa "
"chọn: A + B = C. Nhưng với lựa chọn này bạn có thể sản xuất: A + B = C + D."

#. module: mrp
#: model_terms:ir.ui.view,arch_db:mrp.res_config_settings_view_form
msgid "Add quality checks to your work orders"
msgstr "Thêm kiểm tra chất lượng vào các hoạt động sản xuất của bạn"

#. module: mrp
#: code:addons/mrp/models/mrp_production.py:0
#, python-format
msgid "Add some materials to consume before marking this MO as to do."
msgstr ""
"Thêm một số vật liệu để tiêu thụ trước khi đánh dấu MO này là phải làm."

#. module: mrp
#: model:res.groups,name:mrp.group_mrp_manager
msgid "Administrator"
msgstr "Quản trị viên"

#. module: mrp
#: model_terms:ir.ui.view,arch_db:mrp.stock_production_type_kanban
msgid "All"
msgstr "Tất cả"

#. module: mrp
#: model:ir.model.constraint,message:mrp.constraint_mrp_bom_line_bom_qty_zero
msgid ""
"All product quantities must be greater or equal to 0.\n"
"Lines with 0 quantities can be used as optional lines. \n"
"You should install the mrp_byproduct module if you want to manage extra products on BoMs !"
msgstr ""
"Tất cả số lượng sản phẩm phải lớn hơn hoặc bằng 0.\n"
"Các dòng có số lượng 0 sẽ được sử dụng như là các dòng tuỳ chọn.\n"
"Bạn nên cài phân hệ mrp_byproduct nếu bạn muốn quản lý các thành phẩm bổ sung (phụ phẩm) theo BoM!"

#. module: mrp
#: model:ir.model.fields,help:mrp.field_mrp_abstract_workorder__use_create_components_lots
#: model:ir.model.fields,help:mrp.field_mrp_product_produce__use_create_components_lots
#: model:ir.model.fields,help:mrp.field_mrp_workorder__use_create_components_lots
#: model:ir.model.fields,help:mrp.field_stock_picking_type__use_create_components_lots
msgid "Allow to create new lot/serial numbers for the components"
msgstr "Cho phép tạo mới một Lô/Số sê-ri cho các thành phần"

#. module: mrp
#: model:ir.model.fields,field_description:mrp.field_mrp_workorder__allowed_lots_domain
msgid "Allowed Lots Domain"
msgstr "Cho phép tìm Lô"

#. module: mrp
#: model:ir.model.fields,field_description:mrp.field_mrp_production__post_visible
msgid "Allowed to Post Inventory"
msgstr "Cho phép nhập kho"

#. module: mrp
#: model:ir.model.fields,field_description:mrp.field_mrp_production__unreserve_visible
msgid "Allowed to Unreserve Inventory"
msgstr "Cho phép Bỏ giữ phần"

#. module: mrp
#: model:ir.model.fields,field_description:mrp.field_mrp_workcenter__alternative_workcenter_ids
msgid "Alternative Workcenters"
msgstr ""

#. module: mrp
#: model:ir.model.fields,help:mrp.field_mrp_workcenter__alternative_workcenter_ids
msgid ""
"Alternative workcenters that can be substituted to this one in order to "
"dispatch production"
msgstr ""

#. module: mrp
#: model_terms:ir.actions.act_window,help:mrp.mrp_unbuild
msgid ""
"An unbuild order is used to break down a finished product into its "
"components."
msgstr ""
"Một lệnh tháo dỡ được sử dụng để tháo dỡ một thành phẩm / bán thành phẩm "
"thành các thành phần của nó."

#. module: mrp
#: model:ir.model.fields,field_description:mrp.field_mrp_bom_line__bom_product_template_attribute_value_ids
msgid "Apply on Variants"
msgstr "Áp dụng cho Biến thể"

#. module: mrp
#: model_terms:ir.ui.view,arch_db:mrp.view_change_production_qty_wizard
msgid "Approve"
msgstr "Chấp thuận"

#. module: mrp
#: model_terms:ir.ui.view,arch_db:mrp.mrp_bom_form_view
#: model_terms:ir.ui.view,arch_db:mrp.mrp_routing_form_view
#: model_terms:ir.ui.view,arch_db:mrp.mrp_routing_search_view
#: model_terms:ir.ui.view,arch_db:mrp.mrp_workcenter_view
#: model_terms:ir.ui.view,arch_db:mrp.view_mrp_bom_filter
#: model_terms:ir.ui.view,arch_db:mrp.view_mrp_workcenter_search
msgid "Archived"
msgstr "Đã lưu trữ"

#. module: mrp
#: model_terms:ir.ui.view,arch_db:mrp.mrp_bom_form_view
msgid "At the creation of a Manufacturing Order."
msgstr "Khi tạo một Lệnh sản xuất."

#. module: mrp
#: model_terms:ir.ui.view,arch_db:mrp.mrp_bom_form_view
msgid "At the creation of a Stock Transfer."
msgstr "Khi tạo ra một dịch chuyển kho."

#. module: mrp
#: model:ir.model.fields,field_description:mrp.field_mrp_bom__message_attachment_count
#: model:ir.model.fields,field_description:mrp.field_mrp_production__message_attachment_count
#: model:ir.model.fields,field_description:mrp.field_mrp_unbuild__message_attachment_count
#: model:ir.model.fields,field_description:mrp.field_mrp_workorder__message_attachment_count
msgid "Attachment Count"
msgstr "Số lượng đính kèm"

#. module: mrp
#: model:ir.model.fields,field_description:mrp.field_mrp_document__local_url
msgid "Attachment URL"
msgstr "URL Đính kèm"

#. module: mrp
#. openerp-web
#: code:addons/mrp/models/mrp_bom.py:0
#: code:addons/mrp/static/src/js/mrp_bom_report.js:0
#: model_terms:ir.ui.view,arch_db:mrp.report_mrp_bom
#, python-format
msgid "Attachments"
msgstr "Đính kèm"

#. module: mrp
#: model:ir.model.fields,field_description:mrp.field_mrp_bom_line__attachments_count
msgid "Attachments Count"
msgstr "Số lượng tập tin đính kèm"

#. module: mrp
#: model:ir.model.fields.selection,name:mrp.selection__mrp_workcenter_productivity_loss_type__loss_type__availability
msgid "Availability"
msgstr "Tính Khả dụng"

#. module: mrp
#: model_terms:ir.ui.view,arch_db:mrp.oee_search_view
msgid "Availability Losses"
msgstr "Mất tính Khả dụng/Sẵn sàng"

#. module: mrp
#: model_terms:ir.ui.view,arch_db:mrp.view_mrp_production_workorder_form_view_filter
msgid "Available"
msgstr "Khả dụng"

#. module: mrp
#: model_terms:ir.ui.view,arch_db:mrp.workcenter_line_kanban
msgid "Avatar"
msgstr "Ảnh đại diện"

#. module: mrp
#: model:ir.model.fields,help:mrp.field_product_product__produce_delay
#: model:ir.model.fields,help:mrp.field_product_template__produce_delay
msgid ""
"Average lead time in days to manufacture this product. In the case of multi-"
"level BOM, the manufacturing lead times of the components will be added."
msgstr ""
"Thời gian sản xuất trung bình tính theo ngày để sản xuất sản phẩm này. Trong"
" trường hợp đa cấp Định mức nguyên liệu, thời gian sản xuất của các thành "
"phần sẽ được cộng gộp vào."

#. module: mrp
#: model:ir.model.fields,field_description:mrp.field_product_product__variant_bom_ids
msgid "BOM Product Variants"
msgstr "BOM Biến thể Bản phẩm"

#. module: mrp
#: model:ir.model.fields,help:mrp.field_mrp_bom_line__bom_product_template_attribute_value_ids
msgid "BOM Product Variants needed to apply this line."
msgstr "Định mức biến thể sản phẩm cần được áp dụng cho line này."

#. module: mrp
#: model:ir.model,name:mrp.model_report_mrp_report_bom_structure
msgid "BOM Structure Report"
msgstr "Báo cáo Cấu trúc BoM"

#. module: mrp
#: model:ir.model.fields,field_description:mrp.field_mrp_bom_line__child_line_ids
msgid "BOM lines of the referred bom"
msgstr "Chi tiết các dòng BoM của BoM được tham chiếu"

#. module: mrp
#: model_terms:ir.ui.view,arch_db:mrp.report_mrporder
msgid "Barcode"
msgstr "Mã vạch"

#. module: mrp
#: model:ir.model.fields,field_description:mrp.field_mrp_routing_workcenter__time_mode_batch
msgid "Based on"
msgstr "Dựa trên"

#. module: mrp
#: model:ir.model,name:mrp.model_mrp_bom
#: model:ir.model.fields,field_description:mrp.field_mrp_production__bom_id
#: model:ir.model.fields,field_description:mrp.field_mrp_unbuild__bom_id
#: model_terms:ir.ui.view,arch_db:mrp.mrp_bom_form_view
msgid "Bill of Material"
msgstr "Định mức Nguyên liệu"

#. module: mrp
#: model:ir.model,name:mrp.model_mrp_bom_line
msgid "Bill of Material Line"
msgstr "Chi tiết Định mức Nguyên liệu"

#. module: mrp
#: model_terms:ir.ui.view,arch_db:mrp.mrp_bom_line_view_form
msgid "Bill of Material line"
msgstr "Dòng Định mức Nguyên liệu"

#. module: mrp
#: model:ir.actions.act_window,name:mrp.product_open_bom
#: model:ir.actions.act_window,name:mrp.template_open_bom
#: model:ir.model.fields,field_description:mrp.field_product_product__bom_ids
#: model:ir.model.fields,field_description:mrp.field_product_template__bom_ids
#: model_terms:ir.ui.view,arch_db:mrp.mrp_bom_tree_view
#: model_terms:ir.ui.view,arch_db:mrp.product_product_form_view_bom_button
#: model_terms:ir.ui.view,arch_db:mrp.product_template_form_view_bom_button
#: model_terms:ir.ui.view,arch_db:mrp.view_mrp_bom_filter
msgid "Bill of Materials"
msgstr "Định mức Nguyên liệu"

#. module: mrp
#: model:ir.model.fields,help:mrp.field_mrp_production__bom_id
msgid ""
"Bill of Materials allow you to define the list of required components to "
"make a finished product."
msgstr ""
"Định mức nguyên liệu cho phép bạn định nghĩa một danh mục thành phần bắt "
"buột để tạo ra thành phẩm"

#. module: mrp
#: model:ir.actions.act_window,name:mrp.mrp_bom_form_action
#: model:ir.ui.menu,name:mrp.menu_mrp_bom_form_action
msgid "Bills of Materials"
msgstr "Định mức nguyên liệu"

#. module: mrp
#: model_terms:ir.actions.act_window,help:mrp.mrp_bom_form_action
msgid ""
"Bills of materials allow you to define the list of required raw\n"
"                materials used to make a finished product; through a manufacturing\n"
"                order or a pack of products."
msgstr ""
"Định mức nguyên liệu cho phép bạn xác định danh sách các nguyên liệu thô\n"
"                dùng để tạo nên một thành phẩm; thông qua lệnh sản xuất\n"
"                hoặc gói sản phẩm."

#. module: mrp
#: model_terms:ir.ui.view,arch_db:mrp.mrp_production_workorder_form_view_inherit
#: model_terms:ir.ui.view,arch_db:mrp.mrp_workcenter_block_wizard_form
msgid "Block"
msgstr "Chặn"

#. module: mrp
#: model:ir.actions.act_window,name:mrp.act_mrp_block_workcenter
#: model:ir.actions.act_window,name:mrp.act_mrp_block_workcenter_wo
#: model_terms:ir.ui.view,arch_db:mrp.mrp_workcenter_block_wizard_form
msgid "Block Workcenter"
msgstr "Phong toả Năng lực Sản xuất"

#. module: mrp
#: model:ir.model.fields.selection,name:mrp.selection__mrp_workcenter__working_state__blocked
msgid "Blocked"
msgstr "Bị Chặn"

#. module: mrp
#: model:ir.model.fields,field_description:mrp.field_mrp_workcenter__blocked_time
msgid "Blocked Time"
msgstr "Thời gian Phong toả"

#. module: mrp
#: model:ir.model.fields,help:mrp.field_mrp_workcenter__blocked_time
msgid "Blocked hours over the last month"
<<<<<<< HEAD
msgstr "Số giờ bị chặn trong tháng vừa qua"
=======
msgstr "Số giờ đã khoá trong tháng gần nhất"
>>>>>>> dd5db844

#. module: mrp
#: model:ir.model.fields,field_description:mrp.field_mrp_workcenter_productivity_loss__name
msgid "Blocking Reason"
<<<<<<< HEAD
msgstr "Lý do chặn"
=======
msgstr "Lý do khoá"
>>>>>>> dd5db844

#. module: mrp
#: model:ir.model.fields,field_description:mrp.field_mrp_bom_byproduct__bom_id
#: model_terms:ir.ui.view,arch_db:mrp.report_mrp_bom
msgid "BoM"
msgstr "Định mức"

#. module: mrp
#: model:ir.model.fields,field_description:mrp.field_product_product__bom_line_ids
#: model:ir.model.fields,field_description:mrp.field_product_template__bom_line_ids
#: model_terms:ir.ui.view,arch_db:mrp.mrp_product_product_search_view
#: model_terms:ir.ui.view,arch_db:mrp.mrp_product_template_search_view
msgid "BoM Components"
msgstr "Thành phần định mức"

#. module: mrp
#: model_terms:ir.ui.view,arch_db:mrp.report_mrp_bom
msgid "BoM Cost"
msgstr "Chi phí định mức"

#. module: mrp
#: model:ir.model.fields,field_description:mrp.field_stock_move__bom_line_id
msgid "BoM Line"
msgstr "Chi tiết định mức"

#. module: mrp
#: model:ir.model.fields,field_description:mrp.field_mrp_bom__bom_line_ids
msgid "BoM Lines"
msgstr "Chi tiết Định mức"

#. module: mrp
#. openerp-web
#: code:addons/mrp/static/src/xml/mrp.xml:0
#: model:ir.actions.report,name:mrp.action_report_bom_structure
#, python-format
msgid "BoM Structure"
msgstr "Cấu trúc BoM"

#. module: mrp
#. openerp-web
#: code:addons/mrp/static/src/xml/mrp.xml:0
#: model:ir.actions.client,name:mrp.action_report_mrp_bom
#, python-format
msgid "BoM Structure & Cost"
msgstr "Cấu trúc & Chi phí Định mức"

#. module: mrp
#: model_terms:ir.ui.view,arch_db:mrp.report_mrp_bom
msgid "BoM Structure &amp; Cost"
msgstr "Cấu trúc &amp; Chi phí BoM"

#. module: mrp
#: model:ir.model.fields,field_description:mrp.field_mrp_bom__type
#: model_terms:ir.ui.view,arch_db:mrp.view_mrp_bom_filter
msgid "BoM Type"
msgstr "Kiểu Định mức"

#. module: mrp
#: code:addons/mrp/models/mrp_bom.py:0
#, python-format
msgid ""
"BoM cannot concern product %s and have a line with attributes (%s) at the "
"same time."
msgstr ""

#. module: mrp
#: model_terms:ir.ui.view,arch_db:mrp.mrp_bom_line_view_form
msgid "BoM details"
msgstr "Chi tiết Định mức"

#. module: mrp
#: code:addons/mrp/models/mrp_bom.py:0 code:addons/mrp/models/mrp_bom.py:0
#, python-format
msgid "BoM line product %s should not be the same as BoM product."
msgstr ""

#. module: mrp
#: model:product.product,name:mrp.product_product_computer_desk_bolt
#: model:product.template,name:mrp.product_product_computer_desk_bolt_product_template
msgid "Bolt"
msgstr "Ốc vít"

#. module: mrp
#: model:ir.model.fields,field_description:mrp.field_res_config_settings__group_mrp_byproducts
msgid "By-Products"
msgstr "Phụ phẩm"

#. module: mrp
#: model:ir.model.fields,field_description:mrp.field_mrp_bom_byproduct__product_id
msgid "By-product"
msgstr "Phụ phẩm"

#. module: mrp
#: model:ir.model.fields,help:mrp.field_stock_move__byproduct_id
msgid "By-product line that generated the move in a manufacturing order"
msgstr ""

#. module: mrp
#: model:ir.model.fields,field_description:mrp.field_mrp_bom__byproduct_ids
#: model:ir.model.fields,field_description:mrp.field_mrp_product_produce__finished_workorder_line_ids
#: model:ir.model.fields,field_description:mrp.field_mrp_workorder__finished_workorder_line_ids
#: model:ir.model.fields,field_description:mrp.field_stock_move__byproduct_id
#: model_terms:ir.ui.view,arch_db:mrp.mrp_bom_form_view
#: model_terms:ir.ui.view,arch_db:mrp.view_mrp_product_produce_wizard
msgid "By-products"
msgstr "Theo sản phẩm"

#. module: mrp
#: model:ir.model,name:mrp.model_mrp_bom_byproduct
#: model_terms:ir.ui.view,arch_db:mrp.mrp_bom_byproduct_form_view
msgid "Byproduct"
msgstr "Phụ phẩm"

#. module: mrp
#: code:addons/mrp/models/stock_warehouse.py:0
#, python-format
msgid "Can't find any production location."
msgstr "Không tìm thấy bất kì địa điểm sản xuất nào."

#. module: mrp
#: model_terms:ir.ui.view,arch_db:mrp.mrp_production_form_view
#: model_terms:ir.ui.view,arch_db:mrp.mrp_workcenter_block_wizard_form
#: model_terms:ir.ui.view,arch_db:mrp.view_change_production_qty_wizard
msgid "Cancel"
msgstr "Hủy"

#. module: mrp
#: model:ir.model.fields.selection,name:mrp.selection__mrp_production__state__cancel
#: model:ir.model.fields.selection,name:mrp.selection__mrp_workorder__state__cancel
#: model_terms:ir.ui.view,arch_db:mrp.view_mrp_production_filter
msgid "Cancelled"
msgstr "Đã hủy"

#. module: mrp
#: code:addons/mrp/models/mrp_production.py:0
#, python-format
msgid "Cannot delete a manufacturing order in done state."
msgstr "Không thể xoá một lệnh sản xuất đang ở trạng thái hoàn tất."

#. module: mrp
#: model:ir.model.fields,field_description:mrp.field_mrp_workcenter__capacity
#: model:ir.model.fields,field_description:mrp.field_mrp_workorder__capacity
msgid "Capacity"
msgstr "Công suất"

#. module: mrp
#: model:ir.model.fields,field_description:mrp.field_mrp_bom__product_uom_category_id
#: model:ir.model.fields,field_description:mrp.field_mrp_bom_line__product_uom_category_id
#: model:ir.model.fields,field_description:mrp.field_mrp_workcenter_productivity_loss__loss_id
#: model:ir.model.fields,field_description:mrp.field_mrp_workcenter_productivity_loss_type__loss_type
#: model_terms:ir.ui.view,arch_db:mrp.oee_loss_tree_view
msgid "Category"
msgstr "Nhóm"

#. module: mrp
#: model_terms:ir.ui.view,arch_db:mrp.view_change_production_qty_wizard
msgid "Change Product Qty"
msgstr "Thay đổi SL sản phẩm"

#. module: mrp
#: model:ir.model,name:mrp.model_change_production_qty
msgid "Change Production Qty"
msgstr "Đổi số lượng sản xuất"

#. module: mrp
#: model:ir.actions.act_window,name:mrp.action_change_production_qty
msgid "Change Quantity To Produce"
msgstr "Đổi số lượng cần sản xuất"

#. module: mrp
#: model_terms:ir.ui.view,arch_db:mrp.mrp_production_form_view
msgid "Check availability"
msgstr "Kiểm tra tính khả dụng"

#. module: mrp
#: model:ir.model.fields,field_description:mrp.field_mrp_document__checksum
msgid "Checksum/SHA1"
msgstr "Checksum/SHA1"

#. module: mrp
#: model:ir.model.fields,field_description:mrp.field_mrp_workcenter__code
#: model_terms:ir.ui.view,arch_db:mrp.mrp_workcenter_view_kanban
msgid "Code"
msgstr "Mã"

#. module: mrp
#: model:ir.model.fields,field_description:mrp.field_mrp_workcenter__color
#: model:ir.model.fields,field_description:mrp.field_mrp_workorder__color
msgid "Color"
msgstr "Màu sắc"

#. module: mrp
#: model:ir.model,name:mrp.model_mrp_abstract_workorder
msgid "Common code between produce wizards and workorders."
msgstr "Mã chung giữa trình hướng dẫn sản xuất và lệnh làm việc."

#. module: mrp
#: model:ir.model,name:mrp.model_res_company
msgid "Companies"
msgstr "Công ty"

#. module: mrp
#: model:ir.model.fields,field_description:mrp.field_mrp_abstract_workorder__company_id
#: model:ir.model.fields,field_description:mrp.field_mrp_abstract_workorder_line__company_id
#: model:ir.model.fields,field_description:mrp.field_mrp_bom__company_id
#: model:ir.model.fields,field_description:mrp.field_mrp_bom_byproduct__company_id
#: model:ir.model.fields,field_description:mrp.field_mrp_bom_line__company_id
#: model:ir.model.fields,field_description:mrp.field_mrp_document__company_id
#: model:ir.model.fields,field_description:mrp.field_mrp_product_produce__company_id
#: model:ir.model.fields,field_description:mrp.field_mrp_product_produce_line__company_id
#: model:ir.model.fields,field_description:mrp.field_mrp_production__company_id
#: model:ir.model.fields,field_description:mrp.field_mrp_routing__company_id
#: model:ir.model.fields,field_description:mrp.field_mrp_routing_workcenter__company_id
#: model:ir.model.fields,field_description:mrp.field_mrp_unbuild__company_id
#: model:ir.model.fields,field_description:mrp.field_mrp_workcenter__company_id
#: model:ir.model.fields,field_description:mrp.field_mrp_workcenter_productivity__company_id
#: model:ir.model.fields,field_description:mrp.field_mrp_workorder__company_id
#: model:ir.model.fields,field_description:mrp.field_mrp_workorder_line__company_id
#: model_terms:ir.ui.view,arch_db:mrp.view_mrp_workcenter_search
msgid "Company"
msgstr "Công ty"

#. module: mrp
#: model:ir.model.fields,field_description:mrp.field_mrp_bom_line__product_id
#: model_terms:ir.ui.view,arch_db:mrp.view_mrp_bom_filter
#: model_terms:ir.ui.view,arch_db:mrp.view_mrp_production_filter
msgid "Component"
msgstr "Thành phần"

#. module: mrp
#: model_terms:ir.ui.view,arch_db:mrp.view_mrp_production_filter
msgid "Component Available"
msgstr "Thành phần đang có"

#. module: mrp
#: model:ir.model.fields,field_description:mrp.field_mrp_workorder_line__raw_workorder_id
msgid "Component for Workorder"
msgstr "Thành phần của lệnh làm việc"

#. module: mrp
#: model:ir.model.fields,field_description:mrp.field_mrp_product_produce_line__raw_product_produce_id
msgid "Component in Produce wizard"
msgstr ""

#. module: mrp
#: model:ir.model.fields,field_description:mrp.field_mrp_product_produce__raw_workorder_line_ids
#: model:ir.model.fields,field_description:mrp.field_mrp_production__move_raw_ids
#: model:ir.model.fields,field_description:mrp.field_mrp_workorder__raw_workorder_line_ids
#: model_terms:ir.ui.view,arch_db:mrp.mrp_bom_form_view
#: model_terms:ir.ui.view,arch_db:mrp.mrp_production_form_view
#: model_terms:ir.ui.view,arch_db:mrp.mrp_production_workorder_form_view_inherit
#: model_terms:ir.ui.view,arch_db:mrp.view_mrp_product_produce_wizard
msgid "Components"
msgstr "Thành phần"

#. module: mrp
#: model:ir.model.fields,field_description:mrp.field_mrp_production__location_src_id
msgid "Components Location"
msgstr "Vị trí các thành phần"

#. module: mrp
#: model:ir.model.fields.selection,name:mrp.selection__mrp_routing_workcenter__time_mode__auto
msgid "Compute based on real time"
msgstr "Tính toán dựa trên thời gian thực"

#. module: mrp
#: model:ir.model,name:mrp.model_res_config_settings
msgid "Config Settings"
msgstr "Thiết lập Cấu hình"

#. module: mrp
#: model:ir.ui.menu,name:mrp.menu_mrp_configuration
msgid "Configuration"
msgstr "Cấu hình"

#. module: mrp
#: model:ir.model.fields,field_description:mrp.field_mrp_production__confirm_cancel
msgid "Confirm Cancel"
msgstr "Xác nhận huỷ"

#. module: mrp
#: model:ir.model.fields.selection,name:mrp.selection__mrp_production__state__confirmed
#: model_terms:ir.ui.view,arch_db:mrp.view_mrp_production_filter
msgid "Confirmed"
msgstr "Đã được xác nhận"

#. module: mrp
#: model_terms:ir.actions.act_window,help:mrp.mrp_production_action
msgid ""
"Consume components and build finished products using bills of materials"
msgstr ""
"Tiêu thụ các thành phần và xây dựng thành phẩm bằng cách sử dụng hóa đơn vật"
" liệu"

#. module: mrp
#: model:ir.model.fields,field_description:mrp.field_mrp_abstract_workorder_line__qty_done
#: model:ir.model.fields,field_description:mrp.field_mrp_product_produce_line__qty_done
#: model:ir.model.fields,field_description:mrp.field_mrp_workorder_line__qty_done
#: model_terms:ir.ui.view,arch_db:mrp.production_message
#: model_terms:ir.ui.view,arch_db:mrp.view_stock_move_raw_tree
msgid "Consumed"
msgstr "Đã tiêu thụ"

#. module: mrp
#: model:ir.model.fields,field_description:mrp.field_mrp_unbuild__consume_line_ids
msgid "Consumed Disassembly Lines"
msgstr "Chi tiết đã dùng cho tháo dỡ"

#. module: mrp
#: model:ir.model.fields,field_description:mrp.field_stock_move__consume_unbuild_id
msgid "Consumed Disassembly Order"
msgstr "Lệnh tháo gỡ đã tiêu thụ"

#. module: mrp
#: model_terms:ir.ui.view,arch_db:mrp.report_mrporder
msgid "Consumed Products"
msgstr "Nguyên vật liệu đã tiêu thụ"

#. module: mrp
#: model:ir.model.fields,field_description:mrp.field_mrp_bom_line__operation_id
msgid "Consumed in Operation"
msgstr "Tiêu thụ trong Hoạt động"

#. module: mrp
#: model:ir.model.fields,field_description:mrp.field_mrp_abstract_workorder__consumption
#: model:ir.model.fields,field_description:mrp.field_mrp_bom__consumption
#: model:ir.model.fields,field_description:mrp.field_mrp_product_produce__consumption
#: model:ir.model.fields,field_description:mrp.field_mrp_workorder__consumption
msgid "Consumption"
msgstr "Tiêu thụ"

#. module: mrp
#: model_terms:ir.ui.view,arch_db:mrp.view_mrp_product_produce_wizard
msgid "Continue"
msgstr "Tiếp tục"

#. module: mrp
#: model_terms:ir.ui.view,arch_db:mrp.mrp_production_workorder_form_view_inherit
msgid "Continue Production"
msgstr "Tiếp tục Sản xuất"

#. module: mrp
#: model:ir.model.fields,help:mrp.field_mrp_bom__product_uom_category_id
#: model:ir.model.fields,help:mrp.field_mrp_bom_line__product_uom_category_id
msgid ""
"Conversion between Units of Measure can only occur if they belong to the "
"same category. The conversion will be made based on the ratios."
msgstr ""
"Việc chuyển đổi qua lại giữa các đơn vị đo lường chỉ có thể xảy ra nếu chúng"
" thuộc cùng một nhóm. Việc chuyển đổi sẽ dựa trên tỉ lệ."

#. module: mrp
#: model:ir.model.fields,field_description:mrp.field_mrp_workcenter__costs_hour
msgid "Cost per hour"
msgstr "Chi phí trên giờ"

#. module: mrp
#: model_terms:ir.ui.view,arch_db:mrp.mrp_workcenter_view
msgid "Costing Information"
msgstr "Thông tin chi phí"

#. module: mrp
#: model:ir.model.fields,field_description:mrp.field_mrp_abstract_workorder__use_create_components_lots
#: model:ir.model.fields,field_description:mrp.field_mrp_product_produce__use_create_components_lots
#: model:ir.model.fields,field_description:mrp.field_mrp_workorder__use_create_components_lots
#: model:ir.model.fields,field_description:mrp.field_stock_picking_type__use_create_components_lots
msgid "Create New Lots/Serial Numbers for Components"
msgstr "Tạo mới một Lô/Số Sê-ri cho các thành phần"

#. module: mrp
#: model_terms:ir.actions.act_window,help:mrp.mrp_bom_form_action
msgid "Create a bill of materials"
msgstr "Tạo mới một định mức nguyên vật liệu"

#. module: mrp
#: model_terms:ir.actions.act_window,help:mrp.mrp_production_action
msgid "Create a new manufacturing order <br>"
msgstr "Tạo mới một lệnh sản xuất <br>"

#. module: mrp
#: model_terms:ir.actions.act_window,help:mrp.mrp_routing_action
msgid "Create a new routing"
msgstr "Tạo mới một quy trình sản xuất"

#. module: mrp
#: model_terms:ir.actions.act_window,help:mrp.mrp_workcenter_action
#: model_terms:ir.actions.act_window,help:mrp.mrp_workcenter_kanban_action
msgid "Create a new work center"
msgstr "Tạo mới một năng lực sản xuất"

#. module: mrp
#: model_terms:ir.actions.act_window,help:mrp.mrp_workorder_report
#: model_terms:ir.actions.act_window,help:mrp.mrp_workorder_workcenter_report
msgid "Create a new work orders performance"
msgstr "Tạo mới một năng suất hoạt động sản xuất"

#. module: mrp
#: model_terms:ir.actions.act_window,help:mrp.mrp_unbuild
msgid "Create an unbuild order"
msgstr "Tạo mới một lệnh tháo dỡ"

#. module: mrp
#: model:ir.model.fields,field_description:mrp.field_stock_move__created_production_id
msgid "Created Production Order"
msgstr "Lệnh sản xuất đã được tạo"

#. module: mrp
#: model:ir.model.fields,field_description:mrp.field_change_production_qty__create_uid
#: model:ir.model.fields,field_description:mrp.field_mrp_bom__create_uid
#: model:ir.model.fields,field_description:mrp.field_mrp_bom_byproduct__create_uid
#: model:ir.model.fields,field_description:mrp.field_mrp_bom_line__create_uid
#: model:ir.model.fields,field_description:mrp.field_mrp_document__create_uid
#: model:ir.model.fields,field_description:mrp.field_mrp_product_produce__create_uid
#: model:ir.model.fields,field_description:mrp.field_mrp_product_produce_line__create_uid
#: model:ir.model.fields,field_description:mrp.field_mrp_production__create_uid
#: model:ir.model.fields,field_description:mrp.field_mrp_routing__create_uid
#: model:ir.model.fields,field_description:mrp.field_mrp_routing_workcenter__create_uid
#: model:ir.model.fields,field_description:mrp.field_mrp_unbuild__create_uid
#: model:ir.model.fields,field_description:mrp.field_mrp_workcenter__create_uid
#: model:ir.model.fields,field_description:mrp.field_mrp_workcenter_productivity__create_uid
#: model:ir.model.fields,field_description:mrp.field_mrp_workcenter_productivity_loss__create_uid
#: model:ir.model.fields,field_description:mrp.field_mrp_workcenter_productivity_loss_type__create_uid
#: model:ir.model.fields,field_description:mrp.field_mrp_workorder__create_uid
#: model:ir.model.fields,field_description:mrp.field_mrp_workorder_line__create_uid
#: model:ir.model.fields,field_description:mrp.field_stock_warn_insufficient_qty_unbuild__create_uid
msgid "Created by"
msgstr "Được tạo bởi"

#. module: mrp
#: model:ir.model.fields,field_description:mrp.field_change_production_qty__create_date
#: model:ir.model.fields,field_description:mrp.field_mrp_bom__create_date
#: model:ir.model.fields,field_description:mrp.field_mrp_bom_byproduct__create_date
#: model:ir.model.fields,field_description:mrp.field_mrp_bom_line__create_date
#: model:ir.model.fields,field_description:mrp.field_mrp_document__create_date
#: model:ir.model.fields,field_description:mrp.field_mrp_product_produce__create_date
#: model:ir.model.fields,field_description:mrp.field_mrp_product_produce_line__create_date
#: model:ir.model.fields,field_description:mrp.field_mrp_production__create_date
#: model:ir.model.fields,field_description:mrp.field_mrp_routing__create_date
#: model:ir.model.fields,field_description:mrp.field_mrp_routing_workcenter__create_date
#: model:ir.model.fields,field_description:mrp.field_mrp_unbuild__create_date
#: model:ir.model.fields,field_description:mrp.field_mrp_workcenter__create_date
#: model:ir.model.fields,field_description:mrp.field_mrp_workcenter_productivity__create_date
#: model:ir.model.fields,field_description:mrp.field_mrp_workcenter_productivity_loss__create_date
#: model:ir.model.fields,field_description:mrp.field_mrp_workcenter_productivity_loss_type__create_date
#: model:ir.model.fields,field_description:mrp.field_mrp_workorder__create_date
#: model:ir.model.fields,field_description:mrp.field_mrp_workorder_line__create_date
#: model:ir.model.fields,field_description:mrp.field_stock_warn_insufficient_qty_unbuild__create_date
msgid "Created on"
msgstr "Thời điểm tạo"

#. module: mrp
#: model_terms:ir.ui.view,arch_db:mrp.view_mrp_product_produce_wizard
msgid "Creates a new serial/lot number"
msgstr ""

#. module: mrp
#: model_terms:ir.ui.view,arch_db:mrp.mrp_production_workorder_form_view_inherit
msgid "Current Production"
msgstr "Sản xuất Hiện hành"

#. module: mrp
#: model:ir.model.fields,field_description:mrp.field_mrp_abstract_workorder__qty_producing
#: model:ir.model.fields,field_description:mrp.field_mrp_product_produce__qty_producing
#: model:ir.model.fields,field_description:mrp.field_mrp_workorder__qty_producing
msgid "Currently Produced Quantity"
msgstr "Số lượng đã Sản xuất Hiện hành"

#. module: mrp
#: model:ir.model.fields,field_description:mrp.field_mrp_document__db_datas
msgid "Database Data"
msgstr "Dữ liệu CSDL"

#. module: mrp
#: model:ir.model.fields,help:mrp.field_mrp_production__date_planned_finished
msgid "Date at which you plan to finish the production."
msgstr "Ngày dự kiến mà bạn sẽ hoàn tất lệnh sản xuất."

#. module: mrp
#: model:ir.model.fields,help:mrp.field_mrp_production__date_planned_start
#: model:ir.model.fields,help:mrp.field_mrp_workorder__production_date
msgid "Date at which you plan to start the production."
msgstr "Ngày dự kiến mà bạn sẽ bắt đầu lệnh sản xuất."

#. module: mrp
#: model:ir.model.fields,field_description:mrp.field_mrp_production__date_deadline
msgid "Deadline"
msgstr "Hạn chót"

#. module: mrp
#: model_terms:ir.ui.view,arch_db:mrp.mrp_routing_workcenter_form_view
msgid "Default Duration"
msgstr "Thời lượng Mặc định"

#. module: mrp
#: model:ir.model.fields,field_description:mrp.field_res_config_settings__use_manufacturing_lead
msgid "Default Manufacturing Lead Time"
msgstr "Thời gian sản xuất mặc định"

#. module: mrp
#: model:ir.model.fields,help:mrp.field_mrp_workcenter__resource_calendar_id
msgid "Define the schedule of resource"
msgstr "Định nghĩa lịch hoạt động cho nguồn lực"

#. module: mrp
#: model:ir.model.fields,help:mrp.field_mrp_bom__consumption
msgid ""
"Defines if you can consume more or less components than the quantity defined"
" on the BoM."
msgstr ""
"Xác định nếu bạn có thể tiêu thụ nhiều hơn hoặc ít hơn số lượng của thành "
"phần có trong Định mức."

#. module: mrp
#: model:ir.model.fields,help:mrp.field_mrp_routing_workcenter__worksheet_type
#: model:ir.model.fields,help:mrp.field_mrp_workorder__worksheet_type
msgid "Defines if you want to use a PDF or a Google Slide as work sheet."
msgstr ""

#. module: mrp
#: model:ir.model.fields,help:mrp.field_mrp_bom__ready_to_produce
msgid ""
"Defines when a Manufacturing Order is considered as ready to be started"
msgstr "Xác định khi một lệnh sản xuất được coi là sẵn sàng để bắt đầu"

#. module: mrp
#: model:ir.model.fields,field_description:mrp.field_mrp_production__delivery_count
msgid "Delivery Orders"
msgstr "Giao hàng"

#. module: mrp
#: model:ir.model.fields,field_description:mrp.field_mrp_document__description
#: model:ir.model.fields,field_description:mrp.field_mrp_routing__note
#: model:ir.model.fields,field_description:mrp.field_mrp_routing_workcenter__note
#: model:ir.model.fields,field_description:mrp.field_mrp_workcenter__note
#: model:ir.model.fields,field_description:mrp.field_mrp_workcenter_productivity__description
#: model_terms:ir.ui.view,arch_db:mrp.mrp_routing_workcenter_form_view
#: model_terms:ir.ui.view,arch_db:mrp.mrp_workcenter_view
msgid "Description"
msgstr "Mô tả"

#. module: mrp
#: model:ir.model.fields,help:mrp.field_mrp_workcenter__note
msgid "Description of the Work Center."
msgstr "Mô tả Năng lực Sản xuất."

#. module: mrp
#: model_terms:ir.ui.view,arch_db:mrp.mrp_workcenter_view
msgid "Description of the work center..."
msgstr "Mô tả năng lực sản xuất ..."

#. module: mrp
#: model:ir.model.fields,field_description:mrp.field_mrp_unbuild__location_dest_id
msgid "Destination Location"
msgstr "Địa điểm đích"

#. module: mrp
#: model:ir.model.fields,field_description:mrp.field_stock_move__unbuild_id
msgid "Disassembly Order"
msgstr "Lệnh tháo gỡ"

#. module: mrp
#: model_terms:ir.ui.view,arch_db:mrp.view_mrp_product_produce_wizard
msgid "Discard"
msgstr "Hủy bỏ"

#. module: mrp
#: model:ir.model.fields,field_description:mrp.field_change_production_qty__display_name
#: model:ir.model.fields,field_description:mrp.field_mrp_abstract_workorder__display_name
#: model:ir.model.fields,field_description:mrp.field_mrp_abstract_workorder_line__display_name
#: model:ir.model.fields,field_description:mrp.field_mrp_bom__display_name
#: model:ir.model.fields,field_description:mrp.field_mrp_bom_byproduct__display_name
#: model:ir.model.fields,field_description:mrp.field_mrp_bom_line__display_name
#: model:ir.model.fields,field_description:mrp.field_mrp_document__display_name
#: model:ir.model.fields,field_description:mrp.field_mrp_product_produce__display_name
#: model:ir.model.fields,field_description:mrp.field_mrp_product_produce_line__display_name
#: model:ir.model.fields,field_description:mrp.field_mrp_production__display_name
#: model:ir.model.fields,field_description:mrp.field_mrp_routing__display_name
#: model:ir.model.fields,field_description:mrp.field_mrp_routing_workcenter__display_name
#: model:ir.model.fields,field_description:mrp.field_mrp_unbuild__display_name
#: model:ir.model.fields,field_description:mrp.field_mrp_workcenter__display_name
#: model:ir.model.fields,field_description:mrp.field_mrp_workcenter_productivity__display_name
#: model:ir.model.fields,field_description:mrp.field_mrp_workcenter_productivity_loss__display_name
#: model:ir.model.fields,field_description:mrp.field_mrp_workcenter_productivity_loss_type__display_name
#: model:ir.model.fields,field_description:mrp.field_mrp_workorder__display_name
#: model:ir.model.fields,field_description:mrp.field_mrp_workorder_line__display_name
#: model:ir.model.fields,field_description:mrp.field_report_mrp_report_bom_structure__display_name
#: model:ir.model.fields,field_description:mrp.field_stock_warn_insufficient_qty_unbuild__display_name
msgid "Display Name"
msgstr "Tên hiển thị"

#. module: mrp
#: model_terms:ir.ui.view,arch_db:mrp.view_document_file_kanban_mrp
msgid "Document"
msgstr "Tài liệu"

#. module: mrp
#: model:ir.model.fields,field_description:mrp.field_stock_move__is_done
#: model:ir.model.fields.selection,name:mrp.selection__mrp_production__state__done
#: model:ir.model.fields.selection,name:mrp.selection__mrp_unbuild__state__done
#: model_terms:ir.ui.view,arch_db:mrp.mrp_production_workorder_form_view_inherit
#: model_terms:ir.ui.view,arch_db:mrp.mrp_unbuild_search_view
#: model_terms:ir.ui.view,arch_db:mrp.view_mrp_production_filter
#: model_terms:ir.ui.view,arch_db:mrp.view_mrp_production_work_order_search
msgid "Done"
msgstr "Hoàn thành"

#. module: mrp
#: model:ir.model.fields.selection,name:mrp.selection__mrp_production__state__draft
#: model:ir.model.fields.selection,name:mrp.selection__mrp_unbuild__state__draft
#: model_terms:ir.ui.view,arch_db:mrp.mrp_unbuild_search_view
#: model_terms:ir.ui.view,arch_db:mrp.view_mrp_production_filter
msgid "Draft"
msgstr "Dự thảo"

#. module: mrp
#: model:product.product,name:mrp.product_product_drawer_drawer
#: model:product.template,name:mrp.product_product_drawer_drawer_product_template
msgid "Drawer Black"
msgstr "Ngăn kéo đen"

#. module: mrp
#: model:product.product,name:mrp.product_product_drawer_case
#: model:product.template,name:mrp.product_product_drawer_case_product_template
msgid "Drawer Case Black"
msgstr "Ngăn kéo hộp mà đen"

#. module: mrp
#: model:product.product,description:mrp.product_product_drawer_drawer
#: model:product.template,description:mrp.product_product_drawer_drawer_product_template
msgid "Drawer on casters for great usability."
msgstr "Ngăn kéo có chân cho dễ sử dụng."

#. module: mrp
#: model:ir.model.fields,field_description:mrp.field_mrp_routing_workcenter__time_cycle
#: model:ir.model.fields,field_description:mrp.field_mrp_workcenter_productivity__duration
#: model_terms:ir.ui.view,arch_db:mrp.oee_tree_view
msgid "Duration"
msgstr "Thời lượng"

#. module: mrp
#: model_terms:ir.ui.view,arch_db:mrp.mrp_routing_workcenter_tree_view
#: model_terms:ir.ui.view,arch_db:mrp.oee_tree_view
msgid "Duration (minutes)"
msgstr "Thời lượng (phút)"

#. module: mrp
#: model:ir.model.fields,field_description:mrp.field_mrp_routing_workcenter__time_mode
msgid "Duration Computation"
msgstr "Tính toán Thời lượng"

#. module: mrp
#: model:ir.model.fields,field_description:mrp.field_mrp_workorder__duration_percent
msgid "Duration Deviation (%)"
msgstr "Độ lệch về Thời lượng (%)"

#. module: mrp
#: model:ir.model.fields,field_description:mrp.field_mrp_workorder__duration_unit
msgid "Duration Per Unit"
msgstr "Thời lượng Mỗi Đơn vị"

#. module: mrp
#: model_terms:ir.ui.view,arch_db:mrp.mrp_production_workorder_form_view_inherit
msgid "Effective Date"
msgstr "Ngày hiệu lực"

#. module: mrp
#: model:ir.model.fields,field_description:mrp.field_mrp_workorder__date_finished
msgid "Effective End Date"
msgstr "Ngày Kết thúc Hiệu lực"

#. module: mrp
#: model:ir.model.fields,field_description:mrp.field_mrp_workorder__date_start
msgid "Effective Start Date"
msgstr "Ngày Bắt đầu Hiệu lực"

#. module: mrp
#: model:ir.model.fields,field_description:mrp.field_mrp_workcenter_productivity__loss_type
#: model:ir.model.fields,field_description:mrp.field_mrp_workcenter_productivity_loss__loss_type
msgid "Effectiveness Category"
msgstr "Nhóm Hiệu suất"

#. module: mrp
#: model:ir.model.fields,field_description:mrp.field_mrp_production__date_finished
#: model:ir.model.fields,field_description:mrp.field_mrp_workcenter_productivity__date_end
msgid "End Date"
msgstr "Ngày kết thúc"

#. module: mrp
#: model:ir.model.fields,help:mrp.field_mrp_abstract_workorder__product_tracking
#: model:ir.model.fields,help:mrp.field_mrp_abstract_workorder_line__product_tracking
#: model:ir.model.fields,help:mrp.field_mrp_product_produce__product_tracking
#: model:ir.model.fields,help:mrp.field_mrp_product_produce_line__product_tracking
#: model:ir.model.fields,help:mrp.field_mrp_unbuild__has_tracking
#: model:ir.model.fields,help:mrp.field_mrp_workorder__product_tracking
#: model:ir.model.fields,help:mrp.field_mrp_workorder_line__product_tracking
msgid "Ensure the traceability of a storable product in your warehouse."
msgstr ""
"Đảm bảo truy xuất nguồn gốc của một sản phẩm có thể lưu kho trong kho của "
"bạn."

#. module: mrp
#: model_terms:ir.ui.view,arch_db:mrp.exception_on_mo
msgid "Exception(s) occurred on the manufacturing order(s):"
msgstr "Ngoại lệ xảy ra đối với (các) lệnh sản xuất:"

#. module: mrp
#: model_terms:ir.ui.view,arch_db:mrp.exception_on_mo
msgid "Exception(s):"
msgstr "Ngoại lệ:"

#. module: mrp
#: model:ir.model.fields,field_description:mrp.field_mrp_workorder__duration_expected
msgid "Expected Duration"
msgstr "Thời lượng Dự kiến"

#. module: mrp
#: model:ir.model.fields,help:mrp.field_mrp_workorder__duration_expected
msgid "Expected duration (in minutes)"
msgstr "Thời lượng Dự kiến (tính bằng phút)"

#. module: mrp
#: model:ir.model.fields,field_description:mrp.field_mrp_document__datas
msgid "File Content"
msgstr "Nội dung tập tin"

#. module: mrp
#: model:ir.model.fields,field_description:mrp.field_mrp_document__file_size
msgid "File Size"
msgstr "Dung lượng tập tin"

#. module: mrp
#: model_terms:ir.ui.view,arch_db:mrp.report_mrp_bom
msgid "Files attached to the product"
msgstr "Các tập tin đính kèm với sản phẩm"

#. module: mrp
#: model_terms:ir.ui.view,arch_db:mrp.mrp_unbuild_search_view
msgid "Filters"
msgstr "Bộ lọc"

#. module: mrp
#: model_terms:ir.ui.view,arch_db:mrp.mrp_production_workorder_form_view_inherit
msgid "Finish Order"
msgstr "Hoạt động đã Hoàn thành"

#. module: mrp
#: model:ir.model.fields.selection,name:mrp.selection__mrp_workorder__state__done
#: model_terms:ir.ui.view,arch_db:mrp.view_mrp_production_workorder_form_view_filter
msgid "Finished"
msgstr "Hoàn thành"

#. module: mrp
#: model:ir.model.fields,field_description:mrp.field_stock_move_line__lot_produced_ids
msgid "Finished Lot/Serial Number"
msgstr "Số Lô/Sê-ri Thành phẩm"

#. module: mrp
#: model:ir.model.fields,field_description:mrp.field_stock_move__finished_lots_exist
msgid "Finished Lots Exist"
msgstr "Số Lô Thành phẩm đã tồn tại"

#. module: mrp
#: model:ir.model.fields,field_description:mrp.field_mrp_workorder__move_finished_ids
msgid "Finished Moves"
msgstr "Dịch chuyển hoàn tất"

#. module: mrp
#: model:ir.model.fields,field_description:mrp.field_mrp_production__finished_move_line_ids
#: model_terms:ir.ui.view,arch_db:mrp.view_finisehd_move_line
msgid "Finished Product"
msgstr "Thành phẩm"

#. module: mrp
#: model:ir.actions.report,name:mrp.action_report_finished_product
msgid "Finished Product Label (PDF)"
msgstr "Nhãn Thành phẩm (PDF)"

#. module: mrp
#: model:ir.actions.report,name:mrp.label_manufacture_template
msgid "Finished Product Label (ZPL)"
msgstr "Nhãn thành phẩm phẩm (ZPL)"

#. module: mrp
#: model:ir.model.fields,field_description:mrp.field_mrp_workorder_line__finished_workorder_id
msgid "Finished Product for Workorder"
msgstr "Thành phẩm của lệnh làm việc"

#. module: mrp
#: model:ir.model.fields,field_description:mrp.field_mrp_product_produce_line__finished_product_produce_id
msgid "Finished Product in Produce wizard"
msgstr "Thành phẩm trong hướng dẫn sản xuất"

#. module: mrp
#: model:ir.model.fields,field_description:mrp.field_mrp_product_produce__move_finished_ids
#: model:ir.model.fields,field_description:mrp.field_mrp_production__move_finished_ids
#: model_terms:ir.ui.view,arch_db:mrp.mrp_production_form_view
#: model_terms:ir.ui.view,arch_db:mrp.mrp_production_workorder_form_view_inherit
msgid "Finished Products"
msgstr "Thành phẩm"

#. module: mrp
#: model:ir.model.fields,field_description:mrp.field_mrp_production__location_dest_id
msgid "Finished Products Location"
msgstr "Địa điểm Thành phẩm"

#. module: mrp
#: model:ir.model.fields.selection,name:mrp.selection__mrp_abstract_workorder__consumption__flexible
#: model:ir.model.fields.selection,name:mrp.selection__mrp_bom__consumption__flexible
#: model:ir.model.fields.selection,name:mrp.selection__mrp_product_produce__consumption__flexible
#: model:ir.model.fields.selection,name:mrp.selection__mrp_workorder__consumption__flexible
msgid "Flexible"
msgstr "Linh hoạt"

#. module: mrp
#: model:ir.model.fields,field_description:mrp.field_mrp_bom__message_follower_ids
#: model:ir.model.fields,field_description:mrp.field_mrp_production__message_follower_ids
#: model:ir.model.fields,field_description:mrp.field_mrp_unbuild__message_follower_ids
#: model:ir.model.fields,field_description:mrp.field_mrp_workorder__message_follower_ids
msgid "Followers"
msgstr "Người dõi theo"

#. module: mrp
#: model:ir.model.fields,field_description:mrp.field_mrp_bom__message_channel_ids
#: model:ir.model.fields,field_description:mrp.field_mrp_production__message_channel_ids
#: model:ir.model.fields,field_description:mrp.field_mrp_unbuild__message_channel_ids
#: model:ir.model.fields,field_description:mrp.field_mrp_workorder__message_channel_ids
msgid "Followers (Channels)"
msgstr "Người theo dõi (Các kênh)"

#. module: mrp
#: model:ir.model.fields,field_description:mrp.field_mrp_bom__message_partner_ids
#: model:ir.model.fields,field_description:mrp.field_mrp_production__message_partner_ids
#: model:ir.model.fields,field_description:mrp.field_mrp_unbuild__message_partner_ids
#: model:ir.model.fields,field_description:mrp.field_mrp_workorder__message_partner_ids
msgid "Followers (Partners)"
msgstr "Người theo dõi (Các đối tác)"

#. module: mrp
#: model_terms:ir.ui.view,arch_db:mrp.oee_search_view
msgid "Fully Productive"
msgstr "Năng suất Đầy đủ"

#. module: mrp
#: model_terms:ir.ui.view,arch_db:mrp.mrp_unbuild_search_view
msgid "Future Activitie"
msgstr "Hoạt động trong tương lai"

#. module: mrp
#: model_terms:ir.ui.view,arch_db:mrp.view_mrp_production_filter
#: model_terms:ir.ui.view,arch_db:mrp.view_mrp_production_work_order_search
#: model_terms:ir.ui.view,arch_db:mrp.view_mrp_production_workorder_form_view_filter
msgid "Future Activities"
msgstr "Hoạt động trong Tương lai"

#. module: mrp
#: model_terms:ir.ui.view,arch_db:mrp.mrp_workcenter_view
msgid "General Information"
msgstr "Thông tin chung"

#. module: mrp
#: model:ir.model.fields,help:mrp.field_mrp_document__priority
msgid "Gives the sequence order when displaying a list of MRP documents."
msgstr "Cung cấp thứ tự tuần tự khi hiển thị danh sách các tài liệu Sản xuất."

#. module: mrp
#: model:ir.model.fields,help:mrp.field_mrp_bom__sequence
msgid "Gives the sequence order when displaying a list of bills of material."
msgstr ""
"Chỉ ra trình tự sắp xếp khi hiển thị một danh sách Định mức nguyên liệu."

#. module: mrp
#: model:ir.model.fields,help:mrp.field_mrp_routing_workcenter__sequence
msgid ""
"Gives the sequence order when displaying a list of routing Work Centers."
msgstr ""
"Chỉ ra trình tự sắp xếp khi hiển thị một danh sách quy trình sản xuất."

#. module: mrp
#: model:ir.model.fields,help:mrp.field_mrp_workcenter__sequence
msgid "Gives the sequence order when displaying a list of work centers."
msgstr ""
"Cung cấp trình tự sắp xếp khi hienr thị một danh sách các năng lực sản xuất."

#. module: mrp
#: model:ir.model.fields,help:mrp.field_mrp_bom_line__sequence
msgid "Gives the sequence order when displaying."
msgstr "Chỉ ra trình tự sắp xếp khi hiển thị."

#. module: mrp
#: model:ir.model.fields,field_description:mrp.field_mrp_routing_workcenter__worksheet_google_slide
#: model:ir.model.fields.selection,name:mrp.selection__mrp_routing_workcenter__worksheet_type__google_slide
msgid "Google Slide"
msgstr "Google Slide"

#. module: mrp
#: model_terms:ir.ui.view,arch_db:mrp.mrp_routing_workcenter_form_view
msgid "Google Slide Link"
msgstr "Liên kết Google Slide"

#. module: mrp
#: model_terms:ir.ui.view,arch_db:mrp.view_mrp_production_workorder_form_view_filter
msgid "Group By"
msgstr "Nhóm theo"

#. module: mrp
#: model_terms:ir.ui.view,arch_db:mrp.view_mrp_bom_filter
#: model_terms:ir.ui.view,arch_db:mrp.view_mrp_production_filter
#: model_terms:ir.ui.view,arch_db:mrp.view_mrp_workcenter_search
msgid "Group By..."
msgstr "Nhóm theo..."

#. module: mrp
#: model_terms:ir.ui.view,arch_db:mrp.mrp_unbuild_search_view
#: model_terms:ir.ui.view,arch_db:mrp.oee_search_view
msgid "Group by..."
msgstr "Nhóm theo..."

#. module: mrp
#: model:ir.model.fields,field_description:mrp.field_mrp_workorder__is_produced
msgid "Has Been Produced"
msgstr "Đã được sản xuất"

#. module: mrp
#: model:ir.model.fields.selection,name:mrp.selection__mrp_document__priority__2
msgid "High"
msgstr "Cao"

#. module: mrp
#: model_terms:ir.ui.view,arch_db:mrp.mrp_workcenter_view
msgid "Hours"
msgstr "Giờ"

#. module: mrp
#: model:ir.model.fields,field_description:mrp.field_change_production_qty__id
#: model:ir.model.fields,field_description:mrp.field_mrp_abstract_workorder__id
#: model:ir.model.fields,field_description:mrp.field_mrp_abstract_workorder_line__id
#: model:ir.model.fields,field_description:mrp.field_mrp_bom__id
#: model:ir.model.fields,field_description:mrp.field_mrp_bom_byproduct__id
#: model:ir.model.fields,field_description:mrp.field_mrp_bom_line__id
#: model:ir.model.fields,field_description:mrp.field_mrp_document__id
#: model:ir.model.fields,field_description:mrp.field_mrp_product_produce__id
#: model:ir.model.fields,field_description:mrp.field_mrp_product_produce_line__id
#: model:ir.model.fields,field_description:mrp.field_mrp_production__id
#: model:ir.model.fields,field_description:mrp.field_mrp_routing__id
#: model:ir.model.fields,field_description:mrp.field_mrp_routing_workcenter__id
#: model:ir.model.fields,field_description:mrp.field_mrp_unbuild__id
#: model:ir.model.fields,field_description:mrp.field_mrp_workcenter__id
#: model:ir.model.fields,field_description:mrp.field_mrp_workcenter_productivity__id
#: model:ir.model.fields,field_description:mrp.field_mrp_workcenter_productivity_loss__id
#: model:ir.model.fields,field_description:mrp.field_mrp_workcenter_productivity_loss_type__id
#: model:ir.model.fields,field_description:mrp.field_mrp_workorder__id
#: model:ir.model.fields,field_description:mrp.field_mrp_workorder_line__id
#: model:ir.model.fields,field_description:mrp.field_report_mrp_report_bom_structure__id
#: model:ir.model.fields,field_description:mrp.field_stock_warn_insufficient_qty_unbuild__id
msgid "ID"
msgstr "ID"

#. module: mrp
#: model:ir.model.fields,field_description:mrp.field_mrp_production__activity_exception_icon
#: model:ir.model.fields,field_description:mrp.field_mrp_unbuild__activity_exception_icon
#: model:ir.model.fields,field_description:mrp.field_mrp_workorder__activity_exception_icon
msgid "Icon"
msgstr "Biểu tượng"

#. module: mrp
#: model:ir.model.fields,help:mrp.field_mrp_production__activity_exception_icon
#: model:ir.model.fields,help:mrp.field_mrp_unbuild__activity_exception_icon
#: model:ir.model.fields,help:mrp.field_mrp_workorder__activity_exception_icon
msgid "Icon to indicate an exception activity."
msgstr "Biểu tượng để chỉ ra một hoạt động ngoại lệ."

#. module: mrp
#: model:ir.model.fields,help:mrp.field_mrp_bom__product_id
msgid ""
"If a product variant is defined the BOM is available only for this product."
msgstr ""
"Nếu một biến thể sản phẩm được xác định, BoM này chỉ khả dụng cho sản phẩm "
"này."

#. module: mrp
#: model:ir.model.fields,help:mrp.field_mrp_bom__message_needaction
#: model:ir.model.fields,help:mrp.field_mrp_bom__message_unread
#: model:ir.model.fields,help:mrp.field_mrp_production__message_needaction
#: model:ir.model.fields,help:mrp.field_mrp_production__message_unread
#: model:ir.model.fields,help:mrp.field_mrp_unbuild__message_needaction
#: model:ir.model.fields,help:mrp.field_mrp_unbuild__message_unread
#: model:ir.model.fields,help:mrp.field_mrp_workorder__message_needaction
#: model:ir.model.fields,help:mrp.field_mrp_workorder__message_unread
msgid "If checked, new messages require your attention."
msgstr "Nếu đánh dấu kiểm, các thông điệp mới yêu cầu sự có mặt của bạn."

#. module: mrp
#: model:ir.model.fields,help:mrp.field_mrp_bom__message_has_error
#: model:ir.model.fields,help:mrp.field_mrp_bom__message_has_sms_error
#: model:ir.model.fields,help:mrp.field_mrp_production__message_has_error
#: model:ir.model.fields,help:mrp.field_mrp_production__message_has_sms_error
#: model:ir.model.fields,help:mrp.field_mrp_unbuild__message_has_error
#: model:ir.model.fields,help:mrp.field_mrp_unbuild__message_has_sms_error
#: model:ir.model.fields,help:mrp.field_mrp_workorder__message_has_error
#: model:ir.model.fields,help:mrp.field_mrp_workorder__message_has_sms_error
msgid "If checked, some messages have a delivery error."
msgstr "Nếu chọn, sẽ hiển thị thông báo lỗi."

#. module: mrp
#: model:ir.model.fields,help:mrp.field_mrp_production__propagate_cancel
msgid ""
"If checked, when the previous move of the move (which was generated by a "
"next procurement) is cancelled or split, the move generated by this move "
"will too"
msgstr ""
"Nếu được đánh dấu, khi một dịch chuyển kho trước (mà được sinh ra bởi một "
"quy tắc cung ứng kế tiếp) bị hủy bỏ hoặc bị tách ra, dịch chuyển kho sinh ra"
" bởi dịch chuyển này cũng bị như vậy"

#. module: mrp
#: model:ir.model.fields,help:mrp.field_mrp_bom__active
msgid ""
"If the active field is set to False, it will allow you to hide the bills of "
"material without removing it."
msgstr ""
"Nếu bỏ chọn trường Hiệu lực, sẽ cho phép bạn ẩn Định mức nguyên liệu mà "
"không cần xóa bỏ nó."

#. module: mrp
#: model:ir.model.fields,help:mrp.field_mrp_workcenter__active
msgid ""
"If the active field is set to False, it will allow you to hide the resource "
"record without removing it."
msgstr ""
"Nếu bỏ chọn trường Hiệu lực, sẽ cho phép bạn ẩn Nguồn lực mà không cần xóa "
"bỏ nó."

#. module: mrp
#: model:ir.model.fields,help:mrp.field_mrp_routing__active
msgid ""
"If the active field is set to False, it will allow you to hide the routing "
"without removing it."
msgstr ""
"Nếu bỏ chọn trường Hiệu lực, nó sẽ cho phép bạn ẩn quy trình sản xuất mà "
"không cần xóa bỏ nó."

#. module: mrp
#: model:ir.model.fields,field_description:mrp.field_mrp_document__image_height
msgid "Image Height"
msgstr "Chiều cao ảnh"

#. module: mrp
#: model:ir.model.fields,field_description:mrp.field_mrp_document__image_src
msgid "Image Src"
msgstr "Nguồn ảnh"

#. module: mrp
#: model:ir.model.fields,field_description:mrp.field_mrp_document__image_width
msgid "Image Width"
msgstr "Chiều rộng ảnh"

#. module: mrp
#: model_terms:ir.ui.view,arch_db:mrp.exception_on_mo
msgid "Impacted Transfer(s):"
msgstr "Điều chuyển bị ảnh hưởng"

#. module: mrp
#: code:addons/mrp/models/mrp_bom.py:0
#, python-format
msgid "Import Template for Bills of Materials"
msgstr "Mẫu Import cho Định mức Nguyên vật liệu"

#. module: mrp
#: code:addons/mrp/models/mrp_production.py:0
#, python-format
msgid ""
"Impossible to plan the workorder. Please check the workcenter "
"availabilities."
msgstr ""
"Không thể lập kế hoạch Lệnh làm việc. Vui lòng kiểm tra các Khu vực làm việc"
" hiện có."

#. module: mrp
#: model:ir.model.fields.selection,name:mrp.selection__mrp_production__state__progress
#: model:ir.model.fields.selection,name:mrp.selection__mrp_workcenter__working_state__done
#: model:ir.model.fields.selection,name:mrp.selection__mrp_workorder__state__progress
#: model_terms:ir.ui.view,arch_db:mrp.mrp_workcenter_kanban
#: model_terms:ir.ui.view,arch_db:mrp.stock_production_type_kanban
#: model_terms:ir.ui.view,arch_db:mrp.view_mrp_production_filter
#: model_terms:ir.ui.view,arch_db:mrp.view_mrp_production_work_order_search
#: model_terms:ir.ui.view,arch_db:mrp.view_mrp_production_workorder_form_view_filter
msgid "In Progress"
msgstr "Đang Thực hiện"

#. module: mrp
#: model:ir.model.fields,field_description:mrp.field_mrp_document__index_content
msgid "Indexed Content"
msgstr "Nội dung được đánh chỉ mục"

#. module: mrp
#: model:ir.model.fields,help:mrp.field_mrp_production__date_deadline
msgid ""
"Informative date allowing to define when the manufacturing order should be "
"processed at the latest to fulfill delivery on time."
msgstr ""
"Ngày thông tin cho phép xác định khi nào Lệnh sản xuất nên được xử lý muộn "
"nhất để hoàn thành giao hàng đúng hạn."

#. module: mrp
#: model:ir.model.fields,help:mrp.field_stock_move_line__lot_produced_qty
msgid "Informative, not used in matching"
msgstr "Mang tính chất thông tin, không dùng trong đối chiếu"

#. module: mrp
#: code:addons/mrp/models/mrp_unbuild.py:0
#, python-format
msgid "Insufficient Quantity"
msgstr "Số lượng không Đầy đủ"

#. module: mrp
#: model:ir.actions.act_window,name:mrp.action_mrp_production_moves
msgid "Inventory Moves"
msgstr "Dịch chuyển Kho"

#. module: mrp
#: model:ir.model.fields,help:mrp.field_mrp_workorder__move_line_ids
msgid ""
"Inventory moves for which you must scan a lot number at this work order"
msgstr ""
"Dịch chuyển Kho mà bạn phải quét mã vạch một Lô hàng theo Lệnh sản xuất này"

#. module: mrp
#: model:ir.model.fields,field_description:mrp.field_mrp_bom__message_is_follower
#: model:ir.model.fields,field_description:mrp.field_mrp_production__message_is_follower
#: model:ir.model.fields,field_description:mrp.field_mrp_unbuild__message_is_follower
#: model:ir.model.fields,field_description:mrp.field_mrp_workorder__message_is_follower
msgid "Is Follower"
msgstr "Là người theo dõi"

#. module: mrp
#: model:ir.model.fields,field_description:mrp.field_mrp_production__is_locked
msgid "Is Locked"
msgstr "Bị Khoá"

#. module: mrp
#: model:ir.model.fields,field_description:mrp.field_mrp_product_produce__is_pending_production
msgid "Is Pending Production"
msgstr "Tạm dừng sản xuất"

#. module: mrp
#: model:ir.model.fields,field_description:mrp.field_mrp_workcenter_productivity_loss__manual
msgid "Is a Blocking Reason"
msgstr "Là một Lý do Chặn"

#. module: mrp
#: model_terms:ir.ui.view,arch_db:mrp.view_mrp_workcenter_productivity_loss_kanban
msgid "Is a Blocking Reason?"
msgstr "Là một Lý do Chặn?"

#. module: mrp
#: model:ir.model.fields,field_description:mrp.field_mrp_document__public
msgid "Is public document"
msgstr "Là một tài liệu công cộng"

#. module: mrp
#: model:ir.model.fields,field_description:mrp.field_mrp_workorder__is_user_working
msgid "Is the Current User Working"
msgstr "Là Người dùng hiện hành đang làm việc?"

#. module: mrp
#: code:addons/mrp/models/mrp_workcenter.py:0
#, python-format
msgid "It has already been unblocked."
msgstr "Nó đã được bỏ khoá rồi."

#. module: mrp
#: model:ir.model.fields.selection,name:mrp.selection__mrp_bom__type__phantom
#: model_terms:ir.ui.view,arch_db:mrp.view_mrp_bom_filter
msgid "Kit"
msgstr "Bộ"

#. module: mrp
#: model:ir.model.fields,field_description:mrp.field_change_production_qty____last_update
#: model:ir.model.fields,field_description:mrp.field_mrp_abstract_workorder____last_update
#: model:ir.model.fields,field_description:mrp.field_mrp_abstract_workorder_line____last_update
#: model:ir.model.fields,field_description:mrp.field_mrp_bom____last_update
#: model:ir.model.fields,field_description:mrp.field_mrp_bom_byproduct____last_update
#: model:ir.model.fields,field_description:mrp.field_mrp_bom_line____last_update
#: model:ir.model.fields,field_description:mrp.field_mrp_document____last_update
#: model:ir.model.fields,field_description:mrp.field_mrp_product_produce____last_update
#: model:ir.model.fields,field_description:mrp.field_mrp_product_produce_line____last_update
#: model:ir.model.fields,field_description:mrp.field_mrp_production____last_update
#: model:ir.model.fields,field_description:mrp.field_mrp_routing____last_update
#: model:ir.model.fields,field_description:mrp.field_mrp_routing_workcenter____last_update
#: model:ir.model.fields,field_description:mrp.field_mrp_unbuild____last_update
#: model:ir.model.fields,field_description:mrp.field_mrp_workcenter____last_update
#: model:ir.model.fields,field_description:mrp.field_mrp_workcenter_productivity____last_update
#: model:ir.model.fields,field_description:mrp.field_mrp_workcenter_productivity_loss____last_update
#: model:ir.model.fields,field_description:mrp.field_mrp_workcenter_productivity_loss_type____last_update
#: model:ir.model.fields,field_description:mrp.field_mrp_workorder____last_update
#: model:ir.model.fields,field_description:mrp.field_mrp_workorder_line____last_update
#: model:ir.model.fields,field_description:mrp.field_report_mrp_report_bom_structure____last_update
#: model:ir.model.fields,field_description:mrp.field_stock_warn_insufficient_qty_unbuild____last_update
msgid "Last Modified on"
msgstr "Sửa lần cuối"

#. module: mrp
#: model:ir.model.fields,field_description:mrp.field_change_production_qty__write_uid
#: model:ir.model.fields,field_description:mrp.field_mrp_bom__write_uid
#: model:ir.model.fields,field_description:mrp.field_mrp_bom_byproduct__write_uid
#: model:ir.model.fields,field_description:mrp.field_mrp_bom_line__write_uid
#: model:ir.model.fields,field_description:mrp.field_mrp_document__write_uid
#: model:ir.model.fields,field_description:mrp.field_mrp_product_produce__write_uid
#: model:ir.model.fields,field_description:mrp.field_mrp_product_produce_line__write_uid
#: model:ir.model.fields,field_description:mrp.field_mrp_production__write_uid
#: model:ir.model.fields,field_description:mrp.field_mrp_routing__write_uid
#: model:ir.model.fields,field_description:mrp.field_mrp_routing_workcenter__write_uid
#: model:ir.model.fields,field_description:mrp.field_mrp_unbuild__write_uid
#: model:ir.model.fields,field_description:mrp.field_mrp_workcenter__write_uid
#: model:ir.model.fields,field_description:mrp.field_mrp_workcenter_productivity__write_uid
#: model:ir.model.fields,field_description:mrp.field_mrp_workcenter_productivity_loss__write_uid
#: model:ir.model.fields,field_description:mrp.field_mrp_workcenter_productivity_loss_type__write_uid
#: model:ir.model.fields,field_description:mrp.field_mrp_workorder__write_uid
#: model:ir.model.fields,field_description:mrp.field_mrp_workorder_line__write_uid
#: model:ir.model.fields,field_description:mrp.field_stock_warn_insufficient_qty_unbuild__write_uid
msgid "Last Updated by"
msgstr "Cập nhật lần cuối bởi"

#. module: mrp
#: model:ir.model.fields,field_description:mrp.field_change_production_qty__write_date
#: model:ir.model.fields,field_description:mrp.field_mrp_bom__write_date
#: model:ir.model.fields,field_description:mrp.field_mrp_bom_byproduct__write_date
#: model:ir.model.fields,field_description:mrp.field_mrp_bom_line__write_date
#: model:ir.model.fields,field_description:mrp.field_mrp_document__write_date
#: model:ir.model.fields,field_description:mrp.field_mrp_product_produce__write_date
#: model:ir.model.fields,field_description:mrp.field_mrp_product_produce_line__write_date
#: model:ir.model.fields,field_description:mrp.field_mrp_production__write_date
#: model:ir.model.fields,field_description:mrp.field_mrp_routing__write_date
#: model:ir.model.fields,field_description:mrp.field_mrp_routing_workcenter__write_date
#: model:ir.model.fields,field_description:mrp.field_mrp_unbuild__write_date
#: model:ir.model.fields,field_description:mrp.field_mrp_workcenter__write_date
#: model:ir.model.fields,field_description:mrp.field_mrp_workcenter_productivity__write_date
#: model:ir.model.fields,field_description:mrp.field_mrp_workcenter_productivity_loss__write_date
#: model:ir.model.fields,field_description:mrp.field_mrp_workcenter_productivity_loss_type__write_date
#: model:ir.model.fields,field_description:mrp.field_mrp_workorder__write_date
#: model:ir.model.fields,field_description:mrp.field_mrp_workorder_line__write_date
#: model:ir.model.fields,field_description:mrp.field_stock_warn_insufficient_qty_unbuild__write_date
msgid "Last Updated on"
msgstr "Cập nhật lần cuối"

#. module: mrp
#: model:ir.model.fields,field_description:mrp.field_mrp_workorder__last_working_user_id
msgid "Last user that worked on this work order."
msgstr "Người dùng cuối cùng mà làm việc ở hoạt động sản xuất này."

#. module: mrp
#: model_terms:ir.ui.view,arch_db:mrp.mrp_workcenter_kanban
#: model_terms:ir.ui.view,arch_db:mrp.stock_production_type_kanban
#: model_terms:ir.ui.view,arch_db:mrp.view_mrp_production_filter
#: model_terms:ir.ui.view,arch_db:mrp.view_mrp_production_work_order_search
#: model_terms:ir.ui.view,arch_db:mrp.view_mrp_production_workorder_form_view_filter
msgid "Late"
msgstr "Trễ"

#. module: mrp
#: model_terms:ir.ui.view,arch_db:mrp.mrp_unbuild_search_view
#: model_terms:ir.ui.view,arch_db:mrp.view_mrp_production_filter
#: model_terms:ir.ui.view,arch_db:mrp.view_mrp_production_work_order_search
#: model_terms:ir.ui.view,arch_db:mrp.view_mrp_production_workorder_form_view_filter
msgid "Late Activities"
msgstr "Các hoạt động gần nhất"

#. module: mrp
#: model:product.product,description:mrp.product_product_wood_ply
#: model:product.template,description:mrp.product_product_wood_ply_product_template
msgid "Layers that are stick together to assemble wood panels."
msgstr "Các lớp mà được dán vào với nhau để tạo nên các tấm gỗ."

#. module: mrp
#: model:ir.model.fields,field_description:mrp.field_mrp_workorder__leave_id
msgid "Leave"
msgstr "Nghỉ"

#. module: mrp
#: code:addons/mrp/models/mrp_production.py:0
#, python-format
msgid ""
"Lines need to be deleted, but can not as you still have some quantities to "
"consume in them. "
msgstr ""
"Các dòng cần phải được xóa, nhưng không được vì bạn vẫn có một số lượng để "
"tiêu thụ trong chúng."

#. module: mrp
#: model:ir.model.fields,field_description:mrp.field_stock_warn_insufficient_qty_unbuild__location_id
msgid "Location"
msgstr "Địa điểm"

#. module: mrp
#: model:ir.model.fields,help:mrp.field_mrp_unbuild__location_id
msgid "Location where the product you want to unbuild is."
msgstr "Vị trí mà sản phẩm bạn muốn tháo dỡ là."

#. module: mrp
#: model:ir.model.fields,help:mrp.field_mrp_production__location_src_id
msgid "Location where the system will look for components."
msgstr "Địa điểm nơi mà hệ thống sẽ tìm kiếm các thành phần."

#. module: mrp
#: model:ir.model.fields,help:mrp.field_mrp_production__location_dest_id
msgid "Location where the system will stock the finished products."
msgstr "Địa điểm lưu trữ thành phẩm."

#. module: mrp
#: model:ir.model.fields,help:mrp.field_mrp_unbuild__location_dest_id
msgid ""
"Location where you want to send the components resulting from the unbuild "
"order."
msgstr "Vị trí mà bạn muốn gửi thành phần nhận được từ Lệnh tháo dỡ."

#. module: mrp
#: model_terms:ir.ui.view,arch_db:mrp.mrp_production_form_view
msgid "Lock"
msgstr "Khoá"

#. module: mrp
#: model:ir.model.fields,field_description:mrp.field_mrp_workcenter_productivity__loss_id
#: model_terms:ir.ui.view,arch_db:mrp.oee_search_view
msgid "Loss Reason"
msgstr "Lý do Mất năng suất"

#. module: mrp
#: model_terms:ir.ui.view,arch_db:mrp.mrp_product_produce_line_kanban
msgid "Lot"
msgstr "Lô"

#. module: mrp
#: model:ir.model,name:mrp.model_stock_production_lot
msgid "Lot/Serial"
msgstr "Lô/Số sê-ri"

#. module: mrp
#: model:ir.model.fields,field_description:mrp.field_mrp_abstract_workorder__finished_lot_id
#: model:ir.model.fields,field_description:mrp.field_mrp_abstract_workorder_line__lot_id
#: model:ir.model.fields,field_description:mrp.field_mrp_product_produce__finished_lot_id
#: model:ir.model.fields,field_description:mrp.field_mrp_product_produce_line__lot_id
#: model:ir.model.fields,field_description:mrp.field_mrp_unbuild__lot_id
#: model:ir.model.fields,field_description:mrp.field_mrp_workorder__finished_lot_id
#: model:ir.model.fields,field_description:mrp.field_mrp_workorder_line__lot_id
msgid "Lot/Serial Number"
msgstr "Số Lô/Sê-ri"

#. module: mrp
#: model:ir.model.fields,help:mrp.field_mrp_unbuild__lot_id
msgid "Lot/Serial Number of the product to unbuild."
<<<<<<< HEAD
msgstr "Số Lô/Seri của sản phẩm cần tháo dỡ."
=======
msgstr "Lô/Seria của sản phẩm tháo dỡ."
>>>>>>> dd5db844

#. module: mrp
#: model_terms:ir.ui.view,arch_db:mrp.view_finisehd_move_line
msgid "Lot/Serial number"
msgstr "Số Lô/Sê-ri"

#. module: mrp
#: model_terms:ir.ui.view,arch_db:mrp.view_stock_move_lots
msgid "Lots"
msgstr "Lô hàng"

#. module: mrp
#: model:ir.ui.menu,name:mrp.menu_mrp_traceability
msgid "Lots/Serial Numbers"
msgstr "Số Lô/Sê-ri"

#. module: mrp
#: model:ir.model.fields.selection,name:mrp.selection__mrp_document__priority__1
msgid "Low"
msgstr "Thấp"

#. module: mrp
#: model:ir.model.fields,field_description:mrp.field_res_config_settings__group_mrp_routings
msgid "MRP Work Orders"
msgstr "Lệnh làm việc MRP"

#. module: mrp
#: model:ir.model,name:mrp.model_mrp_workcenter_productivity_loss_type
msgid "MRP Workorder productivity losses"
msgstr "Mất năng suất hoạt động sản xuất"

#. module: mrp
#: model:ir.model.fields,field_description:mrp.field_mrp_bom__message_main_attachment_id
#: model:ir.model.fields,field_description:mrp.field_mrp_production__message_main_attachment_id
#: model:ir.model.fields,field_description:mrp.field_mrp_unbuild__message_main_attachment_id
#: model:ir.model.fields,field_description:mrp.field_mrp_workorder__message_main_attachment_id
msgid "Main Attachment"
msgstr "Đính kèm chính"

#. module: mrp
#: code:addons/mrp/models/stock_warehouse.py:0
#: code:addons/mrp/models/stock_warehouse.py:0
#, python-format
msgid "Make To Order"
msgstr "Cung ứng theo đơn (MTO)"

#. module: mrp
#: model:res.groups,name:mrp.group_mrp_routings
msgid "Manage Work Order Operations"
msgstr "Quản lý các Hoạt động Sản xuất"

#. module: mrp
#: model:ir.model.fields,field_description:mrp.field_mrp_routing_workcenter__time_cycle_manual
msgid "Manual Duration"
msgstr "Thời lượng Nhập thủ công"

#. module: mrp
#: code:addons/mrp/models/stock_warehouse.py:0
#: code:addons/mrp/models/stock_warehouse.py:0
#: model:ir.model.fields,field_description:mrp.field_stock_warehouse__manufacture_steps
#: model:ir.model.fields.selection,name:mrp.selection__stock_rule__action__manufacture
#: model_terms:ir.ui.view,arch_db:mrp.mrp_report_stock_rule
#: model:stock.location.route,name:mrp.route_warehouse0_manufacture
#, python-format
msgid "Manufacture"
msgstr "Sản xuất"

#. module: mrp
#: code:addons/mrp/models/stock_warehouse.py:0
#: model:ir.model.fields.selection,name:mrp.selection__stock_warehouse__manufacture_steps__mrp_one_step
#, python-format
msgid "Manufacture (1 step)"
msgstr "Sản xuất (1 bước)"

#. module: mrp
#: model:ir.model.fields,field_description:mrp.field_stock_warehouse__manufacture_mto_pull_id
msgid "Manufacture MTO Rule"
msgstr "Qui tắc sản xuất MTO"

#. module: mrp
#: model:ir.model.fields,field_description:mrp.field_stock_warehouse__manufacture_pull_id
msgid "Manufacture Rule"
msgstr "Quy tắc Sản xuất"

#. module: mrp
#: model:ir.model.fields.selection,name:mrp.selection__mrp_bom__type__normal
msgid "Manufacture this product"
msgstr "Sản xuất ra sản phẩm này"

#. module: mrp
#: model:ir.model.fields,field_description:mrp.field_stock_warehouse__manufacture_to_resupply
msgid "Manufacture to Resupply"
msgstr "Sản xuất để Tái cung ứng"

#. module: mrp
#: model:ir.model.fields,field_description:mrp.field_product_product__mrp_product_qty
#: model:ir.model.fields,field_description:mrp.field_product_template__mrp_product_qty
msgid "Manufactured"
msgstr "Đã sản xuất"

#. module: mrp
#: model_terms:ir.ui.view,arch_db:mrp.mrp_product_product_search_view
#: model_terms:ir.ui.view,arch_db:mrp.mrp_product_template_search_view
msgid "Manufactured Products"
msgstr "Sản phẩm Đã sản xuất"

#. module: mrp
#: model_terms:ir.ui.view,arch_db:mrp.product_product_form_view_bom_button
#: model_terms:ir.ui.view,arch_db:mrp.product_template_form_view_bom_button
msgid "Manufactured in the last 365 days"
msgstr "Đã sản xuất trong 365 ngày qua"

#. module: mrp
#: code:addons/mrp/models/stock_warehouse.py:0
#: model:ir.model.fields.selection,name:mrp.selection__stock_picking_type__code__mrp_operation
#: model:ir.ui.menu,name:mrp.menu_mrp_root
#: model_terms:ir.ui.view,arch_db:mrp.res_config_settings_view_form
#: model_terms:ir.ui.view,arch_db:mrp.view_mrp_bom_filter
#, python-format
msgid "Manufacturing"
msgstr "Sản xuất"

#. module: mrp
#: model:ir.model.fields,field_description:mrp.field_product_product__produce_delay
#: model:ir.model.fields,field_description:mrp.field_product_template__produce_delay
#: model:ir.model.fields,field_description:mrp.field_res_company__manufacturing_lead
#: model:ir.model.fields,field_description:mrp.field_res_config_settings__manufacturing_lead
msgid "Manufacturing Lead Time"
msgstr "Ngày An toàn Sản xuất"

#. module: mrp
#: model:ir.model.fields,field_description:mrp.field_stock_warehouse__manu_type_id
msgid "Manufacturing Operation Type"
msgstr "Kiểu Hoạt động Sản xuất"

#. module: mrp
#: model:ir.model.fields,field_description:mrp.field_change_production_qty__mo_id
#: model:ir.model.fields,field_description:mrp.field_mrp_abstract_workorder__production_id
#: model:ir.model.fields,field_description:mrp.field_mrp_product_produce__production_id
#: model:ir.model.fields,field_description:mrp.field_mrp_unbuild__mo_id
#: model:ir.model.fields,field_description:mrp.field_mrp_workcenter_productivity__production_id
#: model:ir.model.fields,field_description:mrp.field_mrp_workorder__production_id
#: model:ir.model.fields,field_description:mrp.field_stock_scrap__production_id
#: model_terms:ir.ui.view,arch_db:mrp.mrp_unbuild_search_view
#: model_terms:ir.ui.view,arch_db:mrp.view_mrp_production_filter
#: model_terms:ir.ui.view,arch_db:mrp.view_mrp_production_workorder_form_view_filter
msgid "Manufacturing Order"
msgstr "Lệnh Sản xuất"

#. module: mrp
#: model:ir.actions.act_window,name:mrp.act_product_mrp_production
#: model:ir.actions.act_window,name:mrp.act_product_mrp_production_workcenter
#: model:ir.actions.act_window,name:mrp.action_mrp_production_form
#: model:ir.actions.act_window,name:mrp.mrp_production_action
#: model:ir.actions.act_window,name:mrp.mrp_production_action_picking_deshboard
#: model:ir.actions.act_window,name:mrp.mrp_production_report
#: model:ir.ui.menu,name:mrp.menu_mrp_production_action
#: model:ir.ui.menu,name:mrp.menu_mrp_production_report
#: model_terms:ir.ui.view,arch_db:mrp.mrp_production_form_view
#: model_terms:ir.ui.view,arch_db:mrp.mrp_production_tree_view
#: model_terms:ir.ui.view,arch_db:mrp.view_production_calendar
#: model_terms:ir.ui.view,arch_db:mrp.view_production_graph
#: model_terms:ir.ui.view,arch_db:mrp.view_production_pivot
msgid "Manufacturing Orders"
msgstr "Lệnh Sản xuất"

#. module: mrp
#: model_terms:ir.ui.view,arch_db:mrp.view_mrp_production_filter
msgid "Manufacturing Orders which are in confirmed state."
msgstr "Các Lệnh Sản xuất mà ở trạng thái đã xác nhận."

#. module: mrp
#: model:ir.model.fields,field_description:mrp.field_mrp_bom__ready_to_produce
#: model_terms:ir.ui.view,arch_db:mrp.mrp_bom_form_view
msgid "Manufacturing Readiness"
msgstr "Sẵn sàng Sản xuất khi"

#. module: mrp
#: model_terms:ir.ui.view,arch_db:mrp.mrp_production_form_view
msgid "Manufacturing Reference"
msgstr "Tham chiếu Sản xuất"

#. module: mrp
#: model_terms:ir.actions.act_window,help:mrp.mrp_workcenter_action
msgid ""
"Manufacturing operations are processed at Work Centers. A Work Center can be composed\n"
"                of workers and/or machines, they are used for costing, scheduling, capacity planning, etc.\n"
"                The Work Centers are defined on the Routing's operations."
msgstr ""
"Các hoạt động sản xuất được thực hiện với Quy trình sản xuất. Quy trình sản xuất có thể \n"
"                bao gồm các công nhân/máy móc, chúng được sử dụng để lập kế hoạch chi phí, lập kế \n"
"                hoạch tồn,... Các trung tâm làm việc được xác định trên các hoạt động của Tuyến đường."

#. module: mrp
#: model_terms:ir.actions.act_window,help:mrp.mrp_workcenter_kanban_action
msgid ""
"Manufacturing operations are processed at Work Centers. A Work Center can be composed of\n"
"                workers and/or machines, they are used for costing, scheduling, capacity planning, etc.\n"
"                The Work Centers are defined on the Routing's operations."
msgstr ""
"Các hoạt động sản xuất được xử lý tại Quy trình sản xuất. Một Quy trình sản xuất có thể bao gồm\n"
"                  các công nhân/máy móc, họ được sử dụng để tính chi phí, lập kế hoạch, hoạch định năng lực, ...\n"
"                  Các Quy trình sản xuất được xác định trên các hoạt động của Định tuyến sản xuất."

#. module: mrp
#: model_terms:ir.ui.view,arch_db:mrp.mrp_production_form_view
msgid "Mark as Done"
msgstr "Đánh dấu Hoàn thành"

#. module: mrp
#: model_terms:ir.ui.view,arch_db:mrp.mrp_production_form_view
msgid "Mark as Todo"
msgstr "Đánh dấu cần làm"

#. module: mrp
#: model:ir.ui.menu,name:mrp.menu_mrp_bom
msgid "Master Data"
msgstr "Dữ liệu Gốc"

#. module: mrp
#: model:ir.model.fields,field_description:mrp.field_res_config_settings__module_mrp_mps
msgid "Master Production Schedule"
msgstr "Kế hoạch Sản xuất Tổng thể"

#. module: mrp
#: model:ir.model.fields,field_description:mrp.field_mrp_production__reservation_state
#: model:ir.model.fields,field_description:mrp.field_mrp_workorder__production_availability
#: model_terms:ir.ui.view,arch_db:mrp.view_mrp_production_filter
msgid "Material Availability"
<<<<<<< HEAD
msgstr "Khả dụng Nguyên vật liệu"
=======
msgstr "Nguyên liệu sẵn có"
>>>>>>> dd5db844

#. module: mrp
#: model:ir.model.fields,field_description:mrp.field_mrp_bom__message_has_error
#: model:ir.model.fields,field_description:mrp.field_mrp_production__message_has_error
#: model:ir.model.fields,field_description:mrp.field_mrp_unbuild__message_has_error
#: model:ir.model.fields,field_description:mrp.field_mrp_workorder__message_has_error
msgid "Message Delivery error"
msgstr "Thông báo gửi đi gặp lỗi"

#. module: mrp
#: model:ir.model.fields,field_description:mrp.field_mrp_bom__message_ids
#: model:ir.model.fields,field_description:mrp.field_mrp_production__message_ids
#: model:ir.model.fields,field_description:mrp.field_mrp_unbuild__message_ids
#: model:ir.model.fields,field_description:mrp.field_mrp_workorder__message_ids
msgid "Messages"
msgstr "Thông điệp"

#. module: mrp
#: model:ir.model.fields,field_description:mrp.field_mrp_document__mimetype
msgid "Mime Type"
msgstr "Loại Mime"

#. module: mrp
#: model_terms:ir.ui.view,arch_db:mrp.mrp_workcenter_view
msgid "Minutes"
msgstr "Phút"

#. module: mrp
#: model_terms:ir.ui.view,arch_db:mrp.mrp_bom_form_view
#: model_terms:ir.ui.view,arch_db:mrp.mrp_production_form_view
#: model_terms:ir.ui.view,arch_db:mrp.mrp_production_workorder_form_view_inherit
msgid "Miscellaneous"
msgstr "Khác"

#. module: mrp
#: model:ir.model.fields,field_description:mrp.field_mrp_abstract_workorder_line__move_id
#: model:ir.model.fields,field_description:mrp.field_mrp_product_produce_line__move_id
#: model:ir.model.fields,field_description:mrp.field_mrp_workorder_line__move_id
msgid "Move"
msgstr "Dịch chuyển"

#. module: mrp
#: model:ir.model.fields,field_description:mrp.field_stock_move_line__done_move
msgid "Move Done"
msgstr "Dịch chuyển Hoàn thành"

#. module: mrp
#: model:ir.model.fields,field_description:mrp.field_mrp_workorder__move_line_ids
msgid "Moves to Track"
msgstr "Dịch chuyển để Truy vết"

#. module: mrp
#: model:ir.actions.server,name:mrp.production_order_server_action
msgid "Mrp: Plan Production Orders"
msgstr "MRP: Lập Kế hoạch sản xuất"

#. module: mrp
#: model:ir.model.fields,field_description:mrp.field_mrp_document__name
msgid "Name"
msgstr "Tên"

#. module: mrp
#: code:addons/mrp/models/mrp_production.py:0
#: code:addons/mrp/models/mrp_production.py:0
#: code:addons/mrp/models/mrp_production.py:0
#: code:addons/mrp/models/mrp_routing.py:0
#: code:addons/mrp/models/mrp_routing.py:0
#: code:addons/mrp/models/mrp_routing.py:0
#: code:addons/mrp/models/mrp_unbuild.py:0
#: code:addons/mrp/models/mrp_unbuild.py:0
#: code:addons/mrp/models/mrp_unbuild.py:0
#, python-format
msgid "New"
msgstr "Mới"

#. module: mrp
#: model:ir.model.fields,field_description:mrp.field_mrp_production__activity_date_deadline
#: model:ir.model.fields,field_description:mrp.field_mrp_unbuild__activity_date_deadline
#: model:ir.model.fields,field_description:mrp.field_mrp_workorder__activity_date_deadline
msgid "Next Activity Deadline"
msgstr "Hạn chót lần hành động kế tiếp"

#. module: mrp
#: model:ir.model.fields,field_description:mrp.field_mrp_production__activity_summary
#: model:ir.model.fields,field_description:mrp.field_mrp_unbuild__activity_summary
#: model:ir.model.fields,field_description:mrp.field_mrp_workorder__activity_summary
msgid "Next Activity Summary"
msgstr "Tóm tắt hoạt động tiếp theo"

#. module: mrp
#: model:ir.model.fields,field_description:mrp.field_mrp_production__activity_type_id
#: model:ir.model.fields,field_description:mrp.field_mrp_unbuild__activity_type_id
#: model:ir.model.fields,field_description:mrp.field_mrp_workorder__activity_type_id
msgid "Next Activity Type"
msgstr "Kiểu hành động kế tiếp"

#. module: mrp
#: model:ir.model.fields,field_description:mrp.field_mrp_workorder__next_work_order_id
msgid "Next Work Order"
msgstr "Hoạt động SX Tiếp theo"

#. module: mrp
#: model_terms:ir.ui.view,arch_db:mrp.report_mrp_bom
msgid "No data available."
msgstr "Hiện không có dữ liệu."

#. module: mrp
#: model_terms:ir.actions.act_window,help:mrp.action_mrp_routing_time
#: model_terms:ir.actions.act_window,help:mrp.mrp_workorder_delta_report
msgid "No data to display"
msgstr "Không có dữ liệu để hiển thị"

#. module: mrp
#: model_terms:ir.actions.act_window,help:mrp.mrp_workcenter_productivity_loss_action
msgid "No productivity loss defined"
msgstr "Không có Mất năng suất được xác lập"

#. module: mrp
#: model_terms:ir.actions.act_window,help:mrp.mrp_workcenter_productivity_report_blocked
msgid "No productivity loss for this equipment"
msgstr "Không có mất năng suất hụt cho thiết bị này"

#. module: mrp
#: model_terms:ir.ui.view,arch_db:mrp.mrp_workcenter_kanban
msgid ""
"No workorder currently in progress. Click to mark work center as blocked."
msgstr ""
"Không có hoạt động nào đang được thực hiện. Bấm để đánh dấu phong toả đối "
"với năng lực sản xuất này."

#. module: mrp
#: model:ir.model.fields.selection,name:mrp.selection__mrp_document__priority__0
#: model:ir.model.fields.selection,name:mrp.selection__mrp_production__priority__1
#: model:ir.model.fields.selection,name:mrp.selection__mrp_workcenter__working_state__normal
msgid "Normal"
msgstr "Thông thường"

#. module: mrp
#: model:ir.model.fields,help:mrp.field_stock_scrap__workorder_id
msgid "Not to restrict or prefer quants, but informative."
msgstr "Không hạn chế hoặc cần số lượng, nhưng thông tin."

#. module: mrp
#: model:ir.model.fields.selection,name:mrp.selection__mrp_production__priority__0
msgid "Not urgent"
msgstr "Không gấp"

#. module: mrp
#: model_terms:ir.ui.view,arch_db:mrp.mrp_routing_form_view
msgid "Notes"
msgstr "Ghi chú"

#. module: mrp
#: model:ir.model.fields,field_description:mrp.field_mrp_bom__message_needaction_counter
#: model:ir.model.fields,field_description:mrp.field_mrp_production__message_needaction_counter
#: model:ir.model.fields,field_description:mrp.field_mrp_unbuild__message_needaction_counter
#: model:ir.model.fields,field_description:mrp.field_mrp_workorder__message_needaction_counter
msgid "Number of Actions"
msgstr "Số lượng Hành động"

#. module: mrp
#: model:ir.model.fields,field_description:mrp.field_stock_picking_type__count_mo_late
msgid "Number of Manufacturing Orders Late"
msgstr "Số lệnh sản xuất trễ"

#. module: mrp
#: model:ir.model.fields,field_description:mrp.field_stock_picking_type__count_mo_waiting
msgid "Number of Manufacturing Orders Waiting"
msgstr "Số lệnh sản xuất đang chờ"

#. module: mrp
#: model:ir.model.fields,field_description:mrp.field_stock_picking_type__count_mo_todo
msgid "Number of Manufacturing Orders to Process"
msgstr "Số lệnh sản xuất đang xử lý"

#. module: mrp
#: model:ir.model.fields,field_description:mrp.field_mrp_bom__message_has_error_counter
#: model:ir.model.fields,field_description:mrp.field_mrp_production__message_has_error_counter
#: model:ir.model.fields,field_description:mrp.field_mrp_unbuild__message_has_error_counter
#: model:ir.model.fields,field_description:mrp.field_mrp_workorder__message_has_error_counter
msgid "Number of errors"
msgstr "Số lượng lỗi"

#. module: mrp
#: model:ir.model.fields,help:mrp.field_mrp_bom__message_needaction_counter
#: model:ir.model.fields,help:mrp.field_mrp_production__message_needaction_counter
#: model:ir.model.fields,help:mrp.field_mrp_unbuild__message_needaction_counter
#: model:ir.model.fields,help:mrp.field_mrp_workorder__message_needaction_counter
msgid "Number of messages which requires an action"
msgstr "Số thông điệp cần có hành động"

#. module: mrp
#: model:ir.model.fields,help:mrp.field_mrp_bom__message_has_error_counter
#: model:ir.model.fields,help:mrp.field_mrp_production__message_has_error_counter
#: model:ir.model.fields,help:mrp.field_mrp_unbuild__message_has_error_counter
#: model:ir.model.fields,help:mrp.field_mrp_workorder__message_has_error_counter
msgid "Number of messages with delivery error"
msgstr "Số tin gửi đi bị lỗi"

#. module: mrp
#: model:ir.model.fields,help:mrp.field_mrp_workorder__capacity
msgid "Number of pieces that can be produced in parallel."
msgstr "Số lượng đơn vị sản phẩm mà có thể được sản xuất song song."

#. module: mrp
#: model:ir.model.fields,help:mrp.field_mrp_workcenter__capacity
msgid ""
"Number of pieces that can be produced in parallel. In case the work center "
"has a capacity of 5 and you have to produce 10 units on your work order, the"
" usual operation time will be multiplied by 2."
msgstr ""

#. module: mrp
#: model:ir.model.fields,help:mrp.field_mrp_bom__message_unread_counter
#: model:ir.model.fields,help:mrp.field_mrp_production__message_unread_counter
#: model:ir.model.fields,help:mrp.field_mrp_unbuild__message_unread_counter
#: model:ir.model.fields,help:mrp.field_mrp_workorder__message_unread_counter
msgid "Number of unread messages"
msgstr "Số thông điệp chưa đọc"

#. module: mrp
#: model_terms:ir.ui.view,arch_db:mrp.mrp_workcenter_kanban
msgid "OEE"
msgstr "Hiệu suất"

#. module: mrp
#: model:ir.model.fields,field_description:mrp.field_mrp_workcenter__oee_target
msgid "OEE Target"
msgstr "Mục tiêu OEE"

#. module: mrp
#: model:ir.model.fields,field_description:mrp.field_mrp_workcenter__oee
msgid "Oee"
msgstr "OEE"

#. module: mrp
#: model:ir.model.fields.selection,name:mrp.selection__mrp_routing_workcenter__batch__no
msgid "Once all products are processed"
msgstr "Khi tất cả các sản phẩm đã được xử lý"

#. module: mrp
#: model:ir.model.fields.selection,name:mrp.selection__mrp_routing_workcenter__batch__yes
msgid "Once some products are processed"
msgstr "Một số sản phẩm đã xử lý"

#. module: mrp
#: model:ir.model.fields,field_description:mrp.field_mrp_routing_workcenter__name
#: model:ir.model.fields,field_description:mrp.field_mrp_workorder__operation_id
#: model_terms:ir.ui.view,arch_db:mrp.mrp_bom_form_view
msgid "Operation"
msgstr "Hoạt động"

#. module: mrp
#: model:ir.model.fields,field_description:mrp.field_stock_move__operation_id
msgid "Operation To Consume"
msgstr "Hoạt động Tiêu thụ"

#. module: mrp
#: model:ir.model.fields,field_description:mrp.field_mrp_bom__picking_type_id
#: model:ir.model.fields,field_description:mrp.field_mrp_production__picking_type_id
msgid "Operation Type"
msgstr "Kiểu Hoạt động"

#. module: mrp
#: code:addons/mrp/report/mrp_report_bom_structure.py:0
#: model:ir.model.fields,field_description:mrp.field_mrp_routing__operation_ids
#: model:ir.ui.menu,name:mrp.menu_mrp_manufacturing
#: model_terms:ir.ui.view,arch_db:mrp.mrp_workorder_view_gantt
#: model_terms:ir.ui.view,arch_db:mrp.oee_loss_search_view
#: model_terms:ir.ui.view,arch_db:mrp.oee_search_view
#: model_terms:ir.ui.view,arch_db:mrp.report_mrp_bom_line
#: model_terms:ir.ui.view,arch_db:mrp.res_config_settings_view_form
#: model_terms:ir.ui.view,arch_db:mrp.workcenter_line_calendar
#: model_terms:ir.ui.view,arch_db:mrp.workcenter_line_gantt_production
#: model_terms:ir.ui.view,arch_db:mrp.workcenter_line_graph
#: model_terms:ir.ui.view,arch_db:mrp.workcenter_line_pivot
#, python-format
msgid "Operations"
msgstr "Hoạt động"

#. module: mrp
#: model_terms:ir.ui.view,arch_db:mrp.report_mrporder
msgid "Operations Done"
msgstr "Hoạt động đã Hoàn thành"

#. module: mrp
#: model_terms:ir.ui.view,arch_db:mrp.report_mrporder
msgid "Operations Planned"
msgstr "Hoạt động được Hoạch định"

#. module: mrp
#: model:ir.model.fields,field_description:mrp.field_stock_move__order_finished_lot_ids
msgid "Order Finished Lot"
msgstr "Lô hàng hoàn tất"

#. module: mrp
#: model:ir.model.fields,field_description:mrp.field_mrp_production__orderpoint_id
msgid "Orderpoint"
msgstr "Điểm đặt hàng"

#. module: mrp
#: model:ir.model.fields,field_description:mrp.field_mrp_workcenter__order_ids
msgid "Orders"
msgstr "Các Hoạt động"

#. module: mrp
#: model:ir.model.fields,field_description:mrp.field_mrp_workorder__qty_production
msgid "Original Production Quantity"
msgstr "Số lượng Sản xuất Ban đầu"

#. module: mrp
#: model:ir.model.fields,help:mrp.field_mrp_workcenter__oee_target
msgid "Overall Effective Efficiency Target in percentage"
msgstr "Mục tiêu hiệu quả tổng thể theo tỷ lệ phần trăm"

#. module: mrp
#: model:ir.actions.act_window,name:mrp.mrp_workcenter_productivity_report
#: model:ir.actions.act_window,name:mrp.mrp_workcenter_productivity_report_oee
#: model:ir.ui.menu,name:mrp.menu_mrp_workcenter_productivity_report
msgid "Overall Equipment Effectiveness"
msgstr "Hiệu suất Thiết bị Toàn phần"

#. module: mrp
#: model:ir.model.fields,help:mrp.field_mrp_workcenter__oee
msgid "Overall Equipment Effectiveness, based on the last month"
msgstr "Hiệu suất Thiết bị Toàn phần, dựa trên tháng trước"

#. module: mrp
#: model_terms:ir.actions.act_window,help:mrp.mrp_workcenter_productivity_report
#: model_terms:ir.actions.act_window,help:mrp.mrp_workcenter_productivity_report_oee
msgid "Overall Equipment Effectiveness: no working or blocked time"
msgstr "Hiệu suất Thiết bị Toàn phần: không có việc hoặc thời gian bị khóa"

#. module: mrp
#: model:ir.ui.menu,name:mrp.menu_mrp_dashboard
msgid "Overview"
msgstr "Tổng quan"

#. module: mrp
#: model:ir.model.fields,field_description:mrp.field_mrp_routing_workcenter__worksheet
#: model:ir.model.fields.selection,name:mrp.selection__mrp_routing_workcenter__worksheet_type__pdf
msgid "PDF"
msgstr "PDF"

#. module: mrp
#: model:ir.model.fields,field_description:mrp.field_mrp_product_produce__move_raw_ids
msgid "PO Components"
msgstr ""

#. module: mrp
#: model:ir.model.fields,field_description:mrp.field_mrp_bom_line__bom_id
msgid "Parent BoM"
msgstr "BoM cha"

#. module: mrp
#: model:ir.model.fields,field_description:mrp.field_mrp_bom_line__parent_product_tmpl_id
msgid "Parent Product Template"
msgstr "Mẫu Sản phẩm Cha"

#. module: mrp
#: model:ir.model.fields,field_description:mrp.field_mrp_routing_workcenter__routing_id
msgid "Parent Routing"
msgstr "Quy trình Cha"

#. module: mrp
#: model:ir.model.fields,help:mrp.field_mrp_routing_workcenter__worksheet_google_slide
#: model:ir.model.fields,help:mrp.field_mrp_workorder__worksheet_google_slide
msgid ""
"Paste the url of your Google Slide. Make sure the access to the document is "
"public."
msgstr ""

#. module: mrp
#: model_terms:ir.ui.view,arch_db:mrp.mrp_production_workorder_form_view_inherit
msgid "Pause"
msgstr "Tạm dừng"

#. module: mrp
#: model_terms:ir.ui.view,arch_db:mrp.view_mrp_production_work_order_search
#: model_terms:ir.ui.view,arch_db:mrp.view_mrp_production_workorder_form_view_filter
msgid "Pending"
msgstr "Đang chờ"

#. module: mrp
#: model:ir.model.fields,field_description:mrp.field_mrp_workcenter__performance
#: model:ir.model.fields.selection,name:mrp.selection__mrp_workcenter_productivity_loss_type__loss_type__performance
#: model_terms:ir.ui.view,arch_db:mrp.mrp_workcenter_kanban
msgid "Performance"
msgstr "Năng suất"

#. module: mrp
#: model_terms:ir.ui.view,arch_db:mrp.oee_search_view
msgid "Performance Losses"
msgstr "Mất Năng suất"

#. module: mrp
#: model:ir.model.fields,help:mrp.field_mrp_workcenter__performance
msgid "Performance over the last month"
msgstr "Năng suất xuyên suốt của tháng trước"

#. module: mrp
#: code:addons/mrp/models/stock_warehouse.py:0
#, python-format
msgid "Pick Components"
msgstr "Lấy các Thành phần"

#. module: mrp
#: code:addons/mrp/models/stock_warehouse.py:0
#, python-format
msgid "Pick components and then manufacture"
msgstr "Nhận nguyên vận liệu và sản xuất"

#. module: mrp
#: model:ir.model.fields.selection,name:mrp.selection__stock_warehouse__manufacture_steps__pbm
msgid "Pick components and then manufacture (2 steps)"
msgstr "Nhận nguyên vận liệu và sản xuất (2 bước)"

#. module: mrp
#: code:addons/mrp/models/stock_warehouse.py:0
#: model:ir.model.fields.selection,name:mrp.selection__stock_warehouse__manufacture_steps__pbm_sam
#, python-format
msgid "Pick components, manufacture and then store products (3 steps)"
msgstr "Nhận nguyên vận liệu, sản xuất rồi lưu kho sản phẩm (3 bước)"

#. module: mrp
#: model:ir.model.fields,field_description:mrp.field_stock_warehouse__pbm_mto_pull_id
msgid "Picking Before Manufacturing MTO Rule"
msgstr "Quy tắc MTO Nhận NVL trước khi Sản xuất"

#. module: mrp
#: model:ir.model.fields,field_description:mrp.field_stock_warehouse__pbm_type_id
msgid "Picking Before Manufacturing Operation Type"
msgstr "Kiểu hoạt động Nhận NVL trước khi Sản xuất"

#. module: mrp
#: model:ir.model.fields,field_description:mrp.field_stock_warehouse__pbm_route_id
msgid "Picking Before Manufacturing Route"
msgstr "Tuyến Nhận NVL trước khi Sản xuất"

#. module: mrp
#: model:ir.model,name:mrp.model_stock_picking_type
msgid "Picking Type"
msgstr "Kiểu giao nhận"

#. module: mrp
#: model:ir.model.fields,field_description:mrp.field_mrp_production__picking_ids
msgid "Picking associated to this manufacturing order"
msgstr "Lô hàng mà liên quan đến lệnh sản xuất này"

#. module: mrp
#: model:ir.model.fields,field_description:mrp.field_stock_warehouse__pbm_loc_id
msgid "Picking before Manufacturing Location"
msgstr "Địa điểm Nhận NVL trước khi Sản xuất"

#. module: mrp
#: model_terms:ir.ui.view,arch_db:mrp.mrp_production_form_view
msgid "Plan"
msgstr "Lập kế hoạch"

#. module: mrp
#: model:ir.model.fields,field_description:mrp.field_mrp_production__date_start_wo
msgid "Plan From"
msgstr "Kế hoạch từ"

#. module: mrp
#: model_terms:ir.ui.view,arch_db:mrp.mrp_workcenter_kanban
msgid "Plan Orders"
msgstr "Hoạch định các Hoạt động"

#. module: mrp
#: model_terms:ir.ui.view,arch_db:mrp.res_config_settings_view_form
msgid "Plan manufacturing or purchase orders based on forecasts"
msgstr "Lập kế hoạch sản xuất hoặc đơn đặt hàng dựa trên dự báo"

#. module: mrp
#: model:ir.model.fields.selection,name:mrp.selection__mrp_production__state__planned
#: model_terms:ir.ui.view,arch_db:mrp.stock_production_type_kanban
#: model_terms:ir.ui.view,arch_db:mrp.view_mrp_production_filter
msgid "Planned"
msgstr "Đã hoạch định"

#. module: mrp
#: model:ir.model.fields,field_description:mrp.field_mrp_production__date_planned_start
#: model_terms:ir.ui.view,arch_db:mrp.mrp_production_form_view
#: model_terms:ir.ui.view,arch_db:mrp.mrp_production_workorder_form_view_inherit
msgid "Planned Date"
msgstr "Ngày theo Kế hoạch"

#. module: mrp
#: model:ir.model.fields,field_description:mrp.field_mrp_production__date_planned_finished
msgid "Planned End Date"
msgstr "Ngày kết thúc dự kiến"

#. module: mrp
#: model:ir.ui.menu,name:mrp.mrp_planning_menu_root
#: model_terms:ir.ui.view,arch_db:mrp.res_config_settings_view_form
msgid "Planning"
msgstr "Kế hoạch"

#. module: mrp
#: model:product.product,name:mrp.product_product_plastic_laminate
#: model:product.template,name:mrp.product_product_plastic_laminate_product_template
msgid "Plastic Laminate"
msgstr "Tấm cán nhựa mỏng"

#. module: mrp
#: code:addons/mrp/models/mrp_abstract_workorder.py:0
#, python-format
msgid "Please enter a lot or serial number for %s !"
msgstr "Vui lòng nhập một số lô/sơ-ri cho %s!"

#. module: mrp
#: code:addons/mrp/models/mrp_workorder.py:0
#, python-format
msgid ""
"Please set the quantity you are currently producing. It should be different "
"from zero."
msgstr ""
"Hãy thiết đặt một số lượng bạn hiện đang sản xuất. Nó phải là một số khác 0."

#. module: mrp
#: model:product.product,name:mrp.product_product_wood_ply
#: model:product.template,name:mrp.product_product_wood_ply_product_template
msgid "Ply Layer"
msgstr ""

#. module: mrp
#: model:product.product,name:mrp.product_product_ply_veneer
#: model:product.template,name:mrp.product_product_ply_veneer_product_template
msgid "Ply Veneer"
msgstr ""

#. module: mrp
#: model:ir.model.fields,field_description:mrp.field_mrp_bom_line__possible_bom_product_template_attribute_value_ids
msgid "Possible Bom Product Template Attribute Value"
msgstr ""

#. module: mrp
#: model_terms:ir.ui.view,arch_db:mrp.mrp_production_form_view
msgid "Post Inventory"
msgstr "Vào sổ kho"

#. module: mrp
#: code:addons/mrp/models/stock_warehouse.py:0
#, python-format
msgid "Post-Production"
msgstr "Sau Sản xuất"

#. module: mrp
#: code:addons/mrp/models/stock_warehouse.py:0
#, python-format
msgid "Pre-Production"
msgstr "Trước Sản xuất"

#. module: mrp
#. openerp-web
#: code:addons/mrp/static/src/xml/mrp.xml:0
#, python-format
msgid "Print"
msgstr "In"

#. module: mrp
#. openerp-web
#: code:addons/mrp/static/src/xml/mrp.xml:0
#, python-format
msgid "Print Unfolded"
msgstr "Chưa in"

#. module: mrp
#: model:ir.model.fields,field_description:mrp.field_mrp_document__priority
#: model:ir.model.fields,field_description:mrp.field_mrp_production__priority
msgid "Priority"
msgstr "Độ ưu tiên"

#. module: mrp
#: model_terms:ir.ui.view,arch_db:mrp.res_config_settings_view_form
msgid "Process operations at specific work centers based on the routing"
msgstr ""
"Xử lý các hoạt động tại các năng lực sản xuất đặc thù dựa trên quy trình và "
"định tuyến"

#. module: mrp
#: model:ir.model.fields,field_description:mrp.field_mrp_unbuild__produce_line_ids
msgid "Processed Disassembly Lines"
msgstr "Dây chuyền tháo gỡ đã xử lý"

#. module: mrp
#: model:ir.model,name:mrp.model_procurement_group
#: model:ir.model.fields,field_description:mrp.field_mrp_production__procurement_group_id
msgid "Procurement Group"
msgstr "Nhóm Cung ứng"

#. module: mrp
#: code:addons/mrp/wizard/mrp_product_produce.py:0
#: model:ir.actions.act_window,name:mrp.act_mrp_product_produce
#: model_terms:ir.ui.view,arch_db:mrp.mrp_production_form_view
#: model_terms:ir.ui.view,arch_db:mrp.view_mrp_product_produce_wizard
#, python-format
msgid "Produce"
msgstr "Sản xuất"

#. module: mrp
#: model:ir.model.fields,help:mrp.field_stock_warehouse__manufacture_steps
msgid ""
"Produce : Move the components to the production location        directly and start the manufacturing process.\n"
"Pick / Produce : Unload        the components from the Stock to Input location first, and then        transfer it to the Production location."
msgstr ""

#. module: mrp
#: model:res.groups,name:mrp.group_mrp_byproducts
msgid "Produce residual products"
msgstr "Sản xuất sản phẩm còn lại"

#. module: mrp
#: model_terms:ir.ui.view,arch_db:mrp.res_config_settings_view_form
msgid "Produce residual products (A + B -&gt; C + D)"
msgstr "Sản xuất có các sản phẩm phụ (A + B -&gt; C + D)"

#. module: mrp
#: model_terms:ir.ui.view,arch_db:mrp.mrp_production_form_view
#: model_terms:ir.ui.view,arch_db:mrp.mrp_production_workorder_form_view_inherit
#: model_terms:ir.ui.view,arch_db:mrp.production_message
#: model_terms:ir.ui.view,arch_db:mrp.view_mrp_product_produce_wizard
msgid "Produced"
msgstr "Đã sản xuất"

#. module: mrp
#: model:ir.model.fields,field_description:mrp.field_mrp_bom_byproduct__operation_id
msgid "Produced in Operation"
msgstr "Hoạt động đã sản xuất"

#. module: mrp
#: model:ir.model,name:mrp.model_product_product
#: model:ir.model.fields,field_description:mrp.field_mrp_abstract_workorder__product_id
#: model:ir.model.fields,field_description:mrp.field_mrp_abstract_workorder_line__product_id
#: model:ir.model.fields,field_description:mrp.field_mrp_bom__product_tmpl_id
#: model:ir.model.fields,field_description:mrp.field_mrp_product_produce__product_id
#: model:ir.model.fields,field_description:mrp.field_mrp_product_produce_line__product_id
#: model:ir.model.fields,field_description:mrp.field_mrp_production__product_id
#: model:ir.model.fields,field_description:mrp.field_mrp_unbuild__product_id
#: model:ir.model.fields,field_description:mrp.field_mrp_workorder__product_id
#: model:ir.model.fields,field_description:mrp.field_mrp_workorder_line__product_id
#: model:ir.model.fields,field_description:mrp.field_stock_warn_insufficient_qty_unbuild__product_id
#: model_terms:ir.ui.view,arch_db:mrp.mrp_bom_line_view_form
#: model_terms:ir.ui.view,arch_db:mrp.mrp_unbuild_search_view
#: model_terms:ir.ui.view,arch_db:mrp.report_mrp_bom
#: model_terms:ir.ui.view,arch_db:mrp.report_mrporder
#: model_terms:ir.ui.view,arch_db:mrp.view_mrp_bom_filter
#: model_terms:ir.ui.view,arch_db:mrp.view_mrp_production_filter
msgid "Product"
msgstr "Sản phẩm"

#. module: mrp
#: model_terms:ir.ui.view,arch_db:mrp.mrp_bom_form_view
msgid "Product Attachments"
msgstr "Phụ kiện sản phẩm"

#. module: mrp
#: model_terms:ir.ui.view,arch_db:mrp.report_mrp_bom
msgid "Product Cost"
msgstr "Chi phí Sản phẩm"

#. module: mrp
#: model:ir.model.fields,field_description:mrp.field_res_config_settings__module_mrp_plm
msgid "Product Lifecycle Management (PLM)"
msgstr "Quản lý Vòng đời Sản phẩm (PLM)"

#. module: mrp
#: model:ir.actions.act_window,name:mrp.action_mrp_unbuild_move_line
#: model_terms:ir.ui.view,arch_db:mrp.mrp_production_form_view
#: model_terms:ir.ui.view,arch_db:mrp.mrp_unbuild_form_view
msgid "Product Moves"
msgstr "Truy vết"

#. module: mrp
#: model:ir.model,name:mrp.model_stock_move_line
msgid "Product Moves (Stock Move Line)"
msgstr "Chuyển sản phẩm (Chi tiết phiếu kho)"

#. module: mrp
#: model:ir.model,name:mrp.model_product_template
#: model:ir.model.fields,field_description:mrp.field_mrp_bom_line__product_tmpl_id
#: model:ir.model.fields,field_description:mrp.field_mrp_production__product_tmpl_id
msgid "Product Template"
msgstr "Mẫu Sản phẩm"

#. module: mrp
#: model:ir.model.fields,field_description:mrp.field_mrp_bom_line__product_uom_id
#: model:ir.model.fields,field_description:mrp.field_mrp_production__product_uom_id
msgid "Product Unit of Measure"
msgstr "Đơn vị Đo lường SP"

#. module: mrp
#: model:ir.model.fields,field_description:mrp.field_mrp_bom__product_id
msgid "Product Variant"
msgstr "Biến thể Sản phẩm"

#. module: mrp
#: model:ir.actions.act_window,name:mrp.mrp_product_variant_action
#: model:ir.ui.menu,name:mrp.product_variant_mrp
msgid "Product Variants"
msgstr "Biến thể Sản phẩm"

#. module: mrp
#: model:ir.model.fields,field_description:mrp.field_mrp_workorder__production_date
msgid "Production Date"
msgstr "Ngày Sản xuất"

#. module: mrp
#: model:ir.model,name:mrp.model_mrp_document
msgid "Production Document"
msgstr "Tài liệu Sản xuất"

#. module: mrp
#: model_terms:ir.ui.view,arch_db:mrp.mrp_workcenter_view
msgid "Production Information"
msgstr "Thông tin Sản xuất"

#. module: mrp
#: model:ir.model.fields,field_description:mrp.field_mrp_production__production_location_id
msgid "Production Location"
msgstr "Địa điểm sản xuất"

#. module: mrp
#: model:ir.actions.report,name:mrp.action_report_production_order
#: model:ir.model,name:mrp.model_mrp_production
#: model:ir.model.fields,field_description:mrp.field_stock_move_line__production_id
#: model_terms:ir.ui.view,arch_db:mrp.stock_production_type_kanban
msgid "Production Order"
msgstr "Lệnh Sản xuất"

#. module: mrp
#: model:ir.model.fields,field_description:mrp.field_stock_move__raw_material_production_id
msgid "Production Order for components"
msgstr "Đơn hàng sản xuất linh kiện"

#. module: mrp
#: model:ir.model.fields,field_description:mrp.field_stock_move__production_id
msgid "Production Order for finished products"
msgstr "Lệnh Sản xuất ứng với Thành phẩm"

#. module: mrp
#: model_terms:ir.ui.view,arch_db:mrp.mrp_production_workorder_form_view_inherit
msgid "Production Workcenter"
msgstr "Năng lực Sản xuất"

#. module: mrp
#: model_terms:ir.ui.view,arch_db:mrp.view_mrp_production_filter
#: model_terms:ir.ui.view,arch_db:mrp.view_mrp_production_workorder_form_view_filter
msgid "Production started late"
msgstr "Sản xuất được bắt đầu muộn"

#. module: mrp
#: model_terms:ir.ui.view,arch_db:mrp.view_production_gantt
msgid "Productions"
msgstr "Sản xuất"

#. module: mrp
#: model:ir.model.fields.selection,name:mrp.selection__mrp_workcenter_productivity_loss_type__loss_type__productive
msgid "Productive"
msgstr "Năng suất"

#. module: mrp
#: model:ir.model.fields,field_description:mrp.field_mrp_workcenter__productive_time
msgid "Productive Time"
msgstr "Thời gian sản xuất"

#. module: mrp
#: model:ir.model.fields,help:mrp.field_mrp_workcenter__productive_time
msgid "Productive hours over the last month"
msgstr "Năng suất sản xuất trong tháng qua"

#. module: mrp
#: model_terms:ir.ui.view,arch_db:mrp.mrp_production_workorder_form_view_inherit
msgid "Productivity"
msgstr "Năng suất"

#. module: mrp
#: model:ir.actions.act_window,name:mrp.mrp_workcenter_productivity_loss_action
#: model:ir.actions.act_window,name:mrp.mrp_workcenter_productivity_report_blocked
msgid "Productivity Losses"
msgstr "Mất Hiệu suất"

#. module: mrp
#: model:ir.actions.act_window,name:mrp.product_template_action
#: model:ir.ui.menu,name:mrp.menu_mrp_product_form
msgid "Products"
msgstr "Sản phẩm"

#. module: mrp
#: model_terms:ir.ui.view,arch_db:mrp.report_mrporder
msgid "Products to Consume"
msgstr "Nguyên liệu để tiêu thụ"

#. module: mrp
#: model:ir.model.fields,field_description:mrp.field_mrp_workorder__progress
msgid "Progress Done (%)"
<<<<<<< HEAD
msgstr "Tiền trình hoàn thành (%)"
=======
msgstr "Tiến trình hoàn tất (%)"
>>>>>>> dd5db844

#. module: mrp
#: model:ir.model.fields,field_description:mrp.field_mrp_production__propagate_date
msgid "Propagate Rescheduling"
<<<<<<< HEAD
msgstr "Loan báo tái ấn định"
=======
msgstr "Tuyên truyền sắp xếp lại"
>>>>>>> dd5db844

#. module: mrp
#: model:ir.model.fields,field_description:mrp.field_mrp_production__propagate_cancel
msgid "Propagate cancel and split"
msgstr "Huỷ và Tách Loan báo"

#. module: mrp
#: model:ir.model.fields,field_description:mrp.field_res_config_settings__module_quality_control
#: model:ir.model.fields.selection,name:mrp.selection__mrp_workcenter_productivity_loss_type__loss_type__quality
msgid "Quality"
msgstr "Chất lượng"

#. module: mrp
#: model_terms:ir.ui.view,arch_db:mrp.oee_search_view
msgid "Quality Losses"
msgstr "Mất Chất lượng"

#. module: mrp
#: model:ir.model.fields,field_description:mrp.field_stock_warn_insufficient_qty_unbuild__quant_ids
msgid "Quant"
msgstr "Một số"

#. module: mrp
#: model:ir.model.fields,field_description:mrp.field_mrp_bom__product_qty
#: model:ir.model.fields,field_description:mrp.field_mrp_bom_byproduct__product_qty
#: model:ir.model.fields,field_description:mrp.field_mrp_bom_line__product_qty
#: model:ir.model.fields,field_description:mrp.field_mrp_unbuild__product_qty
#: model:ir.model.fields,field_description:mrp.field_mrp_workorder__qty_produced
#: model_terms:ir.ui.view,arch_db:mrp.mrp_bom_form_view
#: model_terms:ir.ui.view,arch_db:mrp.mrp_bom_line_view_form
#: model_terms:ir.ui.view,arch_db:mrp.mrp_production_tree_view
#: model_terms:ir.ui.view,arch_db:mrp.report_mrp_bom
#: model_terms:ir.ui.view,arch_db:mrp.report_mrporder
#: model_terms:ir.ui.view,arch_db:mrp.view_finisehd_move_line
#: model_terms:ir.ui.view,arch_db:mrp.view_mrp_product_produce_wizard
msgid "Quantity"
msgstr "Số lượng"

#. module: mrp
#: model_terms:ir.ui.view,arch_db:mrp.mrp_product_produce_line_kanban
msgid "Quantity Done"
msgstr "Số lượng hoàn tất"

#. module: mrp
#: model:ir.model.fields,field_description:mrp.field_stock_move_line__lot_produced_qty
msgid "Quantity Finished Product"
msgstr "Số lượng Thành phẩm"

#. module: mrp
#: model:ir.model.fields,field_description:mrp.field_mrp_production__qty_produced
#: model_terms:ir.ui.view,arch_db:mrp.mrp_production_workorder_form_view_inherit
msgid "Quantity Produced"
msgstr "SL đã Sản xuất"

#. module: mrp
#: model_terms:ir.ui.view,arch_db:mrp.mrp_product_produce_line_kanban
msgid "Quantity Reserved"
msgstr "Số lượng đã giữ"

#. module: mrp
#: model:ir.model.fields,field_description:mrp.field_mrp_workorder__qty_remaining
msgid "Quantity To Be Produced"
msgstr "Số lượng còn phải sản xuất"

#. module: mrp
#: model_terms:ir.ui.view,arch_db:mrp.mrp_product_produce_line_kanban
msgid "Quantity To Consume"
msgstr "Số lượng tiêu thụ"

#. module: mrp
#: model:ir.model.fields,field_description:mrp.field_change_production_qty__product_qty
#: model:ir.model.fields,field_description:mrp.field_mrp_production__product_qty
msgid "Quantity To Produce"
msgstr "Số lượng cần Sản xuất"

#. module: mrp
#: model_terms:ir.ui.view,arch_db:mrp.mrp_production_workorder_form_view_inherit
msgid "Quantity in Production"
msgstr "Số lượng sản xuất"

#. module: mrp
#: model:ir.model.fields,field_description:mrp.field_mrp_routing_workcenter__batch_size
msgid "Quantity to Process"
msgstr "Số lượng chờ Xử lý"

#. module: mrp
#. openerp-web
#: code:addons/mrp/static/src/xml/mrp.xml:0
#, python-format
msgid "Quantity:"
msgstr "Số lượng:"

#. module: mrp
#: model:ir.model.fields,field_description:mrp.field_mrp_workorder__move_raw_ids
msgid "Raw Moves"
msgstr "Nguyên liệu dịch chuyển"

#. module: mrp
#: model:ir.model.fields.selection,name:mrp.selection__mrp_production__reservation_state__assigned
#: model:ir.model.fields.selection,name:mrp.selection__mrp_workorder__state__ready
#: model_terms:ir.ui.view,arch_db:mrp.view_mrp_production_work_order_search
#: model_terms:ir.ui.view,arch_db:mrp.view_mrp_production_workorder_form_view_filter
msgid "Ready"
msgstr "Sẵn sàng"

#. module: mrp
#: model:ir.model.fields,field_description:mrp.field_mrp_workorder__duration
msgid "Real Duration"
msgstr "Thời lượng Thực tế"

#. module: mrp
#: model:ir.model,name:mrp.model_mrp_product_produce
msgid "Record Production"
msgstr "Ghi nhận Sản xuất"

#. module: mrp
#: model:ir.model,name:mrp.model_mrp_product_produce_line
msgid "Record production line"
msgstr "Ghi nhận một line sản xuất"

#. module: mrp
#: code:addons/mrp/models/mrp_bom.py:0
#, python-format
msgid ""
"Recursion error!  A product with a Bill of Material should not have itself "
"in its BoM or child BoMs!"
msgstr ""
"Lỗi Đệ quy! Một sản phẩm có Định mức Nguyên liệu không thể có chính nó trong"
" định mức hoặc các Định mức con của Định mức đó!"

#. module: mrp
#: model:ir.model.fields,field_description:mrp.field_mrp_bom__code
#: model:ir.model.fields,field_description:mrp.field_mrp_production__name
#: model:ir.model.fields,field_description:mrp.field_mrp_routing__code
#: model:ir.model.fields,field_description:mrp.field_mrp_unbuild__name
msgid "Reference"
msgstr "Tham chiếu"

#. module: mrp
#: model:ir.model.constraint,message:mrp.constraint_mrp_production_name_uniq
msgid "Reference must be unique per Company!"
msgstr "Tham chiếu phải là duy nhất đối với một công ty!"

#. module: mrp
#: model:ir.model.fields,help:mrp.field_mrp_production__origin
msgid ""
"Reference of the document that generated this production order request."
msgstr "Tham chiếu của tài liệu tạo ra yêu cầu sản xuất này."

#. module: mrp
#: model_terms:ir.ui.view,arch_db:mrp.report_mrp_bom
msgid "Reference:"
msgstr "Tham chiếu:"

#. module: mrp
#: model:ir.model.fields,field_description:mrp.field_mrp_document__ir_attachment_id
msgid "Related attachment"
msgstr "Tệp Đính kèm liên quan"

#. module: mrp
#. openerp-web
#: code:addons/mrp/static/src/xml/mrp.xml:0
#, python-format
msgid "Report:"
msgstr "Báo cáo:"

#. module: mrp
#: model:ir.ui.menu,name:mrp.menu_mrp_reporting
msgid "Reporting"
msgstr "Báo cáo"

#. module: mrp
#: model:ir.model.fields,field_description:mrp.field_mrp_product_produce__serial
msgid "Requires Serial"
msgstr "Yêu cầu có Sê-ri"

#. module: mrp
#: model:ir.model.fields,field_description:mrp.field_mrp_production__propagate_date_minimum_delta
msgid "Reschedule if Higher Than"
msgstr "Thay đổi lịch trình nếu cao hơn"

#. module: mrp
#: model:ir.model.fields,field_description:mrp.field_mrp_abstract_workorder_line__qty_reserved
#: model:ir.model.fields,field_description:mrp.field_mrp_product_produce_line__qty_reserved
#: model:ir.model.fields,field_description:mrp.field_mrp_workorder_line__qty_reserved
#: model_terms:ir.ui.view,arch_db:mrp.view_stock_move_lots
#: model_terms:ir.ui.view,arch_db:mrp.view_stock_move_raw_tree
msgid "Reserved"
msgstr "Đã giữ phần"

#. module: mrp
#: model:ir.model.fields,field_description:mrp.field_mrp_workcenter__resource_id
msgid "Resource"
msgstr "Tài nguyên"

#. module: mrp
#: model:ir.model.fields,field_description:mrp.field_mrp_document__res_field
msgid "Resource Field"
msgstr "Trường Nguồn lực"

#. module: mrp
#: model:ir.model.fields,field_description:mrp.field_mrp_document__res_id
msgid "Resource ID"
msgstr "ID Tài nguyên"

#. module: mrp
#: model:ir.model.fields,field_description:mrp.field_mrp_document__res_model
msgid "Resource Model"
msgstr "Model Nguồn lực"

#. module: mrp
#: model:ir.model.fields,field_description:mrp.field_mrp_document__res_name
msgid "Resource Name"
msgstr "Tên Nguồn lực"

#. module: mrp
#: model:ir.model.fields,field_description:mrp.field_mrp_production__user_id
msgid "Responsible"
msgstr "Người phụ trách"

#. module: mrp
#: model:ir.model.fields,field_description:mrp.field_mrp_production__activity_user_id
#: model:ir.model.fields,field_description:mrp.field_mrp_unbuild__activity_user_id
#: model:ir.model.fields,field_description:mrp.field_mrp_workorder__activity_user_id
msgid "Responsible User"
msgstr "Người chịu trách nhiệm"

#. module: mrp
#: model:ir.model.fields,field_description:mrp.field_mrp_bom__routing_id
#: model:ir.model.fields,field_description:mrp.field_mrp_bom_byproduct__routing_id
#: model:ir.model.fields,field_description:mrp.field_mrp_bom_line__routing_id
#: model:ir.model.fields,field_description:mrp.field_mrp_production__routing_id
#: model:ir.model.fields,field_description:mrp.field_mrp_routing__name
#: model_terms:ir.ui.view,arch_db:mrp.mrp_routing_form_view
#: model_terms:ir.ui.view,arch_db:mrp.mrp_routing_search_view
#: model_terms:ir.ui.view,arch_db:mrp.mrp_routing_tree_view
#: model_terms:ir.ui.view,arch_db:mrp.view_mrp_bom_filter
#: model_terms:ir.ui.view,arch_db:mrp.view_mrp_production_filter
msgid "Routing"
msgstr "Quy trình sản xuất"

#. module: mrp
#: model:ir.model.fields,field_description:mrp.field_mrp_workcenter__routing_line_ids
msgid "Routing Lines"
msgstr "Chi tiết quy trình"

#. module: mrp
#: model_terms:ir.ui.view,arch_db:mrp.mrp_routing_workcenter_form_view
#: model_terms:ir.ui.view,arch_db:mrp.mrp_routing_workcenter_tree_view
msgid "Routing Work Centers"
msgstr "Năng lực sản xuất"

#. module: mrp
#: model:ir.actions.act_window,name:mrp.mrp_routing_action
#: model:ir.model,name:mrp.model_mrp_routing
#: model:ir.ui.menu,name:mrp.menu_mrp_routing_action
#: model_terms:ir.ui.view,arch_db:mrp.res_config_settings_view_form
msgid "Routings"
msgstr "Quy trình sản xuất"

#. module: mrp
#: model_terms:ir.actions.act_window,help:mrp.mrp_routing_action
msgid ""
"Routings define the successive operations that need to be\n"
"                done to realize a Manufacturing Order. Each operation from\n"
"                a Routing is done at a specific Work Center and has a specific duration."
msgstr ""
"Định tuyến xác định các hoạt động liên tiếp cần được thực hiện để\n"
" hoàn thành một Lệnh sản xuất. Mỗi hoạt động từ một Định tuyến được thực hiện\n"
"  với một quy trình làm việc cụ thể và có một thời gian cụ thể."

#. module: mrp
#: model:ir.model.fields,field_description:mrp.field_mrp_bom__message_has_sms_error
#: model:ir.model.fields,field_description:mrp.field_mrp_production__message_has_sms_error
#: model:ir.model.fields,field_description:mrp.field_mrp_unbuild__message_has_sms_error
#: model:ir.model.fields,field_description:mrp.field_mrp_workorder__message_has_sms_error
msgid "SMS Delivery error"
msgstr "Có lỗi gửi SMS"

#. module: mrp
#: model_terms:ir.ui.view,arch_db:mrp.view_mrp_product_produce_wizard
msgid "Save"
msgstr "Lưu"

#. module: mrp
#: model_terms:ir.ui.view,arch_db:mrp.res_config_settings_view_form
msgid "Schedule manufacturing orders earlier to avoid delays"
msgstr "Lên lịch các đơn lệnh sản xuất sớm hơn để tránh sự chậm trễ"

#. module: mrp
#: model_terms:ir.ui.view,arch_db:mrp.view_mrp_production_filter
#: model_terms:ir.ui.view,arch_db:mrp.view_mrp_production_workorder_form_view_filter
msgid "Scheduled Date"
msgstr "Ngày theo kế hoạch"

#. module: mrp
#: model:ir.model.fields,field_description:mrp.field_mrp_workorder__date_planned_finished
msgid "Scheduled Date Finished"
msgstr "Ngày lập biểu đã hoàn thành"

#. module: mrp
#: model:ir.model.fields,field_description:mrp.field_mrp_workorder__date_planned_start
msgid "Scheduled Date Start"
msgstr "Ngày Bắt đầu theo KH"

#. module: mrp
#: model_terms:ir.ui.view,arch_db:mrp.view_mrp_production_filter
msgid "Scheduled Date by Month"
msgstr "Ngày kế hoạch theo Tháng"

#. module: mrp
#: code:addons/mrp/models/mrp_production.py:0
#: code:addons/mrp/models/mrp_workorder.py:0
#: model:ir.model,name:mrp.model_stock_scrap
#: model:ir.model.fields,field_description:mrp.field_mrp_workorder__scrap_ids
#: model_terms:ir.ui.view,arch_db:mrp.mrp_production_form_view
#: model_terms:ir.ui.view,arch_db:mrp.mrp_production_workorder_form_view_inherit
#, python-format
msgid "Scrap"
msgstr "Phế liệu"

#. module: mrp
#: model:ir.model.fields,field_description:mrp.field_mrp_production__scrap_count
#: model:ir.model.fields,field_description:mrp.field_mrp_workorder__scrap_count
msgid "Scrap Move"
msgstr "Dịch chuyển phế liệu"

#. module: mrp
#: model:ir.ui.menu,name:mrp.menu_mrp_scrap
msgid "Scrap Orders"
msgstr "Lệnh Phế liệu"

#. module: mrp
#: model:ir.model.fields,field_description:mrp.field_mrp_production__scrap_ids
msgid "Scraps"
msgstr "Phế liệu"

#. module: mrp
#: model:product.product,name:mrp.product_product_computer_desk_screw
#: model:product.template,name:mrp.product_product_computer_desk_screw_product_template
msgid "Screw"
msgstr "Đinh vít"

#. module: mrp
#: model_terms:ir.ui.view,arch_db:mrp.mrp_unbuild_search_view
msgid "Search"
msgstr "Tìm"

#. module: mrp
#: model_terms:ir.ui.view,arch_db:mrp.view_mrp_bom_filter
msgid "Search Bill Of Material"
msgstr "Tìm kiếm Định mức nguyên liệu"

#. module: mrp
#: model_terms:ir.ui.view,arch_db:mrp.view_mrp_production_filter
msgid "Search Production"
msgstr "Tìm kiếm sản xuất"

#. module: mrp
#: model_terms:ir.ui.view,arch_db:mrp.view_mrp_production_workorder_form_view_filter
msgid "Search Work Orders"
msgstr "Tìm Hoạt động Sản xuất"

#. module: mrp
#: model_terms:ir.ui.view,arch_db:mrp.view_mrp_workcenter_search
msgid "Search for mrp workcenter"
msgstr "Tìm kiếm năng lực sản xuất"

#. module: mrp
#: model_terms:ir.ui.view,arch_db:mrp.res_config_settings_view_form
msgid "Security Lead Time"
msgstr "Thời gian sản xuất an toàn"

#. module: mrp
#: model:ir.model.fields,help:mrp.field_res_company__manufacturing_lead
#: model:ir.model.fields,help:mrp.field_res_config_settings__manufacturing_lead
msgid "Security days for each manufacturing operation."
msgstr "Ngày an toàn cho mỗi hoạt động sản xuất."

#. module: mrp
#: model:ir.model.fields,field_description:mrp.field_mrp_bom__sequence
#: model:ir.model.fields,field_description:mrp.field_mrp_bom_line__sequence
#: model:ir.model.fields,field_description:mrp.field_mrp_routing_workcenter__sequence
#: model:ir.model.fields,field_description:mrp.field_mrp_workcenter__sequence
#: model:ir.model.fields,field_description:mrp.field_mrp_workcenter_productivity_loss__sequence
msgid "Sequence"
msgstr "Trình tự"

#. module: mrp
#: code:addons/mrp/models/stock_warehouse.py:0
#, python-format
msgid "Sequence picking before manufacturing"
msgstr ""

#. module: mrp
#: code:addons/mrp/models/stock_warehouse.py:0
#, python-format
msgid "Sequence production"
msgstr ""

#. module: mrp
#: code:addons/mrp/models/stock_warehouse.py:0
#, python-format
msgid "Sequence stock after manufacturing"
msgstr ""

#. module: mrp
#: model:ir.model.fields.selection,name:mrp.selection__mrp_routing_workcenter__time_mode__manual
msgid "Set duration manually"
msgstr "Đặt thời lượng thủ công"

#. module: mrp
#: model:ir.actions.act_window,name:mrp.action_mrp_configuration
#: model:ir.ui.menu,name:mrp.menu_mrp_config
#: model_terms:ir.ui.view,arch_db:mrp.mrp_workcenter_kanban
#: model_terms:ir.ui.view,arch_db:mrp.stock_production_type_kanban
msgid "Settings"
msgstr "Thiết lập"

#. module: mrp
#: model:ir.model.fields,field_description:mrp.field_mrp_production__show_final_lots
msgid "Show Final Lots"
msgstr "Hiển thị các lô cuối cùng"

#. module: mrp
#: model_terms:ir.ui.view,arch_db:mrp.mrp_unbuild_search_view
#: model_terms:ir.ui.view,arch_db:mrp.view_mrp_production_filter
#: model_terms:ir.ui.view,arch_db:mrp.view_mrp_production_work_order_search
#: model_terms:ir.ui.view,arch_db:mrp.view_mrp_production_workorder_form_view_filter
msgid "Show all records which has next action date is before today"
msgstr ""
"Hiển thị tất cả các bản ghi mà có ngày hành động tiếp theo trước ngày hôm "
"nay"

#. module: mrp
#: model:ir.model.fields,help:mrp.field_mrp_workorder__leave_id
msgid "Slot into workcenter calendar once planned"
msgstr "Thêm vào lịch khu vực sản xuất khi đã lên kế hoạch"

#. module: mrp
#: model:product.product,description:mrp.product_product_computer_desk_head
#: model:product.template,description:mrp.product_product_computer_desk_head_product_template
msgid "Solid wood is a durable natural material."
msgstr "Gỗ cứng là vật liệu bền tự nhiên."

#. module: mrp
#: model:product.product,description:mrp.product_product_computer_desk
#: model:product.template,description:mrp.product_product_computer_desk_product_template
msgid "Solid wood table."
msgstr "Bàn gỗ cứng."

#. module: mrp
#: code:addons/mrp/models/mrp_production.py:0
#, python-format
msgid ""
"Some components have been consumed for a lot/serial number that has not been produced. Unlock the MO and click on the components lines to correct it.\n"
"List of the components:\n"
msgstr ""
"Một số thành phần đã được tiêu cho ứng với số lô/seri mà vẫn chưa được sản xuất. Thôi khoá Lệnh SX và bấm vào các dòng thành phần để hiệu chỉnh lại.\n"
"Danh mục các thành phần:\n"

#. module: mrp
#: code:addons/mrp/models/mrp_unbuild.py:0
#, python-format
msgid ""
"Some of your byproducts are tracked, you have to specify a manufacturing "
"order in order to retrieve the correct byproducts."
msgstr ""
"Một số phụ phẩm của bạn đã được theo dõi, bạn có thể xác định một Lệnh sản "
"xuất trong đơn hàng dể nhận đúng Phụ phẩm."

#. module: mrp
#: code:addons/mrp/models/mrp_unbuild.py:0
#, python-format
msgid ""
"Some of your components are tracked, you have to specify a manufacturing "
"order in order to retrieve the correct components."
msgstr ""
"Một số các thành phần được kích hoạt tính năng theo vết, bạn phải xác định "
"một lệnh sản xuất để có thể nhận đúng các thành phần một cách chính xác."

#. module: mrp
#: model_terms:ir.ui.view,arch_db:mrp.mrp_production_form_view
msgid ""
"Some product moves have already been confirmed, this manufacturing order "
"can't be completely cancelled. Are you still sure you want to process ?"
msgstr ""

#. module: mrp
#: code:addons/mrp/models/mrp_production.py:0
#, python-format
msgid ""
"Some work orders are already done, you cannot unplan this manufacturing "
"order."
msgstr ""
"Một số lệnh làm việc đã được hoàn tất, bạn không thể huỷ kế hoạch Lệnh sản "
"xuất này được."

#. module: mrp
#: code:addons/mrp/models/mrp_production.py:0
#, python-format
msgid ""
"Some work orders have already started, you cannot unplan this manufacturing "
"order."
msgstr ""
"Một số lệnh làm việc đã được bắt đầu, bạn không thể huỷ kế hoạch Lệnh sản "
"xuất này được."

#. module: mrp
#: model:ir.model.fields,field_description:mrp.field_mrp_production__origin
msgid "Source"
msgstr "Nguồn"

#. module: mrp
#: model:ir.model.fields,field_description:mrp.field_mrp_unbuild__location_id
msgid "Source Location"
msgstr "Địa điểm nguồn"

#. module: mrp
#: model:ir.model.fields,help:mrp.field_mrp_workcenter__costs_hour
msgid "Specify cost of work center per hour."
msgstr "Chỉ định chi phí của năng lưc sản xuất mỗi giờ."

#. module: mrp
#: model:product.product,description:mrp.product_product_computer_desk_screw
#: model:product.template,description:mrp.product_product_computer_desk_screw_product_template
msgid "Stainless steel screw"
msgstr "Đinh vít thép không gỉ"

#. module: mrp
#: model:product.product,description:mrp.product_product_computer_desk_bolt
#: model:product.template,description:mrp.product_product_computer_desk_bolt_product_template
msgid "Stainless steel screw full (dia - 5mm, Length - 10mm)"
msgstr "Đinh vít thép không gỉ đầy đủ (đường kính - 5mm, chiều dài - 10mm)"

#. module: mrp
#: model:ir.model.fields,field_description:mrp.field_mrp_production__date_start
#: model:ir.model.fields,field_description:mrp.field_mrp_workcenter_productivity__date_start
#: model_terms:ir.ui.view,arch_db:mrp.view_mrp_production_work_order_search
msgid "Start Date"
msgstr "Ngày bắt đầu"

#. module: mrp
#: model:ir.model.fields,field_description:mrp.field_mrp_routing_workcenter__batch
msgid "Start Next Operation"
<<<<<<< HEAD
msgstr "Khởi động Hoạt động Tiếp theo"
=======
msgstr "Bắt đầu công đoạn kế tiếp"
>>>>>>> dd5db844

#. module: mrp
#: model_terms:ir.ui.view,arch_db:mrp.mrp_production_workorder_form_view_inherit
msgid "Start Working"
msgstr "Bắt đầu Làm việc"

#. module: mrp
#: model_terms:ir.actions.act_window,help:mrp.action_mrp_workorder_production
#: model_terms:ir.actions.act_window,help:mrp.action_mrp_workorder_production_specific
#: model_terms:ir.actions.act_window,help:mrp.action_mrp_workorder_workcenter
#: model_terms:ir.actions.act_window,help:mrp.mrp_workorder_todo
msgid "Start a new work order"
msgstr "Bắt đầu một hoạt động sản xuất mới"

#. module: mrp
#: model:ir.model.fields,field_description:mrp.field_mrp_production__state
#: model:ir.model.fields,field_description:mrp.field_mrp_workorder__production_state
msgid "State"
msgstr "Trạng thái"

#. module: mrp
#: model:ir.model.fields,field_description:mrp.field_mrp_unbuild__state
#: model:ir.model.fields,field_description:mrp.field_mrp_workorder__state
#: model_terms:ir.ui.view,arch_db:mrp.view_mrp_production_filter
#: model_terms:ir.ui.view,arch_db:mrp.view_mrp_production_workorder_form_view_filter
msgid "Status"
msgstr "Tình trạng"

#. module: mrp
#: model:ir.model.fields,help:mrp.field_mrp_production__activity_state
#: model:ir.model.fields,help:mrp.field_mrp_unbuild__activity_state
#: model:ir.model.fields,help:mrp.field_mrp_workorder__activity_state
msgid ""
"Status based on activities\n"
"Overdue: Due date is already passed\n"
"Today: Activity date is today\n"
"Planned: Future activities."
msgstr ""
"Trạng thái dựa trên hoạt động\n"
"Quá hạn: Ngày đến hạn đã trôi qua\n"
"Hôm nay: Hôm nay là ngày phải thực hiện\n"
"Đã hoạch định: Các hoạt động trong tương lai."

#. module: mrp
#: model:ir.model.fields,field_description:mrp.field_stock_warehouse__sam_type_id
msgid "Stock After Manufacturing Operation Type"
msgstr ""

#. module: mrp
#: model:ir.model.fields,field_description:mrp.field_stock_warehouse__sam_rule_id
msgid "Stock After Manufacturing Rule"
msgstr ""

#. module: mrp
#: model:ir.model,name:mrp.model_stock_move
msgid "Stock Move"
msgstr "Dịch chuyển kho"

#. module: mrp
#: model:ir.model.fields,field_description:mrp.field_mrp_production__move_dest_ids
msgid "Stock Movements of Produced Goods"
msgstr "Dịch chuyển kho của hàng hoá đã sản xuất"

#. module: mrp
#: model:ir.actions.act_window,name:mrp.action_mrp_unbuild_moves
msgid "Stock Moves"
msgstr "Dịch chuyển kho"

#. module: mrp
#: model:ir.model,name:mrp.model_stock_rule
msgid "Stock Rule"
msgstr "Quy tắc kho"

#. module: mrp
#: model:ir.model.fields,field_description:mrp.field_stock_warehouse__sam_loc_id
msgid "Stock after Manufacturing Location"
msgstr ""

#. module: mrp
#: model:ir.model,name:mrp.model_report_stock_report_stock_rule
msgid "Stock rule report"
msgstr "Báo cáo lộ trình kho"

#. module: mrp
#: code:addons/mrp/models/stock_warehouse.py:0
#, python-format
msgid "Store Finished Product"
msgstr "Lưu trữ Thành phẩm"

#. module: mrp
#: model:ir.model.fields,field_description:mrp.field_mrp_document__store_fname
msgid "Stored Filename"
msgstr "Tên tệp tin được lưu trữ"

#. module: mrp
#: model:ir.model.fields.selection,name:mrp.selection__mrp_abstract_workorder__consumption__strict
#: model:ir.model.fields.selection,name:mrp.selection__mrp_bom__consumption__strict
#: model:ir.model.fields.selection,name:mrp.selection__mrp_product_produce__consumption__strict
#: model:ir.model.fields.selection,name:mrp.selection__mrp_workorder__consumption__strict
msgid "Strict"
msgstr ""

#. module: mrp
#: model_terms:ir.ui.view,arch_db:mrp.mrp_bom_form_view
msgid "Structure & Cost"
msgstr "Cấu trúc & Chi phí"

#. module: mrp
#: model:ir.model.fields,field_description:mrp.field_mrp_bom_line__child_bom_id
msgid "Sub BoM"
msgstr "BoM Thứ cấp"

#. module: mrp
#: model_terms:ir.ui.view,arch_db:mrp.res_config_settings_view_form
msgid "Subcontract the production of some products"
msgstr "Cho phép thiết lập gia công ngoài trong qui trình sản xuất sản phẩm"

#. module: mrp
#: model:ir.model.fields,field_description:mrp.field_res_config_settings__module_mrp_subcontracting
msgid "Subcontracting"
msgstr "Gia công ngoài"

#. module: mrp
#: model:product.product,name:mrp.product_product_computer_desk
#: model:product.template,name:mrp.product_product_computer_desk_product_template
msgid "Table (MTO)"
msgstr "Bàn (MTO)"

#. module: mrp
#: model:product.product,name:mrp.product_product_table_kit
#: model:product.template,name:mrp.product_product_table_kit_product_template
msgid "Table Kit"
msgstr "Bộ dụng cụ cho bàn"

#. module: mrp
#: model:product.product,name:mrp.product_product_computer_desk_leg
#: model:product.template,name:mrp.product_product_computer_desk_leg_product_template
msgid "Table Leg"
msgstr "Chân Bàn"

#. module: mrp
#: model:product.product,name:mrp.product_product_computer_desk_head
#: model:product.template,name:mrp.product_product_computer_desk_head_product_template
msgid "Table Top"
msgstr "Mặt bàn"

#. module: mrp
#: model:product.product,description:mrp.product_product_table_kit
#: model:product.template,description:mrp.product_product_table_kit_product_template
msgid "Table kit"
msgstr "Bộ dụng cụ cho bàn"

#. module: mrp
#: model:ir.model.fields,help:mrp.field_stock_move__is_done
#: model:ir.model.fields,help:mrp.field_stock_move_line__done_move
msgid "Technical Field to order moves"
msgstr "Trường kỹ thuật cho các dịch chuyển kho"

#. module: mrp
#: model:ir.model.fields,help:mrp.field_mrp_workorder__is_user_working
msgid "Technical field indicating whether the current user is working. "
msgstr ""
"Trường kỹ thuật cho biết liệu người dùng hiện tại có đang hoạt động hay "
"không. "

#. module: mrp
#: model:ir.model.fields,help:mrp.field_mrp_production__post_visible
msgid "Technical field to check when we can post"
msgstr "Trường kỹ thuật để kiểm tra khi chúng ta có thể vào sổ"

#. module: mrp
#: model:ir.model.fields,help:mrp.field_mrp_production__unreserve_visible
msgid "Technical field to check when we can unreserve"
msgstr "Trường kỹ thuật để kiểm tra khi chúng ta có thể thôi giữ phần"

#. module: mrp
#: model:ir.model.fields,help:mrp.field_mrp_workorder__production_availability
msgid "Technical: used in views and domains only."
msgstr "Kỹ thuật: chỉ dùng trong các giao diện và miền."

#. module: mrp
#: model:ir.model.fields,help:mrp.field_mrp_workorder__working_state
msgid "Technical: used in views only"
msgstr "Kỹ thuật: được dùng trong chỉ xem"

#. module: mrp
#: model:ir.model.fields,help:mrp.field_mrp_workorder__production_state
msgid "Technical: used in views only."
msgstr "Kỹ thuật: được dùng trong chỉ xem."

#. module: mrp
#: code:addons/mrp/models/mrp_bom.py:0 code:addons/mrp/models/mrp_bom.py:0
#, python-format
msgid ""
"The Product Unit of Measure you chose has a different category than in the "
"product form."
msgstr ""
"Đơn vị Đo lường sản phẩm mà bạn chọn có một nhóm khác với đơn vị trên form "
"sản phẩm."

#. module: mrp
#: code:addons/mrp/models/mrp_bom.py:0
#, python-format
msgid ""
"The attribute value %s set on product %s does not match the BoM product %s."
msgstr ""

#. module: mrp
#: code:addons/mrp/models/mrp_workcenter.py:0
#, python-format
msgid "The capacity must be strictly positive."
msgstr "Công suất phải là một số dương."

#. module: mrp
#: model:ir.model.fields,help:mrp.field_mrp_production__propagate_date_minimum_delta
msgid "The change must be higher than this value to be propagated"
msgstr "Thay đổi phải cao hơn giá trị này để được tuyên truyền"

#. module: mrp
#: model:ir.model.fields,help:mrp.field_mrp_document__res_model
msgid "The database object this attachment will be attached to."
msgstr "Đối tượng cơ sở dữ liệu tệp đính kèm này sẽ được đính kèm."

#. module: mrp
#: model:ir.model.fields,help:mrp.field_mrp_production__routing_id
msgid ""
"The list of operations (list of work centers) to produce the finished "
"product. The routing is mainly used to compute work center costs during "
"operations and to plan future loads on work centers based on production "
"planning."
msgstr ""
"Danh sách các hoạt động (danh sách năng lực sản xuất) để sản xuất thành "
"phẩm. Quy trình sản xuất chủ yếu được sử dụng để tính toán chi phí năng lực "
"sản xuất trong suốt các hoạt động."

#. module: mrp
#: model:ir.model.fields,help:mrp.field_mrp_bom_line__routing_id
msgid ""
"The list of operations to produce the finished product. The routing is "
"mainly used to compute work center costs during operations and to plan "
"future loads on work centers based on production planning."
msgstr ""
"Danh mục các hoạt động để sản xuất ra thành phẩm này. Quy trình thì chủ yếu "
"được sử dụng để tính chi phí của năng lực sản xuất trong quá trình hoạt động"
" và để hoạch định sức tải cho các năng lực sản xuất dựa trên kế hoạch sản "
"xuất."

#. module: mrp
#: model:ir.model.fields,help:mrp.field_mrp_workorder__qty_produced
msgid "The number of products already handled by this work order"
msgstr "Số lượng sản phẩm đã được xử lý bởi năng lực sản xuất này"

#. module: mrp
#: model:ir.model.fields,help:mrp.field_mrp_bom_line__operation_id
msgid ""
"The operation where the components are consumed, or the finished products "
"created."
msgstr ""
"Các hoạt động ở nơi mà các thành phần được tiêu thụ, hoặc các sản phẩm đã "
"hoàn thành được tạo ra."

#. module: mrp
#: model:ir.model.fields,help:mrp.field_mrp_bom__routing_id
#: model:ir.model.fields,help:mrp.field_mrp_bom_byproduct__routing_id
msgid ""
"The operations for producing this BoM.  When a routing is specified, the "
"production orders will  be executed through work orders, otherwise "
"everything is processed in the production order itself. "
msgstr ""
"Các hoạt động sản xuất Định mức này. Khi định tuyến được chỉ định, các đơn "
"đặt hàng sản xuất sẽ được thực hiện thông qua các lệnh sản xuất, nếu không "
"mọi thứ được xử lý theo thứ tự sản xuất."

#. module: mrp
#: code:addons/mrp/models/mrp_workorder.py:0
#, python-format
msgid ""
"The planned end date of the work order cannot be prior to the planned start "
"date, please correct this to save the work order."
msgstr ""
"Ngày dự kiến kết thúc của Lệnh làm việc không thể trước ngày dự kiến bắt "
"đầu, vui lòng sửa lỗi này để lưu Lệnh làm việc."

#. module: mrp
#: code:addons/mrp/wizard/mrp_product_produce.py:0
#, python-format
msgid "The production order for '%s' has no quantity specified."
msgstr "Lệnh sản xuất cho '%s' không có số lượng được thiết lập."

#. module: mrp
#: model:ir.model.constraint,message:mrp.constraint_mrp_production_qty_positive
msgid "The quantity to produce must be positive!"
msgstr "Số lượng để sản xuất phải là số dương!"

#. module: mrp
#: model:ir.model.fields,help:mrp.field_mrp_document__res_id
msgid "The record id this is attached to."
msgstr "Id bản ghi này được đính kèm."

#. module: mrp
#: model:ir.model.fields,help:mrp.field_mrp_production__propagate_date
msgid "The rescheduling is propagated to the next move."
<<<<<<< HEAD
msgstr "Việc tái lập lại kế hoạch sẽ được loan báo cho dịch chuyển kế tiếp."
=======
msgstr "Tính lại các loan báo cho lần Dịch chuyển kế tiếp."
>>>>>>> dd5db844

#. module: mrp
#: model:ir.model.fields,help:mrp.field_mrp_routing_workcenter__routing_id
msgid ""
"The routing contains all the Work Centers used and for how long. This will "
"create work orders afterwards which alters the execution of the "
"manufacturing order."
msgstr ""
"Quy trình định tuyến chứa tất cả các Năng lực sản xuất sẽ sử dụng và thời "
"gian sử dụng. Điều này sẽ tạo ra các hoạt động sản xuất sau đó mà sẽ thay "
"đổi việc thực thi các lệnh sản xuất."

#. module: mrp
#: code:addons/mrp/models/mrp_bom.py:0
#, python-format
msgid ""
"The unit of measure you choose is in a different category than the product "
"unit of measure."
msgstr ""

#. module: mrp
#: code:addons/mrp/models/stock_rule.py:0
#, python-format
msgid ""
"There is no Bill of Material of type manufacture or kit found for the "
"product %s. Please define a Bill of Material for this product."
msgstr ""

#. module: mrp
#: model_terms:ir.actions.act_window,help:mrp.action_mrp_unbuild_move_line
msgid "There's no product move yet"
msgstr "Không có sản phẩm nào được chuyển đi"

#. module: mrp
#: model:ir.model.fields,help:mrp.field_mrp_workcenter__tz
msgid ""
"This field is used in order to define in which timezone the resources will "
"work."
msgstr "Trường này được sử dụng để xác định múi giờ mà nguồn lực sử dụng."

#. module: mrp
#: model:ir.model.fields,help:mrp.field_mrp_workcenter__time_efficiency
msgid ""
"This field is used to calculate the the expected duration of a work order at"
" this work center. For example, if a work order takes one hour and the "
"efficiency factor is 100%, then the expected duration will be one hour. If "
"the efficiency factor is 200%, however the expected duration will be 30 "
"minutes."
msgstr ""
"Trường dữ liệu này được sử dụng để tính toán thời gian dự kiến của một hoạt "
"động sản xuất tại năng lực sản xuất này. Ví dụ: nếu một hoạt động sản xuất "
"mất một giờ và hệ số hiệu xuất là 100% thì thời lượng dự kiến sẽ là một giờ."
" Nếu hệ số hiệu suất là 200%, thì thời lượng dự kiến sẽ là 30 phút."

#. module: mrp
#: model_terms:ir.ui.view,arch_db:mrp.report_mrp_bom_line
msgid "This is a BoM of type Kit!"
msgstr ""

#. module: mrp
#: model_terms:ir.ui.view,arch_db:mrp.report_mrp_bom
msgid ""
"This is the cost based on the BoM of the product. It is computed by summing "
"the costs of the components and operations needed to build the product."
msgstr ""
"Đây là chi phí dựa trên định mức nguyên vật liệu của sản phẩm. Nó được tính "
"bằng tổng chi phí các thành phần và chi phí hoạt động cần thiết để tạo ra "
"sản phẩm."

#. module: mrp
#: model_terms:ir.ui.view,arch_db:mrp.report_mrp_bom
msgid "This is the cost defined on the product."
msgstr "Đây là chi phí được xác lập ở sản phẩm."

#. module: mrp
#: model_terms:ir.actions.act_window,help:mrp.action_mrp_unbuild_move_line
msgid ""
"This menu gives you the full traceability of inventory operations on a specific product.\n"
"                    You can filter on the product to see all the past movements for the product."
msgstr ""

#. module: mrp
#: model:ir.model.fields,help:mrp.field_mrp_production__production_location_id
msgid ""
"This stock location will be used, instead of the default one, as the source "
"location for stock moves generated by manufacturing orders."
msgstr ""
"Địa điểm kho này sẽ được sử dụng, thay cho địa điểm mặc định, như là địa "
"điểm nguồn cho các dịch chuyển kho được tạo bởi lệnh sản xuất."

#. module: mrp
#: model:ir.model.fields,field_description:mrp.field_mrp_workorder__time_ids
msgid "Time"
msgstr "Thời gian"

#. module: mrp
#: model:ir.model.fields,field_description:mrp.field_mrp_workcenter__time_efficiency
msgid "Time Efficiency"
msgstr "Hiệu suất Thời gian"

#. module: mrp
#: model:ir.model.fields,field_description:mrp.field_mrp_workcenter__time_ids
msgid "Time Logs"
msgstr "Nhật ký Thời gian"

#. module: mrp
#: model_terms:ir.ui.view,arch_db:mrp.mrp_production_workorder_form_view_inherit
msgid "Time Tracking"
msgstr "Kiểm soát Thời gian"

#. module: mrp
#: code:addons/mrp/models/mrp_workorder.py:0
#, python-format
msgid "Time Tracking: "
msgstr "Kiểm soát thời gian: "

#. module: mrp
#: model:ir.model.fields,field_description:mrp.field_mrp_workcenter__time_stop
msgid "Time after prod."
msgstr "Thời gian sau sản xuất"

#. module: mrp
#: model:ir.model.fields,field_description:mrp.field_mrp_workcenter__time_start
msgid "Time before prod."
msgstr "Thời gian trước sản xuất"

#. module: mrp
#: model:ir.model.fields,help:mrp.field_mrp_workcenter__time_stop
msgid "Time in minutes for the cleaning."
msgstr "Thời gian tính bằng phút cho việc vệ sinh/làm sạch."

#. module: mrp
#: model:ir.model.fields,help:mrp.field_mrp_workcenter__time_start
msgid "Time in minutes for the setup."
msgstr ""
"Thời gian tính bằng phút để có thể chuẩn bị, khởi động hoạt động sản xuất "
"thực hiện bởi Năng lực sản xuất này."

#. module: mrp
#: model:ir.model.fields,help:mrp.field_mrp_routing_workcenter__time_cycle_manual
msgid ""
"Time in minutes. Is the time used in manual mode, or the first time supposed"
" in real time when there are not any work orders yet."
msgstr ""
"Thời gian tính bằng phút. Là thời gian được sử dụng trong chế độ thủ công "
"hoặc lần đầu tiên được cho là trong thời gian thực khi chưa có bất kỳ đơn "
"đặt hàng nào."

#. module: mrp
#: model_terms:ir.ui.view,arch_db:mrp.mrp_production_workorder_form_view_inherit
msgid "Time the currently logged user spent on this workorder."
msgstr "Thời gian hiện thời của người dùng đã đăng nhập trên việc làm này."

#. module: mrp
#: model:ir.model.fields,field_description:mrp.field_mrp_workcenter__tz
msgid "Timezone"
msgstr "Múi giờ"

#. module: mrp
#: model:ir.model.fields.selection,name:mrp.selection__mrp_production__state__to_close
#: model_terms:ir.ui.view,arch_db:mrp.view_mrp_production_filter
msgid "To Close"
msgstr "Để đóng"

#. module: mrp
#: model:ir.model.fields,field_description:mrp.field_mrp_abstract_workorder_line__qty_to_consume
#: model:ir.model.fields,field_description:mrp.field_mrp_product_produce_line__qty_to_consume
#: model:ir.model.fields,field_description:mrp.field_mrp_workorder_line__qty_to_consume
#: model_terms:ir.ui.view,arch_db:mrp.view_stock_move_raw_tree
msgid "To Consume"
msgstr "Cần tiêu thụ"

#. module: mrp
#: model_terms:ir.ui.view,arch_db:mrp.view_mrp_production_filter
msgid "To Do"
msgstr "Cần làm"

#. module: mrp
#: model_terms:ir.ui.view,arch_db:mrp.mrp_workcenter_kanban
msgid "To Launch"
msgstr "Chờ Bắt đầu"

#. module: mrp
#: model_terms:ir.ui.view,arch_db:mrp.stock_production_type_kanban
msgid "To Process"
msgstr "Chờ xử lý"

#. module: mrp
#: model_terms:ir.ui.view,arch_db:mrp.mrp_production_workorder_form_view_inherit
#: model_terms:ir.ui.view,arch_db:mrp.view_mrp_product_produce_wizard
msgid "To Produce"
msgstr "Để Sản xuất"

#. module: mrp
#: model_terms:ir.actions.act_window,help:mrp.action_mrp_workorder_production
msgid ""
"To manufacture or assemble products, and use components and\n"
"            finished products you must also handle manufacturing operations.\n"
"            Manufacturing operations are often called Work Orders. The various\n"
"            operations will have different impacts on the costs of\n"
"            manufacturing and planning depending on the available workload."
msgstr ""

#. module: mrp
#: model_terms:ir.ui.view,arch_db:mrp.mrp_unbuild_search_view
#: model_terms:ir.ui.view,arch_db:mrp.view_mrp_production_filter
#: model_terms:ir.ui.view,arch_db:mrp.view_mrp_production_work_order_search
#: model_terms:ir.ui.view,arch_db:mrp.view_mrp_production_workorder_form_view_filter
msgid "Today Activities"
msgstr "Hoạt động hôm nay"

#. module: mrp
#: model:product.product,description:mrp.product_product_wood_wear
#: model:product.template,description:mrp.product_product_wood_wear_product_template
msgid "Top layer of a wood panel."
msgstr "Lớp bề mặt của tấm gỗ."

#. module: mrp
#: model_terms:ir.ui.view,arch_db:mrp.mrp_routing_workcenter_tree_view
msgid "Total Duration"
msgstr "Tổng thời gian"

#. module: mrp
#: model:ir.model.fields,field_description:mrp.field_mrp_workcenter__workorder_late_count
msgid "Total Late Orders"
msgstr "Tổng các Hoạt động bị Muộn"

#. module: mrp
#: model:ir.model.fields,field_description:mrp.field_mrp_workcenter__workorder_pending_count
msgid "Total Pending Orders"
msgstr "Tổng các hoạt động đang treo"

#. module: mrp
#: model_terms:ir.ui.view,arch_db:mrp.mrp_production_tree_view
msgid "Total Qty"
msgstr "Tổng SL"

#. module: mrp
#: model:ir.model.fields,field_description:mrp.field_mrp_production__product_uom_qty
msgid "Total Quantity"
msgstr "Tổng Số lượng"

#. module: mrp
#: model:ir.model.fields,field_description:mrp.field_mrp_workcenter__workorder_progress_count
msgid "Total Running Orders"
msgstr "Tổng Hoạt động Đang chạy"

#. module: mrp
#: model_terms:ir.ui.view,arch_db:mrp.mrp_production_workorder_form_view_inherit
msgid "Total duration"
msgstr "Tổng thời gian"

#. module: mrp
#: model_terms:ir.ui.view,arch_db:mrp.mrp_production_form_view
#: model_terms:ir.ui.view,arch_db:mrp.view_picking_type_form_inherit_mrp
msgid "Traceability"
msgstr "Truy xuất kho"

#. module: mrp
#: model:ir.model,name:mrp.model_stock_traceability_report
msgid "Traceability Report"
msgstr "Báo cáo Truy nguyên"

#. module: mrp
#: model:ir.model.fields,field_description:mrp.field_mrp_abstract_workorder__product_tracking
#: model:ir.model.fields,field_description:mrp.field_mrp_abstract_workorder_line__product_tracking
#: model:ir.model.fields,field_description:mrp.field_mrp_product_produce__product_tracking
#: model:ir.model.fields,field_description:mrp.field_mrp_product_produce_line__product_tracking
#: model:ir.model.fields,field_description:mrp.field_mrp_unbuild__has_tracking
#: model:ir.model.fields,field_description:mrp.field_mrp_workorder__product_tracking
#: model:ir.model.fields,field_description:mrp.field_mrp_workorder_line__product_tracking
#: model:ir.model.fields,field_description:mrp.field_stock_move__needs_lots
msgid "Tracking"
msgstr "Truy vết"

#. module: mrp
#: model:ir.model,name:mrp.model_stock_picking
msgid "Transfer"
msgstr "Dịch chuyển"

#. module: mrp
#: model_terms:ir.ui.view,arch_db:mrp.mrp_production_form_view
msgid "Transfers"
msgstr "Điều chuyển hàng"

#. module: mrp
#: model:ir.model.fields,field_description:mrp.field_mrp_document__type
msgid "Type"
msgstr "Kiểu"

#. module: mrp
#: model:ir.model.fields,field_description:mrp.field_stock_picking_type__code
msgid "Type of Operation"
msgstr "Kiểu Hoạt động"

#. module: mrp
#: model:ir.model.fields,help:mrp.field_mrp_production__activity_exception_decoration
#: model:ir.model.fields,help:mrp.field_mrp_unbuild__activity_exception_decoration
#: model:ir.model.fields,help:mrp.field_mrp_workorder__activity_exception_decoration
msgid "Type of the exception activity on record."
msgstr "Loại hoạt động ngoại lệ trên hồ sơ."

#. module: mrp
#: model_terms:ir.ui.view,arch_db:mrp.mrp_production_workorder_form_view_inherit
msgid "Unblock"
msgstr "Bỏ khóa"

#. module: mrp
#: model:ir.model.fields,field_description:mrp.field_stock_warn_insufficient_qty_unbuild__unbuild_id
#: model_terms:ir.ui.view,arch_db:mrp.mrp_unbuild_form_view
msgid "Unbuild"
msgstr "Tháo dỡ"

#. module: mrp
#: model:ir.model,name:mrp.model_mrp_unbuild
#: model_terms:ir.ui.view,arch_db:mrp.mrp_unbuild_form_view
msgid "Unbuild Order"
msgstr "Lệnh Tháo dỡ"

#. module: mrp
#: code:addons/mrp/models/mrp_unbuild.py:0
#, python-format
msgid "Unbuild Order product quantity has to be strictly positive."
msgstr "Số lượng sản phẩm của Lệnh tháo dỡ phải luôn dương."

#. module: mrp
#: model:ir.actions.act_window,name:mrp.mrp_unbuild
#: model:ir.ui.menu,name:mrp.menu_mrp_unbuild
#: model_terms:ir.ui.view,arch_db:mrp.mrp_unbuild_form_view
msgid "Unbuild Orders"
msgstr "Lệnh Tháo dỡ"

#. module: mrp
#: model_terms:ir.ui.view,arch_db:mrp.report_mrp_bom_line
msgid "Unfold"
msgstr "Mở ra"

#. module: mrp
#: model:ir.model.fields,field_description:mrp.field_stock_move__unit_factor
msgid "Unit Factor"
msgstr "Hệ số Đơn vị"

#. module: mrp
#: model:ir.model.fields,field_description:mrp.field_mrp_abstract_workorder__product_uom_id
#: model:ir.model.fields,field_description:mrp.field_mrp_abstract_workorder_line__product_uom_id
#: model:ir.model.fields,field_description:mrp.field_mrp_bom__product_uom_id
#: model:ir.model.fields,field_description:mrp.field_mrp_bom_byproduct__product_uom_id
#: model:ir.model.fields,field_description:mrp.field_mrp_product_produce__product_uom_id
#: model:ir.model.fields,field_description:mrp.field_mrp_product_produce_line__product_uom_id
#: model:ir.model.fields,field_description:mrp.field_mrp_unbuild__product_uom_id
#: model:ir.model.fields,field_description:mrp.field_mrp_workorder__product_uom_id
#: model:ir.model.fields,field_description:mrp.field_mrp_workorder_line__product_uom_id
#: model_terms:ir.ui.view,arch_db:mrp.mrp_bom_tree_view
#: model_terms:ir.ui.view,arch_db:mrp.mrp_production_tree_view
#: model_terms:ir.ui.view,arch_db:mrp.report_mrp_bom
#: model_terms:ir.ui.view,arch_db:mrp.view_mrp_bom_filter
msgid "Unit of Measure"
msgstr "Đơn vị Đo lường"

#. module: mrp
#: model:ir.model.fields,help:mrp.field_mrp_bom__product_uom_id
#: model:ir.model.fields,help:mrp.field_mrp_bom_line__product_uom_id
msgid ""
"Unit of Measure (Unit of Measure) is the unit of measurement for the "
"inventory control"
msgstr "Đơn vị đo lường là đơn vị dùng để kiểm soát Tồn kho"

#. module: mrp
#: model:product.product,uom_name:mrp.product_product_computer_desk
#: model:product.product,uom_name:mrp.product_product_computer_desk_bolt
#: model:product.product,uom_name:mrp.product_product_computer_desk_head
#: model:product.product,uom_name:mrp.product_product_computer_desk_leg
#: model:product.product,uom_name:mrp.product_product_computer_desk_screw
#: model:product.product,uom_name:mrp.product_product_drawer_case
#: model:product.product,uom_name:mrp.product_product_drawer_drawer
#: model:product.product,uom_name:mrp.product_product_plastic_laminate
#: model:product.product,uom_name:mrp.product_product_ply_veneer
#: model:product.product,uom_name:mrp.product_product_table_kit
#: model:product.product,uom_name:mrp.product_product_wood_panel
#: model:product.product,uom_name:mrp.product_product_wood_ply
#: model:product.product,uom_name:mrp.product_product_wood_wear
#: model:product.template,uom_name:mrp.product_product_computer_desk_bolt_product_template
#: model:product.template,uom_name:mrp.product_product_computer_desk_head_product_template
#: model:product.template,uom_name:mrp.product_product_computer_desk_leg_product_template
#: model:product.template,uom_name:mrp.product_product_computer_desk_product_template
#: model:product.template,uom_name:mrp.product_product_computer_desk_screw_product_template
#: model:product.template,uom_name:mrp.product_product_drawer_case_product_template
#: model:product.template,uom_name:mrp.product_product_drawer_drawer_product_template
#: model:product.template,uom_name:mrp.product_product_plastic_laminate_product_template
#: model:product.template,uom_name:mrp.product_product_ply_veneer_product_template
#: model:product.template,uom_name:mrp.product_product_table_kit_product_template
#: model:product.template,uom_name:mrp.product_product_wood_panel_product_template
#: model:product.template,uom_name:mrp.product_product_wood_ply_product_template
#: model:product.template,uom_name:mrp.product_product_wood_wear_product_template
msgid "Units"
msgstr "Đơn vị"

#. module: mrp
#: model_terms:ir.ui.view,arch_db:mrp.mrp_production_form_view
msgid "Unlock"
msgstr "Thôi khóa"

#. module: mrp
#: model_terms:ir.ui.view,arch_db:mrp.mrp_production_form_view
msgid ""
"Unlock the manufacturing order to correct what has been consumed or "
"produced."
msgstr "Mở khóa Lệnh sản xuất để sửa những gì đã được tiêu thụ hoặc sản xuất."

#. module: mrp
#: model_terms:ir.ui.view,arch_db:mrp.mrp_production_form_view
msgid "Unplan"
msgstr "Bỏ kế hoạch"

#. module: mrp
#: model:ir.model.fields,field_description:mrp.field_mrp_bom__message_unread
#: model:ir.model.fields,field_description:mrp.field_mrp_production__message_unread
#: model:ir.model.fields,field_description:mrp.field_mrp_unbuild__message_unread
#: model:ir.model.fields,field_description:mrp.field_mrp_workorder__message_unread
msgid "Unread Messages"
msgstr "Tin chưa đọc"

#. module: mrp
#: model:ir.model.fields,field_description:mrp.field_mrp_bom__message_unread_counter
#: model:ir.model.fields,field_description:mrp.field_mrp_production__message_unread_counter
#: model:ir.model.fields,field_description:mrp.field_mrp_unbuild__message_unread_counter
#: model:ir.model.fields,field_description:mrp.field_mrp_workorder__message_unread_counter
msgid "Unread Messages Counter"
msgstr "Bộ đếm Thông điệp chưa đọc"

#. module: mrp
#: model_terms:ir.ui.view,arch_db:mrp.mrp_production_form_view
msgid "Unreserve"
msgstr "Thôi giữ phần"

#. module: mrp
#: model_terms:ir.ui.view,arch_db:mrp.mrp_production_form_view
msgid "Update"
msgstr "Cập nhật"

#. module: mrp
#: model:ir.model.fields,help:mrp.field_mrp_routing_workcenter__worksheet
#: model:ir.model.fields,help:mrp.field_mrp_workorder__worksheet
msgid "Upload your PDF file."
msgstr "Tải lên file PDF"

#. module: mrp
#: model:ir.model.fields.selection,name:mrp.selection__mrp_production__priority__2
msgid "Urgent"
msgstr "Khẩn cấp"

#. module: mrp
#: model:ir.model.fields,field_description:mrp.field_mrp_document__url
msgid "Url"
msgstr "Url"

#. module: mrp
#: model_terms:ir.ui.view,arch_db:mrp.mrp_production_form_view
msgid ""
"Use the Produce button or process the work orders to create some finished "
"products."
msgstr ""
"Sử dụng nút Sản xuất hoặc xử lý Hoạt động sản xuất để tạo ra vài thành phẩm."

#. module: mrp
#: model_terms:ir.ui.view,arch_db:mrp.product_product_form_view_bom_button
#: model_terms:ir.ui.view,arch_db:mrp.product_template_form_view_bom_button
msgid "Used In"
msgstr "Được sử dụng trong"

#. module: mrp
#: model:ir.model.fields,field_description:mrp.field_mrp_workcenter_productivity__user_id
#: model_terms:ir.ui.view,arch_db:mrp.oee_search_view
#: model:res.groups,name:mrp.group_mrp_user
msgid "User"
msgstr "Người dùng"

#. module: mrp
#: model_terms:ir.ui.view,arch_db:mrp.res_config_settings_view_form
msgid ""
"Using a MPS report to schedule your reordering and manufacturing operations "
"is useful if you have long lead time and if you produce based on sales "
"forecasts."
msgstr ""
"Sử dụng báo cáo MPS để lên lịch cho các hoạt động sắp xếp lại và sản xuất "
"của bạn hữu ích nếu bạn có thời gian dẫn dài và nếu bạn sản xuất dựa trên "
"các dự báo bán hàng."

#. module: mrp
#. openerp-web
#: code:addons/mrp/static/src/xml/mrp.xml:0
#, python-format
msgid "Variant:"
msgstr "Biến thể:"

#. module: mrp
#: model:ir.model.fields.selection,name:mrp.selection__mrp_document__priority__3
msgid "Very High"
msgstr "Rất cao"

#. module: mrp
#: model:ir.model.fields.selection,name:mrp.selection__mrp_production__priority__3
msgid "Very Urgent"
msgstr "Rất Khẩn cấp"

#. module: mrp
#: model:ir.model.fields.selection,name:mrp.selection__mrp_production__reservation_state__confirmed
#: model_terms:ir.ui.view,arch_db:mrp.stock_production_type_kanban
msgid "Waiting"
msgstr "Đang đợi"

#. module: mrp
#: model:ir.model.fields.selection,name:mrp.selection__mrp_production__reservation_state__waiting
msgid "Waiting Another Operation"
msgstr "Đang đợi hoạt động khác"

#. module: mrp
#: model_terms:ir.ui.view,arch_db:mrp.mrp_workcenter_kanban
msgid "Waiting Availability"
msgstr "Chờ khả dụng"

#. module: mrp
#. openerp-web
#: code:addons/mrp/static/src/js/mrp.js:0
#, python-format
msgid "Waiting Materials"
msgstr "Chờ Nguyên liệu"

#. module: mrp
#: model_terms:ir.ui.view,arch_db:mrp.view_mrp_production_filter
msgid "Waiting for Component"
msgstr "Đang chờ các thành phần"

#. module: mrp
#: model:ir.model.fields.selection,name:mrp.selection__mrp_workorder__state__pending
msgid "Waiting for another WO"
msgstr "Đang chờ lệnh làm việc khác"

#. module: mrp
#: model:ir.model,name:mrp.model_stock_warehouse
msgid "Warehouse"
msgstr "Kho hàng"

#. module: mrp
#: model:ir.model,name:mrp.model_stock_warn_insufficient_qty_unbuild
msgid "Warn Insufficient Unbuild Quantity"
msgstr "Cảnh báo Số lượng Tháo dỡ Không đầy đủ"

#. module: mrp
#: code:addons/mrp/models/mrp_abstract_workorder.py:0
#: code:addons/mrp/models/mrp_bom.py:0 code:addons/mrp/models/mrp_bom.py:0
#: code:addons/mrp/models/mrp_bom.py:0
#, python-format
msgid "Warning"
msgstr "Cảnh báo"

#. module: mrp
#: model_terms:ir.ui.view,arch_db:mrp.view_mrp_production_filter
msgid "Warnings"
msgstr "Các cảnh báo"

#. module: mrp
#: model:product.product,name:mrp.product_product_wood_wear
#: model:product.template,name:mrp.product_product_wood_wear_product_template
msgid "Wear Layer"
msgstr "Lớp áo"

#. module: mrp
#: model:ir.model.fields,field_description:mrp.field_mrp_bom__website_message_ids
#: model:ir.model.fields,field_description:mrp.field_mrp_production__website_message_ids
#: model:ir.model.fields,field_description:mrp.field_mrp_unbuild__website_message_ids
#: model:ir.model.fields,field_description:mrp.field_mrp_workorder__website_message_ids
msgid "Website Messages"
msgstr "Thông điệp Website"

#. module: mrp
#: model:ir.model.fields,help:mrp.field_mrp_bom__website_message_ids
#: model:ir.model.fields,help:mrp.field_mrp_production__website_message_ids
#: model:ir.model.fields,help:mrp.field_mrp_unbuild__website_message_ids
#: model:ir.model.fields,help:mrp.field_mrp_workorder__website_message_ids
msgid "Website communication history"
msgstr "Lịch sử thông tin liên lạc website"

#. module: mrp
#: model:ir.model.fields,help:mrp.field_mrp_bom__picking_type_id
msgid ""
"When a procurement has a ‘produce’ route with a operation type set, it will "
"try to create a Manufacturing Order for that product using a BoM of the same"
" operation type. That allows to define stock rules which trigger different "
"manufacturing orders with different BoMs."
msgstr ""
"Khi một nhu cầu cung ứng có tuyến 'Sản xuất' mà có một kiểu hoạt động được "
"thiết lập, một Lệnh Sản xuất sẽ được tạo tự động cho sản phẩm tương ứng sử "
"dụng BoM có cùng kiểu hoạt động. Điều đó cho phép định nghĩa các quy tắc kho"
" để tạo ra các lệnh sản xuất khác nhau cho cùng một sản phẩm với các định "
"mức khác nhau."

#. module: mrp
#: model:ir.model.fields.selection,name:mrp.selection__mrp_bom__ready_to_produce__asap
msgid "When components for 1st operation are available"
msgstr "Khi các nguyên vật liệu sẵn sàng cho hoạt động đầu tiên"

#. module: mrp
#: model:ir.model.fields,help:mrp.field_stock_warehouse__manufacture_to_resupply
msgid ""
"When products are manufactured, they can be manufactured in this warehouse."
msgstr ""
"Khi sản phẩm được sản xuất, chúng có thể được sản xuất trong kho hàng này."

#. module: mrp
#: code:addons/mrp/models/stock_rule.py:0
#, python-format
msgid ""
"When products are needed in <b>%s</b>, <br/> a manufacturing order is "
"created to fulfill the need."
msgstr ""
"Khi có nhu cầu về hàng hoá ở <b>%s</b>, <br/> một lệnh sản xuất được tạo để "
"đáp ứng nhu cầu."

#. module: mrp
#: model:product.product,name:mrp.product_product_wood_panel
#: model:product.template,name:mrp.product_product_wood_panel_product_template
msgid "Wood Panel"
msgstr "Tấm / Panel gỗ"

#. module: mrp
#: model:ir.model,name:mrp.model_mrp_workcenter
#: model:ir.model.fields,field_description:mrp.field_mrp_routing_workcenter__workcenter_id
#: model:ir.model.fields,field_description:mrp.field_mrp_workcenter__name
#: model:ir.model.fields,field_description:mrp.field_mrp_workcenter_productivity__workcenter_id
#: model:ir.model.fields,field_description:mrp.field_mrp_workorder__workcenter_id
#: model_terms:ir.ui.view,arch_db:mrp.mrp_workcenter_tree_view
#: model_terms:ir.ui.view,arch_db:mrp.mrp_workcenter_view
#: model_terms:ir.ui.view,arch_db:mrp.view_mrp_production_filter
#: model_terms:ir.ui.view,arch_db:mrp.view_mrp_production_workorder_form_view_filter
#: model_terms:ir.ui.view,arch_db:mrp.view_mrp_workcenter_search
msgid "Work Center"
msgstr "Năng lực Sản xuất"

#. module: mrp
#: model:ir.model.fields,field_description:mrp.field_mrp_workcenter__workcenter_load
msgid "Work Center Load"
msgstr "Số Giờ dự kiến"

#. module: mrp
#: model:ir.actions.act_window,name:mrp.action_mrp_workcenter_load_report_graph
#: model_terms:ir.ui.view,arch_db:mrp.view_workcenter_load_pivot
msgid "Work Center Loads"
msgstr "Số Giờ dự kiến"

#. module: mrp
#: model_terms:ir.ui.view,arch_db:mrp.mrp_workcenter_view
msgid "Work Center Name"
msgstr "Tên Năng lực Sản xuất"

#. module: mrp
#: model_terms:ir.ui.view,arch_db:mrp.mrp_routing_form_view
msgid "Work Center Operations"
msgstr "Hoạt động Sản xuất"

#. module: mrp
#: model:ir.model,name:mrp.model_mrp_routing_workcenter
msgid "Work Center Usage"
msgstr "Sử dụng Năng lực sản xuất"

#. module: mrp
#: model_terms:ir.ui.view,arch_db:mrp.view_work_center_load_graph
msgid "Work Center load"
msgstr "Số Giờ dự kiến"

#. module: mrp
#: model:ir.actions.act_window,name:mrp.mrp_workcenter_action
#: model:ir.ui.menu,name:mrp.menu_view_resource_search_mrp
#: model_terms:ir.ui.view,arch_db:mrp.res_config_settings_view_form
msgid "Work Centers"
msgstr "Năng lực Sản xuất"

#. module: mrp
#: model:ir.actions.act_window,name:mrp.mrp_workcenter_kanban_action
msgid "Work Centers Overview"
msgstr "Tổng quan Năng lực Sản xuất"

#. module: mrp
#: model_terms:ir.actions.act_window,help:mrp.action_work_orders
msgid ""
"Work Centers allow you to create and manage manufacturing\n"
"                units. They consist of workers and/or machines, which are\n"
"                considered as units for task assignation as well as capacity\n"
"                and planning forecast."
msgstr ""
"Năng lực sản xuất (Work Centers) cho phép bạn tạo và quản lý các đơn vị\n"
"                sản xuất nhỏ nhất. Chúng bao gồm công nhân hoặc/và máy móc, mà\n"
"                giao để thực hiện một hay nhiều hoạt động nào đó trong một quy\n"
"                quy trình sản xuất cũng như phục vụ việc dự báo về lập kế hoạch"

#. module: mrp
#: model_terms:ir.ui.view,arch_db:mrp.mrp_production_workorder_form_view_inherit
msgid "Work Instruction"
msgstr "Hướng dẫn Công việc"

#. module: mrp
#: model:ir.model,name:mrp.model_mrp_workorder
#: model:ir.model.fields,field_description:mrp.field_mrp_workcenter_productivity__workorder_id
#: model:ir.model.fields,field_description:mrp.field_mrp_workorder__name
#: model:ir.model.fields,field_description:mrp.field_stock_move_line__workorder_id
#: model:ir.model.fields,field_description:mrp.field_stock_scrap__workorder_id
#: model_terms:ir.ui.view,arch_db:mrp.view_mrp_production_workorder_form_view_filter
msgid "Work Order"
msgstr "Hoạt động Sản xuất"

#. module: mrp
#: model_terms:ir.ui.view,arch_db:mrp.res_config_settings_view_form
msgid ""
"Work Order Operations allow you to create and manage the manufacturing "
"operations that should be followed within your work centers in order to "
"produce a product. They are attached to bills of materials that will define "
"the required components."
msgstr ""
"Công đoạn Lệnh làm việc cho phép bạn tạo và quản lý các công đoạn sản xuất "
"cùng với khu vực làm việc từ đó bạn có thể theo sát Đơn hàng để sản xuất một"
" sản phẩm. Chúng có từ thành phần chỉnh định của Định mức nguyên liệu."

#. module: mrp
#: model:ir.model.fields,field_description:mrp.field_stock_move__workorder_id
msgid "Work Order To Consume"
msgstr "Hoạt động Tiêu thụ"

#. module: mrp
#: model:ir.actions.act_window,name:mrp.action_mrp_routing_time
#: model:ir.actions.act_window,name:mrp.action_mrp_workorder_production_specific
#: model:ir.actions.act_window,name:mrp.action_work_orders
#: model:ir.actions.act_window,name:mrp.mrp_workorder_report
#: model:ir.actions.act_window,name:mrp.mrp_workorder_todo
#: model:ir.model.fields,field_description:mrp.field_mrp_production__workorder_ids
#: model:ir.model.fields,field_description:mrp.field_mrp_routing_workcenter__workorder_ids
#: model:ir.model.fields,field_description:mrp.field_res_config_settings__module_mrp_workorder
#: model:ir.ui.menu,name:mrp.menu_mrp_work_order_report
#: model:ir.ui.menu,name:mrp.menu_mrp_workorder_todo
#: model_terms:ir.ui.view,arch_db:mrp.mrp_production_workorder_tree_view_inherit
#: model_terms:ir.ui.view,arch_db:mrp.res_config_settings_view_form
msgid "Work Orders"
msgstr "Hoạt động sản xuất"

#. module: mrp
#: model:ir.actions.act_window,name:mrp.mrp_workorder_delta_report
msgid "Work Orders Deviation"
msgstr "Độ lệch Hoạt động SX"

#. module: mrp
#: model:ir.actions.act_window,name:mrp.mrp_workorder_workcenter_report
msgid "Work Orders Performance"
msgstr "Năng suất Hoạt động Sản xuất"

#. module: mrp
#: model:ir.actions.act_window,name:mrp.action_mrp_workorder_production
#: model:ir.actions.act_window,name:mrp.action_mrp_workorder_workcenter
msgid "Work Orders Planning"
msgstr "Hoạch định Hoạt động Sản xuất"

#. module: mrp
#: model_terms:ir.actions.act_window,help:mrp.action_mrp_workorder_production_specific
#: model_terms:ir.actions.act_window,help:mrp.action_mrp_workorder_workcenter
#: model_terms:ir.actions.act_window,help:mrp.mrp_workorder_todo
msgid ""
"Work Orders are operations to be processed at a Work Center to realize a\n"
"            Manufacturing Order. Work Orders are trigerred by Manufacturing Orders,\n"
"            they are based on the Routing defined on these ones"
msgstr ""
"Hoạt động sản xuất là các hoạt động được thực hiện tại Quy trình sản xuất để tạo ra \n"
"           Lệnh sản xuất. Hoạt động sản xuất được kích hoạt bởi Lệnh sản xuất, chúng \n"
"            được xác định dựa trên những định tuyến này"

#. module: mrp
#: model:ir.model.fields,field_description:mrp.field_mrp_routing_workcenter__worksheet_type
#: model:ir.model.fields,field_description:mrp.field_mrp_workorder__worksheet_type
#: model_terms:ir.ui.view,arch_db:mrp.mrp_routing_workcenter_form_view
msgid "Work Sheet"
msgstr "Bản vẽ/Hướng dẫn"

#. module: mrp
#: code:addons/mrp/models/mrp_production.py:0
#, python-format
msgid "Work order %s is still running"
msgstr "Hoạt động sản xuất %s hiện vẫn đang chạy"

#. module: mrp
#: model_terms:ir.ui.view,arch_db:mrp.mrp_workcenter_kanban
msgid "Work orders in progress. Click to block work center."
msgstr ""
"Hoạt động sản xuất đang được thực hiện. Bấm đê phong toả năng lực sản xuất."

#. module: mrp
#: model:ir.model.fields,help:mrp.field_mrp_production__date_start_wo
msgid ""
"Work orders will be planned based on the availability of the work centers"
"              starting from this date. If empty, the work orders will be "
"planned as soon as possible."
msgstr ""
"Lệnh làm việc sẽ được lên kế hoạch dựa trên sự sẵn có của các khu vực làm "
"việc bắt đầu từ ngày này. Nếu trống, các Lệnh làm việc sẽ được lên kế hoạch "
"càng sớm càng tốt."

#. module: mrp
#: model_terms:ir.ui.view,arch_db:mrp.oee_search_view
msgid "Workcenter"
msgstr "Năng lực sản xuất"

#. module: mrp
#: model_terms:ir.ui.view,arch_db:mrp.oee_form_view
#: model_terms:ir.ui.view,arch_db:mrp.oee_graph_view
#: model_terms:ir.ui.view,arch_db:mrp.oee_pie_view
#: model_terms:ir.ui.view,arch_db:mrp.oee_pivot_view
#: model_terms:ir.ui.view,arch_db:mrp.oee_tree_view
msgid "Workcenter Productivity"
msgstr "Năng suất Năng lực SX"

#. module: mrp
#: model:ir.model,name:mrp.model_mrp_workcenter_productivity
msgid "Workcenter Productivity Log"
msgstr "Nhật ký Năng suất Năng lực SX"

#. module: mrp
#: model_terms:ir.ui.view,arch_db:mrp.oee_loss_form_view
#: model_terms:ir.ui.view,arch_db:mrp.oee_loss_tree_view
msgid "Workcenter Productivity Loss"
msgstr "Mất Năng suất Năng lực SX"

#. module: mrp
#: model:ir.model,name:mrp.model_mrp_workcenter_productivity_loss
msgid "Workcenter Productivity Losses"
msgstr "Mất Năng suất Năng lực sản xuất"

#. module: mrp
#: model:ir.model.fields,field_description:mrp.field_mrp_workcenter__working_state
#: model:ir.model.fields,field_description:mrp.field_mrp_workorder__working_state
msgid "Workcenter Status"
msgstr "Tình trạng Năng lực Sản xuất"

#. module: mrp
#: model_terms:ir.ui.view,arch_db:mrp.mrp_workcenter_kanban
msgid "Workcenter blocked, click to unblock."
msgstr "Năng lực sản xuất bị phong toả, bấm để dừng phong toả."

#. module: mrp
#: model:ir.model.fields,field_description:mrp.field_mrp_workcenter__resource_calendar_id
msgid "Working Hours"
msgstr "Lịch làm việc"

#. module: mrp
#: model:ir.model.fields,field_description:mrp.field_mrp_workorder__working_user_ids
msgid "Working user on this work order."
msgstr "Người dùng làm việc theo hoạt động sản xuất này."

#. module: mrp
#: model:ir.model,name:mrp.model_mrp_workorder_line
msgid "Workorder move line"
msgstr ""

#. module: mrp
#: model:ir.model.fields,field_description:mrp.field_mrp_workorder__worksheet
msgid "Worksheet"
msgstr "Bản vẽ/Hướng dẫn"

#. module: mrp
#: model:ir.model.fields,field_description:mrp.field_mrp_workorder__worksheet_google_slide
msgid "Worksheet URL"
msgstr ""

#. module: mrp
#: code:addons/mrp/models/stock_production_lot.py:0
#, python-format
msgid ""
"You are not allowed to create or edit a lot or serial number for the "
"components with the operation type \"Manufacturing\". To change this, go on "
"the operation type and tick the box \"Create New Lots/Serial Numbers for "
"Components\"."
msgstr ""
"Bạn không được phép tạo hoặc chỉnh sửa Lô hoặc số sê-ri cho các thành phần "
"với loại công đoạn là \"Sản xuất\". Để thay đổi điều này, hãy vào loại công "
"đoạn và đánh dấu vào ô \"Tạo số mới / số sê-ri cho các thành phần\"."

#. module: mrp
#: model:ir.model.fields,help:mrp.field_mrp_document__type
msgid ""
"You can either upload a file from your computer or copy/paste an internet "
"link to your file."
msgstr ""
"Bạn có thể tải lên một tập tin từ máy tính hoặc sao chép/ dán từ một liên "
"kết trên internet đến file của bạn"

#. module: mrp
#: code:addons/mrp/models/mrp_workorder.py:0
#, python-format
msgid "You can not change the finished work order."
msgstr "Bạn không thể thay đổi hoạt động sản xuất đã hoàn thành."

#. module: mrp
#: code:addons/mrp/models/mrp_production.py:0
#, python-format
msgid "You can not consume without telling for which lot you consumed it"
msgstr "Bạn không thể tiêu thụ mà không biết bạn đã tiêu thụ lô hàng nào"

#. module: mrp
#: code:addons/mrp/models/mrp_bom.py:0
#, python-format
msgid ""
"You can not delete a Bill of Material with running manufacturing orders.\n"
"Please close or cancel it first."
msgstr ""
"Bạn không thể xoá một Định mức Nguyên liệu mà có một lệnh sản xuất đang chạy nó.\n"
"Vui lòng đóng hoặc huỷ lệnh sản xuất trước."

#. module: mrp
#: code:addons/mrp/models/mrp_abstract_workorder.py:0
#, python-format
msgid "You can only process 1.0 %s of products with unique serial number."
msgstr ""
"Bạn chỉ có thể xử lý 1,0 %s sản phẩm có kích hoạt tính năng theo vết bằng số"
" sê-ri duy nhất."

#. module: mrp
#: code:addons/mrp/models/mrp_workorder.py:0
#, python-format
msgid ""
"You cannot change the workcenter of a work order that is in progress or "
"done."
msgstr ""
"Bạn không thể thay đổi khu vực làm việc của một lệnh sản xuất khi nó đang xử"
" lý hoặc hoàn tất"

#. module: mrp
#: code:addons/mrp/models/mrp_abstract_workorder.py:0
#, python-format
msgid ""
"You cannot consume the same serial number twice. Please correct the serial "
"numbers encoded."
msgstr ""
"Bạn không thể tiêu thụ cùng một số sê-ri hai lần. Vui lòng sửa số sê-ri được"
" mã hóa."

#. module: mrp
#: code:addons/mrp/models/mrp_bom.py:0
#, python-format
msgid "You cannot create a new Bill of Material from here."
msgstr "Bạn không thể tạo một Định mức nguyên liệu mới từ đây."

#. module: mrp
#: code:addons/mrp/models/mrp_unbuild.py:0
#, python-format
msgid "You cannot delete an unbuild order if the state is 'Done'."
msgstr "Bạn không thể xoá một lệnh tháo dỡ mà trạng thái là 'Hoàn thành'."

#. module: mrp
#: code:addons/mrp/models/mrp_production.py:0
#, python-format
msgid "You cannot have %s  as the finished product and in the Byproducts"
msgstr "Bạn không thể có %s sản phẩm hoàn chỉnh và trong sản phẩm phụ"

#. module: mrp
#: code:addons/mrp/models/mrp_workorder.py:0
#, python-format
msgid "You cannot link this work order to another manufacturing order."
msgstr "Bạn không thể liên kết Lệnh làm việc này đến một Lệnh sản xuất khác"

#. module: mrp
#: code:addons/mrp/models/mrp_production.py:0
#, python-format
msgid "You cannot move a manufacturing order once it is cancelled or done."
msgstr ""
"Bạn không thể dịch chuyển một Lệnh sản xuất khi mà nó đã huỷ hoặc hoàn "
"thành."

#. module: mrp
#: code:addons/mrp/models/mrp_production.py:0
#, python-format
msgid "You cannot move a planned manufacturing order."
msgstr "Bạn không thể dịch chuyển một Lệnh sản xuất đã lập kế hoạch."

#. module: mrp
#: code:addons/mrp/models/mrp_production.py:0
#, python-format
msgid "You cannot produce a MO with a bom kit product."
msgstr ""

#. module: mrp
#: code:addons/mrp/models/mrp_abstract_workorder.py:0
#, python-format
msgid "You cannot produce the same serial number twice."
msgstr "Bạn không thể sản xuất cùng một số sê-ri hai lần."

#. module: mrp
#: code:addons/mrp/models/mrp_unbuild.py:0
#, python-format
msgid "You cannot unbuild a undone manufacturing order."
msgstr "Bạn không thể tháo dỡ một lệnh sản xuất chưa hoàn thành."

#. module: mrp
#: code:addons/mrp/wizard/change_production_qty.py:0
#, python-format
msgid "You have already processed %s. Please input a quantity higher than %s "
msgstr "Bạn đã xử lý %s. Vui lòng nhập số lượng cao hơn %s"

#. module: mrp
#: code:addons/mrp/models/mrp_workorder.py:0
#, python-format
msgid ""
"You have produced %s %s of lot %s in the previous workorder. You are trying "
"to produce %s in this one"
msgstr ""
"Bạn có sản xuất %s %s của Lô %s trong Lệnh làm việc trước đó. Bạn nên thử "
"sản xuất %s ở lần này"

#. module: mrp
#: code:addons/mrp/models/mrp_abstract_workorder.py:0
#, python-format
msgid "You have to produce at least one %s."
msgstr "Bạn phải sản xuất ít nhất một %s."

#. module: mrp
#: code:addons/mrp/models/mrp_workorder.py:0
#, python-format
msgid ""
"You need to define at least one productivity loss in the category "
"'Performance'. Create one from the Manufacturing app, menu: Configuration / "
"Productivity Losses."
msgstr ""
"Bạn cần xác định ít nhất một tổn thất năng suất trong Nhóm 'Hiệu suất'. Tạo "
"một ứng dụng từ menu Ứng dụng, menu: Cấu hình/Mất năng suất."

#. module: mrp
#: code:addons/mrp/models/mrp_workorder.py:0
#, python-format
msgid ""
"You need to define at least one productivity loss in the category "
"'Productivity'. Create one from the Manufacturing app, menu: Configuration /"
" Productivity Losses."
msgstr ""
"Bạn cần xác định ít nhất một tổn thất năng suất trong Nhóm 'Năng suất'. Tạo "
"một ứng dụng từ menu Ứng dụng, menu: Cấu hình/Mất năng suất."

#. module: mrp
#: code:addons/mrp/models/mrp_workorder.py:0
#, python-format
msgid ""
"You need to define at least one unactive productivity loss in the category "
"'Performance'. Create one from the Manufacturing app, menu: Configuration / "
"Productivity Losses."
msgstr ""
"Bạn cần phải xác định ít nhất một mất năng suất không hoạt động trong danh "
"mục 'Hiệu suất'. Tạo một ứng dụng từ menu Ứng dụng, menu: Cấu hình/Mất năng "
"suất."

#. module: mrp
#: code:addons/mrp/models/mrp_abstract_workorder.py:0
#, python-format
msgid "You need to provide a lot for the finished product."
msgstr "Bạn cần phải cung cấp một số lô cho thành phẩm."

#. module: mrp
#: code:addons/mrp/models/mrp_abstract_workorder.py:0
#, python-format
msgid ""
"You should consume the quantity of %s defined in the BoM. If you want to "
"consume more or less components, change the consumption setting on the BoM."
msgstr ""
"Bạn nên tiêu thụ một số lượng %s theo BoM (Định mức). Nếu bạn muốn tiêu thụ "
"nhiều hơn hoặc ít hơn thành phần đang có, hãy thay đổi thiết lập tiêu thụ trong BoM. "

#. module: mrp
#: code:addons/mrp/models/mrp_unbuild.py:0
#, python-format
msgid "You should provide a lot number for the final product."
msgstr "Bạn cần phải cung cấp một số lô cho thành phẩm."

#. module: mrp
#: code:addons/mrp/models/mrp_bom.py:0
#, python-format
msgid ""
"You should provide either a product or a product template to search a BoM"
msgstr ""
"Bạn nên cung cấp một sản phẩm hoặc một mẫu sản phẩm để tìm kiếm một BoM"

#. module: mrp
#: model_terms:ir.actions.act_window,help:mrp.action_mrp_routing_time
#: model_terms:ir.actions.act_window,help:mrp.mrp_workorder_delta_report
msgid ""
"You will get here statistics about the\n"
"              work orders duration related to this routing."
msgstr ""
"Bạn sẽ có thống kê ở đây về thời lượng\n"
"              các hoạt động sản xuất liên quan đến quy trình này."

#. module: mrp
#: model_terms:ir.ui.view,arch_db:mrp.exception_on_mo
msgid "cancelled"
msgstr "đã hủy"

#. module: mrp
#: model_terms:ir.ui.view,arch_db:mrp.res_config_settings_view_form
#: model_terms:ir.ui.view,arch_db:mrp.view_mrp_product_template_form_inherited
msgid "days"
msgstr "ngày"

#. module: mrp
#: model_terms:ir.ui.view,arch_db:mrp.mrp_routing_workcenter_form_view
msgid "last"
msgstr "gần đây"

#. module: mrp
#: code:addons/mrp/models/mrp_production.py:0
#, python-format
msgid "manufacturing order"
msgstr "lệnh sản xuất"

#. module: mrp
#: code:addons/mrp/report/mrp_report_bom_structure.py:0
#: code:addons/mrp/report/mrp_report_bom_structure.py:0
#: model_terms:ir.ui.view,arch_db:mrp.mrp_production_workorder_form_view_inherit
#: model_terms:ir.ui.view,arch_db:mrp.mrp_routing_workcenter_form_view
#: model_terms:ir.ui.view,arch_db:mrp.mrp_workcenter_view
#, python-format
msgid "minutes"
msgstr "phút"

#. module: mrp
#: model_terms:ir.ui.view,arch_db:mrp.exception_on_mo
msgid "of"
msgstr "của"

#. module: mrp
#: model_terms:ir.ui.view,arch_db:mrp.exception_on_mo
msgid "ordered instead of"
msgstr "được đặt thay vì"

#. module: mrp
#: model_terms:ir.ui.view,arch_db:mrp.production_message
msgid "quantity has been updated."
msgstr "số lượng đã được cập nhật."

#. module: mrp
#: model_terms:ir.ui.view,arch_db:mrp.mrp_production_form_view
msgid "to"
msgstr "đến"

#. module: mrp
#: model_terms:ir.ui.view,arch_db:mrp.mrp_routing_workcenter_form_view
msgid "work orders"
msgstr "hoạt động sản xuất trước"<|MERGE_RESOLUTION|>--- conflicted
+++ resolved
@@ -723,20 +723,12 @@
 #. module: mrp
 #: model:ir.model.fields,help:mrp.field_mrp_workcenter__blocked_time
 msgid "Blocked hours over the last month"
-<<<<<<< HEAD
 msgstr "Số giờ bị chặn trong tháng vừa qua"
-=======
-msgstr "Số giờ đã khoá trong tháng gần nhất"
->>>>>>> dd5db844
 
 #. module: mrp
 #: model:ir.model.fields,field_description:mrp.field_mrp_workcenter_productivity_loss__name
 msgid "Blocking Reason"
-<<<<<<< HEAD
 msgstr "Lý do chặn"
-=======
-msgstr "Lý do khoá"
->>>>>>> dd5db844
 
 #. module: mrp
 #: model:ir.model.fields,field_description:mrp.field_mrp_bom_byproduct__bom_id
@@ -2087,11 +2079,7 @@
 #. module: mrp
 #: model:ir.model.fields,help:mrp.field_mrp_unbuild__lot_id
 msgid "Lot/Serial Number of the product to unbuild."
-<<<<<<< HEAD
 msgstr "Số Lô/Seri của sản phẩm cần tháo dỡ."
-=======
-msgstr "Lô/Seria của sản phẩm tháo dỡ."
->>>>>>> dd5db844
 
 #. module: mrp
 #: model_terms:ir.ui.view,arch_db:mrp.view_finisehd_move_line
@@ -2321,11 +2309,7 @@
 #: model:ir.model.fields,field_description:mrp.field_mrp_workorder__production_availability
 #: model_terms:ir.ui.view,arch_db:mrp.view_mrp_production_filter
 msgid "Material Availability"
-<<<<<<< HEAD
 msgstr "Khả dụng Nguyên vật liệu"
-=======
-msgstr "Nguyên liệu sẵn có"
->>>>>>> dd5db844
 
 #. module: mrp
 #: model:ir.model.fields,field_description:mrp.field_mrp_bom__message_has_error
@@ -3123,20 +3107,12 @@
 #. module: mrp
 #: model:ir.model.fields,field_description:mrp.field_mrp_workorder__progress
 msgid "Progress Done (%)"
-<<<<<<< HEAD
 msgstr "Tiền trình hoàn thành (%)"
-=======
-msgstr "Tiến trình hoàn tất (%)"
->>>>>>> dd5db844
 
 #. module: mrp
 #: model:ir.model.fields,field_description:mrp.field_mrp_production__propagate_date
 msgid "Propagate Rescheduling"
-<<<<<<< HEAD
 msgstr "Loan báo tái ấn định"
-=======
-msgstr "Tuyên truyền sắp xếp lại"
->>>>>>> dd5db844
 
 #. module: mrp
 #: model:ir.model.fields,field_description:mrp.field_mrp_production__propagate_cancel
@@ -3682,11 +3658,7 @@
 #. module: mrp
 #: model:ir.model.fields,field_description:mrp.field_mrp_routing_workcenter__batch
 msgid "Start Next Operation"
-<<<<<<< HEAD
 msgstr "Khởi động Hoạt động Tiếp theo"
-=======
-msgstr "Bắt đầu công đoạn kế tiếp"
->>>>>>> dd5db844
 
 #. module: mrp
 #: model_terms:ir.ui.view,arch_db:mrp.mrp_production_workorder_form_view_inherit
@@ -3989,11 +3961,7 @@
 #. module: mrp
 #: model:ir.model.fields,help:mrp.field_mrp_production__propagate_date
 msgid "The rescheduling is propagated to the next move."
-<<<<<<< HEAD
 msgstr "Việc tái lập lại kế hoạch sẽ được loan báo cho dịch chuyển kế tiếp."
-=======
-msgstr "Tính lại các loan báo cho lần Dịch chuyển kế tiếp."
->>>>>>> dd5db844
 
 #. module: mrp
 #: model:ir.model.fields,help:mrp.field_mrp_routing_workcenter__routing_id
