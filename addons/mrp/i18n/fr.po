--- conflicted
+++ resolved
@@ -2387,11 +2387,7 @@
 "If the active field is set to False, it will allow you to hide the resource "
 "record without removing it."
 msgstr ""
-<<<<<<< HEAD
-"Si le champ actif est défini sur False, la ressource sera masquée, mais pas "
-=======
 "Si le champ actif n'est pas coché, la ressource sera masquée, mais pas "
->>>>>>> 7691b543
 "supprimée."
 
 #. module: mrp
