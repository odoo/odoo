--- conflicted
+++ resolved
@@ -7,11 +7,7 @@
 msgstr ""
 "Project-Id-Version: Odoo 9.0\n"
 "Report-Msgid-Bugs-To: \n"
-<<<<<<< HEAD
-"POT-Creation-Date: 2016-08-19 10:24+0000\n"
-=======
 "POT-Creation-Date: 2016-08-18 14:06+0000\n"
->>>>>>> bc1a0a32
 "PO-Revision-Date: 2016-07-06 08:35+0000\n"
 "Last-Translator: Martin Trigaux\n"
 "Language-Team: Lithuanian (http://www.transifex.com/odoo/odoo-9/language/"
@@ -24,11 +20,7 @@
 "%100<10 || n%100>=20) ? 1 : 2);\n"
 
 #. module: mrp
-<<<<<<< HEAD
-#: code:addons/mrp/stock.py:250
-=======
 #: code:addons/mrp/stock.py:231
->>>>>>> bc1a0a32
 #, python-format
 msgid " Manufacture"
 msgstr ""
@@ -46,21 +38,13 @@
 msgstr "# Gamybos užsakymai"
 
 #. module: mrp
-<<<<<<< HEAD
-#: code:addons/mrp/mrp.py:343
-=======
 #: code:addons/mrp/mrp.py:341
->>>>>>> bc1a0a32
 #, python-format
 msgid "%s (copy)"
 msgstr "%s (kopija)"
 
 #. module: mrp
-<<<<<<< HEAD
-#: code:addons/mrp/mrp.py:1051
-=======
 #: code:addons/mrp/mrp.py:1052
->>>>>>> bc1a0a32
 #, python-format
 msgid "%s produced"
 msgstr "%s pagaminta"
@@ -241,13 +225,6 @@
 msgstr "Patvirtinti"
 
 #. module: mrp
-#: model:ir.ui.view,arch_db:mrp.mrp_routing_search_view
-#: model:ir.ui.view,arch_db:mrp.view_mrp_bom_filter
-#: model:ir.ui.view,arch_db:mrp.view_mrp_workcenter_search
-msgid "Archived"
-msgstr ""
-
-#. module: mrp
 #: model:ir.model.fields,help:mrp.field_product_product_produce_delay
 #: model:ir.model.fields,help:mrp.field_product_template_produce_delay
 msgid ""
@@ -295,7 +272,7 @@
 msgstr ""
 
 #. module: mrp
-#: code:addons/mrp/stock.py:44
+#: code:addons/mrp/stock.py:25
 #, python-format
 msgid ""
 "Because the product %s requires it, you must assign a serial number to your "
@@ -364,11 +341,7 @@
 msgstr "KS"
 
 #. module: mrp
-<<<<<<< HEAD
-#: code:addons/mrp/mrp.py:318
-=======
 #: code:addons/mrp/mrp.py:316
->>>>>>> bc1a0a32
 #, python-format
 msgid "BoM \"%s\" contains a BoM line with a product recursion: \"%s\"."
 msgstr ""
@@ -399,11 +372,7 @@
 msgstr ""
 
 #. module: mrp
-<<<<<<< HEAD
-#: code:addons/mrp/stock.py:247
-=======
 #: code:addons/mrp/stock.py:228
->>>>>>> bc1a0a32
 #, python-format
 msgid "Can't find any generic Manufacture route."
 msgstr ""
@@ -427,31 +396,19 @@
 msgstr "Atšauktas"
 
 #. module: mrp
-<<<<<<< HEAD
-#: code:addons/mrp/stock.py:169
-=======
 #: code:addons/mrp/stock.py:150
->>>>>>> bc1a0a32
 #, python-format
 msgid "Cannot consume a move with negative or zero quantity."
 msgstr ""
 
 #. module: mrp
-<<<<<<< HEAD
-#: code:addons/mrp/mrp.py:651
-=======
 #: code:addons/mrp/mrp.py:649
->>>>>>> bc1a0a32
 #, python-format
 msgid "Cannot delete a manufacturing order in state '%s'."
 msgstr "Negalima ištrinti gamybos užsakymo būklės '%s'."
 
 #. module: mrp
-<<<<<<< HEAD
-#: code:addons/mrp/mrp.py:721
-=======
 #: code:addons/mrp/mrp.py:719
->>>>>>> bc1a0a32
 #, python-format
 msgid "Cannot find a bill of material for this product."
 msgstr ""
@@ -903,8 +860,6 @@
 msgstr ""
 "Nebenaudojamos komplektavimo specifikacijos gali būti paslėptos, vietoj to, "
 "kad būtų pašalintos."
-<<<<<<< HEAD
-=======
 
 #. module: mrp
 #: model:ir.model.fields,help:mrp.field_mrp_workcenter_active
@@ -913,7 +868,6 @@
 "record without removing it."
 msgstr ""
 "Nebenaudojami resursai gali būti paslėpti, vietoj to, kad būtų pašalinti."
->>>>>>> bc1a0a32
 
 #. module: mrp
 #: model:ir.model.fields,help:mrp.field_mrp_routing_active
@@ -928,6 +882,12 @@
 #: model:ir.ui.view,arch_db:mrp.view_mrp_production_filter
 msgid "In Production"
 msgstr "Gaminama"
+
+#. module: mrp
+#: model:ir.ui.view,arch_db:mrp.mrp_routing_search_view
+#: model:ir.ui.view,arch_db:mrp.view_mrp_workcenter_search
+msgid "Inactive"
+msgstr "Neaktyvus"
 
 #. module: mrp
 #: model:ir.model.fields,field_description:mrp.field_mrp_bom_position
@@ -1064,11 +1024,7 @@
 msgstr "Vadovas"
 
 #. module: mrp
-<<<<<<< HEAD
-#: code:addons/mrp/procurement.py:15 code:addons/mrp/stock.py:244
-=======
 #: code:addons/mrp/procurement.py:15 code:addons/mrp/stock.py:225
->>>>>>> bc1a0a32
 #: model:stock.location.route,name:mrp.route_warehouse0_manufacture
 #, python-format
 msgid "Manufacture"
@@ -1117,7 +1073,7 @@
 msgstr "Gamybos užsakymas"
 
 #. module: mrp
-#: code:addons/mrp/procurement.py:114
+#: code:addons/mrp/procurement.py:112
 #, python-format
 msgid "Manufacturing Order <em>%s</em> created."
 msgstr "Gamybos užsakymas <em>%s</em> sukurtas."
@@ -1156,11 +1112,7 @@
 msgstr ""
 
 #. module: mrp
-<<<<<<< HEAD
-#: code:addons/mrp/mrp.py:786
-=======
 #: code:addons/mrp/mrp.py:784
->>>>>>> bc1a0a32
 #, python-format
 msgid "Manufacturing order cancelled."
 msgstr ""
@@ -1211,7 +1163,7 @@
 msgstr "Naujas"
 
 #. module: mrp
-#: code:addons/mrp/procurement.py:110
+#: code:addons/mrp/procurement.py:108
 #, python-format
 msgid "No BoM exists for this product!"
 msgstr ""
@@ -1337,11 +1289,7 @@
 msgstr "Planavimas"
 
 #. module: mrp
-<<<<<<< HEAD
-#: code:addons/mrp/stock.py:155
-=======
 #: code:addons/mrp/stock.py:136
->>>>>>> bc1a0a32
 #, python-format
 msgid "Please provide proper quantity."
 msgstr ""
@@ -1576,11 +1524,7 @@
 
 #. module: mrp
 #: model:ir.model,name:mrp.model_mrp_property_group
-<<<<<<< HEAD
-#: model:ir.model.fields,field_description:mrp.field_mrp_property_group_id_9622
-=======
 #: model:ir.model.fields,field_description:mrp.field_mrp_property_group_id_9665
->>>>>>> bc1a0a32
 #: model:ir.model.fields,field_description:mrp.field_mrp_property_group_name
 #: model:ir.ui.view,arch_db:mrp.view_mrp_property_search
 msgid "Property Group"
@@ -1880,11 +1824,7 @@
 msgstr ""
 
 #. module: mrp
-<<<<<<< HEAD
-#: code:addons/mrp/mrp.py:353 code:addons/mrp/mrp.py:452
-=======
 #: code:addons/mrp/mrp.py:351 code:addons/mrp/mrp.py:450
->>>>>>> bc1a0a32
 #, python-format
 msgid ""
 "The Product Unit of Measure you chose has a different category than in the "
@@ -2121,11 +2061,7 @@
 msgstr "Sandėlis"
 
 #. module: mrp
-<<<<<<< HEAD
-#: code:addons/mrp/mrp.py:353 code:addons/mrp/mrp.py:452
-=======
 #: code:addons/mrp/mrp.py:351 code:addons/mrp/mrp.py:450
->>>>>>> bc1a0a32
 #, python-format
 msgid "Warning"
 msgstr "Įspėjimas"
@@ -2277,11 +2213,7 @@
 msgstr ""
 
 #. module: mrp
-<<<<<<< HEAD
-#: code:addons/mrp/mrp.py:359
-=======
 #: code:addons/mrp/mrp.py:357
->>>>>>> bc1a0a32
 #, python-format
 msgid ""
 "You can not delete a Bill of Material with running manufacturing orders.\n"
@@ -2346,18 +2278,6 @@
 #~ msgid "If checked new messages require your attention."
 #~ msgstr "Jeigu pažymėta, nauji pranešimai reikalaus jūsų dėmesio."
 
-<<<<<<< HEAD
-#~ msgid ""
-#~ "If the active field is set to False, it will allow you to hide the "
-#~ "resource record without removing it."
-#~ msgstr ""
-#~ "Nebenaudojami resursai gali būti paslėpti, vietoj to, kad būtų pašalinti."
-
-#~ msgid "Inactive"
-#~ msgstr "Neaktyvus"
-
-=======
->>>>>>> bc1a0a32
 #~ msgid "Last Message Date"
 #~ msgstr "Paskutinio pranešimo data"
 
