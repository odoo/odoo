--- conflicted
+++ resolved
@@ -58,11 +58,7 @@
             self.env['stock.move'].sudo().create(productions._get_moves_raw_values())
             self.env['stock.move'].sudo().create(productions._get_moves_finished_values())
             productions._create_workorder()
-<<<<<<< HEAD
-            productions.filtered(lambda p: not p.orderpoint_id).action_confirm()
-=======
             productions.filtered(lambda p: not p.orderpoint_id or not p.move_raw_ids).action_confirm()
->>>>>>> 4d11cb0e
 
             for production in productions:
                 origin_production = production.move_dest_ids and production.move_dest_ids[0].raw_material_production_id or False
