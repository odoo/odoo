# -*- coding: utf-8 -*-
# Part of Odoo. See LICENSE file for full copyright and licensing details.

from datetime import timedelta
<<<<<<< HEAD

=======
from itertools import groupby
import operator as py_operator
>>>>>>> 4d11cb0e
from odoo import api, fields, models
from odoo.tools import groupby
from odoo.tools.float_utils import float_round, float_is_zero


OPERATORS = {
    '<': py_operator.lt,
    '>': py_operator.gt,
    '<=': py_operator.le,
    '>=': py_operator.ge,
    '=': py_operator.eq,
    '!=': py_operator.ne
}

class ProductTemplate(models.Model):
    _inherit = "product.template"

    bom_line_ids = fields.One2many('mrp.bom.line', 'product_tmpl_id', 'BoM Components')
    bom_ids = fields.One2many('mrp.bom', 'product_tmpl_id', 'Bill of Materials')
    bom_count = fields.Integer('# Bill of Material',
        compute='_compute_bom_count', compute_sudo=False)
    used_in_bom_count = fields.Integer('# of BoM Where is Used',
        compute='_compute_used_in_bom_count', compute_sudo=False)
    mrp_product_qty = fields.Float('Manufactured',
        compute='_compute_mrp_product_qty', compute_sudo=False)
    produce_delay = fields.Float(
        'Manufacturing Lead Time', default=0.0,
        help="Average lead time in days to manufacture this product. In the case of multi-level BOM, the manufacturing lead times of the components will be added.")
    is_kits = fields.Boolean(compute='_compute_is_kits', compute_sudo=False)

    def _compute_bom_count(self):
        for product in self:
            product.bom_count = self.env['mrp.bom'].search_count(['|', ('product_tmpl_id', '=', product.id), ('byproduct_ids.product_id.product_tmpl_id', '=', product.id)])

    def _compute_is_kits(self):
        domain = [('product_tmpl_id', 'in', self.ids), ('type', '=', 'phantom')]
        bom_mapping = self.env['mrp.bom'].search_read(domain, ['product_tmpl_id'])
        kits_ids = set(b['product_tmpl_id'][0] for b in bom_mapping)
        for template in self:
            template.is_kits = (template.id in kits_ids)

    def _compute_show_qty_status_button(self):
        super()._compute_show_qty_status_button()
        for template in self:
            if template.is_kits:
                template.show_on_hand_qty_status_button = True
                template.show_forecasted_qty_status_button = False

    def _compute_used_in_bom_count(self):
        for template in self:
            template.used_in_bom_count = self.env['mrp.bom'].search_count(
                [('bom_line_ids.product_tmpl_id', '=', template.id)])

    def write(self, values):
        if 'active' in values:
            self.filtered(lambda p: p.active != values['active']).with_context(active_test=False).bom_ids.write({
                'active': values['active']
            })
        return super().write(values)

    def action_used_in_bom(self):
        self.ensure_one()
        action = self.env["ir.actions.actions"]._for_xml_id("mrp.mrp_bom_form_action")
        action['domain'] = [('bom_line_ids.product_tmpl_id', '=', self.id)]
        return action

    def _compute_mrp_product_qty(self):
        for template in self:
            template.mrp_product_qty = float_round(sum(template.mapped('product_variant_ids').mapped('mrp_product_qty')), precision_rounding=template.uom_id.rounding)

    def action_view_mos(self):
        action = self.env["ir.actions.actions"]._for_xml_id("mrp.mrp_production_report")
        action['domain'] = [('state', '=', 'done'), ('product_tmpl_id', 'in', self.ids)]
        action['context'] = {
            'graph_measure': 'product_uom_qty',
            'time_ranges': {'field': 'date_planned_start', 'range': 'last_365_days'}
        }
        return action


class ProductProduct(models.Model):
    _inherit = "product.product"

    variant_bom_ids = fields.One2many('mrp.bom', 'product_id', 'BOM Product Variants')
    bom_line_ids = fields.One2many('mrp.bom.line', 'product_id', 'BoM Components')
    bom_count = fields.Integer('# Bill of Material',
        compute='_compute_bom_count', compute_sudo=False)
    used_in_bom_count = fields.Integer('# BoM Where Used',
        compute='_compute_used_in_bom_count', compute_sudo=False)
    mrp_product_qty = fields.Float('Manufactured',
        compute='_compute_mrp_product_qty', compute_sudo=False)
    is_kits = fields.Boolean(compute="_compute_is_kits", compute_sudo=False)

    def _compute_bom_count(self):
        for product in self:
            product.bom_count = self.env['mrp.bom'].search_count(['|', '|', ('byproduct_ids.product_id', '=', product.id), ('product_id', '=', product.id), '&', ('product_id', '=', False), ('product_tmpl_id', '=', product.product_tmpl_id.id)])

    def _compute_is_kits(self):
        domain = ['&', ('type', '=', 'phantom'),
                       '|', ('product_id', 'in', self.ids),
                            '&', ('product_id', '=', False),
                                 ('product_tmpl_id', 'in', self.product_tmpl_id.ids)]
        bom_mapping = self.env['mrp.bom'].search_read(domain, ['product_tmpl_id', 'product_id'])
        kits_template_ids = set([])
        kits_product_ids = set([])
        for bom_data in bom_mapping:
            if bom_data['product_id']:
                kits_product_ids.add(bom_data['product_id'][0])
            else:
                kits_template_ids.add(bom_data['product_tmpl_id'][0])
        for product in self:
            product.is_kits = (product.id in kits_product_ids or product.product_tmpl_id.id in kits_template_ids)

    def _compute_show_qty_status_button(self):
        super()._compute_show_qty_status_button()
        for product in self:
            if product.is_kits:
                product.show_on_hand_qty_status_button = True
                product.show_forecasted_qty_status_button = False

    def _compute_used_in_bom_count(self):
        for product in self:
            product.used_in_bom_count = self.env['mrp.bom'].search_count([('bom_line_ids.product_id', '=', product.id)])

    def write(self, values):
        if 'active' in values:
            self.filtered(lambda p: p.active != values['active']).with_context(active_test=False).variant_bom_ids.write({
                'active': values['active']
            })
        return super().write(values)

    def get_components(self):
        """ Return the components list ids in case of kit product.
        Return the product itself otherwise"""
        self.ensure_one()
        bom_kit = self.env['mrp.bom']._bom_find(self, bom_type='phantom')[self]
        if bom_kit:
            boms, bom_sub_lines = bom_kit.explode(self, 1)
            return [bom_line.product_id.id for bom_line, data in bom_sub_lines if bom_line.product_id.type == 'product']
        else:
            return super(ProductProduct, self).get_components()

    def action_used_in_bom(self):
        self.ensure_one()
        action = self.env["ir.actions.actions"]._for_xml_id("mrp.mrp_bom_form_action")
        action['domain'] = [('bom_line_ids.product_id', '=', self.id)]
        return action

    def _compute_mrp_product_qty(self):
        date_from = fields.Datetime.to_string(fields.datetime.now() - timedelta(days=365))
        #TODO: state = done?
        domain = [('state', '=', 'done'), ('product_id', 'in', self.ids), ('date_planned_start', '>', date_from)]
        read_group_res = self.env['mrp.production'].read_group(domain, ['product_id', 'product_uom_qty'], ['product_id'])
        mapped_data = dict([(data['product_id'][0], data['product_uom_qty']) for data in read_group_res])
        for product in self:
            if not product.id:
                product.mrp_product_qty = 0.0
                continue
            product.mrp_product_qty = float_round(mapped_data.get(product.id, 0), precision_rounding=product.uom_id.rounding)

    def _compute_quantities_dict(self, lot_id, owner_id, package_id, from_date=False, to_date=False):
        """ When the product is a kit, this override computes the fields :
         - 'virtual_available'
         - 'qty_available'
         - 'incoming_qty'
         - 'outgoing_qty'
         - 'free_qty'

        This override is used to get the correct quantities of products
        with 'phantom' as BoM type.
        """
        bom_kits = self.env['mrp.bom']._bom_find(self, bom_type='phantom')
        kits = self.filtered(lambda p: bom_kits.get(p))
        regular_products = self - kits
        res = (
            super(ProductProduct, regular_products)._compute_quantities_dict(lot_id, owner_id, package_id, from_date=from_date, to_date=to_date)
            if regular_products
            else {}
        )
        qties = self.env.context.get("mrp_compute_quantities", {})
        qties.update(res)
        # pre-compute bom lines and identify missing kit components to prefetch
        bom_sub_lines_per_kit = {}
        prefetch_component_ids = set()
        for product in bom_kits:
            __, bom_sub_lines = bom_kits[product].explode(product, 1)
            bom_sub_lines_per_kit[product] = bom_sub_lines
            for bom_line, __ in bom_sub_lines:
                if bom_line.product_id.id not in qties:
                    prefetch_component_ids.add(bom_line.product_id.id)
        # compute kit quantities
        for product in bom_kits:
            bom_sub_lines = bom_sub_lines_per_kit[product]
            ratios_virtual_available = []
            ratios_qty_available = []
            ratios_incoming_qty = []
            ratios_outgoing_qty = []
            ratios_free_qty = []
            for bom_line, bom_line_data in bom_sub_lines:
                component = bom_line.product_id.with_context(mrp_compute_quantities=qties).with_prefetch(prefetch_component_ids)
                if component.type != 'product' or float_is_zero(bom_line_data['qty'], precision_rounding=bom_line.product_uom_id.rounding):
                    # As BoMs allow components with 0 qty, a.k.a. optionnal components, we simply skip those
                    # to avoid a division by zero. The same logic is applied to non-storable products as those
                    # products have 0 qty available.
                    continue
                uom_qty_per_kit = bom_line_data['qty'] / bom_line_data['original_qty']
                qty_per_kit = bom_line.product_uom_id._compute_quantity(uom_qty_per_kit, bom_line.product_id.uom_id, round=False, raise_if_failure=False)
                if not qty_per_kit:
                    continue
                rounding = component.uom_id.rounding
                component_res = (
                    qties.get(component.id)
                    if component.id in qties
                    else {
                        "virtual_available": float_round(component.virtual_available, precision_rounding=rounding),
                        "qty_available": float_round(component.qty_available, precision_rounding=rounding),
                        "incoming_qty": float_round(component.incoming_qty, precision_rounding=rounding),
                        "outgoing_qty": float_round(component.outgoing_qty, precision_rounding=rounding),
                        "free_qty": float_round(component.free_qty, precision_rounding=rounding),
                    }
                )
                ratios_virtual_available.append(component_res["virtual_available"] / qty_per_kit)
                ratios_qty_available.append(component_res["qty_available"] / qty_per_kit)
                ratios_incoming_qty.append(component_res["incoming_qty"] / qty_per_kit)
                ratios_outgoing_qty.append(component_res["outgoing_qty"] / qty_per_kit)
                ratios_free_qty.append(component_res["free_qty"] / qty_per_kit)
            if bom_sub_lines and ratios_virtual_available:  # Guard against all cnsumable bom: at least one ratio should be present.
                res[product.id] = {
                    'virtual_available': min(ratios_virtual_available) // 1,
                    'qty_available': min(ratios_qty_available) // 1,
                    'incoming_qty': min(ratios_incoming_qty) // 1,
                    'outgoing_qty': min(ratios_outgoing_qty) // 1,
                    'free_qty': min(ratios_free_qty) // 1,
                }
            else:
                res[product.id] = {
                    'virtual_available': 0,
                    'qty_available': 0,
                    'incoming_qty': 0,
                    'outgoing_qty': 0,
                    'free_qty': 0,
                }

        return res

    def action_view_bom(self):
        action = self.env["ir.actions.actions"]._for_xml_id("mrp.product_open_bom")
        template_ids = self.mapped('product_tmpl_id').ids
        # bom specific to this variant or global to template or that contains the product as a byproduct
        action['context'] = {
            'default_product_tmpl_id': template_ids[0],
            'default_product_id': self.ids[0],
        }
        action['domain'] = ['|', '|', ('byproduct_ids.product_id', 'in', self.ids), ('product_id', 'in', self.ids), '&', ('product_id', '=', False), ('product_tmpl_id', 'in', template_ids)]
        return action

    def action_view_mos(self):
        action = self.product_tmpl_id.action_view_mos()
        action['domain'] = [('state', '=', 'done'), ('product_id', 'in', self.ids)]
        return action

    def action_open_quants(self):
        bom_kits = self.env['mrp.bom']._bom_find(self, bom_type='phantom')
        components = self - self.env['product.product'].concat(*list(bom_kits.keys()))
        for product in bom_kits:
            boms, bom_sub_lines = bom_kits[product].explode(product, 1)
            components |= self.env['product.product'].concat(*[l[0].product_id for l in bom_sub_lines])
        res = super(ProductProduct, components).action_open_quants()
        if bom_kits:
            res['context']['single_product'] = False
            res['context'].pop('default_product_tmpl_id', None)
        return res

    def _match_all_variant_values(self, product_template_attribute_value_ids):
        """ It currently checks that all variant values (`product_template_attribute_value_ids`)
        are in the product (`self`).

        If multiple values are encoded for the same attribute line, only one of
        them has to be found on the variant.
        """
        self.ensure_one()
        if not product_template_attribute_value_ids:
            return True
        for _, iter_ptav in groupby(product_template_attribute_value_ids, lambda ptav: ptav.attribute_line_id):
            if not any(ptav in self.product_template_attribute_value_ids for ptav in iter_ptav):
                return False
        return True

    def _count_returned_sn_products(self, sn_lot):
        res = self.env['stock.move.line'].search_count([
            ('lot_id', '=', sn_lot.id),
            ('qty_done', '=', 1),
            ('state', '=', 'done'),
            ('production_id', '=', False),
            ('location_id.usage', '=', 'production'),
            ('move_id.unbuild_id', '!=', False),
        ])
        return super()._count_returned_sn_products(sn_lot) + res

    def _search_qty_available_new(self, operator, value, lot_id=False, owner_id=False, package_id=False):
        '''extending the method in stock.product to take into account kits'''
        product_ids = super(ProductProduct, self)._search_qty_available_new(operator, value, lot_id, owner_id, package_id)
        kit_boms = self.env['mrp.bom'].search([('type', "=", 'phantom')])
        kit_products = self.env['product.product']
        for kit in kit_boms:
            if kit.product_id:
                kit_products |= kit.product_id
            else:
                kit_products |= kit.product_tmpl_id.product_variant_ids
        for product in kit_products:
            if OPERATORS[operator](product.qty_available, value):
                product_ids.append(product.id)
        return list(set(product_ids))<|MERGE_RESOLUTION|>--- conflicted
+++ resolved
@@ -2,14 +2,9 @@
 # Part of Odoo. See LICENSE file for full copyright and licensing details.
 
 from datetime import timedelta
-<<<<<<< HEAD
-
-=======
 from itertools import groupby
 import operator as py_operator
->>>>>>> 4d11cb0e
 from odoo import api, fields, models
-from odoo.tools import groupby
 from odoo.tools.float_utils import float_round, float_is_zero
 
 
@@ -291,7 +286,7 @@
         self.ensure_one()
         if not product_template_attribute_value_ids:
             return True
-        for _, iter_ptav in groupby(product_template_attribute_value_ids, lambda ptav: ptav.attribute_line_id):
+        for _, iter_ptav in groupby(product_template_attribute_value_ids.sorted('attribute_line_id'), lambda ptav: ptav.attribute_line_id):
             if not any(ptav in self.product_template_attribute_value_ids for ptav in iter_ptav):
                 return False
         return True
