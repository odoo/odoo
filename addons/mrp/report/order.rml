<?xml version="1.0"?>
<document filename="Production Order.pdf">
  <template title="Production Order" author="OpenERP S.A. (sales@openerp.com)" allowSplitting="20">
    <pageTemplate id="first">
      <frame id="first" x1="34.0" y1="42.0" width="527" height="758"/>
    </pageTemplate>
  </template>
  <stylesheet>
    <blockTableStyle id="Standard_Outline">
      <blockAlignment value="LEFT"/>
      <blockValign value="TOP"/>
    </blockTableStyle>
    <blockTableStyle id="Table3">
      <blockAlignment value="LEFT"/>
      <blockValign value="TOP"/>
      <lineStyle kind="LINEBEFORE" colorName="#e6e6e6" start="0,0" stop="0,-1"/>
      <lineStyle kind="LINEABOVE" colorName="#e6e6e6" start="0,0" stop="0,0"/>
      <lineStyle kind="LINEBELOW" colorName="#e6e6e6" start="0,-1" stop="0,-1"/>
      <lineStyle kind="LINEBEFORE" colorName="#e6e6e6" start="1,0" stop="1,-1"/>
      <lineStyle kind="LINEABOVE" colorName="#e6e6e6" start="1,0" stop="1,0"/>
      <lineStyle kind="LINEBELOW" colorName="#e6e6e6" start="1,-1" stop="1,-1"/>
      <lineStyle kind="LINEBEFORE" colorName="#e6e6e6" start="2,0" stop="2,-1"/>
      <lineStyle kind="LINEAFTER" colorName="#e6e6e6" start="2,0" stop="2,-1"/>
      <lineStyle kind="LINEABOVE" colorName="#e6e6e6" start="2,0" stop="2,0"/>
      <lineStyle kind="LINEBELOW" colorName="#e6e6e6" start="2,-1" stop="2,-1"/>
    </blockTableStyle>
    <blockTableStyle id="Table5">
      <blockAlignment value="LEFT"/>
      <blockValign value="TOP"/>
      <lineStyle kind="LINEBEFORE" colorName="#e6e6e6" start="0,0" stop="0,-1"/>
      <lineStyle kind="LINEABOVE" colorName="#e6e6e6" start="0,0" stop="0,0"/>
      <lineStyle kind="LINEBELOW" colorName="#e6e6e6" start="0,-1" stop="0,-1"/>
      <lineStyle kind="LINEBEFORE" colorName="#e6e6e6" start="1,0" stop="1,-1"/>
      <lineStyle kind="LINEABOVE" colorName="#e6e6e6" start="1,0" stop="1,0"/>
      <lineStyle kind="LINEBELOW" colorName="#e6e6e6" start="1,-1" stop="1,-1"/>
      <lineStyle kind="LINEBEFORE" colorName="#e6e6e6" start="2,0" stop="2,-1"/>
      <lineStyle kind="LINEAFTER" colorName="#e6e6e6" start="2,0" stop="2,-1"/>
      <lineStyle kind="LINEABOVE" colorName="#e6e6e6" start="2,0" stop="2,0"/>
      <lineStyle kind="LINEBELOW" colorName="#e6e6e6" start="2,-1" stop="2,-1"/>
    </blockTableStyle>
    <blockTableStyle id="Table1">
      <blockAlignment value="LEFT"/>
      <blockValign value="TOP"/>
      <lineStyle kind="LINEBEFORE" colorName="#e6e6e6" start="0,0" stop="0,-1"/>
      <lineStyle kind="LINEABOVE" colorName="#e6e6e6" start="0,0" stop="0,0"/>
      <lineStyle kind="LINEBELOW" colorName="#e6e6e6" start="0,-1" stop="0,-1"/>
      <lineStyle kind="LINEBEFORE" colorName="#e6e6e6" start="1,0" stop="1,-1"/>
      <lineStyle kind="LINEABOVE" colorName="#e6e6e6" start="1,0" stop="1,0"/>
      <lineStyle kind="LINEBELOW" colorName="#e6e6e6" start="1,-1" stop="1,-1"/>
      <lineStyle kind="LINEBEFORE" colorName="#e6e6e6" start="2,0" stop="2,-1"/>
      <lineStyle kind="LINEABOVE" colorName="#e6e6e6" start="2,0" stop="2,0"/>
      <lineStyle kind="LINEBELOW" colorName="#e6e6e6" start="2,-1" stop="2,-1"/>
      <lineStyle kind="LINEBEFORE" colorName="#e6e6e6" start="3,0" stop="3,-1"/>
      <lineStyle kind="LINEAFTER" colorName="#e6e6e6" start="3,0" stop="3,-1"/>
      <lineStyle kind="LINEABOVE" colorName="#e6e6e6" start="3,0" stop="3,0"/>
      <lineStyle kind="LINEBELOW" colorName="#e6e6e6" start="3,-1" stop="3,-1"/>
    </blockTableStyle>
    <blockTableStyle id="Table2">
      <blockAlignment value="LEFT"/>
      <blockValign value="TOP"/>
      <lineStyle kind="LINEBEFORE" colorName="#e6e6e6" start="0,0" stop="0,-1"/>
      <lineStyle kind="LINEABOVE" colorName="#e6e6e6" start="0,0" stop="0,0"/>
      <lineStyle kind="LINEBELOW" colorName="#e6e6e6" start="0,-1" stop="0,-1"/>
      <lineStyle kind="LINEBEFORE" colorName="#e6e6e6" start="1,0" stop="1,-1"/>
      <lineStyle kind="LINEABOVE" colorName="#e6e6e6" start="1,0" stop="1,0"/>
      <lineStyle kind="LINEBELOW" colorName="#e6e6e6" start="1,-1" stop="1,-1"/>
      <lineStyle kind="LINEBEFORE" colorName="#e6e6e6" start="2,0" stop="2,-1"/>
      <lineStyle kind="LINEABOVE" colorName="#e6e6e6" start="2,0" stop="2,0"/>
      <lineStyle kind="LINEBELOW" colorName="#e6e6e6" start="2,-1" stop="2,-1"/>
      <lineStyle kind="LINEBEFORE" colorName="#e6e6e6" start="3,0" stop="3,-1"/>
      <lineStyle kind="LINEAFTER" colorName="#e6e6e6" start="3,0" stop="3,-1"/>
      <lineStyle kind="LINEABOVE" colorName="#e6e6e6" start="3,0" stop="3,0"/>
      <lineStyle kind="LINEBELOW" colorName="#e6e6e6" start="3,-1" stop="3,-1"/>
    </blockTableStyle>
    <blockTableStyle id="Table6">
      <blockAlignment value="LEFT"/>
      <blockValign value="TOP"/>
      <lineStyle kind="LINEBEFORE" colorName="#e6e6e6" start="0,0" stop="0,-1"/>
      <lineStyle kind="LINEABOVE" colorName="#e6e6e6" start="0,0" stop="0,0"/>
      <lineStyle kind="LINEBELOW" colorName="#e6e6e6" start="0,-1" stop="0,-1"/>
      <lineStyle kind="LINEBEFORE" colorName="#e6e6e6" start="1,0" stop="1,-1"/>
      <lineStyle kind="LINEABOVE" colorName="#e6e6e6" start="1,0" stop="1,0"/>
      <lineStyle kind="LINEBELOW" colorName="#e6e6e6" start="1,-1" stop="1,-1"/>
      <lineStyle kind="LINEBEFORE" colorName="#e6e6e6" start="2,0" stop="2,-1"/>
      <lineStyle kind="LINEABOVE" colorName="#e6e6e6" start="2,0" stop="2,0"/>
      <lineStyle kind="LINEBELOW" colorName="#e6e6e6" start="2,-1" stop="2,-1"/>
      <lineStyle kind="LINEBEFORE" colorName="#e6e6e6" start="3,0" stop="3,-1"/>
      <lineStyle kind="LINEABOVE" colorName="#e6e6e6" start="3,0" stop="3,0"/>
      <lineStyle kind="LINEBELOW" colorName="#e6e6e6" start="3,-1" stop="3,-1"/>
      <lineStyle kind="LINEBEFORE" colorName="#e6e6e6" start="4,0" stop="4,-1"/>
      <lineStyle kind="LINEAFTER" colorName="#e6e6e6" start="4,0" stop="4,-1"/>
      <lineStyle kind="LINEABOVE" colorName="#e6e6e6" start="4,0" stop="4,0"/>
      <lineStyle kind="LINEBELOW" colorName="#e6e6e6" start="4,-1" stop="4,-1"/>
    </blockTableStyle>
    <blockTableStyle id="Table4">
      <blockAlignment value="LEFT"/>
      <blockValign value="TOP"/>
      <lineStyle kind="LINEBEFORE" colorName="#e6e6e6" start="0,0" stop="0,-1"/>
      <lineStyle kind="LINEABOVE" colorName="#e6e6e6" start="0,0" stop="0,0"/>
      <lineStyle kind="LINEBELOW" colorName="#e6e6e6" start="0,-1" stop="0,-1"/>
      <lineStyle kind="LINEBEFORE" colorName="#e6e6e6" start="1,0" stop="1,-1"/>
      <lineStyle kind="LINEABOVE" colorName="#e6e6e6" start="1,0" stop="1,0"/>
      <lineStyle kind="LINEBELOW" colorName="#e6e6e6" start="1,-1" stop="1,-1"/>
      <lineStyle kind="LINEBEFORE" colorName="#e6e6e6" start="2,0" stop="2,-1"/>
      <lineStyle kind="LINEABOVE" colorName="#e6e6e6" start="2,0" stop="2,0"/>
      <lineStyle kind="LINEBELOW" colorName="#e6e6e6" start="2,-1" stop="2,-1"/>
      <lineStyle kind="LINEBEFORE" colorName="#e6e6e6" start="3,0" stop="3,-1"/>
      <lineStyle kind="LINEABOVE" colorName="#e6e6e6" start="3,0" stop="3,0"/>
      <lineStyle kind="LINEBELOW" colorName="#e6e6e6" start="3,-1" stop="3,-1"/>
      <lineStyle kind="LINEBEFORE" colorName="#e6e6e6" start="4,0" stop="4,-1"/>
      <lineStyle kind="LINEAFTER" colorName="#e6e6e6" start="4,0" stop="4,-1"/>
      <lineStyle kind="LINEABOVE" colorName="#e6e6e6" start="4,0" stop="4,0"/>
      <lineStyle kind="LINEBELOW" colorName="#e6e6e6" start="4,-1" stop="4,-1"/>
    </blockTableStyle>
    <blockTableStyle id="Table8">
      <blockAlignment value="LEFT"/>
      <blockValign value="TOP"/>
      <lineStyle kind="LINEBELOW" colorName="#000000" start="0,-1" stop="0,-1"/>
      <lineStyle kind="LINEBELOW" colorName="#000000" start="1,-1" stop="1,-1"/>
      <lineStyle kind="LINEBELOW" colorName="#000000" start="2,-1" stop="2,-1"/>
      <lineStyle kind="LINEBELOW" colorName="#000000" start="3,-1" stop="3,-1"/>
    </blockTableStyle>
    <blockTableStyle id="Table9">
      <blockAlignment value="LEFT"/>
      <blockValign value="TOP"/>
      <lineStyle kind="LINEBELOW" colorName="#e6e6e6" start="0,-1" stop="0,-1"/>
      <lineStyle kind="LINEBELOW" colorName="#e6e6e6" start="1,-1" stop="1,-1"/>
      <lineStyle kind="LINEBELOW" colorName="#e6e6e6" start="2,-1" stop="2,-1"/>
      <lineStyle kind="LINEBELOW" colorName="#e6e6e6" start="3,-1" stop="3,-1"/>
    </blockTableStyle>
    <blockTableStyle id="Table10">
      <blockAlignment value="LEFT"/>
      <blockValign value="TOP"/>
      <lineStyle kind="LINEBELOW" colorName="#e6e6e6" start="0,-1" stop="0,-1"/>
      <lineStyle kind="LINEBELOW" colorName="#e6e6e6" start="1,-1" stop="1,-1"/>
      <lineStyle kind="LINEBELOW" colorName="#e6e6e6" start="2,-1" stop="2,-1"/>
      <lineStyle kind="LINEBELOW" colorName="#e6e6e6" start="3,-1" stop="3,-1"/>
    </blockTableStyle>
    <initialize>
      <paraStyle name="all" alignment="justify"/>
    </initialize>
    <paraStyle name="terp_header" fontSize="15.0" leading="19" alignment="LEFT" spaceBefore="12.0" spaceAfter="6.0"/>
    <paraStyle name="terp_tblheader_Details" fontSize="9.0" leading="11" alignment="LEFT" spaceBefore="6.0" spaceAfter="6.0"/>
    <paraStyle name="terp_default_8" fontSize="8.0" leading="10" alignment="LEFT" spaceBefore="0.0" spaceAfter="0.0"/>
    <paraStyle name="terp_default_Bold_8" fontSize="8.0" leading="10" alignment="LEFT" spaceBefore="0.0" spaceAfter="0.0"/>
    <paraStyle name="terp_tblheader_General_Centre" fontSize="8.0" leading="10" alignment="CENTER" spaceBefore="6.0" spaceAfter="6.0"/>
    <paraStyle name="terp_tblheader_Details_Centre" fontSize="9.0" leading="11" alignment="CENTER" spaceBefore="6.0" spaceAfter="6.0"/>
    <paraStyle name="terp_default_Centre_8" fontSize="8.0" leading="10" alignment="CENTER" spaceBefore="0.0" spaceAfter="0.0"/>
    <paraStyle name="terp_default_9" fontSize="9.0" leading="11" alignment="LEFT" spaceBefore="0.0" spaceAfter="0.0"/>
    <paraStyle name="terp_default_Bold_9" fontSize="9.0" leading="11" alignment="LEFT" spaceBefore="0.0" spaceAfter="0.0"/>
    <paraStyle name="terp_default_Centre_9" fontSize="9.0" leading="11" alignment="CENTER" spaceBefore="0.0" spaceAfter="0.0"/>
    <paraStyle name="terp_default_Right_9" fontSize="9.0" leading="11" alignment="RIGHT" spaceBefore="0.0" spaceAfter="0.0"/>
    <paraStyle name="terp_default_2" fontSize="2.0" leading="3" alignment="LEFT" spaceBefore="0.0" spaceAfter="0.0"/>
    <images/>
  </stylesheet>
  <story>
  <pto>
  <pto_header>
    <blockTable colWidths="256.0,61.0,107.0,104.0" style="Table8">
      <tr>
        <td>
          <para style="terp_tblheader_Details"><b>Product </b></para>
        </td>
        <td>
          <para style="terp_tblheader_Details_Centre"><b>Quantity</b></para>
        </td>
        <td>
          <para style="terp_tblheader_Details_Centre"><b>Source Location</b></para>
        </td>
        <td>
          <para style="terp_tblheader_Details_Centre"><b>Destination Location</b></para>
        </td>
      </tr>
    </blockTable>
  </pto_header>
    <para style="terp_default_8">[[repeatIn(objects,'o')]] </para>
    <para style="terp_default_8">
      <font color="white"> </font>
    </para>
    <para style="terp_header"><b>Production Order N° : [[ o.name ]]</b></para>
    <para style="terp_default_8">
      <font color="white"> </font>
    </para>
    <blockTable colWidths="193.0,206.0,129.0" style="Table3">
      <tr>
        <td>
          <para style="terp_tblheader_General_Centre"><b>Source Document</b></para>
        </td>
        <td>
          <para style="terp_tblheader_General_Centre"><b>Product </b></para>
        </td>
        <td>
          <para style="terp_tblheader_General_Centre"><b>Quantity</b></para>
        </td>
      </tr>
    </blockTable>
    <blockTable colWidths="193.0,205.0,129.0" style="Table5">
      <tr>
        <td>
          <para style="terp_default_Centre_8">[[ o.origin ]]</para>
        </td>
        <td>
          <para style="terp_default_Centre_8">[[ (o.product_id and o.product_id.code) or '' ]] [[ (o.product_id and o.product_id.name) or '' ]]</para>
        </td>
        <td>
          <para style="terp_default_Centre_8">[[formatLang(o.product_qty) ]] [[ (o.product_id and o.product_uom and o.product_uom.name) or '']]</para>
        </td>
      </tr>
    </blockTable>
    <para style="terp_default_8">
      <font color="white"> </font>
    </para>
    <blockTable colWidths="193.0,92.0,114.0,129.0" repeatRows="1" style="Table1">
      <tr>
        <td>
          <para style="terp_tblheader_General_Centre"><b>Scheduled Date</b></para>
        </td>
        <td>
          <para style="terp_tblheader_General_Centre"><b>Printing date</b></para>
        </td>
        <td>
          <para style="terp_tblheader_General_Centre"><b>Partner Ref</b></para>
        </td>
        <td>
          <para style="terp_tblheader_General_Centre"><b>SO Number</b></para>
        </td>
      </tr>
    </blockTable>
    <section>
      <blockTable colWidths="193.0,92.0,114.0,129.0" style="Table2">
        <tr>
          <td>
            <para style="terp_default_Centre_8">[[ formatLang(o.date_planned, date_time = True) ]]</para>
          </td>
          <td>
            <para style="terp_default_Centre_8">[[ formatLang(time.strftime('%Y-%m-%d'),date = True) ]]</para>
          </td>
          <td>
            <para style="terp_default_Centre_8">[[ ('sale_ref' in o._columns.keys() and o.sale_ref) or '' ]]</para>
          </td>
          <td>
            <para style="terp_default_Centre_8">[[ ('sale_name' in o._columns.keys() and o.sale_name) or '' ]]</para>
          </td>
        </tr>
      </blockTable>
    </section>
    <para style="terp_default_8">
      <font color="white"> </font>
    </para>
<<<<<<< HEAD
    <para style="terp_default_Bold_8">Work Orders [[ not o.workcenter_lines and removeParentNode('para') ]]</para>
=======
    <para style="terp_default_Bold_8"><b>Work Orders [[ o.workcenter_lines ==[] and removeParentNode('para')]]</b></para>
>>>>>>> 44789583
    <para style="terp_default_8">
      <font color="white"> </font>
    </para>
    <blockTable colWidths="74.0,212.0,112.0,66.0,64.0" style="Table6">
      <tr>
        <td>
          <para style="terp_tblheader_General_Centre"><b>Sequence</b></para>
        </td>
        <td>
<<<<<<< HEAD
          <para style="terp_tblheader_Details_Centre">Name [[ not o.workcenter_lines and removeParentNode('blockTable') ]]</para>
=======
          <para style="terp_tblheader_Details_Centre"><b>Name [[ o.workcenter_lines ==[] and removeParentNode('blockTable')]]</b></para>
>>>>>>> 44789583
        </td>
        <td>
          <para style="terp_tblheader_General_Centre"><b>WorkCenter</b></para>
        </td>
        <td>
          <para style="terp_tblheader_General_Centre"><b>No. Of Cycles</b></para>
        </td>
        <td>
          <para style="terp_tblheader_General_Centre"><b>No. Of Hours</b></para>
        </td>
      </tr>
    </blockTable>
    <section>
      <para style="terp_default_8">[[ repeatIn(o.workcenter_lines,'line2') ]]</para>
      <blockTable colWidths="74.0,212.0,112.0,66.0,64.0" style="Table4">
        <tr>
          <td>
            <para style="terp_default_Centre_8">[[ str(line2.sequence) ]]</para>
          </td>
          <td>
            <para style="terp_default_Centre_8">[[ line2.name ]]</para>
          </td>
          <td>
            <para style="terp_default_Centre_8">[[ (line2.workcenter_id and line2.workcenter_id.name) or '' ]]</para>
          </td>
          <td>
            <para style="terp_default_Centre_8">[[ formatLang(line2.cycle) ]]</para>
          </td>
          <td>
            <para style="terp_default_Centre_8">[[ formatLang(line2.hour) ]]</para>
          </td>
        </tr>
      </blockTable>
      <para style="terp_default_2">
        <font color="white"> </font>
      </para>
    </section>
    <para style="terp_default_8">
      <font color="white"> </font>
    </para>
    <para style="terp_default_Bold_9"><b>Bill Of Material </b></para>
    <para style="terp_default_8">
      <font color="white"> </font>
    </para>
    <blockTable colWidths="256.0,61.0,107.0,104.0" style="Table8">
      <tr>
        <td>
          <para style="terp_tblheader_Details"><b>Product </b></para>
        </td>
        <td>
          <para style="terp_tblheader_Details_Centre"><b>Quantity</b></para>
        </td>
        <td>
          <para style="terp_tblheader_Details_Centre"><b>Source Location</b></para>
        </td>
        <td>
          <para style="terp_tblheader_Details_Centre"><b>Destination Location</b></para>
        </td>
      </tr>
    </blockTable>
    <section>
<<<<<<< HEAD
      <para style="terp_default_Bold_9">Products to Consume [[ not o.move_lines and removeParentNode('section') ]]</para>
=======
      <para style="terp_default_Bold_9"><b>Products to Consume [[ o.move_lines ==[] and removeParentNode('section')]]</b></para>
>>>>>>> 44789583
      <section>
        <para style="terp_default_2">[[ repeatIn(o.move_lines,'line') ]]</para>
        <blockTable colWidths="250.0,65.0,108.0,104.0" style="Table9">
          <tr>
            <td>
              <para style="terp_default_9">[[ (line.product_id and line.product_id.code) or '' ]] [[ (line.product_id and line.product_id.name) or '' ]]</para>
            </td>
            <td>
              <para style="terp_default_Right_9">[[ formatLang( line.product_qty) ]] [[ (line.product_uom and line.product_uom.name) or '']] </para>
            </td>
            <td>
              <para style="terp_default_Centre_9">[[ (line.location_id and line.location_id.name) or '' ]]</para>
            </td>
            <td>
              <para style="terp_default_Centre_9">[[ (line.location_dest_id and line.location_dest_id.name) or '' ]]</para>
            </td>
          </tr>
        </blockTable>
      </section>
    </section>
    <section>
      <para style="terp_default_Bold_9">
        <font color="white"> </font>
      </para>
<<<<<<< HEAD
      <para style="terp_default_Bold_9">Consumed Products [[ not o.move_lines2 and removeParentNode('section') ]]</para>
=======
      <para style="terp_default_Bold_9"><b>Consumed Products [[ o.move_lines2 ==[] and removeParentNode('section')]]</b></para>
>>>>>>> 44789583
      <section>
        <para style="terp_default_2">[[ repeatIn(o.move_lines2,'line2') ]]</para>
        <blockTable colWidths="251.0,66.0,106.0,104.0" style="Table10">
          <tr>
            <td>
              <para style="terp_default_9">[[ (line2.product_id and line2.product_id.code) or '' ]] [[ (line2.product_id and line2.product_id.name) or '' ]]</para>
            </td>
            <td>
              <para style="terp_default_Right_9">[[ formatLang( line2.product_qty) ]] [[ (line2.product_uom and line2.product_uom.name) or '']] </para>
            </td>
            <td>
              <para style="terp_default_Centre_9">[[ (line2.location_id and line2.location_id.name) or '' ]]</para>
            </td>
            <td>
              <para style="terp_default_Centre_9">[[ (line2.location_dest_id and line2.location_dest_id.name) or '' ]]</para>
            </td>
          </tr>
        </blockTable>
      </section>
      <para style="terp_default_2">
        <font color="white"> </font>
      </para>
    </section>
  </pto>
  </story>
</document><|MERGE_RESOLUTION|>--- conflicted
+++ resolved
@@ -247,11 +247,7 @@
     <para style="terp_default_8">
       <font color="white"> </font>
     </para>
-<<<<<<< HEAD
-    <para style="terp_default_Bold_8">Work Orders [[ not o.workcenter_lines and removeParentNode('para') ]]</para>
-=======
-    <para style="terp_default_Bold_8"><b>Work Orders [[ o.workcenter_lines ==[] and removeParentNode('para')]]</b></para>
->>>>>>> 44789583
+    <para style="terp_default_Bold_8"><b>Work Orders [[ not o.workcenter_lines and removeParentNode('para')]]</b></para>
     <para style="terp_default_8">
       <font color="white"> </font>
     </para>
@@ -261,11 +257,7 @@
           <para style="terp_tblheader_General_Centre"><b>Sequence</b></para>
         </td>
         <td>
-<<<<<<< HEAD
-          <para style="terp_tblheader_Details_Centre">Name [[ not o.workcenter_lines and removeParentNode('blockTable') ]]</para>
-=======
-          <para style="terp_tblheader_Details_Centre"><b>Name [[ o.workcenter_lines ==[] and removeParentNode('blockTable')]]</b></para>
->>>>>>> 44789583
+          <para style="terp_tblheader_Details_Centre"><b>Name [[ not o.workcenter_lines and removeParentNode('blockTable')]]</b></para>
         </td>
         <td>
           <para style="terp_tblheader_General_Centre"><b>WorkCenter</b></para>
@@ -327,11 +319,7 @@
       </tr>
     </blockTable>
     <section>
-<<<<<<< HEAD
-      <para style="terp_default_Bold_9">Products to Consume [[ not o.move_lines and removeParentNode('section') ]]</para>
-=======
-      <para style="terp_default_Bold_9"><b>Products to Consume [[ o.move_lines ==[] and removeParentNode('section')]]</b></para>
->>>>>>> 44789583
+      <para style="terp_default_Bold_9"><b>Products to Consume [[ not o.move_lines and removeParentNode('section')]]</b></para>
       <section>
         <para style="terp_default_2">[[ repeatIn(o.move_lines,'line') ]]</para>
         <blockTable colWidths="250.0,65.0,108.0,104.0" style="Table9">
@@ -356,11 +344,7 @@
       <para style="terp_default_Bold_9">
         <font color="white"> </font>
       </para>
-<<<<<<< HEAD
-      <para style="terp_default_Bold_9">Consumed Products [[ not o.move_lines2 and removeParentNode('section') ]]</para>
-=======
-      <para style="terp_default_Bold_9"><b>Consumed Products [[ o.move_lines2 ==[] and removeParentNode('section')]]</b></para>
->>>>>>> 44789583
+      <para style="terp_default_Bold_9"><b>Consumed Products [[ not o.move_lines2 and removeParentNode('section')]]</b></para>
       <section>
         <para style="terp_default_2">[[ repeatIn(o.move_lines2,'line2') ]]</para>
         <blockTable colWidths="251.0,66.0,106.0,104.0" style="Table10">
