--- conflicted
+++ resolved
@@ -20,13 +20,8 @@
                 res = {}
                 res['pname'] = l.product_id.name_get()[0][1]
                 res['pcode'] = l.product_id.default_code
-<<<<<<< HEAD
-                res['pqty'] = l.product_qty
+                res['pqty'] = l.product_qty * qty
                 res['uname'] = l.product_uom_id.name
-=======
-                res['pqty'] = l.product_qty * qty
-                res['uname'] = l.product_uom.name
->>>>>>> f0c82241
                 res['level'] = level
                 res['code'] = l.bom_id.code
                 result.append(res)
