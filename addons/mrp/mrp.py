# -*- coding: utf-8 -*-
# Part of Odoo. See LICENSE file for full copyright and licensing details.

import time
from collections import OrderedDict

import openerp.addons.decimal_precision as dp
from openerp.osv import fields, osv
from openerp.tools import DEFAULT_SERVER_DATE_FORMAT
from openerp.tools import float_compare, float_is_zero
from openerp.tools.translate import _
from openerp import tools, SUPERUSER_ID
from openerp.addons.product import _common
from openerp.exceptions import UserError, AccessError


class mrp_property_group(osv.osv):
    """
    Group of mrp properties.
    """
    _name = 'mrp.property.group'
    _description = 'Property Group'
    _columns = {
        'name': fields.char('Property Group', required=True),
        'description': fields.text('Description'),
    }

class mrp_property(osv.osv):
    """
    Properties of mrp.
    """
    _name = 'mrp.property'
    _description = 'Property'
    _columns = {
        'name': fields.char('Name', required=True),
        'composition': fields.selection([('min','min'),('max','max'),('plus','plus')], 'Properties composition', required=True, help="Not used in computations, for information purpose only."),
        'group_id': fields.many2one('mrp.property.group', 'Property Group', required=True),
        'description': fields.text('Description'),
    }
    _defaults = {
        'composition': lambda *a: 'min',
    }
#----------------------------------------------------------
# Work Centers
#----------------------------------------------------------
# capacity_hour : capacity per hour. default: 1.0.
#          Eg: If 5 concurrent operations at one time: capacity = 5 (because 5 employees)
# unit_per_cycle : how many units are produced for one cycle

class mrp_workcenter(osv.osv):
    _name = 'mrp.workcenter'
    _description = 'Work Center'
    _inherits = {'resource.resource':"resource_id"}
    _columns = {
        'note': fields.text('Description', help="Description of the Work Center. Explain here what's a cycle according to this Work Center."),
        'capacity_per_cycle': fields.float('Capacity per Cycle', help="Number of operations this Work Center can do in parallel. If this Work Center represents a team of 5 workers, the capacity per cycle is 5."),
        'time_cycle': fields.float('Time for 1 cycle (hour)', help="Time in hours for doing one cycle."),
        'time_start': fields.float('Time before prod.', help="Time in hours for the setup."),
        'time_stop': fields.float('Time after prod.', help="Time in hours for the cleaning."),
        'costs_hour': fields.float('Cost per hour', help="Specify Cost of Work Center per hour."),
        'costs_hour_account_id': fields.many2one('account.analytic.account', 'Hour Account', domain=[('type','!=','view')],
            help="Fill this only if you want automatic analytic accounting entries on production orders."),
        'costs_cycle': fields.float('Cost per cycle', help="Specify Cost of Work Center per cycle."),
        'costs_cycle_account_id': fields.many2one('account.analytic.account', 'Cycle Account', domain=[('type','!=','view')],
            help="Fill this only if you want automatic analytic accounting entries on production orders."),
        'costs_journal_id': fields.many2one('account.analytic.journal', 'Analytic Journal'),
        'costs_general_account_id': fields.many2one('account.account', 'General Account', domain=[('deprecated', '=', False)]),
        'resource_id': fields.many2one('resource.resource','Resource', ondelete='cascade', required=True),
        'product_id': fields.many2one('product.product','Work Center Product', help="Fill this product to easily track your production costs in the analytic accounting."),
    }
    _defaults = {
        'capacity_per_cycle': 1.0,
        'resource_type': 'material',
     }

    def on_change_product_cost(self, cr, uid, ids, product_id, context=None):
        value = {}

        if product_id:
            cost = self.pool.get('product.product').browse(cr, uid, product_id, context=context)
            value = {'costs_hour': cost.standard_price}
        return {'value': value}

    def _check_capacity_per_cycle(self, cr, uid, ids, context=None):
        for obj in self.browse(cr, uid, ids, context=context):
            if obj.capacity_per_cycle <= 0.0:
                return False
        return True

    _constraints = [
        (_check_capacity_per_cycle, 'The capacity per cycle must be strictly positive.', ['capacity_per_cycle']),
    ]

class mrp_routing(osv.osv):
    """
    For specifying the routings of Work Centers.
    """
    _name = 'mrp.routing'
    _description = 'Work Order Operations'
    _columns = {
        'name': fields.char('Name', required=True),
        'active': fields.boolean('Active', help="If the active field is set to False, it will allow you to hide the routing without removing it."),
        'code': fields.char('Code', size=8),

        'note': fields.text('Description'),
        'workcenter_lines': fields.one2many('mrp.routing.workcenter', 'routing_id', 'Work Centers', copy=True),

        'location_id': fields.many2one('stock.location', 'Production Location',
            help="Keep empty if you produce at the location where the finished products are needed." \
                "Set a location if you produce at a fixed location. This can be a partner location " \
                "if you subcontract the manufacturing operations."
        ),
        'company_id': fields.many2one('res.company', 'Company'),
    }
    _defaults = {
        'active': lambda *a: 1,
        'company_id': lambda self, cr, uid, context: self.pool.get('res.company')._company_default_get(cr, uid, 'mrp.routing', context=context)
    }

class mrp_routing_workcenter(osv.osv):
    """
    Defines working cycles and hours of a Work Center using routings.
    """
    _name = 'mrp.routing.workcenter'
    _description = 'Work Center Usage'
    _order = 'sequence, id'
    _columns = {
        'workcenter_id': fields.many2one('mrp.workcenter', 'Work Center', required=True),
        'name': fields.char('Name', required=True),
        'sequence': fields.integer('Sequence', help="Gives the sequence order when displaying a list of routing Work Centers."),
        'cycle_nbr': fields.float('Number of Cycles', required=True,
            help="Number of iterations this work center has to do in the specified operation of the routing."),
        'hour_nbr': fields.float('Number of Hours', required=True, help="Time in hours for this Work Center to achieve the operation of the specified routing."),
        'routing_id': fields.many2one('mrp.routing', 'Parent Work Order Operations', select=True, ondelete='cascade',
             help="Work Order Operations indicates all the Work Centers used, for how long and/or cycles." \
                "If Work Order Operations is indicated then,the third tab of a production order (Work Centers) will be automatically pre-completed."),
        'note': fields.text('Description'),
        'company_id': fields.related('routing_id', 'company_id', type='many2one', relation='res.company', string='Company', store=True, readonly=True),
    }
    _defaults = {
        'cycle_nbr': lambda *a: 1.0,
        'hour_nbr': lambda *a: 0.0,
        'sequence': 100,
    }

class mrp_bom(osv.osv):
    """
    Defines bills of material for a product.
    """
    _name = 'mrp.bom'
    _description = 'Bill of Material'
    _inherit = ['mail.thread']

    _columns = {
        'name': fields.char('Name'),
        'code': fields.char('Reference', size=16),
        'active': fields.boolean('Active', help="If the active field is set to False, it will allow you to hide the bills of material without removing it."),
        'type': fields.selection([('normal','Manufacture this product'),('phantom','Ship this product as a set of components (kit)')], 'BoM Type', required=True,
                help= "Set: When processing a sales order for this product, the delivery order will contain the raw materials, instead of the finished product."),
        'position': fields.char('Internal Reference', help="Reference to a position in an external plan."),
        'product_tmpl_id': fields.many2one('product.template', 'Product', domain="[('type', '!=', 'service')]", required=True),
        'product_id': fields.many2one('product.product', 'Product Variant',
            domain="['&', ('product_tmpl_id','=',product_tmpl_id), ('type','!=', 'service')]",
            help="If a product variant is defined the BOM is available only for this product."),
        'bom_line_ids': fields.one2many('mrp.bom.line', 'bom_id', 'BoM Lines', copy=True),
        'product_qty': fields.float('Product Quantity', required=True, digits_compute=dp.get_precision('Product Unit of Measure')),
        'product_uom': fields.many2one('product.uom', 'Product Unit of Measure', required=True, help="Unit of Measure (Unit of Measure) is the unit of measurement for the inventory control"),
        'date_start': fields.date('Valid From', help="Validity of this BoM. Keep empty if it's always valid."),
        'date_stop': fields.date('Valid Until', help="Validity of this BoM. Keep empty if it's always valid."),
        'sequence': fields.integer('Sequence', help="Gives the sequence order when displaying a list of bills of material."),
        'routing_id': fields.many2one('mrp.routing', 'Work Order Operations', help="The list of operations (list of work centers) to produce the finished product. "\
                "The routing is mainly used to compute work center costs during operations and to plan future loads on work centers based on production planning."),
        'product_rounding': fields.float('Product Rounding', help="Rounding applied on the product quantity."),
        'product_efficiency': fields.float('Manufacturing Efficiency', required=True, help="A factor of 0.9 means a loss of 10% during the production process."),
        'property_ids': fields.many2many('mrp.property', string='Properties'),
        'company_id': fields.many2one('res.company', 'Company', required=True),
    }

    def _get_uom_id(self, cr, uid, *args):
        return self.pool["product.uom"].search(cr, uid, [], limit=1, order='id')[0]
    _defaults = {
        'active': lambda *a: 1,
        'product_qty': lambda *a: 1.0,
        'product_efficiency': lambda *a: 1.0,
        'product_rounding': lambda *a: 0.0,
        'type': lambda *a: 'normal',
        'product_uom': _get_uom_id,
        'company_id': lambda self, cr, uid, c: self.pool.get('res.company')._company_default_get(cr, uid, 'mrp.bom', context=c),
    }
    _order = "sequence"


    def _bom_find(self, cr, uid, product_tmpl_id=None, product_id=None, properties=None, context=None):
        """ Finds BoM for particular product and product uom.
        @param product_tmpl_id: Selected product.
        @param product_uom: Unit of measure of a product.
        @param properties: List of related properties.
        @return: False or BoM id.
        """
        if not context:
            context = {}
        if properties is None:
            properties = []
        if product_id:
            if not product_tmpl_id:
                product_tmpl_id = self.pool['product.product'].browse(cr, uid, product_id, context=context).product_tmpl_id.id
            domain = [
                '|',
                    ('product_id', '=', product_id),
                    '&',
                        ('product_id', '=', False),
                        ('product_tmpl_id', '=', product_tmpl_id)
            ]
        elif product_tmpl_id:
            domain = [('product_id', '=', False), ('product_tmpl_id', '=', product_tmpl_id)]
        else:
            # neither product nor template, makes no sense to search
            return False
        if context.get('company_id'):
            domain = domain + [('company_id', '=', context['company_id'])]
        domain = domain + [ '|', ('date_start', '=', False), ('date_start', '<=', time.strftime(DEFAULT_SERVER_DATE_FORMAT)),
                            '|', ('date_stop', '=', False), ('date_stop', '>=', time.strftime(DEFAULT_SERVER_DATE_FORMAT))]
        # order to prioritize bom with product_id over the one without
        ids = self.search(cr, uid, domain, order='sequence, product_id', context=context)
        # Search a BoM which has all properties specified, or if you can not find one, you could
        # pass a BoM without any properties with the smallest sequence
        bom_empty_prop = False
        for bom in self.pool.get('mrp.bom').browse(cr, uid, ids, context=context):
            if not set(map(int, bom.property_ids or [])) - set(properties or []):
                if not properties or bom.property_ids:
                    return bom.id
                elif not bom_empty_prop:
                    bom_empty_prop = bom.id
        return bom_empty_prop

    def _skip_bom_line(self, cr, uid, line, product, context=None):
        """ Control if a BoM line should be produce, can be inherited for add
        custom control.
        @param line: BoM line.
        @param product: Selected product produced.
        @return: True or False
        """
        if line.date_start and line.date_start > time.strftime(DEFAULT_SERVER_DATE_FORMAT) or \
            line.date_stop and line.date_stop < time.strftime(DEFAULT_SERVER_DATE_FORMAT):
                return True
        # all bom_line_id variant values must be in the product
        if line.attribute_value_ids:
            if not product or (set(map(int,line.attribute_value_ids or [])) - set(map(int,product.attribute_value_ids))):
                return True
        return False

    def _bom_explode(self, cr, uid, bom, product, factor, properties=None, level=0, routing_id=False, previous_products=None, master_bom=None, context=None):
        """ Finds Products and Work Centers for related BoM for manufacturing order.
        @param bom: BoM of particular product template.
        @param product: Select a particular variant of the BoM. If False use BoM without variants.
        @param factor: Factor represents the quantity, but in UoM of the BoM, taking into account the numbers produced by the BoM
        @param properties: A List of properties Ids.
        @param level: Depth level to find BoM lines starts from 10.
        @param previous_products: List of product previously use by bom explore to avoid recursion
        @param master_bom: When recursion, used to display the name of the master bom
        @return: result: List of dictionaries containing product details.
                 result2: List of dictionaries containing Work Center details.
        """
        uom_obj = self.pool.get("product.uom")
        routing_obj = self.pool.get('mrp.routing')
        master_bom = master_bom or bom


        def _factor(factor, product_efficiency, product_rounding):
            factor = factor / (product_efficiency or 1.0)
            factor = _common.ceiling(factor, product_rounding)
            if factor < product_rounding:
                factor = product_rounding
            return factor

        factor = _factor(factor, bom.product_efficiency, bom.product_rounding)

        result = []
        result2 = []

        routing = (routing_id and routing_obj.browse(cr, uid, routing_id)) or bom.routing_id or False
        if routing:
            for wc_use in routing.workcenter_lines:
                wc = wc_use.workcenter_id
                d, m = divmod(factor, wc_use.workcenter_id.capacity_per_cycle)
                mult = (d + (m and 1.0 or 0.0))
                cycle = mult * wc_use.cycle_nbr
                result2.append({
                    'name': tools.ustr(wc_use.name) + ' - ' + tools.ustr(bom.product_tmpl_id.name_get()[0][1]),
                    'workcenter_id': wc.id,
                    'sequence': level + (wc_use.sequence or 0),
                    'cycle': cycle,
                    'hour': float(wc_use.hour_nbr * mult + ((wc.time_start or 0.0) + (wc.time_stop or 0.0) + cycle * (wc.time_cycle or 0.0)) * (wc.time_efficiency or 1.0)),
                })

        for bom_line_id in bom.bom_line_ids:
            if self._skip_bom_line(cr, uid, bom_line_id, product, context=context):
                continue
            if set(map(int, bom_line_id.property_ids or [])) - set(properties or []):
                continue

            if previous_products and bom_line_id.product_id.product_tmpl_id.id in previous_products:
                raise UserError(_('BoM "%s" contains a BoM line with a product recursion: "%s".') % (master_bom.name,bom_line_id.product_id.name_get()[0][1]))

            quantity = _factor(bom_line_id.product_qty * factor, bom_line_id.product_efficiency, bom_line_id.product_rounding)
            bom_id = self._bom_find(cr, uid, product_id=bom_line_id.product_id.id, properties=properties, context=context)

            #If BoM should not behave like PhantoM, just add the product, otherwise explode further
            if bom_line_id.type != "phantom" and (not bom_id or self.browse(cr, uid, bom_id, context=context).type != "phantom"):
                result.append({
                    'name': bom_line_id.product_id.name,
                    'product_id': bom_line_id.product_id.id,
                    'product_qty': quantity,
                    'product_uom': bom_line_id.product_uom.id,
                    'product_uos_qty': bom_line_id.product_uos and _factor(bom_line_id.product_uos_qty * factor, bom_line_id.product_efficiency, bom_line_id.product_rounding) or False,
                    'product_uos': bom_line_id.product_uos and bom_line_id.product_uos.id or False,
                })
            elif bom_id:
                all_prod = [bom.product_tmpl_id.id] + (previous_products or [])
                bom2 = self.browse(cr, uid, bom_id, context=context)
                # We need to convert to units/UoM of chosen BoM
                factor2 = uom_obj._compute_qty(cr, uid, bom_line_id.product_uom.id, quantity, bom2.product_uom.id)
                quantity2 = factor2 / bom2.product_qty
                res = self._bom_explode(cr, uid, bom2, bom_line_id.product_id, quantity2,
                    properties=properties, level=level + 10, previous_products=all_prod, master_bom=master_bom, context=context)
                result = result + res[0]
                result2 = result2 + res[1]
            else:
                raise UserError(_('BoM "%s" contains a phantom BoM line but the product "%s" does not have any BoM defined.') % (master_bom.name,bom_line_id.product_id.name_get()[0][1]))

        return result, result2

    def copy_data(self, cr, uid, id, default=None, context=None):
        if default is None:
            default = {}
        bom_data = self.read(cr, uid, id, [], context=context)
        default.update(name=_("%s (copy)") % (bom_data['name']))
        return super(mrp_bom, self).copy_data(cr, uid, id, default, context=context)

    def onchange_uom(self, cr, uid, ids, product_tmpl_id, product_uom, context=None):
        res = {'value': {}}
        if not product_uom or not product_tmpl_id:
            return res
        product = self.pool.get('product.template').browse(cr, uid, product_tmpl_id, context=context)
        uom = self.pool.get('product.uom').browse(cr, uid, product_uom, context=context)
        if uom.category_id.id != product.uom_id.category_id.id:
            res['warning'] = {'title': _('Warning'), 'message': _('The Product Unit of Measure you chose has a different category than in the product form.')}
            res['value'].update({'product_uom': product.uom_id.id})
        return res

    def unlink(self, cr, uid, ids, context=None):
        if self.pool['mrp.production'].search(cr, uid, [('bom_id', 'in', ids), ('state', 'not in', ['done', 'cancel'])], context=context):
            raise UserError(_('You can not delete a Bill of Material with running manufacturing orders.\nPlease close or cancel it first.'))
        return super(mrp_bom, self).unlink(cr, uid, ids, context=context)

    def onchange_product_tmpl_id(self, cr, uid, ids, product_tmpl_id, product_qty=0, context=None):
        """ Changes UoM and name if product_id changes.
        @param product_id: Changed product_id
        @return:  Dictionary of changed values
        """
        res = {}
        if product_tmpl_id:
            prod = self.pool.get('product.template').browse(cr, uid, product_tmpl_id, context=context)
            res['value'] = {
                'name': prod.name,
                'product_uom': prod.uom_id.id,
            }
        return res

class mrp_bom_line(osv.osv):
    _name = 'mrp.bom.line'
    _order = "sequence"
    _rec_name = "product_id"

    def _get_child_bom_lines(self, cr, uid, ids, field_name, arg, context=None):
        """If the BOM line refers to a BOM, return the ids of the child BOM lines"""
        bom_obj = self.pool['mrp.bom']
        res = {}
        for bom_line in self.browse(cr, uid, ids, context=context):
            bom_id = bom_obj._bom_find(cr, uid,
                product_tmpl_id=bom_line.product_id.product_tmpl_id.id,
                product_id=bom_line.product_id.id, context=context)
            if bom_id:
                child_bom = bom_obj.browse(cr, uid, bom_id, context=context)
                res[bom_line.id] = [x.id for x in child_bom.bom_line_ids]
            else:
                res[bom_line.id] = False
        return res

    _columns = {
        'type': fields.selection([('normal', 'Normal'), ('phantom', 'Phantom')], 'BoM Line Type', required=True,
                help="Phantom: this product line will not appear in the raw materials of manufacturing orders,"
                     "it will be directly replaced by the raw materials of its own BoM, without triggering"
                     "an extra manufacturing order."),
        'product_id': fields.many2one('product.product', 'Product', required=True),
        'product_uos_qty': fields.float('Product UOS Qty'),
        'product_uos': fields.many2one('product.uom', 'Product UOS', help="Product UOS (Unit of Sale) is the unit of measurement for the invoicing and promotion of stock."),
        'product_qty': fields.float('Product Quantity', required=True, digits_compute=dp.get_precision('Product Unit of Measure')),
        'product_uom': fields.many2one('product.uom', 'Product Unit of Measure', required=True,
            help="Unit of Measure (Unit of Measure) is the unit of measurement for the inventory control"),
        
        'date_start': fields.date('Valid From', help="Validity of component. Keep empty if it's always valid."),
        'date_stop': fields.date('Valid Until', help="Validity of component. Keep empty if it's always valid."),
        'sequence': fields.integer('Sequence', help="Gives the sequence order when displaying."),
        'routing_id': fields.many2one('mrp.routing', 'Work Order Operations', help="The list of operations (list of work centers) to produce the finished product. The routing is mainly used to compute work center costs during operations and to plan future loads on work centers based on production planning."),
        'product_rounding': fields.float('Product Rounding', help="Rounding applied on the product quantity."),
        'product_efficiency': fields.float('Manufacturing Efficiency', required=True, help="A factor of 0.9 means a loss of 10% within the production process."),
        'property_ids': fields.many2many('mrp.property', string='Properties'), #Not used

        'bom_id': fields.many2one('mrp.bom', 'Parent BoM', ondelete='cascade', select=True, required=True),
        'attribute_value_ids': fields.many2many('product.attribute.value', string='Variants', help="BOM Product Variants needed form apply this line."),
        'child_line_ids': fields.function(_get_child_bom_lines, relation="mrp.bom.line", string="BOM lines of the referred bom", type="one2many")
    }

    def _get_uom_id(self, cr, uid, *args):
        return self.pool["product.uom"].search(cr, uid, [], limit=1, order='id')[0]
    _defaults = {
        'product_qty': lambda *a: 1.0,
        'product_efficiency': lambda *a: 1.0,
        'product_rounding': lambda *a: 0.0,
        'type': lambda *a: 'normal',
        'product_uom': _get_uom_id,
        'sequence': 1,
    }
    _sql_constraints = [
        ('bom_qty_zero', 'CHECK (product_qty>0)', 'All product quantities must be greater than 0.\n' \
            'You should install the mrp_byproduct module if you want to manage extra products on BoMs !'),
    ]

    def create(self, cr, uid, values, context=None):
        if context is None:
            context = {}
        product_obj = self.pool.get('product.product')
        if 'product_id' in values and not 'product_uom' in values:
            values['product_uom'] = product_obj.browse(cr, uid, values.get('product_id'), context=context).uom_id.id
        return super(mrp_bom_line, self).create(cr, uid, values, context=context)

    def onchange_uom(self, cr, uid, ids, product_id, product_uom, context=None):
        res = {'value': {}}
        if not product_uom or not product_id:
            return res
        product = self.pool.get('product.product').browse(cr, uid, product_id, context=context)
        uom = self.pool.get('product.uom').browse(cr, uid, product_uom, context=context)
        if uom.category_id.id != product.uom_id.category_id.id:
            res['warning'] = {'title': _('Warning'), 'message': _('The Product Unit of Measure you chose has a different category than in the product form.')}
            res['value'].update({'product_uom': product.uom_id.id})
        return res

    def onchange_product_id(self, cr, uid, ids, product_id, product_qty=0, context=None):
        """ Changes UoM if product_id changes.
        @param product_id: Changed product_id
        @return:  Dictionary of changed values
        """
        res = {}
        if product_id:
            prod = self.pool.get('product.product').browse(cr, uid, product_id, context=context)
            res['value'] = {
                'product_uom': prod.uom_id.id,
                'product_uos_qty': 0,
                'product_uos': False
            }
            if prod.uos_id.id:
                res['value']['product_uos_qty'] = product_qty * prod.uos_coeff
                res['value']['product_uos'] = prod.uos_id.id
        return res

class mrp_production(osv.osv):
    """
    Production Orders / Manufacturing Orders
    """
    _name = 'mrp.production'
    _description = 'Manufacturing Order'
    _date_name = 'date_planned'
    _inherit = ['mail.thread', 'ir.needaction_mixin']

    def _production_calc(self, cr, uid, ids, prop, unknow_none, context=None):
        """ Calculates total hours and total no. of cycles for a production order.
        @param prop: Name of field.
        @param unknow_none:
        @return: Dictionary of values.
        """
        result = {}
        for prod in self.browse(cr, uid, ids, context=context):
            result[prod.id] = {
                'hour_total': 0.0,
                'cycle_total': 0.0,
            }
            for wc in prod.workcenter_lines:
                result[prod.id]['hour_total'] += wc.hour
                result[prod.id]['cycle_total'] += wc.cycle
        return result

    def _get_workcenter_line(self, cr, uid, ids, context=None):
        result = {}
        for line in self.pool['mrp.production.workcenter.line'].browse(cr, uid, ids, context=context):
            result[line.production_id.id] = True
        return result.keys()

    def _src_id_default(self, cr, uid, ids, context=None):
        try:
            location_model, location_id = self.pool.get('ir.model.data').get_object_reference(cr, uid, 'stock', 'stock_location_stock')
            self.pool.get('stock.location').check_access_rule(cr, uid, [location_id], 'read', context=context)
        except (AccessError, ValueError):
            location_id = False
        return location_id

    def _dest_id_default(self, cr, uid, ids, context=None):
        try:
            location_model, location_id = self.pool.get('ir.model.data').get_object_reference(cr, uid, 'stock', 'stock_location_stock')
            self.pool.get('stock.location').check_access_rule(cr, uid, [location_id], 'read', context=context)
        except (AccessError, ValueError):
            location_id = False
        return location_id

    def _get_progress(self, cr, uid, ids, name, arg, context=None):
        """ Return product quantity percentage """
        result = dict.fromkeys(ids, 100)
        for mrp_production in self.browse(cr, uid, ids, context=context):
            if mrp_production.product_qty:
                done = 0.0
                for move in mrp_production.move_created_ids2:
                    if not move.scrapped and move.product_id == mrp_production.product_id:
                        done += move.product_qty
                result[mrp_production.id] = done / mrp_production.product_qty * 100
        return result

    def _moves_assigned(self, cr, uid, ids, name, arg, context=None):
        """ Test whether all the consume lines are assigned """
        res = {}
        for production in self.browse(cr, uid, ids, context=context):
            res[production.id] = True
            states = [x.state != 'assigned' for x in production.move_lines if x]
            if any(states) or len(states) == 0: #When no moves, ready_production will be False, but test_ready will pass
                res[production.id] = False
        return res

    def _mrp_from_move(self, cr, uid, ids, context=None):
        """ Return mrp"""
        res = []
        for move in self.browse(cr, uid, ids, context=context):
            res += self.pool.get("mrp.production").search(cr, uid, [('move_lines', 'in', move.id)], context=context)
        return res

    _columns = {
        'name': fields.char('Reference', required=True, readonly=True, states={'draft': [('readonly', False)]}, copy=False),
        'origin': fields.char('Source Document', readonly=True, states={'draft': [('readonly', False)]},
            help="Reference of the document that generated this production order request.", copy=False),
        'priority': fields.selection([('0', 'Not urgent'), ('1', 'Normal'), ('2', 'Urgent'), ('3', 'Very Urgent')], 'Priority',
            select=True, readonly=True, states=dict.fromkeys(['draft', 'confirmed'], [('readonly', False)])),

        'product_id': fields.many2one('product.product', 'Product', required=True, readonly=True, states={'draft': [('readonly', False)]}, 
                                      domain=[('type','!=','service')]),
        'product_qty': fields.float('Product Quantity', digits_compute=dp.get_precision('Product Unit of Measure'), required=True, readonly=True, states={'draft': [('readonly', False)]}),
        'product_uom': fields.many2one('product.uom', 'Product Unit of Measure', required=True, readonly=True, states={'draft': [('readonly', False)]}),
        'product_uos_qty': fields.float('Product UoS Quantity', readonly=True, states={'draft': [('readonly', False)]}),
        'product_uos': fields.many2one('product.uom', 'Product UoS', readonly=True, states={'draft': [('readonly', False)]}),
        'progress': fields.function(_get_progress, type='float',
            string='Production progress'),

        'location_src_id': fields.many2one('stock.location', 'Raw Materials Location', required=True,
            readonly=True, states={'draft': [('readonly', False)]},
            help="Location where the system will look for components."),
        'location_dest_id': fields.many2one('stock.location', 'Finished Products Location', required=True,
            readonly=True, states={'draft': [('readonly', False)]},
            help="Location where the system will stock the finished products."),
        'date_planned': fields.datetime('Scheduled Date', required=True, select=1, readonly=True, states={'draft': [('readonly', False)]}, copy=False),
        'date_start': fields.datetime('Start Date', select=True, readonly=True, copy=False),
        'date_finished': fields.datetime('End Date', select=True, readonly=True, copy=False),
        'bom_id': fields.many2one('mrp.bom', 'Bill of Material', readonly=True, states={'draft': [('readonly', False)]},
            help="Bill of Materials allow you to define the list of required raw materials to make a finished product."),
        'routing_id': fields.many2one('mrp.routing', string='Work Order Operations', on_delete='set null', readonly=True, states={'draft': [('readonly', False)]},
            help="The list of operations (list of work centers) to produce the finished product. The routing is mainly used to compute work center costs during operations and to plan future loads on work centers based on production plannification."),
        'move_prod_id': fields.many2one('stock.move', 'Product Move', readonly=True, copy=False),
        'move_lines': fields.one2many('stock.move', 'raw_material_production_id', 'Products to Consume',
            domain=[('state', 'not in', ('done', 'cancel'))], readonly=True, states={'draft': [('readonly', False)]}),
        'move_lines2': fields.one2many('stock.move', 'raw_material_production_id', 'Consumed Products',
            domain=[('state', 'in', ('done', 'cancel'))], readonly=True),
        'move_created_ids': fields.one2many('stock.move', 'production_id', 'Products to Produce',
            domain=[('state', 'not in', ('done', 'cancel'))], readonly=True),
        'move_created_ids2': fields.one2many('stock.move', 'production_id', 'Produced Products',
            domain=[('state', 'in', ('done', 'cancel'))], readonly=True),
        'product_lines': fields.one2many('mrp.production.product.line', 'production_id', 'Scheduled goods',
            readonly=True),
        'workcenter_lines': fields.one2many('mrp.production.workcenter.line', 'production_id', 'Work Centers Utilisation',
            readonly=True, states={'draft': [('readonly', False)]}),
        'state': fields.selection(
            [('draft', 'New'), ('cancel', 'Cancelled'), ('confirmed', 'Awaiting Raw Materials'),
                ('ready', 'Ready to Produce'), ('in_production', 'Production Started'), ('done', 'Done')],
            string='Status', readonly=True,
            track_visibility='onchange', copy=False,
<<<<<<< HEAD
            help="When the production order is created the status is set to 'Draft'.\n"
                "If the order is confirmed the status is set to 'Waiting Goods.\n"
                "If any exceptions are there, the status is set to 'Picking Exception.\n"
                "If the stock is available then the status is set to 'Ready to Produce.\n"
                "When the production gets started then the status is set to 'In Production.\n"
                "When the production is over, the status is set to 'Done'."),
        'hour_total': fields.function(_production_calc, type='float', string='Total Hours', multi='workorder', store=True),
        'cycle_total': fields.function(_production_calc, type='float', string='Total Cycles', multi='workorder', store=True),
=======
            help="When the production order is created the status is set to 'Draft'.\n\
                If the order is confirmed the status is set to 'Waiting Goods'.\n\
                If any exceptions are there, the status is set to 'Picking Exception'.\n\
                If the stock is available then the status is set to 'Ready to Produce'.\n\
                When the production gets started then the status is set to 'In Production'.\n\
                When the production is over, the status is set to 'Done'."),
        'hour_total': fields.function(_production_calc, type='float', string='Total Hours', multi='workorder', store={
            _name: (lambda self, cr, uid, ids, c={}: ids, ['workcenter_lines'], 40),
            'mrp.production.workcenter.line': (_get_workcenter_line, ['hour', 'cycle'], 40),
        }),
        'cycle_total': fields.function(_production_calc, type='float', string='Total Cycles', multi='workorder', store={
            _name: (lambda self, cr, uid, ids, c={}: ids, ['workcenter_lines'], 40),
            'mrp.production.workcenter.line': (_get_workcenter_line, ['hour', 'cycle'], 40),
        }),
>>>>>>> 63e92cbc
        'user_id': fields.many2one('res.users', 'Responsible'),
        'company_id': fields.many2one('res.company', 'Company', required=True),
        'ready_production': fields.function(_moves_assigned, type='boolean', string="Ready for production", store={'stock.move': (_mrp_from_move, ['state'], 10)}),
        'product_tmpl_id': fields.related('product_id', 'product_tmpl_id', type='many2one', relation='product.template', string='Product'),
    }

    _defaults = {
        'priority': lambda *a: '1',
        'state': lambda *a: 'draft',
        'date_planned': lambda *a: time.strftime('%Y-%m-%d %H:%M:%S'),
        'product_qty': lambda *a: 1.0,
        'user_id': lambda self, cr, uid, c: uid,
        'name': lambda self, cr, uid, context: self.pool['ir.sequence'].next_by_code(cr, uid, 'mrp.production', context=context) or '/',
        'company_id': lambda self, cr, uid, c: self.pool.get('res.company')._company_default_get(cr, uid, 'mrp.production', context=c),
        'location_src_id': _src_id_default,
        'location_dest_id': _dest_id_default
    }

    _sql_constraints = [
        ('name_uniq', 'unique(name, company_id)', 'Reference must be unique per Company!'),
    ]

    _order = 'priority desc, date_planned asc'

    def _check_qty(self, cr, uid, ids, context=None):
        for order in self.browse(cr, uid, ids, context=context):
            if order.product_qty <= 0:
                return False
        return True

    _constraints = [
        (_check_qty, 'Order quantity cannot be negative or zero!', ['product_qty']),
    ]

    def create(self, cr, uid, values, context=None):
        if context is None:
            context = {}
        product_obj = self.pool.get('product.product')
        if 'product_id' in values and not 'product_uom' in values:
            values['product_uom'] = product_obj.browse(cr, uid, values.get('product_id'), context=context).uom_id.id
        return super(mrp_production, self).create(cr, uid, values, context=context)

    def unlink(self, cr, uid, ids, context=None):
        for production in self.browse(cr, uid, ids, context=context):
            if production.state not in ('draft', 'cancel'):
                raise UserError(_('Cannot delete a manufacturing order in state \'%s\'.') % production.state)
        return super(mrp_production, self).unlink(cr, uid, ids, context=context)

    def location_id_change(self, cr, uid, ids, src, dest, context=None):
        """ Changes destination location if source location is changed.
        @param src: Source location id.
        @param dest: Destination location id.
        @return: Dictionary of values.
        """
        if dest:
            return {}
        if src:
            return {'value': {'location_dest_id': src}}
        return {}

    def product_id_change(self, cr, uid, ids, product_id, product_qty=0, context=None):
        """ Finds UoM of changed product.
        @param product_id: Id of changed product.
        @return: Dictionary of values.
        """
        result = {}
        if not product_id:
            return {'value': {
                'product_uom': False,
                'bom_id': False,
                'routing_id': False,
                'product_uos_qty': 0,
                'product_uos': False,
                'product_tmpl_id': False
            }}
        bom_obj = self.pool.get('mrp.bom')
        product = self.pool.get('product.product').browse(cr, uid, product_id, context=context)
        bom_id = bom_obj._bom_find(cr, uid, product_id=product.id, properties=[], context=context)
        routing_id = False
        if bom_id:
            bom_point = bom_obj.browse(cr, uid, bom_id, context=context)
            routing_id = bom_point.routing_id.id or False
        product_uom_id = product.uom_id and product.uom_id.id or False
        result['value'] = {'product_uos_qty': 0, 'product_uos': False, 'product_uom': product_uom_id, 'bom_id': bom_id, 'routing_id': routing_id, 'product_tmpl_id': product.product_tmpl_id}
        if product.uos_id.id:
            result['value']['product_uos_qty'] = product_qty * product.uos_coeff
            result['value']['product_uos'] = product.uos_id.id
        return result

    def bom_id_change(self, cr, uid, ids, bom_id, context=None):
        """ Finds routing for changed BoM.
        @param product: Id of product.
        @return: Dictionary of values.
        """
        if not bom_id:
            return {'value': {
                'routing_id': False
            }}
        bom_point = self.pool.get('mrp.bom').browse(cr, uid, bom_id, context=context)
        routing_id = bom_point.routing_id.id or False
        result = {
            'routing_id': routing_id
        }
        return {'value': result}


    def _prepare_lines(self, cr, uid, production, properties=None, context=None):
        # search BoM structure and route
        bom_obj = self.pool.get('mrp.bom')
        uom_obj = self.pool.get('product.uom')
        bom_point = production.bom_id
        bom_id = production.bom_id.id
        if not bom_point:
            bom_id = bom_obj._bom_find(cr, uid, product_id=production.product_id.id, properties=properties, context=context)
            if bom_id:
                bom_point = bom_obj.browse(cr, uid, bom_id)
                routing_id = bom_point.routing_id.id or False
                self.write(cr, uid, [production.id], {'bom_id': bom_id, 'routing_id': routing_id})

        if not bom_id:
            raise UserError(_("Cannot find a bill of material for this product."))

        # get components and workcenter_lines from BoM structure
        factor = uom_obj._compute_qty(cr, uid, production.product_uom.id, production.product_qty, bom_point.product_uom.id)
        # product_lines, workcenter_lines
        return bom_obj._bom_explode(cr, uid, bom_point, production.product_id, factor / bom_point.product_qty, properties, routing_id=production.routing_id.id, context=context)


    def _action_compute_lines(self, cr, uid, ids, properties=None, context=None):
        """ Compute product_lines and workcenter_lines from BoM structure
        @return: product_lines
        """
        if properties is None:
            properties = []
        results = []
        prod_line_obj = self.pool.get('mrp.production.product.line')
        workcenter_line_obj = self.pool.get('mrp.production.workcenter.line')
        for production in self.browse(cr, uid, ids, context=context):
            #unlink product_lines
            prod_line_obj.unlink(cr, SUPERUSER_ID, [line.id for line in production.product_lines], context=context)
            #unlink workcenter_lines
            workcenter_line_obj.unlink(cr, SUPERUSER_ID, [line.id for line in production.workcenter_lines], context=context)

            res = self._prepare_lines(cr, uid, production, properties=properties, context=context)
            results = res[0] # product_lines
            results2 = res[1] # workcenter_lines

            # reset product_lines in production order
            for line in results:
                line['production_id'] = production.id
                prod_line_obj.create(cr, uid, line)

            #reset workcenter_lines in production order
            for line in results2:
                line['production_id'] = production.id
                workcenter_line_obj.create(cr, uid, line, context)
        return results

    def action_compute(self, cr, uid, ids, properties=None, context=None):
        """ Computes bills of material of a product.
        @param properties: List containing dictionaries of properties.
        @return: No. of products.
        """
        return len(self._action_compute_lines(cr, uid, ids, properties=properties, context=context))

    def action_cancel(self, cr, uid, ids, context=None):
        """ Cancels the production order and related stock moves.
        @return: True
        """
        if context is None:
            context = {}
        move_obj = self.pool.get('stock.move')
        proc_obj = self.pool.get('procurement.order')
        for production in self.browse(cr, uid, ids, context=context):
            if production.move_created_ids:
                move_obj.action_cancel(cr, uid, [x.id for x in production.move_created_ids])
            procs = proc_obj.search(cr, uid, [('move_dest_id', 'in', [x.id for x in production.move_lines])], context=context)
            if procs:
                proc_obj.cancel(cr, uid, procs, context=context)
            move_obj.action_cancel(cr, uid, [x.id for x in production.move_lines])
        self.write(cr, uid, ids, {'state': 'cancel'})
        # Put related procurements in exception
        proc_obj = self.pool.get("procurement.order")
        procs = proc_obj.search(cr, uid, [('production_id', 'in', ids)], context=context)
        if procs:
            proc_obj.message_post(cr, uid, procs, body=_('Manufacturing order cancelled.'), context=context)
            proc_obj.write(cr, uid, procs, {'state': 'exception'}, context=context)
        return True

    def action_ready(self, cr, uid, ids, context=None):
        """ Changes the production state to Ready and location id of stock move.
        @return: True
        """
        move_obj = self.pool.get('stock.move')
        self.write(cr, uid, ids, {'state': 'ready'})

        for production in self.browse(cr, uid, ids, context=context):
            if not production.move_created_ids:
                self._make_production_produce_line(cr, uid, production, context=context)

            if production.move_prod_id and production.move_prod_id.location_id.id != production.location_dest_id.id:
                move_obj.write(cr, uid, [production.move_prod_id.id],
                        {'location_id': production.location_dest_id.id})
        return True

    def action_production_end(self, cr, uid, ids, context=None):
        """ Changes production state to Finish and writes finished date.
        @return: True
        """
        for production in self.browse(cr, uid, ids):
            self._costs_generate(cr, uid, production)
        write_res = self.write(cr, uid, ids, {'state': 'done', 'date_finished': time.strftime('%Y-%m-%d %H:%M:%S')})
        # Check related procurements
        proc_obj = self.pool.get("procurement.order")
        procs = proc_obj.search(cr, uid, [('production_id', 'in', ids)], context=context)
        proc_obj.check(cr, uid, procs, context=context)
        return write_res

    def test_production_done(self, cr, uid, ids):
        """ Tests whether production is done or not.
        @return: True or False
        """
        res = True
        for production in self.browse(cr, uid, ids):
            if production.move_lines:
                res = False

            if production.move_created_ids:
                res = False
        return res

    def _get_subproduct_factor(self, cr, uid, production_id, move_id=None, context=None):
        """ Compute the factor to compute the qty of procucts to produce for the given production_id. By default,
            it's always equal to the quantity encoded in the production order or the production wizard, but if the
            module mrp_subproduct is installed, then we must use the move_id to identify the product to produce
            and its quantity.
        :param production_id: ID of the mrp.order
        :param move_id: ID of the stock move that needs to be produced. Will be used in mrp_subproduct.
        :return: The factor to apply to the quantity that we should produce for the given production order.
        """
        return 1

    def _get_produced_qty(self, cr, uid, production, context=None):
        ''' returns the produced quantity of product 'production.product_id' for the given production, in the product UoM
        '''
        produced_qty = 0
        for produced_product in production.move_created_ids2:
            if (produced_product.scrapped) or (produced_product.product_id.id != production.product_id.id):
                continue
            produced_qty += produced_product.product_qty
        return produced_qty

    def _get_consumed_data(self, cr, uid, production, context=None):
        ''' returns a dictionary containing for each raw material of the given production, its quantity already consumed (in the raw material UoM)
        '''
        consumed_data = {}
        # Calculate already consumed qtys
        for consumed in production.move_lines2:
            if consumed.scrapped:
                continue
            if not consumed_data.get(consumed.product_id.id, False):
                consumed_data[consumed.product_id.id] = 0
            consumed_data[consumed.product_id.id] += consumed.product_qty
        return consumed_data

    def _calculate_qty(self, cr, uid, production, product_qty=0.0, context=None):
        """
            Calculates the quantity still needed to produce an extra number of products
            product_qty is in the uom of the product
        """
        quant_obj = self.pool.get("stock.quant")
        uom_obj = self.pool.get("product.uom")
        produced_qty = self._get_produced_qty(cr, uid, production, context=context)
        consumed_data = self._get_consumed_data(cr, uid, production, context=context)

        #In case no product_qty is given, take the remaining qty to produce for the given production
        if not product_qty:
            product_qty = uom_obj._compute_qty(cr, uid, production.product_uom.id, production.product_qty, production.product_id.uom_id.id) - produced_qty
        production_qty = uom_obj._compute_qty(cr, uid, production.product_uom.id, production.product_qty, production.product_id.uom_id.id)

        scheduled_qty = OrderedDict()
        for scheduled in production.product_lines:
            if scheduled.product_id.type == 'service':
                continue
            qty = uom_obj._compute_qty(cr, uid, scheduled.product_uom.id, scheduled.product_qty, scheduled.product_id.uom_id.id)
            if scheduled_qty.get(scheduled.product_id.id):
                scheduled_qty[scheduled.product_id.id] += qty
            else:
                scheduled_qty[scheduled.product_id.id] = qty
        dicts = OrderedDict()
        # Find product qty to be consumed and consume it
        for product_id in scheduled_qty.keys():

            consumed_qty = consumed_data.get(product_id, 0.0)
            
            # qty available for consume and produce
            sched_product_qty = scheduled_qty[product_id]
            qty_avail = sched_product_qty - consumed_qty
            if qty_avail <= 0.0:
                # there will be nothing to consume for this raw material
                continue

            if not dicts.get(product_id):
                dicts[product_id] = {}

            # total qty of consumed product we need after this consumption
            if product_qty + produced_qty <= production_qty:
                total_consume = ((product_qty + produced_qty) * sched_product_qty / production_qty)
            else:
                total_consume = sched_product_qty
            qty = total_consume - consumed_qty

            # Search for quants related to this related move
            for move in production.move_lines:
                if qty <= 0.0:
                    break
                if move.product_id.id != product_id:
                    continue

                q = min(move.product_qty, qty)
                quants = quant_obj.quants_get_prefered_domain(cr, uid, move.location_id, move.product_id, q, domain=[('qty', '>', 0.0)],
                                                     prefered_domain_list=[[('reservation_id', '=', move.id)]], context=context)
                for quant, quant_qty in quants:
                    if quant:
                        lot_id = quant.lot_id.id
                        if not product_id in dicts.keys():
                            dicts[product_id] = {lot_id: quant_qty}
                        elif lot_id in dicts[product_id].keys():
                            dicts[product_id][lot_id] += quant_qty
                        else:
                            dicts[product_id][lot_id] = quant_qty
                        qty -= quant_qty
            if float_compare(qty, 0, self.pool['decimal.precision'].precision_get(cr, uid, 'Product Unit of Measure')) == 1:
                if dicts[product_id].get(False):
                    dicts[product_id][False] += qty
                else:
                    dicts[product_id][False] = qty

        consume_lines = []
        for prod in dicts.keys():
            for lot, qty in dicts[prod].items():
                consume_lines.append({'product_id': prod, 'product_qty': qty, 'lot_id': lot})
        return consume_lines

    def action_produce(self, cr, uid, production_id, production_qty, production_mode, wiz=False, context=None):
        """ To produce final product based on production mode (consume/consume&produce).
        If Production mode is consume, all stock move lines of raw materials will be done/consumed.
        If Production mode is consume & produce, all stock move lines of raw materials will be done/consumed
        and stock move lines of final product will be also done/produced.
        @param production_id: the ID of mrp.production object
        @param production_qty: specify qty to produce in the uom of the production order
        @param production_mode: specify production mode (consume/consume&produce).
        @param wiz: the mrp produce product wizard, which will tell the amount of consumed products needed
        @return: True
        """
        stock_mov_obj = self.pool.get('stock.move')
        uom_obj = self.pool.get("product.uom")
        production = self.browse(cr, uid, production_id, context=context)
        production_qty_uom = uom_obj._compute_qty(cr, uid, production.product_uom.id, production_qty, production.product_id.uom_id.id)
        precision = self.pool['decimal.precision'].precision_get(cr, uid, 'Product Unit of Measure')

        main_production_move = False
        if production_mode == 'consume_produce':
            # To produce remaining qty of final product
            produced_products = {}
            for produced_product in production.move_created_ids2:
                if produced_product.scrapped:
                    continue
                if not produced_products.get(produced_product.product_id.id, False):
                    produced_products[produced_product.product_id.id] = 0
                produced_products[produced_product.product_id.id] += produced_product.product_qty
            for produce_product in production.move_created_ids:
                subproduct_factor = self._get_subproduct_factor(cr, uid, production.id, produce_product.id, context=context)
                lot_id = False
                if wiz:
                    lot_id = wiz.lot_id.id
                qty = min(subproduct_factor * production_qty_uom, produce_product.product_qty) #Needed when producing more than maximum quantity
                new_moves = stock_mov_obj.action_consume(cr, uid, [produce_product.id], qty,
                                                         location_id=produce_product.location_id.id, restrict_lot_id=lot_id, context=context)
                stock_mov_obj.write(cr, uid, new_moves, {'production_id': production_id}, context=context)
                remaining_qty = subproduct_factor * production_qty_uom - qty
                if not float_is_zero(remaining_qty, precision_digits=precision):
                    # In case you need to make more than planned
                    #consumed more in wizard than previously planned
                    extra_move_id = stock_mov_obj.copy(cr, uid, produce_product.id, default={'product_uom_qty': remaining_qty,
                                                                                             'production_id': production_id}, context=context)
                    stock_mov_obj.action_confirm(cr, uid, [extra_move_id], context=context)
                    stock_mov_obj.action_done(cr, uid, [extra_move_id], context=context)

                if produce_product.product_id.id == production.product_id.id:
                    main_production_move = produce_product.id

        if production_mode in ['consume', 'consume_produce']:
            if wiz:
                consume_lines = []
                for cons in wiz.consume_lines:
                    consume_lines.append({'product_id': cons.product_id.id, 'lot_id': cons.lot_id.id, 'product_qty': cons.product_qty})
            else:
                consume_lines = self._calculate_qty(cr, uid, production, production_qty_uom, context=context)
            for consume in consume_lines:
                remaining_qty = consume['product_qty']
                for raw_material_line in production.move_lines:
                    if raw_material_line.state in ('done', 'cancel'):
                        continue
                    if remaining_qty <= 0:
                        break
                    if consume['product_id'] != raw_material_line.product_id.id:
                        continue
                    consumed_qty = min(remaining_qty, raw_material_line.product_qty)
                    stock_mov_obj.action_consume(cr, uid, [raw_material_line.id], consumed_qty, raw_material_line.location_id.id,
                                                 restrict_lot_id=consume['lot_id'], consumed_for=main_production_move, context=context)
                    remaining_qty -= consumed_qty
                if not float_is_zero(remaining_qty, precision_digits=precision):
                    #consumed more in wizard than previously planned
                    product = self.pool.get('product.product').browse(cr, uid, consume['product_id'], context=context)
                    extra_move_id = self._make_consume_line_from_data(cr, uid, production, product, product.uom_id.id, remaining_qty, False, 0, context=context)
                    stock_mov_obj.write(cr, uid, [extra_move_id], {'restrict_lot_id': consume['lot_id'],
                                                                    'consumed_for': main_production_move}, context=context)
                    stock_mov_obj.action_done(cr, uid, [extra_move_id], context=context)

        self.message_post(cr, uid, production_id, body=_("%s produced") % self._description, context=context)

        # Remove remaining products to consume if no more products to produce
        if not production.move_created_ids and production.move_lines:
            stock_mov_obj.action_cancel(cr, uid, [x.id for x in production.move_lines], context=context)

        self.signal_workflow(cr, uid, [production_id], 'button_produce_done')
        return True

    def _costs_generate(self, cr, uid, production):
        """ Calculates total costs at the end of the production.
        @param production: Id of production order.
        @return: Calculated amount.
        """
        amount = 0.0
        analytic_line_obj = self.pool.get('account.analytic.line')
        for wc_line in production.workcenter_lines:
            wc = wc_line.workcenter_id
            if wc.costs_journal_id and wc.costs_general_account_id:
                # Cost per hour
                value = wc_line.hour * wc.costs_hour
                account = wc.costs_hour_account_id.id
                if value and account:
                    amount += value
                    # we user SUPERUSER_ID as we do not garantee an mrp user
                    # has access to account analytic lines but still should be
                    # able to produce orders
                    analytic_line_obj.create(cr, SUPERUSER_ID, {
                        'name': wc_line.name + ' (H)',
                        'amount': value,
                        'account_id': account,
                        'general_account_id': wc.costs_general_account_id.id,
                        'journal_id': wc.costs_journal_id.id,
                        'ref': wc.code,
                        'product_id': wc.product_id.id,
                        'unit_amount': wc_line.hour,
                        'product_uom_id': wc.product_id and wc.product_id.uom_id.id or False
                    })
                # Cost per cycle
                value = wc_line.cycle * wc.costs_cycle
                account = wc.costs_cycle_account_id.id
                if value and account:
                    amount += value
                    analytic_line_obj.create(cr, SUPERUSER_ID, {
                        'name': wc_line.name + ' (C)',
                        'amount': value,
                        'account_id': account,
                        'general_account_id': wc.costs_general_account_id.id,
                        'journal_id': wc.costs_journal_id.id,
                        'ref': wc.code,
                        'product_id': wc.product_id.id,
                        'unit_amount': wc_line.cycle,
                        'product_uom_id': wc.product_id and wc.product_id.uom_id.id or False
                    })
        return amount

    def action_in_production(self, cr, uid, ids, context=None):
        """ Changes state to In Production and writes starting date.
        @return: True
        """
        return self.write(cr, uid, ids, {'state': 'in_production', 'date_start': time.strftime('%Y-%m-%d %H:%M:%S')})

    def consume_lines_get(self, cr, uid, ids, *args):
        res = []
        for order in self.browse(cr, uid, ids, context={}):
            res += [x.id for x in order.move_lines]
        return res

    def test_ready(self, cr, uid, ids):
        res = True
        for production in self.browse(cr, uid, ids):
            if production.move_lines and not production.ready_production:
                res = False
        return res

    
    
    def _make_production_produce_line(self, cr, uid, production, context=None):
        stock_move = self.pool.get('stock.move')
        proc_obj = self.pool.get('procurement.order')
        source_location_id = production.product_id.property_stock_production.id
        destination_location_id = production.location_dest_id.id
        procs = proc_obj.search(cr, uid, [('production_id', '=', production.id)], context=context)
        procurement = procs and\
            proc_obj.browse(cr, uid, procs[0], context=context) or False
        data = {
            'name': production.name,
            'date': production.date_planned,
            'product_id': production.product_id.id,
            'product_uom': production.product_uom.id,
            'product_uom_qty': production.product_qty,
            'product_uos_qty': production.product_uos and production.product_uos_qty or False,
            'product_uos': production.product_uos and production.product_uos.id or False,
            'location_id': source_location_id,
            'location_dest_id': destination_location_id,
            'move_dest_id': production.move_prod_id.id,
            'procurement_id': procurement and procurement.id,
            'company_id': production.company_id.id,
            'production_id': production.id,
            'origin': production.name,
            'group_id': procurement and procurement.group_id.id,
        }
        move_id = stock_move.create(cr, uid, data, context=context)
        #a phantom bom cannot be used in mrp order so it's ok to assume the list returned by action_confirm
        #is 1 element long, so we can take the first.
        return stock_move.action_confirm(cr, uid, [move_id], context=context)[0]

    def _get_raw_material_procure_method(self, cr, uid, product, location_id=False, location_dest_id=False, context=None):
        '''This method returns the procure_method to use when creating the stock move for the production raw materials
        Besides the standard configuration of looking if the product or product category has the MTO route,
        you can also define a rule e.g. from Stock to Production (which might be used in the future like the sale orders)
        '''
        warehouse_obj = self.pool['stock.warehouse']
        routes = product.route_ids + product.categ_id.total_route_ids

        if location_id and location_dest_id:
            pull_obj = self.pool['procurement.rule']
            pulls = pull_obj.search(cr, uid, [('route_id', 'in', [x.id for x in routes]),
                                            ('location_id', '=', location_dest_id),
                                            ('location_src_id', '=', location_id)], limit=1, context=context)
            if pulls:
                return pull_obj.browse(cr, uid, pulls[0], context=context).procure_method

        try:
            mto_route = warehouse_obj._get_mto_route(cr, uid, context=context)
        except:
            return "make_to_stock"

        if mto_route in [x.id for x in routes]:
            return "make_to_order"
        return "make_to_stock"

    def _create_previous_move(self, cr, uid, move_id, product, source_location_id, dest_location_id, context=None):
        '''
        When the routing gives a different location than the raw material location of the production order, 
        we should create an extra move from the raw material location to the location of the routing, which 
        precedes the consumption line (chained).  The picking type depends on the warehouse in which this happens
        and the type of locations. 
        '''
        loc_obj = self.pool.get("stock.location")
        stock_move = self.pool.get('stock.move')
        type_obj = self.pool.get('stock.picking.type')
        # Need to search for a picking type
        move = stock_move.browse(cr, uid, move_id, context=context)
        src_loc = loc_obj.browse(cr, uid, source_location_id, context=context)
        dest_loc = loc_obj.browse(cr, uid, dest_location_id, context=context)
        code = stock_move.get_code_from_locs(cr, uid, move, src_loc, dest_loc, context=context)
        if code == 'outgoing':
            check_loc = src_loc
        else:
            check_loc = dest_loc
        wh = loc_obj.get_warehouse(cr, uid, check_loc, context=context)
        domain = [('code', '=', code)]
        if wh: 
            domain += [('warehouse_id', '=', wh)]
        types = type_obj.search(cr, uid, domain, context=context)
        move = stock_move.copy(cr, uid, move_id, default = {
            'location_id': source_location_id,
            'location_dest_id': dest_location_id,
            'procure_method': self._get_raw_material_procure_method(cr, uid, product, location_id=source_location_id,
                                                                    location_dest_id=dest_location_id, context=context),
            'raw_material_production_id': False, 
            'move_dest_id': move_id,
            'picking_type_id': types and types[0] or False,
        }, context=context)
        return move

    def _make_consume_line_from_data(self, cr, uid, production, product, uom_id, qty, uos_id, uos_qty, context=None):
        stock_move = self.pool.get('stock.move')
        loc_obj = self.pool.get('stock.location')
        # Internal shipment is created for Stockable and Consumer Products
        if product.type not in ('product', 'consu'):
            return False
        # Take routing location as a Source Location.
        source_location_id = production.location_src_id.id
        prod_location_id = source_location_id
        prev_move= False
        if production.bom_id.routing_id and production.bom_id.routing_id.location_id and production.bom_id.routing_id.location_id.id != source_location_id:
            source_location_id = production.bom_id.routing_id.location_id.id
            prev_move = True

        destination_location_id = production.product_id.property_stock_production.id
        move_id = stock_move.create(cr, uid, {
            'name': production.name,
            'date': production.date_planned,
            'product_id': product.id,
            'product_uom_qty': qty,
            'product_uom': uom_id,
            'product_uos_qty': uos_id and uos_qty or False,
            'product_uos': uos_id or False,
            'location_id': source_location_id,
            'location_dest_id': destination_location_id,
            'company_id': production.company_id.id,
            'procure_method': prev_move and 'make_to_stock' or self._get_raw_material_procure_method(cr, uid, product, location_id=source_location_id,
                                                                                                     location_dest_id=destination_location_id, context=context), #Make_to_stock avoids creating procurement
            'raw_material_production_id': production.id,
            #this saves us a browse in create()
            'price_unit': product.standard_price,
            'origin': production.name,
            'warehouse_id': loc_obj.get_warehouse(cr, uid, production.location_src_id, context=context),
            'group_id': production.move_prod_id.group_id.id,
        }, context=context)
        
        if prev_move:
            prev_move = self._create_previous_move(cr, uid, move_id, product, prod_location_id, source_location_id, context=context)
            stock_move.action_confirm(cr, uid, [prev_move], context=context)
        return move_id

    def _make_production_consume_line(self, cr, uid, line, context=None):
        return self._make_consume_line_from_data(cr, uid, line.production_id, line.product_id, line.product_uom.id, line.product_qty, line.product_uos.id, line.product_uos_qty, context=context)


    def _make_service_procurement(self, cr, uid, line, context=None):
        prod_obj = self.pool.get('product.product')
        if prod_obj.need_procurement(cr, uid, [line.product_id.id], context=context):
            vals = {
                'name': line.production_id.name,
                'origin': line.production_id.name,
                'company_id': line.production_id.company_id.id,
                'date_planned': line.production_id.date_planned,
                'product_id': line.product_id.id,
                'product_qty': line.product_qty,
                'product_uom': line.product_uom.id,
                'product_uos_qty': line.product_uos_qty,
                'product_uos': line.product_uos.id,
                }
            proc_obj = self.pool.get("procurement.order")
            proc = proc_obj.create(cr, uid, vals, context=context)
            proc_obj.run(cr, uid, [proc], context=context)


    def action_confirm(self, cr, uid, ids, context=None):
        """ Confirms production order.
        @return: Newly generated Shipment Id.
        """
        user_lang = self.pool.get('res.users').browse(cr, uid, [uid]).partner_id.lang
        context = dict(context, lang=user_lang)
        uncompute_ids = filter(lambda x: x, [not x.product_lines and x.id or False for x in self.browse(cr, uid, ids, context=context)])
        self.action_compute(cr, uid, uncompute_ids, context=context)
        for production in self.browse(cr, uid, ids, context=context):
            self._make_production_produce_line(cr, uid, production, context=context)

            stock_moves = []
            for line in production.product_lines:
                if line.product_id.type != 'service':
                    stock_move_id = self._make_production_consume_line(cr, uid, line, context=context)
                    stock_moves.append(stock_move_id)
                else:
                    self._make_service_procurement(cr, uid, line, context=context)
            if stock_moves:
                self.pool.get('stock.move').action_confirm(cr, uid, stock_moves, context=context)
            production.write({'state': 'confirmed'})
        return 0

    def action_assign(self, cr, uid, ids, context=None):
        """
        Checks the availability on the consume lines of the production order
        """
        from openerp import workflow
        move_obj = self.pool.get("stock.move")
        for production in self.browse(cr, uid, ids, context=context):
            move_obj.action_assign(cr, uid, [x.id for x in production.move_lines], context=context)
            if self.pool.get('mrp.production').test_ready(cr, uid, [production.id]):
                workflow.trg_validate(uid, 'mrp.production', production.id, 'moves_ready', cr)


    def force_production(self, cr, uid, ids, *args):
        """ Assigns products.
        @param *args: Arguments
        @return: True
        """
        from openerp import workflow
        move_obj = self.pool.get('stock.move')
        for order in self.browse(cr, uid, ids):
            move_obj.force_assign(cr, uid, [x.id for x in order.move_lines])
            if self.pool.get('mrp.production').test_ready(cr, uid, [order.id]):
                workflow.trg_validate(uid, 'mrp.production', order.id, 'moves_ready', cr)
        return True


class mrp_production_workcenter_line(osv.osv):
    _name = 'mrp.production.workcenter.line'
    _description = 'Work Order'
    _order = 'sequence'
    _inherit = ['mail.thread']

    _columns = {
        'name': fields.char('Work Order', required=True),
        'workcenter_id': fields.many2one('mrp.workcenter', 'Work Center', required=True),
        'cycle': fields.float('Number of Cycles', digits=(16, 2)),
        'hour': fields.float('Number of Hours', digits=(16, 2)),
        'sequence': fields.integer('Sequence', required=True, help="Gives the sequence order when displaying a list of work orders."),
        'production_id': fields.many2one('mrp.production', 'Manufacturing Order',
            track_visibility='onchange', select=True, ondelete='cascade', required=True),
    }
    _defaults = {
        'sequence': lambda *a: 1,
        'hour': lambda *a: 0,
        'cycle': lambda *a: 0,
    }

class mrp_production_product_line(osv.osv):
    _name = 'mrp.production.product.line'
    _description = 'Production Scheduled Product'
    _columns = {
        'name': fields.char('Name', required=True),
        'product_id': fields.many2one('product.product', 'Product', required=True),
        'product_qty': fields.float('Product Quantity', digits_compute=dp.get_precision('Product Unit of Measure'), required=True),
        'product_uom': fields.many2one('product.uom', 'Product Unit of Measure', required=True),
        'product_uos_qty': fields.float('Product UOS Quantity'),
        'product_uos': fields.many2one('product.uom', 'Product UOS'),
        'production_id': fields.many2one('mrp.production', 'Production Order', select=True),
    }<|MERGE_RESOLUTION|>--- conflicted
+++ resolved
@@ -588,22 +588,12 @@
                 ('ready', 'Ready to Produce'), ('in_production', 'Production Started'), ('done', 'Done')],
             string='Status', readonly=True,
             track_visibility='onchange', copy=False,
-<<<<<<< HEAD
             help="When the production order is created the status is set to 'Draft'.\n"
                 "If the order is confirmed the status is set to 'Waiting Goods.\n"
                 "If any exceptions are there, the status is set to 'Picking Exception.\n"
                 "If the stock is available then the status is set to 'Ready to Produce.\n"
                 "When the production gets started then the status is set to 'In Production.\n"
                 "When the production is over, the status is set to 'Done'."),
-        'hour_total': fields.function(_production_calc, type='float', string='Total Hours', multi='workorder', store=True),
-        'cycle_total': fields.function(_production_calc, type='float', string='Total Cycles', multi='workorder', store=True),
-=======
-            help="When the production order is created the status is set to 'Draft'.\n\
-                If the order is confirmed the status is set to 'Waiting Goods'.\n\
-                If any exceptions are there, the status is set to 'Picking Exception'.\n\
-                If the stock is available then the status is set to 'Ready to Produce'.\n\
-                When the production gets started then the status is set to 'In Production'.\n\
-                When the production is over, the status is set to 'Done'."),
         'hour_total': fields.function(_production_calc, type='float', string='Total Hours', multi='workorder', store={
             _name: (lambda self, cr, uid, ids, c={}: ids, ['workcenter_lines'], 40),
             'mrp.production.workcenter.line': (_get_workcenter_line, ['hour', 'cycle'], 40),
@@ -612,7 +602,6 @@
             _name: (lambda self, cr, uid, ids, c={}: ids, ['workcenter_lines'], 40),
             'mrp.production.workcenter.line': (_get_workcenter_line, ['hour', 'cycle'], 40),
         }),
->>>>>>> 63e92cbc
         'user_id': fields.many2one('res.users', 'Responsible'),
         'company_id': fields.many2one('res.company', 'Company', required=True),
         'ready_production': fields.function(_moves_assigned, type='boolean', string="Ready for production", store={'stock.move': (_mrp_from_move, ['state'], 10)}),
