# -*- coding: utf-8 -*-
# Part of Odoo. See LICENSE file for full copyright and licensing details.

from odoo import exceptions, Command, fields
from odoo.tests import Form
from odoo.addons.mrp.tests.common import TestMrpCommon
from odoo.tools import float_compare, float_round, float_repr

from freezegun import freeze_time


@freeze_time(fields.Date.today())
class TestBoM(TestMrpCommon):

    def test_01_explode(self):
        boms, lines = self.bom_1.explode(self.product_4, 3)
        self.assertEqual(set([bom[0].id for bom in boms]), set(self.bom_1.ids))
        self.assertEqual(set([line[0].id for line in lines]), set(self.bom_1.bom_line_ids.ids))

        boms, lines = self.bom_3.explode(self.product_6, 3)
        self.assertEqual(set([bom[0].id for bom in boms]), set((self.bom_2 | self.bom_3).ids))
        self.assertEqual(
            set([line[0].id for line in lines]),
            set((self.bom_2 | self.bom_3).mapped('bom_line_ids').filtered(lambda line: not line.child_bom_id or line.child_bom_id.type != 'phantom').ids))

    def test_10_variants(self):
        test_bom = self.env['mrp.bom'].create({
            'product_tmpl_id': self.product_7_template.id,
            'product_uom_id': self.uom_unit.id,
            'product_qty': 4.0,
            'type': 'normal',
            'operation_ids': [
                Command.create({
                    'name': 'Cutting Machine',
                    'workcenter_id': self.workcenter_1.id,
                    'time_cycle': 12,
                    'sequence': 1
                }),
                Command.create({
                    'name': 'Weld Machine',
                    'workcenter_id': self.workcenter_1.id,
                    'time_cycle': 18,
                    'sequence': 2,
                    'bom_product_template_attribute_value_ids': [Command.link(self.product_7_attr1_v1.id)]
                }),
                Command.create({
                    'name': 'Taking a coffee',
                    'workcenter_id': self.workcenter_1.id,
                    'time_cycle': 5,
                    'sequence': 3,
                    'bom_product_template_attribute_value_ids': [Command.link(self.product_7_attr1_v2.id)]
                })
            ],
            'byproduct_ids': [
                Command.create({
                    'product_id': self.product_1.id,
                    'product_uom_id': self.product_1.uom_id.id,
                    'product_qty': 1,
                }),
                Command.create({
                    'product_id': self.product_2.id,
                    'product_uom_id': self.product_2.uom_id.id,
                    'product_qty': 1,
                    'bom_product_template_attribute_value_ids': [Command.link(self.product_7_attr1_v1.id)]
                }),
                Command.create({
                    'product_id': self.product_3.id,
                    'product_uom_id': self.product_3.uom_id.id,
                    'product_qty': 1,
                    'bom_product_template_attribute_value_ids': [Command.link(self.product_7_attr1_v2.id)]
                }),
            ],
            'bom_line_ids': [
                Command.create({
                    'product_id': self.product_2.id,
                    'product_qty': 2,
                }),
                Command.create({
                    'product_id': self.product_3.id,
                    'product_qty': 2,
                    'bom_product_template_attribute_value_ids': [Command.link(self.product_7_attr1_v1.id)],
                }),
                Command.create({
                    'product_id': self.product_4.id,
                    'product_qty': 2,
                    'bom_product_template_attribute_value_ids': [Command.link(self.product_7_attr1_v2.id)],
                }),
            ]
        })
        test_bom_l1, test_bom_l2, test_bom_l3 = test_bom.bom_line_ids
        boms, lines = test_bom.explode(self.product_7_3, 4)
        self.assertIn(test_bom, [b[0]for b in boms])
        self.assertIn(test_bom_l1, [l[0] for l in lines])
        self.assertNotIn(test_bom_l2, [l[0] for l in lines])
        self.assertNotIn(test_bom_l3, [l[0] for l in lines])

        boms, lines = test_bom.explode(self.product_7_1, 4)
        self.assertIn(test_bom, [b[0]for b in boms])
        self.assertIn(test_bom_l1, [l[0] for l in lines])
        self.assertIn(test_bom_l2, [l[0] for l in lines])
        self.assertNotIn(test_bom_l3, [l[0] for l in lines])

        boms, lines = test_bom.explode(self.product_7_2, 4)
        self.assertIn(test_bom, [b[0]for b in boms])
        self.assertIn(test_bom_l1, [l[0] for l in lines])
        self.assertNotIn(test_bom_l2, [l[0] for l in lines])
        self.assertIn(test_bom_l3, [l[0] for l in lines])

        mrp_order_form = Form(self.env['mrp.production'])
        mrp_order_form.product_id = self.product_7_3
        mrp_order = mrp_order_form.save()
        self.assertEqual(mrp_order.bom_id, test_bom)
        self.assertEqual(len(mrp_order.workorder_ids), 1)
        self.assertEqual(mrp_order.workorder_ids.operation_id, test_bom.operation_ids[0])
        self.assertEqual(len(mrp_order.move_byproduct_ids), 1)
        self.assertEqual(mrp_order.move_byproduct_ids.product_id, self.product_1)

        mrp_order_form = Form(self.env['mrp.production'])
        mrp_order_form.product_id = self.product_7_1
        mrp_order_form.product_id = self.env['product.product']  # Check form
        mrp_order_form.product_id = self.product_7_1
        mrp_order_form.bom_id = self.env['mrp.bom']  # Check form
        mrp_order_form.bom_id = test_bom
        mrp_order = mrp_order_form.save()
        self.assertEqual(mrp_order.bom_id, test_bom)
        self.assertEqual(len(mrp_order.workorder_ids), 2)
        self.assertEqual(mrp_order.workorder_ids.operation_id, test_bom.operation_ids[:2])
        self.assertEqual(len(mrp_order.move_byproduct_ids), 2)
        self.assertEqual(mrp_order.move_byproduct_ids.product_id, self.product_1 | self.product_2)

        mrp_order_form = Form(self.env['mrp.production'])
        mrp_order_form.product_id = self.product_7_2
        mrp_order = mrp_order_form.save()
        self.assertEqual(mrp_order.bom_id, test_bom)
        self.assertEqual(len(mrp_order.workorder_ids), 2)
        self.assertEqual(mrp_order.workorder_ids.operation_id, test_bom.operation_ids[0] | test_bom.operation_ids[2])
        self.assertEqual(len(mrp_order.move_byproduct_ids), 2)
        self.assertEqual(mrp_order.move_byproduct_ids.product_id, self.product_1 | self.product_3)

    def test_11_multi_level_variants(self):
        tmp_picking_type = self.env['stock.picking.type'].create({
            'name': 'Manufacturing',
            'code': 'mrp_operation',
            'sequence_code': 'TMP',
            'sequence_id': self.env['ir.sequence'].create({
                'code': 'mrp.production',
                'name': 'tmp_production_sequence',
            }).id,
        })
        test_bom_1 = self.env['mrp.bom'].create({
            'product_tmpl_id': self.product_5.product_tmpl_id.id,
            'product_uom_id': self.product_5.uom_id.id,
            'product_qty': 1.0,
            'type': 'phantom'
        })
        test_bom_1.write({
            'operation_ids': [
                (0, 0, {'name': 'Gift Wrap Maching', 'workcenter_id': self.workcenter_1.id, 'time_cycle': 15, 'sequence': 1}),
            ],
        })
        test_bom_1_l1 = self.env['mrp.bom.line'].create({
            'bom_id': test_bom_1.id,
            'product_id': self.product_3.id,
            'product_qty': 3,
        })

        test_bom_2 = self.env['mrp.bom'].create({
            'product_id': self.product_7_3.id,
            'product_tmpl_id': self.product_7_template.id,
            'product_uom_id': self.uom_unit.id,
            'product_qty': 4.0,
            'type': 'normal',
        })
        test_bom_2.write({
            'operation_ids': [
                (0, 0, {'name': 'Cutting Machine', 'workcenter_id': self.workcenter_1.id, 'time_cycle': 12, 'sequence': 1}),
                (0, 0, {'name': 'Weld Machine', 'workcenter_id': self.workcenter_1.id, 'time_cycle': 18, 'sequence': 2}),
            ]
        })
        test_bom_2_l1 = self.env['mrp.bom.line'].create({
            'bom_id': test_bom_2.id,
            'product_id': self.product_2.id,
            'product_qty': 2,
        })
        test_bom_2_l2 = self.env['mrp.bom.line'].create({
            'bom_id': test_bom_2.id,
            'product_id': self.product_5.id,
            'product_qty': 2,
            'bom_product_template_attribute_value_ids': [(4, self.product_7_attr1_v1.id)],
        })
        test_bom_2_l3 = self.env['mrp.bom.line'].create({
            'bom_id': test_bom_2.id,
            'product_id': self.product_5.id,
            'product_qty': 2,
            'bom_product_template_attribute_value_ids': [(4, self.product_7_attr1_v2.id)],
        })
        test_bom_2_l4 = self.env['mrp.bom.line'].create({
            'bom_id': test_bom_2.id,
            'product_id': self.product_4.id,
            'product_qty': 2,
        })

        # check product > product_tmpl
        boms, lines = test_bom_2.explode(self.product_7_1, 4)
        self.assertEqual(set((test_bom_2 | self.bom_2).ids), set([b[0].id for b in boms]))
        self.assertEqual(set((test_bom_2_l1 | test_bom_2_l4 | self.bom_2.bom_line_ids).ids), set([l[0].id for l in lines]))

        # check sequence priority
        test_bom_1.write({'sequence': 1})
        boms, lines = test_bom_2.explode(self.product_7_1, 4)
        self.assertEqual(set((test_bom_2 | test_bom_1).ids), set([b[0].id for b in boms]))
        self.assertEqual(set((test_bom_2_l1 | test_bom_2_l4 | test_bom_1.bom_line_ids).ids), set([l[0].id for l in lines]))

        # check with another picking_type
        test_bom_1.write({'picking_type_id': self.warehouse_1.manu_type_id.id})
        self.bom_2.write({'picking_type_id': tmp_picking_type.id})
        test_bom_2.write({'picking_type_id': tmp_picking_type.id})
        boms, lines = test_bom_2.explode(self.product_7_1, 4)
        self.assertEqual(set((test_bom_2 | self.bom_2).ids), set([b[0].id for b in boms]))
        self.assertEqual(set((test_bom_2_l1 | test_bom_2_l4 | self.bom_2.bom_line_ids).ids), set([l[0].id for l in lines]))

        #check recursion
        test_bom_3 = self.env['mrp.bom'].create({
            'product_id': self.product_9.id,
            'product_tmpl_id': self.product_9.product_tmpl_id.id,
            'product_uom_id': self.product_9.uom_id.id,
            'product_qty': 1.0,
            'consumption': 'flexible',
            'type': 'normal'
        })
        test_bom_4 = self.env['mrp.bom'].create({
            'product_id': self.product_10.id,
            'product_tmpl_id': self.product_10.product_tmpl_id.id,
            'product_uom_id': self.product_10.uom_id.id,
            'product_qty': 1.0,
            'consumption': 'flexible',
            'type': 'phantom'
        })
        test_bom_3_l1 = self.env['mrp.bom.line'].create({
            'bom_id': test_bom_3.id,
            'product_id': self.product_10.id,
            'product_qty': 1.0,
        })
        test_bom_4_l1 = self.env['mrp.bom.line'].create({
            'bom_id': test_bom_4.id,
            'product_id': self.product_9.id,
            'product_qty': 1.0,
        })
        with self.assertRaises(exceptions.UserError):
            test_bom_3.explode(self.product_9, 1)

    def test_12_multi_level_variants2(self):
        """Test skip bom line with same attribute values in bom lines."""

        Product = self.env['product.product']
        ProductAttribute = self.env['product.attribute']
        ProductAttributeValue = self.env['product.attribute.value']

        # Product Attribute
        att_color = ProductAttribute.create({'name': 'Color', 'sequence': 1})
        att_size = ProductAttribute.create({'name': 'size', 'sequence': 2})

        # Product Attribute color Value
        att_color_red = ProductAttributeValue.create({'name': 'red', 'attribute_id': att_color.id, 'sequence': 1})
        att_color_blue = ProductAttributeValue.create({'name': 'blue', 'attribute_id': att_color.id, 'sequence': 2})
        # Product Attribute size Value
        att_size_big = ProductAttributeValue.create({'name': 'big', 'attribute_id': att_size.id, 'sequence': 1})
        att_size_medium = ProductAttributeValue.create({'name': 'medium', 'attribute_id': att_size.id, 'sequence': 2})

        # Create Template Product
        product_template = self.env['product.template'].create({
            'name': 'Sofa',
            'attribute_line_ids': [
                (0, 0, {
                    'attribute_id': att_color.id,
                    'value_ids': [(6, 0, [att_color_red.id, att_color_blue.id])]
                }),
                (0, 0, {
                    'attribute_id': att_size.id,
                    'value_ids': [(6, 0, [att_size_big.id, att_size_medium.id])]
                })
            ]
        })

        sofa_red = product_template.attribute_line_ids[0].product_template_value_ids[0]
        sofa_blue = product_template.attribute_line_ids[0].product_template_value_ids[1]

        sofa_big = product_template.attribute_line_ids[1].product_template_value_ids[0]
        sofa_medium = product_template.attribute_line_ids[1].product_template_value_ids[1]

        # Create components Of BOM
        product_A = Product.create({
            'name': 'Wood'})
        product_B = Product.create({
            'name': 'Clothes'})

        # Create BOM
        self.env['mrp.bom'].create({
            'product_tmpl_id': product_template.id,
            'product_qty': 1.0,
            'type': 'normal',
            'bom_line_ids': [
                (0, 0, {
                    'product_id': product_A.id,
                    'product_qty': 1,
                    'bom_product_template_attribute_value_ids': [(4, sofa_red.id), (4, sofa_blue.id), (4, sofa_big.id)],
                }),
                (0, 0, {
                    'product_id': product_B.id,
                    'product_qty': 1,
                    'bom_product_template_attribute_value_ids': [(4, sofa_red.id), (4, sofa_blue.id)]
                })
            ]
        })

        dict_consumed_products = {
            sofa_red + sofa_big: product_A + product_B,
            sofa_red + sofa_medium: product_B,
            sofa_blue + sofa_big: product_A + product_B,
            sofa_blue + sofa_medium: product_B,
        }

        # Create production order for all variants.
        for combination, consumed_products in dict_consumed_products.items():
            product = product_template.product_variant_ids.filtered(lambda p: p.product_template_attribute_value_ids == combination)
            mrp_order_form = Form(self.env['mrp.production'])
            mrp_order_form.product_id = product
            mrp_order = mrp_order_form.save()

            # Check consumed materials in production order.
            self.assertEqual(mrp_order.move_raw_ids.product_id, consumed_products)

    def test_13_bom_kit_qty(self):
        self.env['mrp.bom'].create({
            'product_id': self.product_7_3.id,
            'product_tmpl_id': self.product_7_template.id,
            'product_uom_id': self.uom_unit.id,
            'product_qty': 4.0,
            'type': 'phantom',
            'bom_line_ids': [
                (0, 0, {
                    'product_id': self.product_2.id,
                    'product_qty': 2,
                }),
                (0, 0, {
                    'product_id': self.product_3.id,
                    'product_qty': 2,
                })
            ]
        })
        location = self.env.ref('stock.stock_location_stock')
        self.env['stock.quant']._update_available_quantity(self.product_2, location, 4.0)
        self.env['stock.quant']._update_available_quantity(self.product_3, location, 8.0)
        # Force the kit product available qty to be computed at the same time than its component quantities
        # Because `qty_available` of a bom kit "recurse" on `qty_available` of its component,
        # and this is a tricky thing for the ORM:
        # `qty_available` gets called for `product_7_3`, `product_2` and `product_3`
        # which then recurse on calling `qty_available` for `product_2` and `product_3` to compute the quantity of
        # the kit `product_7_3`. `product_2` and `product_3` gets protected at the first call of the compute method,
        # ending the recurse call to not call the compute method and just left the Falsy value `0.0`
        # for the components available qty.
        kit_product_qty, _, _ = (self.product_7_3 + self.product_2 + self.product_3).mapped("qty_available")
        self.assertEqual(kit_product_qty, 2)

    def test_14_bom_kit_qty_multi_uom(self):
        uom_dozens = self.env.ref('uom.product_uom_dozen')
        uom_unit = self.env.ref('uom.product_uom_unit')
        product_unit = self.env['product.product'].create({
            'name': 'Test units',
            'type': 'product',
            'uom_id': uom_unit.id,
        })
        product_dozens = self.env['product.product'].create({
            'name': 'Test dozens',
            'type': 'product',
            'uom_id': uom_dozens.id,
        })

        self.env['mrp.bom'].create({
            'product_tmpl_id': product_unit.product_tmpl_id.id,
            'product_uom_id': self.uom_unit.id,
            'product_qty': 1.0,
            'type': 'phantom',
            'bom_line_ids': [
                (0, 0, {
                    'product_id': product_dozens.id,
                    'product_qty': 1,
                    'product_uom_id': uom_unit.id,
                })
            ]
        })
        location = self.env.ref('stock.stock_location_stock')
        self.env['stock.quant']._update_available_quantity(product_dozens, location, 1.0)
        self.assertEqual(product_unit.qty_available, 12.0)

<<<<<<< HEAD
=======
    def test_13_negative_on_hand_qty(self):
        # We set the Product Unit of Measure digits to 5.
        # Because float_round(-384.0, 5) = -384.00000000000006
        # And float_round(-384.0, 2) = -384.0
        precision = self.env.ref('product.decimal_product_uom')
        precision.digits = 5

        # We set the Unit(s) rounding to 0.0001 (digit = 4)
        uom_unit = self.env.ref('uom.product_uom_unit')
        uom_unit.rounding = 0.0001

        _ = self.env['mrp.bom'].create({
            'product_id': self.product_2.id,
            'product_tmpl_id': self.product_2.product_tmpl_id.id,
            'product_uom_id': uom_unit.id,
            'product_qty': 1.00,
            'type': 'phantom',
            'bom_line_ids': [
                (0, 0, {
                    'product_id': self.product_3.id,
                    'product_qty': 1.000,
                }),
            ]
        })

        self.env['stock.quant']._update_available_quantity(self.product_3, self.env.ref('stock.stock_location_stock'), -384.0)

        kit_product_qty = self.product_2.qty_available  # Without product_3 in the prefetch
        # Use the float_repr to remove extra small decimal (and represent the front-end behavior)
        self.assertEqual(float_repr(float_round(kit_product_qty, precision_digits=precision.digits), precision_digits=precision.digits), '-384.00000')

        self.product_2.invalidate_cache(fnames=['qty_available'], ids=self.product_2.ids)
        kit_product_qty, _ = (self.product_2 + self.product_3).mapped("qty_available")  # With product_3 in the prefetch
        self.assertEqual(float_repr(float_round(kit_product_qty, precision_digits=precision.digits), precision_digits=precision.digits), '-384.00000')

    def test_13_bom_kit_qty_multi_uom(self):
        uom_dozens = self.env.ref('uom.product_uom_dozen')
        uom_unit = self.env.ref('uom.product_uom_unit')
        product_unit = self.env['product.product'].create({
            'name': 'Test units',
            'type': 'product',
            'uom_id': uom_unit.id,
        })
        product_dozens = self.env['product.product'].create({
            'name': 'Test dozens',
            'type': 'product',
            'uom_id': uom_dozens.id,
        })

        self.env['mrp.bom'].create({
            'product_tmpl_id': product_unit.product_tmpl_id.id,
            'product_uom_id': self.uom_unit.id,
            'product_qty': 1.0,
            'type': 'phantom',
            'bom_line_ids': [
                (0, 0, {
                    'product_id': product_dozens.id,
                    'product_qty': 1,
                    'product_uom_id': uom_unit.id,
                })
            ]
        })
        location = self.env.ref('stock.stock_location_stock')
        self.env['stock.quant']._update_available_quantity(product_dozens, location, 1.0)
        self.assertEqual(product_unit.qty_available, 12.0)

>>>>>>> 4d11cb0e
    def test_20_bom_report(self):
        """ Simulate a crumble receipt with mrp and open the bom structure
        report and check that data insde are correct.
        """
        uom_kg = self.env.ref('uom.product_uom_kgm')
        uom_litre = self.env.ref('uom.product_uom_litre')
        crumble = self.env['product.product'].create({
            'name': 'Crumble',
            'type': 'product',
            'uom_id': uom_kg.id,
            'uom_po_id': uom_kg.id,
        })
        butter = self.env['product.product'].create({
            'name': 'Butter',
            'type': 'product',
            'uom_id': uom_kg.id,
            'uom_po_id': uom_kg.id,
            'standard_price': 7.01
        })
        biscuit = self.env['product.product'].create({
            'name': 'Biscuit',
            'type': 'product',
            'uom_id': uom_kg.id,
            'uom_po_id': uom_kg.id,
            'standard_price': 1.5
        })
        bom_form_crumble = Form(self.env['mrp.bom'])
        bom_form_crumble.product_tmpl_id = crumble.product_tmpl_id
        bom_form_crumble.product_qty = 11
        bom_form_crumble.product_uom_id = uom_kg
        bom_crumble = bom_form_crumble.save()

        workcenter = self.env['mrp.workcenter'].create({
            'costs_hour': 10,
            'name': 'Deserts Table'
        })

        with Form(bom_crumble) as bom:
            with bom.bom_line_ids.new() as line:
                line.product_id = butter
                line.product_uom_id = uom_kg
                line.product_qty = 5
            with bom.bom_line_ids.new() as line:
                line.product_id = biscuit
                line.product_uom_id = uom_kg
                line.product_qty = 6
            with bom.operation_ids.new() as operation:
                operation.workcenter_id = workcenter
                operation.name = 'Prepare biscuits'
                operation.time_cycle_manual = 5
                operation.bom_id = bom_crumble  # Can't handle by the testing env
            with bom.operation_ids.new() as operation:
                operation.workcenter_id = workcenter
                operation.name = 'Prepare butter'
                operation.time_cycle_manual = 3
                operation.bom_id = bom_crumble
            with bom.operation_ids.new() as operation:
                operation.workcenter_id = workcenter
                operation.name = 'Mix manually'
                operation.time_cycle_manual = 5
                operation.bom_id = bom_crumble

        # TEST BOM STRUCTURE VALUE WITH BOM QUANTITY
        report_values = self.env['report.mrp.report_bom_structure']._get_report_data(bom_id=bom_crumble.id, searchQty=11, searchVariant=False)
        # 5 min 'Prepare biscuits' + 3 min 'Prepare butter' + 5 min 'Mix manually' = 13 minutes for 1 biscuits so 13 * 11 = 143 minutes
        self.assertEqual(report_values['lines']['operations_time'], 143.0, 'Operation time should be the same for 1 unit or for the batch')
        # Operation cost is the sum of operation line.
        self.assertEqual(float_compare(report_values['lines']['operations_cost'], 23.84, precision_digits=2), 0, '143 minute for 10$/hours -> 23.84')

        for component_line in report_values['lines']['components']:
            # standard price * bom line quantity * current quantity / bom finished product quantity
            if component_line['prod_id'] == butter.id:
                # 5 kg of butter at 7.01$ for 11kg of crumble -> 35.05$
                self.assertEqual(float_compare(component_line['total'], (7.01 * 5), precision_digits=2), 0)
            if component_line['prod_id'] == biscuit.id:
                # 6 kg of biscuits at 1.50$ for 11kg of crumble -> 9$
                self.assertEqual(float_compare(component_line['total'], (1.5 * 6), precision_digits=2), 0)
        # total price = 35.05 + 9 + operation_cost(23.84) = 67.89
        self.assertEqual(float_compare(report_values['lines']['total'], 67.89, precision_digits=2), 0, 'Product Bom Price is not correct')
        self.assertEqual(float_compare(report_values['lines']['total'] / 11.0, 6.17, precision_digits=2), 0, 'Product Unit Bom Price is not correct')

        # TEST BOM STRUCTURE VALUE BY UNIT
        report_values = self.env['report.mrp.report_bom_structure']._get_report_data(bom_id=bom_crumble.id, searchQty=1, searchVariant=False)
        # 5 min 'Prepare biscuits' + 3 min 'Prepare butter' + 5 min 'Mix manually' = 13 minutes
        self.assertEqual(report_values['lines']['operations_time'], 13.0, 'Operation time should be the same for 1 unit or for the batch')
        # Operation cost is the sum of operation line.
        operation_cost = float_round(5 / 60 * 10, precision_digits=2) * 2 + float_round(3 / 60 * 10, precision_digits=2)
        self.assertEqual(float_compare(report_values['lines']['operations_cost'], operation_cost, precision_digits=2), 0, '13 minute for 10$/hours -> 2.16')

        for component_line in report_values['lines']['components']:
            # standard price * bom line quantity * current quantity / bom finished product quantity
            if component_line['prod_id'] == butter.id:
                # 5 kg of butter at 7.01$ for 11kg of crumble -> / 11 for price per unit (3.19)
                self.assertEqual(float_compare(component_line['total'], (7.01 * 5) * (1 / 11), precision_digits=2), 0)
            if component_line['prod_id'] == biscuit.id:
                # 6 kg of biscuits at 1.50$ for 11kg of crumble -> / 11 for price per unit (0.82)
                self.assertEqual(float_compare(component_line['total'], (1.5 * 6) * (1 / 11), precision_digits=2), 0)
        # total price = 3.19 + 0.82 + operation_cost(0.83 + 0.83 + 0.5 = 2.16) = 6,17
        self.assertEqual(float_compare(report_values['lines']['total'], 6.17, precision_digits=2), 0, 'Product Unit Bom Price is not correct')

        # TEST OPERATION COST WHEN PRODUCED QTY > BOM QUANTITY
        report_values_12 = self.env['report.mrp.report_bom_structure']._get_report_data(bom_id=bom_crumble.id, searchQty=12, searchVariant=False)
        report_values_22 = self.env['report.mrp.report_bom_structure']._get_report_data(bom_id=bom_crumble.id, searchQty=22, searchVariant=False)

        #Operation cost = 47.66 € = 256 (min) * 10€/h
        self.assertEqual(float_compare(report_values_22['lines']['operations_cost'], 47.66,precision_digits=2),0, 'Operation cost is not correct')

        # Create a more complex BoM with a sub product
        cheese_cake = self.env['product.product'].create({
            'name': 'Cheese Cake 300g',
            'type': 'product',
        })
        cream = self.env['product.product'].create({
            'name': 'cream',
            'type': 'product',
            'uom_id': uom_litre.id,
            'uom_po_id': uom_litre.id,
            'standard_price': 5.17,
        })
        bom_form_cheese_cake = Form(self.env['mrp.bom'])
        bom_form_cheese_cake.product_tmpl_id = cheese_cake.product_tmpl_id
        bom_form_cheese_cake.product_qty = 60
        bom_form_cheese_cake.product_uom_id = self.uom_unit
        bom_cheese_cake = bom_form_cheese_cake.save()

        workcenter_2 = self.env['mrp.workcenter'].create({
            'name': 'cake mounting',
            'costs_hour': 20,
            'time_start': 10,
            'time_stop': 15
        })

        with Form(bom_cheese_cake) as bom:
            with bom.bom_line_ids.new() as line:
                line.product_id = cream
                line.product_uom_id = uom_litre
                line.product_qty = 3
            with bom.bom_line_ids.new() as line:
                line.product_id = crumble
                line.product_uom_id = uom_kg
                line.product_qty = 5.4
            with bom.operation_ids.new() as operation:
                operation.workcenter_id = workcenter
                operation.name = 'Mix cheese and crumble'
                operation.time_cycle_manual = 10
                operation.bom_id = bom_cheese_cake
            with bom.operation_ids.new() as operation:
                operation.workcenter_id = workcenter_2
                operation.name = 'Cake mounting'
                operation.time_cycle_manual = 5
                operation.bom_id = bom_cheese_cake

        # TEST CHEESE BOM STRUCTURE VALUE WITH BOM QUANTITY
        report_values = self.env['report.mrp.report_bom_structure']._get_report_data(bom_id=bom_cheese_cake.id, searchQty=60, searchVariant=False)
        #Operation time = 15 min * 60 + time_start + time_stop = 925
        self.assertEqual(report_values['lines']['operations_time'], 925.0, 'Operation time should be the same for 1 unit or for the batch')
        # Operation cost is the sum of operation line : (60 * 10)/60 * 10€ + (10 + 15 + 60 * 5)/60 * 20€ = 208,33€
        self.assertEqual(float_compare(report_values['lines']['operations_cost'], 208.33, precision_digits=2), 0)

        for component_line in report_values['lines']['components']:
            # standard price * bom line quantity * current quantity / bom finished product quantity
            if component_line['prod_id'] == cream.id:
                # 3 liter of cream at 5.17$ for 60 unit of cheese cake -> 15.51$
                self.assertEqual(float_compare(component_line['total'], (3 * 5.17), precision_digits=2), 0)
            if component_line['prod_id'] == crumble.id:
                # 5.4 kg of crumble at the cost of a batch.
                crumble_cost = self.env['report.mrp.report_bom_structure']._get_report_data(bom_id=bom_crumble.id, searchQty=5.4, searchVariant=False)['lines']['total']
                self.assertEqual(float_compare(component_line['total'], crumble_cost, precision_digits=2), 0)
        # total price = Cream (15.51€) + crumble_cost (34.63 €) + operation_cost(208,33) = 258.47€
        self.assertEqual(float_compare(report_values['lines']['total'], 258.47, precision_digits=2), 0, 'Product Bom Price is not correct')

    def test_bom_report_dozens(self):
        """ Simulate a drawer bom with dozens as bom units
        """
        uom_dozen = self.env.ref('uom.product_uom_dozen')
        uom_unit = self.env.ref('uom.product_uom_unit')
        drawer = self.env['product.product'].create({
            'name': 'drawer',
            'type': 'product',
            'uom_id': uom_unit.id,
            'uom_po_id': uom_unit.id,
        })
        screw = self.env['product.product'].create({
            'name': 'screw',
            'type': 'product',
            'uom_id': uom_unit.id,
            'uom_po_id': uom_unit.id,
            'standard_price': 7.01
        })

        bom_form_drawer = Form(self.env['mrp.bom'])
        bom_form_drawer.product_tmpl_id = drawer.product_tmpl_id
        bom_form_drawer.product_qty = 11
        bom_form_drawer.product_uom_id = uom_dozen
        bom_drawer = bom_form_drawer.save()

        workcenter = self.env['mrp.workcenter'].create({
            'costs_hour': 10,
            'name': 'Deserts Table'
        })

        with Form(bom_drawer) as bom:
            with bom.bom_line_ids.new() as line:
                line.product_id = screw
                line.product_uom_id = uom_unit
                line.product_qty = 5
            with bom.operation_ids.new() as operation:
                operation.workcenter_id = workcenter
                operation.name = 'Screw drawer'
                operation.time_cycle_manual = 5
                operation.bom_id = bom_drawer

        # TEST BOM STRUCTURE VALUE WITH BOM QUANTITY
        report_values = self.env['report.mrp.report_bom_structure']._get_report_data(bom_id=bom_drawer.id, searchQty=11, searchVariant=False)
        # 5 min 'Prepare biscuits' + 3 min 'Prepare butter' + 5 min 'Mix manually' = 13 minutes
        self.assertEqual(report_values['lines']['operations_time'], 660.0, 'Operation time should be the same for 1 unit or for the batch')


    def test_21_bom_report_variant(self):
        """ Test a sub BoM process with multiple variants.
        BOM 1:
        product template = car
        quantity = 5 units
        - red paint 50l -> red car (product.product)
        - blue paint 50l -> blue car
        - red dashboard with gps -> red car with GPS
        - red dashboard w/h gps -> red w/h GPS
        - blue dashboard with gps -> blue car with GPS
        - blue dashboard w/h gps -> blue w/h GPS

        BOM 2:
        product_tmpl = dashboard
        quantity = 2
        - red paint 1l -> red dashboard (product.product)
        - blue paint 1l -> blue dashboard
        - gps -> dashboard with gps

        Check the Price for a Blue Car with GPS -> 910$:
        10l of blue paint -> 200$
        1 blue dashboard GPS -> 710$:
            - 0.5l of blue paint -> 10$
            - GPS -> 700$

        Check the price for a red car -> 10.5l of red paint -> 210$
        """
        # Create a product template car with attributes gps(yes, no), color(red, blue)
        self.car = self.env['product.template'].create({
            'name': 'Car',
        })
        self.gps_attribute = self.env['product.attribute'].create({'name': 'GPS', 'sequence': 1})
        self.gps_yes = self.env['product.attribute.value'].create({
            'name': 'Yes',
            'attribute_id': self.gps_attribute.id,
            'sequence': 1,
        })
        self.gps_no = self.env['product.attribute.value'].create({
            'name': 'No',
            'attribute_id': self.gps_attribute.id,
            'sequence': 2,
        })

        self.car_gps_attribute_line = self.env['product.template.attribute.line'].create({
            'product_tmpl_id': self.car.id,
            'attribute_id': self.gps_attribute.id,
            'value_ids': [(6, 0, [self.gps_yes.id, self.gps_no.id])],
        })
        self.car_gps_yes = self.car_gps_attribute_line.product_template_value_ids[0]
        self.car_gps_no = self.car_gps_attribute_line.product_template_value_ids[1]

        self.color_attribute = self.env['product.attribute'].create({'name': 'Color', 'sequence': 1})
        self.color_red = self.env['product.attribute.value'].create({
            'name': 'Red',
            'attribute_id': self.color_attribute.id,
            'sequence': 1,
        })
        self.color_blue = self.env['product.attribute.value'].create({
            'name': 'Blue',
            'attribute_id': self.color_attribute.id,
            'sequence': 2,
        })

        self.car_color_attribute_line = self.env['product.template.attribute.line'].create({
            'product_tmpl_id': self.car.id,
            'attribute_id': self.color_attribute.id,
            'value_ids': [(6, 0, [self.color_red.id, self.color_blue.id])],
        })
        self.car_color_red = self.car_color_attribute_line.product_template_value_ids[0]
        self.car_color_blue = self.car_color_attribute_line.product_template_value_ids[1]

        # Blue and red paint
        uom_litre = self.env.ref('uom.product_uom_litre')
        self.paint = self.env['product.template'].create({
            'name': 'Paint',
            'uom_id': uom_litre.id,
            'uom_po_id': uom_litre.id
        })
        self.paint_color_attribute_line = self.env['product.template.attribute.line'].create({
            'product_tmpl_id': self.paint.id,
            'attribute_id': self.color_attribute.id,
            'value_ids': [(6, 0, [self.color_red.id, self.color_blue.id])],
        })
        self.paint_color_red = self.paint_color_attribute_line.product_template_value_ids[0]
        self.paint_color_blue = self.paint_color_attribute_line.product_template_value_ids[1]

        self.paint.product_variant_ids.write({'standard_price': 20})

        self.dashboard = self.env['product.template'].create({
            'name': 'Dashboard',
            'standard_price': 1000,
        })

        self.dashboard_gps_attribute_line = self.env['product.template.attribute.line'].create({
            'product_tmpl_id': self.dashboard.id,
            'attribute_id': self.gps_attribute.id,
            'value_ids': [(6, 0, [self.gps_yes.id, self.gps_no.id])],
        })
        self.dashboard_gps_yes = self.dashboard_gps_attribute_line.product_template_value_ids[0]
        self.dashboard_gps_no = self.dashboard_gps_attribute_line.product_template_value_ids[1]

        self.dashboard_color_attribute_line = self.env['product.template.attribute.line'].create({
            'product_tmpl_id': self.dashboard.id,
            'attribute_id': self.color_attribute.id,
            'value_ids': [(6, 0, [self.color_red.id, self.color_blue.id])],
        })
        self.dashboard_color_red = self.dashboard_color_attribute_line.product_template_value_ids[0]
        self.dashboard_color_blue = self.dashboard_color_attribute_line.product_template_value_ids[1]

        self.gps = self.env['product.product'].create({
            'name': 'GPS',
            'standard_price': 700,
        })

        bom_form_car = Form(self.env['mrp.bom'])
        bom_form_car.product_tmpl_id = self.car
        bom_form_car.product_qty = 5
        with bom_form_car.bom_line_ids.new() as line:
            line.product_id = self.paint._get_variant_for_combination(self.paint_color_red)
            line.product_uom_id = uom_litre
            line.product_qty = 50
            line.bom_product_template_attribute_value_ids.add(self.car_color_red)
        with bom_form_car.bom_line_ids.new() as line:
            line.product_id = self.paint._get_variant_for_combination(self.paint_color_blue)
            line.product_uom_id = uom_litre
            line.product_qty = 50
            line.bom_product_template_attribute_value_ids.add(self.car_color_blue)
        with bom_form_car.bom_line_ids.new() as line:
            line.product_id = self.dashboard._get_variant_for_combination(self.dashboard_gps_yes + self.dashboard_color_red)
            line.product_qty = 5
            line.bom_product_template_attribute_value_ids.add(self.car_gps_yes)
            line.bom_product_template_attribute_value_ids.add(self.car_color_red)
        with bom_form_car.bom_line_ids.new() as line:
            line.product_id = self.dashboard._get_variant_for_combination(self.dashboard_gps_yes + self.dashboard_color_blue)
            line.product_qty = 5
            line.bom_product_template_attribute_value_ids.add(self.car_gps_yes)
            line.bom_product_template_attribute_value_ids.add(self.car_color_blue)
        with bom_form_car.bom_line_ids.new() as line:
            line.product_id = self.dashboard._get_variant_for_combination(self.dashboard_gps_no + self.dashboard_color_red)
            line.product_qty = 5
            line.bom_product_template_attribute_value_ids.add(self.car_gps_no)
            line.bom_product_template_attribute_value_ids.add(self.car_color_red)
        with bom_form_car.bom_line_ids.new() as line:
            line.product_id = self.dashboard._get_variant_for_combination(self.dashboard_gps_no + self.dashboard_color_blue)
            line.product_qty = 5
            line.bom_product_template_attribute_value_ids.add(self.car_gps_no)
            line.bom_product_template_attribute_value_ids.add(self.car_color_blue)
        bom_car = bom_form_car.save()

        bom_dashboard = Form(self.env['mrp.bom'])
        bom_dashboard.product_tmpl_id = self.dashboard
        bom_dashboard.product_qty = 2
        with bom_dashboard.bom_line_ids.new() as line:
            line.product_id = self.paint._get_variant_for_combination(self.paint_color_red)
            line.product_uom_id = uom_litre
            line.product_qty = 1
            line.bom_product_template_attribute_value_ids.add(self.dashboard_color_red)
        with bom_dashboard.bom_line_ids.new() as line:
            line.product_id = self.paint._get_variant_for_combination(self.paint_color_blue)
            line.product_uom_id = uom_litre
            line.product_qty = 1
            line.bom_product_template_attribute_value_ids.add(self.dashboard_color_blue)
        with bom_dashboard.bom_line_ids.new() as line:
            line.product_id = self.gps
            line.product_qty = 2
            line.bom_product_template_attribute_value_ids.add(self.dashboard_gps_yes)
        bom_dashboard = bom_dashboard.save()

        blue_car_with_gps = self.car._get_variant_for_combination(self.car_color_blue + self.car_gps_yes)

        report_values = self.env['report.mrp.report_bom_structure']._get_report_data(bom_id=bom_car.id, searchQty=1, searchVariant=blue_car_with_gps.id)
        # Two lines. blue dashboard with gps and blue paint.
        self.assertEqual(len(report_values['lines']['components']), 2)

        # 10l of blue paint
        blue_paint = self.paint._get_variant_for_combination(self.paint_color_blue)
        self.assertEqual(blue_paint.id, report_values['lines']['components'][0]['prod_id'])
        self.assertEqual(report_values['lines']['components'][0]['prod_qty'], 10)
        # 1 blue dashboard with GPS
        blue_dashboard_gps = self.dashboard._get_variant_for_combination(self.dashboard_color_blue + self.dashboard_gps_yes)
        self.assertEqual(blue_dashboard_gps.id, report_values['lines']['components'][1]['prod_id'])
        self.assertEqual(report_values['lines']['components'][1]['prod_qty'], 1)
        component = report_values['lines']['components'][1]
        report_values_dashboad = self.env['report.mrp.report_bom_structure']._get_bom(
            component['child_bom'], component['prod_id'], component['prod_qty'],
            component['line_id'], component['level'] + 1)

        self.assertEqual(len(report_values_dashboad['components']), 2)
        self.assertEqual(blue_paint.id, report_values_dashboad['components'][0]['prod_id'])
        self.assertEqual(self.gps.id, report_values_dashboad['components'][1]['prod_id'])

        # 0.5l of paint at price of 20$/litre -> 10$
        self.assertEqual(report_values_dashboad['components'][0]['total'], 10)
        # GPS 700$
        self.assertEqual(report_values_dashboad['components'][1]['total'], 700)

        # Dashboard blue with GPS should have a BoM cost of 710$
        self.assertEqual(report_values['lines']['components'][1]['total'], 710)
        # 10l of paint at price of 20$/litre -> 200$
        self.assertEqual(report_values['lines']['components'][0]['total'], 200)

        # Total cost of blue car with GPS: 10 + 700 + 200 = 910
        self.assertEqual(report_values['lines']['total'], 910)

        red_car_without_gps = self.car._get_variant_for_combination(self.car_color_red + self.car_gps_no)

        report_values = self.env['report.mrp.report_bom_structure']._get_report_data(bom_id=bom_car.id, searchQty=1, searchVariant=red_car_without_gps.id)
        # Same math than before but without GPS
        self.assertEqual(report_values['lines']['total'], 210)

    def test_22_bom_report_recursive_bom(self):
        """ Test report with recursive BoM and different quantities.
        BoM 1:
        product = Finished (units)
        quantity = 100 units
        - Semi-Finished 5 kg

        BoM 2:
        product = Semi-Finished (kg)
        quantity = 11 kg
        - Assembly 2 dozens

        BoM 3:
        product = Assembly (dozens)
        quantity = 5 dozens
        - Raw Material 4 litres (product.product 5$/litre)

        Check the Price for 80 units of Finished -> 2.92$:
        """
        # Create a products templates
        uom_unit = self.env.ref('uom.product_uom_unit')
        uom_kg = self.env.ref('uom.product_uom_kgm')
        uom_dozen = self.env.ref('uom.product_uom_dozen')
        uom_litre = self.env.ref('uom.product_uom_litre')

        finished = self.env['product.product'].create({
            'name': 'Finished',
            'type': 'product',
            'uom_id': uom_unit.id,
            'uom_po_id': uom_unit.id,
        })

        semi_finished = self.env['product.product'].create({
            'name': 'Semi-Finished',
            'type': 'product',
            'uom_id': uom_kg.id,
            'uom_po_id': uom_kg.id,
        })

        assembly = self.env['product.product'].create({
            'name': 'Assembly',
            'type': 'product',
            'uom_id': uom_dozen.id,
            'uom_po_id': uom_dozen.id,
        })

        raw_material = self.env['product.product'].create({
            'name': 'Raw Material',
            'type': 'product',
            'uom_id': uom_litre.id,
            'uom_po_id': uom_litre.id,
            'standard_price': 5,
        })

        #Create bom
        bom_finished = Form(self.env['mrp.bom'])
        bom_finished.product_tmpl_id = finished.product_tmpl_id
        bom_finished.product_qty = 100
        with bom_finished.bom_line_ids.new() as line:
            line.product_id = semi_finished
            line.product_uom_id = uom_kg
            line.product_qty = 5
        bom_finished = bom_finished.save()

        bom_semi_finished = Form(self.env['mrp.bom'])
        bom_semi_finished.product_tmpl_id = semi_finished.product_tmpl_id
        bom_semi_finished.product_qty = 11
        with bom_semi_finished.bom_line_ids.new() as line:
            line.product_id = assembly
            line.product_uom_id = uom_dozen
            line.product_qty = 2
        bom_semi_finished = bom_semi_finished.save()

        bom_assembly = Form(self.env['mrp.bom'])
        bom_assembly.product_tmpl_id = assembly.product_tmpl_id
        bom_assembly.product_qty = 5
        with bom_assembly.bom_line_ids.new() as line:
            line.product_id = raw_material
            line.product_uom_id = uom_litre
            line.product_qty = 4
        bom_assembly = bom_assembly.save()

        report_values = self.env['report.mrp.report_bom_structure']._get_report_data(bom_id=bom_finished.id, searchQty=80)

        self.assertAlmostEqual(report_values['lines']['total'], 0.58)

    def test_validate_no_bom_line_with_same_product(self):
        """
        Cannot set a BOM line on a BOM with the same product as the BOM itself
        """
        uom_unit = self.env.ref('uom.product_uom_unit')
        finished = self.env['product.product'].create({
            'name': 'Finished',
            'type': 'product',
            'uom_id': uom_unit.id,
            'uom_po_id': uom_unit.id,
        })
        bom_finished = Form(self.env['mrp.bom'])
        bom_finished.product_tmpl_id = finished.product_tmpl_id
        bom_finished.product_qty = 100
        with bom_finished.bom_line_ids.new() as line:
            line.product_id = finished
            line.product_uom_id = uom_unit
            line.product_qty = 5
        with self.assertRaises(exceptions.ValidationError), self.cr.savepoint():
            bom_finished = bom_finished.save()

    def test_validate_no_bom_line_with_same_product_variant(self):
        """
        Cannot set a BOM line on a BOM with the same product variant as the BOM itself
        """
        uom_unit = self.env.ref('uom.product_uom_unit')
        bom_finished = Form(self.env['mrp.bom'])
        bom_finished.product_tmpl_id = self.product_7_template
        bom_finished.product_id = self.product_7_3
        bom_finished.product_qty = 100
        with bom_finished.bom_line_ids.new() as line:
            line.product_id = self.product_7_3
            line.product_uom_id = uom_unit
            line.product_qty = 5
        with self.assertRaises(exceptions.ValidationError), self.cr.savepoint():
            bom_finished = bom_finished.save()
        
    def test_validate_bom_line_with_different_product_variant(self):
        """
        Can set a BOM line on a BOM with a different product variant as the BOM itself (same product)
        Usecase for example A black T-shirt made  from a white T-shirt and
        black color.
        """
        uom_unit = self.env.ref('uom.product_uom_unit')
        bom_finished = Form(self.env['mrp.bom'])
        bom_finished.product_tmpl_id = self.product_7_template
        bom_finished.product_id = self.product_7_3
        bom_finished.product_qty = 100
        with bom_finished.bom_line_ids.new() as line:
            line.product_id = self.product_7_2
            line.product_uom_id = uom_unit
            line.product_qty = 5
        bom_finished = bom_finished.save()

    def test_validate_bom_line_with_variant_of_bom_product(self):
        """
        Can set a BOM line on a BOM with a product variant when the BOM has no variant selected
        """
        uom_unit = self.env.ref('uom.product_uom_unit')
        bom_finished = Form(self.env['mrp.bom'])
        bom_finished.product_tmpl_id = self.product_6.product_tmpl_id
        # no product_id
        bom_finished.product_qty = 100
        with bom_finished.bom_line_ids.new() as line:
            line.product_id = self.product_7_2
            line.product_uom_id = uom_unit
            line.product_qty = 5
        bom_finished = bom_finished.save()

    def test_replenishment(self):
        """ Tests the auto generation of manual orderpoints.
            The multiple quantity of the orderpoint should be the
            quantity of the BoM in the UoM of the product.
        """

        uom_kg = self.env.ref('uom.product_uom_kgm')
        uom_gram = self.env.ref('uom.product_uom_gram')

        product_gram = self.env['product.product'].create({
            'name': 'Product sold in grams',
            'type': 'product',
            'uom_id': uom_gram.id,
            'uom_po_id': uom_gram.id,
        })
        # We create a BoM that manufactures 2kg of product
        self.env['mrp.bom'].create({
            'product_id': product_gram.id,
            'product_tmpl_id': product_gram.product_tmpl_id.id,
            'product_uom_id': uom_kg.id,
            'product_qty': 2.0,
            'type': 'normal',
        })
        # We create a delivery order of 2300 grams
        picking_form = Form(self.env['stock.picking'])
        picking_form.picking_type_id = self.env.ref('stock.picking_type_out')
        with picking_form.move_ids_without_package.new() as move:
            move.product_id = product_gram
            move.product_uom_qty = 2300.0
        customer_picking = picking_form.save()
        customer_picking.action_confirm()

        # We check the created orderpoint
        self.env['report.stock.quantity'].flush()
        self.env['stock.warehouse.orderpoint']._get_orderpoint_action()
        orderpoint = self.env['stock.warehouse.orderpoint'].search([('product_id', '=', product_gram.id)])
        manufacturing_route_id = self.ref('mrp.route_warehouse0_manufacture')
        self.assertEqual(orderpoint.route_id.id, manufacturing_route_id)
        self.assertEqual(orderpoint.qty_multiple, 2000.0)
        self.assertEqual(orderpoint.qty_to_order, 4000.0)<|MERGE_RESOLUTION|>--- conflicted
+++ resolved
@@ -393,8 +393,6 @@
         self.env['stock.quant']._update_available_quantity(product_dozens, location, 1.0)
         self.assertEqual(product_unit.qty_available, 12.0)
 
-<<<<<<< HEAD
-=======
     def test_13_negative_on_hand_qty(self):
         # We set the Product Unit of Measure digits to 5.
         # Because float_round(-384.0, 5) = -384.00000000000006
@@ -461,7 +459,6 @@
         self.env['stock.quant']._update_available_quantity(product_dozens, location, 1.0)
         self.assertEqual(product_unit.qty_available, 12.0)
 
->>>>>>> 4d11cb0e
     def test_20_bom_report(self):
         """ Simulate a crumble receipt with mrp and open the bom structure
         report and check that data insde are correct.
