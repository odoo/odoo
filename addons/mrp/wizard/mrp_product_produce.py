# -*- coding: utf-8 -*-
##############################################################################
#
#    OpenERP, Open Source Management Solution
#    Copyright (C) 2004-2010 Tiny SPRL (<http://tiny.be>).
#
#    This program is free software: you can redistribute it and/or modify
#    it under the terms of the GNU Affero General Public License as
#    published by the Free Software Foundation, either version 3 of the
#    License, or (at your option) any later version.
#
#    This program is distributed in the hope that it will be useful,
#    but WITHOUT ANY WARRANTY; without even the implied warranty of
#    MERCHANTABILITY or FITNESS FOR A PARTICULAR PURPOSE.  See the
#    GNU Affero General Public License for more details.
#
#    You should have received a copy of the GNU Affero General Public License
#    along with this program.  If not, see <http://www.gnu.org/licenses/>.
#
##############################################################################

from openerp.osv import fields, osv
import openerp.addons.decimal_precision as dp


class mrp_product_produce_line(osv.osv_memory):
    _name="mrp.product.produce.line"
    _description = "Product Produce Consume lines"

    _columns = {
        'product_id': fields.many2one('product.product', string='Product'),
<<<<<<< HEAD
        'product_qty': fields.float('Quantity (in default UoM)'),
=======
        'product_qty': fields.float('Quantity (in default UoM)', digits_compute=dp.get_precision('Product Unit of Measure')),
>>>>>>> 4bef17cc
        'lot_id': fields.many2one('stock.production.lot', string='Lot'),
        'produce_id': fields.many2one('mrp.product.produce', string="Produce"),
        'track_production': fields.related('product_id', 'track_production', type='boolean', string="Track Production"),
    }

class mrp_product_produce(osv.osv_memory):
    _name = "mrp.product.produce"
    _description = "Product Produce"

    _columns = {
        'product_id': fields.many2one('product.product', type='many2one'),
        'product_qty': fields.float('Select Quantity', digits_compute=dp.get_precision('Product Unit of Measure'), required=True),
        'mode': fields.selection([('consume_produce', 'Consume & Produce'),
                                  ('consume', 'Consume Only')], 'Mode', required=True,
                                  help="'Consume only' mode will only consume the products with the quantity selected.\n"
                                        "'Consume & Produce' mode will consume as well as produce the products with the quantity selected "
                                        "and it will finish the production order when total ordered quantities are produced."),
        'lot_id': fields.many2one('stock.production.lot', 'Lot'), #Should only be visible when it is consume and produce mode
        'consume_lines': fields.one2many('mrp.product.produce.line', 'produce_id', 'Products Consumed'),
        'track_production': fields.boolean('Track production'),
    }

    def on_change_qty(self, cr, uid, ids, product_qty, consume_lines, context=None):
        """ 
            When changing the quantity of products to be produced it will 
            recalculate the number of raw materials needed according
            to the scheduled products and the already consumed/produced products
            It will return the consume lines needed for the products to be produced
            which the user can still adapt
        """
        prod_obj = self.pool.get("mrp.production")
        uom_obj = self.pool.get("product.uom")
        production = prod_obj.browse(cr, uid, context['active_id'], context=context)
        consume_lines = []
        new_consume_lines = []
        if product_qty > 0.0:
            product_uom_qty = uom_obj._compute_qty(cr, uid, production.product_uom.id, product_qty, production.product_id.uom_id.id)
            consume_lines = prod_obj._calculate_qty(cr, uid, production, product_qty=product_uom_qty, context=context)
        
        for consume in consume_lines:
            new_consume_lines.append([0, False, consume])
        return {'value': {'consume_lines': new_consume_lines}}


    def _get_product_qty(self, cr, uid, context=None):
        """ To obtain product quantity
        @param self: The object pointer.
        @param cr: A database cursor
        @param uid: ID of the user currently logged in
        @param context: A standard dictionary
        @return: Quantity
        """
        if context is None:
            context = {}
        prod = self.pool.get('mrp.production').browse(cr, uid,
                                context['active_id'], context=context)
        done = 0.0
        for move in prod.move_created_ids2:
            if move.product_id == prod.product_id:
                if not move.scrapped:
                    done += move.product_uom_qty # As uom of produced products and production order should correspond
        return prod.product_qty - done

    def _get_product_id(self, cr, uid, context=None):
        """ To obtain product id
        @return: id
        """
        prod=False
        if context and context.get("active_id"):
            prod = self.pool.get('mrp.production').browse(cr, uid,
                                    context['active_id'], context=context)
        return prod and prod.product_id.id or False
    
    def _get_track(self, cr, uid, context=None):
        prod = self._get_product_id(cr, uid, context=context)
        prod_obj = self.pool.get("product.product")
        return prod and prod_obj.browse(cr, uid, prod, context=context).track_production or False

    _defaults = {
         'product_qty': _get_product_qty,
         'mode': lambda *x: 'consume_produce',
         'product_id': _get_product_id,
         'track_production': _get_track, 
    }

    def do_produce(self, cr, uid, ids, context=None):
        production_id = context.get('active_id', False)
        assert production_id, "Production Id should be specified in context as a Active ID."
        data = self.browse(cr, uid, ids[0], context=context)
        self.pool.get('mrp.production').action_produce(cr, uid, production_id,
                            data.product_qty, data.mode, data, context=context)
        return {}<|MERGE_RESOLUTION|>--- conflicted
+++ resolved
@@ -29,11 +29,7 @@
 
     _columns = {
         'product_id': fields.many2one('product.product', string='Product'),
-<<<<<<< HEAD
-        'product_qty': fields.float('Quantity (in default UoM)'),
-=======
         'product_qty': fields.float('Quantity (in default UoM)', digits_compute=dp.get_precision('Product Unit of Measure')),
->>>>>>> 4bef17cc
         'lot_id': fields.many2one('stock.production.lot', string='Lot'),
         'produce_id': fields.many2one('mrp.product.produce', string="Produce"),
         'track_production': fields.related('product_id', 'track_production', type='boolean', string="Track Production"),
