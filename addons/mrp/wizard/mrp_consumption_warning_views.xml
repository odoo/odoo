--- conflicted
+++ resolved
@@ -38,13 +38,9 @@
                             colspan="1" type="object" class="btn-primary"/>
                         <button name="action_confirm" string="Confirm" attrs="{'invisible': [('consumption', '=', 'strict')]}" data-hotkey="q"
                             colspan="1" type="object" class="btn-primary"/>
-<<<<<<< HEAD
-                        <button name="action_cancel" string="Discard"
+                        <button name="action_cancel" string="Discard" data-hotkey="w"
                             colspan="1" type="object" class="btn-secondary"/>
-=======
-                        <button name="action_cancel" string="Review Consumption" data-hotkey="w"
-                            colspan="1" type="object" class="btn-primary"/>
->>>>>>> d21ab73d
+
                     </footer>
                 </form>
             </field>
