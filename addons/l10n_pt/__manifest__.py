--- conflicted
+++ resolved
@@ -20,10 +20,7 @@
            'data/account_chart_template_data.xml',
            'data/account_fiscal_position_template_data.xml',
            'data/account_tax_group_data.xml',
-<<<<<<< HEAD
-=======
            'data/account_tax_report.xml',
->>>>>>> 4d11cb0e
            'data/account_tax_data.xml',
            'data/account_chart_template_configure_data.xml',
            ],
