--- conflicted
+++ resolved
@@ -36,11 +36,7 @@
 
     def _check_coda(self, cr, uid, data_file, context=None):
         # Matches the first 24 characters of a CODA file, as defined by the febelfin specifications
-<<<<<<< HEAD
-        return re.match('0{5}\d{9}05[ D] {7}', data_file) != None
-=======
         return re.match('0{5}\d{9}05[ D] +', data_file) != None
->>>>>>> 4bef17cc
 
     def _parse_file(self, cr, uid, data_file, context=None):
         if not self._check_coda(cr, uid, data_file, context=context):
@@ -245,11 +241,7 @@
                         'partner_name': line['counterpartyName'],
                         'ref': line['ref'],
                         'sequence': line['sequence'],
-<<<<<<< HEAD
-                        'unique_import_id': line['ref'] + line['transactionRef'],
-=======
                         'unique_import_id': str(statement['codaSeqNumber']) + '-' + str(statement['date']) + '-' + str(line['ref']),
->>>>>>> 4bef17cc
                     }
                     statement_line.append(line_data)
             if statement['coda_note'] != '':
