# Translation of Odoo Server.
# This file contains the translation of the following modules:
# * account_check_writing
# 
# Translators:
msgid ""
msgstr ""
"Project-Id-Version: Odoo 8.0\n"
"Report-Msgid-Bugs-To: \n"
"POT-Creation-Date: 2015-01-21 14:07+0000\n"
"PO-Revision-Date: 2016-02-23 04:22+0000\n"
"Last-Translator: Martin Trigaux\n"
"Language-Team: Vietnamese (http://www.transifex.com/odoo/odoo-8/language/vi/)\n"
"MIME-Version: 1.0\n"
"Content-Type: text/plain; charset=UTF-8\n"
"Content-Transfer-Encoding: \n"
"Language: vi\n"
"Plural-Forms: nplurals=1; plural=0;\n"

#. module: account_check_writing
#: model:ir.actions.act_window,help:account_check_writing.action_write_check
msgid ""
"<p class=\"oe_view_nocontent_create\">\n"
"                Click to create a new check. \n"
"              </p><p>\n"
"                The check payment form allows you to track the payment you do\n"
"                to your suppliers using checks. When you select a supplier, the\n"
"                payment method and an amount for the payment, Odoo will\n"
"                propose to reconcile your payment with the open supplier\n"
"                invoices or bills.\n"
"              </p>\n"
"            "
msgstr ""

#. module: account_check_writing
#: model:ir.model,name:account_check_writing.model_account_voucher
msgid "Accounting Voucher"
msgstr "Phiếu Kế toán"

#. module: account_check_writing
#: field:account.voucher,allow_check:0
msgid "Allow Check Writing"
msgstr "Cho phép viết Séc"

#. module: account_check_writing
#: field:account.journal,allow_check_writing:0
msgid "Allow Check writing"
msgstr "Cho phép viết Séc"

#. module: account_check_writing
#: field:account.voucher,amount_in_word:0
msgid "Amount in Word"
msgstr "Số tiền bằng chữ"

#. module: account_check_writing
#: view:account.check.write:account_check_writing.view_account_check_write
msgid "Cancel"
msgstr "Hủy bỏ"

#. module: account_check_writing
#: view:account.check.write:account_check_writing.view_account_check_write
#: model:ir.actions.report.xml,name:account_check_writing.action_report_check
msgid "Check"
msgstr "Séc"

#. module: account_check_writing
#: field:res.company,check_layout:0
msgid "Check Layout"
msgstr "Bố cục Séc"

#. module: account_check_writing
#: help:account.journal,use_preprint_check:0
msgid "Check if you use a preformated sheet for check"
msgstr "Đánh dấu kiểm nếu bạn sử dụng một bản séc định dạng trước"

#. module: account_check_writing
#: selection:res.company,check_layout:0
msgid "Check in middle"
msgstr ""

#. module: account_check_writing
#: selection:res.company,check_layout:0
msgid "Check on Top"
msgstr ""

#. module: account_check_writing
#: selection:res.company,check_layout:0
msgid "Check on bottom"
msgstr ""

#. module: account_check_writing
#: help:res.company,check_layout:0
msgid ""
"Check on top is compatible with Quicken, QuickBooks and Microsoft Money. "
"Check in middle is compatible with Peachtree, ACCPAC and DacEasy. Check on "
"bottom is compatible with Peachtree, ACCPAC and DacEasy only"
msgstr ""

#. module: account_check_writing
#: help:account.journal,allow_check_writing:0
msgid "Check this if the journal is to be used for writing checks."
msgstr "Đánh dấu vào đây nếu sổ nhật ký này được phép dùng để viết séc"

#. module: account_check_writing
#: model:ir.model,name:account_check_writing.model_res_company
msgid "Companies"
msgstr "Các công ty"

#. module: account_check_writing
#: field:account.check.write,create_uid:0
msgid "Created by"
msgstr "Tạo bởi"

#. module: account_check_writing
#: field:account.check.write,create_date:0
msgid "Created on"
msgstr "Tạo vào"

#. module: account_check_writing
#: view:website:account_check_writing.report_check
msgid "Description"
msgstr "Mô tả"

#. module: account_check_writing
#: view:website:account_check_writing.report_check
msgid "Discount"
msgstr "Chiết khấu"

#. module: account_check_writing
#: view:website:account_check_writing.report_check
msgid "Due Date"
msgstr "Ngày đến hạn"

#. module: account_check_writing
#: code:addons/account_check_writing/wizard/account_check_batch_printing.py:59
#, python-format
msgid "Error!"
msgstr "Lỗi!"

#. module: account_check_writing
#: field:account.check.write,id:0
#: field:report.account_check_writing.report_check,id:0
msgid "ID"
msgstr "ID"

#. module: account_check_writing
#: model:ir.model,name:account_check_writing.model_account_journal
msgid "Journal"
msgstr "Sổ nhật ký"

#. module: account_check_writing
#: field:account.check.write,write_uid:0
msgid "Last Updated by"
msgstr "Cập nhật lần cuối bởi"

#. module: account_check_writing
#: field:account.check.write,write_date:0
<<<<<<< HEAD
msgid "Cập nhật lần cuối"
msgstr ""
=======
msgid "Last Updated on"
msgstr "Cập nhật lần cuối"
>>>>>>> 9f073102

#. module: account_check_writing
#: field:account.check.write,check_number:0
msgid "Next Check Number"
msgstr "Số Séc tiếp theo"

#. module: account_check_writing
#: code:addons/account_check_writing/account_voucher.py:77
#, python-format
msgid "No check selected "
msgstr "Không có séc được chọn"

#. module: account_check_writing
#: code:addons/account_check_writing/wizard/account_check_batch_printing.py:59
#, python-format
msgid "One of the printed check already got a number."
msgstr "Một trong số các Séc đã in đã có mã số"

#. module: account_check_writing
#: view:website:account_check_writing.report_check
msgid "Open Balance"
msgstr "Số dư đầu"

#. module: account_check_writing
#: view:website:account_check_writing.report_check
msgid "Original Amount"
msgstr "Giá trị nguyên thủy"

#. module: account_check_writing
#: view:website:account_check_writing.report_check
msgid "Payment"
msgstr "Thanh toán"

#. module: account_check_writing
#: model:ir.model,name:account_check_writing.model_account_check_write
msgid "Prin Check in Batch"
msgstr "In Séc hàng loạt"

#. module: account_check_writing
#: view:account.check.write:account_check_writing.view_account_check_write
#: view:account.voucher:account_check_writing.view_vendor_payment_check_form
msgid "Print Check"
msgstr "In Séc"

#. module: account_check_writing
#: model:ir.actions.act_window,name:account_check_writing.action_account_check_write
msgid "Print Check in Batch"
msgstr "In Séc hàng loạt"

#. module: account_check_writing
#: code:addons/account_check_writing/account_voucher.py:77
#, python-format
msgid "Printing error"
msgstr "Lỗi In ấn"

#. module: account_check_writing
#: help:account.check.write,check_number:0
msgid "The number of the next check number to be printed."
msgstr "Số của Séc tiếp theo để in"

#. module: account_check_writing
#: field:account.journal,use_preprint_check:0
msgid "Use Preprinted Check"
msgstr "Dùng Séc In sẵn"

#. module: account_check_writing
#: model:ir.actions.act_window,name:account_check_writing.action_write_check
#: model:ir.ui.menu,name:account_check_writing.menu_action_write_check
msgid "Write Checks"
msgstr "Viết Séc"

#. module: account_check_writing
#: view:account.check.write:account_check_writing.view_account_check_write
msgid "or"
msgstr "hoặc"<|MERGE_RESOLUTION|>--- conflicted
+++ resolved
@@ -155,13 +155,8 @@
 
 #. module: account_check_writing
 #: field:account.check.write,write_date:0
-<<<<<<< HEAD
 msgid "Cập nhật lần cuối"
 msgstr ""
-=======
-msgid "Last Updated on"
-msgstr "Cập nhật lần cuối"
->>>>>>> 9f073102
 
 #. module: account_check_writing
 #: field:account.check.write,check_number:0
