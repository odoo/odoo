# -*- coding: utf-8 -*-

import math
from openerp import models, fields, api, _
from openerp.exceptions import MissingError


class SaleOrder(models.Model):
    _inherit = "sale.order"

<<<<<<< HEAD
    #reward_coupon_program_id = fields.Many2one('sale.couponprogram', string="Coupon program")
    coupon_program_ids = fields.One2many('sale.couponprogram', 'sale_order_id', string='Coupon Programs')
    applied_coupon_ids = fields.One2many('sale.coupon', 'used_in_order_id', string="Applied Coupons")
    #generated_coupon_ids = fields.One2many('sale.coupon', 'origin_order_id', string="Generated coupons")
=======
    coupon_program_id = fields.Many2one('sale.couponprogram', string="Coupon program")
    all_coupon_program_id = fields.One2many('sale.couponprogram', 'sale_order_id', string='Coupon Programs')
    all_applied_coupons = fields.One2many('sale.coupon', 'used_in_order_id', string="Applied Coupons")
    all_generated_coupons = fields.One2many('sale.coupon', 'origin_order_id', string="Generated coupons")
    reward_amouunt = fields.Float(compute='_compute_reward_total')

    @api.onchange('amount_total')
    def _compute_reward_total(self):
        self.reward_amouunt = sum([line.price_unit * line.product_uom_qty for line in self.order_line.search([('order_id', '=', self.id), ('product_id', '=', self.env.ref('website_sale_coupon.product_product_reward').id)])]) 
>>>>>>> 2fb95a8e

    @api.multi
    def _merge_duplicate_product_line(self):
        product_line = []
        line_to_remove = []
        reward_product_id = self.env.ref('website_sale_coupon.product_product_reward')
        for line in self.order_line.filtered(lambda x: x.product_id != reward_product_id):
            product_line = self.order_line.filtered(lambda x: x.product_id == line.product_id and x.id != line.id)
            for p_line in product_line:
                if p_line and (line not in line_to_remove):
                    line.with_context(nocoupon=True).write({'product_uom_qty': line.product_uom_qty + p_line.product_uom_qty})
                    line_to_remove += p_line
        for remove_line in line_to_remove:
            remove_line.unlink()

    def _prepare_domain(self, domain, amount, amount_untaxed, partner_id):
        return domain + [
            '&', ('purchase_type', '=', 'amount'), '|',
            '&', ('reward_tax', '=', 'tax_excluded'), ('minimum_amount', '<=', amount),
            '&', ('reward_tax', '=', 'tax_included'), ('minimum_amount', '<=', amount_untaxed),
            '|', ('partner_id', '=', None), ('partner_id', '=', partner_id.id)]

    def _search_reward_programs(self, domain=[]):
        program = self.env['sale.couponprogram'].search(self._prepare_domain(domain, self.amount_total, self.amount_untaxed, self.partner_id),
                                                        limit=1, order='program_sequence')
        if not program:
            reward_line = self.order_line.filtered(lambda x: x.generated_from_line_id.id is False and x.product_id == self.env.ref('website_sale_coupon.product_product_reward'))
            if reward_line:
                domain += [('reward_discount_on', '!=', 'cheapest_product'), ('reward_discount_on', '!=', 'specific_product'), ('reward_type', '=', 'discount')]
                program = self.env['sale.couponprogram'].search(self._prepare_domain(domain, self.amount_total - reward_line.price_unit, self.amount_untaxed - reward_line.price_unit, self.partner_id),
                                                                limit=1, order='program_sequence')
        if program:
            return program

    @api.multi
    def _cart_update(self, product_id=None, line_id=None, add_qty=0, set_qty=0, **kwargs):
        res = super(SaleOrder, self)._cart_update(product_id, line_id, add_qty, set_qty)
        self.apply_immediately_reward()
        return res

    def _check_current_reward_applicability(self, domain=[], program_type=False):
        remove_reward_lines = []
        for order in self.filtered(lambda x: x.order_line is not False):
            order_reward_lines = self._check_reward_on_order(order, domain, program_type)
            if order_reward_lines:
                remove_reward_lines += order_reward_lines
            reward_lines = self._check_reward_on_lines(order, domain, program_type)
            if reward_lines:
                remove_reward_lines += reward_lines
        for remove_line in remove_reward_lines:
            remove_line.with_context(nocoupon=True).unlink()

    def _check_reward_on_order(self, order, domain, program_type):
        remove_reward_lines = []
        reward_lines = order.order_line.filtered(lambda x: x.coupon_program_id.purchase_type == 'amount' and x.coupon_program_id.program_type == program_type)
        for reward_line in reward_lines:
            program = reward_line.coupon_program_id
            #check for customer
            if program.partner_id.id is not False and program.partner_id != self.partner_id:
                remove_reward_lines += reward_line
            #check discount amount if discount is on cart
            if (program.reward_discount_on == 'cart' and
               program.reward_discount_type == 'percentage' and
               program.reward_type == 'discount') or program.reward_discount_on == 'cheapest_product':
                if program.applicability_tax == 'tax_excluded':
                    amount = order.amount_total
                if program.applicability_tax == 'tax_included':
                    amount = order.amount_untaxed
                discount_amount = amount + ((-1) * reward_line.price_unit)
                if discount_amount < program.minimum_amount:
                    remove_reward_lines += reward_line
            else:
                #check for total amt
                if self.amount_total < program.minimum_amount:
                    remove_reward_lines += reward_line
        return remove_reward_lines

    def _check_reward_on_lines(self, order, domain, program_type):
        remove_reward_lines = []
        for order_line in [x for x in order.order_line if not (x.coupon_program_id or x.generated_from_line_id)]:
            programs = order_line._search_reward_programs(domain)
            if programs:
                reward_lines = self._check_delivery_charge_line(programs)
                if reward_lines:
                    remove_reward_lines += reward_lines
                reward_lines = self._check_reward_product_line(order_line, programs)
                if reward_lines:
                    remove_reward_lines += reward_lines
            else:
                remove_reward_lines += self.order_line.filtered(lambda x: x.generated_from_line_id == order_line and x.coupon_program_id.id is not False and program_type and x.coupon_program_id.program_type == program_type)
        return remove_reward_lines

    def _check_reward_product_line(self, order_line, programs):
        reward_line = []
        remove_reward_lines = []
        for program in programs.filtered(lambda x: x.reward_type == 'product' or (x.reward_type == 'discount' and x.reward_discount_on == 'specific_product')):
            product_line = self.order_line.filtered(lambda x: x.product_id == program.reward_product_product_id or x.product_id == program.reward_discount_on_product_id)
            if not product_line:
                reward_line = self.order_line.filtered(lambda x: x.coupon_program_id == program and x.generated_from_line_id == order_line)
                remove_reward_lines += reward_line
        return remove_reward_lines

    def _check_delivery_charge_line(self, programs):
        reward_line = []
        remove_reward_lines = []
        for program in programs.filtered(lambda x: x.reward_type == 'free_shipping'):
            reward_line = self.order_line.filtered(lambda x: x.coupon_program_id == program)
            delivery_charge_line = self.order_line.filtered(lambda x: x.product_id.is_delivery_charge_product)
            if reward_line and not delivery_charge_line:
                remove_reward_lines += reward_line
        return remove_reward_lines

    def _process_reward_product(self, program, coupon_code):
        product_lines = self.order_line.filtered(lambda x: x.product_id == program.reward_product_product_id)
        vals = self.order_line.product_id_change(self.pricelist_id.id, program.reward_product_product_id.id, program.reward_quantity
                                                 )['value']
        if not product_lines:
            vals['product_id'] = program.reward_product_product_id.id
            vals['product_uom_qty'] = program.reward_quantity
            vals['order_id'] = self.id
            vals['coupon_id'] = coupon_code
            line = self.order_line.with_context(noreward=True).create(vals)
        else:
            line = product_lines[0]
            if line.product_uom_qty < program.reward_quantity:
                line.with_context(noreward=True).write({'product_uom_qty': program.reward_quantity})
        self._create_discount_reward(program, vals['price_unit'], coupon_code)

    def _process_reward_discount(self, program, coupon_code):
        if program.reward_discount_type == 'amount':
            discount_amount = program.reward_discount_amount
        elif program.reward_discount_type == 'percentage':
            if program.reward_discount_on == 'cart':
                reward_line = self.order_line.filtered(lambda x: x.generated_from_line_id.id is False and x.coupon_program_id == program)
                if reward_line:
                    discount_amount = ((self.amount_total - (reward_line.price_unit)) * (program.reward_discount_percentage / 100))
                else:
                    discount_amount = self.amount_total * (program.reward_discount_percentage / 100)
            elif program.reward_discount_on == 'cheapest_product':
                    unit_prices = [x.price_unit for x in self.order_line if x.coupon_program_id.id is False]
                    discount_amount = (min(unit_prices) * (program.reward_discount_percentage) / 100)
            elif program.reward_discount_on == 'specific_product':
                discount_amount = sum([x.price_unit * (program.reward_discount_percentage / 100) for x in self.order_line if x.product_id == program.reward_discount_on_product_id])
        self._create_discount_reward(program, discount_amount, coupon_code)

    def _process_reward_coupon(self, program, coupon_code):
        pass
        #self.coupon_program_id = program.reward_gift_program_id.id
        #self.reward_program_ids = program.id

    def _process_reward_free_shipping(self, program, coupon_code):
        delivery_charge_line = self.order_line.filtered(lambda x: x.product_id.is_delivery_charge_product)
        if delivery_charge_line:
            vals = {
                'product_id': self.env.ref('website_sale_coupon.product_product_reward').id,
                'name': _("Free Shipping"),
                'product_uom_qty': 1,
                'price_unit': -delivery_charge_line.price_unit,
                'order_id': self.id,
                'coupon_program_id': program.id,
                'generated_from_line_id': False,
                'coupon_id': coupon_code
            }
            self.order_line.with_context(noreward=True).create(vals)
            program.sale_order_id = self.id

    def _create_discount_reward(self, program, discount_amount, coupon_code):
        reward_product_id = self.env.ref('website_sale_coupon.product_product_reward')
        reward_lines = self.order_line.filtered(lambda x: x.generated_from_line_id.id is False and x.product_id.id == reward_product_id.id and x.coupon_program_id == program)
        if discount_amount <= 0 and reward_lines:
            reward_lines.unlink()
        elif discount_amount > 0 and reward_lines:
            reward_lines.with_context(noreward=True).write({'price_unit': -discount_amount})
        elif discount_amount > 0 and not reward_lines:
            desc = program.get_reward_string()
            vals = {
                'product_id': reward_product_id.id,
                'name': desc,
                'product_uom_qty': program.reward_quantity,
                'price_unit': -discount_amount,
                'order_id': self.id,
                'coupon_program_id': program.id,
                'generated_from_line_id': False,
                'coupon_id': coupon_code
            }
            self.order_line.with_context(noreward=True).create(vals)
            program.sale_order_id = self.id
            if coupon_code:
                coupon_obj = self.env['sale.coupon'].search([('coupon_code', '=', coupon_code)])
                if coupon_obj:
                    coupon_obj.state = 'used'
                    coupon_obj.used_in_order_id = self.id
                    coupon_obj.nbr_used = coupon_obj.nbr_used + 1
                    coupon_obj.reward_name = desc

    @api.model
    def create(self, vals):
        res = super(SaleOrder, self).create(vals)
        res._merge_duplicate_product_line()
        if vals.get('order_line'):
            res.apply_immediately_reward()
        return res

    @api.multi
    def write(self, vals):
        if not self.is_reward_line_updated(vals):
            res = super(SaleOrder, self).write(vals)
            self._merge_duplicate_product_line()
            if vals.get('order_line'):
                self.apply_immediately_reward()
            return res
        return True

    def is_reward_line_updated(self, vals):
        if vals.get('order_line'):
            for order_line in vals.get('order_line'):
                if order_line[2] is not False and self.order_line.browse(order_line[1]).product_id == self.env.ref('website_sale_coupon.product_product_reward'):
                    return True

    def check_reward_type_discount_on_cart(self, program):
        if program.reward_discount_type == 'percentage' and \
           program.reward_type == 'discount' and \
           program.reward_discount_on == 'cart':
                reward_line = self.order_line.filtered(lambda x: x.product_id == self.env.ref('website_sale_coupon.product_product_reward') and x.coupon_program_id != program)
                if reward_line.coupon_program_id.reward_discount_type == 'percentage' and \
                   reward_line.coupon_program_id.reward_type == 'discount' and \
                   reward_line.coupon_program_id.reward_discount_on == 'cart':
                        return True
                else:
                    return False

    @api.multi
    def apply_immediately_reward(self):
        for order in self.filtered(lambda x: x.order_line is not False):
            programs = order._search_reward_programs([('program_type', '=', 'apply_immediately'), ('state', '=', 'opened')])
            if programs:
                    self.process_rewards(programs, False)
            for order_line in [x for x in order.order_line if not (x.coupon_program_id or x.generated_from_line_id)]:
                order_line.apply_immediately_reward()
            self._check_current_reward_applicability([('program_type', '=', 'apply_immediately'), ('state', '=', 'opened')], 'apply_immediately')
            self._check_current_reward_applicability([('program_type', '=', 'public_unique_code'), ('state', '=', 'opened')], 'public_unique_code')
            self._check_current_reward_applicability([('program_type', '=', 'generated_coupon'), ('state', '=', 'opened')], 'generated_coupon')

    @api.multi
    def apply_coupon_reward(self, coupon_code):
        program = self.env['sale.couponprogram'].search([('program_code', '=', coupon_code), ('state', '=', 'opened')], limit=1)
        if not program:
            coupon_obj = self.env['sale.coupon'].search([('coupon_code', '=', coupon_code), ('program_id.state', '=', 'opened')], limit=1)
            if not coupon_obj:
                return {'error': _('Coupon %s is invalid.') % (coupon_code)}
            if coupon_obj.state == 'used':
                return {'error': _('Coupon %s has been used.') % (coupon_code)}
            program = coupon_obj.program_id
        if program.check_is_program_expired(coupon_code):
            return {'error': _('Code %s has been expired') % (coupon_code)}
        if program.state == 'closed':
            return {'error': _('Program has been closed')}
        if program.program_type != 'apply_immediately':
            if program.purchase_type == 'amount' and ((self.amount_total >= program.minimum_amount and program.reward_tax == 'tax_excluded') or
                                                     (self.amount_untaxed >= program.minimum_amount and program.reward_tax == 'tax_excluded')):
                reward_product_id = self.env.ref('website_sale_coupon.product_product_reward')
                reward_line = self.order_line.filtered(lambda x: x.generated_from_line_id.id is False and x.product_id == reward_product_id)
                if reward_line:
                    return {'error': _('Code %s is already applied') % (coupon_code)}
                else:
                    self.process_rewards(program, coupon_code)
            if program.purchase_type == 'product':
                for line in self.order_line.filtered(lambda x: x.product_id == program.product_id and x.product_uom_qty >= program.product_quantity):
                    reward_line = self.order_line.filtered(lambda x: x.generated_from_line_id == line)
                    if reward_line:
                        return {'error': _('Code %s is already applied') % (coupon_code)}
                    else:
                        line.process_rewards(program, coupon_code)
            if program.purchase_type == 'category':
                for line in self.order_line.filtered(lambda x: x.product_id.categ_id == program.product_category_id and x.product_uom_qty >= program.product_quantity):
                    reward_line = self.order_line.filtered(lambda x: x.generated_from_line_id == line)
                    if reward_line:
                        return {'error': _('Code %s is already applied') % (coupon_code)}
                    else:
                        line.process_rewards(program, coupon_code)
            #self._check_for_free_shipping(coupon_code)
        return {'update_price': True}

    @api.multi
    def process_rewards(self, programs, coupon_code):
        for program in programs:
            if not self.check_reward_type_discount_on_cart(program):
                getattr(self, '_process_reward_' + program.reward_type)(program, coupon_code)

    @api.multi
    def open_apply_coupon_wizard(self):
        return {
            'type': 'ir.actions.act_window',
            'name': "Enter coupon code",
            'res_model': 'sale.get.coupon',
            'view_mode': 'form',
            'views': [(False, 'form')],
            'target': 'new',
        }


class SaleOrderLine(models.Model):
    _inherit = 'sale.order.line'

    coupon_id = fields.Char(string="Coupon")
    coupon_program_id = fields.Many2one('sale.couponprogram', string="Coupon program")
    generated_from_line_id = fields.Many2one('sale.order.line')

    def _search_reward_programs(self, domain=[]):
        return self.env['sale.couponprogram'].search(domain + [
            '&', ('product_quantity', '<=', self.product_uom_qty),
            '|',
            '&', ('purchase_type', '=', 'product'), ('product_id', '=', self.product_id.id),
            '&', ('purchase_type', '=', 'category'), ('product_category_id', '=', self.product_id.categ_id.id),
            '|', ('partner_id', '=', None), ('partner_id', '=', self.order_id.partner_id.id)], order='program_sequence')

    def _create_discount_reward(self, program, qty, discount_amount, coupon_code):
        reward_product_id = self.env.ref('website_sale_coupon.product_product_reward').id
        reward_lines = self.order_id.order_line.filtered(lambda x: x.generated_from_line_id == self and x.product_id.id == reward_product_id and x.coupon_program_id == program)
        if discount_amount <= 0 and reward_lines:
            reward_lines.unlink()
        elif discount_amount > 0 and reward_lines:
            for reward_line in reward_lines:
                reward_line.with_context(noreward=True).write({'price_unit': -discount_amount, 'product_uom_qty': qty})
        if discount_amount > 0 and not reward_lines:
            desc = program.get_reward_string()
            vals = {
                'product_id': reward_product_id,
                'name': desc,
                'product_uom_qty': qty,
                'price_unit': -discount_amount,
                'order_id': self.order_id.id,
                'coupon_program_id': program.id,
                'generated_from_line_id': self.id,
                'coupon_id': coupon_code
            }
            self.with_context(noreward=True).create(vals)
            program.sale_order_id = self.order_id.id
            if coupon_code:
                coupon_obj = self.env['sale.coupon'].search([('coupon_code', '=', coupon_code)])
                if coupon_obj:
                    coupon_obj.state = 'used'
                    coupon_obj.used_in_order_id = self.order_id.id
                    coupon_obj.nbr_used = coupon_obj.nbr_used + 1
                    coupon_obj.reward_name = desc

    def _process_reward_product(self, program, coupon_code):
        product_lines = self.order_id.order_line.filtered(lambda x: x.product_id == program.reward_product_product_id)
        vals = self.product_id_change(self.order_id.pricelist_id.id, program.reward_product_product_id.id, program.reward_quantity
                                      )['value']
        if product_lines:
            line = product_lines[0]
        if program.reward_product_product_id == program.product_id:
            to_reward_qty = math.floor(self.product_uom_qty / (program.product_quantity + program.reward_quantity))
            if not (to_reward_qty) and (line.product_uom_qty == program.product_quantity):
                product_qty = line.product_uom_qty + program.reward_quantity
                line.with_context(nocoupon=True).write({'product_uom_qty': product_qty})
                to_reward_qty = 1
        else:
            to_reward_qty = math.floor(self.product_uom_qty / program.product_quantity * program.reward_quantity)
        if not to_reward_qty:
            vals['price_unit'] = 0
        if not product_lines:
            vals['product_id'] = program.reward_product_product_id.id
            vals['product_uom_qty'] = to_reward_qty
            vals['order_id'] = self.order_id.id
            vals['coupon_id'] = coupon_code
            line = self.with_context(noreward=True).create(vals)
        else:
            if program.reward_product_product_id.id == line.product_id.id and \
               program.reward_product_product_id != program.product_id and line.product_uom_qty <= to_reward_qty:
                    line.with_context(noreward=True).write({'product_uom_qty': to_reward_qty})
        self._create_discount_reward(program, to_reward_qty, vals['price_unit'], coupon_code)

    def _process_reward_discount(self, program, coupon_code):
        discount_amount = 0
        if program.reward_discount_type == 'amount':
            discount_amount = program.reward_discount_amount
        elif program.reward_discount_type == 'percentage':
            if program.reward_discount_on == 'cart':
                discount_amount = self.order_id.amount_total * (program.reward_discount_percentage / 100)
            elif program.reward_discount_on == 'cheapest_product':
                    unit_prices = [x.price_unit for x in self.order_id.order_line if x.coupon_program_id.id is False]
                    discount_amount = (min(unit_prices) * (program.reward_discount_percentage) / 100)
            elif program.reward_discount_on == 'specific_product':
                discount_amount = sum([x.price_unit * (program.reward_discount_percentage / 100) for x in self.order_id.order_line if x.product_id == program.reward_discount_on_product_id])
        self._create_discount_reward(program, 1, discount_amount, coupon_code)

        def _process_reward_coupon(self, program, coupon_code):
            pass
            #self.order_id.coupon_program_id = program.reward_gift_program_id.id
            #self.order_id.reward_program_ids = program.id

    def _process_reward_free_shipping(self, program, coupon_code):
        delivery_charge_line = self.order_id.order_line.filtered(lambda x: x.product_id.is_delivery_charge_product)
        reward_line = self.order_id.order_line.filtered(lambda x: x.coupon_program_id == program and x.generated_from_line_id == self)
        if delivery_charge_line and not reward_line:
            vals = {
                'product_id': self.env.ref('website_sale_coupon.product_product_reward').id,
                'name': _("Free Shipping"),
                'product_uom_qty': 1,
                'price_unit': -delivery_charge_line.price_unit,
                'order_id': self.order_id.id,
                'coupon_program_id': program.id,
                'generated_from_line_id': self.id,
                'coupon_id': coupon_code
            }
            self.with_context(noreward=True).create(vals)
            program.sale_order_id = self.order_id.id

    @api.multi
    def unlink(self):
        res = True
        try:
            reward_lines = self.filtered(lambda x: x.coupon_program_id.id is not False)
            for line in reward_lines:
                # if line.generated_from_line_id.product_id != self.env.ref('website_sale_coupon.product_product_reward'):
                if line.coupon_program_id.sale_order_id.filtered(lambda x: x == self.order_id):
                    line.coupon_program_id.sale_order_id = False
            reward_lines = self.filtered(lambda x: x.coupon_id is not False)
            for line in reward_lines:
                coupon_obj = self.env['sale.coupon'].search([('coupon_code', '=', line.coupon_id)])
                if coupon_obj:
                    coupon_obj.state = 'new'
                    coupon_obj.reward_name = ""
                    coupon_obj.used_in_order_id = False
                    if coupon_obj.nbr_used > 1:
                        coupon_obj.nbr_used -= 1
                    else:
                        coupon_obj.nbr_used = 0
            reward_lines = self.order_id.order_line.filtered(lambda x: x.generated_from_line_id.id in self.ids)
            for line_obj in self:
                line = self.order_id.order_line.filtered(lambda x: x.generated_from_line_id.id is False and (x.coupon_program_id.reward_product_product_id == line_obj.product_id or x.coupon_program_id.reward_discount_on_product_id == line_obj.product_id))
                if line:
                    reward_lines += line
            if reward_lines:
                for reward_line in reward_lines:
                    reward_line.unlink()
            res = super(SaleOrderLine, self).unlink()
        except MissingError:
            pass
        return res

    @api.multi
    def process_rewards(self, programs, coupon_code):
        for program in programs:
            if not self.order_id.check_reward_type_discount_on_cart(program):
                getattr(self, '_process_reward_' + program.reward_type)(program, coupon_code)

    @api.multi
    def apply_immediately_reward(self):
        programs = self._search_reward_programs([('program_type', '=', 'apply_immediately'), ('state', '=', 'opened')])
        if programs:
            self.process_rewards(programs, False)
        return programs

    # @api.multi
    # def button_confirm(self):
    #     res = super(SaleOrderLine, self).button_confirm()
    #     line = self[0]
    #     if line.order_id.coupon_program_id:
    #         coupon_obj = self.env['sale.coupon']
    #         for coupon_program in self.order_id.coupon_program_id:
    #             coupon_obj.create({'program_id': coupon_program.id, 'nbr_uses': 1, 'origin_order_id': line.order_id.id})
    #     return res<|MERGE_RESOLUTION|>--- conflicted
+++ resolved
@@ -8,12 +8,6 @@
 class SaleOrder(models.Model):
     _inherit = "sale.order"
 
-<<<<<<< HEAD
-    #reward_coupon_program_id = fields.Many2one('sale.couponprogram', string="Coupon program")
-    coupon_program_ids = fields.One2many('sale.couponprogram', 'sale_order_id', string='Coupon Programs')
-    applied_coupon_ids = fields.One2many('sale.coupon', 'used_in_order_id', string="Applied Coupons")
-    #generated_coupon_ids = fields.One2many('sale.coupon', 'origin_order_id', string="Generated coupons")
-=======
     coupon_program_id = fields.Many2one('sale.couponprogram', string="Coupon program")
     all_coupon_program_id = fields.One2many('sale.couponprogram', 'sale_order_id', string='Coupon Programs')
     all_applied_coupons = fields.One2many('sale.coupon', 'used_in_order_id', string="Applied Coupons")
@@ -22,8 +16,7 @@
 
     @api.onchange('amount_total')
     def _compute_reward_total(self):
-        self.reward_amouunt = sum([line.price_unit * line.product_uom_qty for line in self.order_line.search([('order_id', '=', self.id), ('product_id', '=', self.env.ref('website_sale_coupon.product_product_reward').id)])]) 
->>>>>>> 2fb95a8e
+        self.reward_amouunt = sum([line.price_unit * line.product_uom_qty for line in self.order_line.search([('order_id', '=', self.id), ('product_id', '=', self.env.ref('website_sale_coupon.product_product_reward').id)])])
 
     @api.multi
     def _merge_duplicate_product_line(self):
