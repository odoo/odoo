<?xml version="1.0" encoding="utf-8"?>
<odoo>
<<<<<<< HEAD
  <data>
       <record model="ir.ui.view" id="sale_coupon_form">
             <field name="name">sale.coupon.form</field>
             <field name="model">sale.order</field>
             <field name="inherit_id" ref="sale.view_order_form" />
             <field name="arch" type="xml">
                <xpath expr="//header/button[@name='cancel']" position="before">
                    <button name="open_apply_coupon_wizard" string="Apply coupon" type="object" groups="base.group_user" states="draft"/>
                </xpath>
                <xpath expr="//page[@string='Other Information']/group[last()]" position="after">
                    <group name="coupon_programs" string="Applied Rules">
                        <div>
                            <field name="coupon_program_ids">
                                <tree create="false" edit="false" delete="false">
                                    <field name="name"/>
                                    <field name="program_type"/>
                                    <field name="state"/>
                                </tree>
                            </field>
                        </div>
                    </group>
                    <group name="applied_coupons" string="Applied Coupons">
                        <div>
                            <field name="applied_coupon_ids">
                                <tree create="false" edit="false" delete="false">
                                    <field name="coupon_code"/>
                                    <field name="program_id"/>
                                    <field name="state"/>
                                </tree>
                            </field>
                        </div>
                    </group>
                    <group name="generated_coupons" string="Reward Coupons">
                        <div>
                            <field name="generated_coupon_ids">
                                <tree create="false" edit="false" delete="false">
                                    <field name="coupon_code"/>
                                    <field name="program_id"/>
                                </tree>
                            </field>
                        </div>
                    </group>
                </xpath>
             </field>
        </record>
<!--         <record id="action_sale_order_view" model="ir.actions.act_window">
            <field name="name">Sale order form</field>
            <field name="res_model">sale.order</field>
            <field name="view_type">tree</field>
            <field name="view_mode">tree</field>
        </record> -->
        <record id="action_sale_order_tree_view" model="ir.actions.act_window">
            <field name="context">{}</field><!-- force empty -->
            <field name="name">Sales Order</field>
            <field name="res_model">sale.order</field>
            <field name="view_id" ref="sale.view_order_tree"/>
        </record>
    </data>
=======
   <record id="sale_coupon_form_inherit" model="ir.ui.view">
         <field name="name">sale.coupon.form</field>
         <field name="model">sale.order</field>
         <field name="inherit_id" ref="sale.view_order_form" />
         <field name="arch" type="xml">
            <xpath expr="//header/button[@name='cancel']" position="before">
                <button name="open_apply_coupon_wizard" string="Apply coupon" type="object" groups="base.group_user" states="draft"/>
            </xpath>
            <xpath expr="//page[@string='Other Information']/group[last()]" position="after">
                <group name="coupon_programs" string="Applied Rules">
                    <div>
                        <field name="coupon_program_ids">
                            <tree create="false" edit="false" delete="false">
                                <field name="name"/>
                                <field name="program_type"/>
                                <field name="state"/>
                            </tree>
                        </field>
                    </div>
                </group>
                <group name="applied_coupons" string="Applied Coupons">
                    <div>
                        <field name="applied_coupon_ids">
                            <tree create="false" edit="false" delete="false">
                                <field name="coupon_code"/>
                                <field name="program_id"/>
                                <field name="state"/>
                            </tree>
                        </field>
                    </div>
                </group>
                <group name="generated_coupons" string="Reward Coupons">
                    <div>
                        <field name="generated_coupon_ids">
                            <tree create="false" edit="false" delete="false">
                                <field name="coupon_code"/>
                                <field name="program_id"/>
                            </tree>
                        </field>
                    </div>
                </group>
            </xpath>
         </field>
    </record>
    <record id="action_sale_order_view" model="ir.actions.act_window">
        <field name="name">Sale order form</field>
        <field name="res_model">sale.order</field>
        <field name="view_type">tree</field>
        <field name="view_mode">tree</field>
    </record>
    <record id="action_order_line_product_tree" model="ir.actions.act_window">
        <field name="context">{}</field><!-- force empty -->
        <field name="name">Sales Order Lines</field>
        <field name="res_model">sale.order.line</field>
        <field name="view_id" ref="sale.view_order_line_tree"/>
    </record>
    <!--         <record model="ir.ui.view" id="sale_coupon_form">
         <field name="name">sale.coupon.form</field>
         <field name="model">sale.order</field>
         <field name="inherit_id" ref="sale.view_order_form" />
         <field name="arch" type="xml">
            <xpath expr="//page[@string='Other Information']/group[last()]" position="after">
                <group name="coupon_programs" string="Coupons">
                    <field name="coupon_program_id"/>
                </group>
            </xpath>
         </field>
        </record> -->
>>>>>>> 1c76f156
</odoo><|MERGE_RESOLUTION|>--- conflicted
+++ resolved
@@ -1,6 +1,5 @@
 <?xml version="1.0" encoding="utf-8"?>
 <odoo>
-<<<<<<< HEAD
   <data>
        <record model="ir.ui.view" id="sale_coupon_form">
              <field name="name">sale.coupon.form</field>
@@ -46,87 +45,19 @@
                 </xpath>
              </field>
         </record>
-<!--         <record id="action_sale_order_view" model="ir.actions.act_window">
-            <field name="name">Sale order form</field>
-            <field name="res_model">sale.order</field>
-            <field name="view_type">tree</field>
-            <field name="view_mode">tree</field>
-        </record> -->
+
         <record id="action_sale_order_tree_view" model="ir.actions.act_window">
             <field name="context">{}</field><!-- force empty -->
             <field name="name">Sales Order</field>
             <field name="res_model">sale.order</field>
             <field name="view_id" ref="sale.view_order_tree"/>
         </record>
+
+        <record id="action_sale_order_view" model="ir.actions.act_window">
+            <field name="name">Sale order form</field>
+            <field name="res_model">sale.order</field>
+            <field name="view_type">tree</field>
+            <field name="view_mode">tree</field>
+        </record>
     </data>
-=======
-   <record id="sale_coupon_form_inherit" model="ir.ui.view">
-         <field name="name">sale.coupon.form</field>
-         <field name="model">sale.order</field>
-         <field name="inherit_id" ref="sale.view_order_form" />
-         <field name="arch" type="xml">
-            <xpath expr="//header/button[@name='cancel']" position="before">
-                <button name="open_apply_coupon_wizard" string="Apply coupon" type="object" groups="base.group_user" states="draft"/>
-            </xpath>
-            <xpath expr="//page[@string='Other Information']/group[last()]" position="after">
-                <group name="coupon_programs" string="Applied Rules">
-                    <div>
-                        <field name="coupon_program_ids">
-                            <tree create="false" edit="false" delete="false">
-                                <field name="name"/>
-                                <field name="program_type"/>
-                                <field name="state"/>
-                            </tree>
-                        </field>
-                    </div>
-                </group>
-                <group name="applied_coupons" string="Applied Coupons">
-                    <div>
-                        <field name="applied_coupon_ids">
-                            <tree create="false" edit="false" delete="false">
-                                <field name="coupon_code"/>
-                                <field name="program_id"/>
-                                <field name="state"/>
-                            </tree>
-                        </field>
-                    </div>
-                </group>
-                <group name="generated_coupons" string="Reward Coupons">
-                    <div>
-                        <field name="generated_coupon_ids">
-                            <tree create="false" edit="false" delete="false">
-                                <field name="coupon_code"/>
-                                <field name="program_id"/>
-                            </tree>
-                        </field>
-                    </div>
-                </group>
-            </xpath>
-         </field>
-    </record>
-    <record id="action_sale_order_view" model="ir.actions.act_window">
-        <field name="name">Sale order form</field>
-        <field name="res_model">sale.order</field>
-        <field name="view_type">tree</field>
-        <field name="view_mode">tree</field>
-    </record>
-    <record id="action_order_line_product_tree" model="ir.actions.act_window">
-        <field name="context">{}</field><!-- force empty -->
-        <field name="name">Sales Order Lines</field>
-        <field name="res_model">sale.order.line</field>
-        <field name="view_id" ref="sale.view_order_line_tree"/>
-    </record>
-    <!--         <record model="ir.ui.view" id="sale_coupon_form">
-         <field name="name">sale.coupon.form</field>
-         <field name="model">sale.order</field>
-         <field name="inherit_id" ref="sale.view_order_form" />
-         <field name="arch" type="xml">
-            <xpath expr="//page[@string='Other Information']/group[last()]" position="after">
-                <group name="coupon_programs" string="Coupons">
-                    <field name="coupon_program_id"/>
-                </group>
-            </xpath>
-         </field>
-        </record> -->
->>>>>>> 1c76f156
 </odoo>