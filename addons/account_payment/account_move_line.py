# -*- coding: utf-8 -*-
##############################################################################
#
#    OpenERP, Open Source Management Solution
#    Copyright (C) 2004-2010 Tiny SPRL (<http://tiny.be>).
#
#    This program is free software: you can redistribute it and/or modify
#    it under the terms of the GNU Affero General Public License as
#    published by the Free Software Foundation, either version 3 of the
#    License, or (at your option) any later version.
#
#    This program is distributed in the hope that it will be useful,
#    but WITHOUT ANY WARRANTY; without even the implied warranty of
#    MERCHANTABILITY or FITNESS FOR A PARTICULAR PURPOSE.  See the
#    GNU Affero General Public License for more details.
#
#    You should have received a copy of the GNU Affero General Public License
#    along with this program.  If not, see <http://www.gnu.org/licenses/>.
#
##############################################################################

from openerp.osv import fields, osv
from openerp.tools.translate import _
from openerp.exceptions import UserError
<<<<<<< HEAD
=======
from operator import itemgetter
>>>>>>> 4bef17cc

class account_move_line(osv.osv):
    _inherit = "account.move.line"

    # delegate to parent, used for local fields.function redefinition
    def _amount_to_pay(self, cr, uid, ids, field_names, args, context=None):
        return {
            id: value['amount_residual']
            for id, value in self._amount_residual(cr, uid, ids, field_names, args,
                                                   context=context).items()
        }

    def _to_pay_search(self, cr, uid, obj, name, args, context=None):
        if not args:
            return []
        line_obj = self.pool.get('account.move.line')
        query = line_obj._query_get(cr, uid, context={})
        where = ' and '.join(map(lambda x: '''(SELECT
        CASE WHEN l.amount_currency < 0
            THEN - l.amount_currency
            ELSE l.credit
        END - coalesce(sum(pl.amount_currency), 0)
        FROM payment_line pl
        INNER JOIN payment_order po ON (pl.order_id = po.id)
        WHERE move_line_id = l.id
        AND po.state != 'cancel'
        ) %(operator)s %%s ''' % {'operator': x[1]}, args))
        sql_args = tuple(map(itemgetter(2), args))

        cr.execute(('''SELECT id
            FROM account_move_line l
            WHERE account_id IN (select id
                FROM account_account
                WHERE type=%s AND active)
            AND reconcile_id IS null
            AND credit > 0
            AND ''' + where + ' and ' + query), ('payable',)+sql_args )

        res = cr.fetchall()
        if not res:
            return [('id', '=', '0')]
        return [('id', 'in', map(lambda x:x[0], res))]

    def line2bank(self, cr, uid, ids, payment_type=None, context=None):
        """
        Try to return for each Ledger Posting line a corresponding bank
        account according to the payment type.  This work using one of
        the bank of the partner defined on the invoice eventually
        associated to the line.
        Return the first suitable bank for the corresponding partner.
        """
        payment_mode_obj = self.pool.get('payment.mode')
        line2bank = {}
        if not ids:
            return {}
        bank_type = payment_mode_obj.suitable_bank_types(cr, uid, payment_type,
                context=context)
        for line in self.browse(cr, uid, ids, context=context):
            line2bank[line.id] = False
            if line.invoice and line.invoice.partner_bank_id:
                line2bank[line.id] = line.invoice.partner_bank_id.id
            elif line.partner_id:
                if not line.partner_id.bank_ids:
                    line2bank[line.id] = False
                else:
                    for bank in line.partner_id.bank_ids:
                        if bank.state in bank_type:
                            line2bank[line.id] = bank.id
                            break
                if not line2bank.get(line.id) and line.partner_id.bank_ids:
                    line2bank[line.id] = line.partner_id.bank_ids[0].id
            else:
                raise UserError(_('There is no partner defined on the entry line.'))
<<<<<<< HEAD
        return line2bank
=======
        return line2bank

    _columns = {
        'amount_to_pay': fields.function(_amount_to_pay,
            type='float', string='Amount to pay', fnct_search=_to_pay_search),
    }
>>>>>>> 4bef17cc
<|MERGE_RESOLUTION|>--- conflicted
+++ resolved
@@ -22,10 +22,7 @@
 from openerp.osv import fields, osv
 from openerp.tools.translate import _
 from openerp.exceptions import UserError
-<<<<<<< HEAD
-=======
 from operator import itemgetter
->>>>>>> 4bef17cc
 
 class account_move_line(osv.osv):
     _inherit = "account.move.line"
@@ -99,13 +96,9 @@
                     line2bank[line.id] = line.partner_id.bank_ids[0].id
             else:
                 raise UserError(_('There is no partner defined on the entry line.'))
-<<<<<<< HEAD
-        return line2bank
-=======
         return line2bank
 
     _columns = {
         'amount_to_pay': fields.function(_amount_to_pay,
             type='float', string='Amount to pay', fnct_search=_to_pay_search),
-    }
->>>>>>> 4bef17cc
+    }