<<<<<<< HEAD
# Brazilian Portuguese translation for openobject-addons
# Copyright (c) 2014 Rosetta Contributors and Canonical Ltd 2014
# This file is distributed under the same license as the openobject-addons package.
# FIRST AUTHOR <EMAIL@ADDRESS>, 2014.
#
msgid ""
msgstr ""
"Project-Id-Version: openobject-addons\n"
"Report-Msgid-Bugs-To: FULL NAME <EMAIL@ADDRESS>\n"
"POT-Creation-Date: 2014-08-14 13:09+0000\n"
"PO-Revision-Date: 2014-09-19 08:37+0000\n"
"Last-Translator: FULL NAME <EMAIL@ADDRESS>\n"
"Language-Team: Brazilian Portuguese <pt_BR@li.org>\n"
=======
# Translation of Odoo Server.
# This file contains the translation of the following modules:
# * website_gengo
# 
# Translators:
# danimaribeiro <danimaribeiro@gmail.com>, 2015
# grazziano <g.negocios@outlook.com.br>, 2016
# Wagner Pereira <wagner@wagner.pereira.nom.br>, 2015
msgid ""
msgstr ""
"Project-Id-Version: Odoo 8.0\n"
"Report-Msgid-Bugs-To: \n"
"POT-Creation-Date: 2015-01-21 14:08+0000\n"
"PO-Revision-Date: 2016-07-09 16:18+0000\n"
"Last-Translator: grazziano <g.negocios@outlook.com.br>\n"
"Language-Team: Portuguese (Brazil) (http://www.transifex.com/odoo/odoo-8/language/pt_BR/)\n"
>>>>>>> 96502490
"MIME-Version: 1.0\n"
"Content-Type: text/plain; charset=UTF-8\n"
"Content-Transfer-Encoding: 8bit\n"
"X-Launchpad-Export-Date: 2014-09-20 06:44+0000\n"
"X-Generator: Launchpad (build 17196)\n"

#. module: website_gengo
#. openerp-web
#: code:addons/website_gengo/static/src/xml/website.gengo.xml:146
#, python-format
msgid "- Enable if you using testing account"
msgstr ""

#. module: website_gengo
#. openerp-web
#: code:addons/website_gengo/static/src/xml/website.gengo.xml:140
#, python-format
msgid "- Jobs are Automatically Approved by Gengo."
msgstr ""

#. module: website_gengo
#. openerp-web
#: code:addons/website_gengo/static/src/xml/website.gengo.xml:120
#, python-format
msgid "1. Go To your"
msgstr ""

#. module: website_gengo
#. openerp-web
#: code:addons/website_gengo/static/src/xml/website.gengo.xml:121
#, python-format
msgid "2. Then paste generated keys in given form"
msgstr ""

#. module: website_gengo
#. openerp-web
#: code:addons/website_gengo/static/src/xml/website.gengo.xml:29
#, python-format
msgid "Already translated content"
msgstr ""

#. module: website_gengo
#. openerp-web
#: code:addons/website_gengo/static/src/xml/website.gengo.xml:139
#, python-format
msgid "Auto Approve Translation"
msgstr ""

#. module: website_gengo
#. openerp-web
#: code:addons/website_gengo/static/src/xml/website.gengo.xml:4
#, python-format
msgid "Auto Translate"
msgstr ""

#. module: website_gengo
#. openerp-web
#: code:addons/website_gengo/static/src/xml/website.gengo.xml:68
#, python-format
msgid "By Machine (Free)"
msgstr ""

#. module: website_gengo
#. openerp-web
#: code:addons/website_gengo/static/src/xml/website.gengo.xml:49
#: code:addons/website_gengo/static/src/xml/website.gengo.xml:78
#, python-format
msgid "Cancel"
msgstr ""

#. module: website_gengo
#. openerp-web
#: code:addons/website_gengo/static/src/xml/website.gengo.xml:14
#: code:addons/website_gengo/static/src/xml/website.gengo.xml:62
#: code:addons/website_gengo/static/src/xml/website.gengo.xml:90
#: code:addons/website_gengo/static/src/xml/website.gengo.xml:104
#: code:addons/website_gengo/static/src/xml/website.gengo.xml:115
#: code:addons/website_gengo/static/src/xml/website.gengo.xml:156
#, python-format
msgid "Close"
msgstr ""

#. module: website_gengo
#. openerp-web
#: code:addons/website_gengo/static/src/xml/website.gengo.xml:23
#, python-format
msgid "Content to translate or you can post them to"
msgstr ""

#. module: website_gengo
#. openerp-web
#: code:addons/website_gengo/static/src/xml/website.gengo.xml:7
#, python-format
msgid "Count Words"
msgstr ""

#. module: website_gengo
#. openerp-web
#: code:addons/website_gengo/static/src/xml/website.gengo.xml:43
#, python-format
msgid "Do not show this dialog later."
msgstr ""

#. module: website_gengo
#. openerp-web
#: code:addons/website_gengo/static/src/xml/website.gengo.xml:24
#, python-format
msgid "Gengo"
msgstr ""

#. module: website_gengo
#. openerp-web
#: code:addons/website_gengo/static/src/xml/website.gengo.xml:116
#, python-format
msgid "Gengo API is not configured"
msgstr ""

#. module: website_gengo
#. openerp-web
#: code:addons/website_gengo/static/src/xml/website.gengo.xml:96
#, python-format
msgid "Gengo Dashboard"
msgstr ""

#. module: website_gengo
#. openerp-web
#: code:addons/website_gengo/static/src/xml/website.gengo.xml:96
#, python-format
msgid "Gengo Statistics"
msgstr ""

#. module: website_gengo
#. openerp-web
#: code:addons/website_gengo/static/src/xml/website.gengo.xml:120
#, python-format
msgid "Gengo account"
msgstr ""

#. module: website_gengo
#. openerp-web
#: code:addons/website_gengo/static/src/xml/website.gengo.xml:20
#, python-format
msgid "Here are the visuals used to help you translate efficiently:"
msgstr ""

#. module: website_gengo
#. openerp-web
#: code:addons/website_gengo/static/src/xml/website.gengo.xml:34
#, python-format
msgid ""
"In this mode, you can translate texts or post texts to Gengo for "
"translation.\n"
"                            To change the structure of the page, you must "
"edit the\n"
"                            master page."
<<<<<<< HEAD
msgstr ""
=======
msgstr "Neste modo, você pode traduzir textos ou posts para Gengo.\nPara alterar a estrutura da página, você deve editar\na página mestre."
>>>>>>> 96502490

#. module: website_gengo
#. openerp-web
#: code:addons/website_gengo/static/src/xml/website.gengo.xml:47
#, python-format
msgid "Ok"
msgstr ""

#. module: website_gengo
#. openerp-web
#: code:addons/website_gengo/static/src/xml/website.gengo.xml:134
#, python-format
msgid "Paste private key here"
msgstr ""

#. module: website_gengo
#. openerp-web
#: code:addons/website_gengo/static/src/xml/website.gengo.xml:127
#, python-format
msgid "Paste public key here"
msgstr ""

#. module: website_gengo
#. openerp-web
#: code:addons/website_gengo/static/src/xml/website.gengo.xml:76
#, python-format
msgid "Post"
msgstr ""

#. module: website_gengo
#. openerp-web
#: code:addons/website_gengo/static/src/xml/website.gengo.xml:132
#, python-format
msgid "Private key"
msgstr ""

#. module: website_gengo
#. openerp-web
#: code:addons/website_gengo/static/src/xml/website.gengo.xml:70
#, python-format
msgid "Pro - $"
msgstr ""

#. module: website_gengo
#. openerp-web
#: code:addons/website_gengo/static/src/xml/website.gengo.xml:125
#, python-format
msgid "Public key"
msgstr ""

#. module: website_gengo
#. openerp-web
#: code:addons/website_gengo/static/src/xml/website.gengo.xml:145
#, python-format
msgid "Sandbox"
msgstr ""

#. module: website_gengo
#. openerp-web
#: code:addons/website_gengo/static/src/xml/website.gengo.xml:63
#, python-format
msgid "Select Gengo Translation Service Level"
msgstr ""

#. module: website_gengo
#. openerp-web
#: code:addons/website_gengo/static/src/xml/website.gengo.xml:69
#, python-format
msgid "Standard - $"
msgstr ""

#. module: website_gengo
#. openerp-web
#: code:addons/website_gengo/static/src/xml/website.gengo.xml:119
#, python-format
msgid "Steps for configure Gengo"
msgstr ""

#. module: website_gengo
#. openerp-web
#: code:addons/website_gengo/static/src/xml/website.gengo.xml:154
#, python-format
msgid "Submit"
msgstr ""

#. module: website_gengo
#. openerp-web
#: code:addons/website_gengo/static/src/xml/website.gengo.xml:15
#, python-format
msgid "Translate this page"
msgstr ""

#. module: website_gengo
#. openerp-web
#: code:addons/website_gengo/static/src/xml/website.gengo.xml:100
#, python-format
msgid "Translated words"
msgstr ""

#. module: website_gengo
#. openerp-web
#: code:addons/website_gengo/static/src/xml/website.gengo.xml:6
#, python-format
msgid "Translation in Progress"
msgstr ""

#. module: website_gengo
#. openerp-web
#: code:addons/website_gengo/static/src/xml/website.gengo.xml:26
#, python-format
msgid "Translation in process (Gengo)"
msgstr ""

#. module: website_gengo
#. openerp-web
#: code:addons/website_gengo/static/src/xml/website.gengo.xml:91
#, python-format
msgid "Translator statistics for this page"
msgstr ""

#. module: website_gengo
#. openerp-web
#: code:addons/website_gengo/static/src/xml/website.gengo.xml:71
#, python-format
msgid "Ultra - $"
msgstr ""

#. module: website_gengo
#. openerp-web
#: code:addons/website_gengo/static/src/xml/website.gengo.xml:5
#, python-format
msgid "Wait"
msgstr ""

#. module: website_gengo
#. openerp-web
#: code:addons/website_gengo/static/src/xml/website.gengo.xml:99
#, python-format
msgid "Words in progress"
msgstr ""

#. module: website_gengo
#. openerp-web
#: code:addons/website_gengo/static/src/xml/website.gengo.xml:98
#, python-format
msgid "Words posted for translate"
msgstr ""

#. module: website_gengo
#. openerp-web
#: code:addons/website_gengo/static/src/xml/website.gengo.xml:19
#, python-format
msgid "You are about to enter the translation mode."
msgstr ""

#. module: website_gengo
#. openerp-web
#: code:addons/website_gengo/static/src/xml/website.gengo.xml:120
#, python-format
msgid "and generate API Keys."
msgstr ""

#. module: website_gengo
#. openerp-web
#: code:addons/website_gengo/static/src/xml/website.gengo.xml:24
#, python-format
msgid "for translation."
msgstr ""

#. module: website_gengo
#. openerp-web
#: code:addons/website_gengo/static/src/xml/website.gengo.xml:95
#, python-format
msgid "new words found on this page."
msgstr ""

#. module: website_gengo
#. openerp-web
#: code:addons/website_gengo/static/src/xml/website.gengo.xml:47
#: code:addons/website_gengo/static/src/xml/website.gengo.xml:76
#: code:addons/website_gengo/static/src/xml/website.gengo.xml:154
#, python-format
msgid "or"
msgstr ""<|MERGE_RESOLUTION|>--- conflicted
+++ resolved
@@ -1,18 +1,3 @@
-<<<<<<< HEAD
-# Brazilian Portuguese translation for openobject-addons
-# Copyright (c) 2014 Rosetta Contributors and Canonical Ltd 2014
-# This file is distributed under the same license as the openobject-addons package.
-# FIRST AUTHOR <EMAIL@ADDRESS>, 2014.
-#
-msgid ""
-msgstr ""
-"Project-Id-Version: openobject-addons\n"
-"Report-Msgid-Bugs-To: FULL NAME <EMAIL@ADDRESS>\n"
-"POT-Creation-Date: 2014-08-14 13:09+0000\n"
-"PO-Revision-Date: 2014-09-19 08:37+0000\n"
-"Last-Translator: FULL NAME <EMAIL@ADDRESS>\n"
-"Language-Team: Brazilian Portuguese <pt_BR@li.org>\n"
-=======
 # Translation of Odoo Server.
 # This file contains the translation of the following modules:
 # * website_gengo
@@ -29,68 +14,67 @@
 "PO-Revision-Date: 2016-07-09 16:18+0000\n"
 "Last-Translator: grazziano <g.negocios@outlook.com.br>\n"
 "Language-Team: Portuguese (Brazil) (http://www.transifex.com/odoo/odoo-8/language/pt_BR/)\n"
->>>>>>> 96502490
 "MIME-Version: 1.0\n"
 "Content-Type: text/plain; charset=UTF-8\n"
-"Content-Transfer-Encoding: 8bit\n"
-"X-Launchpad-Export-Date: 2014-09-20 06:44+0000\n"
-"X-Generator: Launchpad (build 17196)\n"
+"Content-Transfer-Encoding: \n"
+"Language: pt_BR\n"
+"Plural-Forms: nplurals=2; plural=(n > 1);\n"
 
 #. module: website_gengo
 #. openerp-web
 #: code:addons/website_gengo/static/src/xml/website.gengo.xml:146
 #, python-format
 msgid "- Enable if you using testing account"
-msgstr ""
+msgstr "- Ative se você estiver usando uma senha de teste."
 
 #. module: website_gengo
 #. openerp-web
 #: code:addons/website_gengo/static/src/xml/website.gengo.xml:140
 #, python-format
 msgid "- Jobs are Automatically Approved by Gengo."
-msgstr ""
+msgstr "- Empregos são Automaticamente Aprovados pelo Gengo."
 
 #. module: website_gengo
 #. openerp-web
 #: code:addons/website_gengo/static/src/xml/website.gengo.xml:120
 #, python-format
 msgid "1. Go To your"
-msgstr ""
+msgstr "1. Vá para o seu"
 
 #. module: website_gengo
 #. openerp-web
 #: code:addons/website_gengo/static/src/xml/website.gengo.xml:121
 #, python-format
 msgid "2. Then paste generated keys in given form"
-msgstr ""
+msgstr "2. Então cole as chaves geradas no formulário no seguinte formato"
 
 #. module: website_gengo
 #. openerp-web
 #: code:addons/website_gengo/static/src/xml/website.gengo.xml:29
 #, python-format
 msgid "Already translated content"
-msgstr ""
+msgstr "Conteúdo já traduzido."
 
 #. module: website_gengo
 #. openerp-web
 #: code:addons/website_gengo/static/src/xml/website.gengo.xml:139
 #, python-format
 msgid "Auto Approve Translation"
-msgstr ""
+msgstr "Tradução aprovada automaticamente."
 
 #. module: website_gengo
 #. openerp-web
 #: code:addons/website_gengo/static/src/xml/website.gengo.xml:4
 #, python-format
 msgid "Auto Translate"
-msgstr ""
+msgstr "Tradução Automática"
 
 #. module: website_gengo
 #. openerp-web
 #: code:addons/website_gengo/static/src/xml/website.gengo.xml:68
 #, python-format
 msgid "By Machine (Free)"
-msgstr ""
+msgstr "Por Máquina (Livre)"
 
 #. module: website_gengo
 #. openerp-web
@@ -98,7 +82,7 @@
 #: code:addons/website_gengo/static/src/xml/website.gengo.xml:78
 #, python-format
 msgid "Cancel"
-msgstr ""
+msgstr "Cancelar"
 
 #. module: website_gengo
 #. openerp-web
@@ -110,261 +94,255 @@
 #: code:addons/website_gengo/static/src/xml/website.gengo.xml:156
 #, python-format
 msgid "Close"
-msgstr ""
+msgstr "Fechar"
 
 #. module: website_gengo
 #. openerp-web
 #: code:addons/website_gengo/static/src/xml/website.gengo.xml:23
 #, python-format
 msgid "Content to translate or you can post them to"
-msgstr ""
+msgstr "Conteúdo para traduzir ou você pode postá-los para"
 
 #. module: website_gengo
 #. openerp-web
 #: code:addons/website_gengo/static/src/xml/website.gengo.xml:7
 #, python-format
 msgid "Count Words"
-msgstr ""
+msgstr "Contar Palavras"
 
 #. module: website_gengo
 #. openerp-web
 #: code:addons/website_gengo/static/src/xml/website.gengo.xml:43
 #, python-format
 msgid "Do not show this dialog later."
-msgstr ""
+msgstr "Não mostrar esta caixa de diálogo mais tarde."
 
 #. module: website_gengo
 #. openerp-web
 #: code:addons/website_gengo/static/src/xml/website.gengo.xml:24
 #, python-format
 msgid "Gengo"
-msgstr ""
+msgstr "Gengo"
 
 #. module: website_gengo
 #. openerp-web
 #: code:addons/website_gengo/static/src/xml/website.gengo.xml:116
 #, python-format
 msgid "Gengo API is not configured"
-msgstr ""
+msgstr "Gengo API não está configurada"
 
 #. module: website_gengo
 #. openerp-web
 #: code:addons/website_gengo/static/src/xml/website.gengo.xml:96
 #, python-format
 msgid "Gengo Dashboard"
-msgstr ""
+msgstr "Gengo Dashboard"
 
 #. module: website_gengo
 #. openerp-web
 #: code:addons/website_gengo/static/src/xml/website.gengo.xml:96
 #, python-format
 msgid "Gengo Statistics"
-msgstr ""
+msgstr "Gengo Estatísticas"
 
 #. module: website_gengo
 #. openerp-web
 #: code:addons/website_gengo/static/src/xml/website.gengo.xml:120
 #, python-format
 msgid "Gengo account"
-msgstr ""
+msgstr "Conta do Gengo"
 
 #. module: website_gengo
 #. openerp-web
 #: code:addons/website_gengo/static/src/xml/website.gengo.xml:20
 #, python-format
 msgid "Here are the visuals used to help you translate efficiently:"
-msgstr ""
+msgstr "Aqui estão os visuais usados para ajudar na tradução eficiente:"
 
 #. module: website_gengo
 #. openerp-web
 #: code:addons/website_gengo/static/src/xml/website.gengo.xml:34
 #, python-format
 msgid ""
-"In this mode, you can translate texts or post texts to Gengo for "
-"translation.\n"
-"                            To change the structure of the page, you must "
-"edit the\n"
+"In this mode, you can translate texts or post texts to Gengo for translation.\n"
+"                            To change the structure of the page, you must edit the\n"
 "                            master page."
-<<<<<<< HEAD
-msgstr ""
-=======
 msgstr "Neste modo, você pode traduzir textos ou posts para Gengo.\nPara alterar a estrutura da página, você deve editar\na página mestre."
->>>>>>> 96502490
 
 #. module: website_gengo
 #. openerp-web
 #: code:addons/website_gengo/static/src/xml/website.gengo.xml:47
 #, python-format
 msgid "Ok"
-msgstr ""
+msgstr "Ok"
 
 #. module: website_gengo
 #. openerp-web
 #: code:addons/website_gengo/static/src/xml/website.gengo.xml:134
 #, python-format
 msgid "Paste private key here"
-msgstr ""
+msgstr "Cole a chave privada aqui"
 
 #. module: website_gengo
 #. openerp-web
 #: code:addons/website_gengo/static/src/xml/website.gengo.xml:127
 #, python-format
 msgid "Paste public key here"
-msgstr ""
+msgstr "Cole a chave pública aqui"
 
 #. module: website_gengo
 #. openerp-web
 #: code:addons/website_gengo/static/src/xml/website.gengo.xml:76
 #, python-format
 msgid "Post"
-msgstr ""
+msgstr "Lançar"
 
 #. module: website_gengo
 #. openerp-web
 #: code:addons/website_gengo/static/src/xml/website.gengo.xml:132
 #, python-format
 msgid "Private key"
-msgstr ""
+msgstr "Chave privada"
 
 #. module: website_gengo
 #. openerp-web
 #: code:addons/website_gengo/static/src/xml/website.gengo.xml:70
 #, python-format
 msgid "Pro - $"
-msgstr ""
+msgstr "Pro - $"
 
 #. module: website_gengo
 #. openerp-web
 #: code:addons/website_gengo/static/src/xml/website.gengo.xml:125
 #, python-format
 msgid "Public key"
-msgstr ""
+msgstr "Chave púbica"
 
 #. module: website_gengo
 #. openerp-web
 #: code:addons/website_gengo/static/src/xml/website.gengo.xml:145
 #, python-format
 msgid "Sandbox"
-msgstr ""
+msgstr "Sandbox"
 
 #. module: website_gengo
 #. openerp-web
 #: code:addons/website_gengo/static/src/xml/website.gengo.xml:63
 #, python-format
 msgid "Select Gengo Translation Service Level"
-msgstr ""
+msgstr "Selecione o Nível de Serviço de Tradução do Gengo"
 
 #. module: website_gengo
 #. openerp-web
 #: code:addons/website_gengo/static/src/xml/website.gengo.xml:69
 #, python-format
 msgid "Standard - $"
-msgstr ""
+msgstr "Padrão - $"
 
 #. module: website_gengo
 #. openerp-web
 #: code:addons/website_gengo/static/src/xml/website.gengo.xml:119
 #, python-format
 msgid "Steps for configure Gengo"
-msgstr ""
+msgstr "Passos para configurar o Gengo"
 
 #. module: website_gengo
 #. openerp-web
 #: code:addons/website_gengo/static/src/xml/website.gengo.xml:154
 #, python-format
 msgid "Submit"
-msgstr ""
+msgstr "Enviar"
 
 #. module: website_gengo
 #. openerp-web
 #: code:addons/website_gengo/static/src/xml/website.gengo.xml:15
 #, python-format
 msgid "Translate this page"
-msgstr ""
+msgstr "Traduza esta página"
 
 #. module: website_gengo
 #. openerp-web
 #: code:addons/website_gengo/static/src/xml/website.gengo.xml:100
 #, python-format
 msgid "Translated words"
-msgstr ""
+msgstr "Palavras traduzidas"
 
 #. module: website_gengo
 #. openerp-web
 #: code:addons/website_gengo/static/src/xml/website.gengo.xml:6
 #, python-format
 msgid "Translation in Progress"
-msgstr ""
+msgstr "Tradução em Andamento"
 
 #. module: website_gengo
 #. openerp-web
 #: code:addons/website_gengo/static/src/xml/website.gengo.xml:26
 #, python-format
 msgid "Translation in process (Gengo)"
-msgstr ""
+msgstr "Tradução em andamento (Gengo)"
 
 #. module: website_gengo
 #. openerp-web
 #: code:addons/website_gengo/static/src/xml/website.gengo.xml:91
 #, python-format
 msgid "Translator statistics for this page"
-msgstr ""
+msgstr "Estatísticas do tradutor para esta página"
 
 #. module: website_gengo
 #. openerp-web
 #: code:addons/website_gengo/static/src/xml/website.gengo.xml:71
 #, python-format
 msgid "Ultra - $"
-msgstr ""
+msgstr "Ultra - $"
 
 #. module: website_gengo
 #. openerp-web
 #: code:addons/website_gengo/static/src/xml/website.gengo.xml:5
 #, python-format
 msgid "Wait"
-msgstr ""
+msgstr "Espere"
 
 #. module: website_gengo
 #. openerp-web
 #: code:addons/website_gengo/static/src/xml/website.gengo.xml:99
 #, python-format
 msgid "Words in progress"
-msgstr ""
+msgstr "Palavras em andamento"
 
 #. module: website_gengo
 #. openerp-web
 #: code:addons/website_gengo/static/src/xml/website.gengo.xml:98
 #, python-format
 msgid "Words posted for translate"
-msgstr ""
+msgstr "Palavras postadas para tradução"
 
 #. module: website_gengo
 #. openerp-web
 #: code:addons/website_gengo/static/src/xml/website.gengo.xml:19
 #, python-format
 msgid "You are about to enter the translation mode."
-msgstr ""
+msgstr "Você está prestes a entrar no modo de tradução."
 
 #. module: website_gengo
 #. openerp-web
 #: code:addons/website_gengo/static/src/xml/website.gengo.xml:120
 #, python-format
 msgid "and generate API Keys."
-msgstr ""
+msgstr "e gere as chaves da API."
 
 #. module: website_gengo
 #. openerp-web
 #: code:addons/website_gengo/static/src/xml/website.gengo.xml:24
 #, python-format
 msgid "for translation."
-msgstr ""
+msgstr "para traduzir."
 
 #. module: website_gengo
 #. openerp-web
 #: code:addons/website_gengo/static/src/xml/website.gengo.xml:95
 #, python-format
 msgid "new words found on this page."
-msgstr ""
+msgstr "novas palavras encontradas nesta página."
 
 #. module: website_gengo
 #. openerp-web
@@ -373,4 +351,4 @@
 #: code:addons/website_gengo/static/src/xml/website.gengo.xml:154
 #, python-format
 msgid "or"
-msgstr ""+msgstr "ou"