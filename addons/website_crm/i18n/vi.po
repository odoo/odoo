--- conflicted
+++ resolved
@@ -9,12 +9,8 @@
 # Duy BQ <duybq86@gmail.com>, 2019
 # thanhnguyen.icsc <thanhnguyen.icsc@gmail.com>, 2020
 # Trần Hà <tranthuha13590@gmail.com>, 2021
-<<<<<<< HEAD
+# Vo Thanh Thuy, 2021
 #
-=======
-# Vo Thanh Thuy, 2021
-# 
->>>>>>> f0bf9580
 msgid ""
 msgstr ""
 "Project-Id-Version: Odoo Server saas~12.5\n"
@@ -32,7 +28,7 @@
 #. module: website_crm
 #: model:ir.model.fields,field_description:website_crm.field_website_visitor__lead_count
 msgid "# Leads"
-msgstr ""
+msgstr "SL Lead"
 
 #. module: website_crm
 #: model:ir.model.fields,field_description:website_crm.field_crm_lead__visitor_page_count
