--- conflicted
+++ resolved
@@ -1,12 +1,10 @@
  # -*- coding: utf-8 -*-
-import base64
 
 import werkzeug
 import werkzeug.urls
 
-from openerp import http, SUPERUSER_ID
+from openerp import http
 from openerp.http import request
-from openerp.tools.translate import _
 
 
 class contactus(http.Controller):
@@ -19,95 +17,4 @@
 
     @http.route(['/page/website.contactus', '/page/contactus'], type='http', auth="public", website=True)
     def contact(self, **kwargs):
-        return request.website.render("website.contactus")
-
-<<<<<<< HEAD
-    @http.route(['/page/website_crm/thankyou'], type='http', auth="public", website=True)
-    def thankyou(self, **kwargs):
-        return request.website.render("website_crm.thankyou");
-=======
-    def create_lead(self, request, values, kwargs):
-        """ Allow to be overrided """
-        return request.registry['crm.lead'].create(request.cr, SUPERUSER_ID, values, request.context)
-
-    def preRenderThanks(self, values, kwargs):
-        """ Allow to be overrided """
-        company = request.website.company_id
-        return {
-            'google_map_url': self.generate_google_map_url(company.street, company.city, company.zip, company.country_id and company.country_id.name_get()[0][1] or ''),
-            '_values': values,
-            '_kwargs': kwargs,
-        }
-
-    def get_contactus_response(self, values, kwargs):
-        values = self.preRenderThanks(values, kwargs)
-        return request.website.render(kwargs.get("view_callback", "website_crm.contactus_thanks"), values)
-
-    @http.route(['/crm/contactus'], type='http', auth="public", website=True)
-    def contactus(self, **kwargs):
-        def dict_to_str(title, dictvar):
-            ret = "\n\n%s" % title
-            for field in dictvar:
-                ret += "\n%s" % field
-            return ret
-
-        _TECHNICAL = ['show_info', 'view_from', 'view_callback']  # Only use for behavior, don't stock it
-        _BLACKLIST = ['id', 'create_uid', 'create_date', 'write_uid', 'write_date', 'user_id', 'active']  # Allow in description
-        _REQUIRED = ['name', 'contact_name', 'email_from', 'description']  # Could be improved including required from model
-
-        post_file = []  # List of file to add to ir_attachment once we have the ID
-        post_description = []  # Info to add after the message
-        values = {}
-
-        for field_name, field_value in kwargs.items():
-            if hasattr(field_value, 'filename'):
-                post_file.append(field_value)
-            elif field_name in request.registry['crm.lead']._fields and field_name not in _BLACKLIST:
-                values[field_name] = field_value
-            elif field_name not in _TECHNICAL:  # allow to add some free fields or blacklisted field like ID
-                post_description.append("%s: %s" % (field_name, field_value))
-
-        if "name" not in kwargs and values.get("contact_name"):  # if kwarg.name is empty, it's an error, we cannot copy the contact_name
-            values["name"] = values.get("contact_name")
-        # fields validation : Check that required field from model crm_lead exists
-        error = set(field for field in _REQUIRED if not values.get(field))
-
-        if error:
-            values = dict(values, error=error, kwargs=kwargs.items())
-            return request.website.render(kwargs.get("view_from", "website.contactus"), values)
-
-        try:
-            values['medium_id'] = request.registry['ir.model.data'].get_object_reference(request.cr, SUPERUSER_ID, 'crm', 'crm_tracking_medium_website')[1]
-            values['team_id'] = request.registry['ir.model.data'].xmlid_to_res_id(request.cr, SUPERUSER_ID, 'website.salesteam_website_sales')
-        except ValueError:
-            pass
-
-        # description is required, so it is always already initialized
-        if post_description:
-            values['description'] += dict_to_str(_("Custom Fields: "), post_description)
-
-        if kwargs.get("show_info"):
-            post_description = []
-            environ = request.httprequest.headers.environ
-            post_description.append("%s: %s" % ("IP", environ.get("REMOTE_ADDR")))
-            post_description.append("%s: %s" % ("USER_AGENT", environ.get("HTTP_USER_AGENT")))
-            post_description.append("%s: %s" % ("ACCEPT_LANGUAGE", environ.get("HTTP_ACCEPT_LANGUAGE")))
-            post_description.append("%s: %s" % ("REFERER", environ.get("HTTP_REFERER")))
-            values['description'] += dict_to_str(_("Environ Fields: "), post_description)
-
-        lead_id = self.create_lead(request, dict(values, user_id=False), kwargs)
-        values.update(lead_id=lead_id)
-        if lead_id:
-            for field_value in post_file:
-                attachment_value = {
-                    'name': field_value.filename,
-                    'res_name': field_value.filename,
-                    'res_model': 'crm.lead',
-                    'res_id': lead_id,
-                    'datas': base64.encodestring(field_value.read()),
-                    'datas_fname': field_value.filename,
-                }
-                request.registry['ir.attachment'].create(request.cr, SUPERUSER_ID, attachment_value, context=request.context)
-
-        return self.get_contactus_response(values, kwargs)
->>>>>>> 4be6ac23
+        return request.website.render("website.contactus")