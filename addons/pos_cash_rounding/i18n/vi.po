--- conflicted
+++ resolved
@@ -46,11 +46,7 @@
 #: code:addons/pos_cash_rounding/models/pos_config.py:0
 #, python-format
 msgid "Cash rounding strategy must be: 'Add a rounding line'"
-<<<<<<< HEAD
 msgstr "Chiến lược làm tròn tiền mặt phải là: 'Thêm một dòng làm tròn'"
-=======
-msgstr "Cash rounding strategy must be: 'Add a rounding line'"
->>>>>>> d5884484
 
 #. module: pos_cash_rounding
 #: model_terms:ir.ui.view,arch_db:pos_cash_rounding.pos_config_view_form_inherit_cash_rounding
@@ -131,10 +127,5 @@
 "You are not allowed to change the cash rounding configuration while a pos "
 "session using it is already opened."
 msgstr ""
-<<<<<<< HEAD
 "Bạn không được phép thay đổi cấu hình làm tròn tiền mặt khi có phiên "
-"đang sử dụng nó vẫn còn đang mở."
-=======
-"You are not allowed to change the cash rounding configuration while a pos "
-"session using it is already opened."
->>>>>>> d5884484
+"đang sử dụng nó vẫn còn đang mở."