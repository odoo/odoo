--- conflicted
+++ resolved
@@ -131,11 +131,7 @@
             <field name="view_type">form</field>
             <field name="view_mode">tree,form</field>
             <field name="domain">[('invoice_on_timesheets','=', True)]</field>
-<<<<<<< HEAD
-            <field name="context">{'invoice_on_timesheets':1}</field>
-=======
             <field name="context">{'default_invoice_on_timesheets':1}</field>
->>>>>>> 4bef17cc
         </record>
 
         <menuitem parent="hr.menu_hr_configuration_timesheets_attendances" id="menu_timesheet_accounts" action="act_hr_timesheet_accounts_form" sequence="2" groups="base.group_hr_manager"/>
