--- conflicted
+++ resolved
@@ -38,7 +38,7 @@
 #. module: hr_timesheet
 #: model_terms:ir.ui.view,arch_db:hr_timesheet.view_kanban_account_analytic_line
 msgid "<i class=\"fa fa-calendar\" role=\"img\" aria-label=\"Date\" title=\"Date\"/>"
-msgstr "<i class=\"fa fa-calendar\" role=\"img\" aria-label=\"Date\" title=\"Date\"/>"
+msgstr "<i class=\"fa fa-calendar\" role=\"img\" aria-label=\"Ngày\" title=\"Ngày\"/>"
 
 #. module: hr_timesheet
 #: model_terms:ir.ui.view,arch_db:hr_timesheet.res_config_settings_view_form
@@ -62,7 +62,7 @@
 #. module: hr_timesheet
 #: model_terms:ir.ui.view,arch_db:hr_timesheet.view_task_form2_inherited
 msgid "<span> planned hours</span>"
-msgstr "<span> Giờ dự kiến</span>"
+msgstr "<span> giờ dự kiến</span>"
 
 #. module: hr_timesheet
 #: model_terms:ir.ui.view,arch_db:hr_timesheet.report_timesheet
@@ -254,11 +254,7 @@
 #. module: hr_timesheet
 #: model:ir.model.fields,field_description:hr_timesheet.field_res_config_settings__timesheet_encode_uom_id
 msgid "Encoding Unit"
-<<<<<<< HEAD
 msgstr "Đơn vị tính"
-=======
-msgstr "Đơn vị mã hóa"
->>>>>>> 84843618
 
 #. module: hr_timesheet
 #: model:ir.model.fields,field_description:hr_timesheet.field_account_analytic_line__encoding_uom_id
@@ -308,19 +304,19 @@
 #: code:addons/hr_timesheet/controllers/portal.py:0
 #, python-format
 msgid "Last month"
-msgstr ""
+msgstr "Tháng trước"
 
 #. module: hr_timesheet
 #: code:addons/hr_timesheet/controllers/portal.py:0
 #, python-format
 msgid "Last week"
-msgstr ""
+msgstr "Tuần trước"
 
 #. module: hr_timesheet
 #: code:addons/hr_timesheet/controllers/portal.py:0
 #, python-format
 msgid "Last year"
-msgstr ""
+msgstr "Năm trước"
 
 #. module: hr_timesheet
 #: model_terms:ir.ui.view,arch_db:hr_timesheet.project_invoice_form
@@ -366,7 +362,7 @@
 #: model:ir.model.fields,field_description:hr_timesheet.field_project_task__progress
 #: model:ir.model.fields,field_description:hr_timesheet.field_report_project_task_user__progress
 msgid "Progress"
-msgstr "Tiến trình"
+msgstr "Tiến độ"
 
 #. module: hr_timesheet
 #: code:addons/hr_timesheet/controllers/portal.py:0
@@ -445,12 +441,12 @@
 #. module: hr_timesheet
 #: model:ir.model.fields,field_description:hr_timesheet.field_project_task__subtask_effective_hours
 msgid "Sub-tasks Hours Spent"
-msgstr "Giờ đã dành cho công việc con"
+msgstr "Giờ đã dành cho nhiệm vụ con"
 
 #. module: hr_timesheet
 #: model:ir.model.fields,help:hr_timesheet.field_project_task__subtask_effective_hours
 msgid "Sum of actually spent hours on the subtask(s)"
-msgstr "Tổng số giờ thực sự dành cho các công việc con"
+msgstr "Tổng số giờ thực tế dành cho các nhiệm vụ con"
 
 #. module: hr_timesheet
 #: model_terms:ir.ui.view,arch_db:hr_timesheet.res_config_settings_view_form
@@ -545,7 +541,7 @@
 #. module: hr_timesheet
 #: model_terms:ir.ui.view,arch_db:hr_timesheet.res_config_settings_view_form
 msgid "Time Encoding"
-msgstr "Mã hóa thời gian"
+msgstr "Ghi nhận thời gian"
 
 #. module: hr_timesheet
 #: model_terms:ir.ui.view,arch_db:hr_timesheet.res_config_settings_view_form
@@ -574,11 +570,7 @@
 #. module: hr_timesheet
 #: model:ir.model.fields,field_description:hr_timesheet.field_res_company__timesheet_encode_uom_id
 msgid "Timesheet Encoding Unit"
-<<<<<<< HEAD
 msgstr "Đơn vị tính cho Bảng chấm công"
-=======
-msgstr "Đơn vị mã hóa bảng chấm công"
->>>>>>> 84843618
 
 #. module: hr_timesheet
 #: model:ir.actions.report,name:hr_timesheet.timesheet_report
@@ -589,11 +581,7 @@
 #. module: hr_timesheet
 #: model_terms:ir.ui.view,arch_db:hr_timesheet.hr_timesheet_line_search
 msgid "Timesheet by Date"
-<<<<<<< HEAD
 msgstr "Chấm công theo Ngày"
-=======
-msgstr "Bảng chấm công theo ngày"
->>>>>>> 84843618
 
 #. module: hr_timesheet
 #: model:ir.actions.act_window,name:hr_timesheet.timesheet_action_from_employee
@@ -631,7 +619,7 @@
 #. module: hr_timesheet
 #: model:ir.model.fields,help:hr_timesheet.field_project_task__allow_timesheets
 msgid "Timesheets can be logged on this task."
-msgstr "Bảng chấm công có thể được nhập vào công việc này."
+msgstr "Bảng chấm công có thể được ghi nhận ở nhiệm vụ này."
 
 #. module: hr_timesheet
 #: code:addons/hr_timesheet/models/project.py:0
@@ -639,8 +627,8 @@
 msgid ""
 "To allow timesheet, your project %s should have an analytic account set."
 msgstr ""
-"Để cho phép dùng bảng chấm công, dự án của bạn %s nên có một tài khoản phân "
-"tích được gán."
+"Để cho phép dùng bảng chấm công, dự án của bạn %s nên có một tài khoản quản "
+"trị được gán."
 
 #. module: hr_timesheet
 #: code:addons/hr_timesheet/controllers/portal.py:0
