--- conflicted
+++ resolved
@@ -83,14 +83,6 @@
 msgstr "<span>Thời gian</span>"
 
 #. module: hr_timesheet
-<<<<<<< HEAD
-#: model_terms:ir.ui.view,arch_db:hr_timesheet.report_timesheet
-msgid "<span>Timesheet Entries</span>"
-msgstr "<span>Chi tiết Bảng chấm công</span>"
-
-#. module: hr_timesheet
-=======
->>>>>>> 1e8ea4f5
 #: model_terms:ir.ui.view,arch_db:hr_timesheet.view_kanban_account_analytic_line
 msgid "<strong>Duration: </strong>"
 msgstr "<strong>Thời lượng: </strong>"
@@ -180,9 +172,7 @@
 #. module: hr_timesheet
 #: model:ir.model.fields,help:hr_timesheet.field_project_task__effective_hours
 msgid "Computed using the sum of the task work done."
-msgstr ""
-"Được tính toán sử dụng tổng thời gian các công việc được thực hiện trong "
-"nhiệm vụ."
+msgstr "Được tính dựa trên tổng số công việc hoàn tất."
 
 #. module: hr_timesheet
 #: model:ir.model,name:hr_timesheet.model_res_config_settings
@@ -209,7 +199,7 @@
 #: model_terms:ir.ui.view,arch_db:hr_timesheet.portal_my_timesheets
 #: model_terms:ir.ui.view,arch_db:hr_timesheet.portal_timesheet_table
 msgid "Date"
-msgstr "Ngày tháng"
+msgstr "Ngày"
 
 #. module: hr_timesheet
 #: model:ir.model.fields,field_description:hr_timesheet.field_account_analytic_line__department_id
@@ -220,7 +210,7 @@
 #: model_terms:ir.ui.view,arch_db:hr_timesheet.portal_my_timesheets
 #: model_terms:ir.ui.view,arch_db:hr_timesheet.portal_timesheet_table
 msgid "Description"
-msgstr "Miêu tả"
+msgstr "Mô tả"
 
 #. module: hr_timesheet
 #: model:ir.model.fields,help:hr_timesheet.field_project_task__progress
@@ -232,7 +222,7 @@
 #: model_terms:ir.ui.view,arch_db:hr_timesheet.portal_timesheet_table
 #: model_terms:ir.ui.view,arch_db:hr_timesheet.view_task_form2_inherited
 msgid "Duration"
-msgstr "Khoảng thời gian"
+msgstr "Thời lượng"
 
 #. module: hr_timesheet
 #: code:addons/hr_timesheet/models/hr_timesheet.py:0
@@ -252,7 +242,7 @@
 #: model_terms:ir.ui.view,arch_db:hr_timesheet.portal_my_timesheets
 #: model_terms:ir.ui.view,arch_db:hr_timesheet.portal_timesheet_table
 msgid "Employee"
-msgstr "Người lao động"
+msgstr "Nhân viên"
 
 #. module: hr_timesheet
 #: model:ir.model.fields,help:hr_timesheet.field_project_project__allow_timesheets
@@ -391,7 +381,7 @@
 #. module: hr_timesheet
 #: model:ir.model.fields,field_description:hr_timesheet.field_res_config_settings__module_project_timesheet_holidays
 msgid "Record Time Off"
-msgstr ""
+msgstr "Ghi nhận giờ vắng"
 
 #. module: hr_timesheet
 #: model_terms:ir.actions.act_window,help:hr_timesheet.act_hr_timesheet_line
@@ -574,18 +564,18 @@
 #. module: hr_timesheet
 #: model:ir.model.fields,field_description:hr_timesheet.field_res_company__timesheet_encode_uom_id
 msgid "Timesheet Encoding Unit"
-msgstr ""
+msgstr "Đơn vị tính cho Bảng chấm công"
 
 #. module: hr_timesheet
 #: model:ir.actions.report,name:hr_timesheet.timesheet_report
 #: model_terms:ir.ui.view,arch_db:hr_timesheet.report_timesheet
 msgid "Timesheet Entries"
-msgstr "Phân tích Bảng chấm công"
+msgstr "Chi tiết Bảng chấm công"
 
 #. module: hr_timesheet
 #: model_terms:ir.ui.view,arch_db:hr_timesheet.hr_timesheet_line_search
 msgid "Timesheet by Date"
-msgstr ""
+msgstr "Chấm công theo Ngày"
 
 #. module: hr_timesheet
 #: model:ir.actions.act_window,name:hr_timesheet.timesheet_action_from_employee
@@ -688,13 +678,14 @@
 "                day. Every time spent on a project will become a cost and can be re-invoiced to\n"
 "                customers if required."
 msgstr ""
-"Bạn có thể đăng ký và theo vết giờ làm việc của bạn theo dự án mỗi ngày.\n"
-"                Thời gian được sử dụng cho dự án có thể trở thành chi phí                 và có thể xuất hoá đơn cho khách hàng theo đó nếu cần thiết."
+"Bạn có thể ghi nhận và theo dõi công việc của bạn theo dự án mỗi\n"
+"                ngày. Bất kì thời gian nào được dùng cho dự án đều sẽ thành chi phí và có thể xuất hóa đơn lại\n"
+"                cho khách hàng nếu cần."
 
 #. module: hr_timesheet
 #: model_terms:ir.ui.view,arch_db:hr_timesheet.report_timesheet
 msgid "for the"
-msgstr ""
+msgstr "cho"
 
 #. module: hr_timesheet
 #: model_terms:ir.ui.view,arch_db:hr_timesheet.hr_employee_view_form_inherit_timesheet
