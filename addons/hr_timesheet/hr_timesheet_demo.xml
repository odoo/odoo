<?xml version="1.0" encoding="utf-8"?>
<openerp>
    <data noupdate="1">


        <!-- complete our example employee -->
        <record id="hr.employee_fp" model="hr.employee">
            <field name="product_id" ref="product.product_product_consultant"/>
            <field name="journal_id" ref="analytic_journal"/>
        </record>
<<<<<<< HEAD
=======
        <record id="hr.employee_qdp" model="hr.employee">
            <field name="product_id" ref="product.product_product_consultant"/>
            <field name="journal_id" ref="analytic_journal"/>
        </record>

>>>>>>> 4bef17cc
        <record id="analytic.analytic_administratif" model="account.analytic.account">
            <field name="invoice_on_timesheets">True</field>
        </record>
         <record id="analytic.analytic_partners" model="account.analytic.account">
            <field name="invoice_on_timesheets">True</field>
        </record>
        <record id="analytic.analytic_consultancy" model="account.analytic.account">
            <field name="invoice_on_timesheets">True</field>
        </record>
        <record id="analytic.analytic_super_product_trainings" model="account.analytic.account">
            <field name="invoice_on_timesheets">True</field>
        </record>

        <record id="working_hours_requirements" model="hr.analytic.timesheet">
            <field name="name">Requirements analysis and specification</field>
            <field name="user_id" ref="base.user_root"/>
            <field eval="time.strftime('%Y-%m-%d')" name="date"/>
            <field eval="2.00" name="unit_amount"/>
            <field name="product_id" ref="product.product_product_consultant"/>
            <field name="product_uom_id" ref="product.product_uom_hour"/>
            <field name="account_id" ref="analytic.analytic_administratif"></field>
            <field eval="-60.00" name="amount"/>
            <field name="general_account_id" ref="account.a_expense"/>
            <field name="journal_id" ref="analytic_journal"/>
        </record>

        <record id="working_hours_design" model="hr.analytic.timesheet">
            <field name="name">Design and specification</field>
            <field name="user_id" ref="base.user_root"/>
            <field eval="time.strftime('%Y-%m-%d')" name="date"/>
            <field eval="1.00" name="unit_amount"/>
            <field name="product_id" ref="product.product_product_consultant"/>
            <field name="product_uom_id" ref="product.product_uom_hour"/>
            <field name="account_id" ref="analytic.analytic_administratif"></field>
            <field eval="-30.00" name="amount"/>
            <field name="general_account_id" ref="account.a_expense"/>
            <field name="journal_id" ref="analytic_journal"/>
        </record>

        <record id="working_hours_coding" model="hr.analytic.timesheet">
            <field name="name">Coding and module testing</field>
            <field name="user_id" ref="base.user_root"/>
            <field eval="time.strftime('%Y-%m-%d')" name="date"/>
            <field eval="03.00" name="unit_amount"/>
            <field name="product_id" ref="product.product_product_consultant"/>
            <field name="product_uom_id" ref="product.product_uom_hour"/>
            <field name="account_id" ref="analytic.analytic_administratif"></field>
            <field eval="-90.00" name="amount"/>
            <field name="general_account_id" ref="account.a_expense"/>
            <field name="journal_id" ref="analytic_journal"/>
        </record>

        <record id="working_hours_testing" model="hr.analytic.timesheet">
            <field name="name">Integration and system testing</field>
            <field name="user_id" ref="base.user_root"/>
            <field eval="time.strftime('%Y-%m-%d')" name="date"/>
            <field eval="01.00" name="unit_amount"/>
            <field name="product_id" ref="product.product_product_consultant"/>
            <field name="product_uom_id" ref="product.product_uom_hour"/>
            <field name="account_id" ref="analytic.analytic_administratif"></field>
            <field eval="-30.00" name="amount"/>
            <field name="general_account_id" ref="account.a_expense"/>
            <field name="journal_id" ref="analytic_journal"/>
        </record>

        <record id="working_hours_maintenance" model="hr.analytic.timesheet">
            <field name="name">Delivery and maintenance</field>
            <field name="user_id" ref="base.user_root"/>
            <field eval="time.strftime('%Y-%m-%d')" name="date"/>
            <field eval="01.00" name="unit_amount"/>
            <field name="product_id" ref="product.product_product_consultant"/>
            <field name="product_uom_id" ref="product.product_uom_hour"/>
            <field name="account_id" ref="analytic.analytic_administratif"></field>
            <field eval="-30.00" name="amount"/>
            <field name="general_account_id" ref="account.a_expense"/>
            <field name="journal_id" ref="analytic_journal"/>
        </record>
        
        <record id="product.product_product_consultant" model="product.product">
            <field name="categ_id" ref="product.product_category_3"/>
        </record>

    </data>
</openerp><|MERGE_RESOLUTION|>--- conflicted
+++ resolved
@@ -8,14 +8,11 @@
             <field name="product_id" ref="product.product_product_consultant"/>
             <field name="journal_id" ref="analytic_journal"/>
         </record>
-<<<<<<< HEAD
-=======
         <record id="hr.employee_qdp" model="hr.employee">
             <field name="product_id" ref="product.product_product_consultant"/>
             <field name="journal_id" ref="analytic_journal"/>
         </record>
 
->>>>>>> 4bef17cc
         <record id="analytic.analytic_administratif" model="account.analytic.account">
             <field name="invoice_on_timesheets">True</field>
         </record>
