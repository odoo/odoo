--- conflicted
+++ resolved
@@ -19,50 +19,78 @@
 #
 ##############################################################################
 
-from openerp import models, api, fields, exceptions
-
+import time
+
+from openerp.osv import fields
+from openerp.osv import osv
 from openerp.tools.translate import _
-
-class hr_employee(models.Model):
+import openerp
+
+class hr_employee(osv.osv):
+    _name = "hr.employee"
     _inherit = "hr.employee"
-
-    @api.model    
-    # Reads the provided data file to return the default journal id for new employees    
-    def _get_default_analytic_journal(self):
-        return self.env.ref('hr_timesheet.analytic_journal', raise_if_not_found=False) or self.env['account.analytic.journal']
-
-    @api.model
-    # Reads the provided data file to return the default product id for new employees 
-    def _get_default_employee_product(self):
+    _columns = {
+        'product_id': fields.many2one('product.product', 'Product', help="If you want to reinvoice working time of employees, link this employee to a service to determinate the cost price of the job."),
+        'journal_id': fields.many2one('account.analytic.journal', 'Analytic Journal'),
+        'uom_id': fields.related('product_id', 'uom_id', type='many2one', relation='product.uom', string='Unit of Measure', store=True, readonly=True)
+    }
+
+    def _getAnalyticJournal(self, cr, uid, context=None):
+        md = self.pool.get('ir.model.data')
         try:
-            return self.env.ref('product.product_product_consultant')
+            dummy, res_id = md.get_object_reference(cr, uid, 'hr_timesheet', 'analytic_journal')
+            #search on id found in result to check if current user has read access right
+            check_right = self.pool.get('account.analytic.journal').search(cr, uid, [('id', '=', res_id)], context=context)
+            if check_right:
+                return res_id
         except ValueError:
-            return self.env['product.product']
-
-    product_id = fields.Many2one('product.product', 'Product', help="If you want to reinvoice working time of employees, link this employee to a service to determinate the cost price of the job.", default=_get_default_employee_product)
-    journal_id = fields.Many2one('account.analytic.journal', 'Analytic Journal',default=_get_default_analytic_journal)
-    uom_id =  fields.Many2one('product.uom', related='product_id.uom_id', string='Unit of Measure', store=True, readonly=True)
-
-# At the moment, we assume that a user is related to only one employee, and if not we still only select the first employee record related to this user. 
-class account_analytic_line(models.Model):
-    _inherit = 'account.analytic.line'
-
-    #This method is used by some modules having dependencies on this one.
-    def on_change_unit_amount_2(self, cr, uid, id, prod_id, unit_amount, company_id, unit=False, journal_id=False, context=None):
+            pass
+        return False
+
+    def _getEmployeeProduct(self, cr, uid, context=None):
+        md = self.pool.get('ir.model.data')
+        try:
+            dummy, res_id = md.get_object_reference(cr, uid, 'product', 'product_product_consultant')
+            #search on id found in result to check if current user has read access right
+            check_right = self.pool.get('product.template').search(cr, uid, [('id', '=', res_id)], context=context)
+            if check_right:
+                return res_id
+        except ValueError:
+            pass
+        return False
+
+    _defaults = {
+        'journal_id': _getAnalyticJournal,
+        'product_id': _getEmployeeProduct
+    }
+
+
+class hr_analytic_timesheet(osv.osv):
+    _name = "hr.analytic.timesheet"
+    _table = 'hr_analytic_timesheet'
+    _description = "Timesheet Line"
+    _inherits = {'account.analytic.line': 'line_id'}
+    _order = "id desc"
+    _columns = {
+        'line_id': fields.many2one('account.analytic.line', 'Analytic Line', ondelete='cascade', required=True),
+        'partner_id': fields.related('account_id', 'partner_id', type='many2one', string='Partner', relation='res.partner', store=True),
+    }
+
+    def unlink(self, cr, uid, ids, context=None):
+        toremove = {}
+        for obj in self.browse(cr, uid, ids, context=context):
+            toremove[obj.line_id.id] = True
+        super(hr_analytic_timesheet, self).unlink(cr, uid, ids, context=context)
+        self.pool.get('account.analytic.line').unlink(cr, uid, toremove.keys(), context=context)
+        return True
+
+
+    def on_change_unit_amount(self, cr, uid, id, prod_id, unit_amount, company_id, unit=False, journal_id=False, context=None):
         res = {'value':{}}
-
-        if not prod_id:
-            emp_obj = self.pool.get('hr.employee')
-            emp_id = emp_obj.search(cr, uid, [('user_id', '=', uid)], context=context)
-            if emp_id:
-                emp = emp_obj.browse(cr, uid, emp_id[0], context=context)
-                if emp.product_id:
-                    prod_id =  emp.product_id.id
-
         if prod_id and unit_amount:
             # find company
             company_id = self.pool.get('res.company')._company_default_get(cr, uid, 'account.analytic.line', context=context)
-            r = self.on_change_unit_amount(cr, uid, id, prod_id, unit_amount, company_id, unit, journal_id, context=context)
+            r = self.pool.get('account.analytic.line').on_change_unit_amount(cr, uid, id, prod_id, unit_amount, company_id, unit, journal_id, context=context)
             if r:
                 res.update(r)
         # update unit of measurement
@@ -70,13 +98,10 @@
             uom = self.pool.get('product.product').browse(cr, uid, prod_id, context=context)
             if uom.uom_id:
                 res['value'].update({'product_uom_id': uom.uom_id.id})
-            else:
-                res['value'].update({'product_uom_id': False})
-                return res
+        else:
+            res['value'].update({'product_uom_id': False})
         return res
 
-<<<<<<< HEAD
-=======
     def _getEmployeeProduct(self, cr, uid, context=None):
         if context is None:
             context = {}
@@ -177,110 +202,28 @@
         }}
 
 class account_analytic_account(osv.osv):
->>>>>>> 69217752
-
-    def _get_employee_product(self):
-        if "hr_timesheet" in self.env.context:
-            emp = self.env['hr.employee'].search([('user_id', '=', self.user_id.id  or self.env.uid)])
-            if emp and emp[0].product_id.id:
-                return emp[0].product_id.id
-            else:
-                raise exceptions.ValidationError("This user or employee is not associated to a valid Product")
-
-    def _get_employee_unit(self):
-        if "hr_timesheet" in self.env.context:
-            emp = self.env['hr.employee'].search([('user_id', '=', self.user_id.id or self.env.uid)])
-            if emp and emp[0].product_id.uom_id.id:
-                return emp[0].product_id.uom_id.id
-            else:
-                raise exceptions.ValidationError("This user or employee is not associated to a valid Product Amount Type")    
-
-    def _get_general_account(self):
-        if "hr_timesheet" in self.env.context:
-            emp = self.env['hr.employee'].search([('user_id', '=', self.user_id.id or self.env.uid)])
-            if emp and emp[0].product_id.categ_id.property_account_expense_categ.id:
-                return emp[0].product_id.categ_id.property_account_expense_categ.id
-            else:
-                raise exceptions.ValidationError("This user or employee is not associated to a valid Product Financial Account")
-
-    def _get_analytic_journal(self):
-        if "hr_timesheet" in self.env.context:
-            emp = self.env['hr.employee'].search([('user_id','=',self.user_id.id or self.env.uid)])
-            if emp and emp[0].journal_id.id:
-                return emp[0].journal_id.id
-            else:
-                raise exceptions.ValidationError("This user or employee is not associated to a valid Journal ID")
-    
-    def _get_is_timesheet(self):
-        return ("hr_timesheet" in self.env.context)
-
-    # Fields declaration and additions
-    is_timesheet = fields.Boolean(default=_get_is_timesheet)
-    product_uom_id = fields.Many2one(default=_get_employee_unit)
-    product_id = fields.Many2one(default=_get_employee_product)
-    general_account_id = fields.Many2one(default=_get_general_account)
-    journal_id = fields.Many2one(default=_get_analytic_journal)
-    date = fields.Date(default=fields.Date.today())
-    
-    @api.constrains('user_id')
-    def check_user_id(self):
-        if "hr_timesheet" in self.env.context:
-            emp = self.env['hr.employee'].search([('user_id','=',self.user_id.id or self.env.uid)])
-            if not emp:
-                raise exceptions.ValidationError("There is no employee defined for user " + self.user_id.name)
-            else:
-                if not emp[0].journal_id.id:
-                    raise exceptions.ValidationError("The employee " + emp[0].name + " is not associated to a valid Analytic Journal. Please define one for him or select another user.")
-                elif not emp[0].product_id:
-                    raise exceptions.ValidationError("The employee " + emp[0].name + " is not associated to a valid Product. Please define one for him or select another user.")
-                elif not emp[0].product_id.uom_id.id:
-                    raise exceptions.ValidationError("The employee " + emp[0].name + " is not associated to a valid Product Unit of Measure. Please define one for him or select another user.")
-                elif not emp[0].product_id.categ_id.property_account_expense_categ.id:
-                    raise exceptions.ValidationError("The employee " + emp[0].name + " is not associated to a valid Financial Account. Please define one for him or select another user.")
-
-    @api.onchange('user_id')
-    def on_change_user_id(self):
-        if "hr_timesheet" in self.env.context:
-            emp = self.env['hr.employee'].search([('user_id','=',self.user_id.id or self.env.uid)])
-            if not emp:
-                model, action_id = self.env['ir.model.data'].get_object_reference('hr', 'open_view_employee_list_my')
-                msg = _("Employee is not created for this user. Please create one from configuration panel.")
-                raise exceptions.RedirectWarning(msg, action_id, _('Go to the configuration panel'))
-            else:
-                self.journal_id = self._get_analytic_journal()
-                self.product_id = self._get_employee_product()
-                self.product_uom_id = self._get_employee_unit()
-                self.general_account_id = self._get_general_account()
-
-    @api.onchange('date')
-    def on_change_date(self):
-        if "hr_timesheet" in self.env.context:
-            if self._origin.date and (self._origin.date != self.date):
-                raise exceptions.Warning('Changing the date will let this entry appear in the timesheet of the new date.')
-
-class account_analytic_account(models.Model):
+
     _inherit = 'account.analytic.account'
-
-    use_timesheets = fields.Boolean('Timesheets', help="Check this field if this project manages timesheets", deprecated=True)
-    invoice_on_timesheets = fields.Boolean('Timesheets', help="Check this field if this project manages timesheets")
-
-    @api.onchange('invoice_on_timesheets')
-    def onchange_invoice_on_timesheets(self):
-        result = {}
-        if not self.invoice_on_timesheets:
-            return {'value': {'to_invoice': False}}
-        try:
-            to_invoice = self.env['ir.model.data'].xmlid_to_res_id('hr_timesheet_invoice.timesheet_invoice_factor1')
-            result['to_invoice'] = to_invoice
-        except ValueError:
-            pass
-        return result
-
-
-    #TODO: 
+    _description = 'Analytic Account'
+    _columns = {
+        'use_timesheets': fields.boolean('Timesheets', help="Check this field if this project manages timesheets", deprecated=True),
+        'invoice_on_timesheets': fields.boolean('Timesheets', help="Check this field if this project manages timesheets"),
+    }
+
     def on_change_template(self, cr, uid, ids, template_id, date_start=False, context=None):
         res = super(account_analytic_account, self).on_change_template(cr, uid, ids, template_id, date_start=date_start, context=context)
         if template_id and 'value' in res:
             template = self.browse(cr, uid, template_id, context=context)
             res['value']['invoice_on_timesheets'] = template.invoice_on_timesheets
         return res
+
+    def onchange_invoice_on_timesheets(self, cr, uid, ids, invoice_on_timesheets, context=None):
+        result = {}
+        if not invoice_on_timesheets:
+            return {'value': {'to_invoice': False}}
+        try:
+            to_invoice = self.pool.get('ir.model.data').xmlid_to_res_id(cr, uid, 'hr_timesheet_invoice.timesheet_invoice_factor1')
+            result['to_invoice'] = to_invoice
+        except ValueError:
+            pass
+        return result
