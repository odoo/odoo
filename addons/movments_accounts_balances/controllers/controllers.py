from odoo import models, fields, api
from odoo.exceptions import ValidationError



class AccountBalance(models.Model):
    _inherit = 'account.account'

    @api.model
    def get_all_accounts(self):
        accounts = self.env['account.account'].search([])

        account_data = [{'id': account.id, 'name': account.name} for account in accounts]

        return account_data

    @api.model
    def get_balance(self, account_id, end_date):
        # Define search criteria to filter account move lines
        domain = [('account_id', '=', account_id),
                 ('date', '<=', end_date)]

        # Retrieve the most recent account move line based on the criteria
        move_line = self.env['account.move.line'].search(domain, order='date DESC', limit=1)

        # Prepare ledger data or return an empty list if no move lines are found
        balance_info = [{
            'name': move_line.name,
            'date': move_line.date,
            'balance': move_line.balance,
        }] if move_line else []

        # Return the general ledger data
        return {'balance_info': balance_info}
    @api.model
    def general_ledger_report(self, account_id, start_date, end_date):
        domain = [
                   ('account_id', '=', account_id),
                   ('date', '>=', start_date),
                   ('date', '<=', end_date)
        ]
        move_lines = self.env['account.move.line'].search(domain)
        
        ledger_data = []
        
        for line in move_lines:
            analytic_info = self.env['account.analytic.line'].search([('move_line_id', '=', line.id)], limit=1)
<<<<<<< HEAD
=======
            analytic_partner_id = analytic_info.partner_id if analytic_info else False
            partner_name = analytic_partner_id.name if analytic_info else False
>>>>>>> f0ecdb11
            analytic_account_id = analytic_info.account_id if analytic_info else ""
            analytic_account_name = analytic_account_id.name if analytic_info else ""
            analytic_account_amount = analytic_info.amount if analytic_info else "",
            partner_id = line.partner_id.id if line.partner_id else ""
            partner_type = None
            if line.partner_id:
                partner = line.partner_id
                if partner.customer_rank > 0 and partner.supplier_rank > 0:
                    partner_type = 'Customer/Vendor'
                elif partner.customer_rank > 0:
                    partner_type = 'Customer'
                elif partner.supplier_rank > 0:
                    partner_type = 'Vendor'
<<<<<<< HEAD

            else:
                partner_type = ""
=======
               
            else:
                 partner_type = ""

                     
>>>>>>> f0ecdb11

            ledger_data.append({
                'date': line.date,
                'debit': line.debit,
                'credit': line.credit,
                'account_root_id': line.account_root_id.id,
                'analytic_move_id': analytic_info.id,
                'analytic_account_amount': analytic_account_amount,
                'analytic_account_name': analytic_account_name,
                'partner_id': partner_id,
                'partner_type': partner_type,
<<<<<<< HEAD
=======
               
>>>>>>> f0ecdb11

            })

        return {
            'ledger_data': ledger_data,
        }
<|MERGE_RESOLUTION|>--- conflicted
+++ resolved
@@ -1,6 +1,5 @@
 from odoo import models, fields, api
 from odoo.exceptions import ValidationError
-
 
 
 class AccountBalance(models.Model):
@@ -18,7 +17,7 @@
     def get_balance(self, account_id, end_date):
         # Define search criteria to filter account move lines
         domain = [('account_id', '=', account_id),
-                 ('date', '<=', end_date)]
+                  ('date', '<=', end_date)]
 
         # Retrieve the most recent account move line based on the criteria
         move_line = self.env['account.move.line'].search(domain, order='date DESC', limit=1)
@@ -32,24 +31,22 @@
 
         # Return the general ledger data
         return {'balance_info': balance_info}
+
     @api.model
     def general_ledger_report(self, account_id, start_date, end_date):
         domain = [
-                   ('account_id', '=', account_id),
-                   ('date', '>=', start_date),
-                   ('date', '<=', end_date)
+            ('account_id', '=', account_id),
+            ('date', '>=', start_date),
+            ('date', '<=', end_date)
         ]
         move_lines = self.env['account.move.line'].search(domain)
-        
+
         ledger_data = []
-        
+
         for line in move_lines:
             analytic_info = self.env['account.analytic.line'].search([('move_line_id', '=', line.id)], limit=1)
-<<<<<<< HEAD
-=======
             analytic_partner_id = analytic_info.partner_id if analytic_info else False
             partner_name = analytic_partner_id.name if analytic_info else False
->>>>>>> f0ecdb11
             analytic_account_id = analytic_info.account_id if analytic_info else ""
             analytic_account_name = analytic_account_id.name if analytic_info else ""
             analytic_account_amount = analytic_info.amount if analytic_info else "",
@@ -63,17 +60,9 @@
                     partner_type = 'Customer'
                 elif partner.supplier_rank > 0:
                     partner_type = 'Vendor'
-<<<<<<< HEAD
 
             else:
                 partner_type = ""
-=======
-               
-            else:
-                 partner_type = ""
-
-                     
->>>>>>> f0ecdb11
 
             ledger_data.append({
                 'date': line.date,
@@ -85,10 +74,6 @@
                 'analytic_account_name': analytic_account_name,
                 'partner_id': partner_id,
                 'partner_type': partner_type,
-<<<<<<< HEAD
-=======
-               
->>>>>>> f0ecdb11
 
             })
 
