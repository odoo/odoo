--- conflicted
+++ resolved
@@ -26,12 +26,7 @@
 from datetime import timedelta
 from dateutil import relativedelta
 
-<<<<<<< HEAD
-from openerp import netsvc
 from openerp.osv import fields, osv, api
-=======
-from openerp.osv import fields, osv
->>>>>>> e3744cfd
 from openerp import tools
 from openerp.tools.translate import _
 import openerp.addons.decimal_precision as dp
