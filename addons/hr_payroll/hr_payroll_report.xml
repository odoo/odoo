--- conflicted
+++ resolved
@@ -1,20 +1,8 @@
 <?xml version="1.0"?>
 <openerp>
     <data>
-<<<<<<< HEAD
-        <!-- <report
-              auto="False"
-              id="salary_payslip"
-              model="hr.payslip"
-              name="payslip.pdf"
-              rml="hr_payroll/report/payslip.rml"
-              string="Employee PaySlip" />-->
-
-           <report
-=======
 
         <report
->>>>>>> 86bf1a84
             auto="False"
             id="payslip_report"
             model="hr.payslip"
@@ -22,7 +10,6 @@
             rml="hr_payroll/report/report_payslip.rml"
             string="Employee PaySlip" />
 
-<<<<<<< HEAD
          <report
               auto="False"
               id="payroll_advice"
@@ -75,15 +62,6 @@
               rml="hr_payroll/report/report_emp_salary_structure.rml"
               menu = "True"
               string="Salary Structure" groups="base.group_hr_manager"/>
-=======
-        <report
-            auto="False"
-            id="payslip_details_report"
-            model="hr.payslip"
-            name="paylip.details"
-            rml="hr_payroll/report/report_payslip_details.rml"
-            string="PaySlip Details" />
->>>>>>> 86bf1a84
 
     </data>
 </openerp>