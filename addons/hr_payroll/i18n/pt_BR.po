<<<<<<< HEAD
# Brazilian Portuguese translation for openobject-addons
# Copyright (c) 2014 Rosetta Contributors and Canonical Ltd 2014
# This file is distributed under the same license as the openobject-addons package.
# FIRST AUTHOR <EMAIL@ADDRESS>, 2014.
#
msgid ""
msgstr ""
"Project-Id-Version: openobject-addons\n"
"Report-Msgid-Bugs-To: FULL NAME <EMAIL@ADDRESS>\n"
"POT-Creation-Date: 2014-09-23 16:27+0000\n"
"PO-Revision-Date: 2014-08-14 16:10+0000\n"
"Last-Translator: FULL NAME <EMAIL@ADDRESS>\n"
"Language-Team: Brazilian Portuguese <pt_BR@li.org>\n"
=======
# Translation of Odoo Server.
# This file contains the translation of the following modules:
# * hr_payroll
# 
# Translators:
# danimaribeiro <danimaribeiro@gmail.com>, 2015
# danimaribeiro <danimaribeiro@gmail.com>, 2015
# FIRST AUTHOR <EMAIL@ADDRESS>, 2014
# Luiz Carlos de Lima <luiz.carlos@akretion.com.br>, 2015
msgid ""
msgstr ""
"Project-Id-Version: Odoo 8.0\n"
"Report-Msgid-Bugs-To: \n"
"POT-Creation-Date: 2015-01-21 14:07+0000\n"
"PO-Revision-Date: 2016-06-13 12:10+0000\n"
"Last-Translator: Martin Trigaux\n"
"Language-Team: Portuguese (Brazil) (http://www.transifex.com/odoo/odoo-8/language/pt_BR/)\n"
>>>>>>> 5b1beec1
"MIME-Version: 1.0\n"
"Content-Type: text/plain; charset=UTF-8\n"
"Content-Transfer-Encoding: 8bit\n"
"X-Launchpad-Export-Date: 2014-09-24 09:12+0000\n"
"X-Generator: Launchpad (build 17196)\n"

#. module: hr_payroll
#: code:addons/hr_payroll/hr_payroll.py:77
#, python-format
msgid "%s (copy)"
msgstr "%s (cópia)"

#. module: hr_payroll
#: help:hr.payslip,state:0
msgid ""
"* When the payslip is created the status is 'Draft'.            \n"
"* If the payslip is under verification, the status is 'Waiting'.             "
"\n"
"* If the payslip is confirmed then status is set to 'Done'.            \n"
"* When user cancel payslip the status is 'Rejected'."
msgstr ""
"* Quando o holerite é criado o estado é 'Provisório'.\n"
"* Se o holerite está sob verificação, a situação 'Aguardando'.\n"
"* Se o holerite é confirmado em seguida a situação é definida como "
"'Concluído'.\n"
"* Quando o usuário cancelar o holerite a situação é 'Rejeitado'."

#. module: hr_payroll
#: model:ir.actions.act_window,help:hr_payroll.action_contribution_register_form
msgid ""
"<p class=\"oe_view_nocontent_create\">\n"
"                Click to add a new contribution register.\n"
"              </p><p>\n"
"                A contribution register is a third party involved in the "
"salary\n"
"                payment of the employees. It can be the social security, "
"the\n"
"                estate or anyone that collect or inject money on payslips.\n"
"              </p>\n"
"            "
<<<<<<< HEAD
msgstr ""
"<p class=\"oe_view_nocontent_create\">\n"
"                Clique para adicionar um novo registo de contribuição.\n"
"              </p><p>\n"
"               Um registo de contribuição é um terceiro envolvido no "
"pagamento do\n"
"               salário dos funcionários. Ela pode ser a INSSl, o\n"
"               Governo ou qualquer pessoa que coletar ou injetar dinheiro no "
"holerites.\n"
"              </p>\n"
"            "
=======
msgstr "<p class=\"oe_view_nocontent_create\">\n                Clique para adicionar um novo registo de contribuição.\n              </p><p>\n               Um registo de contribuição é um terceiro envolvido no pagamento do\n               salário dos funcionários. Ela pode ser a INSSl, o\n               Governo ou qualquer pessoa que coletar ou injetar dinheiro no holerites.\n              </p>\n            "
>>>>>>> 5b1beec1

#. module: hr_payroll
#: view:hr.payslip:hr_payroll.view_hr_payslip_form
msgid "Accounting"
msgstr "Contabilidade"

#. module: hr_payroll
#: view:hr.payslip:hr_payroll.view_hr_payslip_form
msgid "Accounting Information"
msgstr ""

#. module: hr_payroll
#: field:hr.payslip.line,active:0
#: field:hr.salary.rule,active:0
msgid "Active"
msgstr "Ativo"

#. module: hr_payroll
#: view:hr.payslip:hr_payroll.view_hr_payslip_form
msgid "Add an internal note..."
msgstr ""

#. module: hr_payroll
#: view:website:hr_payroll.report_payslip
#: view:website:hr_payroll.report_payslipdetails
msgid "Address"
msgstr "Endereço"

#. module: hr_payroll
#: model:ir.actions.act_window,name:hr_payroll.act_children_salary_rules
msgid "All Children Rules"
msgstr "Todas as Regras Subordinadas"

#. module: hr_payroll
#: selection:hr.payslip.line,condition_select:0
#: selection:hr.salary.rule,condition_select:0
msgid "Always True"
msgstr "Sempre Verdadeiro"

#. module: hr_payroll
#: field:hr.payslip.input,amount:0
#: field:hr.payslip.line,amount:0
#: view:website:hr_payroll.report_contributionregister
#: view:website:hr_payroll.report_payslip
#: view:website:hr_payroll.report_payslipdetails
msgid "Amount"
msgstr "Valor"

#. module: hr_payroll
#: view:hr.payslip.line:hr_payroll.view_hr_payslip_line_filter
#: field:hr.payslip.line,amount_select:0
#: field:hr.salary.rule,amount_select:0
msgid "Amount Type"
msgstr "Tipo de Montante"

#. module: hr_payroll
#: selection:hr.contract,schedule_pay:0
msgid "Annually"
msgstr "Anual"

#. module: hr_payroll
#: field:hr.payslip.line,appears_on_payslip:0
#: field:hr.salary.rule,appears_on_payslip:0
msgid "Appears on Payslip"
msgstr "Aparece em Holerite"

#. module: hr_payroll
#: help:hr.payslip.line,condition_python:0
#: help:hr.salary.rule,condition_python:0
msgid ""
"Applied this rule for calculation if condition is true. You can specify "
"condition like basic > 1000."
msgstr ""
"Aplicada esta regra para o cálculo se a condição é verdadeira. Você pode "
"especificar como condição básica> 1000."

#. module: hr_payroll
#: view:website:hr_payroll.report_payslip
#: view:website:hr_payroll.report_payslipdetails
msgid "Authorized signature"
msgstr ""

#. module: hr_payroll
#: view:website:hr_payroll.report_payslip
#: view:website:hr_payroll.report_payslipdetails
msgid "Bank Account"
msgstr "Conta Bancária"

#. module: hr_payroll
#: selection:hr.contract,schedule_pay:0
msgid "Bi-monthly"
msgstr "Bimestral"

#. module: hr_payroll
#: selection:hr.contract,schedule_pay:0
msgid "Bi-weekly"
msgstr "Quinzenal"

#. module: hr_payroll
#: view:hr.payslip.line:hr_payroll.view_hr_payslip_line_form
msgid "Calculations"
msgstr "Cálculos"

#. module: hr_payroll
#: view:payslip.lines.contribution.register:hr_payroll.view_payslip_lines_contribution_register
msgid "Cancel"
msgstr "Cancelar"

#. module: hr_payroll
#: view:hr.payslip:hr_payroll.view_hr_payslip_form
msgid "Cancel Payslip"
msgstr "Cancelar Holerite"

#. module: hr_payroll
#: field:hr.payslip.line,category_id:0
#: view:hr.salary.rule:hr_payroll.view_hr_rule_filter
#: field:hr.salary.rule,category_id:0
msgid "Category"
msgstr "Categoria"

#. module: hr_payroll
#: view:hr.salary.rule:hr_payroll.hr_salary_rule_form
msgid "Child Rules"
msgstr "Regras Subordinadas"

#. module: hr_payroll
#: field:hr.payslip.line,child_ids:0
#: field:hr.salary.rule,child_ids:0
msgid "Child Salary Rule"
msgstr "Regra de Salário Subordinado"

#. module: hr_payroll
#: field:hr.payroll.structure,children_ids:0
#: field:hr.salary.rule.category,children_ids:0
msgid "Children"
msgstr "Filhos"

#. module: hr_payroll
#: view:hr.salary.rule:hr_payroll.hr_salary_rule_form
msgid "Children Definition"
msgstr "Definição do subdiretório"

#. module: hr_payroll
#: view:hr.payslip.run:hr_payroll.hr_payslip_run_form
#: selection:hr.payslip.run,state:0
msgid "Close"
msgstr "Fechar"

#. module: hr_payroll
#: field:hr.payslip.input,code:0
#: field:hr.payslip.line,code:0
#: field:hr.payslip.worked_days,code:0
#: field:hr.rule.input,code:0
#: field:hr.salary.rule,code:0
#: field:hr.salary.rule.category,code:0
#: view:website:hr_payroll.report_contributionregister
#: view:website:hr_payroll.report_payslip
#: view:website:hr_payroll.report_payslipdetails
msgid "Code"
msgstr "Código"

#. module: hr_payroll
#: view:hr.payslip:hr_payroll.view_hr_payslip_filter
msgid "Companies"
msgstr "Empresas"

#. module: hr_payroll
#: field:hr.contribution.register,company_id:0
#: field:hr.payroll.structure,company_id:0
#: field:hr.payslip,company_id:0
#: field:hr.payslip.line,company_id:0
#: field:hr.salary.rule,company_id:0
#: field:hr.salary.rule.category,company_id:0
msgid "Company"
msgstr "Empresa"

#. module: hr_payroll
#: view:hr.salary.rule:hr_payroll.hr_salary_rule_form
msgid "Company Contribution"
msgstr "Contribuição da Empresa"

#. module: hr_payroll
#: view:hr.salary.rule:hr_payroll.hr_salary_rule_form
msgid "Computation"
msgstr "Calcular"

#. module: hr_payroll
#: view:hr.payslip:hr_payroll.view_hr_payslip_form
msgid "Compute Sheet"
msgstr "Computar Folha"

#. module: hr_payroll
#: field:hr.payslip.line,condition_select:0
#: field:hr.salary.rule,condition_select:0
msgid "Condition Based on"
msgstr "Com base na condição"

#. module: hr_payroll
#: view:hr.salary.rule:hr_payroll.hr_salary_rule_form
msgid "Conditions"
msgstr "Condições"

#. module: hr_payroll
#: view:hr.payslip:hr_payroll.view_hr_payslip_form
msgid "Confirm"
msgstr "Confirmar"

#. module: hr_payroll
#: field:hr.payslip,contract_id:0
#: field:hr.payslip.input,contract_id:0
#: field:hr.payslip.line,contract_id:0
#: field:hr.payslip.worked_days,contract_id:0
#: model:ir.model,name:hr_payroll.model_hr_contract
msgid "Contract"
msgstr "Contrato"

#. module: hr_payroll
#: view:hr.contribution.register:hr_payroll.hr_contribution_register_form
msgid "Contribution"
msgstr "Contribuição"

#. module: hr_payroll
#: view:hr.payslip.line:hr_payroll.view_hr_payslip_line_filter
#: field:hr.payslip.line,register_id:0
#: field:hr.salary.rule,register_id:0
#: model:ir.model,name:hr_payroll.model_hr_contribution_register
msgid "Contribution Register"
msgstr "Contribuição do Registro"

#. module: hr_payroll
#: view:payslip.lines.contribution.register:hr_payroll.view_payslip_lines_contribution_register
msgid "Contribution Register's Payslip Lines"
msgstr "Contribuição para Registrar linhas dos Holerites"

#. module: hr_payroll
#: view:hr.contribution.register:hr_payroll.hr_contribution_register_filter
#: view:hr.contribution.register:hr_payroll.hr_contribution_register_tree
#: model:ir.actions.act_window,name:hr_payroll.action_contribution_register_form
#: model:ir.ui.menu,name:hr_payroll.menu_action_hr_contribution_register_form
msgid "Contribution Registers"
msgstr "Registro de Contribuição"

#. module: hr_payroll
#: help:hr.config.settings,module_hr_payroll_account:0
msgid "Create journal entries from payslips"
msgstr "Criar lançamentos de diário a partir de holetires"

#. module: hr_payroll
#: field:hr.contribution.register,create_uid:0
#: field:hr.payroll.structure,create_uid:0
#: field:hr.payslip,create_uid:0
#: field:hr.payslip.employees,create_uid:0
#: field:hr.payslip.input,create_uid:0
#: field:hr.payslip.line,create_uid:0
#: field:hr.payslip.run,create_uid:0
#: field:hr.payslip.worked_days,create_uid:0
#: field:hr.rule.input,create_uid:0
#: field:hr.salary.rule,create_uid:0
#: field:hr.salary.rule.category,create_uid:0
#: field:payslip.lines.contribution.register,create_uid:0
msgid "Created by"
msgstr ""

#. module: hr_payroll
#: field:hr.contribution.register,create_date:0
#: field:hr.payroll.structure,create_date:0
#: field:hr.payslip,create_date:0
#: field:hr.payslip.employees,create_date:0
#: field:hr.payslip.input,create_date:0
#: field:hr.payslip.line,create_date:0
#: field:hr.payslip.run,create_date:0
#: field:hr.payslip.worked_days,create_date:0
#: field:hr.rule.input,create_date:0
#: field:hr.salary.rule,create_date:0
#: field:hr.salary.rule.category,create_date:0
#: field:payslip.lines.contribution.register,create_date:0
msgid "Created on"
msgstr ""

#. module: hr_payroll
#: field:hr.payslip,credit_note:0
#: field:hr.payslip.run,credit_note:0
msgid "Credit Note"
msgstr "Anotação de crédito"

#. module: hr_payroll
#: field:hr.payslip,date_from:0
#: field:hr.payslip.run,date_start:0
#: field:payslip.lines.contribution.register,date_from:0
#: view:website:hr_payroll.report_payslip
#: view:website:hr_payroll.report_payslipdetails
msgid "Date From"
msgstr "Do dia"

#. module: hr_payroll
#: view:website:hr_payroll.report_contributionregister
msgid "Date From:"
msgstr ""

#. module: hr_payroll
#: field:hr.payslip,date_to:0
#: field:hr.payslip.run,date_end:0
#: field:payslip.lines.contribution.register,date_to:0
#: view:website:hr_payroll.report_payslip
#: view:website:hr_payroll.report_payslipdetails
msgid "Date To"
msgstr "Para data"

#. module: hr_payroll
#: view:website:hr_payroll.report_contributionregister
msgid "Date To:"
msgstr ""

#. module: hr_payroll
#: help:hr.payslip,struct_id:0
msgid ""
"Defines the rules that have to be applied to this payslip, accordingly to "
"the contract chosen. If you let empty the field contract, this field isn't "
"mandatory anymore and thus the rules applied will be all the rules set on "
"the structure of all contracts of the employee valid for the chosen period"
msgstr ""
"Define as regras que têm de ser aplicadas a este holerite, de acordo com o "
"contrato escolhido. Se você deixar em branco o campo contrato, este campo "
"não é obrigatório e, portanto, as regras aplicadas serão as regras definidas "
"na estrutura de todos os contratos do funcionário válida para o período "
"escolhido"

#. module: hr_payroll
#: view:hr.contribution.register:hr_payroll.hr_contribution_register_form
#: field:hr.contribution.register,note:0
#: field:hr.payroll.structure,note:0
#: field:hr.payslip.input,name:0
#: field:hr.payslip.line,note:0
#: field:hr.payslip.worked_days,name:0
#: field:hr.rule.input,name:0
#: view:hr.salary.rule:hr_payroll.hr_salary_rule_form
#: field:hr.salary.rule,note:0
#: field:hr.salary.rule.category,note:0
msgid "Description"
msgstr "Descrição"

#. module: hr_payroll
#: view:website:hr_payroll.report_payslip
#: view:website:hr_payroll.report_payslipdetails
msgid "Designation"
msgstr "Designação"

#. module: hr_payroll
#: view:hr.payslip:hr_payroll.view_hr_payslip_form
msgid "Details By Salary Rule Category"
msgstr "Detalhes por Categoria de Regra de Salário"

#. module: hr_payroll
#: field:hr.payslip,details_by_salary_rule_category:0
#: view:website:hr_payroll.report_payslipdetails
msgid "Details by Salary Rule Category"
msgstr "Detalhes por Categoria de Regras de Salário"

#. module: hr_payroll
#: view:hr.payslip:hr_payroll.view_hr_payslip_filter
#: selection:hr.payslip,state:0
#: view:hr.payslip.run:hr_payroll.hr_payslip_run_filter
msgid "Done"
msgstr "Concluído"

#. module: hr_payroll
#: view:hr.payslip.run:hr_payroll.hr_payslip_run_filter
msgid "Done Payslip Batches"
msgstr "Lotes de Holerites Concluídos"

#. module: hr_payroll
#: view:hr.payslip:hr_payroll.view_hr_payslip_filter
msgid "Done Slip"
msgstr "Holerite Concluído"

#. module: hr_payroll
#: view:hr.payslip:hr_payroll.view_hr_payslip_filter
#: selection:hr.payslip,state:0
#: view:hr.payslip.run:hr_payroll.hr_payslip_run_filter
#: selection:hr.payslip.run,state:0
msgid "Draft"
msgstr "Rascunho"

#. module: hr_payroll
#: view:hr.payslip.run:hr_payroll.hr_payslip_run_filter
msgid "Draft Payslip Batches"
msgstr "Lotes de Holerites Temporários"

#. module: hr_payroll
#: view:hr.payslip:hr_payroll.view_hr_payslip_filter
msgid "Draft Slip"
msgstr "Holerites Provisórios"

#. module: hr_payroll
#: view:website:hr_payroll.report_payslip
#: view:website:hr_payroll.report_payslipdetails
msgid "Email"
msgstr "E-mail"

#. module: hr_payroll
#: field:hr.payslip,employee_id:0
#: field:hr.payslip.line,employee_id:0
#: model:ir.model,name:hr_payroll.model_hr_employee
msgid "Employee"
msgstr "Funcionário"

#. module: hr_payroll
#: view:hr.payroll.structure:hr_payroll.view_hr_employee_grade_form
#: view:hr.payroll.structure:hr_payroll.view_hr_payroll_structure_list_view
msgid "Employee Function"
msgstr "Função do Funcionário"

#. module: hr_payroll
#: model:ir.actions.act_window,name:hr_payroll.action_view_hr_payslip_form
#: model:ir.ui.menu,name:hr_payroll.menu_department_tree
msgid "Employee Payslips"
msgstr "Holerites do Funcionário"

#. module: hr_payroll
#: view:hr.payslip:hr_payroll.view_hr_payslip_filter
#: view:hr.payslip.employees:hr_payroll.view_hr_payslip_by_employees
#: field:hr.payslip.employees,employee_ids:0
#: view:hr.payslip.line:hr_payroll.view_hr_payslip_line_filter
msgid "Employees"
msgstr "Funcionários"

#. module: hr_payroll
#: constraint:hr.payroll.structure:0
msgid "Error ! You cannot create a recursive Salary Structure."
msgstr "Erro! Você não pode criar uma estrutura de salários recursiva."

#. module: hr_payroll
#: code:addons/hr_payroll/hr_payroll.py:851
#: code:addons/hr_payroll/hr_payroll.py:856
#: code:addons/hr_payroll/hr_payroll.py:862
#: code:addons/hr_payroll/hr_payroll.py:879
#: code:addons/hr_payroll/hr_payroll.py:885
#, python-format
msgid "Error!"
msgstr "Erro!"

#. module: hr_payroll
#: help:hr.payslip.line,register_id:0
#: help:hr.salary.rule,register_id:0
msgid "Eventual third party involved in the salary payment of the employees."
msgstr ""
"Eventual de terceiros envolvidos no pagamento de salário dos funcionários."

#. module: hr_payroll
#: field:hr.payslip.line,amount_fix:0
#: selection:hr.payslip.line,amount_select:0
#: field:hr.salary.rule,amount_fix:0
#: selection:hr.salary.rule,amount_select:0
msgid "Fixed Amount"
msgstr "Quantidade fixa"

#. module: hr_payroll
#: help:hr.payslip.line,amount_percentage:0
#: help:hr.salary.rule,amount_percentage:0
msgid "For example, enter 50.0 to apply a percentage of 50%"
msgstr "Por exemplo, digite 50.0 para aplicar um percentual de 50%"

#. module: hr_payroll
#: view:hr.salary.rule:hr_payroll.hr_salary_rule_form
msgid "General"
msgstr "Geral"

#. module: hr_payroll
#: view:hr.payslip.employees:hr_payroll.view_hr_payslip_by_employees
msgid "Generate"
msgstr "Gerar"

#. module: hr_payroll
#: view:hr.payslip.run:hr_payroll.hr_payslip_run_form
#: model:ir.actions.act_window,name:hr_payroll.action_hr_payslip_by_employees
msgid "Generate Payslips"
msgstr "Gerar Holerites"

#. module: hr_payroll
#: model:ir.model,name:hr_payroll.model_hr_payslip_employees
msgid "Generate payslips for all selected employees"
msgstr "Gerar holerites para todos os funcionários selecionados"

#. module: hr_payroll
#: view:hr.payslip:hr_payroll.view_hr_payslip_filter
#: view:hr.payslip.line:hr_payroll.view_hr_payslip_line_filter
#: view:hr.salary.rule:hr_payroll.view_hr_rule_filter
msgid "Group By"
msgstr ""

#. module: hr_payroll
#: field:hr.contribution.register,id:0
#: field:hr.payroll.structure,id:0
#: field:hr.payslip,id:0
#: field:hr.payslip.employees,id:0
#: field:hr.payslip.input,id:0
#: field:hr.payslip.line,id:0
#: field:hr.payslip.run,id:0
#: field:hr.payslip.worked_days,id:0
#: field:hr.rule.input,id:0
#: field:hr.salary.rule,id:0
#: field:hr.salary.rule.category,id:0
#: field:payslip.lines.contribution.register,id:0
#: field:report.hr_payroll.report_contributionregister,id:0
#: field:report.hr_payroll.report_payslip,id:0
#: field:report.hr_payroll.report_payslipdetails,id:0
msgid "ID"
msgstr ""

#. module: hr_payroll
#: view:website:hr_payroll.report_payslip
#: view:website:hr_payroll.report_payslipdetails
msgid "Identification No"
msgstr "No de Identificação"

#. module: hr_payroll
#: help:hr.payslip.run,credit_note:0
msgid ""
"If its checked, indicates that all payslips generated from here are refund "
"payslips."
msgstr ""
"Se a sua marcada, indica que todos os recibos gerados a partir daqui são "
"recibos de reembolso."

#. module: hr_payroll
#: help:hr.payslip.line,active:0
#: help:hr.salary.rule,active:0
msgid ""
"If the active field is set to false, it will allow you to hide the salary "
"rule without removing it."
msgstr ""
"Se o campo ativo é definido com falso, ela permitirá que você esconda a "
"regra de salário sem removê-lo."

#. module: hr_payroll
#: help:hr.payslip,credit_note:0
msgid "Indicates this payslip has a refund of another"
msgstr "Indica que este holerite tem um reembolso de outro"

#. module: hr_payroll
#: view:hr.payslip:hr_payroll.view_hr_payslip_form
#: view:hr.salary.rule:hr_payroll.hr_salary_rule_form
msgid "Input Data"
msgstr "Dados de Entrada"

#. module: hr_payroll
#: field:hr.payslip.line,input_ids:0
#: view:hr.salary.rule:hr_payroll.hr_salary_rule_form
#: field:hr.salary.rule,input_ids:0
msgid "Inputs"
msgstr "Entradas"

#. module: hr_payroll
#: field:hr.payslip,note:0
msgid "Internal Note"
msgstr ""

#. module: hr_payroll
#: help:hr.salary.rule,quantity:0
msgid ""
"It is used in computation for percentage and fixed amount.For e.g. A rule "
"for Meal Voucher having fixed amount of 1€ per worked day can have its "
"quantity defined in expression like worked_days.WORK100.number_of_days."
msgstr ""
"Ele é usado no cálculo da percentagem e, por uma porcentagem de valor fixo . "
"Por exemplo A regra vale-refeição para ter valor fixo de R$ 10 por dia de "
"trabalho pode ter sua quantidade definida na expressão como "
"worked_days.WORK100.number_of_days."

#. module: hr_payroll
#: help:hr.payslip.input,amount:0
msgid ""
"It is used in computation. For e.g. A rule for sales having 1% commission of "
"basic salary for per product can defined in expression like result = "
"inputs.SALEURO.amount * contract.wage*0.01."
msgstr ""
"É utilizado no cálculo. Para por exemplo, A regra para as vendas com "
"comissão de 1% do salário base por produto podem definido na expressão como "
"resultado = inputs.SALEURO.amount * contract.wage * 0,01."

#. module: hr_payroll
#: field:hr.contribution.register,write_uid:0
#: field:hr.payroll.structure,write_uid:0
#: field:hr.payslip,write_uid:0
#: field:hr.payslip.employees,write_uid:0
#: field:hr.payslip.input,write_uid:0
#: field:hr.payslip.line,write_uid:0
#: field:hr.payslip.run,write_uid:0
#: field:hr.payslip.worked_days,write_uid:0
#: field:hr.rule.input,write_uid:0
#: field:hr.salary.rule,write_uid:0
#: field:hr.salary.rule.category,write_uid:0
#: field:payslip.lines.contribution.register,write_uid:0
msgid "Last Updated by"
msgstr ""

#. module: hr_payroll
#: field:hr.contribution.register,write_date:0
#: field:hr.payroll.structure,write_date:0
#: field:hr.payslip,write_date:0
#: field:hr.payslip.employees,write_date:0
#: field:hr.payslip.input,write_date:0
#: field:hr.payslip.line,write_date:0
#: field:hr.payslip.run,write_date:0
#: field:hr.payslip.worked_days,write_date:0
#: field:hr.rule.input,write_date:0
#: field:hr.salary.rule,write_date:0
#: field:hr.salary.rule.category,write_date:0
#: field:payslip.lines.contribution.register,write_date:0
msgid "Last Updated on"
msgstr ""

#. module: hr_payroll
#: field:hr.config.settings,module_hr_payroll_account:0
msgid "Link your payroll to accounting system"
msgstr "Associar a folha de pagamento a contabilidade"

#. module: hr_payroll
#: help:hr.salary.rule.category,parent_id:0
msgid ""
"Linking a salary category to its parent is used only for the reporting "
"purpose."
msgstr ""
"Ligando uma categoria de salário para seu diretório é usado apenas para fins "
"de relatórios."

#. module: hr_payroll
#: field:hr.payslip,paid:0
msgid "Made Payment Order ? "
msgstr "Feita a ordem de pagamento? "

#. module: hr_payroll
#: field:hr.payslip.line,condition_range_max:0
#: field:hr.salary.rule,condition_range_max:0
msgid "Maximum Range"
msgstr "Faixa Máxima"

#. module: hr_payroll
#: field:hr.payslip.line,condition_range_min:0
#: field:hr.salary.rule,condition_range_min:0
msgid "Minimum Range"
msgstr "Faixa Mínima"

#. module: hr_payroll
#: view:hr.payslip:hr_payroll.view_hr_payslip_form
msgid "Miscellaneous"
msgstr "Diversos"

#. module: hr_payroll
#: selection:hr.contract,schedule_pay:0
msgid "Monthly"
msgstr "Mensal"

#. module: hr_payroll
#: field:hr.contribution.register,name:0
#: field:hr.payroll.structure,name:0
#: field:hr.payslip.line,name:0
#: field:hr.payslip.run,name:0
#: field:hr.salary.rule,name:0
#: field:hr.salary.rule.category,name:0
#: view:website:hr_payroll.report_contributionregister
#: view:website:hr_payroll.report_payslip
#: view:website:hr_payroll.report_payslipdetails
msgid "Name"
msgstr "Nome"

#. module: hr_payroll
#: code:addons/hr_payroll/hr_payroll.py:415
#, python-format
msgid "Normal Working Days paid at 100%"
msgstr "Dias normais trabalhados pagos 100%"

#. module: hr_payroll
#: view:hr.salary.rule.category:hr_payroll.hr_salary_rule_category_form
msgid "Notes"
msgstr "Anotações"

#. module: hr_payroll
#: field:hr.payslip.worked_days,number_of_days:0
msgid "Number of Days"
msgstr "Número de Dias"

#. module: hr_payroll
#: field:hr.payslip.worked_days,number_of_hours:0
msgid "Number of Hours"
msgstr "Número de Horas"

#. module: hr_payroll
#: view:hr.payslip:hr_payroll.view_hr_payslip_form
msgid "Other Inputs"
msgstr "Outras Entradas"

#. module: hr_payroll
#: field:hr.payroll.structure,parent_id:0
#: field:hr.salary.rule.category,parent_id:0
msgid "Parent"
msgstr "Superior (Conta-pai)"

#. module: hr_payroll
#: field:hr.payslip.line,parent_rule_id:0
#: field:hr.salary.rule,parent_rule_id:0
msgid "Parent Salary Rule"
msgstr "Regra de Salário Principal"

#. module: hr_payroll
#: field:hr.contribution.register,partner_id:0
msgid "Partner"
msgstr "Parceiro"

#. module: hr_payroll
#: field:hr.payslip.input,payslip_id:0
#: field:hr.payslip.line,slip_id:0
#: field:hr.payslip.worked_days,payslip_id:0
#: model:ir.model,name:hr_payroll.model_hr_payslip
#: view:website:hr_payroll.report_payslip
#: view:website:hr_payroll.report_payslipdetails
msgid "Pay Slip"
msgstr "Holerite"

#. module: hr_payroll
#: view:hr.payslip:hr_payroll.view_hr_payslip_filter
msgid "PaySlip Batch"
msgstr "Lote de Holerites"

#. module: hr_payroll
#: model:ir.actions.report.xml,name:hr_payroll.payslip_details_report
msgid "PaySlip Details"
msgstr "Detalhes do Holerite"

#. module: hr_payroll
#: model:ir.actions.act_window,name:hr_payroll.action_payslip_lines_contribution_register
msgid "PaySlip Lines"
msgstr "Linhas do Holerite"

#. module: hr_payroll
#: model:ir.actions.report.xml,name:hr_payroll.action_contribution_register
msgid "PaySlip Lines By Conribution Register"
msgstr "Holerites por linhas de Contribuições Registrada"

#. module: hr_payroll
#: view:website:hr_payroll.report_contributionregister
msgid "PaySlip Lines by Contribution Register"
msgstr "Linhas do Holerite por Contribuição de Registro"

#. module: hr_payroll
#: model:ir.model,name:hr_payroll.model_payslip_lines_contribution_register
msgid "PaySlip Lines by Contribution Registers"
msgstr "Linhas do Holerite por Contribuição de Registro"

#. module: hr_payroll
#: view:website:hr_payroll.report_contributionregister
msgid "PaySlip Name"
msgstr "Nome do Holerite"

#. module: hr_payroll
#: model:ir.ui.menu,name:hr_payroll.menu_hr_payroll_reporting
#: model:ir.ui.menu,name:hr_payroll.menu_hr_root_payroll
#: model:ir.ui.menu,name:hr_payroll.payroll_configure
msgid "Payroll"
msgstr "Folha de Pagamento"

#. module: hr_payroll
#: view:hr.payroll.structure:hr_payroll.view_hr_payroll_structure_filter
msgid "Payroll Structures"
msgstr "Estruturas de folha de pagamento"

#. module: hr_payroll
#: view:hr.payslip:hr_payroll.view_hr_payslip_form
#: model:ir.actions.report.xml,name:hr_payroll.action_report_payslip
msgid "Payslip"
msgstr "Holerite"

#. module: hr_payroll
#: constraint:hr.payslip:0
msgid "Payslip 'Date From' must be before 'Date To'."
msgstr "' Data de' contra cheque deve ser antes de 'Data para'"

#. module: hr_payroll
#: field:hr.payslip,payslip_run_id:0
#: view:hr.payslip.run:hr_payroll.hr_payslip_run_filter
#: model:ir.model,name:hr_payroll.model_hr_payslip_run
msgid "Payslip Batches"
msgstr "Lotes de Holerite"

#. module: hr_payroll
#: view:hr.payslip:hr_payroll.view_hr_payslip_form
#: field:hr.payslip,payslip_count:0
#: model:ir.actions.act_window,name:hr_payroll.act_payslip_lines
msgid "Payslip Computation Details"
msgstr "Detalhes do Cálculo de Holerite"

#. module: hr_payroll
#: model:ir.model,name:hr_payroll.model_hr_payslip_input
msgid "Payslip Input"
msgstr "Entrada de Holerite"

#. module: hr_payroll
#: field:hr.payslip,input_line_ids:0
msgid "Payslip Inputs"
msgstr "Entradas de Holerites"

#. module: hr_payroll
#: view:hr.payslip:hr_payroll.view_hr_payslip_form
#: view:hr.payslip.line:hr_payroll.view_hr_payslip_line_form
#: model:ir.model,name:hr_payroll.model_hr_payslip_line
msgid "Payslip Line"
msgstr "Linha do Holerite"

#. module: hr_payroll
#: view:hr.payslip:hr_payroll.view_hr_payslip_form
#: field:hr.payslip,line_ids:0
#: view:hr.payslip.line:hr_payroll.view_hr_payslip_line_filter
#: model:ir.actions.act_window,name:hr_payroll.act_contribution_reg_payslip_lines
msgid "Payslip Lines"
msgstr "Linhas do Holerite"

#. module: hr_payroll
#: view:website:hr_payroll.report_payslipdetails
msgid "Payslip Lines by Contribution Register"
msgstr ""

#. module: hr_payroll
#: field:hr.payslip,name:0
msgid "Payslip Name"
msgstr ""

#. module: hr_payroll
#: field:hr.payslip,worked_days_line_ids:0
#: model:ir.model,name:hr_payroll.model_hr_payslip_worked_days
msgid "Payslip Worked Days"
msgstr "Holerites de Dias Trabalhados"

#. module: hr_payroll
#: view:hr.employee:hr_payroll.payroll_hr_employee_view_form
#: field:hr.employee,payslip_count:0
#: field:hr.employee,slip_ids:0
#: view:hr.payslip:hr_payroll.view_hr_payslip_filter
#: view:hr.payslip:hr_payroll.view_hr_payslip_tree
#: view:hr.payslip.run:hr_payroll.hr_payslip_run_form
#: field:hr.payslip.run,slip_ids:0
#: model:ir.actions.act_window,name:hr_payroll.act_hr_employee_payslip_list
msgid "Payslips"
msgstr "Holerites"

#. module: hr_payroll
#: view:hr.payslip.run:hr_payroll.hr_payslip_run_form
#: view:hr.payslip.run:hr_payroll.hr_payslip_run_tree
#: model:ir.actions.act_window,name:hr_payroll.action_hr_payslip_run_tree
#: model:ir.ui.menu,name:hr_payroll.menu_hr_payslip_run
msgid "Payslips Batches"
msgstr "Lote de Holerites"

#. module: hr_payroll
#: view:hr.payslip.employees:hr_payroll.view_hr_payslip_by_employees
msgid "Payslips by Employees"
msgstr "Holerites por Funcionários"

#. module: hr_payroll
#: field:hr.payslip.line,amount_percentage:0
#: selection:hr.payslip.line,amount_select:0
#: field:hr.salary.rule,amount_percentage:0
#: selection:hr.salary.rule,amount_select:0
msgid "Percentage (%)"
msgstr "Porcentagem (%)"

#. module: hr_payroll
#: field:hr.payslip.line,amount_percentage_base:0
#: field:hr.salary.rule,amount_percentage_base:0
msgid "Percentage based on"
msgstr "Porcentagem baseada na"

#. module: hr_payroll
#: view:hr.payslip:hr_payroll.view_hr_payslip_form
#: view:hr.payslip.run:hr_payroll.hr_payslip_run_form
msgid "Period"
msgstr "Período"

#. module: hr_payroll
#: view:payslip.lines.contribution.register:hr_payroll.view_payslip_lines_contribution_register
msgid "Print"
msgstr "Imprimir"

#. module: hr_payroll
#: field:hr.payslip.line,amount_python_compute:0
#: selection:hr.payslip.line,amount_select:0
#: field:hr.salary.rule,amount_python_compute:0
#: selection:hr.salary.rule,amount_select:0
msgid "Python Code"
msgstr "Código python"

#. module: hr_payroll
#: field:hr.payslip.line,condition_python:0
#: field:hr.salary.rule,condition_python:0
msgid "Python Condition"
msgstr "Condição Python"

#. module: hr_payroll
#: selection:hr.payslip.line,condition_select:0
#: selection:hr.salary.rule,condition_select:0
msgid "Python Expression"
msgstr "Expressão Python"

#. module: hr_payroll
#: field:hr.payslip.line,quantity:0
#: field:hr.salary.rule,quantity:0
msgid "Quantity"
msgstr "Quantidade"

#. module: hr_payroll
#: view:website:hr_payroll.report_contributionregister
msgid "Quantity/Rate"
msgstr "Quantidade / Taxa"

#. module: hr_payroll
#: view:website:hr_payroll.report_payslip
#: view:website:hr_payroll.report_payslipdetails
msgid "Quantity/rate"
msgstr ""

#. module: hr_payroll
#: selection:hr.contract,schedule_pay:0
msgid "Quarterly"
msgstr "Trimestralmente"

#. module: hr_payroll
#: selection:hr.payslip.line,condition_select:0
#: selection:hr.salary.rule,condition_select:0
msgid "Range"
msgstr "Intervalo"

#. module: hr_payroll
#: field:hr.payslip.line,condition_range:0
#: field:hr.salary.rule,condition_range:0
msgid "Range Based on"
msgstr "Com base na Faixa de"

#. module: hr_payroll
#: field:hr.payslip.line,rate:0
msgid "Rate (%)"
msgstr "Taxa (%)"

#. module: hr_payroll
#: field:hr.payroll.structure,code:0
#: field:hr.payslip,number:0
#: view:website:hr_payroll.report_payslip
#: view:website:hr_payroll.report_payslipdetails
msgid "Reference"
msgstr "Referência"

#. module: hr_payroll
#: view:hr.payslip:hr_payroll.view_hr_payslip_form
msgid "Refund"
msgstr "Reembolso"

#. module: hr_payroll
#: code:addons/hr_payroll/hr_payroll.py:334
#, python-format
msgid "Refund Payslip"
msgstr "Holerites de Reembolso"

#. module: hr_payroll
#: code:addons/hr_payroll/hr_payroll.py:324
#, python-format
msgid "Refund: "
msgstr "Reembolso: "

#. module: hr_payroll
#: field:hr.contribution.register,register_line_ids:0
msgid "Register Line"
msgstr "Registrar Linha"

#. module: hr_payroll
#: view:website:hr_payroll.report_contributionregister
msgid "Register Name:"
msgstr ""

#. module: hr_payroll
#: selection:hr.payslip,state:0
msgid "Rejected"
msgstr "Rejeitado"

#. module: hr_payroll
#: field:hr.payslip.line,salary_rule_id:0
msgid "Rule"
msgstr "Regra"

#. module: hr_payroll
#: view:hr.salary.rule.category:hr_payroll.hr_salary_rule_category_form
msgid "Salary Categories"
msgstr "Categorias de Salário"

#. module: hr_payroll
#: view:hr.payslip:hr_payroll.view_hr_payslip_form
msgid "Salary Computation"
msgstr "Calculo do Salário"

#. module: hr_payroll
#: view:hr.salary.rule.category:hr_payroll.hr_salary_rule_category_tree
#: view:hr.salary.rule.category:hr_payroll.hr_salary_rule_category_tree_view
#: view:hr.salary.rule.category:hr_payroll.view_hr_salary_rule_category_filter
#: model:ir.actions.act_window,name:hr_payroll.action_hr_salary_rule_category
#: model:ir.ui.menu,name:hr_payroll.menu_hr_salary_rule_category
msgid "Salary Rule Categories"
msgstr "Categoria de Regras de Salário"

#. module: hr_payroll
#: model:ir.actions.act_window,name:hr_payroll.action_hr_salary_rule_category_tree_view
#: model:ir.ui.menu,name:hr_payroll.menu_hr_salary_rule_category_tree_view
msgid "Salary Rule Categories Hierarchy"
msgstr "Hierarquia da Regra de Salário"

#. module: hr_payroll
#: view:hr.payslip.line:hr_payroll.view_hr_payslip_line_filter
#: model:ir.model,name:hr_payroll.model_hr_salary_rule_category
#: view:website:hr_payroll.report_payslipdetails
msgid "Salary Rule Category"
msgstr "Categoria de Regras de Salário"

#. module: hr_payroll
#: field:hr.rule.input,input_id:0
#: model:ir.model,name:hr_payroll.model_hr_rule_input
msgid "Salary Rule Input"
msgstr "Regra de Entrada de Salário"

#. module: hr_payroll
#: view:hr.payroll.structure:hr_payroll.view_hr_employee_grade_form
#: field:hr.payroll.structure,rule_ids:0
#: view:hr.salary.rule:hr_payroll.hr_salary_rule_form
#: view:hr.salary.rule:hr_payroll.hr_salary_rule_list
#: view:hr.salary.rule:hr_payroll.hr_salary_rule_tree
#: view:hr.salary.rule:hr_payroll.view_hr_rule_filter
#: model:ir.actions.act_window,name:hr_payroll.action_salary_rule_form
#: model:ir.ui.menu,name:hr_payroll.menu_action_hr_salary_rule_form
msgid "Salary Rules"
msgstr "Regras de Salários"

#. module: hr_payroll
#: code:addons/hr_payroll/hr_payroll.py:658
#, python-format
msgid "Salary Slip of %s for %s"
msgstr "Folha de Pagamento de %s para %s"

#. module: hr_payroll
#: field:hr.contract,struct_id:0
#: view:hr.payroll.structure:hr_payroll.view_hr_payroll_structure_tree
#: view:hr.payslip:hr_payroll.view_hr_payslip_form
#: view:hr.payslip.line:hr_payroll.view_hr_payslip_line_tree
#: model:ir.model,name:hr_payroll.model_hr_payroll_structure
msgid "Salary Structure"
msgstr "Estrutura do Salário"

#. module: hr_payroll
#: model:ir.actions.act_window,name:hr_payroll.action_view_hr_payroll_structure_list_form
#: model:ir.ui.menu,name:hr_payroll.menu_hr_payroll_structure_view
msgid "Salary Structures"
msgstr "Estrutura de Salários"

#. module: hr_payroll
#: model:ir.actions.act_window,name:hr_payroll.action_view_hr_payroll_structure_tree
#: model:ir.ui.menu,name:hr_payroll.menu_hr_payroll_structure_tree
msgid "Salary Structures Hierarchy"
msgstr "Hierarquia da Estrutura de Salários"

#. module: hr_payroll
#: field:hr.contract,schedule_pay:0
msgid "Scheduled Pay"
msgstr "Pagamento Agendado"

#. module: hr_payroll
#: view:hr.payslip.run:hr_payroll.hr_payslip_run_filter
msgid "Search Payslip Batches"
msgstr "Procurar Lote de Holerites"

#. module: hr_payroll
#: view:hr.payslip.line:hr_payroll.view_hr_payslip_line_filter
msgid "Search Payslip Lines"
msgstr "Linhas de Pesquisa do Holerite"

#. module: hr_payroll
#: view:hr.payslip:hr_payroll.view_hr_payslip_filter
msgid "Search Payslips"
msgstr "Procurar Holerites"

#. module: hr_payroll
#: view:hr.salary.rule:hr_payroll.view_hr_rule_filter
msgid "Search Salary Rule"
msgstr "Pesquisa de Regra de Salário"

#. module: hr_payroll
#: selection:hr.contract,schedule_pay:0
msgid "Semi-annually"
msgstr "Semestralmente"

#. module: hr_payroll
#: field:hr.payslip.input,sequence:0
#: field:hr.payslip.line,sequence:0
#: field:hr.payslip.worked_days,sequence:0
#: field:hr.salary.rule,sequence:0
msgid "Sequence"
msgstr "Seqüência"

#. module: hr_payroll
#: view:hr.payslip:hr_payroll.view_hr_payslip_form
#: view:hr.payslip.run:hr_payroll.hr_payslip_run_form
msgid "Set to Draft"
msgstr "Definir como Provisório"

#. module: hr_payroll
#: view:hr.payslip:hr_payroll.view_hr_payslip_filter
msgid "States"
msgstr "Status"

#. module: hr_payroll
#: field:hr.payslip,state:0
#: field:hr.payslip.run,state:0
msgid "Status"
msgstr "Situação"

#. module: hr_payroll
#: field:hr.payslip,struct_id:0
msgid "Structure"
msgstr "Estrutura"

#. module: hr_payroll
#: help:hr.employee,total_wage:0
msgid "Sum of all current contract's wage of employee."
msgstr "Soma de todos os salários do contrato atual do empregado."

#. module: hr_payroll
#: help:hr.payslip.line,code:0
#: help:hr.salary.rule,code:0
msgid ""
"The code of salary rules can be used as reference in computation of other "
"rules. In that case, it is case sensitive."
msgstr ""
"O código de regras salariais podem ser usados como referência no cálculo de "
"outras regras. Nesse caso, ele diferencia maiúsculas de minúsculas."

#. module: hr_payroll
#: help:hr.payslip.input,code:0
#: help:hr.payslip.worked_days,code:0
#: help:hr.rule.input,code:0
msgid "The code that can be used in the salary rules"
msgstr "O código que pode ser usado nas regras de salários"

#. module: hr_payroll
#: help:hr.payslip.line,amount_select:0
#: help:hr.salary.rule,amount_select:0
msgid "The computation method for the rule amount."
msgstr "O método de cálculo para a quantidade de regras."

#. module: hr_payroll
#: help:hr.payslip.input,contract_id:0
#: help:hr.payslip.worked_days,contract_id:0
msgid "The contract for which applied this input"
msgstr "O contrato a que se aplica esta entrada"

#. module: hr_payroll
#: help:hr.payslip.line,condition_range_max:0
#: help:hr.salary.rule,condition_range_max:0
msgid "The maximum amount, applied for this rule."
msgstr "A quantidade máxima, aplicada para esta regra."

#. module: hr_payroll
#: help:hr.payslip.line,condition_range_min:0
#: help:hr.salary.rule,condition_range_min:0
msgid "The minimum amount, applied for this rule."
msgstr "A quantidade mínima, aplicada para esta regra"

#. module: hr_payroll
#: help:hr.payslip.line,condition_range:0
#: help:hr.salary.rule,condition_range:0
msgid ""
"This will be used to compute the % fields values; in general it is on basic, "
"but you can also use categories code fields in lowercase as a variable names "
"(hra, ma, lta, etc.) and the variable basic."
msgstr ""
"Isso será usado para calcular os valores de campos %  em geral é básico, mas "
"você também pode usar os campos de código de categorias em letras minúsculas "
"como um nomes de variáveis ​​(HRA, ma, lta, etc) e básicos variável."

#. module: hr_payroll
#: view:hr.payslip.employees:hr_payroll.view_hr_payslip_by_employees
msgid ""
"This wizard will generate payslips for all selected employee(s) based on the "
"dates and credit note specified on Payslips Run."
msgstr ""
"este assistente irá gerar folhas de pagamentos para todos os funcionários "
"selecionado(s), com base nas datas e nota de crédito especificado em "
"Executar Holerites."

#. module: hr_payroll
#: field:hr.payslip.line,total:0
#: view:website:hr_payroll.report_contributionregister
#: view:website:hr_payroll.report_payslip
#: view:website:hr_payroll.report_payslipdetails
msgid "Total"
msgstr "Total"

#. module: hr_payroll
#: field:hr.employee,total_wage:0
msgid "Total Basic Salary"
msgstr "Total do Salário Básico"

#. module: hr_payroll
#: view:hr.payslip:hr_payroll.view_hr_payslip_form
msgid "Total Working Days"
msgstr "Total de Dias de Trabalhados"

#. module: hr_payroll
#: help:hr.payslip.line,sequence:0
#: help:hr.salary.rule,sequence:0
msgid "Use to arrange calculation sequence"
msgstr "Usar para organizar seqüência de cálculo"

#. module: hr_payroll
#: help:hr.payslip.line,appears_on_payslip:0
#: help:hr.salary.rule,appears_on_payslip:0
msgid "Used to display the salary rule on payslip."
msgstr "Usado para mostrar a regra do salário no holerite."

#. module: hr_payroll
#: selection:hr.payslip,state:0
msgid "Waiting"
msgstr "Em espera"

#. module: hr_payroll
#: code:addons/hr_payroll/hr_payroll.py:353
#: code:addons/hr_payroll/wizard/hr_payroll_payslips_by_employees.py:52
#, python-format
msgid "Warning!"
msgstr "Aviso!"

#. module: hr_payroll
#: selection:hr.contract,schedule_pay:0
msgid "Weekly"
msgstr "Semanalmente"

#. module: hr_payroll
#: view:hr.payslip:hr_payroll.view_hr_payslip_form
msgid "Worked Day"
msgstr "Dia Trabalhado"

#. module: hr_payroll
#: view:hr.payslip:hr_payroll.view_hr_payslip_form
msgid "Worked Days"
msgstr "Dias trabalhados :"

#. module: hr_payroll
#: view:hr.payslip:hr_payroll.view_hr_payslip_form
msgid "Worked Days & Inputs"
msgstr "Dias Trabalhados & Entradas"

#. module: hr_payroll
#: code:addons/hr_payroll/hr_payroll.py:856
#, python-format
msgid "Wrong percentage base or quantity defined for salary rule %s (%s)."
msgstr ""
"Percentual base errada ou quantidade definida para a regra salário %s (%s)."

#. module: hr_payroll
#: code:addons/hr_payroll/hr_payroll.py:862
#, python-format
msgid "Wrong python code defined for salary rule %s (%s)."
msgstr "Código Python errado definido para a regra de salário %s (%s)."

#. module: hr_payroll
#: code:addons/hr_payroll/hr_payroll.py:885
#, python-format
msgid "Wrong python condition defined for salary rule %s (%s)."
msgstr "Condição python errada definida para a regra de salário %s (%s)."

#. module: hr_payroll
#: code:addons/hr_payroll/hr_payroll.py:851
#, python-format
msgid "Wrong quantity defined for salary rule %s (%s)."
msgstr "Quantidade errada definida para a regra de salário %s (%s)."

#. module: hr_payroll
#: code:addons/hr_payroll/hr_payroll.py:879
#, python-format
msgid "Wrong range condition defined for salary rule %s (%s)."
msgstr ""
"Condição de intervalo errada definido para a regra de salário %s (%s)."

#. module: hr_payroll
#: code:addons/hr_payroll/hr_payroll.py:353
#, python-format
msgid "You cannot delete a payslip which is not draft or cancelled!"
msgstr ""
"Você não pode excluir um holerite que não está como provisório ou cancelado!"

#. module: hr_payroll
#: code:addons/hr_payroll/wizard/hr_payroll_payslips_by_employees.py:52
#, python-format
msgid "You must select employee(s) to generate payslip(s)."
msgstr "Você precisa selecionar o funcionário para gerar o holerite."

#. module: hr_payroll
#: help:hr.payslip.line,amount_percentage_base:0
#: help:hr.salary.rule,amount_percentage_base:0
msgid "result will be affected to a variable"
msgstr "resultado irá afetar uma variável"<|MERGE_RESOLUTION|>--- conflicted
+++ resolved
@@ -1,18 +1,3 @@
-<<<<<<< HEAD
-# Brazilian Portuguese translation for openobject-addons
-# Copyright (c) 2014 Rosetta Contributors and Canonical Ltd 2014
-# This file is distributed under the same license as the openobject-addons package.
-# FIRST AUTHOR <EMAIL@ADDRESS>, 2014.
-#
-msgid ""
-msgstr ""
-"Project-Id-Version: openobject-addons\n"
-"Report-Msgid-Bugs-To: FULL NAME <EMAIL@ADDRESS>\n"
-"POT-Creation-Date: 2014-09-23 16:27+0000\n"
-"PO-Revision-Date: 2014-08-14 16:10+0000\n"
-"Last-Translator: FULL NAME <EMAIL@ADDRESS>\n"
-"Language-Team: Brazilian Portuguese <pt_BR@li.org>\n"
-=======
 # Translation of Odoo Server.
 # This file contains the translation of the following modules:
 # * hr_payroll
@@ -30,12 +15,11 @@
 "PO-Revision-Date: 2016-06-13 12:10+0000\n"
 "Last-Translator: Martin Trigaux\n"
 "Language-Team: Portuguese (Brazil) (http://www.transifex.com/odoo/odoo-8/language/pt_BR/)\n"
->>>>>>> 5b1beec1
 "MIME-Version: 1.0\n"
 "Content-Type: text/plain; charset=UTF-8\n"
-"Content-Transfer-Encoding: 8bit\n"
-"X-Launchpad-Export-Date: 2014-09-24 09:12+0000\n"
-"X-Generator: Launchpad (build 17196)\n"
+"Content-Transfer-Encoding: \n"
+"Language: pt_BR\n"
+"Plural-Forms: nplurals=2; plural=(n > 1);\n"
 
 #. module: hr_payroll
 #: code:addons/hr_payroll/hr_payroll.py:77
@@ -47,16 +31,10 @@
 #: help:hr.payslip,state:0
 msgid ""
 "* When the payslip is created the status is 'Draft'.            \n"
-"* If the payslip is under verification, the status is 'Waiting'.             "
-"\n"
+"* If the payslip is under verification, the status is 'Waiting'.             \n"
 "* If the payslip is confirmed then status is set to 'Done'.            \n"
 "* When user cancel payslip the status is 'Rejected'."
-msgstr ""
-"* Quando o holerite é criado o estado é 'Provisório'.\n"
-"* Se o holerite está sob verificação, a situação 'Aguardando'.\n"
-"* Se o holerite é confirmado em seguida a situação é definida como "
-"'Concluído'.\n"
-"* Quando o usuário cancelar o holerite a situação é 'Rejeitado'."
+msgstr "* Quando o holerite é criado o estado é 'Provisório'.\n* Se o holerite está sob verificação, a situação 'Aguardando'.\n* Se o holerite é confirmado em seguida a situação é definida como 'Concluído'.\n* Quando o usuário cancelar o holerite a situação é 'Rejeitado'."
 
 #. module: hr_payroll
 #: model:ir.actions.act_window,help:hr_payroll.action_contribution_register_form
@@ -64,28 +42,12 @@
 "<p class=\"oe_view_nocontent_create\">\n"
 "                Click to add a new contribution register.\n"
 "              </p><p>\n"
-"                A contribution register is a third party involved in the "
-"salary\n"
-"                payment of the employees. It can be the social security, "
-"the\n"
+"                A contribution register is a third party involved in the salary\n"
+"                payment of the employees. It can be the social security, the\n"
 "                estate or anyone that collect or inject money on payslips.\n"
 "              </p>\n"
 "            "
-<<<<<<< HEAD
-msgstr ""
-"<p class=\"oe_view_nocontent_create\">\n"
-"                Clique para adicionar um novo registo de contribuição.\n"
-"              </p><p>\n"
-"               Um registo de contribuição é um terceiro envolvido no "
-"pagamento do\n"
-"               salário dos funcionários. Ela pode ser a INSSl, o\n"
-"               Governo ou qualquer pessoa que coletar ou injetar dinheiro no "
-"holerites.\n"
-"              </p>\n"
-"            "
-=======
 msgstr "<p class=\"oe_view_nocontent_create\">\n                Clique para adicionar um novo registo de contribuição.\n              </p><p>\n               Um registo de contribuição é um terceiro envolvido no pagamento do\n               salário dos funcionários. Ela pode ser a INSSl, o\n               Governo ou qualquer pessoa que coletar ou injetar dinheiro no holerites.\n              </p>\n            "
->>>>>>> 5b1beec1
 
 #. module: hr_payroll
 #: view:hr.payslip:hr_payroll.view_hr_payslip_form
@@ -95,18 +57,17 @@
 #. module: hr_payroll
 #: view:hr.payslip:hr_payroll.view_hr_payslip_form
 msgid "Accounting Information"
-msgstr ""
-
-#. module: hr_payroll
-#: field:hr.payslip.line,active:0
-#: field:hr.salary.rule,active:0
+msgstr "Informação Contábil"
+
+#. module: hr_payroll
+#: field:hr.payslip.line,active:0 field:hr.salary.rule,active:0
 msgid "Active"
 msgstr "Ativo"
 
 #. module: hr_payroll
 #: view:hr.payslip:hr_payroll.view_hr_payslip_form
 msgid "Add an internal note..."
-msgstr ""
+msgstr "Adicionar nota interna..."
 
 #. module: hr_payroll
 #: view:website:hr_payroll.report_payslip
@@ -126,8 +87,7 @@
 msgstr "Sempre Verdadeiro"
 
 #. module: hr_payroll
-#: field:hr.payslip.input,amount:0
-#: field:hr.payslip.line,amount:0
+#: field:hr.payslip.input,amount:0 field:hr.payslip.line,amount:0
 #: view:website:hr_payroll.report_contributionregister
 #: view:website:hr_payroll.report_payslip
 #: view:website:hr_payroll.report_payslipdetails
@@ -136,8 +96,7 @@
 
 #. module: hr_payroll
 #: view:hr.payslip.line:hr_payroll.view_hr_payslip_line_filter
-#: field:hr.payslip.line,amount_select:0
-#: field:hr.salary.rule,amount_select:0
+#: field:hr.payslip.line,amount_select:0 field:hr.salary.rule,amount_select:0
 msgid "Amount Type"
 msgstr "Tipo de Montante"
 
@@ -158,15 +117,13 @@
 msgid ""
 "Applied this rule for calculation if condition is true. You can specify "
 "condition like basic > 1000."
-msgstr ""
-"Aplicada esta regra para o cálculo se a condição é verdadeira. Você pode "
-"especificar como condição básica> 1000."
+msgstr "Aplicada esta regra para o cálculo se a condição é verdadeira. Você pode especificar como condição básica> 1000."
 
 #. module: hr_payroll
 #: view:website:hr_payroll.report_payslip
 #: view:website:hr_payroll.report_payslipdetails
 msgid "Authorized signature"
-msgstr ""
+msgstr "Assinatura Autorizada"
 
 #. module: hr_payroll
 #: view:website:hr_payroll.report_payslip
@@ -212,8 +169,7 @@
 msgstr "Regras Subordinadas"
 
 #. module: hr_payroll
-#: field:hr.payslip.line,child_ids:0
-#: field:hr.salary.rule,child_ids:0
+#: field:hr.payslip.line,child_ids:0 field:hr.salary.rule,child_ids:0
 msgid "Child Salary Rule"
 msgstr "Regra de Salário Subordinado"
 
@@ -235,12 +191,9 @@
 msgstr "Fechar"
 
 #. module: hr_payroll
-#: field:hr.payslip.input,code:0
-#: field:hr.payslip.line,code:0
-#: field:hr.payslip.worked_days,code:0
-#: field:hr.rule.input,code:0
-#: field:hr.salary.rule,code:0
-#: field:hr.salary.rule.category,code:0
+#: field:hr.payslip.input,code:0 field:hr.payslip.line,code:0
+#: field:hr.payslip.worked_days,code:0 field:hr.rule.input,code:0
+#: field:hr.salary.rule,code:0 field:hr.salary.rule.category,code:0
 #: view:website:hr_payroll.report_contributionregister
 #: view:website:hr_payroll.report_payslip
 #: view:website:hr_payroll.report_payslipdetails
@@ -254,10 +207,8 @@
 
 #. module: hr_payroll
 #: field:hr.contribution.register,company_id:0
-#: field:hr.payroll.structure,company_id:0
-#: field:hr.payslip,company_id:0
-#: field:hr.payslip.line,company_id:0
-#: field:hr.salary.rule,company_id:0
+#: field:hr.payroll.structure,company_id:0 field:hr.payslip,company_id:0
+#: field:hr.payslip.line,company_id:0 field:hr.salary.rule,company_id:0
 #: field:hr.salary.rule.category,company_id:0
 msgid "Company"
 msgstr "Empresa"
@@ -294,8 +245,7 @@
 msgstr "Confirmar"
 
 #. module: hr_payroll
-#: field:hr.payslip,contract_id:0
-#: field:hr.payslip.input,contract_id:0
+#: field:hr.payslip,contract_id:0 field:hr.payslip.input,contract_id:0
 #: field:hr.payslip.line,contract_id:0
 #: field:hr.payslip.worked_days,contract_id:0
 #: model:ir.model,name:hr_payroll.model_hr_contract
@@ -309,8 +259,7 @@
 
 #. module: hr_payroll
 #: view:hr.payslip.line:hr_payroll.view_hr_payslip_line_filter
-#: field:hr.payslip.line,register_id:0
-#: field:hr.salary.rule,register_id:0
+#: field:hr.payslip.line,register_id:0 field:hr.salary.rule,register_id:0
 #: model:ir.model,name:hr_payroll.model_hr_contribution_register
 msgid "Contribution Register"
 msgstr "Contribuição do Registro"
@@ -335,45 +284,36 @@
 
 #. module: hr_payroll
 #: field:hr.contribution.register,create_uid:0
-#: field:hr.payroll.structure,create_uid:0
-#: field:hr.payslip,create_uid:0
-#: field:hr.payslip.employees,create_uid:0
-#: field:hr.payslip.input,create_uid:0
-#: field:hr.payslip.line,create_uid:0
-#: field:hr.payslip.run,create_uid:0
-#: field:hr.payslip.worked_days,create_uid:0
-#: field:hr.rule.input,create_uid:0
+#: field:hr.payroll.structure,create_uid:0 field:hr.payslip,create_uid:0
+#: field:hr.payslip.employees,create_uid:0 field:hr.payslip.input,create_uid:0
+#: field:hr.payslip.line,create_uid:0 field:hr.payslip.run,create_uid:0
+#: field:hr.payslip.worked_days,create_uid:0 field:hr.rule.input,create_uid:0
 #: field:hr.salary.rule,create_uid:0
 #: field:hr.salary.rule.category,create_uid:0
 #: field:payslip.lines.contribution.register,create_uid:0
 msgid "Created by"
-msgstr ""
+msgstr "Criado por"
 
 #. module: hr_payroll
 #: field:hr.contribution.register,create_date:0
-#: field:hr.payroll.structure,create_date:0
-#: field:hr.payslip,create_date:0
+#: field:hr.payroll.structure,create_date:0 field:hr.payslip,create_date:0
 #: field:hr.payslip.employees,create_date:0
-#: field:hr.payslip.input,create_date:0
-#: field:hr.payslip.line,create_date:0
+#: field:hr.payslip.input,create_date:0 field:hr.payslip.line,create_date:0
 #: field:hr.payslip.run,create_date:0
 #: field:hr.payslip.worked_days,create_date:0
-#: field:hr.rule.input,create_date:0
-#: field:hr.salary.rule,create_date:0
+#: field:hr.rule.input,create_date:0 field:hr.salary.rule,create_date:0
 #: field:hr.salary.rule.category,create_date:0
 #: field:payslip.lines.contribution.register,create_date:0
 msgid "Created on"
-msgstr ""
-
-#. module: hr_payroll
-#: field:hr.payslip,credit_note:0
-#: field:hr.payslip.run,credit_note:0
+msgstr "Criado em"
+
+#. module: hr_payroll
+#: field:hr.payslip,credit_note:0 field:hr.payslip.run,credit_note:0
 msgid "Credit Note"
 msgstr "Anotação de crédito"
 
 #. module: hr_payroll
-#: field:hr.payslip,date_from:0
-#: field:hr.payslip.run,date_start:0
+#: field:hr.payslip,date_from:0 field:hr.payslip.run,date_start:0
 #: field:payslip.lines.contribution.register,date_from:0
 #: view:website:hr_payroll.report_payslip
 #: view:website:hr_payroll.report_payslipdetails
@@ -383,11 +323,10 @@
 #. module: hr_payroll
 #: view:website:hr_payroll.report_contributionregister
 msgid "Date From:"
-msgstr ""
-
-#. module: hr_payroll
-#: field:hr.payslip,date_to:0
-#: field:hr.payslip.run,date_end:0
+msgstr "Datado De:"
+
+#. module: hr_payroll
+#: field:hr.payslip,date_to:0 field:hr.payslip.run,date_end:0
 #: field:payslip.lines.contribution.register,date_to:0
 #: view:website:hr_payroll.report_payslip
 #: view:website:hr_payroll.report_payslipdetails
@@ -397,7 +336,7 @@
 #. module: hr_payroll
 #: view:website:hr_payroll.report_contributionregister
 msgid "Date To:"
-msgstr ""
+msgstr "Data Final:"
 
 #. module: hr_payroll
 #: help:hr.payslip,struct_id:0
@@ -406,24 +345,15 @@
 "the contract chosen. If you let empty the field contract, this field isn't "
 "mandatory anymore and thus the rules applied will be all the rules set on "
 "the structure of all contracts of the employee valid for the chosen period"
-msgstr ""
-"Define as regras que têm de ser aplicadas a este holerite, de acordo com o "
-"contrato escolhido. Se você deixar em branco o campo contrato, este campo "
-"não é obrigatório e, portanto, as regras aplicadas serão as regras definidas "
-"na estrutura de todos os contratos do funcionário válida para o período "
-"escolhido"
+msgstr "Define as regras que têm de ser aplicadas a este holerite, de acordo com o contrato escolhido. Se você deixar em branco o campo contrato, este campo não é obrigatório e, portanto, as regras aplicadas serão as regras definidas na estrutura de todos os contratos do funcionário válida para o período escolhido"
 
 #. module: hr_payroll
 #: view:hr.contribution.register:hr_payroll.hr_contribution_register_form
-#: field:hr.contribution.register,note:0
-#: field:hr.payroll.structure,note:0
-#: field:hr.payslip.input,name:0
-#: field:hr.payslip.line,note:0
-#: field:hr.payslip.worked_days,name:0
-#: field:hr.rule.input,name:0
+#: field:hr.contribution.register,note:0 field:hr.payroll.structure,note:0
+#: field:hr.payslip.input,name:0 field:hr.payslip.line,note:0
+#: field:hr.payslip.worked_days,name:0 field:hr.rule.input,name:0
 #: view:hr.salary.rule:hr_payroll.hr_salary_rule_form
-#: field:hr.salary.rule,note:0
-#: field:hr.salary.rule.category,note:0
+#: field:hr.salary.rule,note:0 field:hr.salary.rule.category,note:0
 msgid "Description"
 msgstr "Descrição"
 
@@ -486,8 +416,7 @@
 msgstr "E-mail"
 
 #. module: hr_payroll
-#: field:hr.payslip,employee_id:0
-#: field:hr.payslip.line,employee_id:0
+#: field:hr.payslip,employee_id:0 field:hr.payslip.line,employee_id:0
 #: model:ir.model,name:hr_payroll.model_hr_employee
 msgid "Employee"
 msgstr "Funcionário"
@@ -528,16 +457,13 @@
 msgstr "Erro!"
 
 #. module: hr_payroll
-#: help:hr.payslip.line,register_id:0
-#: help:hr.salary.rule,register_id:0
+#: help:hr.payslip.line,register_id:0 help:hr.salary.rule,register_id:0
 msgid "Eventual third party involved in the salary payment of the employees."
-msgstr ""
-"Eventual de terceiros envolvidos no pagamento de salário dos funcionários."
+msgstr "Eventual de terceiros envolvidos no pagamento de salário dos funcionários."
 
 #. module: hr_payroll
 #: field:hr.payslip.line,amount_fix:0
-#: selection:hr.payslip.line,amount_select:0
-#: field:hr.salary.rule,amount_fix:0
+#: selection:hr.payslip.line,amount_select:0 field:hr.salary.rule,amount_fix:0
 #: selection:hr.salary.rule,amount_select:0
 msgid "Fixed Amount"
 msgstr "Quantidade fixa"
@@ -574,26 +500,21 @@
 #: view:hr.payslip.line:hr_payroll.view_hr_payslip_line_filter
 #: view:hr.salary.rule:hr_payroll.view_hr_rule_filter
 msgid "Group By"
-msgstr ""
-
-#. module: hr_payroll
-#: field:hr.contribution.register,id:0
-#: field:hr.payroll.structure,id:0
-#: field:hr.payslip,id:0
-#: field:hr.payslip.employees,id:0
-#: field:hr.payslip.input,id:0
-#: field:hr.payslip.line,id:0
-#: field:hr.payslip.run,id:0
-#: field:hr.payslip.worked_days,id:0
-#: field:hr.rule.input,id:0
-#: field:hr.salary.rule,id:0
+msgstr "Agrupar por"
+
+#. module: hr_payroll
+#: field:hr.contribution.register,id:0 field:hr.payroll.structure,id:0
+#: field:hr.payslip,id:0 field:hr.payslip.employees,id:0
+#: field:hr.payslip.input,id:0 field:hr.payslip.line,id:0
+#: field:hr.payslip.run,id:0 field:hr.payslip.worked_days,id:0
+#: field:hr.rule.input,id:0 field:hr.salary.rule,id:0
 #: field:hr.salary.rule.category,id:0
 #: field:payslip.lines.contribution.register,id:0
 #: field:report.hr_payroll.report_contributionregister,id:0
 #: field:report.hr_payroll.report_payslip,id:0
 #: field:report.hr_payroll.report_payslipdetails,id:0
 msgid "ID"
-msgstr ""
+msgstr "ID"
 
 #. module: hr_payroll
 #: view:website:hr_payroll.report_payslip
@@ -606,19 +527,14 @@
 msgid ""
 "If its checked, indicates that all payslips generated from here are refund "
 "payslips."
-msgstr ""
-"Se a sua marcada, indica que todos os recibos gerados a partir daqui são "
-"recibos de reembolso."
-
-#. module: hr_payroll
-#: help:hr.payslip.line,active:0
-#: help:hr.salary.rule,active:0
+msgstr "Se a sua marcada, indica que todos os recibos gerados a partir daqui são recibos de reembolso."
+
+#. module: hr_payroll
+#: help:hr.payslip.line,active:0 help:hr.salary.rule,active:0
 msgid ""
 "If the active field is set to false, it will allow you to hide the salary "
 "rule without removing it."
-msgstr ""
-"Se o campo ativo é definido com falso, ela permitirá que você esconda a "
-"regra de salário sem removê-lo."
+msgstr "Se o campo ativo é definido com falso, ela permitirá que você esconda a regra de salário sem removê-lo."
 
 #. module: hr_payroll
 #: help:hr.payslip,credit_note:0
@@ -641,7 +557,7 @@
 #. module: hr_payroll
 #: field:hr.payslip,note:0
 msgid "Internal Note"
-msgstr ""
+msgstr "Anotação Interna"
 
 #. module: hr_payroll
 #: help:hr.salary.rule,quantity:0
@@ -649,54 +565,38 @@
 "It is used in computation for percentage and fixed amount.For e.g. A rule "
 "for Meal Voucher having fixed amount of 1€ per worked day can have its "
 "quantity defined in expression like worked_days.WORK100.number_of_days."
-msgstr ""
-"Ele é usado no cálculo da percentagem e, por uma porcentagem de valor fixo . "
-"Por exemplo A regra vale-refeição para ter valor fixo de R$ 10 por dia de "
-"trabalho pode ter sua quantidade definida na expressão como "
-"worked_days.WORK100.number_of_days."
+msgstr "Ele é usado no cálculo da percentagem e, por uma porcentagem de valor fixo . Por exemplo A regra vale-refeição para ter valor fixo de R$ 10 por dia de trabalho pode ter sua quantidade definida na expressão como worked_days.WORK100.number_of_days."
 
 #. module: hr_payroll
 #: help:hr.payslip.input,amount:0
 msgid ""
-"It is used in computation. For e.g. A rule for sales having 1% commission of "
-"basic salary for per product can defined in expression like result = "
+"It is used in computation. For e.g. A rule for sales having 1% commission of"
+" basic salary for per product can defined in expression like result = "
 "inputs.SALEURO.amount * contract.wage*0.01."
-msgstr ""
-"É utilizado no cálculo. Para por exemplo, A regra para as vendas com "
-"comissão de 1% do salário base por produto podem definido na expressão como "
-"resultado = inputs.SALEURO.amount * contract.wage * 0,01."
+msgstr "É utilizado no cálculo. Para por exemplo, A regra para as vendas com comissão de 1% do salário base por produto podem definido na expressão como resultado = inputs.SALEURO.amount * contract.wage * 0,01."
 
 #. module: hr_payroll
 #: field:hr.contribution.register,write_uid:0
-#: field:hr.payroll.structure,write_uid:0
-#: field:hr.payslip,write_uid:0
-#: field:hr.payslip.employees,write_uid:0
-#: field:hr.payslip.input,write_uid:0
-#: field:hr.payslip.line,write_uid:0
-#: field:hr.payslip.run,write_uid:0
-#: field:hr.payslip.worked_days,write_uid:0
-#: field:hr.rule.input,write_uid:0
-#: field:hr.salary.rule,write_uid:0
-#: field:hr.salary.rule.category,write_uid:0
+#: field:hr.payroll.structure,write_uid:0 field:hr.payslip,write_uid:0
+#: field:hr.payslip.employees,write_uid:0 field:hr.payslip.input,write_uid:0
+#: field:hr.payslip.line,write_uid:0 field:hr.payslip.run,write_uid:0
+#: field:hr.payslip.worked_days,write_uid:0 field:hr.rule.input,write_uid:0
+#: field:hr.salary.rule,write_uid:0 field:hr.salary.rule.category,write_uid:0
 #: field:payslip.lines.contribution.register,write_uid:0
 msgid "Last Updated by"
-msgstr ""
+msgstr "Última atualização por"
 
 #. module: hr_payroll
 #: field:hr.contribution.register,write_date:0
-#: field:hr.payroll.structure,write_date:0
-#: field:hr.payslip,write_date:0
-#: field:hr.payslip.employees,write_date:0
-#: field:hr.payslip.input,write_date:0
-#: field:hr.payslip.line,write_date:0
-#: field:hr.payslip.run,write_date:0
-#: field:hr.payslip.worked_days,write_date:0
-#: field:hr.rule.input,write_date:0
+#: field:hr.payroll.structure,write_date:0 field:hr.payslip,write_date:0
+#: field:hr.payslip.employees,write_date:0 field:hr.payslip.input,write_date:0
+#: field:hr.payslip.line,write_date:0 field:hr.payslip.run,write_date:0
+#: field:hr.payslip.worked_days,write_date:0 field:hr.rule.input,write_date:0
 #: field:hr.salary.rule,write_date:0
 #: field:hr.salary.rule.category,write_date:0
 #: field:payslip.lines.contribution.register,write_date:0
 msgid "Last Updated on"
-msgstr ""
+msgstr "Última atualização em"
 
 #. module: hr_payroll
 #: field:hr.config.settings,module_hr_payroll_account:0
@@ -708,9 +608,7 @@
 msgid ""
 "Linking a salary category to its parent is used only for the reporting "
 "purpose."
-msgstr ""
-"Ligando uma categoria de salário para seu diretório é usado apenas para fins "
-"de relatórios."
+msgstr "Ligando uma categoria de salário para seu diretório é usado apenas para fins de relatórios."
 
 #. module: hr_payroll
 #: field:hr.payslip,paid:0
@@ -740,12 +638,9 @@
 msgstr "Mensal"
 
 #. module: hr_payroll
-#: field:hr.contribution.register,name:0
-#: field:hr.payroll.structure,name:0
-#: field:hr.payslip.line,name:0
-#: field:hr.payslip.run,name:0
-#: field:hr.salary.rule,name:0
-#: field:hr.salary.rule.category,name:0
+#: field:hr.contribution.register,name:0 field:hr.payroll.structure,name:0
+#: field:hr.payslip.line,name:0 field:hr.payslip.run,name:0
+#: field:hr.salary.rule,name:0 field:hr.salary.rule.category,name:0
 #: view:website:hr_payroll.report_contributionregister
 #: view:website:hr_payroll.report_payslip
 #: view:website:hr_payroll.report_payslipdetails
@@ -796,8 +691,7 @@
 msgstr "Parceiro"
 
 #. module: hr_payroll
-#: field:hr.payslip.input,payslip_id:0
-#: field:hr.payslip.line,slip_id:0
+#: field:hr.payslip.input,payslip_id:0 field:hr.payslip.line,slip_id:0
 #: field:hr.payslip.worked_days,payslip_id:0
 #: model:ir.model,name:hr_payroll.model_hr_payslip
 #: view:website:hr_payroll.report_payslip
@@ -895,8 +789,7 @@
 msgstr "Linha do Holerite"
 
 #. module: hr_payroll
-#: view:hr.payslip:hr_payroll.view_hr_payslip_form
-#: field:hr.payslip,line_ids:0
+#: view:hr.payslip:hr_payroll.view_hr_payslip_form field:hr.payslip,line_ids:0
 #: view:hr.payslip.line:hr_payroll.view_hr_payslip_line_filter
 #: model:ir.actions.act_window,name:hr_payroll.act_contribution_reg_payslip_lines
 msgid "Payslip Lines"
@@ -905,12 +798,12 @@
 #. module: hr_payroll
 #: view:website:hr_payroll.report_payslipdetails
 msgid "Payslip Lines by Contribution Register"
-msgstr ""
+msgstr "Linhas de Recibo de Pagamento por Contribuição Registrar"
 
 #. module: hr_payroll
 #: field:hr.payslip,name:0
 msgid "Payslip Name"
-msgstr ""
+msgstr "Nome Recibo de Pagamento"
 
 #. module: hr_payroll
 #: field:hr.payslip,worked_days_line_ids:0
@@ -920,8 +813,7 @@
 
 #. module: hr_payroll
 #: view:hr.employee:hr_payroll.payroll_hr_employee_view_form
-#: field:hr.employee,payslip_count:0
-#: field:hr.employee,slip_ids:0
+#: field:hr.employee,payslip_count:0 field:hr.employee,slip_ids:0
 #: view:hr.payslip:hr_payroll.view_hr_payslip_filter
 #: view:hr.payslip:hr_payroll.view_hr_payslip_tree
 #: view:hr.payslip.run:hr_payroll.hr_payslip_run_form
@@ -989,8 +881,7 @@
 msgstr "Expressão Python"
 
 #. module: hr_payroll
-#: field:hr.payslip.line,quantity:0
-#: field:hr.salary.rule,quantity:0
+#: field:hr.payslip.line,quantity:0 field:hr.salary.rule,quantity:0
 msgid "Quantity"
 msgstr "Quantidade"
 
@@ -1003,7 +894,7 @@
 #: view:website:hr_payroll.report_payslip
 #: view:website:hr_payroll.report_payslipdetails
 msgid "Quantity/rate"
-msgstr ""
+msgstr "Quantidade / taxa"
 
 #. module: hr_payroll
 #: selection:hr.contract,schedule_pay:0
@@ -1028,8 +919,7 @@
 msgstr "Taxa (%)"
 
 #. module: hr_payroll
-#: field:hr.payroll.structure,code:0
-#: field:hr.payslip,number:0
+#: field:hr.payroll.structure,code:0 field:hr.payslip,number:0
 #: view:website:hr_payroll.report_payslip
 #: view:website:hr_payroll.report_payslipdetails
 msgid "Reference"
@@ -1060,7 +950,7 @@
 #. module: hr_payroll
 #: view:website:hr_payroll.report_contributionregister
 msgid "Register Name:"
-msgstr ""
+msgstr "Nome de registro:"
 
 #. module: hr_payroll
 #: selection:hr.payslip,state:0
@@ -1180,10 +1070,8 @@
 msgstr "Semestralmente"
 
 #. module: hr_payroll
-#: field:hr.payslip.input,sequence:0
-#: field:hr.payslip.line,sequence:0
-#: field:hr.payslip.worked_days,sequence:0
-#: field:hr.salary.rule,sequence:0
+#: field:hr.payslip.input,sequence:0 field:hr.payslip.line,sequence:0
+#: field:hr.payslip.worked_days,sequence:0 field:hr.salary.rule,sequence:0
 msgid "Sequence"
 msgstr "Seqüência"
 
@@ -1199,8 +1087,7 @@
 msgstr "Status"
 
 #. module: hr_payroll
-#: field:hr.payslip,state:0
-#: field:hr.payslip.run,state:0
+#: field:hr.payslip,state:0 field:hr.payslip.run,state:0
 msgid "Status"
 msgstr "Situação"
 
@@ -1215,25 +1102,20 @@
 msgstr "Soma de todos os salários do contrato atual do empregado."
 
 #. module: hr_payroll
-#: help:hr.payslip.line,code:0
-#: help:hr.salary.rule,code:0
+#: help:hr.payslip.line,code:0 help:hr.salary.rule,code:0
 msgid ""
 "The code of salary rules can be used as reference in computation of other "
 "rules. In that case, it is case sensitive."
-msgstr ""
-"O código de regras salariais podem ser usados como referência no cálculo de "
-"outras regras. Nesse caso, ele diferencia maiúsculas de minúsculas."
-
-#. module: hr_payroll
-#: help:hr.payslip.input,code:0
-#: help:hr.payslip.worked_days,code:0
+msgstr "O código de regras salariais podem ser usados como referência no cálculo de outras regras. Nesse caso, ele diferencia maiúsculas de minúsculas."
+
+#. module: hr_payroll
+#: help:hr.payslip.input,code:0 help:hr.payslip.worked_days,code:0
 #: help:hr.rule.input,code:0
 msgid "The code that can be used in the salary rules"
 msgstr "O código que pode ser usado nas regras de salários"
 
 #. module: hr_payroll
-#: help:hr.payslip.line,amount_select:0
-#: help:hr.salary.rule,amount_select:0
+#: help:hr.payslip.line,amount_select:0 help:hr.salary.rule,amount_select:0
 msgid "The computation method for the rule amount."
 msgstr "O método de cálculo para a quantidade de regras."
 
@@ -1259,23 +1141,17 @@
 #: help:hr.payslip.line,condition_range:0
 #: help:hr.salary.rule,condition_range:0
 msgid ""
-"This will be used to compute the % fields values; in general it is on basic, "
-"but you can also use categories code fields in lowercase as a variable names "
-"(hra, ma, lta, etc.) and the variable basic."
-msgstr ""
-"Isso será usado para calcular os valores de campos %  em geral é básico, mas "
-"você também pode usar os campos de código de categorias em letras minúsculas "
-"como um nomes de variáveis ​​(HRA, ma, lta, etc) e básicos variável."
+"This will be used to compute the % fields values; in general it is on basic,"
+" but you can also use categories code fields in lowercase as a variable "
+"names (hra, ma, lta, etc.) and the variable basic."
+msgstr "Isso será usado para calcular os valores de campos %  em geral é básico, mas você também pode usar os campos de código de categorias em letras minúsculas como um nomes de variáveis ​​(HRA, ma, lta, etc) e básicos variável."
 
 #. module: hr_payroll
 #: view:hr.payslip.employees:hr_payroll.view_hr_payslip_by_employees
 msgid ""
-"This wizard will generate payslips for all selected employee(s) based on the "
-"dates and credit note specified on Payslips Run."
-msgstr ""
-"este assistente irá gerar folhas de pagamentos para todos os funcionários "
-"selecionado(s), com base nas datas e nota de crédito especificado em "
-"Executar Holerites."
+"This wizard will generate payslips for all selected employee(s) based on the"
+" dates and credit note specified on Payslips Run."
+msgstr "este assistente irá gerar folhas de pagamentos para todos os funcionários selecionado(s), com base nas datas e nota de crédito especificado em Executar Holerites."
 
 #. module: hr_payroll
 #: field:hr.payslip.line,total:0
@@ -1296,8 +1172,7 @@
 msgstr "Total de Dias de Trabalhados"
 
 #. module: hr_payroll
-#: help:hr.payslip.line,sequence:0
-#: help:hr.salary.rule,sequence:0
+#: help:hr.payslip.line,sequence:0 help:hr.salary.rule,sequence:0
 msgid "Use to arrange calculation sequence"
 msgstr "Usar para organizar seqüência de cálculo"
 
@@ -1343,8 +1218,7 @@
 #: code:addons/hr_payroll/hr_payroll.py:856
 #, python-format
 msgid "Wrong percentage base or quantity defined for salary rule %s (%s)."
-msgstr ""
-"Percentual base errada ou quantidade definida para a regra salário %s (%s)."
+msgstr "Percentual base errada ou quantidade definida para a regra salário %s (%s)."
 
 #. module: hr_payroll
 #: code:addons/hr_payroll/hr_payroll.py:862
@@ -1368,21 +1242,24 @@
 #: code:addons/hr_payroll/hr_payroll.py:879
 #, python-format
 msgid "Wrong range condition defined for salary rule %s (%s)."
-msgstr ""
-"Condição de intervalo errada definido para a regra de salário %s (%s)."
+msgstr "Condição de intervalo errada definido para a regra de salário %s (%s)."
 
 #. module: hr_payroll
 #: code:addons/hr_payroll/hr_payroll.py:353
 #, python-format
 msgid "You cannot delete a payslip which is not draft or cancelled!"
-msgstr ""
-"Você não pode excluir um holerite que não está como provisório ou cancelado!"
+msgstr "Você não pode excluir um holerite que não está como provisório ou cancelado!"
 
 #. module: hr_payroll
 #: code:addons/hr_payroll/wizard/hr_payroll_payslips_by_employees.py:52
 #, python-format
 msgid "You must select employee(s) to generate payslip(s)."
 msgstr "Você precisa selecionar o funcionário para gerar o holerite."
+
+#. module: hr_payroll
+#: view:payslip.lines.contribution.register:hr_payroll.view_payslip_lines_contribution_register
+msgid "or"
+msgstr "ou"
 
 #. module: hr_payroll
 #: help:hr.payslip.line,amount_percentage_base:0
