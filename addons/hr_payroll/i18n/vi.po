<<<<<<< HEAD
# Vietnamese translation for openobject-addons
# Copyright (c) 2014 Rosetta Contributors and Canonical Ltd 2014
# This file is distributed under the same license as the openobject-addons package.
# FIRST AUTHOR <EMAIL@ADDRESS>, 2014.
#
msgid ""
msgstr ""
"Project-Id-Version: openobject-addons\n"
"Report-Msgid-Bugs-To: FULL NAME <EMAIL@ADDRESS>\n"
"POT-Creation-Date: 2014-08-14 13:08+0000\n"
"PO-Revision-Date: 2014-08-14 16:10+0000\n"
"Last-Translator: FULL NAME <EMAIL@ADDRESS>\n"
"Language-Team: Vietnamese <vi@li.org>\n"
"MIME-Version: 1.0\n"
"Content-Type: text/plain; charset=UTF-8\n"
"Content-Transfer-Encoding: 8bit\n"
"X-Launchpad-Export-Date: 2014-08-15 07:14+0000\n"
"X-Generator: Launchpad (build 17156)\n"

#. module: hr_payroll
#: code:addons/hr_payroll/hr_payroll.py:77
#, python-format
msgid "%s (copy)"
msgstr ""
=======
# Translation of OpenERP Server.
# This file contains the translation of the following modules:
# 	* hr_payroll
#
msgid ""
msgstr ""
"Project-Id-Version: OpenERP Server 7.saas~5\n"
"Report-Msgid-Bugs-To: \n"
"POT-Creation-Date: 2014-09-13 03:58+0000\n"
"PO-Revision-Date: 2014-09-13 11:24+0700\n"
"Last-Translator: Leo Tran <leo.tran@ma.tvtmarine.com>\n"
"Language-Team: T.V.T Marine Automation <support@ma.tvtmarine.com>\n"
"MIME-Version: 1.0\n"
"Content-Type: text/plain; charset=UTF-8\n"
"Content-Transfer-Encoding: 8bit\n"
"Language: Vietnam\n"
"X-Generator: Poedit 1.5.4\n"

#. module: hr_payroll
#: code:addons/hr_payroll/hr_payroll.py:89
#, python-format
msgid "%s (copy)"
msgstr "%s (sao chép)"
>>>>>>> a345b238

#. module: hr_payroll
#: help:hr.payslip,state:0
msgid ""
"* When the payslip is created the status is 'Draft'.            \n"
<<<<<<< HEAD
"* If the payslip is under verification, the status is 'Waiting'.             "
"\n"
=======
"* If the payslip is under verification, the status is "
"'Waiting'.             \n"
>>>>>>> a345b238
"* If the payslip is confirmed then status is set to 'Done'.            \n"
"* When user cancel payslip the status is 'Rejected'."
msgstr ""
"* Khi phiếu lương được tạo, trạng thái là 'Dự thảo'.            \n"
"* Nếu phiếu lương đang thẩm định, trạng thái là 'Chờ'.             \n"
"* Nếu phiếu lương được xác nhận, trạng thái là 'Hoàn thành'.            \n"
"* Khi người dùng hủy phiếu lương, trạng thái là 'Bị từ chối'."

#. module: hr_payroll
#: model:ir.actions.act_window,help:hr_payroll.action_contribution_register_form
msgid ""
"<p class=\"oe_view_nocontent_create\">\n"
"                Click to add a new contribution register.\n"
"              </p><p>\n"
"                A contribution register is a third party involved in the "
"salary\n"
"                payment of the employees. It can be the social security, "
"the\n"
"                estate or anyone that collect or inject money on payslips.\n"
"              </p>\n"
"            "
msgstr ""
"<p class=\"oe_view_nocontent_create\">\n"
"                Click to add a new contribution register.\n"
"              </p><p>\n"
"                A contribution register is a third party involved in the "
"salary\n"
"                payment of the employees. It can be the social security, "
"the\n"
"                estate or anyone that collect or inject money on payslips.\n"
"              </p>\n"
"            "

#. module: hr_payroll
<<<<<<< HEAD
#: view:hr.payslip:hr_payroll.view_hr_payslip_form
msgid "Accounting"
msgstr ""

#. module: hr_payroll
#: view:hr.payslip:hr_payroll.view_hr_payslip_form
msgid "Accounting Information"
msgstr ""

#. module: hr_payroll
#: field:hr.payslip.line,active:0
#: field:hr.salary.rule,active:0
msgid "Active"
msgstr "Hoạt động"

#. module: hr_payroll
#: view:website:hr_payroll.report_payslip
#: view:website:hr_payroll.report_payslipdetails
=======
#: view:hr.payslip:0
msgid "Accounting"
msgstr "Kế toán"

#. module: hr_payroll
#: view:hr.payslip:0
msgid "Accounting Information"
msgstr "Thông tin kế toán"

#. module: hr_payroll
#: field:hr.payslip.line,active:0 field:hr.salary.rule,active:0
msgid "Active"
msgstr "Hiệu lực"

#. module: hr_payroll
#: view:False:0
>>>>>>> a345b238
msgid "Address"
msgstr "Địa chỉ"

#. module: hr_payroll
#: model:ir.actions.act_window,name:hr_payroll.act_children_salary_rules
msgid "All Children Rules"
<<<<<<< HEAD
msgstr ""
=======
msgstr "Tất cả quy tắc con"
>>>>>>> a345b238

#. module: hr_payroll
#: selection:hr.payslip.line,condition_select:0
#: selection:hr.salary.rule,condition_select:0
msgid "Always True"
<<<<<<< HEAD
msgstr ""

#. module: hr_payroll
#: field:hr.payslip.input,amount:0
#: field:hr.payslip.line,amount:0
#: view:website:hr_payroll.report_contributionregister
#: view:website:hr_payroll.report_payslip
#: view:website:hr_payroll.report_payslipdetails
msgid "Amount"
msgstr "Số tiền"

#. module: hr_payroll
#: view:hr.payslip.line:hr_payroll.view_hr_payslip_line_filter
#: field:hr.payslip.line,amount_select:0
#: field:hr.salary.rule,amount_select:0
msgid "Amount Type"
msgstr ""
=======
msgstr "Luôn đúng"

#. module: hr_payroll
#: view:False:0 field:hr.payslip.input,amount:0 field:hr.payslip.line,amount:0
msgid "Amount"
msgstr "Tổng tiền"

#. module: hr_payroll
#: view:hr.payslip.line:0 field:hr.payslip.line,amount_select:0
#: field:hr.salary.rule,amount_select:0
msgid "Amount Type"
msgstr "Loại tổng tiền"
>>>>>>> a345b238

#. module: hr_payroll
#: selection:hr.contract,schedule_pay:0
msgid "Annually"
<<<<<<< HEAD
msgstr ""
=======
msgstr "Hàng năm"
>>>>>>> a345b238

#. module: hr_payroll
#: field:hr.payslip.line,appears_on_payslip:0
#: field:hr.salary.rule,appears_on_payslip:0
msgid "Appears on Payslip"
<<<<<<< HEAD
=======
msgstr "Xuất hiện trong Phiếu lương"

#. module: hr_payroll
#: help:hr.payslip.line,condition_python:0
#: help:hr.salary.rule,condition_python:0
msgid ""
"Applied this rule for calculation if condition is true. You can specify "
"condition like basic > 1000."
>>>>>>> a345b238
msgstr ""
"Quy tắc này được áp dụng cho việc tính toán nếu điều kiện là đúng. Bạn có "
"thể chỉ ra điều kiện như 'lương cơ bản' > 10000000."

#. module: hr_payroll
<<<<<<< HEAD
#: help:hr.payslip.line,condition_python:0
#: help:hr.salary.rule,condition_python:0
msgid ""
"Applied this rule for calculation if condition is true. You can specify "
"condition like basic > 1000."
msgstr ""

#. module: hr_payroll
#: view:website:hr_payroll.report_payslip
#: view:website:hr_payroll.report_payslipdetails
msgid "Authorized signature"
msgstr ""

#. module: hr_payroll
#: view:website:hr_payroll.report_payslip
#: view:website:hr_payroll.report_payslipdetails
msgid "Bank Account"
msgstr "Tài khoản Ngân hàng"

#. module: hr_payroll
#: selection:hr.contract,schedule_pay:0
msgid "Bi-monthly"
msgstr ""

#. module: hr_payroll
#: selection:hr.contract,schedule_pay:0
msgid "Bi-weekly"
msgstr ""

#. module: hr_payroll
#: view:hr.payslip.line:hr_payroll.view_hr_payslip_line_form
msgid "Calculations"
msgstr ""

#. module: hr_payroll
#: view:payslip.lines.contribution.register:hr_payroll.view_payslip_lines_contribution_register
msgid "Cancel"
msgstr "Hủy bỏ"

#. module: hr_payroll
#: view:hr.payslip:hr_payroll.view_hr_payslip_form
msgid "Cancel Payslip"
msgstr ""

#. module: hr_payroll
#: field:hr.payslip.line,category_id:0
#: view:hr.salary.rule:hr_payroll.view_hr_rule_filter
#: field:hr.salary.rule,category_id:0
msgid "Category"
msgstr ""

#. module: hr_payroll
#: view:hr.salary.rule:hr_payroll.hr_salary_rule_form
msgid "Child Rules"
msgstr ""

#. module: hr_payroll
#: field:hr.payslip.line,child_ids:0
#: field:hr.salary.rule,child_ids:0
msgid "Child Salary Rule"
msgstr ""

#. module: hr_payroll
#: field:hr.payroll.structure,children_ids:0
#: field:hr.salary.rule.category,children_ids:0
msgid "Children"
msgstr ""

#. module: hr_payroll
#: view:hr.salary.rule:hr_payroll.hr_salary_rule_form
msgid "Children Definition"
msgstr ""

#. module: hr_payroll
#: view:hr.payslip.run:hr_payroll.hr_payslip_run_form
#: selection:hr.payslip.run,state:0
msgid "Close"
msgstr "Ðóng"

#. module: hr_payroll
#: field:hr.payslip.input,code:0
#: field:hr.payslip.line,code:0
#: field:hr.payslip.worked_days,code:0
#: field:hr.rule.input,code:0
#: field:hr.salary.rule,code:0
#: field:hr.salary.rule.category,code:0
#: view:website:hr_payroll.report_contributionregister
#: view:website:hr_payroll.report_payslip
#: view:website:hr_payroll.report_payslipdetails
msgid "Code"
msgstr "Mã"

#. module: hr_payroll
#: view:hr.payslip:hr_payroll.view_hr_payslip_filter
msgid "Companies"
msgstr "Các công ty"

#. module: hr_payroll
#: field:hr.contribution.register,company_id:0
#: field:hr.payroll.structure,company_id:0
#: field:hr.payslip,company_id:0
#: field:hr.payslip.line,company_id:0
#: field:hr.salary.rule,company_id:0
#: field:hr.salary.rule.category,company_id:0
msgid "Company"
msgstr "Công ty"

#. module: hr_payroll
#: view:hr.salary.rule:hr_payroll.hr_salary_rule_form
msgid "Company Contribution"
msgstr ""

#. module: hr_payroll
#: view:hr.salary.rule:hr_payroll.hr_salary_rule_form
msgid "Computation"
msgstr ""

#. module: hr_payroll
#: view:hr.payslip:hr_payroll.view_hr_payslip_form
msgid "Compute Sheet"
msgstr ""

#. module: hr_payroll
#: field:hr.payslip.line,condition_select:0
#: field:hr.salary.rule,condition_select:0
msgid "Condition Based on"
msgstr ""

#. module: hr_payroll
#: view:hr.salary.rule:hr_payroll.hr_salary_rule_form
msgid "Conditions"
msgstr ""

#. module: hr_payroll
#: view:hr.payslip:hr_payroll.view_hr_payslip_form
msgid "Confirm"
msgstr ""

#. module: hr_payroll
#: field:hr.payslip,contract_id:0
#: field:hr.payslip.input,contract_id:0
#: field:hr.payslip.line,contract_id:0
#: field:hr.payslip.worked_days,contract_id:0
#: model:ir.model,name:hr_payroll.model_hr_contract
msgid "Contract"
msgstr "Hợp đồng"

#. module: hr_payroll
#: view:hr.contribution.register:hr_payroll.hr_contribution_register_form
msgid "Contribution"
msgstr "Đóng góp"

#. module: hr_payroll
#: view:hr.payslip.line:hr_payroll.view_hr_payslip_line_filter
#: field:hr.payslip.line,register_id:0
#: field:hr.salary.rule,register_id:0
#: model:ir.model,name:hr_payroll.model_hr_contribution_register
msgid "Contribution Register"
msgstr ""

#. module: hr_payroll
#: view:payslip.lines.contribution.register:hr_payroll.view_payslip_lines_contribution_register
msgid "Contribution Register's Payslip Lines"
msgstr ""

#. module: hr_payroll
#: view:hr.contribution.register:hr_payroll.hr_contribution_register_filter
#: view:hr.contribution.register:hr_payroll.hr_contribution_register_tree
#: model:ir.actions.act_window,name:hr_payroll.action_contribution_register_form
#: model:ir.ui.menu,name:hr_payroll.menu_action_hr_contribution_register_form
msgid "Contribution Registers"
msgstr ""

#. module: hr_payroll
#: help:hr.config.settings,module_hr_payroll_account:0
msgid "Create journal entries from payslips"
msgstr ""

#. module: hr_payroll
#: field:hr.contribution.register,create_uid:0
#: field:hr.payroll.structure,create_uid:0
#: field:hr.payslip,create_uid:0
#: field:hr.payslip.employees,create_uid:0
#: field:hr.payslip.input,create_uid:0
#: field:hr.payslip.line,create_uid:0
#: field:hr.payslip.run,create_uid:0
#: field:hr.payslip.worked_days,create_uid:0
#: field:hr.rule.input,create_uid:0
#: field:hr.salary.rule,create_uid:0
#: field:hr.salary.rule.category,create_uid:0
#: field:payslip.lines.contribution.register,create_uid:0
msgid "Created by"
msgstr ""

#. module: hr_payroll
#: field:hr.contribution.register,create_date:0
#: field:hr.payroll.structure,create_date:0
#: field:hr.payslip,create_date:0
#: field:hr.payslip.employees,create_date:0
#: field:hr.payslip.input,create_date:0
#: field:hr.payslip.line,create_date:0
#: field:hr.payslip.run,create_date:0
#: field:hr.payslip.worked_days,create_date:0
#: field:hr.rule.input,create_date:0
#: field:hr.salary.rule,create_date:0
#: field:hr.salary.rule.category,create_date:0
#: field:payslip.lines.contribution.register,create_date:0
msgid "Created on"
msgstr ""

#. module: hr_payroll
#: field:hr.payslip,credit_note:0
#: field:hr.payslip.run,credit_note:0
msgid "Credit Note"
msgstr ""

#. module: hr_payroll
#: field:hr.payslip,date_from:0
#: field:hr.payslip.run,date_start:0
#: field:payslip.lines.contribution.register,date_from:0
#: view:website:hr_payroll.report_payslip
#: view:website:hr_payroll.report_payslipdetails
msgid "Date From"
msgstr ""

#. module: hr_payroll
#: view:website:hr_payroll.report_contributionregister
msgid "Date From:"
=======
#: view:False:0
msgid "Authorized signature"
msgstr "Authorized signature"

#. module: hr_payroll
#: view:False:0
msgid "Bank Account"
msgstr "Tài khoản ngân hàng"

#. module: hr_payroll
#: selection:hr.contract,schedule_pay:0
msgid "Bi-monthly"
msgstr "Bi-monthly"

#. module: hr_payroll
#: selection:hr.contract,schedule_pay:0
msgid "Bi-weekly"
msgstr "Bi-weekly"

#. module: hr_payroll
#: view:hr.payslip.line:0
msgid "Calculations"
msgstr "Tính toán"

#. module: hr_payroll
#: view:payslip.lines.contribution.register:0
msgid "Cancel"
msgstr "Hủy bỏ"

#. module: hr_payroll
#: view:hr.payslip:0
msgid "Cancel Payslip"
msgstr "Hủy phiếu lương"

#. module: hr_payroll
#: field:hr.payslip.line,category_id:0 view:hr.salary.rule:0
#: field:hr.salary.rule,category_id:0
msgid "Category"
msgstr "Nhóm"

#. module: hr_payroll
#: view:hr.salary.rule:0
msgid "Child Rules"
msgstr "Quy tắc con"

#. module: hr_payroll
#: field:hr.payslip.line,child_ids:0 field:hr.salary.rule,child_ids:0
msgid "Child Salary Rule"
msgstr "Quy tắc con"

#. module: hr_payroll
#: field:hr.payroll.structure,children_ids:0
#: field:hr.salary.rule.category,children_ids:0
msgid "Children"
msgstr "Children"

#. module: hr_payroll
#: view:hr.salary.rule:0
msgid "Children Definition"
msgstr "Children Definition"

#. module: hr_payroll
#: view:hr.payslip.run:0 selection:hr.payslip.run,state:0
msgid "Close"
msgstr "Ðóng"

#. module: hr_payroll
#: view:False:0 field:hr.payslip.input,code:0 field:hr.payslip.line,code:0
#: field:hr.payslip.worked_days,code:0 field:hr.rule.input,code:0
#: field:hr.salary.rule,code:0 field:hr.salary.rule.category,code:0
msgid "Code"
msgstr "Mã"

#. module: hr_payroll
#: view:hr.payslip:0
msgid "Companies"
msgstr "Công ty"

#. module: hr_payroll
#: field:hr.contribution.register,company_id:0
#: field:hr.payroll.structure,company_id:0 field:hr.payslip,company_id:0
#: field:hr.payslip.line,company_id:0 field:hr.salary.rule,company_id:0
#: field:hr.salary.rule.category,company_id:0
msgid "Company"
msgstr "Công ty"

#. module: hr_payroll
#: view:hr.salary.rule:0
msgid "Company Contribution"
msgstr "Company Contribution"

#. module: hr_payroll
#: view:hr.salary.rule:0
msgid "Computation"
msgstr "Tính toán"

#. module: hr_payroll
#: view:hr.payslip:0
msgid "Compute Sheet"
msgstr "Tính toán bảng lương"

#. module: hr_payroll
#: field:hr.payslip.line,condition_select:0
#: field:hr.salary.rule,condition_select:0
msgid "Condition Based on"
msgstr "Điều kiện dựa trên"

#. module: hr_payroll
#: view:hr.salary.rule:0
msgid "Conditions"
msgstr "Điều kiện"

#. module: hr_payroll
#: view:hr.payslip:0
msgid "Confirm"
msgstr "Xác nhận"

#. module: hr_payroll
#: field:hr.payslip,contract_id:0 field:hr.payslip.input,contract_id:0
#: field:hr.payslip.line,contract_id:0
#: field:hr.payslip.worked_days,contract_id:0
#: model:ir.model,name:hr_payroll.model_hr_contract
msgid "Contract"
msgstr "Hợp đồng"

#. module: hr_payroll
#: view:hr.contribution.register:0
msgid "Contribution"
msgstr "Đóng góp"

#. module: hr_payroll
#: view:hr.payslip.line:0 field:hr.payslip.line,register_id:0
#: field:hr.salary.rule,register_id:0
#: model:ir.model,name:hr_payroll.model_hr_contribution_register
msgid "Contribution Register"
msgstr "Contribution Register"

#. module: hr_payroll
#: view:payslip.lines.contribution.register:0
msgid "Contribution Register's Payslip Lines"
msgstr "Contribution Register's Payslip Lines"

#. module: hr_payroll
#: view:hr.contribution.register:0
#: model:ir.actions.act_window,name:hr_payroll.action_contribution_register_form
#: model:ir.ui.menu,name:hr_payroll.menu_action_hr_contribution_register_form
msgid "Contribution Registers"
msgstr "Contribution Registers"

#. module: hr_payroll
#: help:hr.config.settings,module_hr_payroll_account:0
msgid "Create journal entries from payslips"
msgstr "Tạo bút toán sở nhật ký từ phiếu lương"

#. module: hr_payroll
#: field:hr.payslip,credit_note:0 field:hr.payslip.run,credit_note:0
msgid "Credit Note"
msgstr "Báo có"

#. module: hr_payroll
#: view:False:0 field:hr.payslip,date_from:0 field:hr.payslip.run,date_start:0
#: field:payslip.lines.contribution.register,date_from:0
msgid "Date From"
msgstr "Từ ngày"

#. module: hr_payroll
#: view:False:0
msgid "Date From:"
msgstr "Từ ngày:"

#. module: hr_payroll
#: view:False:0 field:hr.payslip,date_to:0 field:hr.payslip.run,date_end:0
#: field:payslip.lines.contribution.register,date_to:0
msgid "Date To"
msgstr "Đến ngày"

#. module: hr_payroll
#: view:False:0
msgid "Date To:"
msgstr "Đến ngày:"

#. module: hr_payroll
#: help:hr.payslip,struct_id:0
msgid ""
"Defines the rules that have to be applied to this payslip, accordingly to "
"the contract chosen. If you let empty the field contract, this field isn't "
"mandatory anymore and thus the rules applied will be all the rules set on "
"the structure of all contracts of the employee valid for the chosen period"
>>>>>>> a345b238
msgstr ""
"Định nghĩa một quy tắc mà được áp dụng cho phiếu lương này, tùy theo hợp "
"đồng lao động được chọn. Nếu bạn để trống trường hợp đồng lao động, trường "
"này sẽ không còn bắt buộc nữa và do đó quy tắc được áp dụng  sẽ là tất cả "
"quy tắc trên cấu trúc lương của tất cả các hợp đồng lao động của nhân viên "
"trong kỳ được chọn"

#. module: hr_payroll
<<<<<<< HEAD
#: field:hr.payslip,date_to:0
#: field:hr.payslip.run,date_end:0
#: field:payslip.lines.contribution.register,date_to:0
#: view:website:hr_payroll.report_payslip
#: view:website:hr_payroll.report_payslipdetails
msgid "Date To"
msgstr ""

#. module: hr_payroll
#: view:website:hr_payroll.report_contributionregister
msgid "Date To:"
msgstr ""

#. module: hr_payroll
#: help:hr.payslip,struct_id:0
msgid ""
"Defines the rules that have to be applied to this payslip, accordingly to "
"the contract chosen. If you let empty the field contract, this field isn't "
"mandatory anymore and thus the rules applied will be all the rules set on "
"the structure of all contracts of the employee valid for the chosen period"
msgstr ""

#. module: hr_payroll
#: view:hr.contribution.register:hr_payroll.hr_contribution_register_form
#: field:hr.contribution.register,note:0
#: field:hr.payroll.structure,note:0
#: field:hr.payslip.input,name:0
#: field:hr.payslip.line,note:0
#: field:hr.payslip.worked_days,name:0
#: field:hr.rule.input,name:0
#: view:hr.salary.rule:hr_payroll.hr_salary_rule_form
#: field:hr.salary.rule,note:0
#: field:hr.salary.rule.category,note:0
msgid "Description"
msgstr "Mô tả"

#. module: hr_payroll
#: view:website:hr_payroll.report_payslip
#: view:website:hr_payroll.report_payslipdetails
msgid "Designation"
msgstr ""

#. module: hr_payroll
#: view:hr.payslip:hr_payroll.view_hr_payslip_form
msgid "Details By Salary Rule Category"
msgstr ""

#. module: hr_payroll
#: field:hr.payslip,details_by_salary_rule_category:0
#: view:website:hr_payroll.report_payslipdetails
msgid "Details by Salary Rule Category"
msgstr ""

#. module: hr_payroll
#: view:hr.payslip:hr_payroll.view_hr_payslip_filter
#: selection:hr.payslip,state:0
#: view:hr.payslip.run:hr_payroll.hr_payslip_run_filter
msgid "Done"
msgstr ""

#. module: hr_payroll
#: view:hr.payslip.run:hr_payroll.hr_payslip_run_filter
msgid "Done Payslip Batches"
msgstr ""

#. module: hr_payroll
#: view:hr.payslip:hr_payroll.view_hr_payslip_filter
msgid "Done Slip"
msgstr ""

#. module: hr_payroll
#: view:hr.payslip:hr_payroll.view_hr_payslip_filter
#: selection:hr.payslip,state:0
#: view:hr.payslip.run:hr_payroll.hr_payslip_run_filter
#: selection:hr.payslip.run,state:0
msgid "Draft"
msgstr "Dự thảo"

#. module: hr_payroll
#: view:hr.payslip.run:hr_payroll.hr_payslip_run_filter
msgid "Draft Payslip Batches"
msgstr ""

#. module: hr_payroll
#: view:hr.payslip:hr_payroll.view_hr_payslip_filter
msgid "Draft Slip"
msgstr ""

#. module: hr_payroll
#: view:website:hr_payroll.report_payslip
#: view:website:hr_payroll.report_payslipdetails
msgid "Email"
msgstr "Thư điện tử"

#. module: hr_payroll
#: field:hr.payslip,employee_id:0
#: field:hr.payslip.line,employee_id:0
=======
#: view:hr.contribution.register:0 field:hr.contribution.register,note:0
#: field:hr.payroll.structure,note:0 field:hr.payslip.input,name:0
#: field:hr.payslip.line,note:0 field:hr.payslip.worked_days,name:0
#: field:hr.rule.input,name:0 view:hr.salary.rule:0
#: field:hr.salary.rule,note:0 field:hr.salary.rule.category,note:0
msgid "Description"
msgstr "Miêu tả"

#. module: hr_payroll
#: view:False:0
msgid "Designation"
msgstr "Designation"

#. module: hr_payroll
#: view:hr.payslip:0
msgid "Details By Salary Rule Category"
msgstr "Chi tiết theo nhóm quy tắc lương"

#. module: hr_payroll
#: view:False:0 field:hr.payslip,details_by_salary_rule_category:0
msgid "Details by Salary Rule Category"
msgstr "Chi tiết theo nhóm quy tắc lương"

#. module: hr_payroll
#: view:hr.payslip:0 selection:hr.payslip,state:0 view:hr.payslip.run:0
msgid "Done"
msgstr "Hoàn thành"

#. module: hr_payroll
#: view:hr.payslip.run:0
msgid "Done Payslip Batches"
msgstr "Hoàn thành Bảng lương"

#. module: hr_payroll
#: view:hr.payslip:0
msgid "Done Slip"
msgstr "Done Slip"

#. module: hr_payroll
#: view:hr.payslip:0 selection:hr.payslip,state:0 view:hr.payslip.run:0
#: selection:hr.payslip.run,state:0
msgid "Draft"
msgstr "Dự thảo"

#. module: hr_payroll
#: view:hr.payslip.run:0
msgid "Draft Payslip Batches"
msgstr "Bảng lương dự thảo"

#. module: hr_payroll
#: view:hr.payslip:0
msgid "Draft Slip"
msgstr "Draft Slip"

#. module: hr_payroll
#: view:False:0
msgid "Email"
msgstr "Email"

#. module: hr_payroll
#: field:hr.payslip,employee_id:0 field:hr.payslip.line,employee_id:0
>>>>>>> a345b238
#: model:ir.model,name:hr_payroll.model_hr_employee
msgid "Employee"
msgstr "Nhân viên"

#. module: hr_payroll
<<<<<<< HEAD
#: view:hr.payroll.structure:hr_payroll.view_hr_employee_grade_form
#: view:hr.payroll.structure:hr_payroll.view_hr_payroll_structure_list_view
msgid "Employee Function"
msgstr ""

#. module: hr_payroll
#: model:ir.actions.act_window,name:hr_payroll.action_view_hr_payslip_form
#: model:ir.ui.menu,name:hr_payroll.menu_department_tree
msgid "Employee Payslips"
msgstr ""

#. module: hr_payroll
#: view:hr.payslip:hr_payroll.view_hr_payslip_filter
#: view:hr.payslip.employees:hr_payroll.view_hr_payslip_by_employees
#: field:hr.payslip.employees,employee_ids:0
#: view:hr.payslip.line:hr_payroll.view_hr_payslip_line_filter
msgid "Employees"
msgstr "Các nhân viên"

#. module: hr_payroll
#: constraint:hr.payroll.structure:0
msgid "Error ! You cannot create a recursive Salary Structure."
msgstr ""

#. module: hr_payroll
#: code:addons/hr_payroll/hr_payroll.py:851
#: code:addons/hr_payroll/hr_payroll.py:856
#: code:addons/hr_payroll/hr_payroll.py:862
#: code:addons/hr_payroll/hr_payroll.py:879
#: code:addons/hr_payroll/hr_payroll.py:885
#, python-format
msgid "Error!"
msgstr ""

#. module: hr_payroll
#: help:hr.payslip.line,register_id:0
#: help:hr.salary.rule,register_id:0
msgid "Eventual third party involved in the salary payment of the employees."
msgstr ""

#. module: hr_payroll
#: field:hr.payslip.line,amount_fix:0
#: selection:hr.payslip.line,amount_select:0
#: field:hr.salary.rule,amount_fix:0
#: selection:hr.salary.rule,amount_select:0
msgid "Fixed Amount"
msgstr "Giá trị cố định"

#. module: hr_payroll
#: help:hr.payslip.line,amount_percentage:0
#: help:hr.salary.rule,amount_percentage:0
msgid "For example, enter 50.0 to apply a percentage of 50%"
msgstr ""

#. module: hr_payroll
#: view:hr.salary.rule:hr_payroll.hr_salary_rule_form
msgid "General"
msgstr ""

#. module: hr_payroll
#: view:hr.payslip.employees:hr_payroll.view_hr_payslip_by_employees
msgid "Generate"
msgstr ""

#. module: hr_payroll
#: view:hr.payslip.run:hr_payroll.hr_payslip_run_form
#: model:ir.actions.act_window,name:hr_payroll.action_hr_payslip_by_employees
msgid "Generate Payslips"
msgstr ""

#. module: hr_payroll
#: model:ir.model,name:hr_payroll.model_hr_payslip_employees
msgid "Generate payslips for all selected employees"
msgstr ""

#. module: hr_payroll
#: view:hr.payslip:hr_payroll.view_hr_payslip_filter
#: view:hr.payslip.line:hr_payroll.view_hr_payslip_line_filter
#: view:hr.salary.rule:hr_payroll.view_hr_rule_filter
msgid "Group By"
=======
#: view:hr.payroll.structure:0
msgid "Employee Function"
msgstr "Employee Function"

#. module: hr_payroll
#: model:ir.actions.act_window,name:hr_payroll.action_view_hr_payslip_form
#: model:ir.ui.menu,name:hr_payroll.menu_department_tree
msgid "Employee Payslips"
msgstr "Phiếu lương nhân viên"

#. module: hr_payroll
#: view:hr.payslip:0 view:hr.payslip.employees:0
#: field:hr.payslip.employees,employee_ids:0 view:hr.payslip.line:0
msgid "Employees"
msgstr "Nhân viên"

#. module: hr_payroll
#: constraint:hr.payroll.structure:0
msgid "Error ! You cannot create a recursive Salary Structure."
msgstr "Lỗi ! Bạn không thể tạo một Cấu trúc lương lặp đi lặp lại."

#. module: hr_payroll
#: code:addons/hr_payroll/hr_payroll.py:869
#: code:addons/hr_payroll/hr_payroll.py:874
#: code:addons/hr_payroll/hr_payroll.py:880
#: code:addons/hr_payroll/hr_payroll.py:897
#: code:addons/hr_payroll/hr_payroll.py:903
#, python-format
msgid "Error!"
msgstr "Lỗi!"

#. module: hr_payroll
#: help:hr.payslip.line,register_id:0 help:hr.salary.rule,register_id:0
msgid "Eventual third party involved in the salary payment of the employees."
msgstr "Eventual third party involved in the salary payment of the employees."

#. module: hr_payroll
#: field:hr.payslip.line,amount_fix:0
#: selection:hr.payslip.line,amount_select:0 field:hr.salary.rule,amount_fix:0
#: selection:hr.salary.rule,amount_select:0
msgid "Fixed Amount"
msgstr "Giá trị cố định"

#. module: hr_payroll
#: help:hr.payslip.line,amount_percentage:0
#: help:hr.salary.rule,amount_percentage:0
msgid "For example, enter 50.0 to apply a percentage of 50%"
msgstr "Ví dụ, nhập 50.0 để sử dụng 50%"

#. module: hr_payroll
#: view:hr.salary.rule:0
msgid "General"
msgstr "Tổng quát"

#. module: hr_payroll
#: view:hr.payslip.employees:0
msgid "Generate"
msgstr "Tạo"

#. module: hr_payroll
#: view:hr.payslip.run:0
#: model:ir.actions.act_window,name:hr_payroll.action_hr_payslip_by_employees
msgid "Generate Payslips"
msgstr "Tạo phiếu lương"

#. module: hr_payroll
#: model:ir.model,name:hr_payroll.model_hr_payslip_employees
msgid "Generate payslips for all selected employees"
msgstr "Tạo phiếu lương cho tất cả nhân viên được chọn"

#. module: hr_payroll
#: view:hr.payslip:0 view:hr.payslip.line:0 view:hr.salary.rule:0
msgid "Group By..."
msgstr "Nhóm theo..."

#. module: hr_payroll
#: view:False:0
msgid "Identification No"
msgstr "Identification No"

#. module: hr_payroll
#: help:hr.payslip.run,credit_note:0
msgid ""
"If its checked, indicates that all payslips generated from here are refund "
"payslips."
>>>>>>> a345b238
msgstr ""
"If its checked, indicates that all payslips generated from here are refund "
"payslips."

#. module: hr_payroll
<<<<<<< HEAD
#: field:hr.contribution.register,id:0
#: field:hr.payroll.structure,id:0
#: field:hr.payslip,id:0
#: field:hr.payslip.employees,id:0
#: field:hr.payslip.input,id:0
#: field:hr.payslip.line,id:0
#: field:hr.payslip.run,id:0
#: field:hr.payslip.worked_days,id:0
#: field:hr.rule.input,id:0
#: field:hr.salary.rule,id:0
#: field:hr.salary.rule.category,id:0
#: field:payslip.lines.contribution.register,id:0
#: field:report.hr_payroll.report_contributionregister,id:0
#: field:report.hr_payroll.report_payslip,id:0
#: field:report.hr_payroll.report_payslipdetails,id:0
msgid "ID"
=======
#: help:hr.payslip.line,active:0 help:hr.salary.rule,active:0
msgid ""
"If the active field is set to false, it will allow you to hide the salary "
"rule without removing it."
>>>>>>> a345b238
msgstr ""
"Nếu bỏ chọn trường Hiệu lực, nó sẽ cho phép bạn ẩn quy tắc tính lương mà "
"không cần xóa bỏ nó."

#. module: hr_payroll
<<<<<<< HEAD
#: view:website:hr_payroll.report_payslip
#: view:website:hr_payroll.report_payslipdetails
msgid "Identification No"
msgstr "Số CMND"

#. module: hr_payroll
#: help:hr.payslip.run,credit_note:0
msgid ""
"If its checked, indicates that all payslips generated from here are refund "
"payslips."
msgstr ""
=======
#: help:hr.payslip,credit_note:0
msgid "Indicates this payslip has a refund of another"
msgstr "Indicates this payslip has a refund of another"

#. module: hr_payroll
#: view:hr.payslip:0 view:hr.salary.rule:0
msgid "Input Data"
msgstr "Dữ liệu nhập ngoài"
>>>>>>> a345b238

#. module: hr_payroll
#: field:hr.payslip.line,input_ids:0 view:hr.salary.rule:0
#: field:hr.salary.rule,input_ids:0
msgid "Inputs"
msgstr "Inputs"

#. module: hr_payroll
<<<<<<< HEAD
#: help:hr.payslip,credit_note:0
msgid "Indicates this payslip has a refund of another"
msgstr ""

#. module: hr_payroll
#: view:hr.payslip:hr_payroll.view_hr_payslip_form
#: view:hr.salary.rule:hr_payroll.hr_salary_rule_form
msgid "Input Data"
=======
#: field:hr.payslip,note:0
msgid "Internal Note"
msgstr "Ghi chú nội bộ"

#. module: hr_payroll
#: help:hr.salary.rule,quantity:0
msgid ""
"It is used in computation for percentage and fixed amount.For e.g. A rule "
"for Meal Voucher having fixed amount of 1€ per worked day can have its "
"quantity defined in expression like worked_days.WORK100.number_of_days."
>>>>>>> a345b238
msgstr ""
"Nó được sử dụng trong việc tính toàn theo phần trăm và số tiền cố định."

#. module: hr_payroll
<<<<<<< HEAD
#: field:hr.payslip.line,input_ids:0
#: view:hr.salary.rule:hr_payroll.hr_salary_rule_form
#: field:hr.salary.rule,input_ids:0
msgid "Inputs"
=======
#: help:hr.payslip.input,amount:0
msgid ""
"It is used in computation. For e.g. A rule for sales having 1% commission of "
"basic salary for per product can defined in expression like result = inputs."
"SALEURO.amount * contract.wage*0.01."
>>>>>>> a345b238
msgstr ""
"It is used in computation. For e.g. A rule for sales having 1% commission of "
"basic salary for per product can defined in expression like result = inputs."
"SALEURO.amount * contract.wage*0.01."

#. module: hr_payroll
<<<<<<< HEAD
#: field:hr.payslip,note:0
msgid "Internal Note"
msgstr ""

#. module: hr_payroll
#: help:hr.salary.rule,quantity:0
msgid ""
"It is used in computation for percentage and fixed amount.For e.g. A rule "
"for Meal Voucher having fixed amount of 1€ per worked day can have its "
"quantity defined in expression like worked_days.WORK100.number_of_days."
=======
#: field:hr.config.settings,module_hr_payroll_account:0
msgid "Link your payroll to accounting system"
msgstr "Liên kết chức năng tính lương với hệ thống kế toán"

#. module: hr_payroll
#: help:hr.salary.rule.category,parent_id:0
msgid ""
"Linking a salary category to its parent is used only for the reporting "
"purpose."
>>>>>>> a345b238
msgstr ""
"Linking a salary category to its parent is used only for the reporting "
"purpose."

#. module: hr_payroll
<<<<<<< HEAD
#: help:hr.payslip.input,amount:0
msgid ""
"It is used in computation. For e.g. A rule for sales having 1% commission of "
"basic salary for per product can defined in expression like result = "
"inputs.SALEURO.amount * contract.wage*0.01."
msgstr ""

#. module: hr_payroll
#: field:hr.contribution.register,write_uid:0
#: field:hr.payroll.structure,write_uid:0
#: field:hr.payslip,write_uid:0
#: field:hr.payslip.employees,write_uid:0
#: field:hr.payslip.input,write_uid:0
#: field:hr.payslip.line,write_uid:0
#: field:hr.payslip.run,write_uid:0
#: field:hr.payslip.worked_days,write_uid:0
#: field:hr.rule.input,write_uid:0
#: field:hr.salary.rule,write_uid:0
#: field:hr.salary.rule.category,write_uid:0
#: field:payslip.lines.contribution.register,write_uid:0
msgid "Last Updated by"
msgstr ""

#. module: hr_payroll
#: field:hr.contribution.register,write_date:0
#: field:hr.payroll.structure,write_date:0
#: field:hr.payslip,write_date:0
#: field:hr.payslip.employees,write_date:0
#: field:hr.payslip.input,write_date:0
#: field:hr.payslip.line,write_date:0
#: field:hr.payslip.run,write_date:0
#: field:hr.payslip.worked_days,write_date:0
#: field:hr.rule.input,write_date:0
#: field:hr.salary.rule,write_date:0
#: field:hr.salary.rule.category,write_date:0
#: field:payslip.lines.contribution.register,write_date:0
msgid "Last Updated on"
msgstr ""

#. module: hr_payroll
#: field:hr.config.settings,module_hr_payroll_account:0
msgid "Link your payroll to accounting system"
msgstr ""

#. module: hr_payroll
#: help:hr.salary.rule.category,parent_id:0
msgid ""
"Linking a salary category to its parent is used only for the reporting "
"purpose."
msgstr ""

#. module: hr_payroll
#: field:hr.payslip,paid:0
msgid "Made Payment Order ? "
msgstr ""

#. module: hr_payroll
#: field:hr.payslip.line,condition_range_max:0
#: field:hr.salary.rule,condition_range_max:0
msgid "Maximum Range"
msgstr ""

#. module: hr_payroll
#: field:hr.payslip.line,condition_range_min:0
#: field:hr.salary.rule,condition_range_min:0
msgid "Minimum Range"
msgstr ""

#. module: hr_payroll
#: view:hr.payslip:hr_payroll.view_hr_payslip_form
msgid "Miscellaneous"
msgstr ""

#. module: hr_payroll
#: selection:hr.contract,schedule_pay:0
msgid "Monthly"
msgstr ""

#. module: hr_payroll
#: field:hr.contribution.register,name:0
#: field:hr.payroll.structure,name:0
#: field:hr.payslip.line,name:0
#: field:hr.payslip.run,name:0
#: field:hr.salary.rule,name:0
#: field:hr.salary.rule.category,name:0
#: view:website:hr_payroll.report_contributionregister
#: view:website:hr_payroll.report_payslip
#: view:website:hr_payroll.report_payslipdetails
msgid "Name"
msgstr "Tên"

#. module: hr_payroll
#: code:addons/hr_payroll/hr_payroll.py:415
#, python-format
msgid "Normal Working Days paid at 100%"
msgstr ""

#. module: hr_payroll
#: view:hr.salary.rule.category:hr_payroll.hr_salary_rule_category_form
msgid "Notes"
msgstr ""

#. module: hr_payroll
#: field:hr.payslip.worked_days,number_of_days:0
msgid "Number of Days"
msgstr ""

#. module: hr_payroll
#: field:hr.payslip.worked_days,number_of_hours:0
msgid "Number of Hours"
msgstr ""

#. module: hr_payroll
#: view:hr.payslip:hr_payroll.view_hr_payslip_form
msgid "Other Inputs"
msgstr ""

#. module: hr_payroll
#: field:hr.payroll.structure,parent_id:0
#: field:hr.salary.rule.category,parent_id:0
msgid "Parent"
msgstr ""

#. module: hr_payroll
#: field:hr.payslip.line,parent_rule_id:0
#: field:hr.salary.rule,parent_rule_id:0
msgid "Parent Salary Rule"
msgstr ""

#. module: hr_payroll
#: field:hr.contribution.register,partner_id:0
msgid "Partner"
msgstr ""

#. module: hr_payroll
#: field:hr.payslip.input,payslip_id:0
#: field:hr.payslip.line,slip_id:0
#: field:hr.payslip.worked_days,payslip_id:0
#: model:ir.model,name:hr_payroll.model_hr_payslip
#: view:website:hr_payroll.report_payslip
#: view:website:hr_payroll.report_payslipdetails
msgid "Pay Slip"
msgstr ""

#. module: hr_payroll
#: view:hr.payslip:hr_payroll.view_hr_payslip_filter
msgid "PaySlip Batch"
msgstr ""

#. module: hr_payroll
#: model:ir.actions.report.xml,name:hr_payroll.payslip_details_report
msgid "PaySlip Details"
msgstr ""

#. module: hr_payroll
#: model:ir.actions.act_window,name:hr_payroll.action_payslip_lines_contribution_register
msgid "PaySlip Lines"
msgstr ""

#. module: hr_payroll
#: model:ir.actions.report.xml,name:hr_payroll.action_contribution_register
msgid "PaySlip Lines By Conribution Register"
msgstr ""

#. module: hr_payroll
#: view:website:hr_payroll.report_contributionregister
msgid "PaySlip Lines by Contribution Register"
msgstr ""

#. module: hr_payroll
#: model:ir.model,name:hr_payroll.model_payslip_lines_contribution_register
msgid "PaySlip Lines by Contribution Registers"
msgstr ""

#. module: hr_payroll
#: view:website:hr_payroll.report_contributionregister
msgid "PaySlip Name"
msgstr ""

#. module: hr_payroll
#: model:ir.ui.menu,name:hr_payroll.menu_hr_payroll_reporting
#: model:ir.ui.menu,name:hr_payroll.menu_hr_root_payroll
#: model:ir.ui.menu,name:hr_payroll.payroll_configure
msgid "Payroll"
msgstr ""

#. module: hr_payroll
#: view:hr.payroll.structure:hr_payroll.view_hr_payroll_structure_filter
msgid "Payroll Structures"
msgstr ""

#. module: hr_payroll
#: view:hr.payslip:hr_payroll.view_hr_payslip_form
#: model:ir.actions.report.xml,name:hr_payroll.action_report_payslip
msgid "Payslip"
msgstr ""

#. module: hr_payroll
#: constraint:hr.payslip:0
msgid "Payslip 'Date From' must be before 'Date To'."
msgstr ""

#. module: hr_payroll
#: field:hr.payslip,payslip_run_id:0
#: view:hr.payslip.run:hr_payroll.hr_payslip_run_filter
#: model:ir.model,name:hr_payroll.model_hr_payslip_run
msgid "Payslip Batches"
msgstr ""

#. module: hr_payroll
#: view:hr.payslip:hr_payroll.view_hr_payslip_form
#: field:hr.payslip,payslip_count:0
#: model:ir.actions.act_window,name:hr_payroll.act_payslip_lines
msgid "Payslip Computation Details"
msgstr ""

#. module: hr_payroll
#: model:ir.model,name:hr_payroll.model_hr_payslip_input
msgid "Payslip Input"
msgstr ""

#. module: hr_payroll
#: field:hr.payslip,input_line_ids:0
msgid "Payslip Inputs"
msgstr ""

#. module: hr_payroll
#: view:hr.payslip:hr_payroll.view_hr_payslip_form
#: view:hr.payslip.line:hr_payroll.view_hr_payslip_line_form
#: model:ir.model,name:hr_payroll.model_hr_payslip_line
msgid "Payslip Line"
msgstr ""

#. module: hr_payroll
#: view:hr.payslip:hr_payroll.view_hr_payslip_form
#: field:hr.payslip,line_ids:0
#: view:hr.payslip.line:hr_payroll.view_hr_payslip_line_filter
#: model:ir.actions.act_window,name:hr_payroll.act_contribution_reg_payslip_lines
msgid "Payslip Lines"
msgstr ""

#. module: hr_payroll
#: view:website:hr_payroll.report_payslipdetails
msgid "Payslip Lines by Contribution Register"
msgstr ""

#. module: hr_payroll
#: field:hr.payslip,name:0
msgid "Payslip Name"
msgstr ""

#. module: hr_payroll
#: field:hr.payslip,worked_days_line_ids:0
#: model:ir.model,name:hr_payroll.model_hr_payslip_worked_days
msgid "Payslip Worked Days"
msgstr ""

#. module: hr_payroll
#: view:hr.employee:hr_payroll.payroll_hr_employee_view_form
#: field:hr.employee,payslip_count:0
#: field:hr.employee,slip_ids:0
#: view:hr.payslip:hr_payroll.view_hr_payslip_filter
#: view:hr.payslip:hr_payroll.view_hr_payslip_tree
#: view:hr.payslip.run:hr_payroll.hr_payslip_run_form
#: field:hr.payslip.run,slip_ids:0
#: model:ir.actions.act_window,name:hr_payroll.act_hr_employee_payslip_list
msgid "Payslips"
msgstr ""

#. module: hr_payroll
#: view:hr.payslip.run:hr_payroll.hr_payslip_run_form
#: view:hr.payslip.run:hr_payroll.hr_payslip_run_tree
#: model:ir.actions.act_window,name:hr_payroll.action_hr_payslip_run_tree
#: model:ir.ui.menu,name:hr_payroll.menu_hr_payslip_run
msgid "Payslips Batches"
msgstr ""

#. module: hr_payroll
#: view:hr.payslip.employees:hr_payroll.view_hr_payslip_by_employees
msgid "Payslips by Employees"
msgstr ""

#. module: hr_payroll
#: field:hr.payslip.line,amount_percentage:0
#: selection:hr.payslip.line,amount_select:0
#: field:hr.salary.rule,amount_percentage:0
#: selection:hr.salary.rule,amount_select:0
msgid "Percentage (%)"
msgstr ""

#. module: hr_payroll
#: field:hr.payslip.line,amount_percentage_base:0
#: field:hr.salary.rule,amount_percentage_base:0
msgid "Percentage based on"
msgstr ""

#. module: hr_payroll
#: view:hr.payslip:hr_payroll.view_hr_payslip_form
#: view:hr.payslip.run:hr_payroll.hr_payslip_run_form
msgid "Period"
msgstr ""

#. module: hr_payroll
#: view:payslip.lines.contribution.register:hr_payroll.view_payslip_lines_contribution_register
msgid "Print"
msgstr ""

#. module: hr_payroll
#: field:hr.payslip.line,amount_python_compute:0
#: selection:hr.payslip.line,amount_select:0
#: field:hr.salary.rule,amount_python_compute:0
#: selection:hr.salary.rule,amount_select:0
msgid "Python Code"
msgstr ""
=======
#: field:hr.payslip,paid:0
msgid "Made Payment Order ? "
msgstr "Đã tạo phiếu thanh toán ? "

#. module: hr_payroll
#: field:hr.payslip.line,condition_range_max:0
#: field:hr.salary.rule,condition_range_max:0
msgid "Maximum Range"
msgstr "Maximum Range"

#. module: hr_payroll
#: field:hr.payslip.line,condition_range_min:0
#: field:hr.salary.rule,condition_range_min:0
msgid "Minimum Range"
msgstr "Minimum Range"

#. module: hr_payroll
#: view:hr.payslip:0
msgid "Miscellaneous"
msgstr "Miscellaneous"

#. module: hr_payroll
#: selection:hr.contract,schedule_pay:0
msgid "Monthly"
msgstr "Hàng tháng"

#. module: hr_payroll
#: view:False:0 field:hr.contribution.register,name:0
#: field:hr.payroll.structure,name:0 field:hr.payslip.line,name:0
#: field:hr.payslip.run,name:0 field:hr.salary.rule,name:0
#: field:hr.salary.rule.category,name:0
msgid "Name"
msgstr "Tên"

#. module: hr_payroll
#: code:addons/hr_payroll/hr_payroll.py:432
#, python-format
msgid "Normal Working Days paid at 100%"
msgstr "Normal Working Days paid at 100%"

#. module: hr_payroll
#: view:hr.salary.rule.category:0
msgid "Notes"
msgstr "Ghi chú"

#. module: hr_payroll
#: field:hr.payslip.worked_days,number_of_days:0
msgid "Number of Days"
msgstr "Số ngày"

#. module: hr_payroll
#: field:hr.payslip.worked_days,number_of_hours:0
msgid "Number of Hours"
msgstr "Số giờ"

#. module: hr_payroll
#: view:hr.payslip:0
msgid "Other Inputs"
msgstr "Dữ liệu nhập ngoài khác"

#. module: hr_payroll
#: field:hr.payroll.structure,parent_id:0
#: field:hr.salary.rule.category,parent_id:0
msgid "Parent"
msgstr "Parent"

#. module: hr_payroll
#: field:hr.payslip.line,parent_rule_id:0
#: field:hr.salary.rule,parent_rule_id:0
msgid "Parent Salary Rule"
msgstr "Parent Salary Rule"

#. module: hr_payroll
#: field:hr.contribution.register,partner_id:0
msgid "Partner"
msgstr "Đối tác"

#. module: hr_payroll
#: view:False:0 field:hr.payslip.input,payslip_id:0
#: field:hr.payslip.line,slip_id:0 field:hr.payslip.worked_days,payslip_id:0
#: model:ir.model,name:hr_payroll.model_hr_payslip
msgid "Pay Slip"
msgstr "Phiếu lương"

#. module: hr_payroll
#: view:hr.payslip:0
msgid "PaySlip Batch"
msgstr "Bảng lương"

#. module: hr_payroll
#: model:ir.actions.report.xml,name:hr_payroll.payslip_details_report
msgid "PaySlip Details"
msgstr "Chi tiết phiếu lương"

#. module: hr_payroll
#: model:ir.actions.act_window,name:hr_payroll.action_payslip_lines_contribution_register
msgid "PaySlip Lines"
msgstr "Chi tiết phiếu lương"

#. module: hr_payroll
#: model:ir.actions.report.xml,name:hr_payroll.action_contribution_register
msgid "PaySlip Lines By Conribution Register"
msgstr "PaySlip Lines By Conribution Register"

#. module: hr_payroll
#: view:False:0
msgid "PaySlip Lines by Contribution Register"
msgstr "PaySlip Lines by Contribution Register"

#. module: hr_payroll
#: model:ir.model,name:hr_payroll.model_payslip_lines_contribution_register
msgid "PaySlip Lines by Contribution Registers"
msgstr "PaySlip Lines by Contribution Registers"

#. module: hr_payroll
#: view:False:0
msgid "PaySlip Name"
msgstr "Tên phiếu lương"

#. module: hr_payroll
#: model:ir.ui.menu,name:hr_payroll.menu_hr_payroll_reporting
#: model:ir.ui.menu,name:hr_payroll.menu_hr_root_payroll
#: model:ir.ui.menu,name:hr_payroll.payroll_configure
msgid "Payroll"
msgstr "Tính lương"

#. module: hr_payroll
#: view:hr.payroll.structure:0
msgid "Payroll Structures"
msgstr "Cấu trúc lương"

#. module: hr_payroll
#: view:hr.payslip:0
#: model:ir.actions.report.xml,name:hr_payroll.action_report_payslip
msgid "Payslip"
msgstr "Phiếu lương"

#. module: hr_payroll
#: constraint:hr.payslip:0
msgid "Payslip 'Date From' must be before 'Date To'."
msgstr "'Từ ngày' của phiếu lương phải trước 'Đến ngày'"

#. module: hr_payroll
#: field:hr.payslip,payslip_run_id:0 view:hr.payslip.run:0
#: model:ir.model,name:hr_payroll.model_hr_payslip_run
msgid "Payslip Batches"
msgstr "Bảng lương"

#. module: hr_payroll
#: view:hr.payslip:0 field:hr.payslip,payslip_count:0
#: model:ir.actions.act_window,name:hr_payroll.act_payslip_lines
msgid "Payslip Computation Details"
msgstr "Chi tiết phiếu lương"

#. module: hr_payroll
#: model:ir.model,name:hr_payroll.model_hr_payslip_input
msgid "Payslip Input"
msgstr "Dữ liệu phiếu lương nhập ngoài"

#. module: hr_payroll
#: field:hr.payslip,input_line_ids:0
msgid "Payslip Inputs"
msgstr "Dữ liệu phiếu lương nhập ngoài"

#. module: hr_payroll
#: view:hr.payslip:0 view:hr.payslip.line:0
#: model:ir.model,name:hr_payroll.model_hr_payslip_line
msgid "Payslip Line"
msgstr "Chi tiết phiếu lương"

#. module: hr_payroll
#: view:hr.payslip:0 field:hr.payslip,line_ids:0 view:hr.payslip.line:0
#: model:ir.actions.act_window,name:hr_payroll.act_contribution_reg_payslip_lines
msgid "Payslip Lines"
msgstr "Chi tiết phiếu lương"

#. module: hr_payroll
#: view:False:0
msgid "Payslip Lines by Contribution Register"
msgstr "Payslip Lines by Contribution Register"

#. module: hr_payroll
#: field:hr.payslip,name:0
msgid "Payslip Name"
msgstr "Tên phiếu lương"

#. module: hr_payroll
#: field:hr.payslip,worked_days_line_ids:0
#: model:ir.model,name:hr_payroll.model_hr_payslip_worked_days
msgid "Payslip Worked Days"
msgstr "Payslip Worked Days"

#. module: hr_payroll
#: view:hr.employee:0 field:hr.employee,payslip_count:0
#: field:hr.employee,slip_ids:0 view:hr.payslip:0 view:hr.payslip.run:0
#: field:hr.payslip.run,slip_ids:0
#: model:ir.actions.act_window,name:hr_payroll.act_hr_employee_payslip_list
msgid "Payslips"
msgstr "Phiếu lương"

#. module: hr_payroll
#: view:hr.payslip.run:0
#: model:ir.actions.act_window,name:hr_payroll.action_hr_payslip_run_tree
#: model:ir.ui.menu,name:hr_payroll.menu_hr_payslip_run
msgid "Payslips Batches"
msgstr "Bảng lương"

#. module: hr_payroll
#: view:hr.payslip.employees:0
msgid "Payslips by Employees"
msgstr "Phiếu lương theo Nhân viên"

#. module: hr_payroll
#: field:hr.payslip.line,amount_percentage:0
#: selection:hr.payslip.line,amount_select:0
#: field:hr.salary.rule,amount_percentage:0
#: selection:hr.salary.rule,amount_select:0
msgid "Percentage (%)"
msgstr "Phần trăm (%)"

#. module: hr_payroll
#: field:hr.payslip.line,amount_percentage_base:0
#: field:hr.salary.rule,amount_percentage_base:0
msgid "Percentage based on"
msgstr "Phần trăm dựa trên"

#. module: hr_payroll
#: view:hr.payslip:0 view:hr.payslip.run:0
msgid "Period"
msgstr "Chu kỳ"

#. module: hr_payroll
#: view:payslip.lines.contribution.register:0
msgid "Print"
msgstr "In"

#. module: hr_payroll
#: field:hr.payslip.line,amount_python_compute:0
#: selection:hr.payslip.line,amount_select:0
#: field:hr.salary.rule,amount_python_compute:0
#: selection:hr.salary.rule,amount_select:0
msgid "Python Code"
msgstr "Mã Python"

#. module: hr_payroll
#: field:hr.payslip.line,condition_python:0
#: field:hr.salary.rule,condition_python:0
msgid "Python Condition"
msgstr "Điều kiện Python"

#. module: hr_payroll
#: selection:hr.payslip.line,condition_select:0
#: selection:hr.salary.rule,condition_select:0
msgid "Python Expression"
msgstr "Biểu thức Python"

#. module: hr_payroll
#: field:hr.payslip.line,quantity:0 field:hr.salary.rule,quantity:0
msgid "Quantity"
msgstr "Số lượng"

#. module: hr_payroll
#: view:False:0
msgid "Quantity/Rate"
msgstr "Số lượng/Tỷ lệ"

#. module: hr_payroll
#: view:False:0
msgid "Quantity/rate"
msgstr "Số lượng/Tỷ lệ"

#. module: hr_payroll
#: selection:hr.contract,schedule_pay:0
msgid "Quarterly"
msgstr "Hàng quý"

#. module: hr_payroll
#: selection:hr.payslip.line,condition_select:0
#: selection:hr.salary.rule,condition_select:0
msgid "Range"
msgstr "Phạm vi"

#. module: hr_payroll
#: field:hr.payslip.line,condition_range:0
#: field:hr.salary.rule,condition_range:0
msgid "Range Based on"
msgstr "Phạm vi dựa trên"

#. module: hr_payroll
#: field:hr.payslip.line,rate:0
msgid "Rate (%)"
msgstr "Tỷ lệ (%)"
>>>>>>> a345b238

#. module: hr_payroll
#: view:False:0 field:hr.payroll.structure,code:0 field:hr.payslip,number:0
msgid "Reference"
msgstr "Tham chiếu"

#. module: hr_payroll
<<<<<<< HEAD
#: selection:hr.payslip.line,condition_select:0
#: selection:hr.salary.rule,condition_select:0
msgid "Python Expression"
msgstr ""
=======
#: view:hr.payslip:0
msgid "Refund"
msgstr "Hoàn tiền"

#. module: hr_payroll
#: code:addons/hr_payroll/hr_payroll.py:351
#, python-format
msgid "Refund Payslip"
msgstr "Refund Payslip"

#. module: hr_payroll
#: code:addons/hr_payroll/hr_payroll.py:341
#, python-format
msgid "Refund: "
msgstr "Hoàn tiền: "
>>>>>>> a345b238

#. module: hr_payroll
#: field:hr.contribution.register,register_line_ids:0
msgid "Register Line"
msgstr "Register Line"

#. module: hr_payroll
<<<<<<< HEAD
#: view:website:hr_payroll.report_contributionregister
msgid "Quantity/Rate"
msgstr ""

#. module: hr_payroll
#: view:website:hr_payroll.report_payslip
#: view:website:hr_payroll.report_payslipdetails
msgid "Quantity/rate"
msgstr ""

#. module: hr_payroll
#: selection:hr.contract,schedule_pay:0
msgid "Quarterly"
msgstr ""

#. module: hr_payroll
#: selection:hr.payslip.line,condition_select:0
#: selection:hr.salary.rule,condition_select:0
msgid "Range"
msgstr ""

#. module: hr_payroll
#: field:hr.payslip.line,condition_range:0
#: field:hr.salary.rule,condition_range:0
msgid "Range Based on"
msgstr ""

#. module: hr_payroll
#: field:hr.payslip.line,rate:0
msgid "Rate (%)"
msgstr ""

#. module: hr_payroll
#: field:hr.payroll.structure,code:0
#: field:hr.payslip,number:0
#: view:website:hr_payroll.report_payslip
#: view:website:hr_payroll.report_payslipdetails
msgid "Reference"
msgstr ""

#. module: hr_payroll
#: view:hr.payslip:hr_payroll.view_hr_payslip_form
msgid "Refund"
msgstr ""

#. module: hr_payroll
#: code:addons/hr_payroll/hr_payroll.py:334
#, python-format
msgid "Refund Payslip"
msgstr ""

#. module: hr_payroll
#: code:addons/hr_payroll/hr_payroll.py:324
#, python-format
msgid "Refund: "
msgstr ""
=======
#: view:False:0
msgid "Register Name:"
msgstr "Register Name:"

#. module: hr_payroll
#: selection:hr.payslip,state:0
msgid "Rejected"
msgstr "Bị từ chối"

#. module: hr_payroll
#: field:hr.payslip.line,salary_rule_id:0
msgid "Rule"
msgstr "Quy tắc"

#. module: hr_payroll
#: view:hr.salary.rule.category:0
msgid "Salary Categories"
msgstr "Nhóm lương"

#. module: hr_payroll
#: view:hr.payslip:0
msgid "Salary Computation"
msgstr "Tính toán lương"

#. module: hr_payroll
#: view:hr.salary.rule.category:0
#: model:ir.actions.act_window,name:hr_payroll.action_hr_salary_rule_category
#: model:ir.ui.menu,name:hr_payroll.menu_hr_salary_rule_category
msgid "Salary Rule Categories"
msgstr "Nhóm quy tắc lương"

#. module: hr_payroll
#: model:ir.actions.act_window,name:hr_payroll.action_hr_salary_rule_category_tree_view
#: model:ir.ui.menu,name:hr_payroll.menu_hr_salary_rule_category_tree_view
msgid "Salary Rule Categories Hierarchy"
msgstr "Cấu trúc nhóm quy tắc"

#. module: hr_payroll
#: view:False:0 view:hr.payslip.line:0
#: model:ir.model,name:hr_payroll.model_hr_salary_rule_category
msgid "Salary Rule Category"
msgstr "Nhóm quy tắc"

#. module: hr_payroll
#: field:hr.rule.input,input_id:0
#: model:ir.model,name:hr_payroll.model_hr_rule_input
msgid "Salary Rule Input"
msgstr "Salary Rule Input"
>>>>>>> a345b238

#. module: hr_payroll
#: view:hr.payroll.structure:0 field:hr.payroll.structure,rule_ids:0
#: view:hr.salary.rule:0
#: model:ir.actions.act_window,name:hr_payroll.action_salary_rule_form
#: model:ir.ui.menu,name:hr_payroll.menu_action_hr_salary_rule_form
msgid "Salary Rules"
msgstr "Quy tắc lương"

#. module: hr_payroll
<<<<<<< HEAD
#: view:website:hr_payroll.report_contributionregister
msgid "Register Name:"
msgstr ""

#. module: hr_payroll
#: selection:hr.payslip,state:0
msgid "Rejected"
msgstr ""

#. module: hr_payroll
#: field:hr.payslip.line,salary_rule_id:0
msgid "Rule"
msgstr ""

#. module: hr_payroll
#: view:hr.salary.rule.category:hr_payroll.hr_salary_rule_category_form
msgid "Salary Categories"
msgstr ""

#. module: hr_payroll
#: view:hr.payslip:hr_payroll.view_hr_payslip_form
msgid "Salary Computation"
msgstr ""

#. module: hr_payroll
#: view:hr.salary.rule.category:hr_payroll.hr_salary_rule_category_tree
#: view:hr.salary.rule.category:hr_payroll.hr_salary_rule_category_tree_view
#: view:hr.salary.rule.category:hr_payroll.view_hr_salary_rule_category_filter
#: model:ir.actions.act_window,name:hr_payroll.action_hr_salary_rule_category
#: model:ir.ui.menu,name:hr_payroll.menu_hr_salary_rule_category
msgid "Salary Rule Categories"
msgstr ""

#. module: hr_payroll
#: model:ir.actions.act_window,name:hr_payroll.action_hr_salary_rule_category_tree_view
#: model:ir.ui.menu,name:hr_payroll.menu_hr_salary_rule_category_tree_view
msgid "Salary Rule Categories Hierarchy"
msgstr ""

#. module: hr_payroll
#: view:hr.payslip.line:hr_payroll.view_hr_payslip_line_filter
#: model:ir.model,name:hr_payroll.model_hr_salary_rule_category
#: view:website:hr_payroll.report_payslipdetails
msgid "Salary Rule Category"
msgstr ""

#. module: hr_payroll
#: field:hr.rule.input,input_id:0
#: model:ir.model,name:hr_payroll.model_hr_rule_input
msgid "Salary Rule Input"
msgstr ""

#. module: hr_payroll
#: view:hr.payroll.structure:hr_payroll.view_hr_employee_grade_form
#: field:hr.payroll.structure,rule_ids:0
#: view:hr.salary.rule:hr_payroll.hr_salary_rule_form
#: view:hr.salary.rule:hr_payroll.hr_salary_rule_list
#: view:hr.salary.rule:hr_payroll.hr_salary_rule_tree
#: view:hr.salary.rule:hr_payroll.view_hr_rule_filter
#: model:ir.actions.act_window,name:hr_payroll.action_salary_rule_form
#: model:ir.ui.menu,name:hr_payroll.menu_action_hr_salary_rule_form
msgid "Salary Rules"
msgstr ""

#. module: hr_payroll
#: code:addons/hr_payroll/hr_payroll.py:658
#, python-format
msgid "Salary Slip of %s for %s"
msgstr ""

#. module: hr_payroll
#: field:hr.contract,struct_id:0
#: view:hr.payroll.structure:hr_payroll.view_hr_payroll_structure_tree
#: view:hr.payslip:hr_payroll.view_hr_payslip_form
#: view:hr.payslip.line:hr_payroll.view_hr_payslip_line_tree
#: model:ir.model,name:hr_payroll.model_hr_payroll_structure
msgid "Salary Structure"
msgstr ""

#. module: hr_payroll
#: model:ir.actions.act_window,name:hr_payroll.action_view_hr_payroll_structure_list_form
#: model:ir.ui.menu,name:hr_payroll.menu_hr_payroll_structure_view
msgid "Salary Structures"
msgstr ""

#. module: hr_payroll
#: model:ir.actions.act_window,name:hr_payroll.action_view_hr_payroll_structure_tree
#: model:ir.ui.menu,name:hr_payroll.menu_hr_payroll_structure_tree
msgid "Salary Structures Hierarchy"
msgstr ""

#. module: hr_payroll
#: field:hr.contract,schedule_pay:0
msgid "Scheduled Pay"
msgstr ""

#. module: hr_payroll
#: view:hr.payslip.run:hr_payroll.hr_payslip_run_filter
msgid "Search Payslip Batches"
msgstr ""

#. module: hr_payroll
#: view:hr.payslip.line:hr_payroll.view_hr_payslip_line_filter
msgid "Search Payslip Lines"
=======
#: code:addons/hr_payroll/hr_payroll.py:675
#, python-format
msgid "Salary Slip of %s for %s"
msgstr "Salary Slip of %s for %s"

#. module: hr_payroll
#: field:hr.contract,struct_id:0 view:hr.payroll.structure:0 view:hr.payslip:0
#: view:hr.payslip.line:0
#: model:ir.model,name:hr_payroll.model_hr_payroll_structure
msgid "Salary Structure"
msgstr "Cấu trúc lương"

#. module: hr_payroll
#: model:ir.actions.act_window,name:hr_payroll.action_view_hr_payroll_structure_list_form
#: model:ir.ui.menu,name:hr_payroll.menu_hr_payroll_structure_view
msgid "Salary Structures"
msgstr "Cấu trúc lương"

#. module: hr_payroll
#: model:ir.actions.act_window,name:hr_payroll.action_view_hr_payroll_structure_tree
#: model:ir.ui.menu,name:hr_payroll.menu_hr_payroll_structure_tree
msgid "Salary Structures Hierarchy"
msgstr "Kiến trúc cấu trúc lương"

#. module: hr_payroll
#: field:hr.contract,schedule_pay:0
msgid "Scheduled Pay"
msgstr "Scheduled Pay"

#. module: hr_payroll
#: view:hr.payslip.run:0
msgid "Search Payslip Batches"
msgstr "Search Payslip Batches"

#. module: hr_payroll
#: view:hr.payslip.line:0
msgid "Search Payslip Lines"
msgstr "Search Payslip Lines"

#. module: hr_payroll
#: view:hr.payslip:0
msgid "Search Payslips"
msgstr "Search Payslips"

#. module: hr_payroll
#: view:hr.salary.rule:0
msgid "Search Salary Rule"
msgstr "Search Salary Rule"

#. module: hr_payroll
#: selection:hr.contract,schedule_pay:0
msgid "Semi-annually"
msgstr "Semi-annually"

#. module: hr_payroll
#: field:hr.payslip.input,sequence:0 field:hr.payslip.line,sequence:0
#: field:hr.payslip.worked_days,sequence:0 field:hr.salary.rule,sequence:0
msgid "Sequence"
msgstr "Trình tự"

#. module: hr_payroll
#: view:hr.payslip:0 view:hr.payslip.run:0
msgid "Set to Draft"
msgstr "Thiết lập thành Dự thảo"

#. module: hr_payroll
#: view:hr.payslip:0
msgid "States"
msgstr "States"

#. module: hr_payroll
#: field:hr.payslip,state:0 field:hr.payslip.run,state:0
msgid "Status"
msgstr "Trạng thái"

#. module: hr_payroll
#: field:hr.payslip,struct_id:0
msgid "Structure"
msgstr "Cấu trúc"

#. module: hr_payroll
#: help:hr.employee,total_wage:0
msgid "Sum of all current contract's wage of employee."
msgstr "Tổng tất cả lương cơ bản trên hợp đồng của nhân viên."

#. module: hr_payroll
#: help:hr.payslip.line,code:0 help:hr.salary.rule,code:0
msgid ""
"The code of salary rules can be used as reference in computation of other "
"rules. In that case, it is case sensitive."
>>>>>>> a345b238
msgstr ""
"Mã của quy tắc lương có thể được sử dụng như là tham chiếu trong việc tính "
"toán các quy tắc khác."

#. module: hr_payroll
<<<<<<< HEAD
#: view:hr.payslip:hr_payroll.view_hr_payslip_filter
msgid "Search Payslips"
msgstr ""

#. module: hr_payroll
#: view:hr.salary.rule:hr_payroll.view_hr_rule_filter
msgid "Search Salary Rule"
msgstr ""

#. module: hr_payroll
#: selection:hr.contract,schedule_pay:0
msgid "Semi-annually"
msgstr ""

#. module: hr_payroll
#: field:hr.payslip.input,sequence:0
#: field:hr.payslip.line,sequence:0
#: field:hr.payslip.worked_days,sequence:0
#: field:hr.salary.rule,sequence:0
msgid "Sequence"
msgstr "Trình tự"

#. module: hr_payroll
#: view:hr.payslip:hr_payroll.view_hr_payslip_form
#: view:hr.payslip.run:hr_payroll.hr_payslip_run_form
msgid "Set to Draft"
msgstr "Đặt thành Nháp"

#. module: hr_payroll
#: view:hr.payslip:hr_payroll.view_hr_payslip_filter
msgid "States"
=======
#: help:hr.payslip.input,code:0 help:hr.payslip.worked_days,code:0
#: help:hr.rule.input,code:0
msgid "The code that can be used in the salary rules"
msgstr "Mã được sử dụng trong quy tắc lương"

#. module: hr_payroll
#: help:hr.payslip.line,amount_select:0 help:hr.salary.rule,amount_select:0
msgid "The computation method for the rule amount."
msgstr "Phương pháp tính toán cho tổng tiền của một quy tắc."

#. module: hr_payroll
#: help:hr.payslip.input,contract_id:0
#: help:hr.payslip.worked_days,contract_id:0
msgid "The contract for which applied this input"
msgstr "The contract for which applied this input"

#. module: hr_payroll
#: help:hr.payslip.line,condition_range_max:0
#: help:hr.salary.rule,condition_range_max:0
msgid "The maximum amount, applied for this rule."
msgstr "Tổng tiền tối đa được áp dụng trên quy tắc này."

#. module: hr_payroll
#: help:hr.payslip.line,condition_range_min:0
#: help:hr.salary.rule,condition_range_min:0
msgid "The minimum amount, applied for this rule."
msgstr "Tổng tiền tối thiểu được áp dụng trên quy tắc này."

#. module: hr_payroll
#: help:hr.payslip.line,condition_range:0
#: help:hr.salary.rule,condition_range:0
msgid ""
"This will be used to compute the % fields values; in general it is on basic, "
"but you can also use categories code fields in lowercase as a variable names "
"(hra, ma, lta, etc.) and the variable basic."
>>>>>>> a345b238
msgstr ""
"This will be used to compute the % fields values; in general it is on basic, "
"but you can also use categories code fields in lowercase as a variable names "
"(hra, ma, lta, etc.) and the variable basic."

#. module: hr_payroll
<<<<<<< HEAD
#: field:hr.payslip,state:0
#: field:hr.payslip.run,state:0
msgid "Status"
=======
#: view:hr.payslip.employees:0
msgid ""
"This wizard will generate payslips for all selected employee(s) based on the "
"dates and credit note specified on Payslips Run."
>>>>>>> a345b238
msgstr ""
"Đồ thuật này sẽ tạo phiếu lương cho tất cả nhân viên được chọn dựa trên ngày "
"và báo có được chỉ đị trên thao tác 'Chạy phiếu lương'."

#. module: hr_payroll
<<<<<<< HEAD
#: field:hr.payslip,struct_id:0
msgid "Structure"
msgstr ""

#. module: hr_payroll
#: help:hr.employee,total_wage:0
msgid "Sum of all current contract's wage of employee."
msgstr ""

#. module: hr_payroll
#: help:hr.payslip.line,code:0
#: help:hr.salary.rule,code:0
msgid ""
"The code of salary rules can be used as reference in computation of other "
"rules. In that case, it is case sensitive."
msgstr ""

#. module: hr_payroll
#: help:hr.payslip.input,code:0
#: help:hr.payslip.worked_days,code:0
#: help:hr.rule.input,code:0
msgid "The code that can be used in the salary rules"
msgstr ""

#. module: hr_payroll
#: help:hr.payslip.line,amount_select:0
#: help:hr.salary.rule,amount_select:0
msgid "The computation method for the rule amount."
msgstr ""

#. module: hr_payroll
#: help:hr.payslip.input,contract_id:0
#: help:hr.payslip.worked_days,contract_id:0
msgid "The contract for which applied this input"
msgstr ""

#. module: hr_payroll
#: help:hr.payslip.line,condition_range_max:0
#: help:hr.salary.rule,condition_range_max:0
msgid "The maximum amount, applied for this rule."
msgstr ""

#. module: hr_payroll
#: help:hr.payslip.line,condition_range_min:0
#: help:hr.salary.rule,condition_range_min:0
msgid "The minimum amount, applied for this rule."
msgstr ""
=======
#: view:False:0 field:hr.payslip.line,total:0
msgid "Total"
msgstr "Tổng"

#. module: hr_payroll
#: field:hr.employee,total_wage:0
msgid "Total Basic Salary"
msgstr "Tổng lương cơ bản"

#. module: hr_payroll
#: view:hr.payslip:0
msgid "Total Working Days"
msgstr "Tổng số ngày làm việc"

#. module: hr_payroll
#: help:hr.payslip.line,sequence:0 help:hr.salary.rule,sequence:0
msgid "Use to arrange calculation sequence"
msgstr "Sử dụng để sắp xếp trình tự tính toán"

#. module: hr_payroll
#: help:hr.payslip.line,appears_on_payslip:0
#: help:hr.salary.rule,appears_on_payslip:0
msgid "Used to display the salary rule on payslip."
msgstr "Được sử dụng để hiển thị quy tắc lương trên phiếu lương."

#. module: hr_payroll
#: selection:hr.payslip,state:0
msgid "Waiting"
msgstr "Chờ"
>>>>>>> a345b238

#. module: hr_payroll
#: code:addons/hr_payroll/hr_payroll.py:370
#: code:addons/hr_payroll/wizard/hr_payroll_payslips_by_employees.py:52
#, python-format
msgid "Warning!"
msgstr "Cảnh báo!"

#. module: hr_payroll
<<<<<<< HEAD
#: view:hr.payslip.employees:hr_payroll.view_hr_payslip_by_employees
msgid ""
"This wizard will generate payslips for all selected employee(s) based on the "
"dates and credit note specified on Payslips Run."
msgstr ""

#. module: hr_payroll
#: field:hr.payslip.line,total:0
#: view:website:hr_payroll.report_contributionregister
#: view:website:hr_payroll.report_payslip
#: view:website:hr_payroll.report_payslipdetails
msgid "Total"
msgstr "Tổng cộng"

#. module: hr_payroll
#: field:hr.employee,total_wage:0
msgid "Total Basic Salary"
msgstr ""

#. module: hr_payroll
#: view:hr.payslip:hr_payroll.view_hr_payslip_form
msgid "Total Working Days"
msgstr ""

#. module: hr_payroll
#: help:hr.payslip.line,sequence:0
#: help:hr.salary.rule,sequence:0
msgid "Use to arrange calculation sequence"
msgstr ""

#. module: hr_payroll
#: help:hr.payslip.line,appears_on_payslip:0
#: help:hr.salary.rule,appears_on_payslip:0
msgid "Used to display the salary rule on payslip."
msgstr ""

#. module: hr_payroll
#: selection:hr.payslip,state:0
msgid "Waiting"
msgstr ""

#. module: hr_payroll
#: code:addons/hr_payroll/hr_payroll.py:353
#: code:addons/hr_payroll/wizard/hr_payroll_payslips_by_employees.py:52
#, python-format
msgid "Warning!"
msgstr ""

#. module: hr_payroll
#: selection:hr.contract,schedule_pay:0
msgid "Weekly"
msgstr ""

#. module: hr_payroll
#: view:hr.payslip:hr_payroll.view_hr_payslip_form
msgid "Worked Day"
=======
#: selection:hr.contract,schedule_pay:0
msgid "Weekly"
msgstr "Hàng tuần"

#. module: hr_payroll
#: view:hr.payslip:0
msgid "Worked Day"
msgstr "Ngày đã làm việc"

#. module: hr_payroll
#: view:hr.payslip:0
msgid "Worked Days"
msgstr "Ngày đã làm việc"

#. module: hr_payroll
#: view:hr.payslip:0
msgid "Worked Days & Inputs"
msgstr "Ngày làm việc & Dữ liệu nhập ngoài"

#. module: hr_payroll
#: code:addons/hr_payroll/hr_payroll.py:874
#, python-format
msgid "Wrong percentage base or quantity defined for salary rule %s (%s)."
msgstr "Wrong percentage base or quantity defined for salary rule %s (%s)."

#. module: hr_payroll
#: code:addons/hr_payroll/hr_payroll.py:880
#, python-format
msgid "Wrong python code defined for salary rule %s (%s)."
msgstr "Wrong python code defined for salary rule %s (%s)."

#. module: hr_payroll
#: code:addons/hr_payroll/hr_payroll.py:903
#, python-format
msgid "Wrong python condition defined for salary rule %s (%s)."
msgstr "Wrong python condition defined for salary rule %s (%s)."

#. module: hr_payroll
#: code:addons/hr_payroll/hr_payroll.py:869
#, python-format
msgid "Wrong quantity defined for salary rule %s (%s)."
msgstr "Sai số lượng được định nghĩa trên quy tắc lương %s (%s)."

#. module: hr_payroll
#: code:addons/hr_payroll/hr_payroll.py:897
#, python-format
msgid "Wrong range condition defined for salary rule %s (%s)."
msgstr "Sai phạm vi điều kiện được định nghĩa trên quy tắc lương %s (%s)."

#. module: hr_payroll
#: code:addons/hr_payroll/hr_payroll.py:370
#, python-format
msgid "You cannot delete a payslip which is not draft or cancelled!"
>>>>>>> a345b238
msgstr ""
"Bạn không thể xóa một phiếu lương mà không phải là Dự thảo hoặc Hủy bỏ!"

#. module: hr_payroll
<<<<<<< HEAD
#: view:hr.payslip:hr_payroll.view_hr_payslip_form
msgid "Worked Days"
msgstr ""

#. module: hr_payroll
#: view:hr.payslip:hr_payroll.view_hr_payslip_form
msgid "Worked Days & Inputs"
msgstr ""

#. module: hr_payroll
#: code:addons/hr_payroll/hr_payroll.py:856
#, python-format
msgid "Wrong percentage base or quantity defined for salary rule %s (%s)."
msgstr ""

#. module: hr_payroll
#: code:addons/hr_payroll/hr_payroll.py:862
#, python-format
msgid "Wrong python code defined for salary rule %s (%s)."
msgstr ""

#. module: hr_payroll
#: code:addons/hr_payroll/hr_payroll.py:885
#, python-format
msgid "Wrong python condition defined for salary rule %s (%s)."
msgstr ""

#. module: hr_payroll
#: code:addons/hr_payroll/hr_payroll.py:851
#, python-format
msgid "Wrong quantity defined for salary rule %s (%s)."
msgstr ""

#. module: hr_payroll
#: code:addons/hr_payroll/hr_payroll.py:879
#, python-format
msgid "Wrong range condition defined for salary rule %s (%s)."
msgstr ""

#. module: hr_payroll
#: code:addons/hr_payroll/hr_payroll.py:353
#, python-format
msgid "You cannot delete a payslip which is not draft or cancelled!"
msgstr ""

#. module: hr_payroll
#: code:addons/hr_payroll/wizard/hr_payroll_payslips_by_employees.py:52
#, python-format
msgid "You must select employee(s) to generate payslip(s)."
msgstr ""
=======
#: code:addons/hr_payroll/wizard/hr_payroll_payslips_by_employees.py:52
#, python-format
msgid "You must select employee(s) to generate payslip(s)."
msgstr "Bạn phải chọn ít nhất một nhân viên để tạo một hoặc nhiều phiếu lương."

#. module: hr_payroll
#: model:ir.model,name:hr_payroll.model_hr_config_settings
msgid "hr.config.settings"
msgstr "hr.config.settings"

#. module: hr_payroll
#: model:ir.model,name:hr_payroll.model_hr_salary_rule
msgid "hr.salary.rule"
msgstr "hr.salary.rule"

#. module: hr_payroll
#: view:payslip.lines.contribution.register:0
msgid "or"
msgstr "hoặc"

#. module: hr_payroll
#: model:ir.model,name:hr_payroll.model_report_hr_payroll_report_contributionregister
msgid "report.hr_payroll.report_contributionregister"
msgstr "report.hr_payroll.report_contributionregister"

#. module: hr_payroll
#: model:ir.model,name:hr_payroll.model_report_hr_payroll_report_payslip
msgid "report.hr_payroll.report_payslip"
msgstr "report.hr_payroll.report_payslip"

#. module: hr_payroll
#: model:ir.model,name:hr_payroll.model_report_hr_payroll_report_payslipdetails
msgid "report.hr_payroll.report_payslipdetails"
msgstr "report.hr_payroll.report_payslipdetails"
>>>>>>> a345b238

#. module: hr_payroll
#: help:hr.payslip.line,amount_percentage_base:0
#: help:hr.salary.rule,amount_percentage_base:0
msgid "result will be affected to a variable"
<<<<<<< HEAD
msgstr ""
=======
msgstr "result will be affected to a variable"
>>>>>>> a345b238
<|MERGE_RESOLUTION|>--- conflicted
+++ resolved
@@ -1,29 +1,3 @@
-<<<<<<< HEAD
-# Vietnamese translation for openobject-addons
-# Copyright (c) 2014 Rosetta Contributors and Canonical Ltd 2014
-# This file is distributed under the same license as the openobject-addons package.
-# FIRST AUTHOR <EMAIL@ADDRESS>, 2014.
-#
-msgid ""
-msgstr ""
-"Project-Id-Version: openobject-addons\n"
-"Report-Msgid-Bugs-To: FULL NAME <EMAIL@ADDRESS>\n"
-"POT-Creation-Date: 2014-08-14 13:08+0000\n"
-"PO-Revision-Date: 2014-08-14 16:10+0000\n"
-"Last-Translator: FULL NAME <EMAIL@ADDRESS>\n"
-"Language-Team: Vietnamese <vi@li.org>\n"
-"MIME-Version: 1.0\n"
-"Content-Type: text/plain; charset=UTF-8\n"
-"Content-Transfer-Encoding: 8bit\n"
-"X-Launchpad-Export-Date: 2014-08-15 07:14+0000\n"
-"X-Generator: Launchpad (build 17156)\n"
-
-#. module: hr_payroll
-#: code:addons/hr_payroll/hr_payroll.py:77
-#, python-format
-msgid "%s (copy)"
-msgstr ""
-=======
 # Translation of OpenERP Server.
 # This file contains the translation of the following modules:
 # 	* hr_payroll
@@ -47,19 +21,13 @@
 #, python-format
 msgid "%s (copy)"
 msgstr "%s (sao chép)"
->>>>>>> a345b238
 
 #. module: hr_payroll
 #: help:hr.payslip,state:0
 msgid ""
 "* When the payslip is created the status is 'Draft'.            \n"
-<<<<<<< HEAD
-"* If the payslip is under verification, the status is 'Waiting'.             "
-"\n"
-=======
 "* If the payslip is under verification, the status is "
 "'Waiting'.             \n"
->>>>>>> a345b238
 "* If the payslip is confirmed then status is set to 'Done'.            \n"
 "* When user cancel payslip the status is 'Rejected'."
 msgstr ""
@@ -94,26 +62,6 @@
 "            "
 
 #. module: hr_payroll
-<<<<<<< HEAD
-#: view:hr.payslip:hr_payroll.view_hr_payslip_form
-msgid "Accounting"
-msgstr ""
-
-#. module: hr_payroll
-#: view:hr.payslip:hr_payroll.view_hr_payslip_form
-msgid "Accounting Information"
-msgstr ""
-
-#. module: hr_payroll
-#: field:hr.payslip.line,active:0
-#: field:hr.salary.rule,active:0
-msgid "Active"
-msgstr "Hoạt động"
-
-#. module: hr_payroll
-#: view:website:hr_payroll.report_payslip
-#: view:website:hr_payroll.report_payslipdetails
-=======
 #: view:hr.payslip:0
 msgid "Accounting"
 msgstr "Kế toán"
@@ -130,42 +78,18 @@
 
 #. module: hr_payroll
 #: view:False:0
->>>>>>> a345b238
 msgid "Address"
 msgstr "Địa chỉ"
 
 #. module: hr_payroll
 #: model:ir.actions.act_window,name:hr_payroll.act_children_salary_rules
 msgid "All Children Rules"
-<<<<<<< HEAD
-msgstr ""
-=======
 msgstr "Tất cả quy tắc con"
->>>>>>> a345b238
 
 #. module: hr_payroll
 #: selection:hr.payslip.line,condition_select:0
 #: selection:hr.salary.rule,condition_select:0
 msgid "Always True"
-<<<<<<< HEAD
-msgstr ""
-
-#. module: hr_payroll
-#: field:hr.payslip.input,amount:0
-#: field:hr.payslip.line,amount:0
-#: view:website:hr_payroll.report_contributionregister
-#: view:website:hr_payroll.report_payslip
-#: view:website:hr_payroll.report_payslipdetails
-msgid "Amount"
-msgstr "Số tiền"
-
-#. module: hr_payroll
-#: view:hr.payslip.line:hr_payroll.view_hr_payslip_line_filter
-#: field:hr.payslip.line,amount_select:0
-#: field:hr.salary.rule,amount_select:0
-msgid "Amount Type"
-msgstr ""
-=======
 msgstr "Luôn đúng"
 
 #. module: hr_payroll
@@ -178,23 +102,16 @@
 #: field:hr.salary.rule,amount_select:0
 msgid "Amount Type"
 msgstr "Loại tổng tiền"
->>>>>>> a345b238
 
 #. module: hr_payroll
 #: selection:hr.contract,schedule_pay:0
 msgid "Annually"
-<<<<<<< HEAD
-msgstr ""
-=======
 msgstr "Hàng năm"
->>>>>>> a345b238
 
 #. module: hr_payroll
 #: field:hr.payslip.line,appears_on_payslip:0
 #: field:hr.salary.rule,appears_on_payslip:0
 msgid "Appears on Payslip"
-<<<<<<< HEAD
-=======
 msgstr "Xuất hiện trong Phiếu lương"
 
 #. module: hr_payroll
@@ -203,242 +120,11 @@
 msgid ""
 "Applied this rule for calculation if condition is true. You can specify "
 "condition like basic > 1000."
->>>>>>> a345b238
 msgstr ""
 "Quy tắc này được áp dụng cho việc tính toán nếu điều kiện là đúng. Bạn có "
 "thể chỉ ra điều kiện như 'lương cơ bản' > 10000000."
 
 #. module: hr_payroll
-<<<<<<< HEAD
-#: help:hr.payslip.line,condition_python:0
-#: help:hr.salary.rule,condition_python:0
-msgid ""
-"Applied this rule for calculation if condition is true. You can specify "
-"condition like basic > 1000."
-msgstr ""
-
-#. module: hr_payroll
-#: view:website:hr_payroll.report_payslip
-#: view:website:hr_payroll.report_payslipdetails
-msgid "Authorized signature"
-msgstr ""
-
-#. module: hr_payroll
-#: view:website:hr_payroll.report_payslip
-#: view:website:hr_payroll.report_payslipdetails
-msgid "Bank Account"
-msgstr "Tài khoản Ngân hàng"
-
-#. module: hr_payroll
-#: selection:hr.contract,schedule_pay:0
-msgid "Bi-monthly"
-msgstr ""
-
-#. module: hr_payroll
-#: selection:hr.contract,schedule_pay:0
-msgid "Bi-weekly"
-msgstr ""
-
-#. module: hr_payroll
-#: view:hr.payslip.line:hr_payroll.view_hr_payslip_line_form
-msgid "Calculations"
-msgstr ""
-
-#. module: hr_payroll
-#: view:payslip.lines.contribution.register:hr_payroll.view_payslip_lines_contribution_register
-msgid "Cancel"
-msgstr "Hủy bỏ"
-
-#. module: hr_payroll
-#: view:hr.payslip:hr_payroll.view_hr_payslip_form
-msgid "Cancel Payslip"
-msgstr ""
-
-#. module: hr_payroll
-#: field:hr.payslip.line,category_id:0
-#: view:hr.salary.rule:hr_payroll.view_hr_rule_filter
-#: field:hr.salary.rule,category_id:0
-msgid "Category"
-msgstr ""
-
-#. module: hr_payroll
-#: view:hr.salary.rule:hr_payroll.hr_salary_rule_form
-msgid "Child Rules"
-msgstr ""
-
-#. module: hr_payroll
-#: field:hr.payslip.line,child_ids:0
-#: field:hr.salary.rule,child_ids:0
-msgid "Child Salary Rule"
-msgstr ""
-
-#. module: hr_payroll
-#: field:hr.payroll.structure,children_ids:0
-#: field:hr.salary.rule.category,children_ids:0
-msgid "Children"
-msgstr ""
-
-#. module: hr_payroll
-#: view:hr.salary.rule:hr_payroll.hr_salary_rule_form
-msgid "Children Definition"
-msgstr ""
-
-#. module: hr_payroll
-#: view:hr.payslip.run:hr_payroll.hr_payslip_run_form
-#: selection:hr.payslip.run,state:0
-msgid "Close"
-msgstr "Ðóng"
-
-#. module: hr_payroll
-#: field:hr.payslip.input,code:0
-#: field:hr.payslip.line,code:0
-#: field:hr.payslip.worked_days,code:0
-#: field:hr.rule.input,code:0
-#: field:hr.salary.rule,code:0
-#: field:hr.salary.rule.category,code:0
-#: view:website:hr_payroll.report_contributionregister
-#: view:website:hr_payroll.report_payslip
-#: view:website:hr_payroll.report_payslipdetails
-msgid "Code"
-msgstr "Mã"
-
-#. module: hr_payroll
-#: view:hr.payslip:hr_payroll.view_hr_payslip_filter
-msgid "Companies"
-msgstr "Các công ty"
-
-#. module: hr_payroll
-#: field:hr.contribution.register,company_id:0
-#: field:hr.payroll.structure,company_id:0
-#: field:hr.payslip,company_id:0
-#: field:hr.payslip.line,company_id:0
-#: field:hr.salary.rule,company_id:0
-#: field:hr.salary.rule.category,company_id:0
-msgid "Company"
-msgstr "Công ty"
-
-#. module: hr_payroll
-#: view:hr.salary.rule:hr_payroll.hr_salary_rule_form
-msgid "Company Contribution"
-msgstr ""
-
-#. module: hr_payroll
-#: view:hr.salary.rule:hr_payroll.hr_salary_rule_form
-msgid "Computation"
-msgstr ""
-
-#. module: hr_payroll
-#: view:hr.payslip:hr_payroll.view_hr_payslip_form
-msgid "Compute Sheet"
-msgstr ""
-
-#. module: hr_payroll
-#: field:hr.payslip.line,condition_select:0
-#: field:hr.salary.rule,condition_select:0
-msgid "Condition Based on"
-msgstr ""
-
-#. module: hr_payroll
-#: view:hr.salary.rule:hr_payroll.hr_salary_rule_form
-msgid "Conditions"
-msgstr ""
-
-#. module: hr_payroll
-#: view:hr.payslip:hr_payroll.view_hr_payslip_form
-msgid "Confirm"
-msgstr ""
-
-#. module: hr_payroll
-#: field:hr.payslip,contract_id:0
-#: field:hr.payslip.input,contract_id:0
-#: field:hr.payslip.line,contract_id:0
-#: field:hr.payslip.worked_days,contract_id:0
-#: model:ir.model,name:hr_payroll.model_hr_contract
-msgid "Contract"
-msgstr "Hợp đồng"
-
-#. module: hr_payroll
-#: view:hr.contribution.register:hr_payroll.hr_contribution_register_form
-msgid "Contribution"
-msgstr "Đóng góp"
-
-#. module: hr_payroll
-#: view:hr.payslip.line:hr_payroll.view_hr_payslip_line_filter
-#: field:hr.payslip.line,register_id:0
-#: field:hr.salary.rule,register_id:0
-#: model:ir.model,name:hr_payroll.model_hr_contribution_register
-msgid "Contribution Register"
-msgstr ""
-
-#. module: hr_payroll
-#: view:payslip.lines.contribution.register:hr_payroll.view_payslip_lines_contribution_register
-msgid "Contribution Register's Payslip Lines"
-msgstr ""
-
-#. module: hr_payroll
-#: view:hr.contribution.register:hr_payroll.hr_contribution_register_filter
-#: view:hr.contribution.register:hr_payroll.hr_contribution_register_tree
-#: model:ir.actions.act_window,name:hr_payroll.action_contribution_register_form
-#: model:ir.ui.menu,name:hr_payroll.menu_action_hr_contribution_register_form
-msgid "Contribution Registers"
-msgstr ""
-
-#. module: hr_payroll
-#: help:hr.config.settings,module_hr_payroll_account:0
-msgid "Create journal entries from payslips"
-msgstr ""
-
-#. module: hr_payroll
-#: field:hr.contribution.register,create_uid:0
-#: field:hr.payroll.structure,create_uid:0
-#: field:hr.payslip,create_uid:0
-#: field:hr.payslip.employees,create_uid:0
-#: field:hr.payslip.input,create_uid:0
-#: field:hr.payslip.line,create_uid:0
-#: field:hr.payslip.run,create_uid:0
-#: field:hr.payslip.worked_days,create_uid:0
-#: field:hr.rule.input,create_uid:0
-#: field:hr.salary.rule,create_uid:0
-#: field:hr.salary.rule.category,create_uid:0
-#: field:payslip.lines.contribution.register,create_uid:0
-msgid "Created by"
-msgstr ""
-
-#. module: hr_payroll
-#: field:hr.contribution.register,create_date:0
-#: field:hr.payroll.structure,create_date:0
-#: field:hr.payslip,create_date:0
-#: field:hr.payslip.employees,create_date:0
-#: field:hr.payslip.input,create_date:0
-#: field:hr.payslip.line,create_date:0
-#: field:hr.payslip.run,create_date:0
-#: field:hr.payslip.worked_days,create_date:0
-#: field:hr.rule.input,create_date:0
-#: field:hr.salary.rule,create_date:0
-#: field:hr.salary.rule.category,create_date:0
-#: field:payslip.lines.contribution.register,create_date:0
-msgid "Created on"
-msgstr ""
-
-#. module: hr_payroll
-#: field:hr.payslip,credit_note:0
-#: field:hr.payslip.run,credit_note:0
-msgid "Credit Note"
-msgstr ""
-
-#. module: hr_payroll
-#: field:hr.payslip,date_from:0
-#: field:hr.payslip.run,date_start:0
-#: field:payslip.lines.contribution.register,date_from:0
-#: view:website:hr_payroll.report_payslip
-#: view:website:hr_payroll.report_payslipdetails
-msgid "Date From"
-msgstr ""
-
-#. module: hr_payroll
-#: view:website:hr_payroll.report_contributionregister
-msgid "Date From:"
-=======
 #: view:False:0
 msgid "Authorized signature"
 msgstr "Authorized signature"
@@ -627,7 +313,6 @@
 "the contract chosen. If you let empty the field contract, this field isn't "
 "mandatory anymore and thus the rules applied will be all the rules set on "
 "the structure of all contracts of the employee valid for the chosen period"
->>>>>>> a345b238
 msgstr ""
 "Định nghĩa một quy tắc mà được áp dụng cho phiếu lương này, tùy theo hợp "
 "đồng lao động được chọn. Nếu bạn để trống trường hợp đồng lao động, trường "
@@ -636,105 +321,6 @@
 "trong kỳ được chọn"
 
 #. module: hr_payroll
-<<<<<<< HEAD
-#: field:hr.payslip,date_to:0
-#: field:hr.payslip.run,date_end:0
-#: field:payslip.lines.contribution.register,date_to:0
-#: view:website:hr_payroll.report_payslip
-#: view:website:hr_payroll.report_payslipdetails
-msgid "Date To"
-msgstr ""
-
-#. module: hr_payroll
-#: view:website:hr_payroll.report_contributionregister
-msgid "Date To:"
-msgstr ""
-
-#. module: hr_payroll
-#: help:hr.payslip,struct_id:0
-msgid ""
-"Defines the rules that have to be applied to this payslip, accordingly to "
-"the contract chosen. If you let empty the field contract, this field isn't "
-"mandatory anymore and thus the rules applied will be all the rules set on "
-"the structure of all contracts of the employee valid for the chosen period"
-msgstr ""
-
-#. module: hr_payroll
-#: view:hr.contribution.register:hr_payroll.hr_contribution_register_form
-#: field:hr.contribution.register,note:0
-#: field:hr.payroll.structure,note:0
-#: field:hr.payslip.input,name:0
-#: field:hr.payslip.line,note:0
-#: field:hr.payslip.worked_days,name:0
-#: field:hr.rule.input,name:0
-#: view:hr.salary.rule:hr_payroll.hr_salary_rule_form
-#: field:hr.salary.rule,note:0
-#: field:hr.salary.rule.category,note:0
-msgid "Description"
-msgstr "Mô tả"
-
-#. module: hr_payroll
-#: view:website:hr_payroll.report_payslip
-#: view:website:hr_payroll.report_payslipdetails
-msgid "Designation"
-msgstr ""
-
-#. module: hr_payroll
-#: view:hr.payslip:hr_payroll.view_hr_payslip_form
-msgid "Details By Salary Rule Category"
-msgstr ""
-
-#. module: hr_payroll
-#: field:hr.payslip,details_by_salary_rule_category:0
-#: view:website:hr_payroll.report_payslipdetails
-msgid "Details by Salary Rule Category"
-msgstr ""
-
-#. module: hr_payroll
-#: view:hr.payslip:hr_payroll.view_hr_payslip_filter
-#: selection:hr.payslip,state:0
-#: view:hr.payslip.run:hr_payroll.hr_payslip_run_filter
-msgid "Done"
-msgstr ""
-
-#. module: hr_payroll
-#: view:hr.payslip.run:hr_payroll.hr_payslip_run_filter
-msgid "Done Payslip Batches"
-msgstr ""
-
-#. module: hr_payroll
-#: view:hr.payslip:hr_payroll.view_hr_payslip_filter
-msgid "Done Slip"
-msgstr ""
-
-#. module: hr_payroll
-#: view:hr.payslip:hr_payroll.view_hr_payslip_filter
-#: selection:hr.payslip,state:0
-#: view:hr.payslip.run:hr_payroll.hr_payslip_run_filter
-#: selection:hr.payslip.run,state:0
-msgid "Draft"
-msgstr "Dự thảo"
-
-#. module: hr_payroll
-#: view:hr.payslip.run:hr_payroll.hr_payslip_run_filter
-msgid "Draft Payslip Batches"
-msgstr ""
-
-#. module: hr_payroll
-#: view:hr.payslip:hr_payroll.view_hr_payslip_filter
-msgid "Draft Slip"
-msgstr ""
-
-#. module: hr_payroll
-#: view:website:hr_payroll.report_payslip
-#: view:website:hr_payroll.report_payslipdetails
-msgid "Email"
-msgstr "Thư điện tử"
-
-#. module: hr_payroll
-#: field:hr.payslip,employee_id:0
-#: field:hr.payslip.line,employee_id:0
-=======
 #: view:hr.contribution.register:0 field:hr.contribution.register,note:0
 #: field:hr.payroll.structure,note:0 field:hr.payslip.input,name:0
 #: field:hr.payslip.line,note:0 field:hr.payslip.worked_days,name:0
@@ -796,94 +382,11 @@
 
 #. module: hr_payroll
 #: field:hr.payslip,employee_id:0 field:hr.payslip.line,employee_id:0
->>>>>>> a345b238
 #: model:ir.model,name:hr_payroll.model_hr_employee
 msgid "Employee"
 msgstr "Nhân viên"
 
 #. module: hr_payroll
-<<<<<<< HEAD
-#: view:hr.payroll.structure:hr_payroll.view_hr_employee_grade_form
-#: view:hr.payroll.structure:hr_payroll.view_hr_payroll_structure_list_view
-msgid "Employee Function"
-msgstr ""
-
-#. module: hr_payroll
-#: model:ir.actions.act_window,name:hr_payroll.action_view_hr_payslip_form
-#: model:ir.ui.menu,name:hr_payroll.menu_department_tree
-msgid "Employee Payslips"
-msgstr ""
-
-#. module: hr_payroll
-#: view:hr.payslip:hr_payroll.view_hr_payslip_filter
-#: view:hr.payslip.employees:hr_payroll.view_hr_payslip_by_employees
-#: field:hr.payslip.employees,employee_ids:0
-#: view:hr.payslip.line:hr_payroll.view_hr_payslip_line_filter
-msgid "Employees"
-msgstr "Các nhân viên"
-
-#. module: hr_payroll
-#: constraint:hr.payroll.structure:0
-msgid "Error ! You cannot create a recursive Salary Structure."
-msgstr ""
-
-#. module: hr_payroll
-#: code:addons/hr_payroll/hr_payroll.py:851
-#: code:addons/hr_payroll/hr_payroll.py:856
-#: code:addons/hr_payroll/hr_payroll.py:862
-#: code:addons/hr_payroll/hr_payroll.py:879
-#: code:addons/hr_payroll/hr_payroll.py:885
-#, python-format
-msgid "Error!"
-msgstr ""
-
-#. module: hr_payroll
-#: help:hr.payslip.line,register_id:0
-#: help:hr.salary.rule,register_id:0
-msgid "Eventual third party involved in the salary payment of the employees."
-msgstr ""
-
-#. module: hr_payroll
-#: field:hr.payslip.line,amount_fix:0
-#: selection:hr.payslip.line,amount_select:0
-#: field:hr.salary.rule,amount_fix:0
-#: selection:hr.salary.rule,amount_select:0
-msgid "Fixed Amount"
-msgstr "Giá trị cố định"
-
-#. module: hr_payroll
-#: help:hr.payslip.line,amount_percentage:0
-#: help:hr.salary.rule,amount_percentage:0
-msgid "For example, enter 50.0 to apply a percentage of 50%"
-msgstr ""
-
-#. module: hr_payroll
-#: view:hr.salary.rule:hr_payroll.hr_salary_rule_form
-msgid "General"
-msgstr ""
-
-#. module: hr_payroll
-#: view:hr.payslip.employees:hr_payroll.view_hr_payslip_by_employees
-msgid "Generate"
-msgstr ""
-
-#. module: hr_payroll
-#: view:hr.payslip.run:hr_payroll.hr_payslip_run_form
-#: model:ir.actions.act_window,name:hr_payroll.action_hr_payslip_by_employees
-msgid "Generate Payslips"
-msgstr ""
-
-#. module: hr_payroll
-#: model:ir.model,name:hr_payroll.model_hr_payslip_employees
-msgid "Generate payslips for all selected employees"
-msgstr ""
-
-#. module: hr_payroll
-#: view:hr.payslip:hr_payroll.view_hr_payslip_filter
-#: view:hr.payslip.line:hr_payroll.view_hr_payslip_line_filter
-#: view:hr.salary.rule:hr_payroll.view_hr_rule_filter
-msgid "Group By"
-=======
 #: view:hr.payroll.structure:0
 msgid "Employee Function"
 msgstr "Employee Function"
@@ -969,53 +472,20 @@
 msgid ""
 "If its checked, indicates that all payslips generated from here are refund "
 "payslips."
->>>>>>> a345b238
 msgstr ""
 "If its checked, indicates that all payslips generated from here are refund "
 "payslips."
 
 #. module: hr_payroll
-<<<<<<< HEAD
-#: field:hr.contribution.register,id:0
-#: field:hr.payroll.structure,id:0
-#: field:hr.payslip,id:0
-#: field:hr.payslip.employees,id:0
-#: field:hr.payslip.input,id:0
-#: field:hr.payslip.line,id:0
-#: field:hr.payslip.run,id:0
-#: field:hr.payslip.worked_days,id:0
-#: field:hr.rule.input,id:0
-#: field:hr.salary.rule,id:0
-#: field:hr.salary.rule.category,id:0
-#: field:payslip.lines.contribution.register,id:0
-#: field:report.hr_payroll.report_contributionregister,id:0
-#: field:report.hr_payroll.report_payslip,id:0
-#: field:report.hr_payroll.report_payslipdetails,id:0
-msgid "ID"
-=======
 #: help:hr.payslip.line,active:0 help:hr.salary.rule,active:0
 msgid ""
 "If the active field is set to false, it will allow you to hide the salary "
 "rule without removing it."
->>>>>>> a345b238
 msgstr ""
 "Nếu bỏ chọn trường Hiệu lực, nó sẽ cho phép bạn ẩn quy tắc tính lương mà "
 "không cần xóa bỏ nó."
 
 #. module: hr_payroll
-<<<<<<< HEAD
-#: view:website:hr_payroll.report_payslip
-#: view:website:hr_payroll.report_payslipdetails
-msgid "Identification No"
-msgstr "Số CMND"
-
-#. module: hr_payroll
-#: help:hr.payslip.run,credit_note:0
-msgid ""
-"If its checked, indicates that all payslips generated from here are refund "
-"payslips."
-msgstr ""
-=======
 #: help:hr.payslip,credit_note:0
 msgid "Indicates this payslip has a refund of another"
 msgstr "Indicates this payslip has a refund of another"
@@ -1024,7 +494,6 @@
 #: view:hr.payslip:0 view:hr.salary.rule:0
 msgid "Input Data"
 msgstr "Dữ liệu nhập ngoài"
->>>>>>> a345b238
 
 #. module: hr_payroll
 #: field:hr.payslip.line,input_ids:0 view:hr.salary.rule:0
@@ -1033,16 +502,6 @@
 msgstr "Inputs"
 
 #. module: hr_payroll
-<<<<<<< HEAD
-#: help:hr.payslip,credit_note:0
-msgid "Indicates this payslip has a refund of another"
-msgstr ""
-
-#. module: hr_payroll
-#: view:hr.payslip:hr_payroll.view_hr_payslip_form
-#: view:hr.salary.rule:hr_payroll.hr_salary_rule_form
-msgid "Input Data"
-=======
 #: field:hr.payslip,note:0
 msgid "Internal Note"
 msgstr "Ghi chú nội bộ"
@@ -1053,41 +512,21 @@
 "It is used in computation for percentage and fixed amount.For e.g. A rule "
 "for Meal Voucher having fixed amount of 1€ per worked day can have its "
 "quantity defined in expression like worked_days.WORK100.number_of_days."
->>>>>>> a345b238
 msgstr ""
 "Nó được sử dụng trong việc tính toàn theo phần trăm và số tiền cố định."
 
 #. module: hr_payroll
-<<<<<<< HEAD
-#: field:hr.payslip.line,input_ids:0
-#: view:hr.salary.rule:hr_payroll.hr_salary_rule_form
-#: field:hr.salary.rule,input_ids:0
-msgid "Inputs"
-=======
 #: help:hr.payslip.input,amount:0
 msgid ""
 "It is used in computation. For e.g. A rule for sales having 1% commission of "
 "basic salary for per product can defined in expression like result = inputs."
 "SALEURO.amount * contract.wage*0.01."
->>>>>>> a345b238
 msgstr ""
 "It is used in computation. For e.g. A rule for sales having 1% commission of "
 "basic salary for per product can defined in expression like result = inputs."
 "SALEURO.amount * contract.wage*0.01."
 
 #. module: hr_payroll
-<<<<<<< HEAD
-#: field:hr.payslip,note:0
-msgid "Internal Note"
-msgstr ""
-
-#. module: hr_payroll
-#: help:hr.salary.rule,quantity:0
-msgid ""
-"It is used in computation for percentage and fixed amount.For e.g. A rule "
-"for Meal Voucher having fixed amount of 1€ per worked day can have its "
-"quantity defined in expression like worked_days.WORK100.number_of_days."
-=======
 #: field:hr.config.settings,module_hr_payroll_account:0
 msgid "Link your payroll to accounting system"
 msgstr "Liên kết chức năng tính lương với hệ thống kế toán"
@@ -1097,328 +536,11 @@
 msgid ""
 "Linking a salary category to its parent is used only for the reporting "
 "purpose."
->>>>>>> a345b238
 msgstr ""
 "Linking a salary category to its parent is used only for the reporting "
 "purpose."
 
 #. module: hr_payroll
-<<<<<<< HEAD
-#: help:hr.payslip.input,amount:0
-msgid ""
-"It is used in computation. For e.g. A rule for sales having 1% commission of "
-"basic salary for per product can defined in expression like result = "
-"inputs.SALEURO.amount * contract.wage*0.01."
-msgstr ""
-
-#. module: hr_payroll
-#: field:hr.contribution.register,write_uid:0
-#: field:hr.payroll.structure,write_uid:0
-#: field:hr.payslip,write_uid:0
-#: field:hr.payslip.employees,write_uid:0
-#: field:hr.payslip.input,write_uid:0
-#: field:hr.payslip.line,write_uid:0
-#: field:hr.payslip.run,write_uid:0
-#: field:hr.payslip.worked_days,write_uid:0
-#: field:hr.rule.input,write_uid:0
-#: field:hr.salary.rule,write_uid:0
-#: field:hr.salary.rule.category,write_uid:0
-#: field:payslip.lines.contribution.register,write_uid:0
-msgid "Last Updated by"
-msgstr ""
-
-#. module: hr_payroll
-#: field:hr.contribution.register,write_date:0
-#: field:hr.payroll.structure,write_date:0
-#: field:hr.payslip,write_date:0
-#: field:hr.payslip.employees,write_date:0
-#: field:hr.payslip.input,write_date:0
-#: field:hr.payslip.line,write_date:0
-#: field:hr.payslip.run,write_date:0
-#: field:hr.payslip.worked_days,write_date:0
-#: field:hr.rule.input,write_date:0
-#: field:hr.salary.rule,write_date:0
-#: field:hr.salary.rule.category,write_date:0
-#: field:payslip.lines.contribution.register,write_date:0
-msgid "Last Updated on"
-msgstr ""
-
-#. module: hr_payroll
-#: field:hr.config.settings,module_hr_payroll_account:0
-msgid "Link your payroll to accounting system"
-msgstr ""
-
-#. module: hr_payroll
-#: help:hr.salary.rule.category,parent_id:0
-msgid ""
-"Linking a salary category to its parent is used only for the reporting "
-"purpose."
-msgstr ""
-
-#. module: hr_payroll
-#: field:hr.payslip,paid:0
-msgid "Made Payment Order ? "
-msgstr ""
-
-#. module: hr_payroll
-#: field:hr.payslip.line,condition_range_max:0
-#: field:hr.salary.rule,condition_range_max:0
-msgid "Maximum Range"
-msgstr ""
-
-#. module: hr_payroll
-#: field:hr.payslip.line,condition_range_min:0
-#: field:hr.salary.rule,condition_range_min:0
-msgid "Minimum Range"
-msgstr ""
-
-#. module: hr_payroll
-#: view:hr.payslip:hr_payroll.view_hr_payslip_form
-msgid "Miscellaneous"
-msgstr ""
-
-#. module: hr_payroll
-#: selection:hr.contract,schedule_pay:0
-msgid "Monthly"
-msgstr ""
-
-#. module: hr_payroll
-#: field:hr.contribution.register,name:0
-#: field:hr.payroll.structure,name:0
-#: field:hr.payslip.line,name:0
-#: field:hr.payslip.run,name:0
-#: field:hr.salary.rule,name:0
-#: field:hr.salary.rule.category,name:0
-#: view:website:hr_payroll.report_contributionregister
-#: view:website:hr_payroll.report_payslip
-#: view:website:hr_payroll.report_payslipdetails
-msgid "Name"
-msgstr "Tên"
-
-#. module: hr_payroll
-#: code:addons/hr_payroll/hr_payroll.py:415
-#, python-format
-msgid "Normal Working Days paid at 100%"
-msgstr ""
-
-#. module: hr_payroll
-#: view:hr.salary.rule.category:hr_payroll.hr_salary_rule_category_form
-msgid "Notes"
-msgstr ""
-
-#. module: hr_payroll
-#: field:hr.payslip.worked_days,number_of_days:0
-msgid "Number of Days"
-msgstr ""
-
-#. module: hr_payroll
-#: field:hr.payslip.worked_days,number_of_hours:0
-msgid "Number of Hours"
-msgstr ""
-
-#. module: hr_payroll
-#: view:hr.payslip:hr_payroll.view_hr_payslip_form
-msgid "Other Inputs"
-msgstr ""
-
-#. module: hr_payroll
-#: field:hr.payroll.structure,parent_id:0
-#: field:hr.salary.rule.category,parent_id:0
-msgid "Parent"
-msgstr ""
-
-#. module: hr_payroll
-#: field:hr.payslip.line,parent_rule_id:0
-#: field:hr.salary.rule,parent_rule_id:0
-msgid "Parent Salary Rule"
-msgstr ""
-
-#. module: hr_payroll
-#: field:hr.contribution.register,partner_id:0
-msgid "Partner"
-msgstr ""
-
-#. module: hr_payroll
-#: field:hr.payslip.input,payslip_id:0
-#: field:hr.payslip.line,slip_id:0
-#: field:hr.payslip.worked_days,payslip_id:0
-#: model:ir.model,name:hr_payroll.model_hr_payslip
-#: view:website:hr_payroll.report_payslip
-#: view:website:hr_payroll.report_payslipdetails
-msgid "Pay Slip"
-msgstr ""
-
-#. module: hr_payroll
-#: view:hr.payslip:hr_payroll.view_hr_payslip_filter
-msgid "PaySlip Batch"
-msgstr ""
-
-#. module: hr_payroll
-#: model:ir.actions.report.xml,name:hr_payroll.payslip_details_report
-msgid "PaySlip Details"
-msgstr ""
-
-#. module: hr_payroll
-#: model:ir.actions.act_window,name:hr_payroll.action_payslip_lines_contribution_register
-msgid "PaySlip Lines"
-msgstr ""
-
-#. module: hr_payroll
-#: model:ir.actions.report.xml,name:hr_payroll.action_contribution_register
-msgid "PaySlip Lines By Conribution Register"
-msgstr ""
-
-#. module: hr_payroll
-#: view:website:hr_payroll.report_contributionregister
-msgid "PaySlip Lines by Contribution Register"
-msgstr ""
-
-#. module: hr_payroll
-#: model:ir.model,name:hr_payroll.model_payslip_lines_contribution_register
-msgid "PaySlip Lines by Contribution Registers"
-msgstr ""
-
-#. module: hr_payroll
-#: view:website:hr_payroll.report_contributionregister
-msgid "PaySlip Name"
-msgstr ""
-
-#. module: hr_payroll
-#: model:ir.ui.menu,name:hr_payroll.menu_hr_payroll_reporting
-#: model:ir.ui.menu,name:hr_payroll.menu_hr_root_payroll
-#: model:ir.ui.menu,name:hr_payroll.payroll_configure
-msgid "Payroll"
-msgstr ""
-
-#. module: hr_payroll
-#: view:hr.payroll.structure:hr_payroll.view_hr_payroll_structure_filter
-msgid "Payroll Structures"
-msgstr ""
-
-#. module: hr_payroll
-#: view:hr.payslip:hr_payroll.view_hr_payslip_form
-#: model:ir.actions.report.xml,name:hr_payroll.action_report_payslip
-msgid "Payslip"
-msgstr ""
-
-#. module: hr_payroll
-#: constraint:hr.payslip:0
-msgid "Payslip 'Date From' must be before 'Date To'."
-msgstr ""
-
-#. module: hr_payroll
-#: field:hr.payslip,payslip_run_id:0
-#: view:hr.payslip.run:hr_payroll.hr_payslip_run_filter
-#: model:ir.model,name:hr_payroll.model_hr_payslip_run
-msgid "Payslip Batches"
-msgstr ""
-
-#. module: hr_payroll
-#: view:hr.payslip:hr_payroll.view_hr_payslip_form
-#: field:hr.payslip,payslip_count:0
-#: model:ir.actions.act_window,name:hr_payroll.act_payslip_lines
-msgid "Payslip Computation Details"
-msgstr ""
-
-#. module: hr_payroll
-#: model:ir.model,name:hr_payroll.model_hr_payslip_input
-msgid "Payslip Input"
-msgstr ""
-
-#. module: hr_payroll
-#: field:hr.payslip,input_line_ids:0
-msgid "Payslip Inputs"
-msgstr ""
-
-#. module: hr_payroll
-#: view:hr.payslip:hr_payroll.view_hr_payslip_form
-#: view:hr.payslip.line:hr_payroll.view_hr_payslip_line_form
-#: model:ir.model,name:hr_payroll.model_hr_payslip_line
-msgid "Payslip Line"
-msgstr ""
-
-#. module: hr_payroll
-#: view:hr.payslip:hr_payroll.view_hr_payslip_form
-#: field:hr.payslip,line_ids:0
-#: view:hr.payslip.line:hr_payroll.view_hr_payslip_line_filter
-#: model:ir.actions.act_window,name:hr_payroll.act_contribution_reg_payslip_lines
-msgid "Payslip Lines"
-msgstr ""
-
-#. module: hr_payroll
-#: view:website:hr_payroll.report_payslipdetails
-msgid "Payslip Lines by Contribution Register"
-msgstr ""
-
-#. module: hr_payroll
-#: field:hr.payslip,name:0
-msgid "Payslip Name"
-msgstr ""
-
-#. module: hr_payroll
-#: field:hr.payslip,worked_days_line_ids:0
-#: model:ir.model,name:hr_payroll.model_hr_payslip_worked_days
-msgid "Payslip Worked Days"
-msgstr ""
-
-#. module: hr_payroll
-#: view:hr.employee:hr_payroll.payroll_hr_employee_view_form
-#: field:hr.employee,payslip_count:0
-#: field:hr.employee,slip_ids:0
-#: view:hr.payslip:hr_payroll.view_hr_payslip_filter
-#: view:hr.payslip:hr_payroll.view_hr_payslip_tree
-#: view:hr.payslip.run:hr_payroll.hr_payslip_run_form
-#: field:hr.payslip.run,slip_ids:0
-#: model:ir.actions.act_window,name:hr_payroll.act_hr_employee_payslip_list
-msgid "Payslips"
-msgstr ""
-
-#. module: hr_payroll
-#: view:hr.payslip.run:hr_payroll.hr_payslip_run_form
-#: view:hr.payslip.run:hr_payroll.hr_payslip_run_tree
-#: model:ir.actions.act_window,name:hr_payroll.action_hr_payslip_run_tree
-#: model:ir.ui.menu,name:hr_payroll.menu_hr_payslip_run
-msgid "Payslips Batches"
-msgstr ""
-
-#. module: hr_payroll
-#: view:hr.payslip.employees:hr_payroll.view_hr_payslip_by_employees
-msgid "Payslips by Employees"
-msgstr ""
-
-#. module: hr_payroll
-#: field:hr.payslip.line,amount_percentage:0
-#: selection:hr.payslip.line,amount_select:0
-#: field:hr.salary.rule,amount_percentage:0
-#: selection:hr.salary.rule,amount_select:0
-msgid "Percentage (%)"
-msgstr ""
-
-#. module: hr_payroll
-#: field:hr.payslip.line,amount_percentage_base:0
-#: field:hr.salary.rule,amount_percentage_base:0
-msgid "Percentage based on"
-msgstr ""
-
-#. module: hr_payroll
-#: view:hr.payslip:hr_payroll.view_hr_payslip_form
-#: view:hr.payslip.run:hr_payroll.hr_payslip_run_form
-msgid "Period"
-msgstr ""
-
-#. module: hr_payroll
-#: view:payslip.lines.contribution.register:hr_payroll.view_payslip_lines_contribution_register
-msgid "Print"
-msgstr ""
-
-#. module: hr_payroll
-#: field:hr.payslip.line,amount_python_compute:0
-#: selection:hr.payslip.line,amount_select:0
-#: field:hr.salary.rule,amount_python_compute:0
-#: selection:hr.salary.rule,amount_select:0
-msgid "Python Code"
-msgstr ""
-=======
 #: field:hr.payslip,paid:0
 msgid "Made Payment Order ? "
 msgstr "Đã tạo phiếu thanh toán ? "
@@ -1711,7 +833,6 @@
 #: field:hr.payslip.line,rate:0
 msgid "Rate (%)"
 msgstr "Tỷ lệ (%)"
->>>>>>> a345b238
 
 #. module: hr_payroll
 #: view:False:0 field:hr.payroll.structure,code:0 field:hr.payslip,number:0
@@ -1719,12 +840,6 @@
 msgstr "Tham chiếu"
 
 #. module: hr_payroll
-<<<<<<< HEAD
-#: selection:hr.payslip.line,condition_select:0
-#: selection:hr.salary.rule,condition_select:0
-msgid "Python Expression"
-msgstr ""
-=======
 #: view:hr.payslip:0
 msgid "Refund"
 msgstr "Hoàn tiền"
@@ -1740,7 +855,6 @@
 #, python-format
 msgid "Refund: "
 msgstr "Hoàn tiền: "
->>>>>>> a345b238
 
 #. module: hr_payroll
 #: field:hr.contribution.register,register_line_ids:0
@@ -1748,64 +862,6 @@
 msgstr "Register Line"
 
 #. module: hr_payroll
-<<<<<<< HEAD
-#: view:website:hr_payroll.report_contributionregister
-msgid "Quantity/Rate"
-msgstr ""
-
-#. module: hr_payroll
-#: view:website:hr_payroll.report_payslip
-#: view:website:hr_payroll.report_payslipdetails
-msgid "Quantity/rate"
-msgstr ""
-
-#. module: hr_payroll
-#: selection:hr.contract,schedule_pay:0
-msgid "Quarterly"
-msgstr ""
-
-#. module: hr_payroll
-#: selection:hr.payslip.line,condition_select:0
-#: selection:hr.salary.rule,condition_select:0
-msgid "Range"
-msgstr ""
-
-#. module: hr_payroll
-#: field:hr.payslip.line,condition_range:0
-#: field:hr.salary.rule,condition_range:0
-msgid "Range Based on"
-msgstr ""
-
-#. module: hr_payroll
-#: field:hr.payslip.line,rate:0
-msgid "Rate (%)"
-msgstr ""
-
-#. module: hr_payroll
-#: field:hr.payroll.structure,code:0
-#: field:hr.payslip,number:0
-#: view:website:hr_payroll.report_payslip
-#: view:website:hr_payroll.report_payslipdetails
-msgid "Reference"
-msgstr ""
-
-#. module: hr_payroll
-#: view:hr.payslip:hr_payroll.view_hr_payslip_form
-msgid "Refund"
-msgstr ""
-
-#. module: hr_payroll
-#: code:addons/hr_payroll/hr_payroll.py:334
-#, python-format
-msgid "Refund Payslip"
-msgstr ""
-
-#. module: hr_payroll
-#: code:addons/hr_payroll/hr_payroll.py:324
-#, python-format
-msgid "Refund: "
-msgstr ""
-=======
 #: view:False:0
 msgid "Register Name:"
 msgstr "Register Name:"
@@ -1854,7 +910,6 @@
 #: model:ir.model,name:hr_payroll.model_hr_rule_input
 msgid "Salary Rule Input"
 msgstr "Salary Rule Input"
->>>>>>> a345b238
 
 #. module: hr_payroll
 #: view:hr.payroll.structure:0 field:hr.payroll.structure,rule_ids:0
@@ -1865,112 +920,6 @@
 msgstr "Quy tắc lương"
 
 #. module: hr_payroll
-<<<<<<< HEAD
-#: view:website:hr_payroll.report_contributionregister
-msgid "Register Name:"
-msgstr ""
-
-#. module: hr_payroll
-#: selection:hr.payslip,state:0
-msgid "Rejected"
-msgstr ""
-
-#. module: hr_payroll
-#: field:hr.payslip.line,salary_rule_id:0
-msgid "Rule"
-msgstr ""
-
-#. module: hr_payroll
-#: view:hr.salary.rule.category:hr_payroll.hr_salary_rule_category_form
-msgid "Salary Categories"
-msgstr ""
-
-#. module: hr_payroll
-#: view:hr.payslip:hr_payroll.view_hr_payslip_form
-msgid "Salary Computation"
-msgstr ""
-
-#. module: hr_payroll
-#: view:hr.salary.rule.category:hr_payroll.hr_salary_rule_category_tree
-#: view:hr.salary.rule.category:hr_payroll.hr_salary_rule_category_tree_view
-#: view:hr.salary.rule.category:hr_payroll.view_hr_salary_rule_category_filter
-#: model:ir.actions.act_window,name:hr_payroll.action_hr_salary_rule_category
-#: model:ir.ui.menu,name:hr_payroll.menu_hr_salary_rule_category
-msgid "Salary Rule Categories"
-msgstr ""
-
-#. module: hr_payroll
-#: model:ir.actions.act_window,name:hr_payroll.action_hr_salary_rule_category_tree_view
-#: model:ir.ui.menu,name:hr_payroll.menu_hr_salary_rule_category_tree_view
-msgid "Salary Rule Categories Hierarchy"
-msgstr ""
-
-#. module: hr_payroll
-#: view:hr.payslip.line:hr_payroll.view_hr_payslip_line_filter
-#: model:ir.model,name:hr_payroll.model_hr_salary_rule_category
-#: view:website:hr_payroll.report_payslipdetails
-msgid "Salary Rule Category"
-msgstr ""
-
-#. module: hr_payroll
-#: field:hr.rule.input,input_id:0
-#: model:ir.model,name:hr_payroll.model_hr_rule_input
-msgid "Salary Rule Input"
-msgstr ""
-
-#. module: hr_payroll
-#: view:hr.payroll.structure:hr_payroll.view_hr_employee_grade_form
-#: field:hr.payroll.structure,rule_ids:0
-#: view:hr.salary.rule:hr_payroll.hr_salary_rule_form
-#: view:hr.salary.rule:hr_payroll.hr_salary_rule_list
-#: view:hr.salary.rule:hr_payroll.hr_salary_rule_tree
-#: view:hr.salary.rule:hr_payroll.view_hr_rule_filter
-#: model:ir.actions.act_window,name:hr_payroll.action_salary_rule_form
-#: model:ir.ui.menu,name:hr_payroll.menu_action_hr_salary_rule_form
-msgid "Salary Rules"
-msgstr ""
-
-#. module: hr_payroll
-#: code:addons/hr_payroll/hr_payroll.py:658
-#, python-format
-msgid "Salary Slip of %s for %s"
-msgstr ""
-
-#. module: hr_payroll
-#: field:hr.contract,struct_id:0
-#: view:hr.payroll.structure:hr_payroll.view_hr_payroll_structure_tree
-#: view:hr.payslip:hr_payroll.view_hr_payslip_form
-#: view:hr.payslip.line:hr_payroll.view_hr_payslip_line_tree
-#: model:ir.model,name:hr_payroll.model_hr_payroll_structure
-msgid "Salary Structure"
-msgstr ""
-
-#. module: hr_payroll
-#: model:ir.actions.act_window,name:hr_payroll.action_view_hr_payroll_structure_list_form
-#: model:ir.ui.menu,name:hr_payroll.menu_hr_payroll_structure_view
-msgid "Salary Structures"
-msgstr ""
-
-#. module: hr_payroll
-#: model:ir.actions.act_window,name:hr_payroll.action_view_hr_payroll_structure_tree
-#: model:ir.ui.menu,name:hr_payroll.menu_hr_payroll_structure_tree
-msgid "Salary Structures Hierarchy"
-msgstr ""
-
-#. module: hr_payroll
-#: field:hr.contract,schedule_pay:0
-msgid "Scheduled Pay"
-msgstr ""
-
-#. module: hr_payroll
-#: view:hr.payslip.run:hr_payroll.hr_payslip_run_filter
-msgid "Search Payslip Batches"
-msgstr ""
-
-#. module: hr_payroll
-#: view:hr.payslip.line:hr_payroll.view_hr_payslip_line_filter
-msgid "Search Payslip Lines"
-=======
 #: code:addons/hr_payroll/hr_payroll.py:675
 #, python-format
 msgid "Salary Slip of %s for %s"
@@ -2061,45 +1010,11 @@
 msgid ""
 "The code of salary rules can be used as reference in computation of other "
 "rules. In that case, it is case sensitive."
->>>>>>> a345b238
 msgstr ""
 "Mã của quy tắc lương có thể được sử dụng như là tham chiếu trong việc tính "
 "toán các quy tắc khác."
 
 #. module: hr_payroll
-<<<<<<< HEAD
-#: view:hr.payslip:hr_payroll.view_hr_payslip_filter
-msgid "Search Payslips"
-msgstr ""
-
-#. module: hr_payroll
-#: view:hr.salary.rule:hr_payroll.view_hr_rule_filter
-msgid "Search Salary Rule"
-msgstr ""
-
-#. module: hr_payroll
-#: selection:hr.contract,schedule_pay:0
-msgid "Semi-annually"
-msgstr ""
-
-#. module: hr_payroll
-#: field:hr.payslip.input,sequence:0
-#: field:hr.payslip.line,sequence:0
-#: field:hr.payslip.worked_days,sequence:0
-#: field:hr.salary.rule,sequence:0
-msgid "Sequence"
-msgstr "Trình tự"
-
-#. module: hr_payroll
-#: view:hr.payslip:hr_payroll.view_hr_payslip_form
-#: view:hr.payslip.run:hr_payroll.hr_payslip_run_form
-msgid "Set to Draft"
-msgstr "Đặt thành Nháp"
-
-#. module: hr_payroll
-#: view:hr.payslip:hr_payroll.view_hr_payslip_filter
-msgid "States"
-=======
 #: help:hr.payslip.input,code:0 help:hr.payslip.worked_days,code:0
 #: help:hr.rule.input,code:0
 msgid "The code that can be used in the salary rules"
@@ -2135,77 +1050,21 @@
 "This will be used to compute the % fields values; in general it is on basic, "
 "but you can also use categories code fields in lowercase as a variable names "
 "(hra, ma, lta, etc.) and the variable basic."
->>>>>>> a345b238
 msgstr ""
 "This will be used to compute the % fields values; in general it is on basic, "
 "but you can also use categories code fields in lowercase as a variable names "
 "(hra, ma, lta, etc.) and the variable basic."
 
 #. module: hr_payroll
-<<<<<<< HEAD
-#: field:hr.payslip,state:0
-#: field:hr.payslip.run,state:0
-msgid "Status"
-=======
 #: view:hr.payslip.employees:0
 msgid ""
 "This wizard will generate payslips for all selected employee(s) based on the "
 "dates and credit note specified on Payslips Run."
->>>>>>> a345b238
 msgstr ""
 "Đồ thuật này sẽ tạo phiếu lương cho tất cả nhân viên được chọn dựa trên ngày "
 "và báo có được chỉ đị trên thao tác 'Chạy phiếu lương'."
 
 #. module: hr_payroll
-<<<<<<< HEAD
-#: field:hr.payslip,struct_id:0
-msgid "Structure"
-msgstr ""
-
-#. module: hr_payroll
-#: help:hr.employee,total_wage:0
-msgid "Sum of all current contract's wage of employee."
-msgstr ""
-
-#. module: hr_payroll
-#: help:hr.payslip.line,code:0
-#: help:hr.salary.rule,code:0
-msgid ""
-"The code of salary rules can be used as reference in computation of other "
-"rules. In that case, it is case sensitive."
-msgstr ""
-
-#. module: hr_payroll
-#: help:hr.payslip.input,code:0
-#: help:hr.payslip.worked_days,code:0
-#: help:hr.rule.input,code:0
-msgid "The code that can be used in the salary rules"
-msgstr ""
-
-#. module: hr_payroll
-#: help:hr.payslip.line,amount_select:0
-#: help:hr.salary.rule,amount_select:0
-msgid "The computation method for the rule amount."
-msgstr ""
-
-#. module: hr_payroll
-#: help:hr.payslip.input,contract_id:0
-#: help:hr.payslip.worked_days,contract_id:0
-msgid "The contract for which applied this input"
-msgstr ""
-
-#. module: hr_payroll
-#: help:hr.payslip.line,condition_range_max:0
-#: help:hr.salary.rule,condition_range_max:0
-msgid "The maximum amount, applied for this rule."
-msgstr ""
-
-#. module: hr_payroll
-#: help:hr.payslip.line,condition_range_min:0
-#: help:hr.salary.rule,condition_range_min:0
-msgid "The minimum amount, applied for this rule."
-msgstr ""
-=======
 #: view:False:0 field:hr.payslip.line,total:0
 msgid "Total"
 msgstr "Tổng"
@@ -2235,7 +1094,6 @@
 #: selection:hr.payslip,state:0
 msgid "Waiting"
 msgstr "Chờ"
->>>>>>> a345b238
 
 #. module: hr_payroll
 #: code:addons/hr_payroll/hr_payroll.py:370
@@ -2245,64 +1103,6 @@
 msgstr "Cảnh báo!"
 
 #. module: hr_payroll
-<<<<<<< HEAD
-#: view:hr.payslip.employees:hr_payroll.view_hr_payslip_by_employees
-msgid ""
-"This wizard will generate payslips for all selected employee(s) based on the "
-"dates and credit note specified on Payslips Run."
-msgstr ""
-
-#. module: hr_payroll
-#: field:hr.payslip.line,total:0
-#: view:website:hr_payroll.report_contributionregister
-#: view:website:hr_payroll.report_payslip
-#: view:website:hr_payroll.report_payslipdetails
-msgid "Total"
-msgstr "Tổng cộng"
-
-#. module: hr_payroll
-#: field:hr.employee,total_wage:0
-msgid "Total Basic Salary"
-msgstr ""
-
-#. module: hr_payroll
-#: view:hr.payslip:hr_payroll.view_hr_payslip_form
-msgid "Total Working Days"
-msgstr ""
-
-#. module: hr_payroll
-#: help:hr.payslip.line,sequence:0
-#: help:hr.salary.rule,sequence:0
-msgid "Use to arrange calculation sequence"
-msgstr ""
-
-#. module: hr_payroll
-#: help:hr.payslip.line,appears_on_payslip:0
-#: help:hr.salary.rule,appears_on_payslip:0
-msgid "Used to display the salary rule on payslip."
-msgstr ""
-
-#. module: hr_payroll
-#: selection:hr.payslip,state:0
-msgid "Waiting"
-msgstr ""
-
-#. module: hr_payroll
-#: code:addons/hr_payroll/hr_payroll.py:353
-#: code:addons/hr_payroll/wizard/hr_payroll_payslips_by_employees.py:52
-#, python-format
-msgid "Warning!"
-msgstr ""
-
-#. module: hr_payroll
-#: selection:hr.contract,schedule_pay:0
-msgid "Weekly"
-msgstr ""
-
-#. module: hr_payroll
-#: view:hr.payslip:hr_payroll.view_hr_payslip_form
-msgid "Worked Day"
-=======
 #: selection:hr.contract,schedule_pay:0
 msgid "Weekly"
 msgstr "Hàng tuần"
@@ -2356,63 +1156,10 @@
 #: code:addons/hr_payroll/hr_payroll.py:370
 #, python-format
 msgid "You cannot delete a payslip which is not draft or cancelled!"
->>>>>>> a345b238
 msgstr ""
 "Bạn không thể xóa một phiếu lương mà không phải là Dự thảo hoặc Hủy bỏ!"
 
 #. module: hr_payroll
-<<<<<<< HEAD
-#: view:hr.payslip:hr_payroll.view_hr_payslip_form
-msgid "Worked Days"
-msgstr ""
-
-#. module: hr_payroll
-#: view:hr.payslip:hr_payroll.view_hr_payslip_form
-msgid "Worked Days & Inputs"
-msgstr ""
-
-#. module: hr_payroll
-#: code:addons/hr_payroll/hr_payroll.py:856
-#, python-format
-msgid "Wrong percentage base or quantity defined for salary rule %s (%s)."
-msgstr ""
-
-#. module: hr_payroll
-#: code:addons/hr_payroll/hr_payroll.py:862
-#, python-format
-msgid "Wrong python code defined for salary rule %s (%s)."
-msgstr ""
-
-#. module: hr_payroll
-#: code:addons/hr_payroll/hr_payroll.py:885
-#, python-format
-msgid "Wrong python condition defined for salary rule %s (%s)."
-msgstr ""
-
-#. module: hr_payroll
-#: code:addons/hr_payroll/hr_payroll.py:851
-#, python-format
-msgid "Wrong quantity defined for salary rule %s (%s)."
-msgstr ""
-
-#. module: hr_payroll
-#: code:addons/hr_payroll/hr_payroll.py:879
-#, python-format
-msgid "Wrong range condition defined for salary rule %s (%s)."
-msgstr ""
-
-#. module: hr_payroll
-#: code:addons/hr_payroll/hr_payroll.py:353
-#, python-format
-msgid "You cannot delete a payslip which is not draft or cancelled!"
-msgstr ""
-
-#. module: hr_payroll
-#: code:addons/hr_payroll/wizard/hr_payroll_payslips_by_employees.py:52
-#, python-format
-msgid "You must select employee(s) to generate payslip(s)."
-msgstr ""
-=======
 #: code:addons/hr_payroll/wizard/hr_payroll_payslips_by_employees.py:52
 #, python-format
 msgid "You must select employee(s) to generate payslip(s)."
@@ -2447,14 +1194,9 @@
 #: model:ir.model,name:hr_payroll.model_report_hr_payroll_report_payslipdetails
 msgid "report.hr_payroll.report_payslipdetails"
 msgstr "report.hr_payroll.report_payslipdetails"
->>>>>>> a345b238
 
 #. module: hr_payroll
 #: help:hr.payslip.line,amount_percentage_base:0
 #: help:hr.salary.rule,amount_percentage_base:0
 msgid "result will be affected to a variable"
-<<<<<<< HEAD
-msgstr ""
-=======
-msgstr "result will be affected to a variable"
->>>>>>> a345b238
+msgstr "result will be affected to a variable"