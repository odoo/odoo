--- conflicted
+++ resolved
@@ -6,21 +6,15 @@
 msgstr ""
 "Project-Id-Version: Odoo Server 8.0\n"
 "Report-Msgid-Bugs-To: \n"
-<<<<<<< HEAD
 "POT-Creation-Date: 2015-12-07 06:28+0000\n"
 "PO-Revision-Date: 2015-12-07 06:28+0000\n"
 "Last-Translator: <>\n"
 "Language-Team: \n"
-=======
-"POT-Creation-Date: 2015-01-21 14:07+0000\n"
-"PO-Revision-Date: 2015-12-29 08:13+0000\n"
-"Last-Translator: Martin Trigaux\n"
-"Language-Team: Vietnamese (http://www.transifex.com/odoo/odoo-8/language/vi/)\n"
->>>>>>> 7ad626f8
 "MIME-Version: 1.0\n"
 "Content-Type: text/plain; charset=UTF-8\n"
 "Content-Transfer-Encoding: \n"
-"Plural-Forms: \n"
+"Language: vi\n"
+"Plural-Forms: nplurals=1; plural=0;\n"
 
 #. module: hr_payroll
 #: code:addons/hr_payroll/hr_payroll.py:77
@@ -30,7 +24,8 @@
 
 #. module: hr_payroll
 #: help:hr.payslip,state:0
-msgid "* When the payslip is created the status is 'Draft'.            \n"
+msgid ""
+"* When the payslip is created the status is 'Draft'.            \n"
 "* If the payslip is under verification, the status is 'Waiting'.             \n"
 "* If the payslip is confirmed then status is set to 'Done'.            \n"
 "* When user cancel payslip the status is 'Rejected'."
@@ -77,11 +72,7 @@
 #. module: hr_payroll
 #: view:hr.payslip:hr_payroll.view_hr_payslip_form
 msgid "Add an internal note..."
-<<<<<<< HEAD
 msgstr "Ghi chú nội bộ..."
-=======
-msgstr "Thêm một ghi chú nội bộ..."
->>>>>>> 7ad626f8
 
 #. module: hr_payroll
 #: view:website:hr_payroll.report_payslip
@@ -192,12 +183,12 @@
 #: field:hr.payroll.structure,children_ids:0
 #: field:hr.salary.rule.category,children_ids:0
 msgid "Children"
-msgstr "Children"
+msgstr ""
 
 #. module: hr_payroll
 #: view:hr.salary.rule:hr_payroll.hr_salary_rule_form
 msgid "Children Definition"
-msgstr "Children Definition"
+msgstr ""
 
 #. module: hr_payroll
 #: view:hr.payslip.run:hr_payroll.hr_payslip_run_form
@@ -206,12 +197,9 @@
 msgstr "Ðóng"
 
 #. module: hr_payroll
-#: field:hr.payslip.input,code:0
-#: field:hr.payslip.line,code:0
-#: field:hr.payslip.worked_days,code:0
-#: field:hr.rule.input,code:0
-#: field:hr.salary.rule,code:0
-#: field:hr.salary.rule.category,code:0
+#: field:hr.payslip.input,code:0 field:hr.payslip.line,code:0
+#: field:hr.payslip.worked_days,code:0 field:hr.rule.input,code:0
+#: field:hr.salary.rule,code:0 field:hr.salary.rule.category,code:0
 #: view:website:hr_payroll.report_contributionregister
 #: view:website:hr_payroll.report_payslip
 #: view:website:hr_payroll.report_payslipdetails
@@ -225,10 +213,8 @@
 
 #. module: hr_payroll
 #: field:hr.contribution.register,company_id:0
-#: field:hr.payroll.structure,company_id:0
-#: field:hr.payslip,company_id:0
-#: field:hr.payslip.line,company_id:0
-#: field:hr.salary.rule,company_id:0
+#: field:hr.payroll.structure,company_id:0 field:hr.payslip,company_id:0
+#: field:hr.payslip.line,company_id:0 field:hr.salary.rule,company_id:0
 #: field:hr.salary.rule.category,company_id:0
 msgid "Company"
 msgstr "Công ty"
@@ -340,11 +326,7 @@
 #: field:hr.payslip,credit_note:0
 #: field:hr.payslip.run,credit_note:0
 msgid "Credit Note"
-<<<<<<< HEAD
 msgstr "Báo có"
-=======
-msgstr "Giấy báo Có"
->>>>>>> 7ad626f8
 
 #. module: hr_payroll
 #: field:hr.payslip,date_from:0
@@ -640,11 +622,7 @@
 #: field:hr.salary.rule.category,write_date:0
 #: field:payslip.lines.contribution.register,write_date:0
 msgid "Last Updated on"
-<<<<<<< HEAD
 msgstr "Cập nhật lần cuối vào"
-=======
-msgstr "Cập nhật lần cuối"
->>>>>>> 7ad626f8
 
 #. module: hr_payroll
 #: field:hr.config.settings,module_hr_payroll_account:0
