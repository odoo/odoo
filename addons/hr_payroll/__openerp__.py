--- conflicted
+++ resolved
@@ -55,17 +55,10 @@
         'wizard/hr_payroll_year_salary.xml',
     ],
     'test': [
-<<<<<<< HEAD
-#         'test/payslip.yml',
-#         'test/payment_advice.yml',
-#         'test/payroll_register.yml',
-          'test/hr_payroll_report.yml',
-=======
          'test/payslip.yml',
          'test/payment_advice.yml',
          'test/payroll_register.yml',
-#         'test/hr_payroll_report.yml',
->>>>>>> 63e49cf2
+        # 'test/hr_payroll_report.yml',
     ],
     'demo_xml': [
         'hr_payroll_demo.xml'
