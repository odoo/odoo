# -*- coding: utf-8 -*-
# Part of Odoo. See LICENSE file for full copyright and licensing details.

from odoo.addons.stock_account.tests.test_anglo_saxon_valuation_reconciliation_common import ValuationReconciliationTestCommon
from odoo.tests import common, Form
from odoo.exceptions import UserError
from odoo.tools import mute_logger, float_compare


# these tests create accounting entries, and therefore need a chart of accounts
@common.tagged('post_install', '-at_install')
class TestSaleMrpFlow(ValuationReconciliationTestCommon):

    @classmethod
    def setUpClass(cls, chart_template_ref=None):
        super().setUpClass(chart_template_ref=chart_template_ref)
        cls.env.ref('stock.route_warehouse0_mto').active = True

        # Useful models
        cls.StockMove = cls.env['stock.move']
        cls.UoM = cls.env['uom.uom']
        cls.MrpProduction = cls.env['mrp.production']
        cls.Inventory = cls.env['stock.inventory']
        cls.InventoryLine = cls.env['stock.inventory.line']
        cls.ProductCategory = cls.env['product.category']

        cls.categ_unit = cls.env.ref('uom.product_uom_categ_unit')
        cls.categ_kgm = cls.env.ref('uom.product_uom_categ_kgm')

        cls.uom_kg = cls.env['uom.uom'].search([('category_id', '=', cls.categ_kgm.id), ('uom_type', '=', 'reference')], limit=1)
        cls.uom_kg.write({
            'name': 'Test-KG',
            'rounding': 0.000001})
        cls.uom_gm = cls.UoM.create({
            'name': 'Test-G',
            'category_id': cls.categ_kgm.id,
            'uom_type': 'smaller',
            'factor': 1000.0,
            'rounding': 0.001})
        cls.uom_unit = cls.env['uom.uom'].search([('category_id', '=', cls.categ_unit.id), ('uom_type', '=', 'reference')], limit=1)
        cls.uom_unit.write({
            'name': 'Test-Unit',
            'rounding': 0.01})
        cls.uom_dozen = cls.UoM.create({
            'name': 'Test-DozenA',
            'category_id': cls.categ_unit.id,
            'factor_inv': 12,
            'uom_type': 'bigger',
            'rounding': 0.001})

        # Creating all components
        cls.component_a = cls._cls_create_product('Comp A', cls.uom_unit)
        cls.component_b = cls._cls_create_product('Comp B', cls.uom_unit)
        cls.component_c = cls._cls_create_product('Comp C', cls.uom_unit)
        cls.component_d = cls._cls_create_product('Comp D', cls.uom_unit)
        cls.component_e = cls._cls_create_product('Comp E', cls.uom_unit)
        cls.component_f = cls._cls_create_product('Comp F', cls.uom_unit)
        cls.component_g = cls._cls_create_product('Comp G', cls.uom_unit)

        # Create a kit 'kit_1' :
        # -----------------------
        #
        # kit_1 --|- component_a   x2
        #         |- component_b   x1
        #         |- component_c   x3

        cls.kit_1 = cls._cls_create_product('Kit 1', cls.uom_unit)

        cls.bom_kit_1 = cls.env['mrp.bom'].create({
            'product_tmpl_id': cls.kit_1.product_tmpl_id.id,
            'product_qty': 1.0,
            'type': 'phantom'})

        BomLine = cls.env['mrp.bom.line']
        BomLine.create({
            'product_id': cls.component_a.id,
            'product_qty': 2.0,
            'bom_id': cls.bom_kit_1.id})
        BomLine.create({
            'product_id': cls.component_b.id,
            'product_qty': 1.0,
            'bom_id': cls.bom_kit_1.id})
        BomLine.create({
            'product_id': cls.component_c.id,
            'product_qty': 3.0,
            'bom_id': cls.bom_kit_1.id})

        # Create a kit 'kit_parent' :
        # ---------------------------
        #
        # kit_parent --|- kit_2 x2 --|- component_d x1
        #              |             |- kit_1 x2 -------|- component_a   x2
        #              |                                |- component_b   x1
        #              |                                |- component_c   x3
        #              |
        #              |- kit_3 x1 --|- component_f x1
        #              |             |- component_g x2
        #              |
        #              |- component_e x1

        # Creating all kits
        cls.kit_2 = cls._cls_create_product('Kit 2', cls.uom_unit)
        cls.kit_3 = cls._cls_create_product('kit 3', cls.uom_unit)
        cls.kit_parent = cls._cls_create_product('Kit Parent', cls.uom_unit)

        # Linking the kits and the components via some 'phantom' BoMs
        bom_kit_2 = cls.env['mrp.bom'].create({
            'product_tmpl_id': cls.kit_2.product_tmpl_id.id,
            'product_qty': 1.0,
            'type': 'phantom'})

        BomLine.create({
            'product_id': cls.component_d.id,
            'product_qty': 1.0,
            'bom_id': bom_kit_2.id})
        BomLine.create({
            'product_id': cls.kit_1.id,
            'product_qty': 2.0,
            'bom_id': bom_kit_2.id})

        bom_kit_parent = cls.env['mrp.bom'].create({
            'product_tmpl_id': cls.kit_parent.product_tmpl_id.id,
            'product_qty': 1.0,
            'type': 'phantom'})

        BomLine.create({
            'product_id': cls.component_e.id,
            'product_qty': 1.0,
            'bom_id': bom_kit_parent.id})
        BomLine.create({
            'product_id': cls.kit_2.id,
            'product_qty': 2.0,
            'bom_id': bom_kit_parent.id})

        bom_kit_3 = cls.env['mrp.bom'].create({
            'product_tmpl_id': cls.kit_3.product_tmpl_id.id,
            'product_qty': 1.0,
            'type': 'phantom'})

        BomLine.create({
            'product_id': cls.component_f.id,
            'product_qty': 1.0,
            'bom_id': bom_kit_3.id})
        BomLine.create({
            'product_id': cls.component_g.id,
            'product_qty': 2.0,
            'bom_id': bom_kit_3.id})

        BomLine.create({
            'product_id': cls.kit_3.id,
            'product_qty': 2.0,
            'bom_id': bom_kit_parent.id})

    @classmethod
    def _cls_create_product(cls, name, uom_id, routes=()):
        p = Form(cls.env['product.product'])
        p.name = name
        p.type = 'product'
        p.uom_id = uom_id
        p.uom_po_id = uom_id
        p.route_ids.clear()
        for r in routes:
            p.route_ids.add(r)
        return p.save()

    def _create_product(self, name, uom_id, routes=()):
        p = Form(self.env['product.product'])
        p.name = name
        p.type = 'product'
        p.uom_id = uom_id
        p.uom_po_id = uom_id
        p.route_ids.clear()
        for r in routes:
            p.route_ids.add(r)
        return p.save()

        # Helper to process quantities based on a dict following this structure :
        #
        # qty_to_process = {
        #     product_id: qty
        # }

    def _process_quantities(self, moves, quantities_to_process):
        """ Helper to process quantities based on a dict following this structure :
            qty_to_process = {
                product_id: qty
            }
        """
        moves_to_process = moves.filtered(lambda m: m.product_id in quantities_to_process.keys())
        for move in moves_to_process:
            move.write({'quantity_done': quantities_to_process[move.product_id]})

    def _assert_quantities(self, moves, quantities_to_process):
        """ Helper to check expected quantities based on a dict following this structure :
            qty_to_process = {
                product_id: qty
                ...
            }
        """
        moves_to_process = moves.filtered(lambda m: m.product_id in quantities_to_process.keys())
        for move in moves_to_process:
            self.assertEqual(move.product_uom_qty, quantities_to_process[move.product_id])

    def _create_move_quantities(self, qty_to_process, components, warehouse):
        """ Helper to creates moves in order to update the quantities of components
        on a specific warehouse. This ensure that all compute fields are triggered.
        The structure of qty_to_process should be the following :

         qty_to_process = {
            component: (qty, uom),
            ...
        }
        """
        for comp in components:
            f = Form(self.env['stock.move'])
            f.name = 'Test Receipt Components'
            f.location_id = self.env.ref('stock.stock_location_suppliers')
            f.location_dest_id = warehouse.lot_stock_id
            f.product_id = comp
            f.product_uom = qty_to_process[comp][1]
            f.product_uom_qty = qty_to_process[comp][0]
            move = f.save()
            move._action_confirm()
            move._action_assign()
            move_line = move.move_line_ids[0]
            move_line.qty_done = qty_to_process[comp][0]
            move._action_done()

    def test_00_sale_mrp_flow(self):
        """ Test sale to mrp flow with diffrent unit of measure."""


        # Create product A, B, C, D.
        # --------------------------
        route_manufacture = self.company_data['default_warehouse'].manufacture_pull_id.route_id
        route_mto = self.company_data['default_warehouse'].mto_pull_id.route_id
        product_a = self._create_product('Product A', self.uom_unit, routes=[route_manufacture, route_mto])
        product_c = self._create_product('Product C', self.uom_kg)
        product_b = self._create_product('Product B', self.uom_dozen, routes=[route_manufacture, route_mto])
        product_d = self._create_product('Product D', self.uom_unit, routes=[route_manufacture, route_mto])

        # ------------------------------------------------------------------------------------------
        # Bill of materials for product A, B, D.
        # ------------------------------------------------------------------------------------------

        # Bill of materials for Product A.
        with Form(self.env['mrp.bom']) as f:
            f.product_tmpl_id = product_a.product_tmpl_id
            f.product_qty = 2
            f.product_uom_id = self.uom_dozen
            with f.bom_line_ids.new() as line:
                line.product_id = product_b
                line.product_qty = 3
                line.product_uom_id = self.uom_unit
            with f.bom_line_ids.new() as line:
                line.product_id = product_c
                line.product_qty = 300.5
                line.product_uom_id = self.uom_gm
            with f.bom_line_ids.new() as line:
                line.product_id = product_d
                line.product_qty = 4
                line.product_uom_id = self.uom_unit

        # Bill of materials for Product B.
        with Form(self.env['mrp.bom']) as f:
            f.product_tmpl_id = product_b.product_tmpl_id
            f.product_qty = 1
            f.product_uom_id = self.uom_unit
            f.type = 'phantom'
            with f.bom_line_ids.new() as line:
                line.product_id = product_c
                line.product_qty = 0.400
                line.product_uom_id = self.uom_kg

        # Bill of materials for Product D.
        with Form(self.env['mrp.bom']) as f:
            f.product_tmpl_id = product_d.product_tmpl_id
            f.product_qty = 1
            f.product_uom_id = self.uom_unit
            with f.bom_line_ids.new() as line:
                line.product_id = product_c
                line.product_qty = 1
                line.product_uom_id = self.uom_kg

        # ----------------------------------------
        # Create sales order of 10 Dozen product A.
        # ----------------------------------------

        order_form = Form(self.env['sale.order'])
        order_form.partner_id = self.env['res.partner'].create({'name': 'My Test Partner'})
        with order_form.order_line.new() as line:
            line.product_id = product_a
            line.product_uom = self.uom_dozen
            line.product_uom_qty = 10
        order = order_form.save()
        order.action_confirm()

        # Verify buttons are working as expected
        self.assertEqual(order.mrp_production_count, 1, "User should see the closest manufacture order in the smart button")

        # ===============================================================================
        #  Sales order of 10 Dozen product A should create production order
        #  like ..
        # ===============================================================================
        #    Product A  10 Dozen.
        #        Product C  6 kg
        #                As product B phantom in bom A, product A will consume product C
        #                ================================================================
        #                For 1 unit product B it will consume 400 gm
        #                then for 15 unit (Product B 3 unit per 2 Dozen product A)
        #                product B it will consume [ 6 kg ] product C)
        #                Product A will consume 6 kg product C.
        #
        #                [15 * 400 gm ( 6 kg product C)] = 6 kg product C
        #
        #        Product C  1502.5 gm.
        #                [
        #                  For 2 Dozen product A will consume 300.5 gm product C
        #                  then for 10 Dozen product A will consume 1502.5 gm product C.
        #                ]
        #
        #        product D  20 Unit.
        #                [
        #                  For 2 dozen product A will consume 4 unit product D
        #                  then for 10 Dozen product A will consume 20 unit of product D.
        #                ]
        # --------------------------------------------------------------------------------

        # <><><><><><><><><><><><><><><><><><><><>
        # Check manufacturing order for product A.
        # <><><><><><><><><><><><><><><><><><><><>

        # Check quantity, unit of measure and state of manufacturing order.
        # -----------------------------------------------------------------
        self.env['procurement.group'].run_scheduler()
        mnf_product_a = self.env['mrp.production'].search([('product_id', '=', product_a.id)])

        self.assertTrue(mnf_product_a, 'Manufacturing order not created.')
        self.assertEqual(mnf_product_a.product_qty, 120, 'Wrong product quantity in manufacturing order.')
        self.assertEqual(mnf_product_a.product_uom_id, self.uom_unit, 'Wrong unit of measure in manufacturing order.')
        self.assertEqual(mnf_product_a.state, 'confirmed', 'Manufacturing order should be confirmed.')

        # ------------------------------------------------------------------------------------------
        # Check 'To consume line' for production order of product A.
        # ------------------------------------------------------------------------------------------

        # Check 'To consume line' with product c and uom kg.
        # -------------------------------------------------

        moves = self.StockMove.search([
            ('raw_material_production_id', '=', mnf_product_a.id),
            ('product_id', '=', product_c.id),
            ('product_uom', '=', self.uom_kg.id)])

        # Check total consume line with product c and uom kg.
        self.assertEqual(len(moves), 1, 'Production move lines are not generated proper.')
        list_qty = {move.product_uom_qty for move in moves}
        self.assertEqual(list_qty, {6.0}, "Wrong product quantity in 'To consume line' of manufacturing order.")
        # Check state of consume line with product c and uom kg.
        for move in moves:
            self.assertEqual(move.state, 'confirmed', "Wrong state in 'To consume line' of manufacturing order.")

        # Check 'To consume line' with product c and uom gm.
        # ---------------------------------------------------

        move = self.StockMove.search([
            ('raw_material_production_id', '=', mnf_product_a.id),
            ('product_id', '=', product_c.id),
            ('product_uom', '=', self.uom_gm.id)])

        # Check total consume line of product c with gm.
        self.assertEqual(len(move), 1, 'Production move lines are not generated proper.')
        # Check quantity should be with 1502.5 ( 2 Dozen product A consume 300.5 gm then 10 Dozen (300.5 * (10/2)).
        self.assertEqual(move.product_uom_qty, 1502.5, "Wrong product quantity in 'To consume line' of manufacturing order.")
        # Check state of consume line with product c with and uom gm.
        self.assertEqual(move.state, 'confirmed', "Wrong state in 'To consume line' of manufacturing order.")

        # Check 'To consume line' with product D.
        # ---------------------------------------

        move = self.StockMove.search([
            ('raw_material_production_id', '=', mnf_product_a.id),
            ('product_id', '=', product_d.id)])

        # Check total consume line with product D.
        self.assertEqual(len(move), 1, 'Production lines are not generated proper.')

        # <><><><><><><><><><><><><><><><><><><><><><>
        # Manufacturing order for product D (20 unit).
        # <><><><><><><><><><><><><><><><><><><><><><>

        # FP Todo: find a better way to look for the production order
        mnf_product_d = self.MrpProduction.search([('product_id', '=', product_d.id)], order='id desc', limit=1)
        # Check state of production order D.
        self.assertEqual(mnf_product_d.state, 'confirmed', 'Manufacturing order should be confirmed.')

        # Check 'To consume line' state, quantity, uom of production order (product D).
        # -----------------------------------------------------------------------------

        move = self.StockMove.search([('raw_material_production_id', '=', mnf_product_d.id), ('product_id', '=', product_c.id)])
        self.assertEqual(move.product_uom_qty, 20, "Wrong product quantity in 'To consume line' of manufacturing order.")
        self.assertEqual(move.product_uom.id, self.uom_kg.id, "Wrong unit of measure in 'To consume line' of manufacturing order.")
        self.assertEqual(move.state, 'confirmed', "Wrong state in 'To consume line' of manufacturing order.")

        # -------------------------------
        # Create inventory for product c.
        # -------------------------------
        # Need 20 kg product c to produce 20 unit product D.
        # --------------------------------------------------

        inventory = self.Inventory.create({
            'name': 'Inventory Product KG',
            'product_ids': [(4, product_c.id)]})

        inventory.action_start()
        self.assertFalse(inventory.line_ids, "Inventory line should not created.")
        self.InventoryLine.create({
            'inventory_id': inventory.id,
            'product_id': product_c.id,
            'product_uom_id': self.uom_kg.id,
            'product_qty': 20,
            'location_id': self.company_data['default_warehouse'].lot_stock_id.id})
        inventory.action_validate()

        # --------------------------------------------------
        # Assign product c to manufacturing order of product D.
        # --------------------------------------------------

        mnf_product_d.action_assign()
        self.assertEqual(mnf_product_d.reservation_state, 'assigned', 'Availability should be assigned')
        self.assertEqual(move.state, 'assigned', "Wrong state in 'To consume line' of manufacturing order.")

        # ------------------
        # produce product D.
        # ------------------

        mo_form = Form(mnf_product_d)
        mo_form.qty_producing = 20
        mnf_product_d = mo_form.save()
        mnf_product_d._post_inventory()

        # Check state of manufacturing order.
        self.assertEqual(mnf_product_d.state, 'done', 'Manufacturing order should still be in progress state.')
        # Check available quantity of product D.
        self.assertEqual(product_d.qty_available, 20, 'Wrong quantity available of product D.')

        # -----------------------------------------------------------------
        # Check product D assigned or not to production order of product A.
        # -----------------------------------------------------------------

        self.assertEqual(mnf_product_a.state, 'confirmed', 'Manufacturing order should be confirmed.')
        move = self.StockMove.search([('raw_material_production_id', '=', mnf_product_a.id), ('product_id', '=', product_d.id)])
        self.assertEqual(move.state, 'assigned', "Wrong state in 'To consume line' of manufacturing order.")

        # Create inventory for product C.
        # ------------------------------
        # Need product C ( 20 kg + 6 kg + 1502.5 gm = 27.5025 kg)
        # -------------------------------------------------------
        inventory = self.Inventory.create({
            'name': 'Inventory Product C KG',
            'product_ids': [(4, product_c.id)]})

        inventory.action_start()
        self.assertFalse(inventory.line_ids, "Inventory line should not created.")
        self.InventoryLine.create({
            'inventory_id': inventory.id,
            'product_id': product_c.id,
            'product_uom_id': self.uom_kg.id,
            'product_qty': 27.5025,
            'location_id': self.company_data['default_warehouse'].lot_stock_id.id})
        inventory.action_validate()

        # Assign product to manufacturing order of product A.
        # ---------------------------------------------------

        mnf_product_a.action_assign()
        self.assertEqual(mnf_product_a.reservation_state, 'assigned', 'Manufacturing order inventory state should be available.')
        moves = self.StockMove.search([('raw_material_production_id', '=', mnf_product_a.id), ('product_id', '=', product_c.id)])

        # Check product c move line state.
        for move in moves:
            self.assertEqual(move.state, 'assigned', "Wrong state in 'To consume line' of manufacturing order.")

        # Produce product A.
        # ------------------

        mo_form = Form(mnf_product_a)
        mo_form.qty_producing = mo_form.product_qty
        mnf_product_a = mo_form.save()
        mnf_product_a._post_inventory()
        # Check state of manufacturing order product A.
        self.assertEqual(mnf_product_a.state, 'done', 'Manufacturing order should still be in the progress state.')
        # Check product A avaialble quantity should be 120.
        self.assertEqual(product_a.qty_available, 120, 'Wrong quantity available of product A.')

    def test_01_sale_mrp_delivery_kit(self):
        """ Test delivered quantity on SO based on delivered quantity in pickings."""
        # intial so
        product = self.env['product.product'].create({
            'name': 'Table Kit',
            'type': 'consu',
            'invoice_policy': 'delivery',
            'categ_id': self.env.ref('product.product_category_all').id,
        })
        # Remove the MTO route as purchase is not installed and since the procurement removal the exception is directly raised
        product.write({'route_ids': [(6, 0, [self.company_data['default_warehouse'].manufacture_pull_id.route_id.id])]})

        product_wood_panel = self.env['product.product'].create({
            'name': 'Wood Panel',
            'type': 'product',
        })
        product_desk_bolt = self.env['product.product'].create({
            'name': 'Bolt',
            'type': 'product',
        })
        self.env['mrp.bom'].create({
            'product_tmpl_id': product.product_tmpl_id.id,
            'product_uom_id': self.env.ref('uom.product_uom_unit').id,
            'sequence': 2,
            'type': 'phantom',
            'bom_line_ids': [
                (0, 0, {
                    'product_id': product_wood_panel.id,
                    'product_qty': 1,
                    'product_uom_id': self.env.ref('uom.product_uom_unit').id,
                }), (0, 0, {
                    'product_id': product_desk_bolt.id,
                    'product_qty': 4,
                    'product_uom_id': self.env.ref('uom.product_uom_unit').id,
                })
            ]
        })

        partner = self.env['res.partner'].create({'name': 'My Test Partner'})
        # if `delivery` module is installed, a default property is set for the carrier to use
        # However this will lead to an extra line on the SO (the delivery line), which will force
        # the SO to have a different flow (and `invoice_state` value)
        if 'property_delivery_carrier_id' in partner:
            partner.property_delivery_carrier_id = False

        f = Form(self.env['sale.order'])
        f.partner_id = partner
        with f.order_line.new() as line:
            line.product_id = product
            line.product_uom_qty = 5
        so = f.save()

        # confirm our standard so, check the picking
        so.action_confirm()
        self.assertTrue(so.picking_ids, 'Sale MRP: no picking created for "invoice on delivery" storable products')

        # invoice in on delivery, nothing should be invoiced
        with self.assertRaises(UserError):
            so._create_invoices()
        self.assertEqual(so.invoice_status, 'no', 'Sale MRP: so invoice_status should be "nothing to invoice" after invoicing')

        # deliver partially (1 of each instead of 5), check the so's invoice_status and delivered quantities
        pick = so.picking_ids
        pick.move_lines.write({'quantity_done': 1})
        wiz_act = pick.button_validate()
        wiz = Form(self.env[wiz_act['res_model']].with_context(wiz_act['context'])).save()
        wiz.process()
        self.assertEqual(so.invoice_status, 'no', 'Sale MRP: so invoice_status should be "no" after partial delivery of a kit')
        del_qty = sum(sol.qty_delivered for sol in so.order_line)
        self.assertEqual(del_qty, 0.0, 'Sale MRP: delivered quantity should be zero after partial delivery of a kit')
        # deliver remaining products, check the so's invoice_status and delivered quantities
        self.assertEqual(len(so.picking_ids), 2, 'Sale MRP: number of pickings should be 2')
        pick_2 = so.picking_ids.filtered('backorder_id')
        for move in pick_2.move_lines:
            if move.product_id.id == product_desk_bolt.id:
                move.write({'quantity_done': 19})
            else:
                move.write({'quantity_done': 4})
        pick_2.button_validate()

        del_qty = sum(sol.qty_delivered for sol in so.order_line)
        self.assertEqual(del_qty, 5.0, 'Sale MRP: delivered quantity should be 5.0 after complete delivery of a kit')
        self.assertEqual(so.invoice_status, 'to invoice', 'Sale MRP: so invoice_status should be "to invoice" after complete delivery of a kit')

    def test_02_sale_mrp_anglo_saxon(self):
        """Test the price unit of a kit"""
        # This test will check that the correct journal entries are created when a stockable product in real time valuation
        # and in fifo cost method is sold in a company using anglo-saxon.
        # For this test, let's consider a product category called Test category in real-time valuation and real price costing method
        # Let's  also consider a finished product with a bom with two components: component1(cost = 20) and component2(cost = 10)
        # These products are in the Test category
        # The bom consists of 2 component1 and 1 component2
        # The invoice policy of the finished product is based on delivered quantities
        self.env.company.currency_id = self.env.ref('base.USD')
        self.uom_unit = self.UoM.create({
            'name': 'Test-Unit',
            'category_id': self.categ_unit.id,
            'factor': 1,
            'uom_type': 'bigger',
            'rounding': 1.0})
        self.company = self.company_data['company']
        self.company.anglo_saxon_accounting = True
        self.partner = self.env['res.partner'].create({'name': 'My Test Partner'})
        self.category = self.env.ref('product.product_category_1').copy({'name': 'Test category','property_valuation': 'real_time', 'property_cost_method': 'fifo'})
        account_type = self.env['account.account.type'].create({'name': 'RCV type', 'type': 'other', 'internal_group': 'asset'})
        self.account_receiv = self.env['account.account'].create({'name': 'Receivable', 'code': 'RCV00' , 'user_type_id': account_type.id, 'reconcile': True})
        account_expense = self.env['account.account'].create({'name': 'Expense', 'code': 'EXP00' , 'user_type_id': account_type.id, 'reconcile': True})
        account_output = self.env['account.account'].create({'name': 'Output', 'code': 'OUT00' , 'user_type_id': account_type.id, 'reconcile': True})
        account_valuation = self.env['account.account'].create({'name': 'Valuation', 'code': 'STV00' , 'user_type_id': account_type.id, 'reconcile': True})
        self.partner.property_account_receivable_id = self.account_receiv
        self.category.property_account_income_categ_id = self.account_receiv
        self.category.property_account_expense_categ_id = account_expense
        self.category.property_stock_account_input_categ_id = self.account_receiv
        self.category.property_stock_account_output_categ_id = account_output
        self.category.property_stock_valuation_account_id = account_valuation
        self.category.property_stock_journal = self.env['account.journal'].create({'name': 'Stock journal', 'type': 'sale', 'code': 'STK00'})

        Product = self.env['product.product']
        self.finished_product = Product.create({
                'name': 'Finished product',
                'type': 'product',
                'uom_id': self.uom_unit.id,
                'invoice_policy': 'delivery',
                'categ_id': self.category.id})
        self.component1 = Product.create({
                'name': 'Component 1',
                'type': 'product',
                'uom_id': self.uom_unit.id,
                'categ_id': self.category.id,
                'standard_price': 20})
        self.component2 = Product.create({
                'name': 'Component 2',
                'type': 'product',
                'uom_id': self.uom_unit.id,
                'categ_id': self.category.id,
                'standard_price': 10})

        # Create quants with sudo to avoid:
        # "You are not allowed to create 'Quants' (stock.quant) records. No group currently allows this operation."
        self.env['stock.quant'].sudo().create({
            'product_id': self.component1.id,
            'location_id': self.company_data['default_warehouse'].lot_stock_id.id,
            'quantity': 6.0,
        })
        self.env['stock.quant'].sudo().create({
            'product_id': self.component2.id,
            'location_id': self.company_data['default_warehouse'].lot_stock_id.id,
            'quantity': 3.0,
        })
        self.bom = self.env['mrp.bom'].create({
                'product_tmpl_id': self.finished_product.product_tmpl_id.id,
                'product_qty': 1.0,
                'type': 'phantom'})
        BomLine = self.env['mrp.bom.line']
        BomLine.create({
                'product_id': self.component1.id,
                'product_qty': 2.0,
                'bom_id': self.bom.id})
        BomLine.create({
                'product_id': self.component2.id,
                'product_qty': 1.0,
                'bom_id': self.bom.id})

        # Create a SO for a specific partner for three units of the finished product
        so_vals = {
            'partner_id': self.partner.id,
            'partner_invoice_id': self.partner.id,
            'partner_shipping_id': self.partner.id,
            'order_line': [(0, 0, {
                'name': self.finished_product.name,
                'product_id': self.finished_product.id,
                'product_uom_qty': 3,
                'product_uom': self.finished_product.uom_id.id,
                'price_unit': self.finished_product.list_price
            })],
            'pricelist_id': self.env.ref('product.list0').id,
            'company_id': self.company.id,
        }
        self.so = self.env['sale.order'].create(so_vals)
        # Validate the SO
        self.so.action_confirm()
        # Deliver the three finished products
        pick = self.so.picking_ids
        # To check the products on the picking
        self.assertEqual(pick.move_lines.mapped('product_id'), self.component1 | self.component2)
        wiz_act = pick.button_validate()
        wiz = Form(self.env[wiz_act['res_model']].with_context(wiz_act['context'])).save()
        wiz.process()
        # Create the invoice
        self.so._create_invoices()
        self.invoice = self.so.invoice_ids
        # Changed the invoiced quantity of the finished product to 2
        move_form = Form(self.invoice)
        with move_form.invoice_line_ids.edit(0) as line_form:
            line_form.quantity = 2.0
        self.invoice = move_form.save()
        self.invoice.action_post()
        aml = self.invoice.line_ids
        aml_expense = aml.filtered(lambda l: l.is_anglo_saxon_line and l.debit > 0)
        aml_output = aml.filtered(lambda l: l.is_anglo_saxon_line and l.credit > 0)
        # Check that the cost of Good Sold entries are equal to 2* (2 * 20 + 1 * 10) = 100
        self.assertEqual(aml_expense.debit, 100, "Cost of Good Sold entry missing or mismatching")
        self.assertEqual(aml_output.credit, 100, "Cost of Good Sold entry missing or mismatching")

    def test_03_sale_mrp_simple_kit_qty_delivered(self):
        """ Test that the quantities delivered are correct when
        a simple kit is ordered with multiple backorders
        """

        # kit_1 structure:
        # ================

        # kit_1 ---|- component_a  x2
        #          |- component_b  x1
        #          |- component_c  x3

        # Updating the quantities in stock to prevent
        # a 'Not enough inventory' warning message.
        stock_location = self.company_data['default_warehouse'].lot_stock_id
        self.env['stock.quant']._update_available_quantity(self.component_a, stock_location, 20)
        self.env['stock.quant']._update_available_quantity(self.component_b, stock_location, 10)
        self.env['stock.quant']._update_available_quantity(self.component_c, stock_location, 30)

        # Creation of a sale order for x10 kit_1
        partner = self.env['res.partner'].create({'name': 'My Test Partner'})
        f = Form(self.env['sale.order'])
        f.partner_id = partner
        with f.order_line.new() as line:
            line.product_id = self.kit_1
            line.product_uom_qty = 10.0

        # Confirming the SO to trigger the picking creation
        so = f.save()
        so.action_confirm()

        # Check picking creation
        self.assertEqual(len(so.picking_ids), 1)
        picking_original = so.picking_ids[0]
        move_lines = picking_original.move_lines

        # Check if the correct amount of stock.moves are created
        self.assertEqual(len(move_lines), 3)

        # Check if BoM is created and is for a 'Kit'
        bom_from_k1 = self.env['mrp.bom']._bom_find(product=self.kit_1)
        self.assertEqual(self.bom_kit_1.id, bom_from_k1.id)
        self.assertEqual(bom_from_k1.type, 'phantom')

        # Check there's only 1 order line on the SO and it's for x10 'kit_1'
        order_lines = so.order_line
        self.assertEqual(len(order_lines), 1)
        order_line = order_lines[0]
        self.assertEqual(order_line.product_id.id, self.kit_1.id)
        self.assertEqual(order_line.product_uom_qty, 10.0)

        # Check if correct qty is ordered for each component of the kit
        expected_quantities = {
            self.component_a: 20,
            self.component_b: 10,
            self.component_c: 30,
        }
        self._assert_quantities(move_lines, expected_quantities)

        # Process only x1 of the first component then create a backorder for the missing components
        picking_original.move_lines.sorted()[0].write({'quantity_done': 1})

        wiz_act = so.picking_ids[0].button_validate()
        wiz = Form(self.env[wiz_act['res_model']].with_context(wiz_act['context'])).save().process()

        # Check that the backorder was created, no kit should be delivered at this point
        self.assertEqual(len(so.picking_ids), 2)
        backorder_1 = so.picking_ids - picking_original
        self.assertEqual(backorder_1.backorder_id.id, picking_original.id)
        self.assertEqual(order_line.qty_delivered, 0)

        # Process only x6 each componenent in the picking
        # Then create a backorder for the missing components
        backorder_1.move_lines.write({'quantity_done': 6})
        wiz_act = backorder_1.button_validate()
        wiz = Form(self.env[wiz_act['res_model']].with_context(wiz_act['context'])).save().process()

        # Check that a backorder is created
        self.assertEqual(len(so.picking_ids), 3)
        backorder_2 = so.picking_ids - picking_original - backorder_1
        self.assertEqual(backorder_2.backorder_id.id, backorder_1.id)

        # With x6 unit of each components, we can only make 2 kits.
        # So only 2 kits should be delivered
        self.assertEqual(order_line.qty_delivered, 2)

        # Process x3 more unit of each components :
        # - Now only 3 kits should be delivered
        # - A backorder will be created, the SO should have 3 picking_ids linked to it.
        backorder_2.move_lines.write({'quantity_done': 3})

        wiz_act = backorder_2.button_validate()
        wiz = Form(self.env[wiz_act['res_model']].with_context(wiz_act['context'])).save().process()

        self.assertEqual(len(so.picking_ids), 4)
        backorder_3 = so.picking_ids - picking_original - backorder_2 - backorder_1
        self.assertEqual(backorder_3.backorder_id.id, backorder_2.id)
        self.assertEqual(order_line.qty_delivered, 3)

        # Adding missing components
        qty_to_process = {
            self.component_a: 10,
            self.component_b: 1,
            self.component_c: 21,
        }
        self._process_quantities(backorder_3.move_lines, qty_to_process)

        # Validating the last backorder now it's complete
        backorder_3.button_validate()
        order_line._compute_qty_delivered()

        # All kits should be delivered
        self.assertEqual(order_line.qty_delivered, 10)

    def test_04_sale_mrp_kit_qty_delivered(self):
        """ Test that the quantities delivered are correct when
        a kit with subkits is ordered with multiple backorders and returns
        """

        # 'kit_parent' structure:
        # ---------------------------
        #
        # kit_parent --|- kit_2 x2 --|- component_d x1
        #              |             |- kit_1 x2 -------|- component_a   x2
        #              |                                |- component_b   x1
        #              |                                |- component_c   x3
        #              |
        #              |- kit_3 x1 --|- component_f x1
        #              |             |- component_g x2
        #              |
        #              |- component_e x1

        # Updating the quantities in stock to prevent
        # a 'Not enough inventory' warning message.
        stock_location = self.company_data['default_warehouse'].lot_stock_id
        self.env['stock.quant']._update_available_quantity(self.component_a, stock_location, 56)
        self.env['stock.quant']._update_available_quantity(self.component_b, stock_location, 28)
        self.env['stock.quant']._update_available_quantity(self.component_c, stock_location, 84)
        self.env['stock.quant']._update_available_quantity(self.component_d, stock_location, 14)
        self.env['stock.quant']._update_available_quantity(self.component_e, stock_location, 7)
        self.env['stock.quant']._update_available_quantity(self.component_f, stock_location, 14)
        self.env['stock.quant']._update_available_quantity(self.component_g, stock_location, 28)

        # Creation of a sale order for x7 kit_parent
        partner = self.env['res.partner'].create({'name': 'My Test Partner'})
        f = Form(self.env['sale.order'])
        f.partner_id = partner
        with f.order_line.new() as line:
            line.product_id = self.kit_parent
            line.product_uom_qty = 7.0

        so = f.save()
        so.action_confirm()

        # Check picking creation, its move lines should concern
        # only components. Also checks that the quantities are corresponding
        # to the SO
        self.assertEqual(len(so.picking_ids), 1)
        order_line = so.order_line[0]
        picking_original = so.picking_ids[0]
        move_lines = picking_original.move_lines
        products = move_lines.mapped('product_id')
        kits = [self.kit_parent, self.kit_3, self.kit_2, self.kit_1]
        components = [self.component_a, self.component_b, self.component_c, self.component_d, self.component_e, self.component_f, self.component_g]
        expected_quantities = {
            self.component_a: 56.0,
            self.component_b: 28.0,
            self.component_c: 84.0,
            self.component_d: 14.0,
            self.component_e: 7.0,
            self.component_f: 14.0,
            self.component_g: 28.0
        }

        self.assertEqual(len(move_lines), 7)
        self.assertTrue(not any(kit in products for kit in kits))
        self.assertTrue(all(component in products for component in components))
        self._assert_quantities(move_lines, expected_quantities)

        # Process only 7 units of each component
        qty_to_process = 7
        move_lines.write({'quantity_done': qty_to_process})

        # Create a backorder for the missing componenents
        wiz_act = picking_original.button_validate()
        wiz = Form(self.env[wiz_act['res_model']].with_context(wiz_act['context'])).save().process()

        # Check that a backorded is created
        self.assertEqual(len(so.picking_ids), 2)
        backorder_1 = so.picking_ids - picking_original
        self.assertEqual(backorder_1.backorder_id.id, picking_original.id)

        # Even if some components are delivered completely,
        # no KitParent should be delivered
        self.assertEqual(order_line.qty_delivered, 0)

        # Process just enough components to make 1 kit_parent
        qty_to_process = {
            self.component_a: 1,
            self.component_c: 5,
        }
        self._process_quantities(backorder_1.move_lines, qty_to_process)

        # Create a backorder for the missing componenents
        wiz_act = backorder_1.button_validate()
        wiz = Form(self.env[wiz_act['res_model']].with_context(wiz_act['context'])).save().process()

        # Only 1 kit_parent should be delivered at this point
        self.assertEqual(order_line.qty_delivered, 1)

        # Check that the second backorder is created
        self.assertEqual(len(so.picking_ids), 3)
        backorder_2 = so.picking_ids - picking_original - backorder_1
        self.assertEqual(backorder_2.backorder_id.id, backorder_1.id)

        # Set the components quantities that backorder_2 should have
        expected_quantities = {
            self.component_a: 48,
            self.component_b: 21,
            self.component_c: 72,
            self.component_d: 7,
            self.component_f: 7,
            self.component_g: 21
        }

        # Check that the computed quantities are matching the theorical ones.
        # Since component_e was totally processed, this componenent shouldn't be
        # present in backorder_2
        self.assertEqual(len(backorder_2.move_lines), 6)
        move_comp_e = backorder_2.move_lines.filtered(lambda m: m.product_id.id == self.component_e.id)
        self.assertFalse(move_comp_e)
        self._assert_quantities(backorder_2.move_lines, expected_quantities)

        # Process enough components to make x3 kit_parents
        qty_to_process = {
            self.component_a: 16,
            self.component_b: 5,
            self.component_c: 24,
            self.component_g: 5
        }
        self._process_quantities(backorder_2.move_lines, qty_to_process)

        # Create a backorder for the missing componenents
        wiz_act = backorder_2.button_validate()
        wiz = Form(self.env[wiz_act['res_model']].with_context(wiz_act['context'])).save().process()

        # Check that x3 kit_parents are indeed delivered
        self.assertEqual(order_line.qty_delivered, 3)

        # Check that the third backorder is created
        self.assertEqual(len(so.picking_ids), 4)
        backorder_3 = so.picking_ids - (picking_original + backorder_1 + backorder_2)
        self.assertEqual(backorder_3.backorder_id.id, backorder_2.id)

        # Check the components quantities that backorder_3 should have
        expected_quantities = {
            self.component_a: 32,
            self.component_b: 16,
            self.component_c: 48,
            self.component_d: 7,
            self.component_f: 7,
            self.component_g: 16
        }
        self._assert_quantities(backorder_3.move_lines, expected_quantities)

        # Process all missing components
        self._process_quantities(backorder_3.move_lines, expected_quantities)

        # Validating the last backorder now it's complete.
        # All kits should be delivered
        backorder_3.button_validate()
        self.assertEqual(order_line.qty_delivered, 7.0)

        # Return all components processed by backorder_3
        stock_return_picking_form = Form(self.env['stock.return.picking']
            .with_context(active_ids=backorder_3.ids, active_id=backorder_3.ids[0],
            active_model='stock.picking'))
        return_wiz = stock_return_picking_form.save()
        for return_move in return_wiz.product_return_moves:
            return_move.write({
                'quantity': expected_quantities[return_move.product_id],
                'to_refund': True
            })
        res = return_wiz.create_returns()
        return_pick = self.env['stock.picking'].browse(res['res_id'])

        # Process all components and validate the picking
        wiz_act = return_pick.button_validate()
        wiz = Form(self.env[wiz_act['res_model']].with_context(wiz_act['context'])).save()
        wiz.process()

        # Now quantity delivered should be 3 again
        self.assertEqual(order_line.qty_delivered, 3)

        stock_return_picking_form = Form(self.env['stock.return.picking']
            .with_context(active_ids=return_pick.ids, active_id=return_pick.ids[0],
            active_model='stock.picking'))
        return_wiz = stock_return_picking_form.save()
        for move in return_wiz.product_return_moves:
            move.quantity = expected_quantities[move.product_id]
        res = return_wiz.create_returns()
        return_of_return_pick = self.env['stock.picking'].browse(res['res_id'])

        # Process all components except one of each
        for move in return_of_return_pick.move_lines:
            move.write({
                'quantity_done': expected_quantities[move.product_id] - 1,
                'to_refund': True
            })

        wiz_act = return_of_return_pick.button_validate()
        Form(self.env[wiz_act['res_model']].with_context(wiz_act['context'])).save().process()

        # As one of each component is missing, only 6 kit_parents should be delivered
        self.assertEqual(order_line.qty_delivered, 6)

        # Check that the 4th backorder is created.
        self.assertEqual(len(so.picking_ids), 7)
        backorder_4 = so.picking_ids - (picking_original + backorder_1 + backorder_2 + backorder_3 + return_of_return_pick + return_pick)
        self.assertEqual(backorder_4.backorder_id.id, return_of_return_pick.id)

        # Check the components quantities that backorder_4 should have
        for move in backorder_4.move_lines:
            self.assertEqual(move.product_qty, 1)

    @mute_logger('odoo.tests.common.onchange')
    def test_05_mrp_sale_kit_availability(self):
        """
        Check that the 'Not enough inventory' warning message shows correct
        informations when a kit is ordered
        """

        warehouse_1 = self.env['stock.warehouse'].create({
            'name': 'Warehouse 1',
            'code': 'WH1'
        })
        warehouse_2 = self.env['stock.warehouse'].create({
            'name': 'Warehouse 2',
            'code': 'WH2'
        })

        # Those are all componenents needed to make kit_parents
        components = [self.component_a, self.component_b, self.component_c, self.component_d, self.component_e,
                      self.component_f, self.component_g]

        # Set enough quantities to make 1 kit_uom_in_kit in WH1
        self.env['stock.quant']._update_available_quantity(self.component_a, warehouse_1.lot_stock_id, 8)
        self.env['stock.quant']._update_available_quantity(self.component_b, warehouse_1.lot_stock_id, 4)
        self.env['stock.quant']._update_available_quantity(self.component_c, warehouse_1.lot_stock_id, 12)
        self.env['stock.quant']._update_available_quantity(self.component_d, warehouse_1.lot_stock_id, 2)
        self.env['stock.quant']._update_available_quantity(self.component_e, warehouse_1.lot_stock_id, 1)
        self.env['stock.quant']._update_available_quantity(self.component_f, warehouse_1.lot_stock_id, 2)
        self.env['stock.quant']._update_available_quantity(self.component_g, warehouse_1.lot_stock_id, 4)

        # Set quantities on WH2, but not enough to make 1 kit_parent
        self.env['stock.quant']._update_available_quantity(self.component_a, warehouse_2.lot_stock_id, 7)
        self.env['stock.quant']._update_available_quantity(self.component_b, warehouse_2.lot_stock_id, 3)
        self.env['stock.quant']._update_available_quantity(self.component_c, warehouse_2.lot_stock_id, 12)
        self.env['stock.quant']._update_available_quantity(self.component_d, warehouse_2.lot_stock_id, 1)
        self.env['stock.quant']._update_available_quantity(self.component_e, warehouse_2.lot_stock_id, 1)
        self.env['stock.quant']._update_available_quantity(self.component_f, warehouse_2.lot_stock_id, 1)
        self.env['stock.quant']._update_available_quantity(self.component_g, warehouse_2.lot_stock_id, 4)

        # Creation of a sale order for x7 kit_parent
        qty_ordered = 7
        f = Form(self.env['sale.order'])
        f.partner_id = self.env['res.partner'].create({'name': 'My Test Partner'})
        f.warehouse_id = warehouse_2
        with f.order_line.new() as line:
            line.product_id = self.kit_parent
            line.product_uom_qty = qty_ordered
        so = f.save()
        order_line = so.order_line[0]

        # Check that not enough enough quantities are available in the warehouse set in the SO
        # but there are enough quantities in Warehouse 1 for 1 kit_parent
        kit_parent_wh_order = self.kit_parent.with_context(warehouse=so.warehouse_id.id)

        # Check that not enough enough quantities are available in the warehouse set in the SO
        # but there are enough quantities in Warehouse 1 for 1 kit_parent
        self.assertEqual(kit_parent_wh_order.virtual_available, 0)
        kit_parent_wh_order.invalidate_cache()
        kit_parent_wh1 = self.kit_parent.with_context(warehouse=warehouse_1.id)
        self.assertEqual(kit_parent_wh1.virtual_available, 1)

        # Check there arn't enough quantities available for the sale order
        self.assertTrue(float_compare(order_line.virtual_available_at_date - order_line.product_uom_qty, 0, precision_rounding=line.product_uom.rounding) == -1)

        # We receive enoug of each component in Warehouse 2 to make 3 kit_parent
        qty_to_process = {
            self.component_a: (17, self.uom_unit),
            self.component_b: (12, self.uom_unit),
            self.component_c: (25, self.uom_unit),
            self.component_d: (5, self.uom_unit),
            self.component_e: (2, self.uom_unit),
            self.component_f: (5, self.uom_unit),
            self.component_g: (8, self.uom_unit),
        }
        self._create_move_quantities(qty_to_process, components, warehouse_2)

        # As 'Warehouse 2' is the warehouse linked to the SO, 3 kits should be available
        # But the quantity available in Warehouse 1 should stay 1
        kit_parent_wh_order = self.kit_parent.with_context(warehouse=so.warehouse_id.id)
        self.assertEqual(kit_parent_wh_order.virtual_available, 3)
        kit_parent_wh_order.invalidate_cache()
        kit_parent_wh1 = self.kit_parent.with_context(warehouse=warehouse_1.id)
        self.assertEqual(kit_parent_wh1.virtual_available, 1)

        # Check there arn't enough quantities available for the sale order
        self.assertTrue(float_compare(order_line.virtual_available_at_date - order_line.product_uom_qty, 0, precision_rounding=line.product_uom.rounding) == -1)

        # We receive enough of each component in Warehouse 2 to make 7 kit_parent
        qty_to_process = {
            self.component_a: (32, self.uom_unit),
            self.component_b: (16, self.uom_unit),
            self.component_c: (48, self.uom_unit),
            self.component_d: (8, self.uom_unit),
            self.component_e: (4, self.uom_unit),
            self.component_f: (8, self.uom_unit),
            self.component_g: (16, self.uom_unit),
        }
        self._create_move_quantities(qty_to_process, components, warehouse_2)

        # Enough quantities should be available, no warning message should be displayed
        kit_parent_wh_order = self.kit_parent.with_context(warehouse=so.warehouse_id.id)
        self.assertEqual(kit_parent_wh_order.virtual_available, 7)

    def test_06_kit_qty_delivered_mixed_uom(self):
        """
        Check that the quantities delivered are correct when a kit involves
        multiple UoMs on its components
        """
        # Create some components
        component_uom_unit = self._create_product('Comp Unit', self.uom_unit)
        component_uom_dozen = self._create_product('Comp Dozen', self.uom_dozen)
        component_uom_kg = self._create_product('Comp Kg', self.uom_kg)

        # Create a kit 'kit_uom_1' :
        # -----------------------
        #
        # kit_uom_1 --|- component_uom_unit    x2 Test-Dozen
        #             |- component_uom_dozen   x1 Test-Dozen
        #             |- component_uom_kg      x3 Test-G

        kit_uom_1 = self._create_product('Kit 1', self.uom_unit)

        bom_kit_uom_1 = self.env['mrp.bom'].create({
            'product_tmpl_id': kit_uom_1.product_tmpl_id.id,
            'product_qty': 1.0,
            'type': 'phantom'})

        BomLine = self.env['mrp.bom.line']
        BomLine.create({
            'product_id': component_uom_unit.id,
            'product_qty': 2.0,
            'product_uom_id': self.uom_dozen.id,
            'bom_id': bom_kit_uom_1.id})
        BomLine.create({
            'product_id': component_uom_dozen.id,
            'product_qty': 1.0,
            'product_uom_id': self.uom_dozen.id,
            'bom_id': bom_kit_uom_1.id})
        BomLine.create({
            'product_id': component_uom_kg.id,
            'product_qty': 3.0,
            'product_uom_id': self.uom_gm.id,
            'bom_id': bom_kit_uom_1.id})

        # Updating the quantities in stock to prevent
        # a 'Not enough inventory' warning message.
        stock_location = self.company_data['default_warehouse'].lot_stock_id
        self.env['stock.quant']._update_available_quantity(component_uom_unit, stock_location, 240)
        self.env['stock.quant']._update_available_quantity(component_uom_dozen, stock_location, 10)
        self.env['stock.quant']._update_available_quantity(component_uom_kg, stock_location, 0.03)

        # Creation of a sale order for x10 kit_1
        partner = self.env['res.partner'].create({'name': 'My Test Partner'})
        f = Form(self.env['sale.order'])
        f.partner_id = partner
        with f.order_line.new() as line:
            line.product_id = kit_uom_1
            line.product_uom_qty = 10.0

        so = f.save()
        so.action_confirm()

        picking_original = so.picking_ids[0]
        move_lines = picking_original.move_lines
        order_line = so.order_line[0]

        # Check that the quantities on the picking are the one expected for each components
        for ml in move_lines:
            corr_bom_line = bom_kit_uom_1.bom_line_ids.filtered(lambda b: b.product_id.id == ml.product_id.id)
            computed_qty = ml.product_uom._compute_quantity(ml.product_uom_qty, corr_bom_line.product_uom_id)
            self.assertEqual(computed_qty, order_line.product_uom_qty * corr_bom_line.product_qty)

        # Processe enough componenents in the picking to make 2 kit_uom_1
        # Then create a backorder for the missing components
        qty_to_process = {
            component_uom_unit: 48,
            component_uom_dozen: 3,
            component_uom_kg: 0.006
        }
        self._process_quantities(move_lines, qty_to_process)
        res = move_lines.picking_id.button_validate()
        Form(self.env[res['res_model']].with_context(res['context'])).save().process()

        # Check that a backorder is created
        self.assertEqual(len(so.picking_ids), 2)
        backorder_1 = so.picking_ids - picking_original
        self.assertEqual(backorder_1.backorder_id.id, picking_original.id)

        # Only 2 kits should be delivered
        self.assertEqual(order_line.qty_delivered, 2)

        # Adding missing components
        qty_to_process = {
            component_uom_unit: 192,
            component_uom_dozen: 7,
            component_uom_kg: 0.024
        }
        self._process_quantities(backorder_1.move_lines, qty_to_process)

        # Validating the last backorder now it's complete
        backorder_1.button_validate()
        order_line._compute_qty_delivered()
        # All kits should be delivered
        self.assertEqual(order_line.qty_delivered, 10)

    @mute_logger('odoo.tests.common.onchange')
    def test_07_kit_availability_mixed_uom(self):
        """
        Check that the 'Not enough inventory' warning message displays correct
        informations when a kit with multiple UoMs on its components is ordered
        """

        # Create some components
        component_uom_unit = self._create_product('Comp Unit', self.uom_unit)
        component_uom_dozen = self._create_product('Comp Dozen', self.uom_dozen)
        component_uom_kg = self._create_product('Comp Kg', self.uom_kg)
        component_uom_gm = self._create_product('Comp g', self.uom_gm)
        components = [component_uom_unit, component_uom_dozen, component_uom_kg, component_uom_gm]

        # Create a kit 'kit_uom_in_kit' :
        # -----------------------
        # kit_uom_in_kit --|- component_uom_gm  x3 Test-KG
        #                  |- kit_uom_1         x2 Test-Dozen --|- component_uom_unit    x2 Test-Dozen
        #                                                       |- component_uom_dozen   x1 Test-Dozen
        #                                                       |- component_uom_kg      x5 Test-G

        kit_uom_1 = self._create_product('Sub Kit 1', self.uom_unit)
        kit_uom_in_kit = self._create_product('Parent Kit', self.uom_unit)

        bom_kit_uom_1 = self.env['mrp.bom'].create({
            'product_tmpl_id': kit_uom_1.product_tmpl_id.id,
            'product_qty': 1.0,
            'type': 'phantom'})

        BomLine = self.env['mrp.bom.line']
        BomLine.create({
            'product_id': component_uom_unit.id,
            'product_qty': 2.0,
            'product_uom_id': self.uom_dozen.id,
            'bom_id': bom_kit_uom_1.id})
        BomLine.create({
            'product_id': component_uom_dozen.id,
            'product_qty': 1.0,
            'product_uom_id': self.uom_dozen.id,
            'bom_id': bom_kit_uom_1.id})
        BomLine.create({
            'product_id': component_uom_kg.id,
            'product_qty': 5.0,
            'product_uom_id': self.uom_gm.id,
            'bom_id': bom_kit_uom_1.id})

        bom_kit_uom_in_kit = self.env['mrp.bom'].create({
            'product_tmpl_id': kit_uom_in_kit.product_tmpl_id.id,
            'product_qty': 1.0,
            'type': 'phantom'})

        BomLine.create({
            'product_id': component_uom_gm.id,
            'product_qty': 3.0,
            'product_uom_id': self.uom_kg.id,
            'bom_id': bom_kit_uom_in_kit.id})
        BomLine.create({
            'product_id': kit_uom_1.id,
            'product_qty': 2.0,
            'product_uom_id': self.uom_dozen.id,
            'bom_id': bom_kit_uom_in_kit.id})

        # Create a simple warehouse to receives some products
        warehouse_1 = self.env['stock.warehouse'].create({
            'name': 'Warehouse 1',
            'code': 'WH1'
        })

        # Set enough quantities to make 1 kit_uom_in_kit in WH1
        self.env['stock.quant']._update_available_quantity(component_uom_unit, warehouse_1.lot_stock_id, 576)
        self.env['stock.quant']._update_available_quantity(component_uom_dozen, warehouse_1.lot_stock_id, 24)
        self.env['stock.quant']._update_available_quantity(component_uom_kg, warehouse_1.lot_stock_id, 0.12)
        self.env['stock.quant']._update_available_quantity(component_uom_gm, warehouse_1.lot_stock_id, 3000)

        # Creation of a sale order for x5 kit_uom_in_kit
        qty_ordered = 5
        f = Form(self.env['sale.order'])
        f.partner_id = self.env['res.partner'].create({'name': 'My Test Partner'})
        f.warehouse_id = warehouse_1
        with f.order_line.new() as line:
            line.product_id = kit_uom_in_kit
            line.product_uom_qty = qty_ordered

        so = f.save()
        order_line = so.order_line[0]

        # Check that not enough enough quantities are available in the warehouse set in the SO
        # but there are enough quantities in Warehouse 1 for 1 kit_parent
        kit_uom_in_kit.with_context(warehouse=warehouse_1.id)._compute_quantities()
        virtual_available_wh_order = kit_uom_in_kit.virtual_available
        self.assertEqual(virtual_available_wh_order, 1)

        # Check there arn't enough quantities available for the sale order
        self.assertTrue(float_compare(order_line.virtual_available_at_date - order_line.product_uom_qty, 0, precision_rounding=line.product_uom.rounding) == -1)

        # We receive enough of each component in Warehouse 1 to make 3 kit_uom_in_kit.
        # Moves are created instead of only updating the quant quantities in order to trigger every compute fields.
        qty_to_process = {
            component_uom_unit: (1152, self.uom_unit),
            component_uom_dozen: (48, self.uom_dozen),
            component_uom_kg: (0.24, self.uom_kg),
            component_uom_gm: (6000, self.uom_gm)
        }
        self._create_move_quantities(qty_to_process, components, warehouse_1)

        # Check there arn't enough quantities available for the sale order
        self.assertTrue(float_compare(order_line.virtual_available_at_date - order_line.product_uom_qty, 0, precision_rounding=line.product_uom.rounding) == -1)
        kit_uom_in_kit.with_context(warehouse=warehouse_1.id)._compute_quantities()
        virtual_available_wh_order = kit_uom_in_kit.virtual_available
        self.assertEqual(virtual_available_wh_order, 3)

        # We process enough quantities to have enough kit_uom_in_kit available for the sale order.
        self._create_move_quantities(qty_to_process, components, warehouse_1)

        # We check that enough quantities were processed to sell 5 kit_uom_in_kit
        kit_uom_in_kit.with_context(warehouse=warehouse_1.id)._compute_quantities()
        self.assertEqual(kit_uom_in_kit.virtual_available, 5)

    def test_10_sale_mrp_kits_routes(self):

        # Create a kit 'kit_1' :
        # -----------------------
        #
        # kit_1 --|- component_shelf1   x3
        #         |- component_shelf2   x2

        stock_location_components = self.env['stock.location'].create({
            'name': 'Shelf 1',
            'location_id': self.company_data['default_warehouse'].lot_stock_id.id,
        })
        stock_location_14 = self.env['stock.location'].create({
            'name': 'Shelf 2',
            'location_id': self.company_data['default_warehouse'].lot_stock_id.id,
        })

        kit_1 = self._create_product('Kit1', self.uom_unit)
        component_shelf1 = self._create_product('Comp Shelf1', self.uom_unit)
        component_shelf2 = self._create_product('Comp Shelf2', self.uom_unit)

        with Form(self.env['mrp.bom']) as bom:
            bom.product_tmpl_id = kit_1.product_tmpl_id
            bom.product_qty = 1
            bom.product_uom_id = self.uom_unit
            bom.type = 'phantom'
            with bom.bom_line_ids.new() as line:
                line.product_id = component_shelf1
                line.product_qty = 3
                line.product_uom_id = self.uom_unit
            with bom.bom_line_ids.new() as line:
                line.product_id = component_shelf2
                line.product_qty = 2
                line.product_uom_id = self.uom_unit

        # Creating 2 specific routes for each of the components of the kit
        route_shelf1 = self.env['stock.location.route'].create({
            'name': 'Shelf1 -> Customer',
            'product_selectable': True,
            'rule_ids': [(0, 0, {
                'name': 'Shelf1 -> Customer',
                'action': 'pull',
                'picking_type_id': self.company_data['default_warehouse'].in_type_id.id,
                'location_src_id': stock_location_components.id,
                'location_id': self.ref('stock.stock_location_customers'),
            })],
        })

        route_shelf2 = self.env['stock.location.route'].create({
            'name': 'Shelf2 -> Customer',
            'product_selectable': True,
            'rule_ids': [(0, 0, {
                'name': 'Shelf2 -> Customer',
                'action': 'pull',
                'picking_type_id': self.company_data['default_warehouse'].in_type_id.id,
                'location_src_id': stock_location_14.id,
                'location_id': self.ref('stock.stock_location_customers'),
            })],
        })

        component_shelf1.write({
            'route_ids': [(4, route_shelf1.id)]})
        component_shelf2.write({
            'route_ids': [(4, route_shelf2.id)]})

        # Set enough quantities to make 1 kit_uom_in_kit in WH1
        self.env['stock.quant']._update_available_quantity(component_shelf1, self.company_data['default_warehouse'].lot_stock_id, 15)
        self.env['stock.quant']._update_available_quantity(component_shelf2, self.company_data['default_warehouse'].lot_stock_id, 10)

        # Creating a sale order for 5 kits and confirming it
        order_form = Form(self.env['sale.order'])
        order_form.partner_id = self.env['res.partner'].create({'name': 'My Test Partner'})
        with order_form.order_line.new() as line:
            line.product_id = kit_1
            line.product_uom = self.uom_unit
            line.product_uom_qty = 5
        order = order_form.save()
        order.action_confirm()

        # Now we check that the routes of the components were applied, in order to make sure the routes set
        # on the kit itself are ignored
        self.assertEqual(len(order.picking_ids), 2)
        self.assertEqual(len(order.picking_ids[0].move_lines), 1)
        self.assertEqual(len(order.picking_ids[1].move_lines), 1)
        moves = order.picking_ids.mapped('move_lines')
        move_shelf1 = moves.filtered(lambda m: m.product_id == component_shelf1)
        move_shelf2 = moves.filtered(lambda m: m.product_id == component_shelf2)
        self.assertEqual(move_shelf1.location_id.id, stock_location_components.id)
        self.assertEqual(move_shelf1.location_dest_id.id, self.ref('stock.stock_location_customers'))
        self.assertEqual(move_shelf2.location_id.id, stock_location_14.id)
        self.assertEqual(move_shelf2.location_dest_id.id, self.ref('stock.stock_location_customers'))

    def test_11_sale_mrp_explode_kits_uom_quantities(self):

        # Create a kit 'kit_1' :
        # -----------------------
        #
        # 2x Dozens kit_1 --|- component_unit   x6 Units
        #                   |- component_kg     x7 Kg

        kit_1 = self._create_product('Kit1', self.uom_unit)
        component_unit = self._create_product('Comp Unit', self.uom_unit)
        component_kg = self._create_product('Comp Kg', self.uom_kg)

        with Form(self.env['mrp.bom']) as bom:
            bom.product_tmpl_id = kit_1.product_tmpl_id
            bom.product_qty = 2
            bom.product_uom_id = self.uom_dozen
            bom.type = 'phantom'
            with bom.bom_line_ids.new() as line:
                line.product_id = component_unit
                line.product_qty = 6
                line.product_uom_id = self.uom_unit
            with bom.bom_line_ids.new() as line:
                line.product_id = component_kg
                line.product_qty = 7
                line.product_uom_id = self.uom_kg

        # Create a simple warehouse to receives some products
        warehouse_1 = self.env['stock.warehouse'].create({
            'name': 'Warehouse 1',
            'code': 'WH1'
        })
        # Set enough quantities to make 1 Test-Dozen kit_uom_in_kit
        self.env['stock.quant']._update_available_quantity(component_unit, warehouse_1.lot_stock_id, 12)
        self.env['stock.quant']._update_available_quantity(component_kg, warehouse_1.lot_stock_id, 14)

        # Creating a sale order for 3 Units of kit_1 and confirming it
        order_form = Form(self.env['sale.order'])
        order_form.partner_id = self.env['res.partner'].create({'name': 'My Test Partner'})
        order_form.warehouse_id = warehouse_1
        with order_form.order_line.new() as line:
            line.product_id = kit_1
            line.product_uom = self.uom_unit
            line.product_uom_qty = 2
        order = order_form.save()
        order.action_confirm()

        # Now we check that the routes of the components were applied, in order to make sure the routes set
        # on the kit itself are ignored
        self.assertEqual(len(order.picking_ids), 1)
        self.assertEqual(len(order.picking_ids[0].move_lines), 2)

        # Finally, we check the quantities for each component on the picking
        move_component_unit = order.picking_ids[0].move_lines.filtered(lambda m: m.product_id == component_unit)
        move_component_kg = order.picking_ids[0].move_lines - move_component_unit
        self.assertEqual(move_component_unit.product_uom_qty, 0.5)
        self.assertEqual(move_component_kg.product_uom_qty, 0.58)

    def test_product_type_service_1(self):
        route_manufacture = self.company_data['default_warehouse'].manufacture_pull_id.route_id.id
        route_mto = self.company_data['default_warehouse'].mto_pull_id.route_id.id
        self.uom_unit = self.env.ref('uom.product_uom_unit')

        # Create finished product
        finished_product = self.env['product.product'].create({
            'name': 'Geyser',
            'type': 'product',
            'route_ids': [(4, route_mto), (4, route_manufacture)],
        })

        # Create service type product
        product_raw = self.env['product.product'].create({
            'name': 'raw Geyser',
            'type': 'service',
        })

        # Create bom for finish product
        bom = self.env['mrp.bom'].create({
            'product_id': finished_product.id,
            'product_tmpl_id': finished_product.product_tmpl_id.id,
            'product_uom_id': self.env.ref('uom.product_uom_unit').id,
            'product_qty': 1.0,
            'type': 'normal',
            'bom_line_ids': [(5, 0), (0, 0, {'product_id': product_raw.id})]
        })

        # Create sale order
        sale_form = Form(self.env['sale.order'])
        sale_form.partner_id = self.env['res.partner'].create({'name': 'My Test Partner'})
        with sale_form.order_line.new() as line:
            line.name = finished_product.name
            line.product_id = finished_product
            line.product_uom_qty = 1.0
            line.product_uom = self.uom_unit
            line.price_unit = 10.0
        sale_order = sale_form.save()

        sale_order.action_confirm()

        mo = self.env['mrp.production'].search([('product_id', '=', finished_product.id)])

        self.assertTrue(mo, 'Manufacturing order created.')

    def test_cancel_flow_1(self):
        """ Sell a MTO/manufacture product.

        Cancel the delivery and the production order. Then duplicate
        the delivery. Another production order should be created."""
        route_manufacture = self.company_data['default_warehouse'].manufacture_pull_id.route_id.id
        route_mto = self.company_data['default_warehouse'].mto_pull_id.route_id.id
        self.uom_unit = self.env.ref('uom.product_uom_unit')

        # Create finished product
        finished_product = self.env['product.product'].create({
            'name': 'Geyser',
            'type': 'product',
            'route_ids': [(4, route_mto), (4, route_manufacture)],
        })

        product_raw = self.env['product.product'].create({
            'name': 'raw Geyser',
            'type': 'product',
        })

        # Create bom for finish product
        bom = self.env['mrp.bom'].create({
            'product_id': finished_product.id,
            'product_tmpl_id': finished_product.product_tmpl_id.id,
            'product_uom_id': self.env.ref('uom.product_uom_unit').id,
            'product_qty': 1.0,
            'type': 'normal',
            'bom_line_ids': [(5, 0), (0, 0, {'product_id': product_raw.id})]
        })

        # Create sale order
        sale_form = Form(self.env['sale.order'])
        sale_form.partner_id = self.env['res.partner'].create({'name': 'My Test Partner'})
        with sale_form.order_line.new() as line:
            line.name = finished_product.name
            line.product_id = finished_product
            line.product_uom_qty = 1.0
            line.product_uom = self.uom_unit
            line.price_unit = 10.0
        sale_order = sale_form.save()

        sale_order.action_confirm()

        mo = self.env['mrp.production'].search([('product_id', '=', finished_product.id)])
        delivery = sale_order.picking_ids
        delivery.action_cancel()
        mo.action_cancel()
        copied_delivery = delivery.copy()
        copied_delivery.action_confirm()
        mos = self.env['mrp.production'].search([('product_id', '=', finished_product.id)])
        self.assertEqual(len(mos), 1)
        self.assertEqual(mos.state, 'cancel')

    def test_cancel_flow_2(self):
        """ Sell a MTO/manufacture product.

        Cancel the production order and the delivery. Then duplicate
        the delivery. Another production order should be created."""
        route_manufacture = self.company_data['default_warehouse'].manufacture_pull_id.route_id.id
        route_mto = self.company_data['default_warehouse'].mto_pull_id.route_id.id
        self.uom_unit = self.env.ref('uom.product_uom_unit')

        # Create finished product
        finished_product = self.env['product.product'].create({
            'name': 'Geyser',
            'type': 'product',
            'route_ids': [(4, route_mto), (4, route_manufacture)],
        })

        product_raw = self.env['product.product'].create({
            'name': 'raw Geyser',
            'type': 'product',
        })

        # Create bom for finish product
        bom = self.env['mrp.bom'].create({
            'product_id': finished_product.id,
            'product_tmpl_id': finished_product.product_tmpl_id.id,
            'product_uom_id': self.env.ref('uom.product_uom_unit').id,
            'product_qty': 1.0,
            'type': 'normal',
            'bom_line_ids': [(5, 0), (0, 0, {'product_id': product_raw.id})]
        })

        # Create sale order
        sale_form = Form(self.env['sale.order'])
        sale_form.partner_id = self.env['res.partner'].create({'name': 'My Test Partner'})
        with sale_form.order_line.new() as line:
            line.name = finished_product.name
            line.product_id = finished_product
            line.product_uom_qty = 1.0
            line.product_uom = self.uom_unit
            line.price_unit = 10.0
        sale_order = sale_form.save()

        sale_order.action_confirm()

        mo = self.env['mrp.production'].search([('product_id', '=', finished_product.id)])
        delivery = sale_order.picking_ids
        mo.action_cancel()
        delivery.action_cancel()
        copied_delivery = delivery.copy()
        copied_delivery.action_confirm()
        mos = self.env['mrp.production'].search([('product_id', '=', finished_product.id)])
        self.assertEqual(len(mos), 1)
        self.assertEqual(mos.state, 'cancel')

    def test_12_sale_mrp_anglo_saxon_variant(self):
        """Test the price unit of kit with variants"""
        # Check that the correct bom are selected when computing price_unit for COGS

        self.env.company.currency_id = self.env.ref('base.USD')
        self.uom_unit = self.UoM.create({
            'name': 'Test-Unit',
            'category_id': self.categ_unit.id,
            'factor': 1,
            'uom_type': 'bigger',
            'rounding': 1.0})
        self.company = self.company_data['company']
        self.company.anglo_saxon_accounting = True
        self.partner = self.env['res.partner'].create({'name': 'My Test Partner'})
        self.category = self.env.ref('product.product_category_1').copy({'name': 'Test category','property_valuation': 'real_time', 'property_cost_method': 'fifo'})
        account_type = self.env['account.account.type'].create({'name': 'RCV type', 'type': 'other', 'internal_group': 'asset'})
        self.account_receiv = self.env['account.account'].create({'name': 'Receivable', 'code': 'RCV00' , 'user_type_id': account_type.id, 'reconcile': True})
        account_expense = self.env['account.account'].create({'name': 'Expense', 'code': 'EXP00' , 'user_type_id': account_type.id, 'reconcile': True})
        account_output = self.env['account.account'].create({'name': 'Output', 'code': 'OUT00' , 'user_type_id': account_type.id, 'reconcile': True})
        account_valuation = self.env['account.account'].create({'name': 'Valuation', 'code': 'STV00' , 'user_type_id': account_type.id, 'reconcile': True})
        self.partner.property_account_receivable_id = self.account_receiv
        self.category.property_account_income_categ_id = self.account_receiv
        self.category.property_account_expense_categ_id = account_expense
        self.category.property_stock_account_input_categ_id = self.account_receiv
        self.category.property_stock_account_output_categ_id = account_output
        self.category.property_stock_valuation_account_id = account_valuation
        self.category.property_stock_journal = self.env['account.journal'].create({'name': 'Stock journal', 'type': 'sale', 'code': 'STK00'})

        # Create variant attributes
        self.prod_att_1 = self.env['product.attribute'].create({'name': 'Color'})
        self.prod_attr1_v1 = self.env['product.attribute.value'].create({'name': 'red', 'attribute_id': self.prod_att_1.id, 'sequence': 1})
        self.prod_attr1_v2 = self.env['product.attribute.value'].create({'name': 'blue', 'attribute_id': self.prod_att_1.id, 'sequence': 2})

        # Create Product template with variants
        self.product_template = self.env['product.template'].create({
            'name': 'Product Template',
            'type': 'product',
            'uom_id': self.uom_unit.id,
            'invoice_policy': 'delivery',
            'categ_id': self.category.id,
            'attribute_line_ids': [(0, 0, {
                'attribute_id': self.prod_att_1.id,
                'value_ids': [(6, 0, [self.prod_attr1_v1.id, self.prod_attr1_v2.id])]
            })]
        })

        # Get product variant
        self.pt_attr1_v1 = self.product_template.attribute_line_ids[0].product_template_value_ids[0]
        self.pt_attr1_v2 = self.product_template.attribute_line_ids[0].product_template_value_ids[1]
        self.variant_1 = self.product_template._get_variant_for_combination(self.pt_attr1_v1)
        self.variant_2 = self.product_template._get_variant_for_combination(self.pt_attr1_v2)

        def create_simple_bom_for_product(product, name, price):
            component = self.env['product.product'].create({
                'name': 'Component ' + name,
                'type': 'product',
                'uom_id': self.uom_unit.id,
                'categ_id': self.category.id,
                'standard_price': price
            })
            self.env['stock.quant'].sudo().create({
                'product_id': component.id,
                'location_id': self.company_data['default_warehouse'].lot_stock_id.id,
                'quantity': 10.0,
            })
            bom = self.env['mrp.bom'].create({
                'product_tmpl_id': self.product_template.id,
                'product_id': product.id,
                'product_qty': 1.0,
                'type': 'phantom'
            })
            self.env['mrp.bom.line'].create({
                'product_id': component.id,
                'product_qty': 1.0,
                'bom_id': bom.id
            })

        create_simple_bom_for_product(self.variant_1, "V1", 20)
        create_simple_bom_for_product(self.variant_2, "V2", 10)

        def create_post_sale_order(product):
            so_vals = {
                'partner_id': self.partner.id,
                'partner_invoice_id': self.partner.id,
                'partner_shipping_id': self.partner.id,
                'order_line': [(0, 0, {
                    'name': product.name,
                    'product_id': product.id,
                    'product_uom_qty': 2,
                    'product_uom': product.uom_id.id,
                    'price_unit': product.list_price
                })],
                'pricelist_id': self.env.ref('product.list0').id,
                'company_id': self.company.id,
            }
            so = self.env['sale.order'].create(so_vals)
            # Validate the SO
            so.action_confirm()
            # Deliver the three finished products
            pick = so.picking_ids
            # To check the products on the picking
            wiz_act = pick.button_validate()
            wiz = Form(self.env[wiz_act['res_model']].with_context(wiz_act['context'])).save()
            wiz.process()
            # Create the invoice
            so._create_invoices()
            invoice = so.invoice_ids
            invoice.action_post()
            return invoice

        # Create a SO for variant 1
        self.invoice_1 = create_post_sale_order(self.variant_1)
        self.invoice_2 = create_post_sale_order(self.variant_2)

        def check_cogs_entry_values(invoice, expected_value):
            aml = invoice.line_ids
            aml_expense = aml.filtered(lambda l: l.is_anglo_saxon_line and l.debit > 0)
            aml_output = aml.filtered(lambda l: l.is_anglo_saxon_line and l.credit > 0)
            self.assertEqual(aml_expense.debit, expected_value, "Cost of Good Sold entry missing or mismatching for variant")
            self.assertEqual(aml_output.credit, expected_value, "Cost of Good Sold entry missing or mismatching for variant")

        # Check that the cost of Good Sold entries for variant 1 are equal to 2 * 20 = 40
        check_cogs_entry_values(self.invoice_1, 40)
        # Check that the cost of Good Sold entries for variant 2 are equal to 2 * 10 = 20
        check_cogs_entry_values(self.invoice_2, 20)

    def test_13_so_return_kit(self):
        """
        Test that when returning a SO containing only a kit that contains another kit, the
        SO delivered quantities is set to 0 (with the all-or-nothing policy).
        Products :
            Main Kit
            Nested Kit
            Screw
        BoMs :
            Main Kit BoM (kit), recipe :
                Nested Kit Bom (kit), recipe :
                    Screw
        Business flow :
            Create those
            Create a Sales order selling one Main Kit BoM
            Confirm the sales order
            Validate the delivery (outgoing) (qty_delivered = 1)
            Create a return for the delivery
            Validate return for delivery (ingoing) (qty_delivered = 0)
        """
        main_kit_product = self.env['product.product'].create({
            'name': 'Main Kit',
            'type': 'product',
        })

        nested_kit_product = self.env['product.product'].create({
            'name': 'Nested Kit',
            'type': 'product',
        })

        product = self.env['product.product'].create({
            'name': 'Screw',
            'type': 'product',
        })

        nested_kit_bom = self.env['mrp.bom'].create({
            'product_id': nested_kit_product.id,
            'product_tmpl_id': nested_kit_product.product_tmpl_id.id,
            'product_qty': 1.0,
            'type': 'phantom',
            'bom_line_ids': [(5, 0), (0, 0, {'product_id': product.id})]
        })

        main_bom = self.env['mrp.bom'].create({
            'product_id': main_kit_product.id,
            'product_tmpl_id': main_kit_product.product_tmpl_id.id,
            'product_qty': 1.0,
            'type': 'phantom',
            'bom_line_ids': [(5, 0), (0, 0, {'product_id': nested_kit_product.id})]
        })

        # Create a SO for product Main Kit Product
        order_form = Form(self.env['sale.order'])
        order_form.partner_id = self.env.ref('base.res_partner_2')
        with order_form.order_line.new() as line:
            line.product_id = main_kit_product
            line.product_uom_qty = 1
        order = order_form.save()
        order.action_confirm()
        qty_del_not_yet_validated = sum(sol.qty_delivered for sol in order.order_line)
        self.assertEqual(qty_del_not_yet_validated, 0.0, 'No delivery validated yet')

        # Validate delivery
        pick = order.picking_ids
        pick.move_lines.write({'quantity_done': 1})
        pick.button_validate()
        qty_del_validated = sum(sol.qty_delivered for sol in order.order_line)
        self.assertEqual(qty_del_validated, 1.0, 'The order went from warehouse to client, so it has been delivered')

        # 1 was delivered, now create a return
        stock_return_picking_form = Form(self.env['stock.return.picking'].with_context(
            active_ids=pick.ids, active_id=pick.ids[0], active_model='stock.picking'))
        return_wiz = stock_return_picking_form.save()
        for return_move in return_wiz.product_return_moves:
            return_move.write({
                'quantity': 1,
                'to_refund': True
            })
        res = return_wiz.create_returns()
        return_pick = self.env['stock.picking'].browse(res['res_id'])
        return_pick.move_line_ids.qty_done = 1
        wiz_act = return_pick.button_validate()  # validate return

        # Delivered quantities to the client should be 0
        qty_del_return_validated = sum(sol.qty_delivered for sol in order.order_line)
        self.assertNotEqual(qty_del_return_validated, 1.0, "The return was validated, therefore the delivery from client to"
                                                           " company was successful, and the client is left without his 1 product.")
<<<<<<< HEAD
        self.assertEqual(qty_del_return_validated, 0.0, "The return has processed, client doesn't have any quantity anymore")
=======
        self.assertEqual(qty_del_return_validated, 0.0, "The return has processed, client doesn't have any quantity anymore")

    def test_14_change_bom_type(self):
        """ This test ensures that updating a Bom type during a flow does not lead to any error """
        p1 = self._cls_create_product('Master', self.uom_unit)
        p2 = self._cls_create_product('Component', self.uom_unit)
        p3 = self.component_a
        p1.categ_id.write({
            'property_cost_method': 'average',
            'property_valuation': 'real_time',
        })
        stock_location = self.company_data['default_warehouse'].lot_stock_id
        self.env['stock.quant']._update_available_quantity(self.component_a, stock_location, 1)

        self.env['mrp.bom'].create({
            'product_tmpl_id': p1.product_tmpl_id.id,
            'product_qty': 1.0,
            'type': 'phantom',
            'bom_line_ids': [(0, 0, {
                'product_id': p2.id,
                'product_qty': 1.0,
            })]
        })

        p2_bom = self.env['mrp.bom'].create({
            'product_tmpl_id': p2.product_tmpl_id.id,
            'product_qty': 1.0,
            'type': 'phantom',
            'bom_line_ids': [(0, 0, {
                'product_id': p3.id,
                'product_qty': 1.0,
            })]
        })

        so_form = Form(self.env['sale.order'])
        so_form.partner_id = self.env['res.partner'].create({'name': 'Super Partner'})
        with so_form.order_line.new() as so_line:
            so_line.product_id = p1
        so = so_form.save()
        so.action_confirm()

        wiz_act = so.picking_ids.button_validate()
        wiz = Form(self.env[wiz_act['res_model']].with_context(wiz_act['context'])).save()
        wiz.process()

        p2_bom.type = "normal"

        so._create_invoices()
        invoice = so.invoice_ids
        invoice.action_post()
        self.assertEqual(invoice.state, 'posted')
>>>>>>> 5ffc7c63
<|MERGE_RESOLUTION|>--- conflicted
+++ resolved
@@ -1859,9 +1859,6 @@
         qty_del_return_validated = sum(sol.qty_delivered for sol in order.order_line)
         self.assertNotEqual(qty_del_return_validated, 1.0, "The return was validated, therefore the delivery from client to"
                                                            " company was successful, and the client is left without his 1 product.")
-<<<<<<< HEAD
-        self.assertEqual(qty_del_return_validated, 0.0, "The return has processed, client doesn't have any quantity anymore")
-=======
         self.assertEqual(qty_del_return_validated, 0.0, "The return has processed, client doesn't have any quantity anymore")
 
     def test_14_change_bom_type(self):
@@ -1912,5 +1909,4 @@
         so._create_invoices()
         invoice = so.invoice_ids
         invoice.action_post()
-        self.assertEqual(invoice.state, 'posted')
->>>>>>> 5ffc7c63
+        self.assertEqual(invoice.state, 'posted')