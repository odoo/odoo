--- conflicted
+++ resolved
@@ -9,12 +9,8 @@
 # Dung Nguyen Thi <dungnt@trobz.com>, 2020
 # Dao Nguyen <trucdao.uel@gmail.com>, 2020
 # thanhnguyen.icsc <thanhnguyen.icsc@gmail.com>, 2020
-<<<<<<< HEAD
+# Vo Thanh Thuy, 2021
 #
-=======
-# Vo Thanh Thuy, 2021
-# 
->>>>>>> da787012
 msgid ""
 msgstr ""
 "Project-Id-Version: Odoo Server saas~13.5\n"
@@ -46,13 +42,13 @@
 #. module: website_customer
 #: model:ir.model.fields,field_description:website_customer.field_res_partner_tag__active
 msgid "Active"
-msgstr "Hiệu lực"
+msgstr "Có hiệu lực"
 
 #. module: website_customer
 #: code:addons/website_customer/controllers/main.py:0
 #, python-format
 msgid "All Countries"
-msgstr "Tất cả các Quốc gia"
+msgstr "Tất cả quốc gia"
 
 #. module: website_customer
 #: code:addons/website_customer/controllers/main.py:0
