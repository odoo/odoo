--- conflicted
+++ resolved
@@ -9,14 +9,9 @@
 # Trinh Tran Thi Phuong <trinhttp@trobz.com>, 2019
 # Dung Nguyen Thi <dungnt@trobz.com>, 2019
 # Dao Nguyen <trucdao.uel@gmail.com>, 2019
-<<<<<<< HEAD
-# Nancy Momoland <thanhnguyen.icsc@gmail.com>, 2020
-#
-=======
 # thanhnguyen.icsc <thanhnguyen.icsc@gmail.com>, 2020
 # Vo Thanh Thuy, 2021
 # 
->>>>>>> f0bf9580
 msgid ""
 msgstr ""
 "Project-Id-Version: Odoo Server saas~12.5\n"
