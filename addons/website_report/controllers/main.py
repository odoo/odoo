# -*- coding: utf-8 -*-
##############################################################################
#
#    OpenERP, Open Source Management Solution
#    Copyright (C) 2014-Today OpenERP SA (<http://www.openerp.com>).
#
#    This program is free software: you can redistribute it and/or modify
#    it under the terms of the GNU Affero General Public License as
#    published by the Free Software Foundation, either version 3 of the
#    License, or (at your option) any later version.
#
#    This program is distributed in the hope that it will be useful,
#    but WITHOUT ANY WARRANTY; without even the implied warranty of
#    MERCHANTABILITY or FITNESS FOR A PARTICULAR PURPOSE.  See the
#    GNU Affero General Public License for more details.
#
#    You should have received a copy of the GNU Affero General Public License
#    along with this program.  If not, see <http://www.gnu.org/licenses/>.
#
##############################################################################

from openerp.addons.website.controllers.main import Website
from openerp.http import request, route


class Website(Website):

    @route()
    def customize_template_get(self, key, full=False, bundles=False):
        res = super(Website, self).customize_template_get(key, full=full, bundles=bundles)
<<<<<<< HEAD
        if full and request.session.get('report_view_ids'):
            res += request.session['report_view_ids']
=======
        if full:
            for r in request.session.get('report_view_ids', []):
                res += super(Website, self).customize_template_get(r.get('xml_id'), full=full)
>>>>>>> 4bef17cc
        return res<|MERGE_RESOLUTION|>--- conflicted
+++ resolved
@@ -28,12 +28,7 @@
     @route()
     def customize_template_get(self, key, full=False, bundles=False):
         res = super(Website, self).customize_template_get(key, full=full, bundles=bundles)
-<<<<<<< HEAD
-        if full and request.session.get('report_view_ids'):
-            res += request.session['report_view_ids']
-=======
         if full:
             for r in request.session.get('report_view_ids', []):
                 res += super(Website, self).customize_template_get(r.get('xml_id'), full=full)
->>>>>>> 4bef17cc
         return res