# -*- coding: utf-8 -*-
##############################################################################
#
#    OpenERP, Open Source Management Solution
#    Copyright (C) 2010-Today OpenERP SA (<http://www.openerp.com>)
#
#    This program is free software: you can redistribute it and/or modify
#    it under the terms of the GNU General Public License as published by
#    the Free Software Foundation, either version 3 of the License, or
#    (at your option) any later version.
#
#    This program is distributed in the hope that it will be useful,
#    but WITHOUT ANY WARRANTY; without even the implied warranty of
#    MERCHANTABILITY or FITNESS FOR A PARTICULAR PURPOSE.  See the
#    GNU General Public License for more details.
#
#    You should have received a copy of the GNU General Public License
#    along with this program.  If not, see <http://www.gnu.org/licenses/>
#
##############################################################################

from openerp import tools, SUPERUSER_ID
from openerp.osv import osv, fields


def _reopen(self, res_id, model):
    return {'type': 'ir.actions.act_window',
            'view_mode': 'form',
            'view_type': 'form',
            'res_id': res_id,
            'res_model': self._name,
            'target': 'new',
            # save original model in context, because selecting the list of available
            # templates requires a model in context
            'context': {
                'default_model': model,
            },
            }


class mail_compose_message(osv.TransientModel):
    _inherit = 'mail.compose.message'

    def default_get(self, cr, uid, fields, context=None):
        """ Override to pre-fill the data when having a template in single-email mode """
        if context is None:
            context = {}
        res = super(mail_compose_message, self).default_get(cr, uid, fields, context=context)
        if res.get('composition_mode') != 'mass_mail' and context.get('default_template_id') and res.get('model') and res.get('res_id'):
            res.update(
                self.onchange_template_id(
                    cr, uid, [], context['default_template_id'], res.get('composition_mode'),
                    res.get('model'), res.get('res_id', context.get('active_id')), context=context
                )['value']
            )
        return res

    _columns = {
        'template_id': fields.many2one('email.template', 'Use template', select=True),
        'partner_to': fields.char('To (Partner IDs)',
            help="Comma-separated list of recipient partners ids (placeholders may be used here)"),
        'email_to': fields.char('To (Emails)',
            help="Comma-separated recipient addresses (placeholders may be used here)",),
        'email_cc': fields.char('Cc (Emails)',
            help="Carbon copy recipients (placeholders may be used here)"),
    }

    def send_mail(self, cr, uid, ids, context=None):
        """ Override of send_mail to duplicate attachments linked to the email.template.
            Indeed, basic mail.compose.message wizard duplicates attachments in mass
            mailing mode. But in 'single post' mode, attachments of an email template
            also have to be duplicated to avoid changing their ownership. """
<<<<<<< HEAD
        if context is None:
            context = {}
        wizard_context = dict(context)
=======
        email_context = dict(context or {})
>>>>>>> 9fa7624e
        for wizard in self.browse(cr, uid, ids, context=context):
            if wizard.template_id:
                wizard_context['mail_notify_user_signature'] = False  # template user_signature is added when generating body_html
                wizard_context['mail_auto_delete'] = wizard.template_id.auto_delete  # mass mailing: use template auto_delete value -> note, for emails mass mailing only
            if not wizard.attachment_ids or wizard.composition_mode == 'mass_mail' or not wizard.template_id:
                continue
<<<<<<< HEAD
=======
            template = self.pool.get('email.template').browse(cr, uid, wizard.template_id, context=context)
            # TODO v8, remove me
            # template specific outgoing mail server and email from is lost in super send_mail
            # store them in the context to avoid falling back to default values
            if template.mail_server_id:
                email_context['mail_server_id'] = template.mail_server_id.id
            if template.email_from:
                email_context['email_from'] = template.email_from
>>>>>>> 9fa7624e
            new_attachment_ids = []
            for attachment in wizard.attachment_ids:
                if attachment in wizard.template_id.attachment_ids:
                    new_attachment_ids.append(self.pool.get('ir.attachment').copy(cr, uid, attachment.id, {'res_model': 'mail.compose.message', 'res_id': wizard.id}, context=context))
                else:
                    new_attachment_ids.append(attachment.id)
                self.write(cr, uid, wizard.id, {'attachment_ids': [(6, 0, new_attachment_ids)]}, context=context)
<<<<<<< HEAD
        return super(mail_compose_message, self).send_mail(cr, uid, ids, context=wizard_context)
=======
        return super(mail_compose_message, self).send_mail(cr, uid, ids, context=email_context)
>>>>>>> 9fa7624e

    def onchange_template_id(self, cr, uid, ids, template_id, composition_mode, model, res_id, context=None):
        """ - mass_mailing: we cannot render, so return the template values
            - normal mode: return rendered values """
        if template_id and composition_mode == 'mass_mail':
            fields = ['subject', 'body_html', 'email_from', 'email_to', 'partner_to', 'email_cc', 'reply_to']
            template = self.pool['email.template'].browse(cr, uid, template_id, context=context)
            values = dict((field, getattr(template, field)) for field in fields if getattr(template, field))
            if template.attachment_ids:
                values['attachment_ids'] = [att.id for att in template.attachment_ids]
            if template.mail_server_id:
                values['mail_server_id'] = template.mail_server_id.id
            if template.user_signature and 'body_html' in values:
                signature = self.pool.get('res.users').browse(cr, uid, uid, context).signature
                values['body_html'] = tools.append_content_to_html(values['body_html'], signature)
        elif template_id:
            values = self.generate_email_for_composer_batch(cr, uid, template_id, [res_id], context=context)[res_id]
            # transform attachments into attachment_ids; not attached to the document because this will
            # be done further in the posting process, allowing to clean database if email not send
            values['attachment_ids'] = values.pop('attachment_ids', [])
            ir_attach_obj = self.pool.get('ir.attachment')
            for attach_fname, attach_datas in values.pop('attachments', []):
                data_attach = {
                    'name': attach_fname,
                    'datas': attach_datas,
                    'datas_fname': attach_fname,
                    'res_model': 'mail.compose.message',
                    'res_id': 0,
                    'type': 'binary',  # override default_type from context, possibly meant for another model!
                }
                values['attachment_ids'].append(ir_attach_obj.create(cr, uid, data_attach, context=context))
        else:
            values = self.default_get(cr, uid, ['subject', 'body', 'email_from', 'email_to', 'email_cc', 'partner_to', 'reply_to', 'attachment_ids', 'mail_server_id'], context=context)

        if values.get('body_html'):
            values['body'] = values.pop('body_html')
        return {'value': values}

    def save_as_template(self, cr, uid, ids, context=None):
        """ hit save as template button: current form value will be a new
            template attached to the current document. """
        email_template = self.pool.get('email.template')
        ir_model_pool = self.pool.get('ir.model')
        for record in self.browse(cr, uid, ids, context=context):
            model_ids = ir_model_pool.search(cr, uid, [('model', '=', record.model or 'mail.message')], context=context)
            model_id = model_ids and model_ids[0] or False
            model_name = ''
            if model_id:
                model_name = ir_model_pool.browse(cr, uid, model_id, context=context).name
            template_name = "%s: %s" % (model_name, tools.ustr(record.subject))
            values = {
                'name': template_name,
                'subject': record.subject or False,
                'body_html': record.body or False,
                'model_id': model_id or False,
                'attachment_ids': [(6, 0, [att.id for att in record.attachment_ids])],
            }
            template_id = email_template.create(cr, uid, values, context=context)
            # generate the saved template
            template_values = record.onchange_template_id(template_id, record.composition_mode, record.model, record.res_id)['value']
            template_values['template_id'] = template_id
            record.write(template_values)
            return _reopen(self, record.id, record.model)

    #------------------------------------------------------
    # Wizard validation and send
    #------------------------------------------------------

    def _get_or_create_partners_from_values(self, cr, uid, rendered_values, context=None):
        """ Check for email_to, email_cc, partner_to """
        partner_ids = []
        mails = tools.email_split(rendered_values.pop('email_to', '')) + tools.email_split(rendered_values.pop('email_cc', ''))
        for mail in mails:
            partner_id = self.pool.get('res.partner').find_or_create(cr, uid, mail, context=context)
            partner_ids.append(partner_id)
        partner_to = rendered_values.pop('partner_to', '')
        if partner_to:
            # placeholders could generate '', 3, 2 due to some empty field values
            tpl_partner_ids = [pid for pid in partner_to.split(',') if pid]
            partner_ids += self.pool['res.partner'].exists(cr, SUPERUSER_ID, tpl_partner_ids, context=context)
        return partner_ids

    def generate_email_for_composer_batch(self, cr, uid, template_id, res_ids, context=None, fields=None):
        """ Call email_template.generate_email(), get fields relevant for
            mail.compose.message, transform email_cc and email_to into partner_ids """
        # filter template values
        if fields is None:
            fields = ['subject', 'body_html', 'email_from', 'email_to', 'partner_to', 'email_cc',  'reply_to', 'attachment_ids', 'mail_server_id']
        returned_fields = fields + ['attachments']
        values = dict.fromkeys(res_ids, False)

        template_values = self.pool.get('email.template').generate_email_batch(cr, uid, template_id, res_ids, fields=fields, context=context)
        for res_id in res_ids:
            res_id_values = dict((field, template_values[res_id][field]) for field in returned_fields if template_values[res_id].get(field))
            res_id_values['body'] = res_id_values.pop('body_html', '')

            # transform email_to, email_cc into partner_ids
            ctx = dict((k, v) for k, v in (context or {}).items() if not k.startswith('default_'))
            partner_ids = self._get_or_create_partners_from_values(cr, uid, res_id_values, context=ctx)
            # legacy template behavior: void values do not erase existing values and the
            # related key is removed from the values dict
            if partner_ids:
                res_id_values['partner_ids'] = list(partner_ids)

            values[res_id] = res_id_values
        return values

    def render_message_batch(self, cr, uid, wizard, res_ids, context=None):
        """ Override to handle templates. """
        # generate template-based values
        if wizard.template_id:
            template_values = self.generate_email_for_composer_batch(
                cr, uid, wizard.template_id.id, res_ids,
                fields=['email_to', 'partner_to', 'email_cc', 'attachment_ids', 'mail_server_id'],
                context=context)
        else:
            template_values = dict.fromkeys(res_ids, dict())
        # generate composer values
        composer_values = super(mail_compose_message, self).render_message_batch(cr, uid, wizard, res_ids, context)

        for res_id in res_ids:
            # remove attachments from template values as they should not be rendered
            template_values[res_id].pop('attachment_ids', None)
            # remove some keys from composer that are readonly
            composer_values[res_id].pop('email_to', None)
            composer_values[res_id].pop('email_cc', None)
            composer_values[res_id].pop('partner_to', None)
            # update template values by composer values
            template_values[res_id].update(composer_values[res_id])
        return template_values

    def render_template_batch(self, cr, uid, template, model, res_ids, context=None, post_process=False):
        return self.pool.get('email.template').render_template_batch(cr, uid, template, model, res_ids, context=context, post_process=post_process)

    # Compatibility methods
    def generate_email_for_composer(self, cr, uid, template_id, res_id, context=None):
        return self.generate_email_for_composer_batch(cr, uid, template_id, [res_id], context)[res_id]

# vim:expandtab:smartindent:tabstop=4:softtabstop=4:shiftwidth=4:<|MERGE_RESOLUTION|>--- conflicted
+++ resolved
@@ -70,30 +70,20 @@
             Indeed, basic mail.compose.message wizard duplicates attachments in mass
             mailing mode. But in 'single post' mode, attachments of an email template
             also have to be duplicated to avoid changing their ownership. """
-<<<<<<< HEAD
         if context is None:
             context = {}
         wizard_context = dict(context)
-=======
-        email_context = dict(context or {})
->>>>>>> 9fa7624e
         for wizard in self.browse(cr, uid, ids, context=context):
             if wizard.template_id:
                 wizard_context['mail_notify_user_signature'] = False  # template user_signature is added when generating body_html
                 wizard_context['mail_auto_delete'] = wizard.template_id.auto_delete  # mass mailing: use template auto_delete value -> note, for emails mass mailing only
             if not wizard.attachment_ids or wizard.composition_mode == 'mass_mail' or not wizard.template_id:
                 continue
-<<<<<<< HEAD
-=======
-            template = self.pool.get('email.template').browse(cr, uid, wizard.template_id, context=context)
-            # TODO v8, remove me
-            # template specific outgoing mail server and email from is lost in super send_mail
+            template = wizard.template_id
+            # template specific outgoing mail server is lost in super send_mail
             # store them in the context to avoid falling back to default values
             if template.mail_server_id:
-                email_context['mail_server_id'] = template.mail_server_id.id
-            if template.email_from:
-                email_context['email_from'] = template.email_from
->>>>>>> 9fa7624e
+                wizard_context['mail_server_id'] = template.mail_server_id.id
             new_attachment_ids = []
             for attachment in wizard.attachment_ids:
                 if attachment in wizard.template_id.attachment_ids:
@@ -101,11 +91,7 @@
                 else:
                     new_attachment_ids.append(attachment.id)
                 self.write(cr, uid, wizard.id, {'attachment_ids': [(6, 0, new_attachment_ids)]}, context=context)
-<<<<<<< HEAD
         return super(mail_compose_message, self).send_mail(cr, uid, ids, context=wizard_context)
-=======
-        return super(mail_compose_message, self).send_mail(cr, uid, ids, context=email_context)
->>>>>>> 9fa7624e
 
     def onchange_template_id(self, cr, uid, ids, template_id, composition_mode, model, res_id, context=None):
         """ - mass_mailing: we cannot render, so return the template values
