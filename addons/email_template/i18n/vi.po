--- conflicted
+++ resolved
@@ -1,36 +1,29 @@
-# Translation of OpenERP Server.
+# Translation of Odoo Server.
 # This file contains the translation of the following modules:
 # 	* email_template
 #
 msgid ""
 msgstr ""
-"Project-Id-Version: OpenERP Server 7.saas~5\n"
+"Project-Id-Version: Odoo 8.0\n"
 "Report-Msgid-Bugs-To: \n"
-<<<<<<< HEAD
 "POT-Creation-Date: 2014-09-09 09:08+0000\n"
 "PO-Revision-Date: 2014-09-09 16:18+0700\n"
 "Last-Translator: Leo Tran <leo.tran@tvtmarine.com>\n"
 "Language-Team: T.V.T Marine Automation (aka TVTMA) <support@tvtmarine.com>\n"
-=======
-"POT-Creation-Date: 2015-01-21 14:08+0000\n"
-"PO-Revision-Date: 2016-02-23 04:22+0000\n"
-"Last-Translator: Martin Trigaux\n"
-"Language-Team: Vietnamese (http://www.transifex.com/odoo/odoo-8/language/vi/)\n"
->>>>>>> 9f073102
 "MIME-Version: 1.0\n"
 "Content-Type: text/plain; charset=UTF-8\n"
-"Content-Transfer-Encoding: 8bit\n"
-"Language: Vietnam\n"
-"X-Generator: Poedit 1.5.4\n"
-
-#. module: email_template
-#: code:addons/email_template/email_template.py:367
+"Content-Transfer-Encoding: \n"
+"Language: vi\n"
+"Plural-Forms: nplurals=1; plural=0;\n"
+
+#. module: email_template
+#: code:addons/email_template/email_template.py:365
 #, python-format
 msgid "%s (copy)"
-msgstr "%s (sao chép)"
-
-#. module: email_template
-#: view:email.template:0
+msgstr "%s (bản sao)"
+
+#. module: email_template
+#: view:email.template:email_template.email_template_form
 msgid "Add"
 msgstr "Thêm"
 
@@ -41,7 +34,7 @@
 msgstr "Thêm chữ ký"
 
 #. module: email_template
-#: view:email.template:0
+#: view:email.template:email_template.email_template_form
 msgid "Advanced Settings"
 msgstr "Thiết lập nâng cao"
 
@@ -57,7 +50,7 @@
 msgstr "Đính kèm"
 
 #. module: email_template
-#: view:email.template:0
+#: view:email.template:email_template.email_template_form
 msgid "Author Signature (mass mail only)"
 msgstr "Chũ ký tác giả (chỉ áp dụng cho email hàng loạt)"
 
@@ -68,13 +61,9 @@
 msgstr "Tự động xóa"
 
 #. module: email_template
-#: view:res.partner:0
+#: view:res.partner:email_template.res_partner_opt_out_search
 msgid "Available for mass mailing"
-<<<<<<< HEAD
-msgstr "Có khả năng gửi mail hàng loạt"
-=======
-msgstr "Có khả năng gửi thư hàng loạt"
->>>>>>> 9f073102
+msgstr "Khả dụng cho việc gửi mail hàng loạt"
 
 #. module: email_template
 #: field:email.template,body_html:0 field:email_template.preview,body_html:0
@@ -85,30 +74,30 @@
 #. module: email_template
 #: help:email.template,email_cc:0 help:email_template.preview,email_cc:0
 msgid "Carbon copy recipients (placeholders may be used here)"
-msgstr "Carbon copy recipients (placeholders may be used here)"
+msgstr "Người cùng nhận (Cc) (có thể sử dụng placeholders ở đây)"
 
 #. module: email_template
 #: field:email.template,email_cc:0 field:email_template.preview,email_cc:0
 msgid "Cc"
-msgstr "Cc"
-
-#. module: email_template
-#: view:ir.actions.server:0
+msgstr ""
+
+#. module: email_template
+#: view:ir.actions.server:email_template.view_server_action_form_template
 msgid "Choose a template to display its values."
 msgstr "Chọn một mẫu để hiển thị giá trị của nó."
 
 #. module: email_template
-#: view:email_template.preview:0
+#: view:email_template.preview:email_template.email_template_preview_form
 msgid "Choose an example"
 msgstr "Chọn một ví dụ"
 
 #. module: email_template
-#: view:email.template:0
+#: view:email.template:email_template.email_template_form
 msgid "Comma-separated carbon copy recipients addresses"
-msgstr "Comma-separated carbon copy recipients addresses"
-
-#. module: email_template
-#: view:email.template:0
+msgstr "Địa chỉ người đồng nhận (Cc) phân cách bởi dấu phảy"
+
+#. module: email_template
+#: view:email.template:email_template.email_template_form
 msgid "Comma-separated ids of recipient partners"
 msgstr "Mã đối tác nhận được ngăn cách bởi dấu phẩy"
 
@@ -117,30 +106,27 @@
 msgid ""
 "Comma-separated ids of recipient partners (placeholders may be used here)"
 msgstr ""
-"Comma-separated ids of recipient partners (placeholders may be used here)"
-
-#. module: email_template
-#: view:email.template:0
+"ID của các đối tác được phân cách bởi dấu phảy (có thể sử dụng placeholders ở đây)"
+
+#. module: email_template
+#: view:email.template:email_template.email_template_form
 msgid "Comma-separated recipient addresses"
 msgstr "Địa chỉ người nhận được ngăn cách bởi dấu phẩy"
 
 #. module: email_template
 #: help:email.template,email_to:0 help:email_template.preview,email_to:0
 msgid "Comma-separated recipient addresses (placeholders may be used here)"
-msgstr "Comma-separated recipient addresses (placeholders may be used here)"
-
-#. module: email_template
-#: view:email.template:0
+msgstr "Địa chỉ người nhận được ngăn cách bởi dấu phẩy (có thể dùng placeholders ở đây)"
+
+#. module: email_template
+#: view:email.template:email_template.email_template_form
 msgid "Content"
 msgstr "Nội dung"
 
 #. module: email_template
-#: view:email.template:0
+#: view:email.template:email_template.email_template_form
 msgid "Context Action"
-<<<<<<< HEAD
-msgstr "Hành động ngữ cảnh"
-=======
-msgstr ""
+msgstr "Hành động theo ngữ cảnh"
 
 #. module: email_template
 #: field:email.template,create_uid:0 field:email_template.preview,create_uid:0
@@ -151,8 +137,7 @@
 #: field:email.template,create_date:0
 #: field:email_template.preview,create_date:0
 msgid "Created on"
-msgstr "Tạo trên"
->>>>>>> 9f073102
+msgstr "Tạo vào"
 
 #. module: email_template
 #: field:email.template,null_value:0 field:email_template.preview,null_value:0
@@ -178,60 +163,42 @@
 "- email (sử dụng trường email_from hoặc email)"
 
 #. module: email_template
-#: code:addons/email_template/email_template.py:354
+#: code:addons/email_template/email_template.py:355
 #, python-format
 msgid "Deletion of the action record failed."
-<<<<<<< HEAD
-msgstr "Deletion of the action record failed."
-=======
-msgstr "Lỗi xóa bản ghi."
->>>>>>> 9f073102
-
-#. module: email_template
-#: view:email.template:0
+msgstr "Xóa bản ghi hành động đã thất bại."
+
+#. module: email_template
+#: view:email.template:email_template.email_template_form
 msgid ""
 "Display an option on related documents to open a composition wizard with "
 "this template"
 msgstr ""
-"Display an option on related documents to open a composition wizard with "
-"this template"
-
-#. module: email_template
-#: view:email.template:0
+
+#. module: email_template
+#: view:email.template:email_template.email_template_form
 msgid "Dynamic Placeholder Generator"
-msgstr "Dynamic Placeholder Generator"
-
-#. module: email_template
-#: view:ir.actions.server:0
+msgstr "Bộ tạo Placeholder động"
+
+#. module: email_template
+#: view:ir.actions.server:email_template.view_server_action_form_template
 msgid "Email"
-msgstr "Email"
-
-#. module: email_template
-#: view:email.template:0
+msgstr "Thư điện tử"
+
+#. module: email_template
+#: view:email.template:email_template.email_template_form
 msgid "Email Configuration"
-<<<<<<< HEAD
 msgstr "Cấu hình email"
-=======
-msgstr "Cấu hình Thư điện tử"
->>>>>>> 9f073102
-
-#. module: email_template
-#: view:email_template.preview:0
+
+#. module: email_template
+#: view:email_template.preview:email_template.email_template_preview_form
 msgid "Email Preview"
-<<<<<<< HEAD
 msgstr "Xem trước email"
-=======
-msgstr "Xem trước Email"
->>>>>>> 9f073102
 
 #. module: email_template
 #: field:ir.actions.server,template_id:0
 msgid "Email Template"
-<<<<<<< HEAD
 msgstr "Mẫu email"
-=======
-msgstr "Mẫu Email"
->>>>>>> 9f073102
 
 #. module: email_template
 #: model:ir.model,name:email_template.model_email_template_preview
@@ -246,59 +213,45 @@
 #. module: email_template
 #: model:ir.model,name:email_template.model_mail_compose_message
 msgid "Email composition wizard"
-<<<<<<< HEAD
-msgstr "Hướng dẫn email theo đồ thuật"
-=======
 msgstr "Đồ thuật soạn thảo email"
->>>>>>> 9f073102
 
 #. module: email_template
 #: field:email.template,model_object_field:0
 #: field:email_template.preview,model_object_field:0
 msgid "Field"
-msgstr "Field"
+msgstr "Trường"
 
 #. module: email_template
 #: help:email.template,copyvalue:0 help:email_template.preview,copyvalue:0
 msgid ""
 "Final placeholder expression, to be copy-pasted in the desired template "
 "field."
-<<<<<<< HEAD
-msgstr ""
-"Final placeholder expression, to be copy-pasted in the desired template "
-"field."
-=======
-msgstr "Final placeholder expression, to be copy-pasted in the desired template field."
->>>>>>> 9f073102
+msgstr ""
 
 #. module: email_template
 #: field:email.template,email_from:0 field:email_template.preview,email_from:0
 #: field:ir.actions.server,email_from:0
 msgid "From"
-msgstr "From"
-
-#. module: email_template
-#: view:email.template:0
+msgstr "Từ"
+
+#. module: email_template
+#: view:email.template:email_template.view_email_template_search
 msgid "Group by..."
 msgstr "Nhóm theo..."
-<<<<<<< HEAD
-=======
 
 #. module: email_template
 #: field:email.template,id:0 field:email_template.preview,id:0
 msgid "ID"
 msgstr "ID"
->>>>>>> 9f073102
 
 #. module: email_template
 #: help:email.template,user_signature:0
 #: help:email_template.preview,user_signature:0
 msgid ""
-"If checked, the user's signature will be appended to the text version of the "
-"message"
-msgstr ""
-"If checked, the user's signature will be appended to the text version of the "
-"message"
+"If checked, the user's signature will be appended to the text version of the"
+" message"
+msgstr ""
+"Nếu được đánh dấu, chữ ký của người dùng sẽ được nối thêm vào nội dung của thông điệp."
 
 #. module: email_template
 #: help:res.partner,opt_out:0
@@ -307,9 +260,6 @@
 "mailing and marketing campaign. Filter 'Available for Mass Mailing' allows "
 "users to filter the partners when performing mass mailing."
 msgstr ""
-"If opt-out is checked, this contact has refused to receive emails for mass "
-"mailing and marketing campaign. Filter 'Available for Mass Mailing' allows "
-"users to filter the partners when performing mass mailing."
 
 #. module: email_template
 #: field:email.template,lang:0 field:email_template.preview,lang:0
@@ -317,9 +267,6 @@
 msgstr "Ngôn ngữ"
 
 #. module: email_template
-<<<<<<< HEAD
-#: view:email.template:0
-=======
 #: field:email.template,write_uid:0 field:email_template.preview,write_uid:0
 msgid "Last Updated by"
 msgstr "Cập nhật lần cuối bởi"
@@ -331,7 +278,6 @@
 
 #. module: email_template
 #: view:email.template:email_template.view_email_template_search
->>>>>>> 9f073102
 msgid "Model"
 msgstr "Đối tượng"
 
@@ -352,7 +298,7 @@
 #. module: email_template
 #: field:res.partner,opt_out:0
 msgid "Opt-Out"
-msgstr "Opt-Out"
+msgstr ""
 
 #. module: email_template
 #: help:email.template,mail_server_id:0
@@ -361,14 +307,13 @@
 "Optional preferred server for outgoing mails. If not set, the highest "
 "priority one will be used."
 msgstr ""
-"Optional preferred server for outgoing mails. If not set, the highest "
-"priority one will be used."
+"Máy chủ gửi email mà bạn thích. Nếu không chọn thì máy chủ có ưu tiên cao nhất sẽ được chọn tự động."
 
 #. module: email_template
 #: field:email.template,report_template:0
 #: field:email_template.preview,report_template:0
 msgid "Optional report to print and attach"
-msgstr "Optional report to print and attach"
+msgstr "Báo cáo tuỳ chọn thêm để in và đính kèm"
 
 #. module: email_template
 #: help:email.template,lang:0 help:email_template.preview,lang:0
@@ -378,24 +323,20 @@
 "a placeholder expression that provides the appropriate language, e.g. "
 "${object.partner_id.lang}."
 msgstr ""
-"Optional translation language (ISO code) to select when sending out an "
-"email. If not set, the english version will be used. This should usually be "
-"a placeholder expression that provides the appropriate language, e.g. "
-"${object.partner_id.lang}."
 
 #. module: email_template
 #: help:email.template,null_value:0 help:email_template.preview,null_value:0
 msgid "Optional value to use if the target field is empty"
-msgstr "Optional value to use if the target field is empty"
+msgstr ""
 
 #. module: email_template
 #: field:email.template,mail_server_id:0
 #: field:email_template.preview,mail_server_id:0
 msgid "Outgoing Mail Server"
-msgstr "Outgoing Mail Server"
-
-#. module: email_template
-#: view:email.template:0
+msgstr "Máy chủ gửi email"
+
+#. module: email_template
+#: view:email.template:email_template.email_template_form
 msgid "Override author's email"
 msgstr "Ghi đè email của tác giả"
 
@@ -405,9 +346,9 @@
 msgstr "Đối tác"
 
 #. module: email_template
-#: view:res.partner:0
+#: view:res.partner:email_template.res_partner_opt_out_search
 msgid "Partners that did not ask not to be included in mass mailing campaigns"
-msgstr "Partners that did not ask not to be included in mass mailing campaigns"
+msgstr ""
 
 #. module: email_template
 #: help:email.template,auto_delete:0 help:email_template.preview,auto_delete:0
@@ -420,29 +361,29 @@
 msgstr "Placeholder Expression"
 
 #. module: email_template
-#: view:ir.actions.server:0
+#: view:ir.actions.server:email_template.view_server_action_form_template
 msgid "Please set the Base Model before setting the action details."
 msgstr "Please set the Base Model before setting the action details."
 
 #. module: email_template
-#: view:email.template:0
+#: view:email.template:email_template.email_template_form
 msgid "Preferred reply address"
-msgstr "Preferred reply address"
+msgstr "Địa chỉ reply được ưa thích"
 
 #. module: email_template
 #: help:email.template,reply_to:0 help:email_template.preview,reply_to:0
 msgid "Preferred response address (placeholders may be used here)"
-msgstr "Preferred response address (placeholders may be used here)"
-
-#. module: email_template
-#: view:email.template:0
+msgstr ""
+
+#. module: email_template
+#: view:email.template:email_template.email_template_form
 msgid "Preview"
 msgstr "Xem trước"
 
 #. module: email_template
-#: view:email_template.preview:0
+#: view:email_template.preview:email_template.email_template_preview_form
 msgid "Preview of"
-msgstr "Preview of"
+msgstr "Xem trước"
 
 #. module: email_template
 #: field:email_template.preview,partner_ids:0
@@ -462,7 +403,7 @@
 #. module: email_template
 #: view:email.template:0
 msgid "Remove the contextual action to use this template on related documents"
-msgstr "Remove the contextual action to use this template on related documents"
+msgstr ""
 
 #. module: email_template
 #: field:email.template,reply_to:0 field:email_template.preview,reply_to:0
@@ -473,63 +414,46 @@
 #: field:email.template,report_name:0
 #: field:email_template.preview,report_name:0
 msgid "Report Filename"
-msgstr "Report Filename"
+msgstr "Tên file của báo cáo"
 
 #. module: email_template
 #: help:email.template,body_html:0 help:email_template.preview,body_html:0
 msgid "Rich-text/HTML version of the message (placeholders may be used here)"
-msgstr "Rich-text/HTML version of the message (placeholders may be used here)"
-
-#. module: email_template
-#: view:email.template:0
+msgstr "Phiên bản Rich-text/HTML của thông điệp (có thể sử dụng placeholders ở đây)"
+
+#. module: email_template
+#: view:email.template:email_template.view_email_template_search
 msgid "SMTP Server"
 msgstr "SMTP Server"
 
 #. module: email_template
 #: field:email_template.preview,res_id:0
 msgid "Sample Document"
-msgstr "Sample Document"
-
-#. module: email_template
-#: view:mail.compose.message:0
+msgstr "Tài liệu Mẫu"
+
+#. module: email_template
+#: view:mail.compose.message:email_template.email_compose_message_wizard_inherit_form
 msgid "Save as a new template"
-<<<<<<< HEAD
-msgstr "Lưu thành một bản mẫu mới"
-=======
-msgstr "Lưu thành mẫu mới"
->>>>>>> 9f073102
-
-#. module: email_template
-#: view:mail.compose.message:0
+msgstr "Lưu thành một mẫu mới"
+
+#. module: email_template
+#: view:mail.compose.message:email_template.email_compose_message_wizard_inherit_form
 msgid "Save as new template"
-<<<<<<< HEAD
-msgstr "Lưu thành một bản mẫu mới"
-=======
-msgstr "Lưu thành mẫu mới"
->>>>>>> 9f073102
+msgstr "Lưu thành một mẫu mới"
 
 #. module: email_template
 #: help:email.template,model_object_field:0
 #: help:email_template.preview,model_object_field:0
 msgid ""
 "Select target field from the related document model.\n"
-<<<<<<< HEAD
-"If it is a relationship field you will be able to select a target field at "
-"the destination of the relationship."
-msgstr ""
-"Select target field from the related document model.\n"
-"If it is a relationship field you will be able to select a target field at "
-"the destination of the relationship."
-=======
 "If it is a relationship field you will be able to select a target field at the destination of the relationship."
 msgstr "Select target field from the related document model.\nIf it is a relationship field you will be able to select a target field at the destination of the relationship."
->>>>>>> 9f073102
-
-#. module: email_template
-#: code:addons/email_template/email_template.py:317
+
+#. module: email_template
+#: code:addons/email_template/email_template.py:318
 #, python-format
 msgid "Send Mail (%s)"
-msgstr "Send Mail (%s)"
+msgstr "Gửi Mail (%s)"
 
 #. module: email_template
 #: help:email.template,email_from:0 help:email_template.preview,email_from:0
@@ -537,30 +461,26 @@
 "Sender address (placeholders may be used here). If not set, the default "
 "value will be the author's email alias if configured, or email address."
 msgstr ""
-"Sender address (placeholders may be used here). If not set, the default "
-"value will be the author's email alias if configured, or email address."
-
-#. module: email_template
-#: code:addons/email_template/email_template.py:554
+
+#. module: email_template
+#: code:addons/email_template/email_template.py:551
 #, python-format
 msgid ""
 "Sender email is missing or empty after template rendering. Specify one to "
 "deliver your message"
 msgstr ""
-"Sender email is missing or empty after template rendering. Specify one to "
-"deliver your message"
 
 #. module: email_template
 #: field:email.template,ref_ir_value:0
 #: field:email_template.preview,ref_ir_value:0
 msgid "Sidebar Button"
-msgstr "Sidebar Button"
+msgstr "Nút Sidebar"
 
 #. module: email_template
 #: field:email.template,ref_ir_act_window:0
 #: field:email_template.preview,ref_ir_act_window:0
 msgid "Sidebar action"
-msgstr "Sidebar action"
+msgstr "Hành động Sidebar"
 
 #. module: email_template
 #: help:email.template,ref_ir_act_window:0
@@ -576,7 +496,7 @@
 #: help:email.template,ref_ir_value:0
 #: help:email_template.preview,ref_ir_value:0
 msgid "Sidebar button to open the sidebar action"
-msgstr "Sidebar button to open the sidebar action"
+msgstr ""
 
 #. module: email_template
 #: field:email.template,sub_model_object_field:0
@@ -596,23 +516,25 @@
 msgstr "Tiêu đề"
 
 #. module: email_template
-#: view:email.template:0 help:email.template,subject:0
-#: help:email_template.preview,subject:0
+#: view:email.template:email_template.email_template_form
+#: help:email.template,subject:0 help:email_template.preview,subject:0
 msgid "Subject (placeholders may be used here)"
-msgstr "Subject (placeholders may be used here)"
-
-#. module: email_template
-#: view:res.partner:0
+msgstr ""
+
+#. module: email_template
+#: view:res.partner:email_template.res_partner_opt_out_search
 msgid "Suppliers"
 msgstr "Nhà cung cấp"
 
 #. module: email_template
 #: model:ir.actions.act_window,name:email_template.wizard_email_template_preview
 msgid "Template Preview"
-msgstr "Template Preview"
-
-#. module: email_template
-#: view:email.template:0
+msgstr "Xem trước Mẫu"
+
+#. module: email_template
+#: view:email.template:email_template.email_template_form
+#: view:email.template:email_template.email_template_tree
+#: view:email.template:email_template.view_email_template_search
 #: model:ir.actions.act_window,name:email_template.action_email_template_tree_all
 #: model:ir.ui.menu,name:email_template.menu_email_templates
 msgid "Templates"
@@ -621,48 +543,41 @@
 #. module: email_template
 #: help:email.template,model_id:0 help:email_template.preview,model_id:0
 msgid "The kind of document with with this template can be used"
-msgstr "The kind of document with with this template can be used"
-
-#. module: email_template
-#: view:ir.actions.server:0
-msgid ""
-"The values displayed hereunder are informative. When sending the email, the "
-"values\n"
+msgstr ""
+
+#. module: email_template
+#: view:ir.actions.server:email_template.view_server_action_form_template
+msgid ""
+"The values displayed hereunder are informative. When sending the email, the values\n"
 "                                will be taken from the email template."
 msgstr ""
-"The values displayed hereunder are informative. When sending the email, the "
-"values\n"
-"                                will be taken from the email template."
 
 #. module: email_template
 #: field:email.template,email_to:0 field:email_template.preview,email_to:0
 #: field:ir.actions.server,email_to:0
 msgid "To (Emails)"
-msgstr "To (Emails)"
+msgstr "Đến (email)"
 
 #. module: email_template
 #: field:email.template,partner_to:0 field:email_template.preview,partner_to:0
 #: field:ir.actions.server,partner_to:0
 msgid "To (Partners)"
-<<<<<<< HEAD
-msgstr "To (Partners)"
-=======
-msgstr "Đến (Các đối tác)"
->>>>>>> 9f073102
-
-#. module: email_template
-#: view:mail.compose.message:0 field:mail.compose.message,template_id:0
+msgstr "Đến (Đối tác)"
+
+#. module: email_template
+#: view:mail.compose.message:email_template.email_compose_message_wizard_inherit_form
+#: field:mail.compose.message,template_id:0
 msgid "Use template"
 msgstr "Sử dụng mẫu"
 
 #. module: email_template
-#: code:addons/email_template/email_template.py:354
+#: code:addons/email_template/email_template.py:355
 #, python-format
 msgid "Warning"
 msgstr "Cảnh báo"
 
 #. module: email_template
-#: code:addons/email_template/email_template.py:554
+#: code:addons/email_template/email_template.py:551
 #, python-format
 msgid "Warning!"
 msgstr "Cảnh báo!"
@@ -673,26 +588,18 @@
 msgid ""
 "When a relationship field is selected as first field, this field lets you "
 "select the target field within the destination document model (sub-model)."
-<<<<<<< HEAD
 msgstr ""
 "When a relationship field is selected as first field, this field lets you "
 "select the target field within the destination document model (sub-model)."
-=======
-msgstr "When a relationship field is selected as first field, this field lets you select the target field within the destination document model (sub-model)."
->>>>>>> 9f073102
 
 #. module: email_template
 #: help:email.template,sub_object:0 help:email_template.preview,sub_object:0
 msgid ""
 "When a relationship field is selected as first field, this field shows the "
 "document model the relationship goes to."
-<<<<<<< HEAD
 msgstr ""
 "When a relationship field is selected as first field, this field shows the "
 "document model the relationship goes to."
-=======
-msgstr "When a relationship field is selected as first field, this field shows the document model the relationship goes to."
->>>>>>> 9f073102
 
 #. module: email_template
 #: help:email.template,attachment_ids:0
@@ -705,18 +612,13 @@
 "từ mẫu này"
 
 #. module: email_template
-#: view:ir.actions.server:0
+#: view:ir.actions.server:email_template.view_server_action_form_template
 msgid ""
 "Your template does not defined any email_from. Please update your template."
 msgstr ""
-"Your template does not defined any email_from. Please update your template."
-
-#. module: email_template
-#: model:ir.model,name:email_template.model_ir_actions_server
-msgid "ir.actions.server"
-msgstr "ir.actions.server"
-
-#. module: email_template
-#: view:email_template.preview:0
+"Mẫu của bạn không chỉ ra bất kỳ địa chỉ gửi (email_from) nào. Hãy sửa và cập nhật lại mẫu của bạn."
+
+#. module: email_template
+#: view:email_template.preview:email_template.email_template_preview_form
 msgid "record:"
 msgstr "bản ghi:"