<<<<<<< HEAD
openerp.web_view_editor = function(instance) {
var _t = instance.web._t;
var QWeb = instance.web.qweb;
instance.web.ViewManager.include({
    on_debug_changed:function(evt){
        var val = $(evt.target).data('action'),
            current_view = this.active_view.controller;
        if(val === "manage_views"){
            if (current_view.fields_view && current_view.fields_view.arch) {
                    var view_editor = new instance.web_view_editor.ViewEditor(current_view, current_view.$el, this.dataset, current_view.fields_view.arch);
                    view_editor.start();
                } else {
                    this.do_warn(_t("Manage Views"),
                            _t("Could not find current view declaration"));
                }
        }else{
            return this._super.apply(this,arguments);
=======
odoo.define('web_view_editor.view_editor', function (require) {
"use strict";

var ActionManager = require('web.ActionManager');
var core = require('web.core');
var data = require('web.data');
var DebugManager =  require('web.DebugManager');
var Dialog = require('web.Dialog');
var formats = require('web.formats');   
var Registry = require('web.Registry');
var session = require('web.session');
var utils = require('web.utils');
var Widget = require('web.Widget');

var QWeb = core.qweb;
var _t = core._t;

if (core.debug) {
    DebugManager.include({
        manage_views: function() {
            if (this.view.fields_view && this.view.fields_view.arch) {
                var view_editor = new ViewEditor(this.view, this.view.$el, this.dataset, this.view.fields_view.arch);
                view_editor.start();
            } else {
                this.do_warn(_t("Manage Views"), _t("Could not find current view declaration"));
            }
>>>>>>> 4bef17cc
        }
    });
}

var ViewEditor = Widget.extend({
    init: function(parent, element_id, dataset) {
        this._super(parent);
        this.parent = parent;
        this.dataset = new data.DataSetSearch(this, 'ir.ui.view', null, null);
        this.model = dataset.model;
        this.xml_element_id = 0;
        this.property = ViewEditor.property_widget;
        this.one_object = false;
    },
    start: function() {
        this.init_view_editor();
    },
    init_view_editor: function() {
        var self = this,
            action_title = _.str.sprintf(_t("Manage Views (%s)"), this.model);
        var action = {
            name: action_title,
            context: session.user_context,
            domain: [["model", "=", this.model]],
            res_model: 'ir.ui.view',
            views: [[false, 'list']],
            type: 'ir.actions.act_window',
            target: "current",
            limit: this.dataset.limit || 80,
            auto_search : true,
            flags: {
                sidebar: false,
                deletable: false,
                views_switcher: false,
                action_buttons: false,
<<<<<<< HEAD
                search_view: false,
=======
                search_view: true,
>>>>>>> 4bef17cc
                headless: true,
                pager: false,
                radio: true,
                select_view_id: self.parent.fields_view.view_id
            }
        };
        this.view_edit_dialog = new Dialog(this, {
            title: action_title,
            buttons: [
                {text: _t("Create"), click: function() { self.on_create_view(); }},
                {text: _t("Edit"), click: function() { self.xml_element_id = 0; self.get_arch(); }},
                {text: _t("Remove"), click: function() { self.do_delete_view(); }},
                {text: _t("Close"), click: function() { self.view_edit_dialog.close(); window.location.reload(); }}
            ]
        }).open();
        this.view_edit_dialog.on("closing", this, function(){window.location.reload();});
        this.main_view_id = this.parent.fields_view.view_id;
        this.action_manager = new ActionManager(this);
        this.action_manager.appendTo(this.view_edit_dialog.$el);
        $.when(this.action_manager.do_action(action)).done(function() {
            var viewmanager = self.action_manager.inner_widget;
            var controller = viewmanager.active_view.controller;
            $(controller.groups).bind({
                'selected': function (e, ids) {
                        self.main_view_id = ids[0];
                }
            });
        });
    },
    on_create_view: function() {
        var self = this;
        this.create_view_dialog = new Dialog(this, {
            title: _.str.sprintf(_t("Create a view (%s)"), self.model),
            buttons: [
                {text: _t("Save"), click: function () {
                    var view_values = {};
                    var warn = false;
                    _.each(self.create_view_widget, function(widget) {
                        if (widget.is_invalid) {
                            warn = true;
                            return false;
                        }
                        if (widget.dirty && !widget.is_invalid) {
                            view_values[widget.name] = widget.get_value();
                        }
                    });
                    if (warn) {
                        self.on_valid_create_view(self.create_view_widget);
                    } else {
                        $.when(self.do_save_view(view_values)).done(function() {
                            self.create_view_dialog.close();
                            var controller = self.action_manager.inner_widget.views[self.action_manager.inner_widget.active_view].controller;
                            controller.reload_content();
                        });
                    }
                }},
                {text: _t("Cancel"), click: function () { self.create_view_dialog.close(); }}
            ]
        }).open();
        var view_widget = [{'name': 'view_name', 'string':'View Name', 'type': 'char', 'required': true, 'value' : this.model + '.custom_' + Math.round(Math.random() * 1000)},
                           {'name': 'view_type', 'string': 'View Type', 'type': 'selection', 'required': true, 'value': 'Form', 'selection': [['',''],['tree', 'Tree'],['form', 'Form'],['graph', 'Graph'],['calendar', 'Calender']]},
                           {'name': 'proirity', 'string': 'Priority', 'type': 'float', 'required': true, 'value':'16'}];
        this.create_view_dialog.$el.append('<table id="create_view"  style="width:400px" class="oe_form"></table>');
        this.create_view_widget = [];
        _.each(view_widget, function(widget) {
            var type_widget =  new (self.property.get_any([widget.type])) (self.create_view_dialog, widget);
            self.create_view_dialog.$el.find('table[id=create_view]').append('<tr><td width="100px" align="right">' + widget.string + ':</td>' + type_widget.render()+'</tr>');
            var value = null;
            if (widget.value) {
                value = widget.value;
                type_widget.dirty = true;
            }
            type_widget.start();
            type_widget.set_value(value);
            self.create_view_widget.push(type_widget);
        });
    },
    do_save_view: function(values) {
        var def = $.Deferred();
        var field_dataset = new data.DataSetSearch(this, this.model, null, null);
        var model_dataset = new data.DataSetSearch(this, 'ir.model', null, null);
        var view_string = "", field_name = false, self = this;
        field_dataset.call( 'fields_get', []).done(function(fields) {
            _.each(['name', 'x_name'], function(value) {
                if (_.include(_.keys(fields), value)) {
                    field_name = value;
                    return false;
                }
            });
            if (field_name) {
                model_dataset.read_slice(['name','field_id'], {"domain": [['model','=',self.model]]}).done(function(records) {
                    if (records) {view_string = records[0].name;}
                    var arch = _.str.sprintf("<?xml version='1.0'?>\n<%s string='%s'>\n\t<field name='%s'/>\n</%s>", values.view_type, view_string, field_name, values.view_type);
                    var vals = {'model': self.model, 'name': values.view_name, 'priority': values.priority, 'type': values.view_type, 'arch': arch};
                    def = self.dataset.create(vals);
                });
            }
        });
        return def.promise();
    },
    on_valid_create_view: function(widgets) {
        var msg = "<ul>";
        _.each(widgets, function(widget) {
            if (widget.is_invalid) {
                msg += "<li>" + widget.name + "</li>";
            }
        });
        msg += "</ul>";
        this.do_warn(_t("The following fields are invalid :"), msg);
    },
    add_node_name : function(node) {
        if(node.tagName.toLowerCase() == "button" || node.tagName.toLowerCase() == "field"){
            return (node.getAttribute('name'))?
                _.str.sprintf( "<%s name='%s'>",node.tagName.toLowerCase(), node.getAttribute('name')):
                _.str.sprintf( "<%s>",node.tagName.toLowerCase());
        }else if(node.tagName.toLowerCase() == "group"){
            return (node.getAttribute('string'))?
                _.str.sprintf( "<%s>",node.getAttribute('string')):
                _.str.sprintf( "<%s>",node.tagName.toLowerCase());
        }else{
            return (node.getAttribute('string'))?
                _.str.sprintf( "<%s string='%s'>",node.tagName.toLowerCase(), node.getAttribute('string')):
                _.str.sprintf( "<%s>",node.tagName.toLowerCase());
        }
    },
    do_delete_view: function() {
        var self = this;
        if (confirm(_t("Do you really want to remove this view?"))) {
            var controller = this.action_manager.inner_widget.views[this.action_manager.inner_widget.active_view].controller;
            this.dataset.unlink([this.main_view_id]).done(function() {
                controller.reload_content();
                self.main_view_id = self.parent.fields_view.view_id;
            });
        }
    },
    create_View_Node: function(node){
        var ViewNode = {
            'level': ($(node).parents()).length + 1,
            'id': this.xml_element_id += 1,
            'att_list': [],
            'name': this.add_node_name(node),
            'child_id': []
        };
        ViewNode.att_list.push(node.tagName.toLowerCase());
        _.each(node.attributes, function(att) {
            ViewNode.att_list.push([att.nodeName, att.nodeValue]);
       });
        return ViewNode;
    },
    append_child_object: function(main_object, parent_id, child_obj_list) {
        var self = this;
        if (main_object.id == parent_id) {
            main_object.child_id = child_obj_list;
            return main_object;
        } else {
            _.each(main_object.child_id, function(child_object) {
                self.append_child_object(child_object, parent_id, child_obj_list);
            });
        }
    },
    convert_arch_to_obj: function(xml_Node, main_object, parent_id) {
        var self = this;
        var child_obj_list = [];
        _.each(xml_Node, function(element) {
           child_obj_list.push(self.create_View_Node(element));
        });
        this.append_child_object(main_object, parent_id, child_obj_list);
        var obj_xml_list = _.zip(xml_Node, child_obj_list);
        _.each(obj_xml_list, function(node) {
            var children = _.filter(node[0].childNodes, function(child) {
                return child.nodeType == 1;
            });
            if (children) {
                self.convert_arch_to_obj(children, main_object, node[1].id);
            }
        });
        return main_object;
    },
    parse_xml: function(arch, view_id) {
        //First element of att_list must be element tagname.
        var main_object = {
            'level': 0,
            'id': this.xml_element_id +=1,
            'att_list': ["view"],
            'name': _.str.sprintf("<view view_id = %s>", view_id),
            'child_id': []
        };
        var xml_arch = QWeb.load_xml(arch);
        return [this.convert_arch_to_obj(xml_arch.childNodes, main_object, this.xml_element_id)];
    },
    get_arch: function() {
        var self = this;
        var view_arch_list = [];
        this.dataset.read_ids([parseInt(self.main_view_id)], ['arch', 'type','priority']).done(function(arch) {
            if (arch.length) {
                var arch_object = self.parse_xml(arch[0].arch, self.main_view_id);
                self.main_view_type = arch[0].type == 'tree'? 'list': arch[0].type;
                view_arch_list.push({"view_id": self.main_view_id, "arch": arch[0].arch,"priority":arch[0].priority});
                self.dataset.read_slice([], {domain: [['inherit_id','=', parseInt(self.main_view_id)]]}).done(function(result) {
                    _.each(result, function(res) {
                        view_arch_list.push({"view_id": res.id, "arch": res.arch,"priority":res.priority});
                        self.inherit_view(arch_object, res);
                    });
                    return self.edit_view({"main_object": arch_object,
                        "parent_child_id": self.parent_child_list(arch_object, []),
                        "arch": view_arch_list});
                });
            } else {
                self.do_warn(_t("Please select view in list :"));
            }
        });
    },
    parent_child_list : function(one_object, parent_list) {
        var self = this;
        _.each(one_object , function(element) {
            if (element.child_id.length !== 0) {
                parent_list.push({"key": element.id, "value": _.pluck(element.child_id, 'id')});
                self.parent_child_list(element.child_id, parent_list);
            }
        });
        return parent_list;
    },
    inherit_view : function(arch_object, result) {
        var self = this, xml_list = [], xml_arch = QWeb.load_xml(result.arch);
        if (xml_arch.childNodes[0].tagName == "data") {
            xml_list = _.filter(xml_arch.childNodes[0].childNodes, function(child) {
                return child.nodeType == 1;
            });
        } else {
            xml_list.push( xml_arch.childNodes[0]);
        }
        _.each(xml_list, function(xml) {
            var expr_to_list = [], xpath_arch_object = self.parse_xml(QWeb.tools.xml_node_to_string(xml), result.id);
            if (xml.tagName == "xpath") {
                var part_expr = _.without(xml.getAttribute('expr').split("/"), "");
                _.each(part_expr, function(part) {
                    expr_to_list.push(_.without($.trim(part.replace(/[^a-zA-Z 0-9 _]+/g,'!')).split("!"), ""));
                });
            } else {
                var temp = _.reject(xpath_arch_object[0].child_id[0].att_list, function(list) {
                    return list instanceof Array? _.include(list, "position"): false;
                });
                expr_to_list = [_.flatten(temp)];
            }
            self.inherit_apply(expr_to_list, arch_object ,xpath_arch_object);
        });
    },
    inherit_apply: function(expr_list ,arch_object ,xpath_arch_object) {
        var self = this;
        var temp_list;

        if (xpath_arch_object.length) {
            var check = expr_list[0], obj = false;
            switch (check.length) {
                case 2:
                    if (parseInt(check[1])) {
                        //for field[3]
                        temp_list = _.select(arch_object, function(element) {
                            return _.include(_.flatten(element.att_list), check[0]);
                        });
                        obj = arch_object[_.indexOf(arch_object, temp_list[parseInt(check[1]) - 1])];
                    } else {
                        //for notebook[last()]
                        obj = _.detect(arch_object, function(element) {
                            return _.include(_.flatten(element.att_list), check[0]);
                        });
                    }
                    break;
                case 3:
                    //for field[@name='type']
                    obj = _.detect(arch_object, function(element){
                        if ((_.intersection(_.flatten(element.att_list), _.uniq(check))).length == _.uniq(check).length) {
                            return element;
                        }
                    });
                    break;
                case 1:
                    //for /form/notebook
                    temp_list = _.select(arch_object, function(element) {
                        return _.include(_.flatten(element.att_list), check[0]);
                    });
                    if (temp_list.length !== 0) {
                        expr_list.length === 1 ? obj = temp_list[0] : expr_list.shift();
                    }
                    break;
            }
            if (obj) {
                expr_list.shift();
                if (expr_list.length) {
                    self.inherit_apply(expr_list, obj.child_id, xpath_arch_object);
                } else {
                    self.increase_level(xpath_arch_object[0], obj.level + 1);
                    obj.child_id.push(xpath_arch_object[0]);
                    xpath_arch_object.pop();
                }
            } else {
                _.each(arch_object, function(element) {
                    self.inherit_apply(expr_list, element.child_id, xpath_arch_object);
                });
            }
        }
    },
    increase_level: function(val, level) {
        var self = this;
        val.level = level;
        _.each(val.child_id, function(val) {
            self.increase_level(val, level + 1);
        });
    },
    do_select_row: function(row_id) {
        this.edit_xml_dialog.$el.find("tr[id^='viewedit-']").removeClass('ui-selected');
        this.edit_xml_dialog.$el.find("tr[id=viewedit-" + row_id + "]").addClass('ui-selected');
    },
    do_parent_img_hide_show: function(img) {
        if (_.str.include($(img).attr('src'), '/web/static/src/img/collapse.gif')) {
            $(img).attr('src', '/web/static/src/img/expand.gif');
            this.on_expand(img);
        } else {
            $(img).attr('src', '/web/static/src/img/collapse.gif');
            this.on_collapse(img);
        }
    },
    edit_view: function(one_object) {
        var self = this;
        this.one_object = one_object;
        this.edit_xml_dialog = new Dialog(this, {
            title: _.str.sprintf(_t("View Editor %d - %s"), self.main_view_id, self.model),
            buttons: [
                {text: _t("Inherited View"), click: function(){
                    var selected_row = self.edit_xml_dialog.$el.find('.ui-selected');
                    if (selected_row.length) {
                        if(selected_row.find('a').text().search("field") != -1){
                            if (confirm(_t("Do you really wants to create an inherited view here?"))) {
                                self.inherited_view(selected_row);
                            }
                        }else{
                            alert(_t("Can't Update View"));
                        }
                    }else{
                        alert(_t("Select an element"));
                    }
                }},
                {text: _t("Preview"), click: function() {
                    var action = {
                        context: self.session.user_context,
                        res_model: self.model,
                        views: [[self.main_view_id, self.main_view_type]],
                        type: 'ir.actions.act_window',
                        target: "new",
                        auto_search: true,
                        flags: {
                            sidebar: false,
                            views_switcher: false,
                            action_buttons: false
                        }
                    };
                    var action_manager = new ActionManager(self);
                    action_manager.do_action(action);
                }},
                {text: _t("Close"), click: function(){
                    self.action_manager.inner_widget.active_view.controller.reload_content();
                    self.edit_xml_dialog.close();
                }}
            ]
        }).open();
        var no_property_att = [];
        _.each(_PROPERTIES, function(val, key) {
            if (! val.length) no_property_att.push(key);
        });
        this.edit_xml_dialog.$el.html(QWeb.render('view_editor', {'data': one_object.main_object, 'no_properties': no_property_att}));
        this.edit_xml_dialog.$el.find("tr[id^='viewedit-']").click(function() {
            self.do_select_row(this.id.split('-')[1]);
        });
        this.edit_xml_dialog.$el.find("img[id^='parentimg-']").click(function() {
            self.do_parent_img_hide_show(this);
        });
        this.edit_xml_dialog.$el.find("img[id^='side-']").click(function() {
            self.on_select_img(this);
        });
    },
    inherited_view: function(selected_row){
        var self = this;
        var row_id = parseInt((selected_row.attr('id')).split('-')[1]);
        var obj = self.get_object_by_id(row_id,self.one_object.main_object, [])[0];
        var view_name = this.model + '.inherit_' + Math.round(Math.random() * 1000);
        var view_find = selected_row;
        var view_id;
        var min_level = parseInt(selected_row.attr('level'));
        while (1) {
            view_find = view_find.prev();
            if (view_find.length === 0 ||
                    self.edit_xml_dialog.$el.find(view_find).find('a').text().search("view_id") != -1 &&
                    parseInt(view_find.attr('level')) < min_level ) {
                view_id = parseInt($(view_find).find('a').text().replace(/[^0-9]+/g, ''));
                break;
            }
            if (view_find.attr('level') < min_level) {
                min_level = parseInt(view_find.attr('level'));
            }
        }
        var val = _.detect(obj.att_list, function(val) {return val[0] == "name";});
        var priority = _.detect(self.one_object.arch, function(val) {return val.view_id === view_id;});
        var arch = _.str.sprintf("<?xml version='1.0'?>\n\t <field name='%s' position='after'> </field>", val[1]);
        var vals = {'model': self.model, 'name': view_name, 'priority': priority.priority + 1, 'type': "form", 'arch': arch,'inherit_id':self.main_view_id};
        this.dataset.create(vals).done(function(id) {
            var arch_to_obj = self.parse_xml(arch,id);
            obj.child_id.push(arch_to_obj[0]);
            self.one_object.parent_child_id = self.parent_child_list(self.one_object.main_object,[]);
            self.one_object.arch.push({'view_id':id,"arch":arch,'priority': priority.priority + 1});
            self.increase_level(arch_to_obj[0],obj.level+1);
            self.render_inherited_view(selected_row,arch_to_obj[0]);
        });
    },
    render_inherited_view: function(selected_row,obj){
        var self = this,row_id = parseInt((selected_row.attr('id')).split('-')[1]);
        var clone = this.create_clone(selected_row.clone(),obj);
        if (selected_row.find("img[id^='parentimg-']").length === 0) {
            ($(selected_row.find('a').parent()).siblings('td'))
            .append($('<img width="16" height="16"></img>').attr('src', '/web/static/src/img/collapse.gif').
             attr('id','parentimg-'+ row_id).click(function(){
                self.do_parent_img_hide_show(this);
            }));
        }
        self.edit_xml_dialog.$el.
            find("tr[id='viewedit-"+row_id+"']").after(clone.removeClass('ui-selected'));
        _.each(obj.child_id,function(obj){self.render_inherited_view(clone,obj);});
    },
    on_select_img: function(element_img) {
        var self = this;
        var side = $(element_img).closest("tr[id^='viewedit-']");
        this.one_object.clicked_tr_id = parseInt((side.attr('id')).split('-')[1]);
        this.one_object.clicked_tr_level = parseInt(side.attr('level'));
        var img = side.find("img[id='parentimg-" + this.one_object.clicked_tr_id + "']").attr('src');
        var view_id = 0, view_xml_id = 0, view_find = side;
        //for view id finding
        var min_level = this.one_object.clicked_tr_id;
        if (($(side).find('a').text()).search("view_id") != -1) {
            view_id = parseInt(($(view_find).find('a').text()).replace(/[^0-9]+/g, ''));
            view_xml_id = (view_find.attr('id')).split('-')[1];
            this.one_object.clicked_tr_id  += 1;
            this.one_object.clicked_tr_level += 1;
        }else{
            while (1) {
                view_find = view_find.prev();
                if (view_find.length === 0 ||
                    (self.edit_xml_dialog.$el.find(view_find).find('a').text()).search("view_id") !== -1
                        && parseInt(view_find.attr('level')) < min_level ) {
                    view_id = parseInt(($(view_find).find('a').text()).replace(/[^0-9]+/g, ''));
                    view_xml_id = parseInt((view_find.attr('id')).split('-')[1]);
                    break;
                }
                if (view_find.attr('level') < min_level) {
                    min_level = parseInt(view_find.attr('level'));
                }
            }
        }
        this.one_object.clicked_tr_view = [view_id, view_xml_id];
        switch (element_img.id) {
            case "side-add":
                self.do_node_add(side);
                break;
            case "side-remove":
                if (confirm(_t("Do you really want to remove this node?"))) {
                    self.do_save_update_arch("remove_node");
                }
                break;
            case "side-edit":
                self.do_node_edit(side);
                break;
            case "side-up":
                self.do_node_up(side, img);
                break;
            case "side-down":
                self.do_node_down(side, img);
                break;
        }
    },
    do_node_add: function(side){
        var self = this;
        var property_to_check = [];
        var tr = self.get_object_by_id(this.one_object.clicked_tr_id, this.one_object.main_object, [])[0].att_list[0];
        var parent_tr = ($(side).prevAll("tr[level=" + String(this.one_object.clicked_tr_level - 1) + "]"))[0];
        var field_dataset = new data.DataSetSearch(this, this.model, null, null);
        parent_tr = self.get_object_by_id(parseInt($(parent_tr).attr('id').replace(/[^0-9]+/g, '')), this.one_object.main_object, [])[0].att_list[0];
        _.each([tr, parent_tr],function(element) {
            var value = _.has(_CHILDREN, element) ? element : _.str.include(html_tag, element)?"html_tag":false;
            property_to_check.push(value);
        });
        field_dataset.call( 'fields_get', []).done(function(result) {
            var fields = _.keys(result);
            fields.push(" ");
            fields.sort();
            self.on_add_node(property_to_check, fields, self.inject_position(parent_tr,tr));
        });
    },
    inject_position : function(parent_tag,current_tag){
        if(parent_tag == "view")
            return ['Inside'];
        if(current_tag == "field")
            return ['After','Before'];
        return ['After','Before','Inside'];
    },
    do_node_edit: function() {
        var self = this;
        var result = self.get_object_by_id(this.one_object.clicked_tr_id, this.one_object.main_object, []);
        if (result.length && result[0] && result[0].att_list) {
            var properties = _PROPERTIES[result[0].att_list[0]];
            self.on_edit_node(properties);
        }
    },
    do_node_down: function(cur_tr, img) {
        var self = this;
        var next_tr, last_tr, tr_to_move = [];
        tr_to_move.push(cur_tr);
        if (img) {
            while (1) {
                next_tr = cur_tr.next();
                if ( parseInt(next_tr.attr('level')) <= this.one_object.clicked_tr_level || next_tr.length === 0) {
                    last_tr = next_tr;
                    break;
                } else {
                    tr_to_move.push(next_tr);
                    cur_tr = next_tr;
                }
           }
        } else {
            last_tr = cur_tr.next();
        }
        if ((self.edit_xml_dialog.$el.find(last_tr).find('a').text()).search("view_id") != -1) {
            return false;
        }
        if (last_tr.length !== 0 &&  parseInt(last_tr.attr('level')) == this.one_object.clicked_tr_level) {
            var last_tr_id = (last_tr.attr('id')).split('-')[1];
            img = last_tr.find("img[id='parentimg-" + last_tr_id + "']").attr('src');
            if (img) {
                self.edit_xml_dialog.$el.find("img[id='parentimg-" + last_tr_id + "']").
                                                attr('src', '/web/static/src/img/expand.gif');
                while (1) {
                    next_tr = last_tr.next();
                    if (next_tr.attr('level') <= this.one_object.clicked_tr_level || next_tr.length === 0) break;
                    next_tr.hide();
                    last_tr = next_tr;
                }
            }
            tr_to_move.reverse();
            _.each(tr_to_move, function(rec) {
               $(last_tr).after(rec);
            });
            self.do_save_update_arch("down");
        }
    },
    do_node_up: function(cur_tr, img) {
        var self = this;
        var side = cur_tr;
        var tr_to_move = [];
        var last_tr;
        var next_tr;

        tr_to_move.push(side);
        while (1) {
            var prev_tr = cur_tr.prev();
            if (this.one_object.clicked_tr_level >= parseInt(prev_tr.attr('level')) || prev_tr.length === 0) {
               last_tr = prev_tr;
               break;
            }
            cur_tr = prev_tr;
        }
        if (img) {
        self.edit_xml_dialog.$el.find("img[id='parentimg-" + this.one_object.clicked_tr_id + "']").
                attr('src', '/web/static/src/img/expand.gif');
            while (1) {
                next_tr = side.next();
                if (parseInt(next_tr.attr('level')) <= this.one_object.clicked_tr_level || next_tr.length === 0) {
                    break;
                } else {
                    next_tr.hide();
                    tr_to_move.push(next_tr);
                    side = next_tr;
                }
            }
        }
        if (last_tr.length !== 0 && parseInt(last_tr.attr('level')) == this.one_object.clicked_tr_level &&
                (self.edit_xml_dialog.$el.find(last_tr).find('a').text()).search("view_id") === -1) {
            _.each(tr_to_move, function(rec) {
                 $(last_tr).before(rec);
            });
            self.do_save_update_arch("up");
        }
    },
    do_save_update_arch: function(move_direct, update_values) {
        var self = this;
        var arch = _.detect(self.one_object.arch, function(element)
            {return element.view_id === self.one_object.clicked_tr_view[0];});
        var obj = self.get_object_by_id(this.one_object.clicked_tr_view[1],this.one_object.main_object, []);
        //for finding xpath tag from inherit view
        var xml_arch = QWeb.load_xml(arch.arch);
        if (xml_arch.childNodes[0].tagName == "data") {
            var check_list = _.flatten(obj[0].child_id[0].att_list);
            var children = _.filter(xml_arch.childNodes[0].childNodes, function (child) {
                return child.nodeType == 1;
            });
            var inherited_view = _.detect(children, function(xml_child) {
                var temp_obj = self.create_View_Node(xml_child),
                    insert = _.intersection(_.flatten(temp_obj.att_list),_.uniq(check_list));
                if (insert.length == _.uniq(check_list).length ) {return xml_child;}
            });
            xml_arch = QWeb.load_xml(utils.xml_to_str(inherited_view));
        }
        return self.do_save_xml(xml_arch.documentElement, obj[0].child_id[0],obj[0].child_id, move_direct, update_values,arch);
    },
    get_object_by_id: function(id, one_object, result) {
        var self = this;
        if (result.length === 0 ) {
            var check = _.detect(one_object , function(obj) {
                return id === obj.id;
            });
            if (check) {result.push(check);}
            _.each(one_object, function(obj) {
               self.get_object_by_id(id,obj.child_id, result);
            });
        }
        return result;
    },
    create_clone: function(clone, new_node_obj){
        var self = this;
        clone.find('a').text(new_node_obj.name);
        ($(clone.find('a').parent()).siblings('td')).css( "padding-left", 20 * new_node_obj.level);
        clone.attr("id", "viewedit-" + new_node_obj.id);
        clone.attr("level", new_node_obj.level);
        clone.find("img[id^='parentimg-']").remove();
        clone.bind("click",function(){
            self.do_select_row(this.id.split('-')[1]);
        });
        clone.find("img[id^='side-']").click(function() {
            self.on_select_img(this);
        });
        return clone;
    },
    do_save_xml: function(arch1, obj, child_list, move_direct, update_values, arch){
        var self = this;  // blame this line if something terribly wrong happens
        var children_list =  $(arch1).children();
        var list_obj_xml;
        var re_insert_obj;

        try{list_obj_xml = _.zip(children_list, obj.child_id);}catch(err){return;}
        if (this.one_object.clicked_tr_id) {
            if (obj.id == this.one_object.clicked_tr_id) {
                var parent = false,
                    index = _.indexOf(child_list, obj);
                if (move_direct == "down") {
                    var next = $(arch1).next();
                    $(next).after(arch1);
                    re_insert_obj = child_list.splice(index, 1);
                    child_list.splice(index+1, 0, re_insert_obj[0]);
                    parent = $(arch1).parents();
                } else if (move_direct == "up") {
                    var prev = $(arch1).prev();
                    $(prev).before(arch1);
                    re_insert_obj = child_list.splice(index, 1);
                    child_list.splice(index-1, 0, re_insert_obj[0]);
                    parent = $(arch1).parents();
                } else if (move_direct == "update_node") {
                    _.each(update_values, function(val){
                        if (val[1]) $(arch1)[0].setAttribute(val[0], val[1]);
                        else $(arch1)[0].removeAttribute(val[0]);
                    });
                    var new_obj = self.create_View_Node(arch1);
                    new_obj.id = obj.id,new_obj.child_id = obj.child_id;
                    self.edit_xml_dialog.$el.
                        find("tr[id='viewedit-"+this.one_object.clicked_tr_id+"']").
                            find('a').text(new_obj.name);
                    child_list.splice(index, 1, new_obj);
                    parent = $(arch1).parents();
                } else if(move_direct == "add_node") {
                    var tr_click = self.edit_xml_dialog.$el.find("tr[id='viewedit-"+self.one_object.clicked_tr_id+"']"),
                        temp_xml = QWeb.load_xml(update_values[0]),
                        object_xml = self.create_View_Node(temp_xml.childNodes[0]);
                    (update_values[1] == "Inside")? object_xml.level = obj.level + 1:object_xml.level = obj.level;
                    var clone = self.create_clone(tr_click.clone(),object_xml),
                        after_append = _.detect(self.one_object.parent_child_id,function(ele){
                            return self.one_object.clicked_tr_id == ele.key;
                    });
                    after_append = (after_append)?_.last(after_append.value):self.one_object.clicked_tr_id;
                     switch (update_values[1]) {
                         case "After":
                            self.edit_xml_dialog.$el.
                                find("tr[id='viewedit-"+after_append+"']").after(clone);
                            $(arch1).after($(update_values[0]));
                            child_list.splice(index + 1, 0, object_xml);
                            break;
                        case "Before":
                            tr_click.before(clone);
                            $(arch1).before($(update_values[0]));
                            child_list.splice(index - 1, 0, object_xml);
                            break;
                        case "Inside":
                            if (tr_click.find("img[id^='parentimg-']").length === 0) {
                                ($(tr_click.find('a').parent()).siblings('td'))
                                    .append($('<img width="16" height="16"></img>').attr('src', '/web/static/src/img/collapse.gif').
                                    attr('id','parentimg-'+ self.one_object.clicked_tr_id).click(function(){
                                        self.do_parent_img_hide_show(this);
                                }));
                            }
                            $(arch1).append($(update_values[0]));
                            self.edit_xml_dialog.$el.
                                find("tr[id='viewedit-"+after_append+"']").after(clone);
                            obj.child_id.push(object_xml);
                            break;
                   }
                    self.edit_xml_dialog.$el.
                        find("tr[id='viewedit-" + object_xml.id + "']").removeClass('ui-selected');
                    parent = $(arch1).parents();
                } else if (move_direct == "remove_node") {
                    parent = $(arch1).parents();
                    if (parent.length === 0 || (parent[0].tagName.toLowerCase() == "data")) {
                        self.one_object.clicked_tr_id = self.one_object.clicked_tr_id -1;
                        self.one_object.clicked_tr_level = self.one_object.clicked_tr_level - 1;
                        (parent.length === 0)?parent.push("remove_view"):false;
                    }
                    $(arch1).remove();
                    child_list.splice(index,1);
                    var cur_tr = self.edit_xml_dialog.$el.
                            find("tr[id='viewedit-" + self.one_object.clicked_tr_id + "']");
                    _.each(self.get_list_tr(cur_tr,self.one_object.clicked_tr_level), function(tr_element){
                        tr_element.remove();
                    });
                    cur_tr.remove();
                    var parent_img = _.detect(self.one_object.parent_child_id,function(element){
                        return _.include(element.value, self.one_object.clicked_tr_id);
                    });
                    if(parent_img.value.length == 1){
                        self.edit_xml_dialog.$el.
                            find("tr[id='viewedit-"+parent_img.key+"']").
                            find("img[id^='parentimg-']").remove();
                    }
                    self.one_object.parent_child_id = self.parent_child_list(self.one_object.main_object,[]);
                }
                var convert_to_utf = (parent.length !== 0)? parent[parent.length-1]: arch1;
                if (convert_to_utf != "remove_view") {
                    convert_to_utf = QWeb.tools.xml_node_to_string(convert_to_utf);
                    convert_to_utf = convert_to_utf.replace('xmlns="http://www.w3.org/1999/xhtml"', "");
                    convert_to_utf = '<?xml version="1.0"?>' + convert_to_utf;
                    arch.arch = convert_to_utf;
                    this.dataset.write(this.one_object.clicked_tr_view[0] ,{"arch":convert_to_utf});
                } else {
                    this.dataset.unlink([this.one_object.clicked_tr_view[0]]);
                }
                if(move_direct === "add_node"){
                    self.add_node_dialog.close();
                    self.on_select_img(clone.find("img[id='side-edit']")[0]);
                    self.one_object.parent_child_id = self.parent_child_list(self.one_object.main_object,[]);
                }
            }
            if (obj.level <= this.one_object.clicked_tr_level) {
                _.each(list_obj_xml, function(child_node) {
                    self.do_save_xml(child_node[0], child_node[1], obj.child_id, move_direct, update_values, arch);
                });
            }
        }
    },
    on_expand: function(expand_img){
        var level = parseInt($(expand_img).closest("tr[id^='viewedit-']").attr('level'));
        var cur_tr = $(expand_img).closest("tr[id^='viewedit-']");
        _.each(this.get_list_tr(cur_tr,level), function(tr_element){
            tr_element.hide();
        });
    },
    get_list_tr: function(cur_tr,level){
        var tr_list = [];
        while (1) {
            var nxt_tr = cur_tr.next();
            if (parseInt(nxt_tr.attr('level')) > level) {
                cur_tr = nxt_tr;
                tr_list.push(nxt_tr);
            } else return tr_list;
        }
    },
    on_collapse: function(collapse_img) {
        var self = this, id = collapse_img.id.split('-')[1];
        var datas = _.detect(self.one_object.parent_child_id , function(res) {
            return res.key == id;
        });
        _.each(datas.value, function (rec) {
            var tr = self.edit_xml_dialog.$el.find("tr[id='viewedit-" + rec + "']");
            tr.find("img[id='parentimg-" + rec + "']").attr('src', '/web/static/src/img/expand.gif');
            tr.show();
        });
    },
    on_edit_node: function(properties){
        var self = this;
        this.edit_node_dialog = new Dialog(this,{
            title: _t("Properties"),
            size: 'medium',
            buttons: [
                {text: _t("Update"), click: function () {
                    var warn = false, update_values = [];
                    _.each(self.edit_widget, function(widget) {
                        if (widget.is_invalid) {
                            warn = true;
                            return false;
                        }
                        if (widget.dirty && !widget.is_invalid) {
                            update_values.push([widget.name, widget.get_value()]);
                        }
                    });
                    if (warn) {
                        self.on_valid_create_view(self.edit_widget);
                    } else {
                        self.do_save_update_arch("update_node", update_values);
                        self.edit_node_dialog.close();
                    }
                }},
                {text: _t("Cancel"), click: function () { self.edit_node_dialog.close(); }}
            ]
        }).open();
        var _PROPERTIES_ATTRIBUTES = {
            'name' : {'name':'name', 'string': 'Name', 'type': 'char'},
            'string' : {'name':'string', 'string': 'String', 'type': 'char'},
            'required' : {'name':'required', 'string': 'Required', 'type': 'boolean'},
            'readonly' : {'name':'readonly', 'string': 'Readonly', 'type': 'boolean'},
            'invisible' : {'name':'invisible', 'string': 'Invisible', 'type': 'boolean'},
            'domain' : {'name':'domain', 'string': 'Domain', 'type': 'char'},
            'context' : {'name':'context', 'string': 'Context', 'type': 'char'},
            'limit' : {'name':'limit', 'string': 'Limit', 'type': 'float'},
            'min_rows' : {'name':'min_rows', 'string': 'Minimum rows', 'type': 'float'},
            'date_start' : {'name':'date_start', 'string': 'Start date', 'type': 'char'},
            'date_delay' : {'name':'date_delay', 'string': 'Delay date', 'type': 'char'},
            'day_length' : {'name':'day_length', 'string': 'Day length', 'type': 'char'},
            'mode' : {'name':'mode', 'string': 'Mode', 'type': 'char'},
            'align' : {'name':'align', 'string': 'Alignment ', 'type': 'selection', 'selection': [['', ''], ['0.0', 'Left'], ['0.5', 'Center'], ['1.0', 'Right']]},
            'icon' : {'name':'icon', 'string': 'Icon', 'type': 'selection', 'selection': _ICONS},
            'type' : {'name':'type', 'string': 'Type', 'type': 'selection', 'selection': [['', ''], ['action', 'Action'], ['object', 'Object'], ['workflow', 'Workflow'], ['server_action', 'Server Action']]},
            'special' : {'name':'special', 'string': 'Special', 'type': 'selection', 'selection': [['',''],['save', 'Save Button'], ['cancel', 'Cancel Button'], ['open', 'Open Button']]},
            'target' : {'name':'target', 'string': 'Target', 'type': 'selection', 'selection': [['', ''], ['new', 'New Window']]},
            'confirm' : {'name':'confirm', 'string': 'Confirm', 'type': 'char'},
            'style' : {'name':'style', 'string': 'Style', 'type': 'selection', 'selection':[["",""],["1", "1"],["1-1", "1-1"],["1-2", "1-2"],["2-1", "2-1"],["1-1-1", "1-1-1"]]},
            'filename' : {'name':'filename', 'string': 'File Name', 'type': 'char'},
            'width' : {'name':'width', 'string': 'Width', 'type': 'float'},
            'height' : {'name':'height', 'string': 'Height', 'type': 'float'},
            'attrs' : {'name':'attrs', 'string': 'Attrs', 'type': 'char'},
            'col' : {'name':'col', 'string': 'col', 'type': 'float'},
            'link' : {'name':'link', 'string': 'Link', 'type': 'char'},
            'position' : {'name':'position', 'string': 'Position', 'type': 'selection', 'selection': [['',''],['after', 'After'],['before', 'Before'],['inside', 'Inside'],['replace', 'Replace']]},
            'states' : {'name':'states', 'string': 'states', 'type': 'char'},
            'eval' : {'name':'eval', 'string': 'Eval', 'type': 'char'},
            'ref' : {'name':'ref', 'string': 'Ref', 'type': 'char'},
            'on_change' : {'name':'on_change', 'string': 'On change', 'type': 'char'},
            'nolabel' : {'name':'nolabel', 'string': 'No label', 'type': 'boolean'},
            'completion' : {'name':'completion', 'string': 'Completion', 'type': 'boolean'},
            'colspan' : {'name':'colspan', 'string': 'Colspan', 'type': 'float'},
            'widget' : {'name':'widget', 'string': 'widget', 'type': 'selection'},
            'colors' : {'name':'colors', 'string': 'Colors', 'type': 'char'},
            'editable' : {'name':'editable', 'string': 'Editable', 'type': 'selection', 'selection': [["",""],["top","Top"],["bottom", "Bottom"]]},
            'groups' : {'name':'groups', 'string': 'Groups', 'type': 'selection_multi'},
            'fonts' : {'name':'fonts', 'string': 'fonts', 'type': 'char'},
        };
        var arch_val = self.get_object_by_id(this.one_object.clicked_tr_id,this.one_object.main_object, []);
        this.edit_node_dialog.$el.append('<table id="rec_table"  style="width:400px" class="oe_form"></table>');
        this.edit_widget = [];
        self.ready  = $.when(self.on_groups(properties)).done(function () {
            _PROPERTIES_ATTRIBUTES.groups.selection = self.groups;
            var values = _.keys(core.form_widget_registry.map);
            values.push('');
            values.sort();
            _PROPERTIES_ATTRIBUTES.widget.selection = values;
            var widgets = _.filter(_PROPERTIES_ATTRIBUTES, function (property) { return _.include(properties, property.name);});
            _.each(widgets, function(widget) {
                var type_widget =  new (self.property.get_any([widget.type])) (self.edit_node_dialog, widget);
                var value = _.detect(arch_val[0].att_list,function(res) {
                    return res instanceof Array? _.include(res, widget.name): false;
                });

                value = value instanceof Array ? value[1] : value;
                self.edit_node_dialog.$el.find('table[id=rec_table]').append('<tr><td align="right">' + widget.string + ':</td>' + type_widget.render() + '</tr>');
                type_widget.start();
                type_widget.set_value(value);
                self.edit_widget.push(type_widget);
            });
        });
    },
     //for getting groups
    on_groups: function(properties){
        var self = this,
        def = $.Deferred();
        if (!_.include(properties, 'groups')) {
            self.groups = false;
            def.resolve();
        }
        var group_ids = [], group_names = {}, groups = [];
        var res_groups = new data.DataSetSearch(this,'res.groups', null, null),
            model_data = new data.DataSetSearch(self,'ir.model.data', null, null);
            res_groups.read_slice([], {}).done(function (res_grp) {
                _.each(res_grp, function (res) {
                    var key = res.id;
                    group_names[key]=res.full_name;
                    group_ids.push(res.id);
                });
                model_data.read_slice([], {domain: [
                    ['res_id', 'in', group_ids],
                    ['model', '=', 'res.groups']
                ]}).done(function (model_grp) {
                    _.each(model_grp, function (res_group) {
                        groups.push([res_group.module + "." + res_group.name, group_names[res_group.res_id]]);
                    });
                    self.groups = groups;
                    def.resolve();
                });
            });
        return def.promise();
    },
    on_add_node: function(properties, fields, position){
        var self = this;
        var  render_list = [{'name': 'node_type','selection': _.keys(_CHILDREN).sort(), 'value': 'field', 'string': 'Node Type','type': 'selection'},
                            {'name': 'field_value','selection': fields, 'value': false, 'string': '','type': 'selection'},
                            {'name': 'position','selection': position, 'value': false, 'string': 'Position','type': 'selection'}];
        this.add_widget = [];
        this.add_node_dialog = new Dialog(this,{
            title: _t("Properties"),
            size: 'medium',
            buttons: [
                {text: _t("Update"), click: function() {
                    var check_add_node = true, values = {};
                    _.each(self.add_widget, function(widget) {
                        values[widget.name] = widget.get_value() || false;
                    });
                   (values.position == "Inside")?
                    check_add_node =(_.include(_CHILDREN[properties[0]],values.node_type))?true:false:
                    check_add_node =(_.include(_CHILDREN[properties[1]],values.node_type))?true:false;
                    if(values.node_type == "field" &&  check_add_node )
                        {check_add_node = (values.field_value != " ")?true:false;
                    }
                    if(check_add_node){
                        var tag = (values.node_type == "field")?
                        _.str.sprintf("<%s name='%s'> </%s>",values.node_type,values.field_value,values.node_type):
                        _.str.sprintf("<%s> </%s>",values.node_type,values.node_type);
                        self.do_save_update_arch("add_node", [tag, values.position]);
                    } else {
                        alert("Can't Update View");
                    }
                }},
                {text: _t("Cancel"), click: function() { self.add_node_dialog.close(); }}
            ]
        }).open();
        this.add_node_dialog.$el.append('<table id="rec_table"  style="width:420px" class="oe_form"><tbody><tr></tbody></table>');
        var table_selector = self.add_node_dialog.$el.find('table[id=rec_table] tbody');
        _.each(render_list, function(node) {
            var type_widget = new (self.property.get_any([node.type])) (self.add_node_dialog, node);
            if (node.name == "position") {
                table_selector.append('</tr><tr><td align="right" width="100px">' + node.string + '</td>' + type_widget.render() + '</tr>');
            } else {
                table_selector.append('<td align="right">' + node.string + '</td>' + type_widget.render() );
                if (node.name == "field_value") {
                    table_selector.append('<td id="new_field" align="right"  width="100px"> <button>' + _.str.escapeHTML(_t("New Field")) + '</button></td>');
                }
            }
            type_widget.start();
            type_widget.set_value(node.value);
            self.add_widget.push(type_widget);
        });
        table_selector.find("td[id^=]").attr("width","100px");
        self.add_node_dialog.$el.find('#new_field').click(function() {
            var model_data = new data.DataSetSearch(self,'ir.model', null, null);
            model_data.read_slice([], {domain: [['model','=', self.model]]}).done(function(result) {
                self.render_new_field(result[0]);
            });
        });
    },
    render_new_field :function( result ) {
        var self = this;
        var action = {
            context: {'default_model_id': result.id, 'manual': true, 'module' : result.model},
            res_model: "ir.model.fields",
            views: [[false, 'form']],
            type: 'ir.actions.act_window',
            target: "new",
            flags: {
                action_buttons: true
            }
        };
        var action_manager = new ActionManager(self);
        $.when(action_manager.do_action(action)).done(function() {
            var controller = action_manager.dialog_widget.views.form.controller;
            controller.on("on_button_cancel", self, function(){
                action_manager.destroy();
            });
            controller.on("save", self, function(){
                action_manager.destroy();
                var value =controller.fields.name.get('value');
                self.add_node_dialog.$el.find('select[id=field_value]').append($("<option selected></option>").attr("value",value).text(value));
                    _.detect(self.add_widget, function(widget){
                        widget.name === "field_value" ? widget.selection.push(value): false;
                    });
            });
        });
    }
});

ViewEditor.Field = core.Class.extend({
    init: function(view, widget) {
        this.$el = view.$el;
        this.dirty = false;
        this.name = widget.name;
        this.selection =  widget.selection || [];
        this.required = widget.required || false;
        this.string = widget.string || "";
        this.type = widget.type;
        this.is_invalid = false;
    },
    start: function () {
        this.update_dom();
    },
    update_dom: function() {
        this.$el.find("td[id=" + this.name + "]").toggleClass('invalid', this.is_invalid);
        this.$el.find("td[id=" + this.name + "]").toggleClass('required', this.required);
    },
    on_ui_change: function() {
        this.validate();
        this.dirty = true;
        this.update_dom();
    },
    validate: function() {
        this.is_invalid = false;
        try {
            var value = formats.parse_value(this.get_value(), this, '');
            this.is_invalid = this.required && value === '';
        } catch(e) {
            this.is_invalid = true;
        }
    },
    render: function() {
        return _.str.sprintf("<td id = %s>%s</td>", this.name, QWeb.render(this.template, {widget: this}));
    }
});

ViewEditor.FieldBoolean = ViewEditor.Field.extend({
    template : "vieweditor_boolean",
    start: function() {
        var self = this;
        this._super();
        this.$el.find("input[id="+ self.name+"]").change(function() {
            self.on_ui_change();
        });
    },
    set_value: function(value) {
        if (value) {
            this.$el.find("input[id=" + this.name+ "]").attr('checked', true);
        }
    },
    get_value: function() {
        return  this.$el.find("input[id=" + this.name + "]").is(':checked')? "1" : null;
    }
});

ViewEditor.FieldChar = ViewEditor.Field.extend({
    template : "vieweditor_char",
    start: function () {
        var self = this;
        this._super();
        this.$el.find("input[id="+ this.name+"]").css('width','100%').change(function() {
            self.on_ui_change();
        });
    },
    set_value: function(value) {
        this.$el.find("input[id=" + this.name + "]").val(value);
    },
    get_value: function() {
        return this.$el.find("input[id=" + this.name + "]").val();
    }
});

ViewEditor.FieldSelect = ViewEditor.Field.extend({
    template : "vieweditor_selection",
    start: function () {
        var self = this;
        this._super();
        this.$el.find("select[id=" + this.name + "]").css('width', '100%').change(function() {
            self.on_ui_change();
            if (self.name == "node_type") {
                if (self.get_value() == "field") {
                    self.$el.find('#new_field').show();
                    self.$el.find("select[id=field_value]").show();
                } else {
                    self.$el.find('#new_field').hide();
                    self.$el.find("select[id=field_value]").hide();
                }
            }
        });
    },
    set_value: function(value) {
        var index = 0;
        value = value === null? false: value;
        for (var i = 0, ii = this.selection.length; i < ii; i++) {
            if ((this.selection[i] instanceof Array && this.selection[i][0] === value) || this.selection[i] === value) index = i;
        }
        this.$el.find("select[id=" + this.name + "]")[0].selectedIndex = index;
    },
    get_value: function() {
        return this.$el.find("select[id=" + this.name + "]").val();
    }
});

ViewEditor.FieldSelectMulti = ViewEditor.FieldSelect.extend({
    start: function () {
        this._super();
        this.$el.find("select[id=" + this.name + "]").css('height', '100px').attr("multiple", true);
    },
    set_value: function(value) {
        var self = this;
        self.$el.find("#groups option").attr("selected",false);
        if (!value) return false;
        _.each(this.selection, function(item) {
            if (_.include(value.split(','), item[0])) {
                self.$el.find("select[id="+self.name+"] option[value='" + item[0] +"']").attr("selected",1);
            }
        });
    }
});

ViewEditor.FieldFloat = ViewEditor.FieldChar.extend({
});

var _PROPERTIES = {
    'field' : ['name', 'string', 'required', 'readonly','invisible', 'domain', 'context', 'nolabel', 'completion',
               'colspan', 'widget', 'eval', 'ref', 'on_change', 'attrs', 'groups'],
    'form' : ['string', 'col', 'link'],
    'notebook' : ['colspan', 'position', 'groups'],
    'page' : ['string', 'states', 'attrs', 'groups'],
    'group' : ['string', 'col', 'colspan','invisible', 'states', 'attrs', 'groups'],
    'image' : ['filename', 'width', 'height', 'groups'],
    'separator' : ['string', 'colspan', 'groups'],
    'label': ['string', 'align', 'colspan', 'groups'],
    'button': ['name', 'string', 'icon', 'type', 'states', 'readonly', 'special', 'target', 'confirm', 'context', 'attrs', 'colspan', 'groups'],
    'newline' : [],
    'board': ['style'],
    'column' : [],
    'action' : ['name', 'string', 'colspan', 'groups'],
    'tree' : ['string', 'colors', 'editable', 'link', 'limit', 'min_rows', 'fonts'],
    'graph' : ['string', 'type'],
    'calendar' : ['string', 'date_start', 'date_stop', 'date_delay', 'day_length', 'color', 'mode']
};

var _CHILDREN = {
    'form': ['notebook', 'group', 'field', 'label', 'button','board', 'newline', 'separator'],
    'tree': ['field'],
    'graph': ['field'],
    'calendar': ['field'],
    'notebook': ['page'],
    'page': ['notebook', 'group', 'field', 'label', 'button', 'newline', 'separator'],
    'group': ['field', 'label', 'button', 'separator', 'newline','group'],
    'board': ['column'],
    'action': [],
    'field': ['form', 'tree', 'graph','field'],
    'label': [],
    'button' : [],
    'newline': [],
    'separator': [],
    'sheet' :['group','field','notebook','label','separator','div','page'],
    'kanban' : ['field'],
    'html_tag':['notebook', 'group', 'field', 'label', 'button','board', 'newline', 'separator']
//e.g.:xyz 'td' : ['field']
};

// Generic html_tag list and can be added html tag in future. It's support above _CHILDREN dict's *html_tag* by default.
// For specific child node one has to define tag above and specify children tag in list. Like above xyz example.
var html_tag = ['div','h1','h2','h3','h4','h5','h6','td','tr'];

var _ICONS = ['','STOCK_ABOUT', 'STOCK_ADD', 'STOCK_APPLY', 'STOCK_BOLD',
            'STOCK_CANCEL', 'STOCK_CDROM', 'STOCK_CLEAR', 'STOCK_CLOSE', 'STOCK_COLOR_PICKER',
            'STOCK_CONNECT', 'STOCK_CONVERT', 'STOCK_COPY', 'STOCK_CUT', 'STOCK_DELETE',
            'STOCK_DIALOG_AUTHENTICATION', 'STOCK_DIALOG_ERROR', 'STOCK_DIALOG_INFO',
            'STOCK_DIALOG_QUESTION', 'STOCK_DIALOG_WARNING', 'STOCK_DIRECTORY', 'STOCK_DISCONNECT',
            'STOCK_DND', 'STOCK_DND_MULTIPLE', 'STOCK_EDIT', 'STOCK_EXECUTE', 'STOCK_FILE',
            'STOCK_FIND', 'STOCK_FIND_AND_REPLACE', 'STOCK_FLOPPY', 'STOCK_GOTO_BOTTOM',
            'STOCK_GOTO_FIRST', 'STOCK_GOTO_LAST', 'STOCK_GOTO_TOP', 'STOCK_GO_BACK',
            'STOCK_GO_DOWN', 'STOCK_GO_FORWARD', 'STOCK_GO_UP', 'STOCK_HARDDISK',
            'STOCK_HELP', 'STOCK_HOME', 'STOCK_INDENT', 'STOCK_INDEX', 'STOCK_ITALIC',
            'STOCK_JUMP_TO', 'STOCK_JUSTIFY_CENTER', 'STOCK_JUSTIFY_FILL',
            'STOCK_JUSTIFY_LEFT', 'STOCK_JUSTIFY_RIGHT', 'STOCK_MEDIA_FORWARD',
            'STOCK_MEDIA_NEXT', 'STOCK_MEDIA_PAUSE', 'STOCK_MEDIA_PLAY',
            'STOCK_MEDIA_PREVIOUS', 'STOCK_MEDIA_RECORD', 'STOCK_MEDIA_REWIND',
            'STOCK_MEDIA_STOP', 'STOCK_MISSING_IMAGE', 'STOCK_NETWORK', 'STOCK_NEW',
            'STOCK_NO', 'STOCK_OK', 'STOCK_OPEN', 'STOCK_PASTE', 'STOCK_PREFERENCES',
            'STOCK_PRINT', 'STOCK_PRINT_PREVIEW', 'STOCK_PROPERTIES', 'STOCK_QUIT',
            'STOCK_REDO', 'STOCK_REFRESH', 'STOCK_REMOVE', 'STOCK_REVERT_TO_SAVED',
            'STOCK_SAVE', 'STOCK_SAVE_AS', 'STOCK_SELECT_COLOR', 'STOCK_SELECT_FONT',
            'STOCK_SORT_ASCENDING', 'STOCK_SORT_DESCENDING', 'STOCK_SPELL_CHECK',
            'STOCK_STOP', 'STOCK_STRIKETHROUGH', 'STOCK_UNDELETE', 'STOCK_UNDERLINE',
            'STOCK_UNDO', 'STOCK_UNINDENT', 'STOCK_YES', 'STOCK_ZOOM_100',
            'STOCK_ZOOM_FIT', 'STOCK_ZOOM_IN', 'STOCK_ZOOM_OUT',
            'terp-account', 'terp-crm', 'terp-mrp', 'terp-product', 'terp-purchase',
            'terp-sale', 'terp-tools', 'terp-administration', 'terp-hr', 'terp-partner',
            'terp-project', 'terp-report', 'terp-stock', 'terp-calendar', 'terp-graph'
];

ViewEditor.property_widget = new Registry({
    'boolean' : ViewEditor.FieldBoolean,
    'selection_multi' : ViewEditor.FieldSelectMulti,
    'selection' : ViewEditor.FieldSelect,
    'char' : ViewEditor.FieldChar,
    'float' : ViewEditor.FieldFloat
});

});<|MERGE_RESOLUTION|>--- conflicted
+++ resolved
@@ -1,22 +1,3 @@
-<<<<<<< HEAD
-openerp.web_view_editor = function(instance) {
-var _t = instance.web._t;
-var QWeb = instance.web.qweb;
-instance.web.ViewManager.include({
-    on_debug_changed:function(evt){
-        var val = $(evt.target).data('action'),
-            current_view = this.active_view.controller;
-        if(val === "manage_views"){
-            if (current_view.fields_view && current_view.fields_view.arch) {
-                    var view_editor = new instance.web_view_editor.ViewEditor(current_view, current_view.$el, this.dataset, current_view.fields_view.arch);
-                    view_editor.start();
-                } else {
-                    this.do_warn(_t("Manage Views"),
-                            _t("Could not find current view declaration"));
-                }
-        }else{
-            return this._super.apply(this,arguments);
-=======
 odoo.define('web_view_editor.view_editor', function (require) {
 "use strict";
 
@@ -43,7 +24,6 @@
             } else {
                 this.do_warn(_t("Manage Views"), _t("Could not find current view declaration"));
             }
->>>>>>> 4bef17cc
         }
     });
 }
@@ -79,11 +59,7 @@
                 deletable: false,
                 views_switcher: false,
                 action_buttons: false,
-<<<<<<< HEAD
-                search_view: false,
-=======
                 search_view: true,
->>>>>>> 4bef17cc
                 headless: true,
                 pager: false,
                 radio: true,
