--- conflicted
+++ resolved
@@ -1,15 +1,5 @@
 <?xml version="1.0" encoding="UTF-8"?>
 <openerp>
-<<<<<<< HEAD
-    <data>
-        <record model="ir.ui.view" id="res_partner_form_ro">
-            <field name="name">res.partner.form.ro</field>
-            <field name="inherit_id" ref="account.view_partner_property_form"/>
-            <field name="model">res.partner</field>
-            <field name="arch" type="xml">
-                <field name="property_account_position" position="after">
-                    <field name="nrc" placeholder="e.g. J12/1234/2012" class="oe_inline"/>
-=======
 	<data>
 		<record model="ir.ui.view" id="res_partner_form_ro">
 			<field name="name">res.partner.form.ro</field>
@@ -18,7 +8,6 @@
 			<field name="arch" type="xml">
 				<field name="property_account_position" position="after">
 					<field name="nrc" placeholder="e.g. J12/1234/2012" class="oe_inline"/>
->>>>>>> dbb0b426
                 </field>
             </field>
         </record>
