# -*- encoding: utf-8 -*-
##############################################################################
#
#    @author -  Fekete Mihai <feketemihai@gmail.com>
#    Copyright (C) 2011 TOTAL PC SYSTEMS (http://www.www.erpsystems.ro). 
#    Copyright (C) 2009 (<http://www.filsystem.ro>)
#
#    This program is free software: you can redistribute it and/or modify
#    it under the terms of the GNU General Public License as published by
#    the Free Software Foundation, either version 3 of the License, or
#    (at your option) any later version.
#
#    This program is distributed in the hope that it will be useful,
#    but WITHOUT ANY WARRANTY; without even the implied warranty of
#    MERCHANTABILITY or FITNESS FOR A PARTICULAR PURPOSE.  See the
#    GNU General Public License for more details.
#
#    You should have received a copy of the GNU General Public License
#    along with this program.  If not, see <http://www.gnu.org/licenses/>.
#
##############################################################################

from openerp.osv import fields, osv

class res_partner(osv.osv):
    _name = "res.partner"
    _inherit = "res.partner"
    _columns = {
        'nrc' : fields.char('NRC', help='Registration number at the Registry of Commerce'),
    }

    def _auto_init(self, cr, context=None):
        result = super(res_partner, self)._auto_init(cr, context=context)
        # Remove constrains for vat, nrc on "commercial entities" because is not mandatory by legislation
<<<<<<< HEAD
        # Even that VAT numbers are unique, the NRC field is not unique, and there are certain entities that 
        # doesn't have a NRC number plus the formatting was changed few times, so we cannot have a base rule for
        # checking if available and emmited by the Ministry of Finance, only online on their website.
        
=======
        # Even that VAT numbers are unique, the NRC field is not unique, and there are certain entities that
        # doesn't have a NRC number plus the formatting was changed few times, so we cannot have a base rule for
        # checking if available and emmited by the Ministry of Finance, only online on their website.
>>>>>>> 7eab8806
        cr.execute("""
            DROP INDEX IF EXISTS res_partner_vat_uniq_for_companies;
            DROP INDEX IF EXISTS res_partner_nrc_uniq_for_companies;
        """)
        return result
            
    def _commercial_fields(self, cr, uid, context=None):
        return super(res_partner, self)._commercial_fields(cr, uid, context=context) + ['nrc']

# vim:expandtab:smartindent:tabstop=4:softtabstop=4:shiftwidth=4:<|MERGE_RESOLUTION|>--- conflicted
+++ resolved
@@ -32,16 +32,10 @@
     def _auto_init(self, cr, context=None):
         result = super(res_partner, self)._auto_init(cr, context=context)
         # Remove constrains for vat, nrc on "commercial entities" because is not mandatory by legislation
-<<<<<<< HEAD
-        # Even that VAT numbers are unique, the NRC field is not unique, and there are certain entities that 
+        # Even that VAT numbers are unique, the NRC field is not unique, and there are certain entities that
         # doesn't have a NRC number plus the formatting was changed few times, so we cannot have a base rule for
         # checking if available and emmited by the Ministry of Finance, only online on their website.
         
-=======
-        # Even that VAT numbers are unique, the NRC field is not unique, and there are certain entities that
-        # doesn't have a NRC number plus the formatting was changed few times, so we cannot have a base rule for
-        # checking if available and emmited by the Ministry of Finance, only online on their website.
->>>>>>> 7eab8806
         cr.execute("""
             DROP INDEX IF EXISTS res_partner_vat_uniq_for_companies;
             DROP INDEX IF EXISTS res_partner_nrc_uniq_for_companies;
