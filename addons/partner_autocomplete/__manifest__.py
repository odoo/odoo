# -*- coding: utf-8 -*-
# Part of Odoo. See LICENSE file for full copyright and licensing details.


{
    'name': "Partner Autocomplete",
    'summary': "Auto-complete partner companies' data",
    'version': '1.1',
    'description': """
       Auto-complete partner companies' data
    """,
    'author': "Odoo SA",
    'category': 'Hidden/Tools',
    'version': '1.0',
    'depends': [
        'iap_mail',
    ],
    'data': [
        'security/ir.model.access.csv',
        'views/partner_autocomplete_assets.xml',
        'views/res_partner_views.xml',
        'views/res_company_views.xml',
        'views/res_config_settings_views.xml',
        'data/cron.xml',
    ],
    'qweb': [
        'static/src/xml/partner_autocomplete.xml',
    ],
<<<<<<< HEAD
    'auto_install': False,
=======
    'auto_install': True,
    'license': 'LGPL-3',
>>>>>>> d3feb26c
}<|MERGE_RESOLUTION|>--- conflicted
+++ resolved
@@ -26,10 +26,6 @@
     'qweb': [
         'static/src/xml/partner_autocomplete.xml',
     ],
-<<<<<<< HEAD
     'auto_install': False,
-=======
-    'auto_install': True,
     'license': 'LGPL-3',
->>>>>>> d3feb26c
 }