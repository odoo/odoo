--- conflicted
+++ resolved
@@ -1,19 +1,3 @@
-<<<<<<< HEAD
-# Brazilian Portuguese translation for openobject-addons
-# Copyright (c) 2014 Rosetta Contributors and Canonical Ltd 2014
-# This file is distributed under the same license as the openobject-addons package.
-# FIRST AUTHOR <EMAIL@ADDRESS>, 2014.
-#
-msgid ""
-msgstr ""
-"Project-Id-Version: openobject-addons\n"
-"Report-Msgid-Bugs-To: FULL NAME <EMAIL@ADDRESS>\n"
-"POT-Creation-Date: 2014-08-14 13:08+0000\n"
-"PO-Revision-Date: 2014-08-30 02:53+0000\n"
-"Last-Translator: Fábio Martinelli - http://zupy.com.br "
-"<webmaster@zupy.com.br>\n"
-"Language-Team: Brazilian Portuguese <pt_BR@li.org>\n"
-=======
 # Translation of Odoo Server.
 # This file contains the translation of the following modules:
 # * account_test
@@ -29,12 +13,11 @@
 "PO-Revision-Date: 2016-07-09 16:18+0000\n"
 "Last-Translator: grazziano <g.negocios@outlook.com.br>\n"
 "Language-Team: Portuguese (Brazil) (http://www.transifex.com/odoo/odoo-8/language/pt_BR/)\n"
->>>>>>> 96502490
 "MIME-Version: 1.0\n"
 "Content-Type: text/plain; charset=UTF-8\n"
-"Content-Transfer-Encoding: 8bit\n"
-"X-Launchpad-Export-Date: 2014-08-31 08:15+0000\n"
-"X-Generator: Launchpad (build 17176)\n"
+"Content-Transfer-Encoding: \n"
+"Language: pt_BR\n"
+"Plural-Forms: nplurals=2; plural=(n > 1);\n"
 
 #. module: account_test
 #: model:ir.actions.act_window,help:account_test.action_accounting_assert
@@ -43,11 +26,7 @@
 "                Click to create Accounting Test.\n"
 "              </p>\n"
 "            "
-msgstr ""
-"<p class=\"oe_view_nocontent_create\">\n"
-"                Clique para criar um teste Contábil.\n"
-"              </p>\n"
-"            "
+msgstr "<p class=\"oe_view_nocontent_create\">\n                Clique para criar um teste Contábil.\n              </p>\n            "
 
 #. module: account_test
 #: model:ir.actions.act_window,name:account_test.action_accounting_assert
@@ -68,25 +47,15 @@
 
 #. module: account_test
 #: model:accounting.assert.test,desc:account_test.account_test_03
-<<<<<<< HEAD
-msgid ""
-"Check if movement lines are balanced and have the same date and period"
-msgstr ""
-"Verifique se as linhas de movimento são equilibradas e têm a mesma data e "
-"período"
-=======
 msgid "Check if movement lines are balanced and have the same date and period"
 msgstr "Verifique se as linhas de movimento estão balanceadas e têm a mesma data e período"
->>>>>>> 96502490
 
 #. module: account_test
 #: model:accounting.assert.test,desc:account_test.account_test_02
 msgid ""
 "Check if the balance of the new opened fiscal year matches with last year's "
 "balance"
-msgstr ""
-"Verifique se o saldo da abertura do novo ano fiscal é igual ao com o "
-"fechamento do ano passado"
+msgstr "Verifique se o saldo da abertura do novo ano fiscal é igual ao com o fechamento do ano passado"
 
 #. module: account_test
 #: model:accounting.assert.test,desc:account_test.account_test_04
@@ -96,62 +65,38 @@
 #. module: account_test
 #: model:accounting.assert.test,desc:account_test.account_test_07
 msgid ""
-"Check on bank statement that the Closing Balance = Starting Balance + sum of "
-"statement lines"
-msgstr ""
-"Verifique no extrato bancário que o Saldo Final = Saldo Inicial + soma das "
-"linhas do demonstrativo"
+"Check on bank statement that the Closing Balance = Starting Balance + sum of"
+" statement lines"
+msgstr "Verifique no extrato bancário que o Saldo Final = Saldo Inicial + soma das linhas do demonstrativo"
 
 #. module: account_test
 #: model:accounting.assert.test,desc:account_test.account_test_08
 msgid "Check that general accounts and partners on account moves are active"
-<<<<<<< HEAD
-msgstr ""
-"Verifique que as contas gerais, e os parceiros nas contas de movimentos "
-"estão ativos"
-=======
 msgstr "Verifica se as contas gerais, e os parceiros nas contas de movimentos estão ativos"
->>>>>>> 96502490
 
 #. module: account_test
 #: model:accounting.assert.test,desc:account_test.account_test_06
 msgid "Check that paid/reconciled invoices are not in 'Open' state"
-msgstr ""
-"Verifique que as faturas pagas/reconciliadas não estão com a situação "
-"'Aberto'"
+msgstr "Verifique que as faturas pagas/reconciliadas não estão com a situação 'Aberto'"
 
 #. module: account_test
 #: model:accounting.assert.test,desc:account_test.account_test_05_2
 msgid ""
 "Check that reconciled account moves, that define Payable and Receivable "
 "accounts, are belonging to reconciled invoices"
-<<<<<<< HEAD
-msgstr ""
-"Verifique que os movimentos de conta reconciliados, que definem as contas a "
-"pagar e a receber, são pertencentes a faturas reconciliadas"
-=======
 msgstr "Verifica se os movimentos de conta reconciliados, que definem as contas a pagar e a receber, são pertencentes a faturas reconciliadas"
->>>>>>> 96502490
 
 #. module: account_test
 #: model:accounting.assert.test,desc:account_test.account_test_05
 msgid ""
-"Check that reconciled invoice for Sales/Purchases has reconciled entries for "
-"Payable and Receivable Accounts"
-msgstr ""
-"Verifique se a fatura reconciliada de Vendas / Compras reconciliou entradas "
-"para Contas a Pagar e Receber"
+"Check that reconciled invoice for Sales/Purchases has reconciled entries for"
+" Payable and Receivable Accounts"
+msgstr "Verifique se a fatura reconciliada de Vendas / Compras reconciliou entradas para Contas a Pagar e Receber"
 
 #. module: account_test
 #: model:accounting.assert.test,desc:account_test.account_test_06_1
 msgid "Check that there's no move for any account with « View » account type"
-<<<<<<< HEAD
-msgstr ""
-"Verifique que não existe nenhum movimento para nenhuma conta do tipo "
-"« Visualização »"
-=======
 msgstr "Verifica se não existe nenhum movimento para nenhuma conta do tipo « Visualização »"
->>>>>>> 96502490
 
 #. module: account_test
 #: model:accounting.assert.test,desc:account_test.account_test_01
@@ -166,59 +111,27 @@
 #. module: account_test
 #: view:accounting.assert.test:account_test.account_assert_form
 msgid ""
-"Code should always set a variable named `result` with the result of your "
-"test, that can be a list or\n"
-"a dictionary. If `result` is an empty list, it means that the test was "
-"succesful. Otherwise it will\n"
+"Code should always set a variable named `result` with the result of your test, that can be a list or\n"
+"a dictionary. If `result` is an empty list, it means that the test was succesful. Otherwise it will\n"
 "try to translate and print what is inside `result`.\n"
 "\n"
-"If the result of your test is a dictionary, you can set a variable named "
-"`column_order` to choose in\n"
+"If the result of your test is a dictionary, you can set a variable named `column_order` to choose in\n"
 "what order you want to print `result`'s content.\n"
 "\n"
-"Should you need them, you can also use the following variables into your "
-"code:\n"
+"Should you need them, you can also use the following variables into your code:\n"
 "    * cr: cursor to the database\n"
 "    * uid: ID of the current user\n"
 "\n"
-"In any ways, the code must be legal python statements with correct "
-"indentation (if needed).\n"
+"In any ways, the code must be legal python statements with correct indentation (if needed).\n"
 "\n"
 "Example: \n"
 "    sql = '''SELECT id, name, ref, date\n"
 "             FROM account_move_line \n"
-"             WHERE account_id IN (SELECT id FROM account_account WHERE type "
-"= 'view')\n"
+"             WHERE account_id IN (SELECT id FROM account_account WHERE type = 'view')\n"
 "          '''\n"
 "    cr.execute(sql)\n"
 "    result = cr.dictfetchall()"
-msgstr ""
-"O Código deve sempre definir uma variável chamada `resultado` com o "
-"resultado do seu teste, que pode ser uma lista ou\n"
-"um dicionário. Se `resultado`  for uma lista vazia, isso significa que o "
-"teste foi bem sucedido. Caso contrário, será\n"
-"tentar traduzir e imprimir o que está dentro `resultado` .\n"
-"\n"
-"Se o resultado do seu teste é um dicionário, você pode definir uma variável "
-"chamada `column_order` para escolher em\n"
-"que ordem você deseja imprimir o conteúdo do `resultado`.\n"
-"\n"
-"Se você precisar deles, você também pode usar as seguintes variáveis ​​em "
-"seu código:\n"
-"     * cr: cursor para o banco de dados\n"
-"     * uid: ID do usuário atual\n"
-"\n"
-"Em todas as maneiras, o código deve ser declarações Python legal com recuo "
-"correto (se necessário).\n"
-"\n"
-"exemplo:\n"
-"   sql = '''SELECT id, name, ref, date\n"
-"             FROM account_move_line \n"
-"             WHERE account_id IN (SELECT id FROM account_account WHERE type "
-"= 'view')\n"
-"          '''\n"
-"    cr.execute(sql)\n"
-"    result = cr.dictfetchall()"
+msgstr "O Código deve sempre definir uma variável chamada `resultado` com o resultado do seu teste, que pode ser uma lista ou\num dicionário. Se `resultado`  for uma lista vazia, isso significa que o teste foi bem sucedido. Caso contrário, será\ntentar traduzir e imprimir o que está dentro `resultado` .\n\nSe o resultado do seu teste é um dicionário, você pode definir uma variável chamada `column_order` para escolher em\nque ordem você deseja imprimir o conteúdo do `resultado`.\n\nSe você precisar deles, você também pode usar as seguintes variáveis ​​em seu código:\n     * cr: cursor para o banco de dados\n     * uid: ID do usuário atual\n\nEm todas as maneiras, o código deve ser declarações Python legal com recuo correto (se necessário).\n\nexemplo:\n   sql = '''SELECT id, name, ref, date\n             FROM account_move_line \n             WHERE account_id IN (SELECT id FROM account_account WHERE type = 'view')\n          '''\n    cr.execute(sql)\n    result = cr.dictfetchall()"
 
 #. module: account_test
 #: field:accounting.assert.test,create_uid:0
@@ -305,8 +218,7 @@
 #: model:accounting.assert.test,name:account_test.account_test_05
 msgid ""
 "Test 5.1 : Payable and Receivable accountant lines of reconciled invoices"
-msgstr ""
-"Teste 5.1 : Linhas de Pagáveis e Recebíveis em faturas reconciliadas."
+msgstr "Teste 5.1 : Linhas de Pagáveis e Recebíveis em faturas reconciliadas."
 
 #. module: account_test
 #: model:accounting.assert.test,name:account_test.account_test_05_2
