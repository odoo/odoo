--- conflicted
+++ resolved
@@ -18,13 +18,8 @@
             'subject': 'Xmas SMS for {object.name}',
             'mailing_model_id': cls.env['ir.model']._get('mail.test.sms').id,
             'mailing_type': 'sms',
-<<<<<<< HEAD
-            'mailing_domain': '%s' % repr([('name', 'ilike', 'SMSTest')]),
-            'body_plaintext': 'Dear {{ object.display_name }} this is a mass SMS with two links http://www.odoo.com/smstest and http://www.odoo.com/smstest/{{ object.id }}',
-=======
             'mailing_domain': '%s' % repr([('name', 'ilike', 'MassSMSTest')]),
             'body_plaintext': 'Dear {{object.display_name}} this is a mass SMS with two links http://www.odoo.com/smstest and http://www.odoo.com/smstest/{{object.id}}',
->>>>>>> 4d11cb0e
             'sms_force_send': True,
             'sms_allow_unsubscribe': True,
         })
