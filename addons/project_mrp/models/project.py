# -*- coding: utf-8 -*-
# Part of Odoo. See LICENSE file for full copyright and licensing details.

<<<<<<< HEAD
from odoo import fields, models, _
=======
from odoo import fields, models, _, _lt
>>>>>>> 4d11cb0e


class Project(models.Model):
    _inherit = "project.project"

    production_count = fields.Integer(related="analytic_account_id.production_count", groups='mrp.group_mrp_user')
    workorder_count = fields.Integer(related="analytic_account_id.workorder_count", groups='mrp.group_mrp_user')
    bom_count = fields.Integer(related="analytic_account_id.bom_count", groups='mrp.group_mrp_user')

    def action_view_mrp_production(self):
        self.ensure_one()
        action = self.analytic_account_id.action_view_mrp_production()
        if self.production_count > 1:
            action["view_mode"] = 'tree,form,kanban,calendar,pivot,graph'
        return action

    def action_view_mrp_bom(self):
        self.ensure_one()
        action = self.analytic_account_id.action_view_mrp_bom()
        if self.bom_count > 1:
            action['view_mode'] = 'tree,form,kanban'
        return action

    def action_view_workorder(self):
        self.ensure_one()
        action = self.analytic_account_id.action_view_workorder()
        if self.workorder_count > 1:
<<<<<<< HEAD
            action['view_mode'] = 'tree,form,kanban,calendar,pivot,graph,gantt'
=======
            action['view_mode'] = 'tree,form,kanban,calendar,pivot,graph'
>>>>>>> 4d11cb0e
        return action

    # ----------------------------
    #  Project Updates
    # ----------------------------

    def _get_stat_buttons(self):
        buttons = super(Project, self)._get_stat_buttons()
        if self.user_has_groups('mrp.group_mrp_user'):
            buttons.extend([{
                'icon': 'wrench',
<<<<<<< HEAD
                'text': _('Manufacturing Orders'),
=======
                'text': _lt('Manufacturing Orders'),
>>>>>>> 4d11cb0e
                'number': self.production_count,
                'action_type': 'object',
                'action': 'action_view_mrp_production',
                'show': self.production_count > 0,
                'sequence': 19,
            },
            {
                'icon': 'cog',
<<<<<<< HEAD
                'text': _('Work Orders'),
=======
                'text': _lt('Work Orders'),
>>>>>>> 4d11cb0e
                'number': self.workorder_count,
                'action_type': 'object',
                'action': 'action_view_workorder',
                'show': self.workorder_count > 0,
                'sequence': 20,
            },
            {
                'icon': 'flask',
<<<<<<< HEAD
                'text': _('Bills of Materials'),
=======
                'text': _lt('Bills of Materials'),
>>>>>>> 4d11cb0e
                'number': self.bom_count,
                'action_type': 'object',
                'action': 'action_view_mrp_bom',
                'show': self.bom_count > 0,
                'sequence': 21,
            }])
        return buttons<|MERGE_RESOLUTION|>--- conflicted
+++ resolved
@@ -1,11 +1,7 @@
 # -*- coding: utf-8 -*-
 # Part of Odoo. See LICENSE file for full copyright and licensing details.
 
-<<<<<<< HEAD
-from odoo import fields, models, _
-=======
 from odoo import fields, models, _, _lt
->>>>>>> 4d11cb0e
 
 
 class Project(models.Model):
@@ -33,11 +29,7 @@
         self.ensure_one()
         action = self.analytic_account_id.action_view_workorder()
         if self.workorder_count > 1:
-<<<<<<< HEAD
-            action['view_mode'] = 'tree,form,kanban,calendar,pivot,graph,gantt'
-=======
             action['view_mode'] = 'tree,form,kanban,calendar,pivot,graph'
->>>>>>> 4d11cb0e
         return action
 
     # ----------------------------
@@ -49,11 +41,7 @@
         if self.user_has_groups('mrp.group_mrp_user'):
             buttons.extend([{
                 'icon': 'wrench',
-<<<<<<< HEAD
-                'text': _('Manufacturing Orders'),
-=======
                 'text': _lt('Manufacturing Orders'),
->>>>>>> 4d11cb0e
                 'number': self.production_count,
                 'action_type': 'object',
                 'action': 'action_view_mrp_production',
@@ -62,11 +50,7 @@
             },
             {
                 'icon': 'cog',
-<<<<<<< HEAD
-                'text': _('Work Orders'),
-=======
                 'text': _lt('Work Orders'),
->>>>>>> 4d11cb0e
                 'number': self.workorder_count,
                 'action_type': 'object',
                 'action': 'action_view_workorder',
@@ -75,11 +59,7 @@
             },
             {
                 'icon': 'flask',
-<<<<<<< HEAD
-                'text': _('Bills of Materials'),
-=======
                 'text': _lt('Bills of Materials'),
->>>>>>> 4d11cb0e
                 'number': self.bom_count,
                 'action_type': 'object',
                 'action': 'action_view_mrp_bom',
