# -*- coding: utf-8 -*-
##############################################################################
#
#    OpenERP, Open Source Management Solution
#    Copyright (C) 2004-2010 Tiny SPRL (<http://tiny.be>).
#
#    This program is free software: you can redistribute it and/or modify
#    it under the terms of the GNU Affero General Public License as
#    published by the Free Software Foundation, either version 3 of the
#    License, or (at your option) any later version.
#
#    This program is distributed in the hope that it will be useful,
#    but WITHOUT ANY WARRANTY; without even the implied warranty of
#    MERCHANTABILITY or FITNESS FOR A PARTICULAR PURPOSE.  See the
#    GNU Affero General Public License for more details.
#
#    You should have received a copy of the GNU Affero General Public License
#    along with this program.  If not, see <http://www.gnu.org/licenses/>.
#
##############################################################################

from openerp.osv import fields, osv
from openerp.tools.translate import _


class crm_make_sale(osv.osv_memory):
    """ Make sale  order for crm """

    _name = "crm.make.sale"
    _description = "Make sales"

    def _selectPartner(self, cr, uid, context=None):
        """
        This function gets default value for partner_id field.
        @param self: The object pointer
        @param cr: the current row, from the database cursor,
        @param uid: the current user’s ID for security checks,
        @param context: A standard dictionary for contextual values
        @return: default value of partner_id field.
        """
        if context is None:
            context = {}

        lead_obj = self.pool.get('crm.lead')
        active_id = context and context.get('active_id', False) or False
        if not active_id:
            return False

<<<<<<< HEAD
        lead = lead_obj.read(cr, uid, active_id, ['partner_id'])
        return lead['partner_id']
=======
        lead = lead_obj.read(cr, uid, [active_id], ['partner_id'], context=context)[0]
        return lead['partner_id'][0] if lead['partner_id'] else False
>>>>>>> d08651d2

    def view_init(self, cr, uid, fields_list, context=None):
        return super(crm_make_sale, self).view_init(cr, uid, fields_list, context=context)

    def makeOrder(self, cr, uid, ids, context=None):
        """
        This function  create Quotation on given case.
        @param self: The object pointer
        @param cr: the current row, from the database cursor,
        @param uid: the current user’s ID for security checks,
        @param ids: List of crm make sales' ids
        @param context: A standard dictionary for contextual values
        @return: Dictionary value of created sales order.
        """
        if context is None:
            context = {}
        # update context: if come from phonecall, default state values can make the quote crash lp:1017353
        context.pop('default_state', False)        
        
        case_obj = self.pool.get('crm.lead')
        sale_obj = self.pool.get('sale.order')
        partner_obj = self.pool.get('res.partner')
        data = context and context.get('active_ids', []) or []

        for make in self.browse(cr, uid, ids, context=context):
            partner = make.partner_id
            partner_addr = partner_obj.address_get(cr, uid, [partner.id],
                    ['default', 'invoice', 'delivery', 'contact'])
            pricelist = partner.property_product_pricelist.id
            fpos = partner.property_account_position and partner.property_account_position.id or False
            new_ids = []
            for case in case_obj.browse(cr, uid, data, context=context):
                if not partner and case.partner_id:
                    partner = case.partner_id
                    fpos = partner.property_account_position and partner.property_account_position.id or False
                    partner_addr = partner_obj.address_get(cr, uid, [partner.id],
                            ['default', 'invoice', 'delivery', 'contact'])
                    pricelist = partner.property_product_pricelist.id
                if False in partner_addr.values():
                    raise osv.except_osv(_('Insufficient Data!'), _('No addresse(s) defined for this customer.'))

                vals = {
                    'origin': _('Opportunity: %s') % str(case.id),
                    'section_id': case.section_id and case.section_id.id or False,
                    'categ_ids': [(6, 0, [categ_id.id for categ_id in case.categ_ids])],
                    'shop_id': make.shop_id.id,
                    'partner_id': partner.id,
                    'pricelist_id': pricelist,
                    'partner_invoice_id': partner_addr['invoice'],
                    'partner_shipping_id': partner_addr['delivery'],
                    'date_order': fields.date.context_today(self,cr,uid,context=context),
                    'fiscal_position': fpos,
                }
                if partner.id:
                    vals['user_id'] = partner.user_id and partner.user_id.id or uid
                new_id = sale_obj.create(cr, uid, vals, context=context)
                sale_order = sale_obj.browse(cr, uid, new_id, context=context)
                case_obj.write(cr, uid, [case.id], {'ref': 'sale.order,%s' % new_id})
                new_ids.append(new_id)
                message = _("Opportunity has been <b>converted</b> to the quotation <em>%s</em>.") % (sale_order.name)
                case.message_post(body=message)
            if make.close:
                case_obj.case_close(cr, uid, data)
            if not new_ids:
                return {'type': 'ir.actions.act_window_close'}
            if len(new_ids)<=1:
                value = {
                    'domain': str([('id', 'in', new_ids)]),
                    'view_type': 'form',
                    'view_mode': 'form',
                    'res_model': 'sale.order',
                    'view_id': False,
                    'type': 'ir.actions.act_window',
                    'name' : _('Quotation'),
                    'res_id': new_ids and new_ids[0]
                }
            else:
                value = {
                    'domain': str([('id', 'in', new_ids)]),
                    'view_type': 'form',
                    'view_mode': 'tree,form',
                    'res_model': 'sale.order',
                    'view_id': False,
                    'type': 'ir.actions.act_window',
                    'name' : _('Quotation'),
                    'res_id': new_ids
                }
            return value

    def _get_shop_id(self, cr, uid, ids, context=None):
        cmpny_id = self.pool.get('res.users')._get_company(cr, uid, context=context)
        shop = self.pool.get('sale.shop').search(cr, uid, [('company_id', '=', cmpny_id)])
        return shop and shop[0] or False

    _columns = {
        'shop_id': fields.many2one('sale.shop', 'Shop', required=True),
        'partner_id': fields.many2one('res.partner', 'Customer', required=True, domain=[('customer','=',True)]),
        'close': fields.boolean('Mark Won', help='Check this to close the opportunity after having created the sales order.'),
    }
    _defaults = {
        'shop_id': _get_shop_id,
        'close': False,
        'partner_id': _selectPartner,
    }

crm_make_sale()

# vim:expandtab:smartindent:tabstop=4:softtabstop=4:shiftwidth=4:<|MERGE_RESOLUTION|>--- conflicted
+++ resolved
@@ -46,13 +46,8 @@
         if not active_id:
             return False
 
-<<<<<<< HEAD
-        lead = lead_obj.read(cr, uid, active_id, ['partner_id'])
-        return lead['partner_id']
-=======
         lead = lead_obj.read(cr, uid, [active_id], ['partner_id'], context=context)[0]
         return lead['partner_id'][0] if lead['partner_id'] else False
->>>>>>> d08651d2
 
     def view_init(self, cr, uid, fields_list, context=None):
         return super(crm_make_sale, self).view_init(cr, uid, fields_list, context=context)
@@ -83,28 +78,30 @@
                     ['default', 'invoice', 'delivery', 'contact'])
             pricelist = partner.property_product_pricelist.id
             fpos = partner.property_account_position and partner.property_account_position.id or False
+            payment_term = partner.property_payment_term and partner.property_payment_term.id or False
             new_ids = []
             for case in case_obj.browse(cr, uid, data, context=context):
                 if not partner and case.partner_id:
                     partner = case.partner_id
                     fpos = partner.property_account_position and partner.property_account_position.id or False
+                    payment_term = partner.property_payment_term and partner.property_payment_term.id or False
                     partner_addr = partner_obj.address_get(cr, uid, [partner.id],
                             ['default', 'invoice', 'delivery', 'contact'])
                     pricelist = partner.property_product_pricelist.id
                 if False in partner_addr.values():
-                    raise osv.except_osv(_('Insufficient Data!'), _('No addresse(s) defined for this customer.'))
+                    raise osv.except_osv(_('Insufficient Data!'), _('No address(es) defined for this customer.'))
 
                 vals = {
                     'origin': _('Opportunity: %s') % str(case.id),
                     'section_id': case.section_id and case.section_id.id or False,
                     'categ_ids': [(6, 0, [categ_id.id for categ_id in case.categ_ids])],
-                    'shop_id': make.shop_id.id,
                     'partner_id': partner.id,
                     'pricelist_id': pricelist,
                     'partner_invoice_id': partner_addr['invoice'],
                     'partner_shipping_id': partner_addr['delivery'],
                     'date_order': fields.date.context_today(self,cr,uid,context=context),
                     'fiscal_position': fpos,
+                    'payment_term':payment_term,
                 }
                 if partner.id:
                     vals['user_id'] = partner.user_id and partner.user_id.id or uid
@@ -115,7 +112,7 @@
                 message = _("Opportunity has been <b>converted</b> to the quotation <em>%s</em>.") % (sale_order.name)
                 case.message_post(body=message)
             if make.close:
-                case_obj.case_close(cr, uid, data)
+                case_obj.case_mark_won(cr, uid, data, context=context)
             if not new_ids:
                 return {'type': 'ir.actions.act_window_close'}
             if len(new_ids)<=1:
@@ -142,22 +139,15 @@
                 }
             return value
 
-    def _get_shop_id(self, cr, uid, ids, context=None):
-        cmpny_id = self.pool.get('res.users')._get_company(cr, uid, context=context)
-        shop = self.pool.get('sale.shop').search(cr, uid, [('company_id', '=', cmpny_id)])
-        return shop and shop[0] or False
 
     _columns = {
-        'shop_id': fields.many2one('sale.shop', 'Shop', required=True),
         'partner_id': fields.many2one('res.partner', 'Customer', required=True, domain=[('customer','=',True)]),
         'close': fields.boolean('Mark Won', help='Check this to close the opportunity after having created the sales order.'),
     }
     _defaults = {
-        'shop_id': _get_shop_id,
         'close': False,
         'partner_id': _selectPartner,
     }
 
-crm_make_sale()
 
 # vim:expandtab:smartindent:tabstop=4:softtabstop=4:shiftwidth=4: