--- conflicted
+++ resolved
@@ -19,23 +19,81 @@
 #
 ##############################################################################
 
+import calendar
+from datetime import date
+from dateutil import relativedelta
+
+from openerp import tools
 from openerp.osv import osv, fields
+
+class res_users(osv.Model):
+    _inherit = 'res.users'
+    _columns = {
+        'default_section_id': fields.many2one('crm.case.section', 'Default Sales Team'),
+    }
+
+    def __init__(self, pool, cr):
+        init_res = super(res_users, self).__init__(pool, cr)
+        # duplicate list to avoid modifying the original reference
+        self.SELF_WRITEABLE_FIELDS = list(self.SELF_WRITEABLE_FIELDS)
+        self.SELF_WRITEABLE_FIELDS.extend(['default_section_id'])
+        return init_res
 
 class sale_order(osv.osv):
     _inherit = 'sale.order'
     _columns = {
         'section_id': fields.many2one('crm.case.section', 'Sales Team'),
-        'categ_ids': fields.many2many('crm.case.categ', 'sale_order_category_rel', 'order_id', 'category_id', 'Categories', \
-            domain="['|',('section_id','=',section_id),('section_id','=',False), ('object_id.model', '=', 'crm.lead')]")
+        'categ_ids': fields.many2many('crm.case.categ', 'sale_order_category_rel', 'order_id', 'category_id', 'Tags', \
+            domain="['|', ('section_id', '=', section_id), ('section_id', '=', False), ('object_id.model', '=', 'crm.lead')]", context="{'object_name': 'crm.lead'}")
     }
 
+    def _get_default_section_id(self, cr, uid, context=None):
+        """ Gives default section by checking if present in the context """
+        section_id = self.pool.get('crm.lead')._resolve_section_id_from_context(cr, uid, context=context) or False
+        if not section_id:
+            section_id = self.pool.get('res.users').browse(cr, uid, uid, context).default_section_id.id or False
+        return section_id
 
-class res_users(osv.Model):
-    _inherit = 'res.users'
+    _defaults = {
+        'section_id': lambda s, cr, uid, c: s._get_default_section_id(cr, uid, c),
+    }
+
+    def _prepare_invoice(self, cr, uid, order, lines, context=None):
+        invoice_vals = super(sale_order, self)._prepare_invoice(cr, uid, order, lines, context=context)
+        if order.section_id and order.section_id.id:
+            invoice_vals['section_id'] = order.section_id.id
+        return invoice_vals
+
+
+class crm_case_section(osv.osv):
+    _inherit = 'crm.case.section'
+
+    def _get_sale_orders_data(self, cr, uid, ids, field_name, arg, context=None):
+        obj = self.pool.get('sale.order')
+        res = dict.fromkeys(ids, False)
+        month_begin = date.today().replace(day=1)
+        date_begin = (month_begin - relativedelta.relativedelta(months=self._period_number - 1)).strftime(tools.DEFAULT_SERVER_DATE_FORMAT)
+        date_end = month_begin.replace(day=calendar.monthrange(month_begin.year, month_begin.month)[1]).strftime(tools.DEFAULT_SERVER_DATE_FORMAT)
+        for id in ids:
+            res[id] = dict()
+            created_domain = [('section_id', '=', id), ('state', '=', ['draft']), ('date_order', '>=', date_begin), ('date_order', '<=', date_end)]
+            res[id]['monthly_quoted'] = self.__get_bar_values(cr, uid, obj, created_domain, ['amount_total', 'date_order'], 'amount_total', 'date_order', context=context)
+            validated_domain = [('section_id', '=', id), ('state', 'not in', ['draft', 'sent', 'cancel']), ('date_order', '>=', date_begin), ('date_order', '<=', date_end)]
+            res[id]['monthly_confirmed'] = self.__get_bar_values(cr, uid, obj, validated_domain, ['amount_total', 'date_order'], 'amount_total', 'date_order', context=context)
+        return res
+
+    def _get_invoices_data(self, cr, uid, ids, field_name, arg, context=None):
+        obj = self.pool.get('account.invoice.report')
+        res = dict.fromkeys(ids, False)
+        month_begin = date.today().replace(day=1)
+        date_begin = (month_begin - relativedelta.relativedelta(months=self._period_number - 1)).strftime(tools.DEFAULT_SERVER_DATE_FORMAT)
+        date_end = month_begin.replace(day=calendar.monthrange(month_begin.year, month_begin.month)[1]).strftime(tools.DEFAULT_SERVER_DATE_FORMAT)
+        for id in ids:
+            created_domain = [('section_id', '=', id), ('state', 'not in', ['draft', 'cancel']), ('date', '>=', date_begin), ('date', '<=', date_end)]
+            res[id] = self.__get_bar_values(cr, uid, obj, created_domain, ['price_total', 'date'], 'price_total', 'date', context=context)
+        return res
+
     _columns = {
-<<<<<<< HEAD
-        'default_section_id': fields.many2one('crm.case.section', 'Default Sales Team'),
-=======
         'invoiced_forecast': fields.integer(string='Invoice Forecast',
             help="Forecast of the invoice revenue for the current month. This is the amount the sales \n"
                     "team should invoice this month. It is used to compute the progression ratio \n"
@@ -52,8 +110,25 @@
         'monthly_invoiced': fields.function(_get_invoices_data,
             type='char', readonly=True,
             string='Rate of sent invoices per duration'),
->>>>>>> d08651d2
     }
+
+    def action_forecast(self, cr, uid, id, value, context=None):
+        return self.write(cr, uid, [id], {'invoiced_forecast': round(float(value))}, context=context)
+
+class sale_crm_lead(osv.Model):
+    _inherit = 'crm.lead'
+
+    def on_change_user(self, cr, uid, ids, user_id, context=None):
+        """ Override of on change user_id on lead/opportunity; when having sale
+            the new logic is :
+            - use user.default_section_id
+            - or fallback on previous behavior """
+        if user_id:
+            user = self.pool.get('res.users').browse(cr, uid, user_id, context=context)
+            if user.default_section_id and user.default_section_id.id:
+                return {'value': {'section_id': user.default_section_id.id}}
+        return super(sale_crm_lead, self).on_change_user(cr, uid, ids, user_id, context=context)
+
 
 class account_invoice(osv.osv):
     _inherit = 'account.invoice'
@@ -61,7 +136,7 @@
         'section_id': fields.many2one('crm.case.section', 'Sales Team'),
     }
     _defaults = {
-        'section_id': lambda self,cr,uid,c: self.pool.get('res.users').browse(cr, uid, uid, c).default_section_id.id or False,
+        'section_id': lambda self, cr, uid, c=None: self.pool.get('res.users').browse(cr, uid, uid, c).default_section_id.id or False,
     }
 
 # vim:expandtab:smartindent:tabstop=4:softtabstop=4:shiftwidth=4: