<?xml version="1.0"?>
<openerp>
    <data>

        <act_window name="Sale Orders"
<<<<<<< HEAD
            context="{'search_default_opportunity_id': [active_id], 'default_opportunity_id': active_id}"
            res_model="sale.order"
            src_model="crm.lead"
            domain="[('opportunity_id', 'in', [active_id])]"
=======
            context="{'search_default_opportunity_id': active_id, 'default_opportunity_id': active_id}"
            res_model="sale.order"
            src_model="crm.lead"
            view_mode="form,tree,graph"
            domain="[('opportunity_id', '=', active_id)]"
            id="sale_action_quotations_new"/>

        <act_window name="Sale Orders"
            context="{'search_default_opportunity_id': [active_id], 'default_opportunity_id': active_id}"
            res_model="sale.order"
            src_model="crm.lead"
            domain="[('opportunity_id', '=', active_id)]"
>>>>>>> 4bef17cc
            id="sale_action_quotations"/>

        <record model="ir.ui.view" id="crm_case_form_view_oppor">
            <field name="name">CRM - Opportunities - Quote Inherit</field>
            <field name="model">crm.lead</field>
            <field name="inherit_id" ref="crm.crm_case_form_view_oppor"/>
            <field name="arch" type="xml">
                <data>
                    <xpath expr="//field[@name='stage_id']" position="before">
<<<<<<< HEAD
                        <button attrs="{'invisible': [('probability', '=', 0)]}" string="Convert to Quotation" name="%(action_crm_make_sale)d" type="action" class="oe_highlight"/>
                        <button attrs="{'invisible': [('probability', '>', 0)]}" string="Convert to Quotation" name="%(action_crm_make_sale)d" type="action"/>
=======
                        <button attrs="{'invisible': [('probability', '=', 0)]}" string="New Quotation" name="%(sale_action_quotations_new)d" type="action" class="oe_highlight"
                            context="{'search_default_partner_id': partner_id, 'default_partner_id': partner_id}"/>
                        <button attrs="{'invisible': [('probability', '>', 0)]}" string="New Quotation" name="%(sale_action_quotations_new)d" type="action"
                            context="{'search_default_partner_id': partner_id, 'default_partner_id': partner_id}"/>
>>>>>>> 4bef17cc
                    </xpath>
                    <xpath expr="//div[@name='buttons']" position="inside">
                        <button class="oe_inline oe_stat_button" type="action"
                                name="%(sale_action_quotations)d" icon="stat_button_icon fa fa-usd"
                                context="{'search_default_partner_id': partner_id, 'default_partner_id': partner_id}">
<<<<<<< HEAD
                            <div><strong><field name="sale_amount_total" widget="monetary"/></strong><br/>Sales</div>
=======
                            <div>
                                <strong><field name="sale_number" class="oe_inline"/></strong>
                                <span attrs="{'invisible': [('sale_number', '&lt;', 2)]}"> Quotes</span>
                                <span attrs="{'invisible': [('sale_number', '&gt;', 1)]}"> Quote</span>
                                <br/>
                                <strong attrs="{'invisible': [('sale_amount_total', '=', 0)]}">
                                    <field name="sale_amount_total" class="oe_inline" widget="monetary" options="{'currency_field': 'company_currency'}"/>
                                </strong>
                            </div>
>>>>>>> 4bef17cc
                        </button>
                    </xpath>
                </data>
            </field>
        </record>

        <!-- add needaction_menu_ref to reload quotation needaction when opportunity needaction is reloaded -->
        <record model="ir.actions.act_window" id="crm.crm_lead_opportunities">
            <field name="context">{'stage_type': 'opportunity', 'default_type': 'opportunity', 'default_user_id': uid, 'needaction_menu_ref': 'sale.menu_sale_quotations'}</field>
        </record>

        <record model="ir.ui.view" id="sale_view_inherit123">
            <field name="name">sale.order.inherit</field>
            <field name="model">sale.order</field>
            <field name="inherit_id" ref="sale.view_order_form"/>
            <field name="arch" type="xml">
                <field name="user_id" position="after">
                    <field name="tag_ids" widget="many2many_tags"/>
                </field>
                <xpath expr="//group[@name='technical']" position="inside">
                    <field name="campaign_id" groups="base.group_no_one" />
                    <field name="medium_id" groups="base.group_no_one"/>
                    <field name="source_id" groups="base.group_no_one"/>
                    <field name="opportunity_id" help="Log in the chatter from what opportunity the order comes" groups="base.group_no_one"/>
                </xpath>
            </field>
        </record>
        <record id="res_partner_address_type" model="ir.ui.view">
             <field name="name">res.partner.view.address_type</field>
            <field name="model">res.partner</field>
            <field name="inherit_id" ref="base.view_partner_form" />
            <field name="arch" type="xml">
                <xpath expr="//label[@for='type']" position="attributes">
                    <attribute name="groups">sale.group_delivery_invoice_address</attribute>
                    <attribute name="invisible">False</attribute>
                </xpath>
                <xpath expr="//div[@name='div_type']" position="attributes">
                    <attribute name="groups">sale.group_delivery_invoice_address</attribute>
                    <attribute name="invisible">False</attribute>
                </xpath>
                <xpath expr="//field[@name='child_ids']//
                    label[@for='type']" position="attributes">
                    <attribute name="groups">sale.group_delivery_invoice_address</attribute>
                    </xpath>
                <xpath expr="//field[@name='child_ids']//
                    div[@name='contact_div_type']" position="attributes">
                    <attribute name="groups">sale.group_delivery_invoice_address</attribute>
                </xpath>
            </field>
        </record>

    </data>
</openerp><|MERGE_RESOLUTION|>--- conflicted
+++ resolved
@@ -3,12 +3,6 @@
     <data>
 
         <act_window name="Sale Orders"
-<<<<<<< HEAD
-            context="{'search_default_opportunity_id': [active_id], 'default_opportunity_id': active_id}"
-            res_model="sale.order"
-            src_model="crm.lead"
-            domain="[('opportunity_id', 'in', [active_id])]"
-=======
             context="{'search_default_opportunity_id': active_id, 'default_opportunity_id': active_id}"
             res_model="sale.order"
             src_model="crm.lead"
@@ -21,7 +15,6 @@
             res_model="sale.order"
             src_model="crm.lead"
             domain="[('opportunity_id', '=', active_id)]"
->>>>>>> 4bef17cc
             id="sale_action_quotations"/>
 
         <record model="ir.ui.view" id="crm_case_form_view_oppor">
@@ -31,23 +24,15 @@
             <field name="arch" type="xml">
                 <data>
                     <xpath expr="//field[@name='stage_id']" position="before">
-<<<<<<< HEAD
-                        <button attrs="{'invisible': [('probability', '=', 0)]}" string="Convert to Quotation" name="%(action_crm_make_sale)d" type="action" class="oe_highlight"/>
-                        <button attrs="{'invisible': [('probability', '>', 0)]}" string="Convert to Quotation" name="%(action_crm_make_sale)d" type="action"/>
-=======
                         <button attrs="{'invisible': [('probability', '=', 0)]}" string="New Quotation" name="%(sale_action_quotations_new)d" type="action" class="oe_highlight"
                             context="{'search_default_partner_id': partner_id, 'default_partner_id': partner_id}"/>
                         <button attrs="{'invisible': [('probability', '>', 0)]}" string="New Quotation" name="%(sale_action_quotations_new)d" type="action"
                             context="{'search_default_partner_id': partner_id, 'default_partner_id': partner_id}"/>
->>>>>>> 4bef17cc
                     </xpath>
                     <xpath expr="//div[@name='buttons']" position="inside">
                         <button class="oe_inline oe_stat_button" type="action"
                                 name="%(sale_action_quotations)d" icon="stat_button_icon fa fa-usd"
                                 context="{'search_default_partner_id': partner_id, 'default_partner_id': partner_id}">
-<<<<<<< HEAD
-                            <div><strong><field name="sale_amount_total" widget="monetary"/></strong><br/>Sales</div>
-=======
                             <div>
                                 <strong><field name="sale_number" class="oe_inline"/></strong>
                                 <span attrs="{'invisible': [('sale_number', '&lt;', 2)]}"> Quotes</span>
@@ -57,7 +42,6 @@
                                     <field name="sale_amount_total" class="oe_inline" widget="monetary" options="{'currency_field': 'company_currency'}"/>
                                 </strong>
                             </div>
->>>>>>> 4bef17cc
                         </button>
                     </xpath>
                 </data>
