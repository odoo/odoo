--- conflicted
+++ resolved
@@ -21,9 +21,4 @@
 
 import hr_attendance
 import wizard
-<<<<<<< HEAD
-import report
-import res_config
-=======
-import report
->>>>>>> 4bef17cc
+import report