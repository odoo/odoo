--- conflicted
+++ resolved
@@ -10,11 +10,7 @@
 class HrAttendance(http.Controller):
     @http.route('/hr_attendance/kiosk_keepalive', auth='user', type='json')
     def kiosk_keepalive(self):
-<<<<<<< HEAD
         request.session.touch()
-        return {}
-=======
-        request.httprequest.session.modified = True
         return {}
 
     @http.route('/kiosk', auth='user')
@@ -22,5 +18,4 @@
         if not request.env.user.has_group('hr_attendance.group_hr_attendance_kiosk'):
             raise Forbidden()
         menu = request.env.ref('hr_attendance.menu_hr_attendance_kiosk')
-        return request.redirect(f'/web#menu_id={menu.id}&action_id={menu.action.id}')
->>>>>>> a4b58796
+        return request.redirect(f'/web#menu_id={menu.id}&action_id={menu.action.id}')