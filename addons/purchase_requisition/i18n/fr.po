# Translation of Odoo Server.
# This file contains the translation of the following modules:
# 	* purchase_requisition
# 
# Translators:
# Martin Trigaux, 2022
# Cécile Collart <cco@odoo.com>, 2022
# Caroline Renson <car@odoo.com>, 2022
# Jolien De Paepe, 2023
# 
msgid ""
msgstr ""
"Project-Id-Version: Odoo Server 16.0+e\n"
"Report-Msgid-Bugs-To: \n"
"POT-Creation-Date: 2022-12-15 12:51+0000\n"
"PO-Revision-Date: 2022-09-22 05:54+0000\n"
"Last-Translator: Jolien De Paepe, 2023\n"
"Language-Team: French (https://www.transifex.com/odoo/teams/41243/fr/)\n"
"MIME-Version: 1.0\n"
"Content-Type: text/plain; charset=UTF-8\n"
"Content-Transfer-Encoding: \n"
"Language: fr\n"
"Plural-Forms: nplurals=3; plural=(n == 0 || n == 1) ? 0 : n != 0 && n % 1000000 == 0 ? 1 : 2;\n"

#. module: purchase_requisition
#: model:ir.actions.report,print_report_name:purchase_requisition.action_report_purchase_requisitions
msgid "'Purchase Agreement - %s' % (object.name)"
msgstr "\"Convention d'achat - %s\" % (object.name)"

#. module: purchase_requisition
#: model_terms:ir.ui.view,arch_db:purchase_requisition.report_purchaserequisitions
msgid "<strong>Agreement Deadline:</strong><br/>"
msgstr "<strong>Échéance de la convention :</strong><br/>"

#. module: purchase_requisition
#: model_terms:ir.ui.view,arch_db:purchase_requisition.report_purchaserequisitions
msgid "<strong>Date</strong>"
msgstr "<strong>Date</strong>"

#. module: purchase_requisition
#: model_terms:ir.ui.view,arch_db:purchase_requisition.report_purchaserequisitions
msgid "<strong>Description</strong>"
msgstr "<strong>Description</strong>"

#. module: purchase_requisition
#: model_terms:ir.ui.view,arch_db:purchase_requisition.report_purchaserequisitions
msgid "<strong>Product UoM</strong>"
msgstr "<strong>UdM du produit</strong>"

#. module: purchase_requisition
#: model_terms:ir.ui.view,arch_db:purchase_requisition.report_purchaserequisitions
msgid "<strong>Qty</strong>"
msgstr "<strong>Qté</strong>"

#. module: purchase_requisition
#: model_terms:ir.ui.view,arch_db:purchase_requisition.report_purchaserequisitions
msgid "<strong>Reference </strong>"
msgstr "<strong>Référence </strong>"

#. module: purchase_requisition
#: model_terms:ir.ui.view,arch_db:purchase_requisition.report_purchaserequisitions
msgid "<strong>Scheduled Date</strong>"
msgstr "<strong>Date planifiée</strong>"

#. module: purchase_requisition
#: model_terms:ir.ui.view,arch_db:purchase_requisition.report_purchaserequisitions
msgid "<strong>Scheduled Ordering Date:</strong><br/>"
msgstr "<strong>Date de commande planifiée :</strong><br/>"

#. module: purchase_requisition
#: model_terms:ir.ui.view,arch_db:purchase_requisition.report_purchaserequisitions
msgid "<strong>Source:</strong><br/>"
msgstr "<strong>Origine :</strong><br/>"

#. module: purchase_requisition
#: model_terms:ir.ui.view,arch_db:purchase_requisition.report_purchaserequisitions
msgid "<strong>Vendor </strong>"
msgstr "<strong>Fournisseur </strong>"

#. module: purchase_requisition
#: model:ir.model.fields,field_description:purchase_requisition.field_purchase_requisition__message_needaction
msgid "Action Needed"
msgstr "Nécessite une action"

#. module: purchase_requisition
#: model:ir.model.fields,field_description:purchase_requisition.field_purchase_requisition_type__active
msgid "Active"
msgstr "Actif"

#. module: purchase_requisition
#: model:ir.model.fields,field_description:purchase_requisition.field_purchase_requisition__activity_ids
msgid "Activities"
msgstr "Activités"

#. module: purchase_requisition
#: model:ir.model.fields,field_description:purchase_requisition.field_purchase_requisition__activity_exception_decoration
msgid "Activity Exception Decoration"
msgstr "Activité d'exception de décoration"

#. module: purchase_requisition
#: model:ir.model.fields,field_description:purchase_requisition.field_purchase_requisition__activity_state
msgid "Activity State"
msgstr "Status de l'activité"

#. module: purchase_requisition
#: model:ir.model.fields,field_description:purchase_requisition.field_purchase_requisition__activity_type_icon
msgid "Activity Type Icon"
msgstr "Icône de type d'activité"

#. module: purchase_requisition
#: model:ir.model.fields,field_description:purchase_requisition.field_product_supplierinfo__purchase_requisition_id
msgid "Agreement"
msgstr "Convention"

#. module: purchase_requisition
#: model:ir.model.fields,field_description:purchase_requisition.field_purchase_requisition__date_end
msgid "Agreement Deadline"
msgstr "Date limite de la convention"

#. module: purchase_requisition
#: model:ir.model.fields,field_description:purchase_requisition.field_purchase_requisition_type__exclusive
msgid "Agreement Selection Type"
msgstr "Type de sélection de la convention"

#. module: purchase_requisition
#: model:ir.model.fields,field_description:purchase_requisition.field_purchase_requisition__type_id
#: model:ir.model.fields,field_description:purchase_requisition.field_purchase_requisition_type__name
#: model_terms:ir.ui.view,arch_db:purchase_requisition.view_purchase_requisition_type_form
msgid "Agreement Type"
msgstr "Type de convention"

#. module: purchase_requisition
#: model:ir.model.fields,field_description:purchase_requisition.field_purchase_order__alternative_po_ids
#: model:ir.model.fields,field_description:purchase_requisition.field_purchase_requisition_alternative_warning__alternative_po_ids
msgid "Alternative POs"
msgstr "Bons de commande alternatifs"

#. module: purchase_requisition
#: model:ir.model.fields,field_description:purchase_requisition.field_purchase_requisition_alternative_warning__alternative_po_count
msgid "Alternative Po Count"
msgstr "Nombre de bons de commande alternatifs"

#. module: purchase_requisition
#: model_terms:ir.ui.view,arch_db:purchase_requisition.purchase_order_form_inherit
msgid "Alternative Purchase Order"
msgstr "Bon de commande alternatif"

#. module: purchase_requisition
#. odoo-python
#: code:addons/purchase_requisition/models/purchase.py:0
#: model_terms:ir.ui.view,arch_db:purchase_requisition.purchase_requisition_alternative_warning_form
#, python-format
msgid "Alternative Warning"
msgstr "Avertissement alternatif"

#. module: purchase_requisition
#: model_terms:ir.ui.view,arch_db:purchase_requisition.purchase_order_form_inherit
msgid "Alternatives"
msgstr "Alternatives"

#. module: purchase_requisition
#: model_terms:ir.actions.act_window,help:purchase_requisition.action_purchase_requisition
msgid "An example of a purchase agreement is a blanket order."
msgstr "Un exemple d'une convention d'achat est un contrat-cadre."

#. module: purchase_requisition
#: model:ir.model.fields,field_description:purchase_requisition.field_purchase_requisition_line__analytic_distribution
msgid "Analytic"
msgstr "Analytique"

#. module: purchase_requisition
#: model:ir.model.fields,field_description:purchase_requisition.field_purchase_requisition_line__analytic_precision
msgid "Analytic Precision"
msgstr "Précision analytique"

#. module: purchase_requisition
#: model_terms:ir.ui.view,arch_db:purchase_requisition.view_purchase_requisition_type_form
#: model_terms:ir.ui.view,arch_db:purchase_requisition.view_purchase_requisition_type_search
msgid "Archived"
msgstr "Archivé"

#. module: purchase_requisition
#: model:ir.model.fields,field_description:purchase_requisition.field_purchase_requisition__message_attachment_count
msgid "Attachment Count"
msgstr "Nombre de pièces jointes"

#. module: purchase_requisition
#: model:ir.model.fields.selection,name:purchase_requisition.selection__purchase_requisition__state__open
#: model:ir.model.fields.selection,name:purchase_requisition.selection__purchase_requisition__state_blanket_order__open
msgid "Bid Selection"
msgstr "Sélection des offres"

#. module: purchase_requisition
#: model:purchase.requisition.type,name:purchase_requisition.type_single
msgid "Blanket Order"
msgstr "Contrat-cadre"

#. module: purchase_requisition
#: model:ir.actions.act_window,name:purchase_requisition.action_purchase_requisition
#: model:ir.ui.menu,name:purchase_requisition.menu_purchase_requisition_pro_mgt
msgid "Blanket Orders"
msgstr "Contrats-cadres"

#. module: purchase_requisition
#: model_terms:ir.ui.view,arch_db:purchase_requisition.purchase_requisition_alternative_warning_form
#: model_terms:ir.ui.view,arch_db:purchase_requisition.purchase_requisition_create_alternative_form
#: model_terms:ir.ui.view,arch_db:purchase_requisition.view_purchase_requisition_form
msgid "Cancel"
msgstr "Annuler"

#. module: purchase_requisition
#: model_terms:ir.ui.view,arch_db:purchase_requisition.purchase_requisition_alternative_warning_form
msgid "Cancel Alternatives"
msgstr "Annuler les alternatives"

#. module: purchase_requisition
#: model:ir.model.fields.selection,name:purchase_requisition.selection__purchase_requisition__state__cancel
#: model:ir.model.fields.selection,name:purchase_requisition.selection__purchase_requisition__state_blanket_order__cancel
msgid "Cancelled"
msgstr "Annulé"

#. module: purchase_requisition
#. odoo-python
#: code:addons/purchase_requisition/models/purchase_requisition.py:0
#, python-format
msgid "Cancelled by the agreement associated to this quotation."
msgstr "Annulé par la convention associée à ce devis."

#. module: purchase_requisition
#: model:ir.model.fields,field_description:purchase_requisition.field_purchase_requisition_line__product_uom_category_id
msgid "Category"
msgstr "Catégorie"

#. module: purchase_requisition
#: model_terms:ir.ui.view,arch_db:purchase_requisition.purchase_order_line_compare_tree
msgid "Choose"
msgstr "Choisir"

#. module: purchase_requisition
#: model:ir.model.fields,help:purchase_requisition.field_purchase_requisition_create_alternative__partner_id
msgid "Choose a vendor for alternative PO"
msgstr "Choisissez un fournisseur pour le bon de commande alternatif"

#. module: purchase_requisition
#: model_terms:ir.ui.view,arch_db:purchase_requisition.purchase_order_line_compare_tree
msgid "Clear"
msgstr "Effacer"

#. module: purchase_requisition
#: model_terms:ir.ui.view,arch_db:purchase_requisition.purchase_order_line_compare_tree
msgid "Clear Selected"
msgstr "Effacer la sélection"

#. module: purchase_requisition
#: model_terms:ir.ui.view,arch_db:purchase_requisition.view_purchase_requisition_form
msgid "Close"
msgstr "Fermer"

#. module: purchase_requisition
#: model:ir.model.fields.selection,name:purchase_requisition.selection__purchase_requisition__state__done
#: model:ir.model.fields.selection,name:purchase_requisition.selection__purchase_requisition__state_blanket_order__done
msgid "Closed"
msgstr "Fermé"

#. module: purchase_requisition
#: model:ir.model.fields,field_description:purchase_requisition.field_purchase_requisition__company_id
#: model:ir.model.fields,field_description:purchase_requisition.field_purchase_requisition_line__company_id
msgid "Company"
msgstr "Société"

#. module: purchase_requisition
#. odoo-python
#: code:addons/purchase_requisition/models/purchase.py:0
#, python-format
msgid "Compare Order Lines"
msgstr "Comparer les lignes de la commande"

#. module: purchase_requisition
#: model_terms:ir.ui.view,arch_db:purchase_requisition.purchase_order_form_inherit
msgid "Compare Product Lines"
msgstr "Comparer les lignes de produits"

#. module: purchase_requisition
#: model_terms:ir.ui.view,arch_db:purchase_requisition.view_purchase_requisition_form
msgid "Confirm"
msgstr "Confirmer"

#. module: purchase_requisition
#: model:ir.model.fields.selection,name:purchase_requisition.selection__purchase_requisition__state__in_progress
#: model:ir.model.fields.selection,name:purchase_requisition.selection__purchase_requisition__state_blanket_order__in_progress
#: model_terms:ir.ui.view,arch_db:purchase_requisition.view_purchase_requisition_filter
msgid "Confirmed"
msgstr "Confirmé"

#. module: purchase_requisition
#: model:ir.model.fields,help:purchase_requisition.field_purchase_requisition_line__product_uom_category_id
msgid ""
"Conversion between Units of Measure can only occur if they belong to the "
"same category. The conversion will be made based on the ratios."
msgstr ""
"Il est possible de convertir deux unités de mesures si elles appartiennent à"
" la même catégorie. Cette conversion utilise les facteurs définis pour ces "
"unités."

#. module: purchase_requisition
#: model:ir.model.fields,field_description:purchase_requisition.field_purchase_requisition_create_alternative__copy_products
msgid "Copy Products"
msgstr "Copier les produits"

#. module: purchase_requisition
#: model_terms:ir.ui.view,arch_db:purchase_requisition.purchase_order_form_inherit
#: model_terms:ir.ui.view,arch_db:purchase_requisition.purchase_requisition_create_alternative_form
msgid "Create Alternative"
msgstr "Créer une alternative"

#. module: purchase_requisition
#: model_terms:ir.ui.view,arch_db:purchase_requisition.purchase_order_form_inherit
msgid ""
"Create a call for tender by adding alternative request for quotations to different vendors.\n"
"                            Make your choice by selecting the best combination of lead time, OTD and/or total amount.\n"
"                            By comparing product lines you can also decide to order some products from one vendor and others from another vendor."
msgstr ""
"Créez un appel d'offres en ajoutant des demandes de prix alternatifs à différents fournisseurs.\n"
"                            Faites votre choix en combinant le mieux les délais, l'OTD et/ou le montant total.\n"
"                            En comparant les lignes de produit, vous pouvez également décider de commander certains produits auprès d'un fournisseur et d'autres produits auprès d'un autre."

#. module: purchase_requisition
#. odoo-python
#: code:addons/purchase_requisition/models/purchase.py:0
#, python-format
msgid "Create alternative"
msgstr "Créer une alternative"

#. module: purchase_requisition
#: model:ir.model.fields,field_description:purchase_requisition.field_purchase_order_group__create_uid
#: model:ir.model.fields,field_description:purchase_requisition.field_purchase_requisition__create_uid
#: model:ir.model.fields,field_description:purchase_requisition.field_purchase_requisition_alternative_warning__create_uid
#: model:ir.model.fields,field_description:purchase_requisition.field_purchase_requisition_create_alternative__create_uid
#: model:ir.model.fields,field_description:purchase_requisition.field_purchase_requisition_line__create_uid
#: model:ir.model.fields,field_description:purchase_requisition.field_purchase_requisition_type__create_uid
msgid "Created by"
msgstr "Créé par"

#. module: purchase_requisition
#: model:ir.model.fields,field_description:purchase_requisition.field_purchase_order_group__create_date
#: model:ir.model.fields,field_description:purchase_requisition.field_purchase_requisition__create_date
#: model:ir.model.fields,field_description:purchase_requisition.field_purchase_requisition_alternative_warning__create_date
#: model:ir.model.fields,field_description:purchase_requisition.field_purchase_requisition_create_alternative__create_date
#: model:ir.model.fields,field_description:purchase_requisition.field_purchase_requisition_line__create_date
#: model:ir.model.fields,field_description:purchase_requisition.field_purchase_requisition_type__create_date
msgid "Created on"
msgstr "Créé le"

#. module: purchase_requisition
#: model:ir.model.fields,field_description:purchase_requisition.field_purchase_requisition_create_alternative__creation_blocked
msgid "Creation Blocked"
msgstr "Création bloquée"

#. module: purchase_requisition
#: model:ir.model.fields,field_description:purchase_requisition.field_purchase_requisition__currency_id
msgid "Currency"
msgstr "Devise"

#. module: purchase_requisition
#: model:ir.model.fields,field_description:purchase_requisition.field_purchase_requisition_line__product_description_variants
msgid "Custom Description"
msgstr "Description personnalisée"

#. module: purchase_requisition
#: model_terms:ir.ui.view,arch_db:purchase_requisition.view_purchase_requisition_type_form
msgid "Data for new quotations"
msgstr "Données pour nouveaux devis"

#. module: purchase_requisition
#: model:ir.model.fields,field_description:purchase_requisition.field_purchase_requisition__schedule_date
msgid "Delivery Date"
msgstr "Date de livraison"

#. module: purchase_requisition
#: model:ir.model.fields,field_description:purchase_requisition.field_purchase_requisition__description
msgid "Description"
msgstr "Description"

#. module: purchase_requisition
#: model:ir.model.fields,field_description:purchase_requisition.field_purchase_order_group__display_name
#: model:ir.model.fields,field_description:purchase_requisition.field_purchase_requisition__display_name
#: model:ir.model.fields,field_description:purchase_requisition.field_purchase_requisition_alternative_warning__display_name
#: model:ir.model.fields,field_description:purchase_requisition.field_purchase_requisition_create_alternative__display_name
#: model:ir.model.fields,field_description:purchase_requisition.field_purchase_requisition_line__display_name
#: model:ir.model.fields,field_description:purchase_requisition.field_purchase_requisition_type__display_name
msgid "Display Name"
msgstr "Afficher le nom"

#. module: purchase_requisition
#: model:ir.model.fields.selection,name:purchase_requisition.selection__purchase_requisition_type__line_copy__none
msgid "Do not create RfQ lines automatically"
msgstr "Ne pas créer de lignes de demande de prix automatiquement"

#. module: purchase_requisition
#: model_terms:ir.ui.view,arch_db:purchase_requisition.view_purchase_requisition_filter
msgid "Done"
msgstr "Fait"

#. module: purchase_requisition
#: model:ir.model.fields.selection,name:purchase_requisition.selection__purchase_requisition__state__draft
#: model:ir.model.fields.selection,name:purchase_requisition.selection__purchase_requisition__state_blanket_order__draft
#: model_terms:ir.ui.view,arch_db:purchase_requisition.view_purchase_requisition_filter
msgid "Draft"
msgstr "Brouillon"

#. module: purchase_requisition
#: model:ir.model.fields,field_description:purchase_requisition.field_purchase_requisition__message_follower_ids
msgid "Followers"
msgstr "Abonnés"

#. module: purchase_requisition
#: model:ir.model.fields,field_description:purchase_requisition.field_purchase_requisition__message_partner_ids
msgid "Followers (Partners)"
msgstr "Abonnés (Partenaires)"

#. module: purchase_requisition
#: model:ir.model.fields,help:purchase_requisition.field_purchase_requisition__activity_type_icon
msgid "Font awesome icon e.g. fa-tasks"
msgstr "Icône Font Awesome par ex. fa-tasks"

#. module: purchase_requisition
#: model_terms:ir.actions.act_window,help:purchase_requisition.action_purchase_requisition
msgid ""
"For a blanket order, you can record an agreement for a specific period\n"
"            (e.g. a year) and you order products within this agreement to benefit\n"
"            from the negotiated prices."
msgstr ""
"Pour un contrat-cadre, vous pouvez conclure une convention pour une période spécifique\n"
"            (par ex. un an) et vous pouvez commander des produits dans le cadre de cette convention pour profiter\n"
"            des prix négociés."

#. module: purchase_requisition
#: model_terms:ir.ui.view,arch_db:purchase_requisition.view_purchase_requisition_filter
msgid "Future Activities"
msgstr "Activités futures"

#. module: purchase_requisition
#: model_terms:ir.ui.view,arch_db:purchase_requisition.view_purchase_requisition_filter
msgid "Group By"
msgstr "Regrouper par"

#. module: purchase_requisition
#: model:ir.model.fields,field_description:purchase_requisition.field_purchase_order__has_alternatives
#: model_terms:ir.ui.view,arch_db:purchase_requisition.purchase_order_kpis_tree_inherit_purchase_requisition
#: model_terms:ir.ui.view,arch_db:purchase_requisition.purchase_order_tree_inherit_purchase_requisition
msgid "Has Alternatives"
msgstr "A des alternatives"

#. module: purchase_requisition
#: model:ir.model.fields,field_description:purchase_requisition.field_purchase_requisition__has_message
msgid "Has Message"
msgstr "A un message"

#. module: purchase_requisition
#: model:ir.model.fields,field_description:purchase_requisition.field_purchase_order_group__id
#: model:ir.model.fields,field_description:purchase_requisition.field_purchase_requisition__id
#: model:ir.model.fields,field_description:purchase_requisition.field_purchase_requisition_alternative_warning__id
#: model:ir.model.fields,field_description:purchase_requisition.field_purchase_requisition_create_alternative__id
#: model:ir.model.fields,field_description:purchase_requisition.field_purchase_requisition_line__id
#: model:ir.model.fields,field_description:purchase_requisition.field_purchase_requisition_type__id
msgid "ID"
msgstr "ID"

#. module: purchase_requisition
#: model:ir.model.fields,field_description:purchase_requisition.field_purchase_requisition__activity_exception_icon
msgid "Icon"
msgstr "Icône"

#. module: purchase_requisition
#: model:ir.model.fields,help:purchase_requisition.field_purchase_requisition__activity_exception_icon
msgid "Icon to indicate an exception activity."
msgstr "Icône pour indiquer une activité d'exception."

#. module: purchase_requisition
#: model:ir.model.fields,help:purchase_requisition.field_purchase_requisition__message_needaction
msgid "If checked, new messages require your attention."
msgstr "Si coché, de nouveaux messages demandent votre attention."

#. module: purchase_requisition
#: model:ir.model.fields,help:purchase_requisition.field_purchase_requisition__message_has_error
#: model:ir.model.fields,help:purchase_requisition.field_purchase_requisition__message_has_sms_error
msgid "If checked, some messages have a delivery error."
msgstr "Si coché, certains messages ont une erreur de livraison."

#. module: purchase_requisition
#: model:ir.model.fields,help:purchase_requisition.field_purchase_requisition_create_alternative__creation_blocked
msgid ""
"If the chosen vendor or if any of the products in the original PO have a "
"blocking warning then we prevent creation of alternative PO. This is because"
" normally these fields are cleared w/warning message within form view, but "
"we cannot recreate that in this case."
msgstr ""
"Si le fournisseur choisi ou si un des produits dans le bon de commande "
"original fait l'objet d'un avertissement de blocage, nous empêchons la "
"création d'un bon de commande alternatif. Ces champs sont normalement "
"supprimés sans un message d'avertissement dans la vue formulaire, mais nous "
"ne pouvons le recréer dans ce cas."

#. module: purchase_requisition
#: model:ir.model.fields,help:purchase_requisition.field_purchase_requisition_create_alternative__copy_products
msgid ""
"If this is checked, the product quantities of the original PO will be copied"
msgstr ""
"Si cette option est activée, les quantités de produit du bon de commande "
"original seront copiées."

#. module: purchase_requisition
#: model_terms:ir.ui.view,arch_db:purchase_requisition.view_purchase_requisition_filter
msgid "In negotiation"
msgstr "En cours de négociation"

#. module: purchase_requisition
#: model:ir.model.fields,field_description:purchase_requisition.field_purchase_requisition__message_is_follower
msgid "Is Follower"
msgstr "Est un abonné"

#. module: purchase_requisition
#: model_terms:ir.ui.view,arch_db:purchase_requisition.purchase_requisition_alternative_warning_form
msgid "Keep Alternatives"
msgstr "Conserver les alternatives"

#. module: purchase_requisition
#: model:ir.model.fields,field_description:purchase_requisition.field_purchase_order_group____last_update
#: model:ir.model.fields,field_description:purchase_requisition.field_purchase_requisition____last_update
#: model:ir.model.fields,field_description:purchase_requisition.field_purchase_requisition_alternative_warning____last_update
#: model:ir.model.fields,field_description:purchase_requisition.field_purchase_requisition_create_alternative____last_update
#: model:ir.model.fields,field_description:purchase_requisition.field_purchase_requisition_line____last_update
#: model:ir.model.fields,field_description:purchase_requisition.field_purchase_requisition_type____last_update
msgid "Last Modified on"
msgstr "Dernière modification le"

#. module: purchase_requisition
#: model:ir.model.fields,field_description:purchase_requisition.field_purchase_order_group__write_uid
#: model:ir.model.fields,field_description:purchase_requisition.field_purchase_requisition__write_uid
#: model:ir.model.fields,field_description:purchase_requisition.field_purchase_requisition_alternative_warning__write_uid
#: model:ir.model.fields,field_description:purchase_requisition.field_purchase_requisition_create_alternative__write_uid
#: model:ir.model.fields,field_description:purchase_requisition.field_purchase_requisition_line__write_uid
#: model:ir.model.fields,field_description:purchase_requisition.field_purchase_requisition_type__write_uid
msgid "Last Updated by"
msgstr "Dernière mise à jour par"

#. module: purchase_requisition
#: model:ir.model.fields,field_description:purchase_requisition.field_purchase_order_group__write_date
#: model:ir.model.fields,field_description:purchase_requisition.field_purchase_requisition__write_date
#: model:ir.model.fields,field_description:purchase_requisition.field_purchase_requisition_alternative_warning__write_date
#: model:ir.model.fields,field_description:purchase_requisition.field_purchase_requisition_create_alternative__write_date
#: model:ir.model.fields,field_description:purchase_requisition.field_purchase_requisition_line__write_date
#: model:ir.model.fields,field_description:purchase_requisition.field_purchase_requisition_type__write_date
msgid "Last Updated on"
msgstr "Dernière mise à jour le"

#. module: purchase_requisition
#: model_terms:ir.ui.view,arch_db:purchase_requisition.view_purchase_requisition_filter
msgid "Late Activities"
msgstr "Activités en retard"

#. module: purchase_requisition
#: model:ir.model.fields,field_description:purchase_requisition.field_purchase_requisition_type__line_copy
msgid "Lines"
msgstr "Lignes"

#. module: purchase_requisition
#: model_terms:ir.ui.view,arch_db:purchase_requisition.purchase_order_form_inherit
msgid "Link to Existing RfQ"
msgstr "Lien vers la demande de prix existante"

#. module: purchase_requisition
#: model:ir.model.fields,field_description:purchase_requisition.field_purchase_requisition__message_main_attachment_id
msgid "Main Attachment"
msgstr "Pièce jointe principale"

#. module: purchase_requisition
#: model:ir.model.fields,field_description:purchase_requisition.field_purchase_requisition__message_has_error
msgid "Message Delivery error"
msgstr "Erreur d'envoi du message"

#. module: purchase_requisition
#: model:ir.model.fields,field_description:purchase_requisition.field_purchase_requisition__message_ids
msgid "Messages"
msgstr "Messages"

#. module: purchase_requisition
#: model:ir.model.fields,field_description:purchase_requisition.field_purchase_requisition__my_activity_date_deadline
msgid "My Activity Deadline"
msgstr "Échéance de mon activité"

#. module: purchase_requisition
#: model_terms:ir.ui.view,arch_db:purchase_requisition.view_purchase_requisition_filter
msgid "My Agreements"
msgstr "Mes conventions"

#. module: purchase_requisition
#: model_terms:ir.ui.view,arch_db:purchase_requisition.purchase_order_form_inherit
msgid "Name, TIN, Email, or Reference"
msgstr "Nom, numéro de TVA, email ou référence"

#. module: purchase_requisition
#: model_terms:ir.ui.view,arch_db:purchase_requisition.view_purchase_requisition_filter
msgid "New Agreements"
msgstr "Nouvelles conventions"

#. module: purchase_requisition
#: model_terms:ir.ui.view,arch_db:purchase_requisition.view_purchase_requisition_form
msgid "New Quotation"
msgstr "Nouveau devis"

#. module: purchase_requisition
#: model:ir.model.fields,field_description:purchase_requisition.field_purchase_requisition__activity_calendar_event_id
msgid "Next Activity Calendar Event"
msgstr "Activité suivante de l'événement du calendrier"

#. module: purchase_requisition
#: model:ir.model.fields,field_description:purchase_requisition.field_purchase_requisition__activity_date_deadline
msgid "Next Activity Deadline"
msgstr "Date limite de l'activité à venir"

#. module: purchase_requisition
#: model:ir.model.fields,field_description:purchase_requisition.field_purchase_requisition__activity_summary
msgid "Next Activity Summary"
msgstr "Résumé de l'activité suivante"

#. module: purchase_requisition
#: model:ir.model.fields,field_description:purchase_requisition.field_purchase_requisition__activity_type_id
msgid "Next Activity Type"
msgstr "Type d'activités à venir"

#. module: purchase_requisition
#. odoo-python
#: code:addons/purchase_requisition/models/purchase.py:0
#, python-format
msgid "Nothing to clear"
msgstr "Rien à effacer"

#. module: purchase_requisition
#: model:ir.model.fields,field_description:purchase_requisition.field_purchase_requisition__message_needaction_counter
msgid "Number of Actions"
msgstr "Nombre d'actions"

#. module: purchase_requisition
#: model:ir.model.fields,field_description:purchase_requisition.field_purchase_requisition__order_count
msgid "Number of Orders"
msgstr "Nombre de commandes"

#. module: purchase_requisition
#: model:ir.model.fields,field_description:purchase_requisition.field_purchase_requisition__message_has_error_counter
msgid "Number of errors"
msgstr "Nombre d'erreurs"

#. module: purchase_requisition
#: model:ir.model.fields,help:purchase_requisition.field_purchase_requisition__message_needaction_counter
msgid "Number of messages which requires an action"
msgstr "Nombre de messages exigeant une action"

#. module: purchase_requisition
#: model:ir.model.fields,help:purchase_requisition.field_purchase_requisition__message_has_error_counter
msgid "Number of messages with delivery error"
msgstr "Nombre de messages avec des erreurs d'envoi"

#. module: purchase_requisition
#: model:ir.model.fields.selection,name:purchase_requisition.selection__purchase_requisition__state__ongoing
#: model:ir.model.fields.selection,name:purchase_requisition.selection__purchase_requisition__state_blanket_order__ongoing
msgid "Ongoing"
msgstr "En cours"

#. module: purchase_requisition
#: model:ir.model.fields,field_description:purchase_requisition.field_purchase_order_group__order_ids
msgid "Order"
msgstr "Commande"

#. module: purchase_requisition
#: model:ir.model.fields,field_description:purchase_requisition.field_purchase_requisition_line__qty_ordered
msgid "Ordered Quantities"
msgstr "Quantités commandées"

#. module: purchase_requisition
#: model:ir.model.fields,field_description:purchase_requisition.field_purchase_requisition__ordering_date
#: model_terms:ir.ui.view,arch_db:purchase_requisition.view_purchase_requisition_filter
msgid "Ordering Date"
msgstr "Date de commande"

#. module: purchase_requisition
#: model:ir.model.fields,field_description:purchase_requisition.field_purchase_requisition_create_alternative__origin_po_id
msgid "Origin Po"
msgstr "Bon de commande d'origine"

#. module: purchase_requisition
#: model:ir.model.fields,help:purchase_requisition.field_purchase_order__alternative_po_ids
msgid "Other potential purchase orders for purchasing products"
msgstr "Autres bons de commande potentiels pour l'achat de produits"

#. module: purchase_requisition
#: model:ir.model.fields,field_description:purchase_requisition.field_purchase_requisition_alternative_warning__po_ids
msgid "POs to Confirm"
msgstr "Bons de commande à confirmer"

#. module: purchase_requisition
#: model_terms:ir.ui.view,arch_db:purchase_requisition.report_purchaserequisitions
msgid "Price Unit"
msgstr "Prix unitaire"

#. module: purchase_requisition
#: model:ir.model.fields,field_description:purchase_requisition.field_purchase_requisition__product_id
#: model:ir.model.fields,field_description:purchase_requisition.field_purchase_requisition_line__product_id
msgid "Product"
msgstr "Produit"

#. module: purchase_requisition
#: model:ir.model.fields,field_description:purchase_requisition.field_purchase_requisition_line__product_uom_id
msgid "Product Unit of Measure"
msgstr "Unité de mesure du produit"

#. module: purchase_requisition
#: model:ir.model,name:purchase_requisition.model_product_product
msgid "Product Variant"
msgstr "Variante de produit"

#. module: purchase_requisition
#: model_terms:ir.ui.view,arch_db:purchase_requisition.report_purchaserequisitions
#: model_terms:ir.ui.view,arch_db:purchase_requisition.view_purchase_requisition_form
msgid "Products"
msgstr "Produits"

#. module: purchase_requisition
#: model:ir.model.fields,field_description:purchase_requisition.field_purchase_requisition__line_ids
msgid "Products to Purchase"
msgstr "Produits à acheter"

#. module: purchase_requisition
#: model:ir.model.fields,field_description:purchase_requisition.field_purchase_order__requisition_id
#: model:ir.model.fields,field_description:purchase_requisition.field_purchase_requisition_line__requisition_id
msgid "Purchase Agreement"
msgstr "Convention d'achat"

#. module: purchase_requisition
#: model_terms:ir.ui.view,arch_db:purchase_requisition.view_purchase_requisition_type_form
#: model_terms:ir.ui.view,arch_db:purchase_requisition.view_purchase_requisition_type_tree
msgid "Purchase Agreement Types"
msgstr "Type de conventions d'achat"

#. module: purchase_requisition
#: model:ir.actions.report,name:purchase_requisition.action_report_purchase_requisitions
#: model_terms:ir.ui.view,arch_db:purchase_requisition.view_purchase_requisition_form
#: model_terms:ir.ui.view,arch_db:purchase_requisition.view_purchase_requisition_tree
msgid "Purchase Agreements"
msgstr "Conventions d'achat"

#. module: purchase_requisition
#: model:ir.model.fields,field_description:purchase_requisition.field_purchase_order__purchase_group_id
msgid "Purchase Group"
msgstr "Groupe d'achat"

#. module: purchase_requisition
#: model:ir.model,name:purchase_requisition.model_purchase_order
msgid "Purchase Order"
msgstr "Bon de commande"

#. module: purchase_requisition
#: model:ir.model,name:purchase_requisition.model_purchase_order_line
msgid "Purchase Order Line"
msgstr "Ligne de bon de commande"

#. module: purchase_requisition
#: model_terms:ir.ui.view,arch_db:purchase_requisition.purchase_order_line_compare_tree
msgid "Purchase Order Lines"
msgstr "Lignes de bon de commande"

#. module: purchase_requisition
#: model:ir.model.fields,field_description:purchase_requisition.field_purchase_requisition__purchase_ids
msgid "Purchase Orders"
msgstr "Bons de commande"

#. module: purchase_requisition
#: model_terms:ir.ui.view,arch_db:purchase_requisition.purchase_order_search_inherit
msgid "Purchase Orders with requisition"
msgstr "Bons de commande avec demande"

#. module: purchase_requisition
#: model:ir.model.fields,field_description:purchase_requisition.field_purchase_requisition__user_id
#: model_terms:ir.ui.view,arch_db:purchase_requisition.view_purchase_requisition_filter
msgid "Purchase Representative"
msgstr "Responsable achats"

#. module: purchase_requisition
#: model:ir.model,name:purchase_requisition.model_purchase_requisition
msgid "Purchase Requisition"
msgstr "Demande d'achat"

#. module: purchase_requisition
#: model:ir.model,name:purchase_requisition.model_purchase_requisition_line
#: model:ir.model.fields,field_description:purchase_requisition.field_product_supplierinfo__purchase_requisition_line_id
msgid "Purchase Requisition Line"
msgstr "Ligne de demande d'achat"

#. module: purchase_requisition
#: model:ir.model,name:purchase_requisition.model_purchase_requisition_type
msgid "Purchase Requisition Type"
msgstr "Type de demande d'achat"

#. module: purchase_requisition
#: model:ir.model.fields,field_description:purchase_requisition.field_purchase_order__is_quantity_copy
#: model:ir.model.fields,field_description:purchase_requisition.field_purchase_requisition__is_quantity_copy
#: model:ir.model.fields,field_description:purchase_requisition.field_purchase_requisition_type__quantity_copy
msgid "Quantities"
msgstr "Quantités"

#. module: purchase_requisition
#: model:ir.model.fields,field_description:purchase_requisition.field_purchase_requisition_line__product_qty
msgid "Quantity"
msgstr "Quantité"

#. module: purchase_requisition
#: model_terms:ir.ui.view,arch_db:purchase_requisition.view_purchase_requisition_form
msgid "RFQs/Orders"
msgstr "Demandes de prix/Commandes"

#. module: purchase_requisition
#: model:ir.model.fields,field_description:purchase_requisition.field_purchase_requisition__name
#: model_terms:ir.ui.view,arch_db:purchase_requisition.purchase_order_form_inherit
#: model_terms:ir.ui.view,arch_db:purchase_requisition.purchase_order_line_compare_tree
#: model_terms:ir.ui.view,arch_db:purchase_requisition.purchase_requisition_alternative_warning_form
#: model_terms:ir.ui.view,arch_db:purchase_requisition.view_purchase_requisition_filter
msgid "Reference"
msgstr "Référence"

#. module: purchase_requisition
#: model_terms:ir.ui.view,arch_db:purchase_requisition.report_purchaserequisitions
msgid "Reference:"
msgstr "Référence :"

#. module: purchase_requisition
#: model:ir.actions.act_window,name:purchase_requisition.action_purchase_requisition_to_so
msgid "Request for Quotation"
msgstr "Demande de prix"

#. module: purchase_requisition
#: model:ir.actions.act_window,name:purchase_requisition.action_purchase_requisition_list
msgid "Request for Quotations"
msgstr "Demandes de prix"

#. module: purchase_requisition
#: model_terms:ir.ui.view,arch_db:purchase_requisition.report_purchaserequisitions
msgid "Requests for Quotation Details"
msgstr "Détails des demandes de prix"

#. module: purchase_requisition
#: model_terms:ir.ui.view,arch_db:purchase_requisition.purchase_order_search_inherit
msgid "Requisition"
msgstr "Demande"

#. module: purchase_requisition
#: model_terms:ir.ui.view,arch_db:purchase_requisition.view_purchase_requisition_form
msgid "Reset to Draft"
msgstr "Remettre en brouillon"

#. module: purchase_requisition
#: model:ir.model.fields,field_description:purchase_requisition.field_purchase_requisition__activity_user_id
msgid "Responsible User"
msgstr "Responsable"

#. module: purchase_requisition
#: model:ir.model.fields,field_description:purchase_requisition.field_purchase_requisition__message_has_sms_error
msgid "SMS Delivery error"
msgstr "Erreur d'envoi SMS"

#. module: purchase_requisition
#: model:ir.model.fields,field_description:purchase_requisition.field_purchase_requisition_line__schedule_date
msgid "Scheduled Date"
msgstr "Date prévue"

#. module: purchase_requisition
#: model_terms:ir.ui.view,arch_db:purchase_requisition.view_purchase_requisition_filter
msgid "Search Purchase Agreements"
msgstr "Rechercher une convention d'achat"

#. module: purchase_requisition
#: model:ir.model.fields.selection,name:purchase_requisition.selection__purchase_requisition_type__exclusive__multiple
msgid "Select multiple RFQ (non-exclusive)"
msgstr "Choisir plusieurs demandes de prix (non exclusif)"

#. module: purchase_requisition
#: model:ir.model.fields.selection,name:purchase_requisition.selection__purchase_requisition_type__exclusive__exclusive
msgid "Select only one RFQ (exclusive)"
msgstr "Choisir une seule demande de prix (exclusif)"

#. module: purchase_requisition
#: model:ir.model.fields,help:purchase_requisition.field_purchase_requisition_type__exclusive
msgid ""
"Select only one RFQ (exclusive):  when a purchase order is confirmed, cancel the remaining purchase order.\n"
"\n"
"                    Select multiple RFQ (non-exclusive): allows multiple purchase orders. On confirmation of a purchase order it does not cancel the remaining orders"
msgstr ""
"Sélectionner une seule demande de prix (exclusif) : lorsqu'un bon de commande est confirmé, annuler les autres bons de commande.\n"
"\n"
" Sélectionner plusieurs demandes de prix (non exclusif) : autoriser les demandes de prix multiples. Lorsqu'un bon de commande est confirmé, les autres bons ne sont pas annulés."

#. module: purchase_requisition
#: model:ir.model.fields,field_description:purchase_requisition.field_purchase_requisition_type__sequence
msgid "Sequence"
msgstr "Séquence"

#. module: purchase_requisition
#: model:ir.model.fields,help:purchase_requisition.field_purchase_requisition_type__active
msgid ""
"Set active to false to hide the Purchase Agreement Types without removing "
"it."
msgstr ""
<<<<<<< HEAD
"Définir actif à false pour masquer les types de convention d'achat sans les "
=======
"Définir actif à faux pour masquer les types de convention d'achat sans les "
>>>>>>> 7691b543
"supprimer."

#. module: purchase_requisition
#: model:ir.model.fields.selection,name:purchase_requisition.selection__purchase_requisition_type__quantity_copy__none
msgid "Set quantities manually"
msgstr "Définir les quantités manuellement"

#. module: purchase_requisition
#: model_terms:ir.ui.view,arch_db:purchase_requisition.view_purchase_requisition_filter
msgid "Show all records which has next action date is before today"
msgstr ""
"Montrez tous les enregistrements pour lesquels la date des prochaines "
"actions est pour aujourd'hui ou avant"

#. module: purchase_requisition
#. odoo-python
#: code:addons/purchase_requisition/models/purchase.py:0
#, python-format
msgid "Some not cleared"
msgstr "Certains ne sont pas supprimés"

#. module: purchase_requisition
#. odoo-python
#: code:addons/purchase_requisition/models/purchase.py:0
#, python-format
msgid ""
"Some quantities were not cleared because their status is not a RFQ status."
msgstr ""
"Certaines quantités n'ont pas été supprimées, parce qu'elles n'ont pas le "
"statut 'Demande de prix'."

#. module: purchase_requisition
#: model:ir.model.fields,field_description:purchase_requisition.field_purchase_requisition__origin
msgid "Source Document"
msgstr "Document d'origine"

#. module: purchase_requisition
#: model_terms:ir.actions.act_window,help:purchase_requisition.action_purchase_requisition
msgid "Start a new purchase agreement"
msgstr "Commencer une nouvelle convention d'achat"

#. module: purchase_requisition
#: model:ir.model.fields,field_description:purchase_requisition.field_purchase_requisition__state_blanket_order
msgid "State Blanket Order"
msgstr "État du contrat-cadre"

#. module: purchase_requisition
#: model:ir.model.fields,field_description:purchase_requisition.field_purchase_requisition__state
#: model_terms:ir.ui.view,arch_db:purchase_requisition.view_purchase_requisition_filter
msgid "Status"
msgstr "Statut"

#. module: purchase_requisition
#: model:ir.model.fields,help:purchase_requisition.field_purchase_requisition__activity_state
msgid ""
"Status based on activities\n"
"Overdue: Due date is already passed\n"
"Today: Activity date is today\n"
"Planned: Future activities."
msgstr ""
"Statut basé sur les activités\n"
"En retard : la date d'échéance est déjà dépassée\n"
"Aujourd'hui : la date d'activité est aujourd'hui\n"
"Planifiée : activités futures"

#. module: purchase_requisition
#: model:ir.model.fields,field_description:purchase_requisition.field_purchase_requisition_line__supplier_info_ids
msgid "Supplier Info"
msgstr "Info du fournisseur"

#. module: purchase_requisition
#: model:ir.model,name:purchase_requisition.model_product_supplierinfo
msgid "Supplier Pricelist"
msgstr "Liste de prix du fournisseur"

#. module: purchase_requisition
#: model:ir.model,name:purchase_requisition.model_purchase_order_group
msgid "Technical model to group PO for call to tenders"
msgstr ""
"Modèle technique pour regrouper les bons de commande des appels d'offres"

#. module: purchase_requisition
#: model_terms:ir.ui.view,arch_db:purchase_requisition.view_purchase_requisition_form
msgid "Terms and Conditions"
msgstr "Conditions générales"

#. module: purchase_requisition
#: model:ir.model.fields,help:purchase_requisition.field_purchase_requisition__schedule_date
msgid ""
"The expected and scheduled delivery date where all the products are received"
msgstr ""
"La date de livraison prévue et planifiée où tous les produits sont reçus"

#. module: purchase_requisition
#: model:ir.model.fields,help:purchase_requisition.field_purchase_requisition_create_alternative__origin_po_id
msgid "The original PO that this alternative PO is being created for."
msgstr ""
"Le bon de commande original pour lequel ce bon de commande alternatif a été "
"créé."

#. module: purchase_requisition
#. odoo-python
#: code:addons/purchase_requisition/wizard/purchase_requisition_create_alternative.py:0
#, python-format
msgid ""
"The vendor you have selected or at least one of the products you are copying"
" from the original order has a blocking warning on it and cannot be selected"
" to create an alternative."
msgstr ""
"Le fournisseur que vous avez sélectionné ou au moins l'un des produits que "
"vous copiez à partir de la commande d'origine comporte un avertissement de "
"blocage et ne peut pas être sélectionné pour créer une alternative."

#. module: purchase_requisition
#. odoo-python
#: code:addons/purchase_requisition/models/purchase.py:0
#, python-format
msgid "There are no quantities to clear."
msgstr "Il n'y a aucune quantité à effacer."

#. module: purchase_requisition
#. odoo-python
#: code:addons/purchase_requisition/models/purchase_requisition.py:0
#, python-format
msgid ""
"There is already an open blanket order for this supplier. We suggest you "
"complete this open blanket order, instead of creating a new one."
msgstr ""
"Il y a déjà un contrat-cadre ouvert pour ce fournisseur. Nous vous suggérons"
" de compléter ce contrat-cadre ouvert au lieu d'en créer un nouveau."

#. module: purchase_requisition
#. odoo-python
#: code:addons/purchase_requisition/wizard/purchase_requisition_create_alternative.py:0
#: code:addons/purchase_requisition/wizard/purchase_requisition_create_alternative.py:0
#, python-format
msgid "This is a blocking warning!\n"
msgstr "Ceci est un avertissement bloquant !\n"

#. module: purchase_requisition
#: model_terms:ir.ui.view,arch_db:purchase_requisition.view_purchase_requisition_filter
msgid "Today Activities"
msgstr "Activités du jour"

#. module: purchase_requisition
#: model_terms:ir.ui.view,arch_db:purchase_requisition.purchase_order_line_compare_tree
msgid "Total"
msgstr "Total"

#. module: purchase_requisition
#: model:ir.model.fields,help:purchase_requisition.field_purchase_requisition__activity_exception_decoration
msgid "Type of the exception activity on record."
msgstr "Type d'activité d'exception enregistrée."

#. module: purchase_requisition
#: model:ir.model.fields,field_description:purchase_requisition.field_purchase_requisition_line__price_unit
msgid "Unit Price"
msgstr "Prix unitaire"

#. module: purchase_requisition
#: model_terms:ir.ui.view,arch_db:purchase_requisition.view_purchase_requisition_form
msgid "UoM"
msgstr "UdM"

#. module: purchase_requisition
#: model:ir.model.fields.selection,name:purchase_requisition.selection__purchase_requisition_type__line_copy__copy
msgid "Use lines of agreement"
msgstr "Utiliser les lignes de la convention"

#. module: purchase_requisition
#: model:ir.model.fields.selection,name:purchase_requisition.selection__purchase_requisition_type__quantity_copy__copy
msgid "Use quantities of agreement"
msgstr "Utiliser les quantités de la convention"

#. module: purchase_requisition
#: model_terms:ir.ui.view,arch_db:purchase_requisition.view_purchase_requisition_form
msgid "Validate"
msgstr "Valider"

#. module: purchase_requisition
#: model:ir.model.fields,field_description:purchase_requisition.field_purchase_requisition__vendor_id
#: model:ir.model.fields,field_description:purchase_requisition.field_purchase_requisition_create_alternative__partner_id
#: model_terms:ir.ui.view,arch_db:purchase_requisition.purchase_order_line_compare_tree
msgid "Vendor"
msgstr "Fournisseur"

#. module: purchase_requisition
#: model:ir.model.fields,field_description:purchase_requisition.field_purchase_requisition_create_alternative__purchase_warn_msg
msgid "Warning Messages"
msgstr "Messages d'avertissement"

#. module: purchase_requisition
#. odoo-python
#: code:addons/purchase_requisition/wizard/purchase_requisition_create_alternative.py:0
#, python-format
msgid ""
"Warning for %(partner)s:\n"
"%(warning_message)s\n"
msgstr ""
"Avertissement pour %(partner)s:\n"
"%(warning_message)s\n"

#. module: purchase_requisition
#. odoo-python
#: code:addons/purchase_requisition/wizard/purchase_requisition_create_alternative.py:0
#, python-format
msgid ""
"Warning for %(product)s:\n"
"%(warning_message)s\n"
msgstr ""
"Avertissement pour %(product)s :\n"
"%(warning_message)s\n"

#. module: purchase_requisition
#. odoo-python
#: code:addons/purchase_requisition/models/purchase_requisition.py:0
#, python-format
msgid "Warning for %s"
msgstr "Avertissement pour %s"

#. module: purchase_requisition
#: model:ir.model.fields,field_description:purchase_requisition.field_purchase_requisition__website_message_ids
msgid "Website Messages"
msgstr "Messages du site web"

#. module: purchase_requisition
#: model:ir.model.fields,help:purchase_requisition.field_purchase_requisition__website_message_ids
msgid "Website communication history"
msgstr "Historique de communication du site web"

#. module: purchase_requisition
#: model:ir.model.fields,help:purchase_requisition.field_purchase_order__has_alternatives
msgid ""
"Whether or not this purchase order is linked to another purchase order as an"
" alternative."
msgstr ""
"Si oui ou non ce bon de commande est lié à un autre bon de commande comme "
"alternative."

#. module: purchase_requisition
#: model:ir.model,name:purchase_requisition.model_purchase_requisition_alternative_warning
msgid "Wizard in case PO still has open alternative requests for quotation"
msgstr ""
"Assistant si le bon de commande contient toujours des demandes de prix "
"alternatives ouvertes"

#. module: purchase_requisition
#: model:ir.model,name:purchase_requisition.model_purchase_requisition_create_alternative
msgid "Wizard to preset values for alternative PO"
msgstr ""
"Assistant pour prédéfinir des valeurs pour les bons de commande alternatifs"

#. module: purchase_requisition
#. odoo-python
#: code:addons/purchase_requisition/models/purchase_requisition.py:0
#, python-format
msgid "You can only delete draft or cancelled requisitions."
msgstr "Vous pouvez uniquement supprimer les demandes brouillon ou annulées."

#. module: purchase_requisition
#. odoo-python
#: code:addons/purchase_requisition/models/purchase_requisition.py:0
#, python-format
msgid "You cannot confirm agreement '%s' because there is no product line."
msgstr ""
"Vous ne pouvez confirmer la convention '%s' parce qu'il n'y a pas de ligne "
"de produit."

#. module: purchase_requisition
#. odoo-python
#: code:addons/purchase_requisition/models/purchase_requisition.py:0
#: code:addons/purchase_requisition/models/purchase_requisition.py:0
#: code:addons/purchase_requisition/models/purchase_requisition.py:0
#, python-format
msgid "You cannot confirm the blanket order without price."
msgstr "Vous ne pouvez pas confirmer le contrat-cadre sans prix."

#. module: purchase_requisition
#. odoo-python
#: code:addons/purchase_requisition/models/purchase_requisition.py:0
#, python-format
msgid "You cannot confirm the blanket order without quantity."
msgstr "Vous ne pouvez pas confirmer le contrat-cadre sans quantité."

#. module: purchase_requisition
#. odoo-python
#: code:addons/purchase_requisition/models/purchase_requisition.py:0
#, python-format
msgid ""
"You have to cancel or validate every RfQ before closing the purchase "
"requisition."
msgstr ""
"Vous devez annuler ou valider chaque demande de prix avant de clôturer la "
"demande d'achat."

#. module: purchase_requisition
#: model_terms:ir.ui.view,arch_db:purchase_requisition.purchase_requisition_alternative_warning_form
msgid ""
"alternative request for quotations are still open, do you want to cancel "
"them?"
msgstr ""
"demandes de prix alternatives sont toujours ouvertes. Voulez-vous les "
"annuler ?"

#. module: purchase_requisition
#: model_terms:ir.ui.view,arch_db:purchase_requisition.view_purchase_requisition_form
msgid "e.g. PO0025"
msgstr "par ex. PO0025"<|MERGE_RESOLUTION|>--- conflicted
+++ resolved
@@ -909,11 +909,7 @@
 "Set active to false to hide the Purchase Agreement Types without removing "
 "it."
 msgstr ""
-<<<<<<< HEAD
-"Définir actif à false pour masquer les types de convention d'achat sans les "
-=======
 "Définir actif à faux pour masquer les types de convention d'achat sans les "
->>>>>>> 7691b543
 "supprimer."
 
 #. module: purchase_requisition
