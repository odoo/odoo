<?xml version="1.0"?>
<openerp>
    <data>

    <record model="ir.ui.view" id="purchase_order_form_inherit">
        <field name="name">purchase.order.form.inherit</field>
        <field name="model">purchase.order</field>
        <field name="inherit_id" ref="purchase.purchase_order_form"/>
        <field name="arch" type="xml">
            <field name="payment_term_id" position="before">
                <field name="requisition_id"/>
            </field>
        </field>
    </record>

    <record model="ir.ui.view" id="purchase_order_search_inherit">
        <field name="name">purchase.order.list.select.inherit</field>
        <field name="model">purchase.order</field>
        <field name="inherit_id" ref="purchase.view_purchase_order_filter"/>
        <field name="arch" type="xml">
            <xpath expr="//filter[@name='approved']" position="after">
                <filter icon="terp-gtk-jump-to-rtl" string="Requisition" domain="[('requisition_id','!=',False)]"  help="Purchase Orders with requisition"/>
            </xpath>
        </field>
    </record>

    <record model="ir.ui.view" id="view_purchase_requisition_form">
        <field name="name">purchase.requisition.form</field>
        <field name="model">purchase.requisition</field>
        <field name="arch" type="xml">
<<<<<<< HEAD
            <form string="Call for Bids" version="7.0">
            <header>
=======
            <form string="Call for Bids">
            <header>              
>>>>>>> 114e95b1
                <button name="sent_suppliers" states="draft" string="Confirm Call" class="oe_highlight"/>
                <button name="open_bid" states="in_progress" string="Close Call for Bids" class="oe_highlight"/>
                <button name="tender_reset" states="cancel" string="Reset to Draft" type="object" />
                <button name="open_product_line" states="open" string="Choose product lines" type="object" class="oe_highlight" groups="purchase.group_advance_bidding"/>
                <button name="generate_po" states="open" string="Done" type="object" class="oe_highlight"/>
                <button name="cancel_requisition" states="draft,in_progress" string="Cancel Call"/>
                <field name="state" widget="statusbar" statusbar_visible="draft,in_progress,open,done" statusbar_colors='{"in_progress":"blue"}'/>
            </header>
            <sheet>
                <div class="oe_right oe_button_box" style="margin-top: 10px">
                    <button name="open_product_line" type="object" string="View Products Lines"
                        attrs="{'invisible': ['|', ('state', 'not in', ('open','done')), ('exclusive', '=', 'exclusive')]}" groups="purchase.group_advance_bidding"/>

                </div>
                <div class="pull-left">
                    <label for="name" class="oe_edit_only oe_inline"/>
                    <h1>
                        <field name="name" class="oe_inline" attrs="{'readonly': [('state','not in',('draft'))]}"/>
                    </h1>
                </div>
                <div class="pull-left">
                    <label for="origin" class="oe_edit_only oe_inline"/>
                    <h1>
                        <label string="," attrs="{'invisible':[('origin','=',False)]}"/>
                        <field name="origin" class="oe_inline" placeholder="e.g. PO0025"/>
                    </h1>
                </div>
                <group>
                    <group>
                        <field name="user_id" context="{'default_groups_ref': ['base.group_user', 'base.group_partner_manager', 'purchase_requisition.group_purchase_requisition_user', 'purchase.group_purchase_user', 'account.group_account_invoice']}" attrs="{'readonly': [('state','not in',('draft'))]}"/>
                        <field name="exclusive" attrs="{'readonly': [('state','not in',('draft'))]}"/>
                        <field name="account_analytic_id" colspan="2" groups="purchase.group_analytic_accounting" attrs="{'readonly': [('state','not in',('draft'))]}"/>
                        <field name="multiple_rfq_per_supplier" attrs="{'readonly': [('state','not in',('draft'))]}"/>
                    </group>
                    <group>
                        <field name="date_end" attrs="{'readonly': [('state','not in',('draft'))]}"/>
                        <field name="ordering_date" attrs="{'readonly': [('state','not in',('draft'))]}"/>
                        <field name="schedule_date" attrs="{'readonly': [('state','not in',('draft'))]}"/>
                        <field name="origin" placeholder="e.g. OP0025" attrs="{'readonly': [('state','not in',('draft'))]}"/>
                        <field name="picking_type_id" widget="selection" groups="stock.group_locations" attrs="{'readonly': [('state','not in',('draft'))]}"/>
                        <field name="company_id" groups="base.group_multi_company" widget="selection" attrs="{'readonly': [('state','not in',('draft'))]}"/>
                    </group>
                </group>
                <notebook>
                    <page string="Products">
                        <field name="line_ids" attrs="{'readonly': [('state','not in',('draft'))]}">
                            <tree string="Products" editable="bottom">
                                <field name="product_id" on_change="onchange_product_id(product_id,product_uom_id,parent.account_analytic_id,account_analytic_id,parent.schedule_date,schedule_date)"/>
                                <field name="name"/>
                                <field name="product_qty"/>
                                <field name="product_uom_id" groups="product.group_uom"/>
                                <field name="schedule_date"/>
                                <field name="account_analytic_id" groups="purchase.group_analytic_accounting"/>

                            </tree>
                            <form string="Products">
                                <group>
                                    <field name="product_id" />
                                    <field name="name"/>
                                    <field name="product_qty"/>
                                    <field name="product_uom_id" />
                                    <field name="schedule_date"/>
                                    <field name="account_analytic_id" groups="purchase.group_analytic_accounting"/>
                                    <field name="company_id" groups="base.group_multi_company" widget="selection"/>
                                </group>
                            </form>
                        </field>
                        <div class="oe_right oe_button_box" style="margin-top: 10px">
                            <button name="%(action_purchase_requisition_partner)d" type="action"
                                string="Request a Quotation" icon="gtk-execute"
                                attrs="{'invisible': ['|', ('line_ids','=',[]),('state', 'in', ('draft' ,'open','done'))]}"/>
                            <button name="open_rfq" type="object" string="View RFQs/Bids" attrs="{'invisible': [('state', 'in', ('draft'))]}"/>
                        </div>
                        <separator string="Requests for Quotation"/>
                        <field name="purchase_ids">
                            <tree string="Purchase Order">
                                <field name="name" string="Reference"/>
                                <field name="date_order" string="Order Date"/>
                                <field name="partner_id"/>
                                <field name="company_id" groups="base.group_multi_company" widget="selection"/>
                                <field name="location_id" groups="stock.group_locations"/>
                                <field name="minimum_planned_date" invisible="1"/>
                                <field name="origin"/>
                                <field name="state"/>
                                <button name="purchase_cancel" states="draft,confirmed,wait_auth" string="Cancel Purchase Order" icon="gtk-cancel"/>
                                <button name="purchase_confirm" states="draft" string="Confirm Purchase Order" icon="gtk-apply"/>
                                <button name="purchase_approve" states="confirmed" string="Approved by Supplier" icon="gtk-ok"/>
                                <button name="wkf_send_rfq" states="draft" string="Send RFQ by Email" type="object" context="{'send_rfq':True}" icon="gtk-network"/>
                            </tree>
                        </field>
                        <separator string="Terms and Conditions"/>
                        <field name="description" attrs="{'readonly': [('state','not in',('draft'))]}"/>
                    </page>
                </notebook>
            </sheet>
            <div class="oe_chatter">
              <field name="message_follower_ids" widget="mail_followers"/>
              <field name="message_ids" widget="mail_thread"/>
            </div>
            </form>
        </field>
    </record>
    <record model="ir.ui.view" id="view_purchase_requisition_tree">
        <field name="name">purchase.requisition.tree</field>
        <field name="model">purchase.requisition</field>
        <field name="arch" type="xml">
            <tree fonts="bold:message_unread==True" colors="grey:state == 'cancel';red:date_end and date_end&lt;current_date;black:date_end&gt;current_date;" string="Call for Bids">
                <field name="message_unread" invisible="1"/>
                <field name="name"/>
                <field name="ordering_date"/>
                <field name="user_id"/>
                <field name="company_id" groups="base.group_multi_company" widget="selection"/>
                <field name="date_end"/>
                <field name="origin"/>
                <field name="state"/>
            </tree>
      </field>
    </record>

    <record id="view_purchase_requisition_filter" model="ir.ui.view">
            <field name="name">purchase.requisition.list.select</field>
            <field name="model">purchase.requisition</field>
            <field name="arch" type="xml">
                <search string="Search Call for Bids">
                    <field name="name" string="Call for Bids"/>
                    <field name="exclusive" />
                    <filter icon="terp-document-new" name="draft" string="New" domain="[('state','=','draft')]" help="New Call for Bids"/>
                    <filter icon="terp-camera_test" string="Confirmed" domain="[('state','=','in_progress')]" help="Call for Bids in negociation"/>
                    <filter icon="terp-dialog-close" string="Closed Bids" domain="[('state','=','open')]" help="Call for Bids where bids are closed"/>
                    <separator/>
                    <filter icon="terp-personal-" string="Unassigned"  domain="[('user_id','=', False)]" help="Unassigned  Requisition"/>
                    <field name="user_id" />
                    <group expand="0" string="Group By">
                        <filter string="Responsible" icon="terp-personal" domain="[]" context="{'group_by':'user_id'}"/>
                        <filter string="Source" icon="terp-gtk-jump-to-rtl" domain="[]" context="{'group_by':'origin'}"/>
                        <filter string="Status" icon="terp-stock_effects-object-colorize" domain="[]" context="{'group_by':'state'}"/>
                        <filter string="Start Month" icon="terp-go-month" domain="[]" context="{'group_by':'date_start'}"/>
                        <filter string="End Month" icon="terp-go-month" domain="[]" context="{'group_by':'date_end'}"/>
                    </group>
                </search>
            </field>
        </record>


    <record model="ir.actions.act_window" id="action_purchase_requisition">
        <field name="name">Calls for Bids</field>
        <field name="type">ir.actions.act_window</field>
        <field name="res_model">purchase.requisition</field>
        <field name="view_type">form</field>
        <field name="view_mode">tree,form</field>
        <field name="context">{"search_default_user_id":uid}</field>
        <field name="search_view_id" ref="view_purchase_requisition_filter"/>
        <field name="help" type="html">
          <p class="oe_view_nocontent_create">
            Click to start a new Call for Bids process.
          </p><p>
            A Call for Bids is a procedure for generating competing offers from
            different bidders. In the call for bids, you can record the
            products you need to buy and generate the creation of RfQs to
            suppliers. Once the bids have been registered, you can review and
            compare them and you can validate some and cancel others.
          </p>
        </field>
    </record>

    <menuitem
        id="menu_purchase_requisition_pro_mgt"
        sequence="10"
        parent="purchase.menu_procurement_management"
        action="action_purchase_requisition"/>

    <record model="ir.ui.view" id="product_template_form_view_inherit">
        <field name="name">product.template.form.inherit</field>
        <field name="model">product.template</field>
        <field name="inherit_id" ref="stock.view_template_property_form"/>
        <field name="arch" type="xml">
            <field name="route_ids" position="after">
                <field name="purchase_requisition"/>
            </field>
        </field>
    </record>

    <record model="ir.ui.view" id="procurement_normal_form_view_inherit">
        <field name="name">procurement.form.inherit</field>
        <field name="model">procurement.order</field>
        <field name="inherit_id" ref="procurement.procurement_form_view"/>
        <field name="arch" type="xml">
            <xpath expr="//field[@name='origin']" position="after">
                <field name="requisition_id"/>
            </xpath>
        </field>
    </record>
    <act_window
            domain="[('requisition_id', '=', active_id)]"
            context="{'default_requisition_id': active_id}"
            id="act_res_partner_2_purchase_order"
            name="Purchase orders"
            res_model="purchase.order"
            src_model="purchase.requisition"/>


    <record id="purchase_order_line_tree_tender" model="ir.ui.view">
            <field name="name">purchase.order.line.tree.tender</field>
            <field name="model">purchase.order.line</field>
            <field eval="1" name="priority"/>
            <field name="arch" type="xml">
                <tree string="Purchase Order Lines" create="false" colors="blue:state == 'confirmed';gray:state == 'cancel'">
                    <field name="name"/>
                    <field name="partner_id" string="Supplier" />
                    <field name="product_id"/>
                    <field name="name"/>
                    <field name="price_unit"/>
                    <field name="product_qty"/>
                    <field name="quantity_bid"/>
                    <field name="product_uom" groups="product.group_uom"/>
                    <field name="price_subtotal"/>
                    <field name="state" invisible="1"/>
                    <field name="invoiced" invisible="1"/>
                    <button name="action_draft" states="confirmed" type="object" string="Cancel Choice" icon="gtk-cancel"/>
                    <button name="%(action_bid_line_qty)d" type="action" states="draft" string="Change Quantity" icon="gtk-ok"/>
                    <button name="action_confirm" states="draft" type="object" string="Confirm Order" icon="gtk-apply"/>
                </tree>
            </field>
    </record>

    <record id="purchase_line_tree" model="ir.actions.act_window">
            <field name="name">Bid Lines</field>
            <field name="res_model">purchase.order.line</field>
            <field name="context">{"search_default_groupby_product" : True,}</field>
            <field name="view_type">form</field>
            <field name="view_mode">tree_purchase_order_line_compare</field>
            <field name="view_id" ref="purchase_order_line_tree_tender"/>
            <field name="search_view_id" ref="purchase.purchase_order_line_search"/>
    </record>

    </data>
</openerp><|MERGE_RESOLUTION|>--- conflicted
+++ resolved
@@ -28,13 +28,8 @@
         <field name="name">purchase.requisition.form</field>
         <field name="model">purchase.requisition</field>
         <field name="arch" type="xml">
-<<<<<<< HEAD
-            <form string="Call for Bids" version="7.0">
-            <header>
-=======
             <form string="Call for Bids">
             <header>              
->>>>>>> 114e95b1
                 <button name="sent_suppliers" states="draft" string="Confirm Call" class="oe_highlight"/>
                 <button name="open_bid" states="in_progress" string="Close Call for Bids" class="oe_highlight"/>
                 <button name="tender_reset" states="cancel" string="Reset to Draft" type="object" />
