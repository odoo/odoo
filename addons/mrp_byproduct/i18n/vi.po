--- conflicted
+++ resolved
@@ -1,42 +1,31 @@
-# Translation of OpenERP Server.
+# Translation of Odoo Server.
 # This file contains the translation of the following modules:
 # 	* mrp_byproduct
 #
 msgid ""
 msgstr ""
-"Project-Id-Version: OpenERP Server 7.saas~5\n"
+"Project-Id-Version: Odoo 8.0\n"
 "Report-Msgid-Bugs-To: \n"
-<<<<<<< HEAD
 "POT-Creation-Date: 2014-09-13 09:27+0000\n"
 "PO-Revision-Date: 2014-09-13 16:33+0700\n"
 "Last-Translator: David Tran <david.tran@ma.tvtmarine.com>\n"
 "Language-Team: T.V.T Marine Automation (aka TVTMA) <support@ma.tvtmarine."
 "com>\n"
-=======
-"POT-Creation-Date: 2015-01-21 14:08+0000\n"
-"PO-Revision-Date: 2016-02-23 04:22+0000\n"
-"Last-Translator: Martin Trigaux\n"
-"Language-Team: Vietnamese (http://www.transifex.com/odoo/odoo-8/language/vi/)\n"
->>>>>>> 9f073102
 "MIME-Version: 1.0\n"
 "Content-Type: text/plain; charset=UTF-8\n"
-"Content-Transfer-Encoding: 8bit\n"
-"Language: Vietnam\n"
-"X-Generator: Poedit 1.5.4\n"
+"Content-Transfer-Encoding: \n"
+"Language: vi\n"
+"Plural-Forms: nplurals=1; plural=0;\n"
 
 #. module: mrp_byproduct
 #: model:ir.model,name:mrp_byproduct.model_mrp_bom
 msgid "Bill of Material"
-<<<<<<< HEAD
-msgstr "Công thức sản xuất"
-=======
 msgstr "Định mức nguyên liệu"
->>>>>>> 9f073102
 
 #. module: mrp_byproduct
 #: field:mrp.subproduct,bom_id:0
 msgid "BoM"
-msgstr "BoM"
+msgstr ""
 
 #. module: mrp_byproduct
 #: model:ir.model,name:mrp_byproduct.model_mrp_subproduct
@@ -44,16 +33,14 @@
 msgstr "Phụ phẩm"
 
 #. module: mrp_byproduct
-#: view:mrp.bom:0 field:mrp.bom,sub_products:0
+#: view:mrp.bom:mrp_byproduct.mrp_subproduct_view field:mrp.bom,sub_products:0
 msgid "Byproducts"
 msgstr "Phụ phẩm"
 
 #. module: mrp_byproduct
 #: model:ir.model,name:mrp_byproduct.model_change_production_qty
 msgid "Change Quantity of Products"
-msgstr "Thay đổi số lượng sản phẩm"
-<<<<<<< HEAD
-=======
+msgstr "Đổi Số lượng Sản phẩm"
 
 #. module: mrp_byproduct
 #: field:mrp.subproduct,create_uid:0
@@ -63,8 +50,7 @@
 #. module: mrp_byproduct
 #: field:mrp.subproduct,create_date:0
 msgid "Created on"
-msgstr "Tạo trên"
->>>>>>> 9f073102
+msgstr "Tạo vào"
 
 #. module: mrp_byproduct
 #: help:mrp.subproduct,subproduct_type:0
@@ -88,10 +74,7 @@
 #. module: mrp_byproduct
 #: selection:mrp.subproduct,subproduct_type:0
 msgid "Fixed"
-<<<<<<< HEAD
 msgstr "Cố định"
-=======
-msgstr "Đã sửa"
 
 #. module: mrp_byproduct
 #: field:mrp.subproduct,id:0
@@ -107,7 +90,6 @@
 #: field:mrp.subproduct,write_date:0
 msgid "Last Updated on"
 msgstr "Cập nhật lần cuối"
->>>>>>> 9f073102
 
 #. module: mrp_byproduct
 #: model:ir.model,name:mrp_byproduct.model_mrp_production
@@ -132,7 +114,7 @@
 #. module: mrp_byproduct
 #: field:mrp.subproduct,subproduct_type:0
 msgid "Quantity Type"
-msgstr "Loại số lượng"
+msgstr "Kiểu số lượng"
 
 #. module: mrp_byproduct
 #: code:addons/mrp_byproduct/mrp_byproduct.py:63
@@ -140,13 +122,9 @@
 msgid ""
 "The Product Unit of Measure you chose has a different category than in the "
 "product form."
-<<<<<<< HEAD
 msgstr ""
 "Đơn vị đo lường sản phẩm mà bạn chọn thuộc một nhóm khác với đơn vị trên "
 "form sản phẩm."
-=======
-msgstr "Đơn vị đo lường sản phẩm mà bạn chọn có một nhóm khác với đơn vị trên form sản phẩm."
->>>>>>> 9f073102
 
 #. module: mrp_byproduct
 #: selection:mrp.subproduct,subproduct_type:0
