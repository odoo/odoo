--- conflicted
+++ resolved
@@ -6,18 +6,11 @@
 msgstr ""
 "Project-Id-Version: OpenERP Server 7.saas~5\n"
 "Report-Msgid-Bugs-To: \n"
-<<<<<<< HEAD
 "POT-Creation-Date: 2014-09-13 09:27+0000\n"
 "PO-Revision-Date: 2014-09-13 16:33+0700\n"
 "Last-Translator: Leo Tran <leo.tran@ma.tvtmarine.com>\n"
 "Language-Team: T.V.T Marine Automation (aka TVTMA) <support@ma.tvtmarine."
 "com>\n"
-=======
-"POT-Creation-Date: 2015-01-21 14:08+0000\n"
-"PO-Revision-Date: 2015-07-13 15:27+0000\n"
-"Last-Translator: Martin Trigaux\n"
-"Language-Team: Vietnamese (http://www.transifex.com/odoo/odoo-8/language/vi/)\n"
->>>>>>> 7d68fa0e
 "MIME-Version: 1.0\n"
 "Content-Type: text/plain; charset=UTF-8\n"
 "Content-Transfer-Encoding: 8bit\n"
@@ -37,12 +30,12 @@
 #. module: mrp_byproduct
 #: model:ir.model,name:mrp_byproduct.model_mrp_subproduct
 msgid "Byproduct"
-msgstr "Sản phẩm phụ"
+msgstr "Phụ phẩm"
 
 #. module: mrp_byproduct
 #: view:mrp.bom:0 field:mrp.bom,sub_products:0
 msgid "Byproducts"
-msgstr "Sản phẩm phụ"
+msgstr "Phụ phẩm"
 
 #. module: mrp_byproduct
 #: model:ir.model,name:mrp_byproduct.model_change_production_qty
@@ -60,11 +53,11 @@
 "BoM / quantity of manufactured product set on the BoM * quantity of "
 "manufactured product in the production order.)'"
 msgstr ""
-"Xác định làm thế nào mà số lượng của sản phẩm phụ sẽ được thiết lập trên "
+"Xác định làm thế nào mà số lượng của phụ phẩm sẽ được thiết lập trên "
 "lệnh sản xuất sử dụng BoM này. 'Cố định' miêu tả một tình huống mà số lượng "
-"của sản phẩm phụ được tạo luôn luôn bằng với số lượng được thiết lập trên "
+"của phụ phẩm được tạo luôn luôn bằng với số lượng được thiết lập trên "
 "BoM, bất kể có bao số lượng được tạo ra trong lệnh sản xuất. Ngược lại 'Thay "
-"đổi' có nghĩa là số lượng sẽ được tính toán bằng '(số lượng của sản phẩm phụ "
+"đổi' có nghĩa là số lượng sẽ được tính toán bằng '(số lượng của phụ phẩm "
 "được thiết lập trên BoM / số lượng của sản phẩm được sản xuất trên BoM * số "
 "lượng của sản phẩm được sản xuất trên lệnh sản xuất)'"
 
