# Translation of Odoo Server.
# This file contains the translation of the following modules:
# 	* product_margin
#
# Translators:
# Martin Trigaux, 2019
# fanha99 <fanha99@hotmail.com>, 2019
# Nancy Momoland <thanhnguyen.icsc@gmail.com>, 2019
# Duy BQ <duybq86@gmail.com>, 2019
# Dung Nguyen Thi <dungnt@trobz.com>, 2019
<<<<<<< HEAD
#
=======
# Trinh Tran Thi Phuong <trinhttp@trobz.com>, 2020
# 
>>>>>>> 84843618
msgid ""
msgstr ""
"Project-Id-Version: Odoo Server saas~12.5\n"
"Report-Msgid-Bugs-To: \n"
"POT-Creation-Date: 2019-08-26 08:16+0000\n"
"PO-Revision-Date: 2019-08-26 09:13+0000\n"
"Last-Translator: Trinh Tran Thi Phuong <trinhttp@trobz.com>, 2020\n"
"Language-Team: Vietnamese (https://www.transifex.com/odoo/teams/41243/vi/)\n"
"MIME-Version: 1.0\n"
"Content-Type: text/plain; charset=UTF-8\n"
"Content-Transfer-Encoding: \n"
"Language: vi\n"
"Plural-Forms: nplurals=1; plural=0;\n"

#. module: product_margin
#: model:ir.model.fields,field_description:product_margin.field_product_product__purchase_num_invoiced
msgid "# Invoiced in Purchase"
msgstr "SL đã lập hoá đơn Mua"

#. module: product_margin
#: model:ir.model.fields,field_description:product_margin.field_product_product__sale_num_invoiced
msgid "# Invoiced in Sale"
msgstr "SL đã xuất hoá đơn Mua"

#. module: product_margin
#: model_terms:ir.ui.view,arch_db:product_margin.view_product_margin_tree
msgid "# Purchased"
msgstr "SL Mua"

#. module: product_margin
#: model_terms:ir.ui.view,arch_db:product_margin.view_product_margin_form
msgid "Analysis Criteria"
msgstr "Tiêu chí phân tích"

#. module: product_margin
#: model:ir.model.fields,help:product_margin.field_product_product__sale_avg_price
msgid "Avg. Price in Customer Invoices."
msgstr "Giá trung bình trong hoá đơn khách hàng"

#. module: product_margin
#: model:ir.model.fields,help:product_margin.field_product_product__purchase_avg_price
msgid "Avg. Price in Vendor Bills "
msgstr "Giá trung bình trong Thanh toán nhà cung cấp"

#. module: product_margin
#: model:ir.model.fields,field_description:product_margin.field_product_product__purchase_avg_price
msgid "Avg. Purchase Unit Price"
<<<<<<< HEAD
msgstr "Đơn giá mua trung bình"
=======
msgstr "Giá mua trung bình"
>>>>>>> 84843618

#. module: product_margin
#: model:ir.model.fields,field_description:product_margin.field_product_product__sale_avg_price
msgid "Avg. Sale Unit Price"
<<<<<<< HEAD
msgstr "Đơn giá bán trung bình"
=======
msgstr "Giá bán trung bình"
>>>>>>> 84843618

#. module: product_margin
#: model_terms:ir.ui.view,arch_db:product_margin.view_product_margin_form
msgid "Avg. Unit Price"
msgstr "Đơn giá trung bình"

#. module: product_margin
#: model_terms:ir.ui.view,arch_db:product_margin.product_margin_form_view
msgid "Cancel"
msgstr "Hủy"

#. module: product_margin
#: model_terms:ir.ui.view,arch_db:product_margin.view_product_margin_form
msgid "Catalog Price"
msgstr "Giá Catalô"

#. module: product_margin
#: model:ir.model.fields,field_description:product_margin.field_product_margin__create_uid
msgid "Created by"
msgstr "Được tạo bởi"

#. module: product_margin
#: model:ir.model.fields,field_description:product_margin.field_product_margin__create_date
msgid "Created on"
msgstr "Thời điểm tạo"

#. module: product_margin
#: model:ir.model.fields,field_description:product_margin.field_product_margin__display_name
msgid "Display Name"
msgstr "Tên hiển thị"

#. module: product_margin
#: model:ir.model.fields.selection,name:product_margin.selection__product_margin__invoice_state__draft_open_paid
#: model:ir.model.fields.selection,name:product_margin.selection__product_product__invoice_state__draft_open_paid
msgid "Draft, Open and Paid"
msgstr "Dự thảo, Mở và Đã thanh toán"

#. module: product_margin
#: model:ir.model.fields,field_description:product_margin.field_product_product__expected_margin
msgid "Expected Margin"
msgstr "Biên lợi nhuận mong đợi"

#. module: product_margin
#: model:ir.model.fields,field_description:product_margin.field_product_product__expected_margin_rate
msgid "Expected Margin (%)"
msgstr "Biên lợi nhuận mong đợi (%)"

#. module: product_margin
#: model:ir.model.fields,field_description:product_margin.field_product_product__sale_expected
msgid "Expected Sale"
msgstr "Bán dự kiến"

#. module: product_margin
#: model:ir.model.fields,help:product_margin.field_product_product__expected_margin
msgid "Expected Sale - Normal Cost"
msgstr "Bán dự kiến - Chi phí thông thường"

#. module: product_margin
#: model:ir.model.fields,help:product_margin.field_product_product__sales_gap
msgid "Expected Sale - Turn Over"
msgstr "Dự kiến bán - Doanh thu"

#. module: product_margin
#: model:ir.model.fields,help:product_margin.field_product_product__expected_margin_rate
msgid "Expected margin * 100 / Expected Sale"
msgstr "Biên độ dự kiến * 100 / Doanh số bán dự kiến"

#. module: product_margin
#: model:ir.model.fields,field_description:product_margin.field_product_margin__from_date
msgid "From"
msgstr "Từ"

#. module: product_margin
#: model_terms:ir.ui.view,arch_db:product_margin.product_margin_form_view
msgid "General Information"
msgstr "Thông tin chung"

#. module: product_margin
#: model:ir.model.fields,field_description:product_margin.field_product_margin__id
msgid "ID"
msgstr "ID"

#. module: product_margin
#: model:ir.model.fields,field_description:product_margin.field_product_margin__invoice_state
#: model:ir.model.fields,field_description:product_margin.field_product_product__invoice_state
msgid "Invoice State"
msgstr "Trạng thái hoá đơn"

#. module: product_margin
#: model:ir.model.fields,field_description:product_margin.field_product_margin____last_update
msgid "Last Modified on"
msgstr "Sửa lần cuối"

#. module: product_margin
#: model:ir.model.fields,field_description:product_margin.field_product_margin__write_uid
msgid "Last Updated by"
msgstr "Cập nhật lần cuối bởi"

#. module: product_margin
#: model:ir.model.fields,field_description:product_margin.field_product_margin__write_date
msgid "Last Updated on"
msgstr "Cập nhật lần cuối"

#. module: product_margin
#: model:ir.model.fields,field_description:product_margin.field_product_product__date_from
msgid "Margin Date From"
msgstr "Ngày ký quỹ từ"

#. module: product_margin
#: model:ir.model.fields,field_description:product_margin.field_product_product__date_to
msgid "Margin Date To"
msgstr "Ngày ký quỹ tới"

#. module: product_margin
#: model_terms:ir.ui.view,arch_db:product_margin.view_product_margin_form
msgid "Margins"
msgstr "Lợi nhuận"

#. module: product_margin
#: model:ir.model.fields,field_description:product_margin.field_product_product__normal_cost
msgid "Normal Cost"
msgstr "Chi phí thông thường"

#. module: product_margin
#: model:ir.model.fields,help:product_margin.field_product_product__purchase_gap
msgid "Normal Cost - Total Cost"
msgstr "Chi phí thông thường - Tổng chi phí"

#. module: product_margin
#: model_terms:ir.ui.view,arch_db:product_margin.product_margin_form_view
msgid "Open Margins"
msgstr "Mở biên lợi nhuận"

#. module: product_margin
#: model:ir.model.fields.selection,name:product_margin.selection__product_margin__invoice_state__open_paid
#: model:ir.model.fields.selection,name:product_margin.selection__product_product__invoice_state__open_paid
msgid "Open and Paid"
msgstr "Mở và thanh toán"

#. module: product_margin
#: model:ir.model.fields.selection,name:product_margin.selection__product_margin__invoice_state__paid
#: model:ir.model.fields.selection,name:product_margin.selection__product_product__invoice_state__paid
msgid "Paid"
msgstr "Đã thanh toán"

#. module: product_margin
#: model:ir.model,name:product_margin.model_product_product
msgid "Product"
msgstr "Sản phẩm"

#. module: product_margin
#: model:ir.model,name:product_margin.model_product_margin
msgid "Product Margin"
msgstr "Biên lợi nhuận sản phẩm"

#. module: product_margin
#: code:addons/product_margin/wizard/product_margin.py:0
#: model:ir.actions.act_window,name:product_margin.product_margin_act_window
#: model:ir.ui.menu,name:product_margin.menu_action_product_margin
#: model_terms:ir.ui.view,arch_db:product_margin.view_product_margin_form
#: model_terms:ir.ui.view,arch_db:product_margin.view_product_margin_graph
#: model_terms:ir.ui.view,arch_db:product_margin.view_product_margin_tree
#, python-format
msgid "Product Margins"
msgstr "Biên lợi nhuận sản phẩm"

#. module: product_margin
#: model_terms:ir.ui.view,arch_db:product_margin.product_margin_form_view
msgid "Properties categories"
msgstr "Nhóm thuộc tính"

#. module: product_margin
#: model:ir.model.fields,field_description:product_margin.field_product_product__purchase_gap
msgid "Purchase Gap"
msgstr "Phân tích thu mua"

#. module: product_margin
#: model_terms:ir.ui.view,arch_db:product_margin.view_product_margin_form
msgid "Purchases"
msgstr "Mua hàng"

#. module: product_margin
#: model_terms:ir.ui.view,arch_db:product_margin.view_product_margin_form
msgid "Sales"
msgstr "Bán hàng"

#. module: product_margin
#: model:ir.model.fields,field_description:product_margin.field_product_product__sales_gap
#: model_terms:ir.ui.view,arch_db:product_margin.view_product_margin_tree
msgid "Sales Gap"
msgstr "Phân tích bán"

#. module: product_margin
#: model_terms:ir.ui.view,arch_db:product_margin.view_product_margin_form
msgid "Standard Price"
msgstr "Giá tiêu chuẩn"

#. module: product_margin
#: model:ir.model.fields,help:product_margin.field_product_product__normal_cost
msgid "Sum of Multiplication of Cost price and quantity of Vendor Bills"
msgstr "Tổng số nhân giá chi phí và số lượng của nhà cung cấp hoá đơn"

#. module: product_margin
#: model:ir.model.fields,help:product_margin.field_product_product__turnover
msgid ""
"Sum of Multiplication of Invoice price and quantity of Customer Invoices"
msgstr "Tổng số nhân của giá hoá đơn và số lượng hoá đơn khách hàng"

#. module: product_margin
#: model:ir.model.fields,help:product_margin.field_product_product__total_cost
msgid "Sum of Multiplication of Invoice price and quantity of Vendor Bills "
msgstr "Tổng số nhân của giá hoá đơn và số lượng hoá đơn của nhà cung cấp"

#. module: product_margin
#: model:ir.model.fields,help:product_margin.field_product_product__sale_expected
msgid ""
"Sum of Multiplication of Sale Catalog price and quantity of Customer "
"Invoices"
msgstr "Tổng của tích giá catalô và số lượng trong Hoá đơn Khách hàng"

#. module: product_margin
#: model:ir.model.fields,help:product_margin.field_product_product__sale_num_invoiced
msgid "Sum of Quantity in Customer Invoices"
msgstr "Tổng số lượng trong hoá đơn khách hàng"

#. module: product_margin
#: model:ir.model.fields,help:product_margin.field_product_product__purchase_num_invoiced
msgid "Sum of Quantity in Vendor Bills"
msgstr "Tổng số lượng trong thanh toán nhà cung cấp"

#. module: product_margin
#: model:ir.model.fields,field_description:product_margin.field_product_margin__to_date
msgid "To"
msgstr "Đến"

#. module: product_margin
#: model:ir.model.fields,field_description:product_margin.field_product_product__total_cost
#: model_terms:ir.ui.view,arch_db:product_margin.view_product_margin_tree
msgid "Total Cost"
msgstr "Tổng chi phí"

#. module: product_margin
#: model:ir.model.fields,field_description:product_margin.field_product_product__total_margin
#: model_terms:ir.ui.view,arch_db:product_margin.view_product_margin_tree
msgid "Total Margin"
msgstr "Tổng biên lợi nhuận"

#. module: product_margin
#: model:ir.model.fields,field_description:product_margin.field_product_product__total_margin_rate
msgid "Total Margin Rate(%)"
msgstr "Tổng tỷ lệ biên lợi nhuận(%)"

#. module: product_margin
#: model:ir.model.fields,help:product_margin.field_product_product__total_margin_rate
msgid "Total margin * 100 / Turnover"
msgstr "Tổng biên lợi nhuận * 100 / Doanh thu"

#. module: product_margin
#: model:ir.model.fields,field_description:product_margin.field_product_product__turnover
#: model_terms:ir.ui.view,arch_db:product_margin.view_product_margin_tree
msgid "Turnover"
msgstr "Doanh thu"

#. module: product_margin
#: model:ir.model.fields,help:product_margin.field_product_product__total_margin
msgid "Turnover - Standard price"
msgstr "Doanh thu - Giá tiêu chuẩn"<|MERGE_RESOLUTION|>--- conflicted
+++ resolved
@@ -1,19 +1,15 @@
 # Translation of Odoo Server.
 # This file contains the translation of the following modules:
 # 	* product_margin
-#
+# 
 # Translators:
 # Martin Trigaux, 2019
 # fanha99 <fanha99@hotmail.com>, 2019
 # Nancy Momoland <thanhnguyen.icsc@gmail.com>, 2019
 # Duy BQ <duybq86@gmail.com>, 2019
 # Dung Nguyen Thi <dungnt@trobz.com>, 2019
-<<<<<<< HEAD
-#
-=======
 # Trinh Tran Thi Phuong <trinhttp@trobz.com>, 2020
 # 
->>>>>>> 84843618
 msgid ""
 msgstr ""
 "Project-Id-Version: Odoo Server saas~12.5\n"
@@ -61,20 +57,12 @@
 #. module: product_margin
 #: model:ir.model.fields,field_description:product_margin.field_product_product__purchase_avg_price
 msgid "Avg. Purchase Unit Price"
-<<<<<<< HEAD
 msgstr "Đơn giá mua trung bình"
-=======
-msgstr "Giá mua trung bình"
->>>>>>> 84843618
 
 #. module: product_margin
 #: model:ir.model.fields,field_description:product_margin.field_product_product__sale_avg_price
 msgid "Avg. Sale Unit Price"
-<<<<<<< HEAD
 msgstr "Đơn giá bán trung bình"
-=======
-msgstr "Giá bán trung bình"
->>>>>>> 84843618
 
 #. module: product_margin
 #: model_terms:ir.ui.view,arch_db:product_margin.view_product_margin_form
