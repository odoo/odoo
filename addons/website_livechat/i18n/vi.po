# Translation of Odoo Server.
# This file contains the translation of the following modules:
# 	* website_livechat
# 
# Translators:
# Martin Trigaux, 2020
# Dung Nguyen Thi <dungnt@trobz.com>, 2020
# Dao Nguyen <trucdao.uel@gmail.com>, 2020
# Duy BQ <duybq86@gmail.com>, 2020
# Minh Nguyen <ndminh210994@gmail.com>, 2020
# thanhnguyen.icsc <thanhnguyen.icsc@gmail.com>, 2020
<<<<<<< HEAD
#
=======
# Vo Thanh Thuy, 2021
# 
>>>>>>> da787012
msgid ""
msgstr ""
"Project-Id-Version: Odoo Server 14.0\n"
"Report-Msgid-Bugs-To: \n"
"POT-Creation-Date: 2020-11-27 14:13+0000\n"
"PO-Revision-Date: 2020-09-07 08:21+0000\n"
"Last-Translator: Vo Thanh Thuy, 2021\n"
"Language-Team: Vietnamese (https://www.transifex.com/odoo/teams/41243/vi/)\n"
"MIME-Version: 1.0\n"
"Content-Type: text/plain; charset=UTF-8\n"
"Content-Transfer-Encoding: \n"
"Language: vi\n"
"Plural-Forms: nplurals=1; plural=0;\n"

#. module: website_livechat
#: model:ir.model.fields,field_description:website_livechat.field_website_visitor__session_count
msgid "# Sessions"
msgstr "# Phiên"

#. module: website_livechat
#: code:addons/website_livechat/models/mail_channel.py:0
#, python-format
msgid "%s has left the conversation."
msgstr ""

#. module: website_livechat
#: code:addons/website_livechat/models/mail_channel.py:0
#, python-format
msgid ""
"%s has started a conversation with %s. \n"
"                        The chat request has been canceled."
msgstr ""

#. module: website_livechat
#: model_terms:ir.ui.view,arch_db:website_livechat.website_visitor_view_kanban
msgid "<span class=\"fa fa-comments mr-2\"/>Speaking With"
msgstr ""

#. module: website_livechat
#: model_terms:ir.ui.view,arch_db:website_livechat.res_config_settings_view_form
msgid ""
"<span class=\"o_form_label\">Live Chat</span>\n"
"                        <span class=\"fa fa-lg fa-globe\" title=\"Values set here are website-specific.\" groups=\"website.group_multi_website\"/>"
msgstr ""

#. module: website_livechat
#: model_terms:ir.ui.view,arch_db:website_livechat.channel_page
msgid "<span>Livechat Channel</span>"
msgstr "<span>Kênh Chat Trực tuyến</span>"

#. module: website_livechat
#: model_terms:ir.ui.view,arch_db:website_livechat.website_visitor_view_search
msgid "Available"
msgstr "Khả dụng"

#. module: website_livechat
#. openerp-web
#: code:addons/website_livechat/static/src/components/visitor_banner/visitor_banner.xml:0
#, python-format
msgid "Avatar"
msgstr "Ảnh đại diện"

#. module: website_livechat
#: model_terms:ir.ui.view,arch_db:website_livechat.channel_page
msgid "Bad"
msgstr "Tồi tệ"

#. module: website_livechat
#: model_terms:ir.ui.view,arch_db:website_livechat.website_visitor_view_search
msgid "Busy"
msgstr "Bận"

#. module: website_livechat
#: model:ir.model.fields,field_description:website_livechat.field_im_livechat_channel__can_publish
msgid "Can Publish"
msgstr "Có thể đăng"

#. module: website_livechat
#: model_terms:ir.ui.view,arch_db:website_livechat.res_config_settings_view_form
msgid "Channel"
msgstr "Kênh"

#. module: website_livechat
#: model_terms:ir.ui.view,arch_db:website_livechat.website_visitor_view_kanban
msgid "Chat"
msgstr "Nhắn tin"

#. module: website_livechat
#: model:ir.model,name:website_livechat.model_res_config_settings
msgid "Config Settings"
msgstr "Thiết lập Cấu hình"

#. module: website_livechat
#: model:ir.model.fields,help:website_livechat.field_im_livechat_channel__website_description
msgid "Description of the channel displayed on the website page"
msgstr "Mô tả của kênh được hiển thị trên trang web"

#. module: website_livechat
#: model:ir.model,name:website_livechat.model_mail_channel
msgid "Discussion Channel"
msgstr "Kênh thảo luận"

#. module: website_livechat
#: model:ir.model.fields,field_description:website_livechat.field_im_livechat_channel__display_name
#: model:ir.model.fields,field_description:website_livechat.field_ir_http__display_name
#: model:ir.model.fields,field_description:website_livechat.field_mail_channel__display_name
#: model:ir.model.fields,field_description:website_livechat.field_res_config_settings__display_name
#: model:ir.model.fields,field_description:website_livechat.field_website__display_name
#: model:ir.model.fields,field_description:website_livechat.field_website_visitor__display_name
msgid "Display Name"
msgstr "Tên hiển thị"

#. module: website_livechat
#: model_terms:ir.ui.view,arch_db:website_livechat.channel_page
msgid "Great"
msgstr "Tuyệt vời"

#. module: website_livechat
#: model:ir.model,name:website_livechat.model_ir_http
msgid "HTTP Routing"
msgstr "HTTP Routing"

#. module: website_livechat
#: model_terms:ir.ui.view,arch_db:website_livechat.channel_page
msgid "Happy face"
msgstr "Mặt vui vẻ"

#. module: website_livechat
#. openerp-web
#: code:addons/website_livechat/static/src/components/visitor_banner/visitor_banner.xml:0
#, python-format
msgid "History"
msgstr "Lịch sử"

#. module: website_livechat
#: model:ir.model.fields,field_description:website_livechat.field_im_livechat_channel__id
#: model:ir.model.fields,field_description:website_livechat.field_ir_http__id
#: model:ir.model.fields,field_description:website_livechat.field_mail_channel__id
#: model:ir.model.fields,field_description:website_livechat.field_res_config_settings__id
#: model:ir.model.fields,field_description:website_livechat.field_website__id
#: model:ir.model.fields,field_description:website_livechat.field_website_visitor__id
msgid "ID"
msgstr "ID"

#. module: website_livechat
#: model:ir.model.fields,field_description:website_livechat.field_im_livechat_channel__is_published
msgid "Is Published"
msgstr "Được đăng"

#. module: website_livechat
#. openerp-web
#: code:addons/website_livechat/static/src/components/visitor_banner/visitor_banner.xml:0
#, python-format
msgid "Lang"
msgstr ""

#. module: website_livechat
#: model:ir.model.fields,field_description:website_livechat.field_im_livechat_channel____last_update
#: model:ir.model.fields,field_description:website_livechat.field_ir_http____last_update
#: model:ir.model.fields,field_description:website_livechat.field_mail_channel____last_update
#: model:ir.model.fields,field_description:website_livechat.field_res_config_settings____last_update
#: model:ir.model.fields,field_description:website_livechat.field_website____last_update
#: model:ir.model.fields,field_description:website_livechat.field_website_visitor____last_update
msgid "Last Modified on"
msgstr "Sửa lần cuối vào"

#. module: website_livechat
#: code:addons/website_livechat/models/website.py:0
#, python-format
msgid "Live Support"
msgstr "Hỗ trợ Trực tuyến"

#. module: website_livechat
#: model_terms:ir.ui.view,arch_db:website_livechat.res_config_settings_view_form
msgid "Live chat channel of your website"
msgstr "Kênh Chat Trực tuyến cho website của bạn"

#. module: website_livechat
#: model:ir.model,name:website_livechat.model_im_livechat_channel
msgid "Livechat Channel"
msgstr "Kênh Chat Trực tuyến"

#. module: website_livechat
#: model_terms:ir.ui.view,arch_db:website_livechat.channel_list_page
msgid "Livechat Support Channels"
msgstr "Kênh Hỗ trợ qua Chat Trực tuyến"

#. module: website_livechat
#. openerp-web
#: code:addons/website_livechat/static/src/js/website_livechat.editor.js:0
#, python-format
msgid "Name"
msgstr "Tên"

#. module: website_livechat
#: model_terms:ir.ui.view,arch_db:website_livechat.channel_page
msgid "Neutral face"
msgstr "Mặt trung tính"

#. module: website_livechat
#. openerp-web
#: code:addons/website_livechat/static/src/js/website_livechat.editor.js:0
#, python-format
msgid "New Channel"
msgstr "Kênh mới"

#. module: website_livechat
#: code:addons/website_livechat/models/website_visitor.py:0
#, python-format
msgid "No Livechat Channel allows you to send a chat request for website %s."
msgstr ""

#. module: website_livechat
#: model_terms:ir.ui.view,arch_db:website_livechat.channel_page
msgid "Not rated yet"
msgstr ""

#. module: website_livechat
#: model_terms:ir.ui.view,arch_db:website_livechat.channel_page
msgid "Okay"
msgstr ""

#. module: website_livechat
#. openerp-web
#: code:addons/website_livechat/static/src/components/visitor_banner/visitor_banner.xml:0
#, python-format
msgid "Online"
msgstr "Trực tuyến"

#. module: website_livechat
#: model:ir.model.fields,field_description:website_livechat.field_website_visitor__livechat_operator_name
msgid "Operator Name"
msgstr "Tên người vận hành"

#. module: website_livechat
#: code:addons/website_livechat/models/website_visitor.py:0
#, python-format
msgid ""
"Recipients are not available. Please refresh the page to get latest visitors"
" status."
msgstr ""

#. module: website_livechat
#: model_terms:ir.ui.view,arch_db:website_livechat.channel_page
msgid "Sad face"
msgstr "Mặt buồn"

#. module: website_livechat
#: model:ir.actions.server,name:website_livechat.website_livechat_send_chat_request_action_server
msgid "Send Chat Requests"
msgstr "Gửi yêu cầu chat"

#. module: website_livechat
#: model_terms:ir.ui.view,arch_db:website_livechat.website_visitor_view_form
#: model_terms:ir.ui.view,arch_db:website_livechat.website_visitor_view_tree
msgid "Send chat request"
msgstr "Gửi yêu cầu chat"

#. module: website_livechat
#: model_terms:ir.ui.view,arch_db:website_livechat.website_visitor_view_form
msgid "Sessions"
msgstr "Phiên"

#. module: website_livechat
#: model_terms:ir.ui.view,arch_db:website_livechat.website_visitor_view_kanban
msgid "Speaking With"
msgstr ""

#. module: website_livechat
#: model:ir.model.fields,field_description:website_livechat.field_website_visitor__livechat_operator_id
msgid "Speaking with"
msgstr ""

#. module: website_livechat
#: model_terms:ir.ui.view,arch_db:website_livechat.channel_page
msgid "Statistics"
msgstr "Thống kê"

#. module: website_livechat
#: model_terms:ir.ui.view,arch_db:website_livechat.channel_page
msgid "The"
msgstr " "

#. module: website_livechat
#: model_terms:ir.ui.view,arch_db:website_livechat.channel_page
msgid "The Team"
msgstr ""

#. module: website_livechat
#: model:ir.model.fields,help:website_livechat.field_im_livechat_channel__website_url
msgid "The full URL to access the document through the website."
msgstr "URL đầy đủ để truy cập tài liệu thông qua trang web."

#. module: website_livechat
#: code:addons/website_livechat/models/mail_channel.py:0
#, python-format
msgid "The visitor"
msgstr ""

#. module: website_livechat
#: model_terms:ir.ui.view,arch_db:website_livechat.channel_list_page
msgid "There are no public livechat channels to show."
msgstr ""

#. module: website_livechat
#: model_terms:ir.ui.view,arch_db:website_livechat.channel_page
msgid "There are no ratings for this channel for now."
msgstr ""

#. module: website_livechat
#: model:ir.model.fields,field_description:website_livechat.field_im_livechat_channel__website_published
msgid "Visible on current website"
msgstr "Hiển thị ở website hiện tại"

#. module: website_livechat
#: model:ir.model.fields,field_description:website_livechat.field_mail_channel__livechat_visitor_id
msgid "Visitor"
msgstr "Khách"

#. module: website_livechat
#. openerp-web
#: code:addons/website_livechat/static/src/components/visitor_banner/visitor_banner.xml:0
#, python-format
msgid "Visitor is online"
msgstr ""

#. module: website_livechat
#: model:ir.actions.act_window,name:website_livechat.website_visitor_livechat_session_action
msgid "Visitor's Sessions"
msgstr ""

#. module: website_livechat
#: model:ir.model.fields,field_description:website_livechat.field_website_visitor__mail_channel_ids
msgid "Visitor's livechat channels"
msgstr ""

#. module: website_livechat
#: model:ir.ui.menu,name:website_livechat.website_livechat_visitor_menu
msgid "Visitors"
msgstr "Khách truy cập"

#. module: website_livechat
#. openerp-web
#: code:addons/website_livechat/static/src/components/visitor_banner/visitor_banner.xml:0
#: model:ir.model,name:website_livechat.model_website
#, python-format
msgid "Website"
msgstr "Website"

#. module: website_livechat
#: model:ir.model.fields,field_description:website_livechat.field_res_config_settings__channel_id
msgid "Website Live Channel"
msgstr ""

#. module: website_livechat
#: model:ir.model.fields,field_description:website_livechat.field_website__channel_id
msgid "Website Live Chat Channel"
msgstr "Kên Chat Trực tuyến Website"

#. module: website_livechat
#: model:ir.model.fields,field_description:website_livechat.field_im_livechat_channel__website_url
msgid "Website URL"
msgstr "Địa chỉ website"

#. module: website_livechat
#: code:addons/website_livechat/tests/test_livechat_basic_flow.py:0
#: model:ir.model,name:website_livechat.model_website_visitor
#, python-format
msgid "Website Visitor"
msgstr "Khách truy cập website"

#. module: website_livechat
#: model:ir.model.fields,field_description:website_livechat.field_im_livechat_channel__website_description
msgid "Website description"
msgstr "Mô tả Website"

#. module: website_livechat
#: code:addons/website_livechat/models/mail_channel.py:0
#, python-format
msgid "an operator"
msgstr ""

#. module: website_livechat
#: model_terms:ir.ui.view,arch_db:website_livechat.channel_page
msgid "last feedbacks"
msgstr "phản hồi gần nhất"<|MERGE_RESOLUTION|>--- conflicted
+++ resolved
@@ -9,12 +9,8 @@
 # Duy BQ <duybq86@gmail.com>, 2020
 # Minh Nguyen <ndminh210994@gmail.com>, 2020
 # thanhnguyen.icsc <thanhnguyen.icsc@gmail.com>, 2020
-<<<<<<< HEAD
+# Vo Thanh Thuy, 2021
 #
-=======
-# Vo Thanh Thuy, 2021
-# 
->>>>>>> da787012
 msgid ""
 msgstr ""
 "Project-Id-Version: Odoo Server 14.0\n"
