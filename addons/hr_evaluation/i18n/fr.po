# French translation for openobject-addons
# Copyright (c) 2010 Rosetta Contributors and Canonical Ltd 2010
# This file is distributed under the same license as the openobject-addons package.
# FIRST AUTHOR <EMAIL@ADDRESS>, 2010.
#
msgid ""
msgstr ""
"Project-Id-Version: openobject-addons\n"
"Report-Msgid-Bugs-To: FULL NAME <EMAIL@ADDRESS>\n"
<<<<<<< HEAD
"POT-Creation-Date: 2010-10-18 17:46+0000\n"
"PO-Revision-Date: 2010-11-09 20:20+0000\n"
"Last-Translator: FULL NAME <EMAIL@ADDRESS>\n"
=======
"POT-Creation-Date: 2010-11-18 16:12+0000\n"
"PO-Revision-Date: 2010-11-24 09:36+0000\n"
"Last-Translator: Maxime Chambreuil (http://www.savoirfairelinux.com) "
"<maxime.chambreuil@savoirfairelinux.com>\n"
>>>>>>> cc7031ec
"Language-Team: French <fr@li.org>\n"
"MIME-Version: 1.0\n"
"Content-Type: text/plain; charset=UTF-8\n"
"Content-Transfer-Encoding: 8bit\n"
<<<<<<< HEAD
"X-Launchpad-Export-Date: 2010-11-10 05:03+0000\n"
=======
"X-Launchpad-Export-Date: 2010-11-25 04:57+0000\n"
>>>>>>> cc7031ec
"X-Generator: Launchpad (build Unknown)\n"

#. module: hr_evaluation
#: field:hr_evaluation.plan.phase,wait:0
msgid "Wait Previous Phases"
msgstr ""

#. module: hr_evaluation
#: view:hr.evaluation.interview:0
#: view:hr.evaluation.report:0
#: view:hr_evaluation.plan:0
msgid "Group By..."
msgstr ""

#. module: hr_evaluation
#: constraint:ir.actions.act_window:0
msgid "Invalid model name in the action definition."
msgstr ""

#. module: hr_evaluation
#: field:hr.evaluation.interview,request_id:0
#: field:hr.evaluation.report,request_id:0
msgid "Request_id"
msgstr ""

#. module: hr_evaluation
#: field:hr.evaluation.report,progress_bar:0
#: field:hr_evaluation.evaluation,progress:0
msgid "Progress"
msgstr ""

#. module: hr_evaluation
#: field:hr.evaluation.interview,evaluation_id:0
msgid "Evaluation Type"
msgstr ""

#. module: hr_evaluation
#: view:board.board:0
#: model:ir.actions.act_window,name:hr_evaluation.act_hr_evaluation_tree
msgid "My Evaluation Remaining"
msgstr ""

#. module: hr_evaluation
#: view:hr_evaluation.plan.phase:0
msgid "Legend"
msgstr ""

#. module: hr_evaluation
#: code:addons/hr_evaluation/hr_evaluation.py:0
#, python-format
msgid "You cannot start evaluation without Evaluation."
msgstr ""

#. module: hr_evaluation
#: selection:hr.evaluation.report,month:0
msgid "March"
msgstr ""

#. module: hr_evaluation
#: field:hr.evaluation.report,delay_date:0
msgid "Delay to Start"
msgstr ""

#. module: hr_evaluation
#: view:hr.evaluation.report:0
#: field:hr_evaluation.evaluation,rating:0
msgid "Appreciation"
msgstr ""

#. module: hr_evaluation
#: code:addons/hr_evaluation/hr_evaluation.py:0
#, python-format
msgid "Warning !"
msgstr ""

#. module: hr_evaluation
#: view:hr_evaluation.plan:0
#: field:hr_evaluation.plan,company_id:0
#: field:hr_evaluation.plan.phase,company_id:0
msgid "Company"
msgstr ""

#. module: hr_evaluation
#: field:hr.employee,evaluation_date:0
msgid "Next Evaluation"
msgstr ""

#. module: hr_evaluation
#: model:ir.actions.act_window,name:hr_evaluation.act_hr_employee_2_hr__evaluation_interview
msgid "Evaluation Interviews"
msgstr ""

#. module: hr_evaluation
#: field:hr_evaluation.plan.phase,survey_id:0
msgid "Appraisal Form"
msgstr ""

#. module: hr_evaluation
#: view:hr.evaluation.report:0
#: field:hr.evaluation.report,day:0
msgid "Day"
msgstr ""

#. module: hr_evaluation
#: help:hr_evaluation.plan.phase,send_anonymous_employee:0
msgid "Send an anonymous summary to the employee"
msgstr ""

#. module: hr_evaluation
#: view:hr.employee:0
msgid "Notes"
msgstr ""

#. module: hr_evaluation
#: view:hr.evaluation.interview:0
msgid "Interview Request"
msgstr ""

#. module: hr_evaluation
#: view:hr_evaluation.plan.phase:0
msgid "Mail Body"
msgstr ""

#. module: hr_evaluation
#: view:hr.evaluation.report:0
#: model:ir.actions.act_window,name:hr_evaluation.action_evaluation_report_all
#: model:ir.ui.menu,name:hr_evaluation.menu_evaluation_report_all
msgid "Evaluations Analysis"
msgstr ""

#. module: hr_evaluation
#: selection:hr.evaluation.report,state:0
#: selection:hr_evaluation.evaluation,state:0
msgid "Cancelled"
msgstr ""

#. module: hr_evaluation
#: model:ir.model,name:hr_evaluation.model_hr_evaluation_reminder
msgid "Sends Reminders to employess to fill the evaluations"
msgstr ""

#. module: hr_evaluation
#: selection:hr.evaluation.report,rating:0
#: selection:hr_evaluation.evaluation,rating:0
msgid "Did not meet expectations"
msgstr ""

#. module: hr_evaluation
#: view:hr_evaluation.evaluation:0
msgid "Appraisal"
msgstr ""

#. module: hr_evaluation
#: selection:hr.evaluation.report,month:0
msgid "July"
msgstr ""

#. module: hr_evaluation
#: code:addons/hr_evaluation/hr_evaluation.py:0
#, python-format
msgid ""
"You cannot change state, because some appraisal in waiting answer or draft "
"state"
msgstr ""

#. module: hr_evaluation
#: field:hr_evaluation.evaluation,date_close:0
msgid "Ending Date"
msgstr ""

#. module: hr_evaluation
#: field:hr_evaluation.plan,month_next:0
msgid "After the Date of Start"
msgstr ""

#. module: hr_evaluation
#: view:hr_evaluation.plan.phase:0
msgid "Send to Employees"
msgstr ""

#. module: hr_evaluation
#: field:hr.evaluation.report,deadline:0
msgid "Deadline"
msgstr ""

#. module: hr_evaluation
#: view:hr.evaluation.report:0
msgid " Month "
msgstr ""

#. module: hr_evaluation
#: help:hr.employee,evaluation_date:0
msgid "Date of the next evaluation"
msgstr ""

#. module: hr_evaluation
#: model:ir.model,name:hr_evaluation.model_survey_request
msgid "survey.request"
msgstr ""

#. module: hr_evaluation
#: model:ir.ui.menu,name:hr_evaluation.menu_eval_hr_config
msgid "Periodic Evaluations"
msgstr ""

#. module: hr_evaluation
#: code:addons/hr_evaluation/hr_evaluation.py:0
#, python-format
msgid "''Regarding ''"
msgstr ""

#. module: hr_evaluation
#: view:hr.evaluation.reminder:0
msgid "Send evaluation reminder"
msgstr ""

#. module: hr_evaluation
#: field:hr_evaluation.evaluation,note_summary:0
msgid "Evaluation Summary"
msgstr ""

#. module: hr_evaluation
#: view:hr_evaluation.plan.phase:0
msgid "(date)s: Current Date"
msgstr ""

#. module: hr_evaluation
#: view:hr.evaluation.interview:0
#: view:hr.evaluation.report:0
#: field:hr.evaluation.report,state:0
#: view:hr_evaluation.evaluation:0
#: field:hr_evaluation.evaluation,state:0
msgid "State"
msgstr ""

#. module: hr_evaluation
#: model:ir.model,name:hr_evaluation.model_hr_evaluation_plan_phase
msgid "Evaluation Plan Phase"
msgstr ""

#. module: hr_evaluation
#: view:hr.evaluation.report:0
#: field:hr.evaluation.report,employee_id:0
#: view:hr_evaluation.evaluation:0
#: field:hr_evaluation.evaluation,employee_id:0
#: model:ir.model,name:hr_evaluation.model_hr_employee
msgid "Employee"
msgstr ""

#. module: hr_evaluation
#: field:hr.evaluation.report,overpass_delay:0
msgid "Overpassed Deadline"
msgstr ""

#. module: hr_evaluation
#: field:hr_evaluation.plan.phase,mail_body:0
msgid "Email"
msgstr ""

#. module: hr_evaluation
#: selection:hr.evaluation.report,rating:0
#: selection:hr_evaluation.evaluation,rating:0
msgid "Exceeds expectations"
msgstr ""

#. module: hr_evaluation
#: help:hr_evaluation.plan.phase,mail_feature:0
msgid ""
"Check this box if you want to send mail to employees coming under this phase"
msgstr ""

#. module: hr_evaluation
#: help:hr_evaluation.plan.phase,send_answer_manager:0
msgid "Send all answers to the manager"
msgstr ""

#. module: hr_evaluation
#: selection:hr.evaluation.report,state:0
#: selection:hr_evaluation.evaluation,state:0
msgid "Plan In Progress"
msgstr ""

#. module: hr_evaluation
#: view:hr_evaluation.evaluation:0
msgid "Public Notes"
msgstr ""

#. module: hr_evaluation
#: field:hr_evaluation.evaluation,date:0
msgid "Evaluation Deadline"
msgstr ""

#. module: hr_evaluation
#: view:hr.evaluation.interview:0
msgid "Print Interview"
msgstr ""

#. module: hr_evaluation
#: field:hr.evaluation.report,closed:0
msgid "closed"
msgstr ""

#. module: hr_evaluation
#: selection:hr.evaluation.report,rating:0
#: selection:hr_evaluation.evaluation,rating:0
msgid "Meet expectations"
msgstr ""

#. module: hr_evaluation
#: view:hr.evaluation.report:0
#: field:hr.evaluation.report,nbr:0
msgid "# of Requests"
msgstr ""

#. module: hr_evaluation
#: model:ir.actions.act_window,name:hr_evaluation.open_view_hr_evaluation_tree
#: model:ir.ui.menu,name:hr_evaluation.menu_eval_hr
#: model:ir.ui.menu,name:hr_evaluation.menu_open_view_hr_evaluation_tree
msgid "Evaluations"
msgstr ""

#. module: hr_evaluation
#: constraint:ir.cron:0
msgid "Invalid arguments"
msgstr ""

#. module: hr_evaluation
#: constraint:ir.ui.view:0
msgid "Invalid XML for View Architecture!"
msgstr ""

#. module: hr_evaluation
#: view:hr.evaluation.report:0
msgid "    Month-1    "
msgstr ""

#. module: hr_evaluation
#: view:hr_evaluation.plan.phase:0
msgid "Action to Perform"
msgstr ""

#. module: hr_evaluation
#: field:hr_evaluation.evaluation,note_action:0
msgid "Action Plan"
msgstr ""

#. module: hr_evaluation
#: view:hr_evaluation.plan.phase:0
msgid "(eval_name)s:Evaluation Name"
msgstr ""

#. module: hr_evaluation
#: view:hr_evaluation.evaluation:0
msgid "Ending Summary"
msgstr ""

#. module: hr_evaluation
#: selection:hr.evaluation.report,rating:0
#: selection:hr_evaluation.evaluation,rating:0
msgid "Significantly exceeds expectations"
msgstr ""

#. module: hr_evaluation
#: view:hr_evaluation.evaluation:0
msgid "In progress"
msgstr ""

#. module: hr_evaluation
#: field:hr_evaluation.plan.phase,send_answer_employee:0
#: field:hr_evaluation.plan.phase,send_answer_manager:0
msgid "All Answers"
msgstr ""

#. module: hr_evaluation
#: field:hr_evaluation.plan,month_first:0
msgid "Next Evaluation After"
msgstr ""

#. module: hr_evaluation
#: selection:hr.evaluation.report,month:0
msgid "September"
msgstr ""

#. module: hr_evaluation
#: selection:hr.evaluation.report,month:0
msgid "December"
msgstr ""

#. module: hr_evaluation
#: view:hr.evaluation.report:0
#: field:hr.evaluation.report,month:0
msgid "Month"
msgstr ""

#. module: hr_evaluation
#: model:ir.module.module,shortdesc:hr_evaluation.module_meta_information
msgid "Human Resources Evaluation"
msgstr ""

#. module: hr_evaluation
#: view:hr_evaluation.evaluation:0
msgid "Group by..."
msgstr ""

#. module: hr_evaluation
#: view:hr_evaluation.plan.phase:0
msgid "Mail Settings"
msgstr ""

#. module: hr_evaluation
#: field:hr.evaluation.interview,user_to_review_id:0
msgid "Employee to Interview"
msgstr ""

#. module: hr_evaluation
#: view:hr.evaluation.interview:0
msgid "Interview Question"
msgstr ""

#. module: hr_evaluation
#: field:survey.request,is_evaluation:0
msgid "Is Evaluation?"
msgstr ""

#. module: hr_evaluation
#: help:hr_evaluation.plan.phase,wait:0
msgid ""
"Check this box if you want to wait that all preceding phases are finished "
"before launching this phase."
msgstr ""

#. module: hr_evaluation
#: view:hr_evaluation.evaluation:0
msgid "Evaluation Data"
msgstr ""

#. module: hr_evaluation
#: help:hr_evaluation.evaluation,note_action:0
msgid ""
"If the evaluation does not meet the expectations, you can proposean action "
"plan"
msgstr ""

#. module: hr_evaluation
#: selection:hr.evaluation.report,state:0
#: selection:hr_evaluation.evaluation,state:0
msgid "Draft"
msgstr ""

#. module: hr_evaluation
#: constraint:ir.ui.menu:0
msgid "Error ! You can not create recursive Menu."
msgstr ""

#. module: hr_evaluation
#: field:hr_evaluation.plan.phase,send_anonymous_employee:0
#: field:hr_evaluation.plan.phase,send_anonymous_manager:0
msgid "Anonymous Summary"
msgstr ""

#. module: hr_evaluation
#: view:hr.employee:0
#: view:hr_evaluation.evaluation:0
msgid "Evaluation"
msgstr ""

#. module: hr_evaluation
#: view:hr_evaluation.evaluation:0
msgid "7 Days"
msgstr ""

#. module: hr_evaluation
#: view:hr.evaluation.report:0
msgid " Year "
msgstr ""

#. module: hr_evaluation
#: selection:hr.evaluation.report,month:0
msgid "August"
msgstr ""

#. module: hr_evaluation
#: view:hr_evaluation.evaluation:0
msgid "Start Evaluation"
msgstr ""

#. module: hr_evaluation
#: selection:hr.evaluation.report,month:0
msgid "June"
msgstr ""

#. module: hr_evaluation
#: selection:hr.evaluation.report,rating:0
#: selection:hr_evaluation.evaluation,rating:0
msgid "Significantly bellow expectations"
msgstr ""

#. module: hr_evaluation
#: view:hr_evaluation.plan.phase:0
msgid " (employee_name)s: Partner name"
msgstr ""

#. module: hr_evaluation
#: view:hr.evaluation.report:0
#: field:hr.evaluation.report,plan_id:0
#: view:hr_evaluation.evaluation:0
#: field:hr_evaluation.evaluation,plan_id:0
msgid "Plan"
msgstr ""

#. module: hr_evaluation
#: field:hr_evaluation.plan,active:0
msgid "Active"
msgstr ""

#. module: hr_evaluation
#: selection:hr.evaluation.report,month:0
msgid "November"
msgstr ""

#. module: hr_evaluation
#: view:hr.evaluation.report:0
msgid "Extended Filters..."
msgstr ""

#. module: hr_evaluation
#: selection:hr.evaluation.report,month:0
msgid "October"
msgstr ""

#. module: hr_evaluation
#: code:addons/hr_evaluation/hr_evaluation.py:0
#, python-format
msgid ""
"''\n"
"Date : %(date)s\n"
"\n"
"Dear %(employee_name)s,\n"
"\n"
"I am doing an evaluation regarding %(eval_name)s.\n"
"\n"
"Kindly submit your response.\n"
"\n"
"\n"
"Thanks,\n"
"--\n"
"%(user_signature)s\n"
"\n"
"        ''"
msgstr ""

#. module: hr_evaluation
#: selection:hr.evaluation.report,month:0
msgid "January"
msgstr ""

#. module: hr_evaluation
#: view:hr.evaluation.reminder:0
msgid "Send Mail"
msgstr ""

#. module: hr_evaluation
#: help:hr_evaluation.plan.phase,send_anonymous_manager:0
msgid "Send an anonymous summary to the manager"
msgstr ""

#. module: hr_evaluation
#: view:hr.evaluation.interview:0
msgid "Interview Evaluation"
msgstr ""

#. module: hr_evaluation
#: model:ir.actions.act_window,name:hr_evaluation.open_view_hr_evaluation_plan_tree
#: model:ir.ui.menu,name:hr_evaluation.menu_open_view_hr_evaluation_plan_tree
msgid "Evaluation Plans"
msgstr ""

#. module: hr_evaluation
#: view:hr_evaluation.evaluation:0
msgid "Date"
msgstr ""

#. module: hr_evaluation
#: view:hr.evaluation.interview:0
msgid "Survey"
msgstr ""

#. module: hr_evaluation
#: help:hr_evaluation.evaluation,rating:0
msgid "This is the appreciation on that summarize the evaluation"
msgstr ""

#. module: hr_evaluation
#: field:hr_evaluation.plan.phase,action:0
msgid "Action"
msgstr ""

#. module: hr_evaluation
#: view:hr.evaluation.report:0
#: selection:hr.evaluation.report,state:0
msgid "Final Validation"
msgstr ""

#. module: hr_evaluation
#: selection:hr_evaluation.evaluation,state:0
msgid "Waiting Appreciation"
msgstr ""

#. module: hr_evaluation
#: field:hr_evaluation.plan.phase,mail_feature:0
msgid "Send mail for this phase"
msgstr ""

#. module: hr_evaluation
#: field:hr.evaluation.report,rating:0
msgid "Overall Rating"
msgstr ""

#. module: hr_evaluation
#: view:hr.evaluation.interview:0
#: view:hr_evaluation.evaluation:0
msgid "Late"
msgstr ""

#. module: hr_evaluation
#: view:hr.evaluation.interview:0
msgid "Interviewer"
msgstr ""

#. module: hr_evaluation
#: model:ir.model,name:hr_evaluation.model_hr_evaluation_report
msgid "Evaluations Statistics"
msgstr ""

#. module: hr_evaluation
#: view:hr.evaluation.interview:0
msgid "Deadline Date"
msgstr ""

#. module: hr_evaluation
#: selection:hr_evaluation.plan.phase,action:0
msgid "Top-Down Appraisal Requests"
msgstr ""

#. module: hr_evaluation
#: view:hr_evaluation.plan.phase:0
msgid "General"
msgstr ""

#. module: hr_evaluation
#: help:hr_evaluation.plan.phase,send_answer_employee:0
msgid "Send all answers to the employee"
msgstr ""

#. module: hr_evaluation
#: view:hr.evaluation.report:0
#: selection:hr.evaluation.report,state:0
#: view:hr_evaluation.evaluation:0
#: selection:hr_evaluation.evaluation,state:0
msgid "Done"
msgstr ""

#. module: hr_evaluation
#: view:hr_evaluation.plan.phase:0
msgid "Evaluation Plan Phases"
msgstr ""

#. module: hr_evaluation
#: view:hr.evaluation.reminder:0
#: view:hr_evaluation.evaluation:0
msgid "Cancel"
msgstr ""

#. module: hr_evaluation
#: view:hr.evaluation.report:0
msgid "In Progress"
msgstr ""

#. module: hr_evaluation
#: constraint:ir.model:0
msgid ""
"The Object name must start with x_ and not contain any special character !"
msgstr ""

#. module: hr_evaluation
#: view:hr.evaluation.interview:0
msgid "To Do"
msgstr ""

#. module: hr_evaluation
#: view:hr_evaluation.plan:0
#: field:hr_evaluation.plan,phase_ids:0
msgid "Evaluation Phases"
msgstr ""

#. module: hr_evaluation
#: view:hr_evaluation.evaluation:0
msgid "Current"
msgstr ""

#. module: hr_evaluation
#: model:ir.model,name:hr_evaluation.model_hr_evaluation_interview
msgid "Evaluation Interview"
msgstr ""

#. module: hr_evaluation
#: field:hr.evaluation.reminder,evaluation_id:0
msgid "Interview"
msgstr ""

#. module: hr_evaluation
#: view:hr.evaluation.reminder:0
#: model:ir.ui.menu,name:hr_evaluation.menu_eval_send_mail
msgid "Evaluation Reminders"
msgstr ""

#. module: hr_evaluation
#: selection:hr_evaluation.plan.phase,action:0
msgid "Self Appraisal Requests"
msgstr ""

#. module: hr_evaluation
#: field:hr_evaluation.plan.phase,email_subject:0
msgid "char"
msgstr ""

#. module: hr_evaluation
#: field:hr_evaluation.evaluation,survey_request_ids:0
msgid "Appraisal Forms"
msgstr ""

#. module: hr_evaluation
#: selection:hr.evaluation.report,month:0
msgid "May"
msgstr ""

#. module: hr_evaluation
#: view:hr_evaluation.evaluation:0
msgid "Internal Notes"
msgstr ""

#. module: hr_evaluation
#: view:hr_evaluation.evaluation:0
msgid "Validate Evaluation"
msgstr ""

#. module: hr_evaluation
#: selection:hr_evaluation.plan.phase,action:0
msgid "Final Interview"
msgstr ""

#. module: hr_evaluation
#: field:hr_evaluation.plan.phase,name:0
msgid "Phase"
msgstr ""

#. module: hr_evaluation
#: selection:hr_evaluation.plan.phase,action:0
msgid "Bottom-Up Appraisal Requests"
msgstr ""

#. module: hr_evaluation
#: view:hr.evaluation.interview:0
#: view:hr_evaluation.evaluation:0
msgid "Search Evaluation"
msgstr ""

#. module: hr_evaluation
#: field:hr.employee,evaluation_plan_id:0
#: view:hr_evaluation.plan:0
#: field:hr_evaluation.plan,name:0
#: field:hr_evaluation.plan.phase,plan_id:0
#: model:ir.model,name:hr_evaluation.model_hr_evaluation_plan
msgid "Evaluation Plan"
msgstr ""

#. module: hr_evaluation
#: selection:hr.evaluation.report,month:0
msgid "February"
msgstr ""

#. module: hr_evaluation
#: view:hr_evaluation.plan.phase:0
msgid "Send to Managers"
msgstr ""

#. module: hr_evaluation
#: model:ir.actions.act_window,name:hr_evaluation.action_hr_evaluation_send_mail
msgid "Evaluation Send Mail"
msgstr ""

#. module: hr_evaluation
#: selection:hr.evaluation.report,month:0
msgid "April"
msgstr ""

#. module: hr_evaluation
#: model:ir.model,name:hr_evaluation.model_hr_evaluation_evaluation
msgid "Employee Evaluation"
msgstr ""

#. module: hr_evaluation
#: view:hr_evaluation.plan:0
msgid "Search Evaluation Plan"
msgstr ""

#. module: hr_evaluation
#: view:hr_evaluation.plan:0
msgid "(months)"
msgstr ""

#. module: hr_evaluation
#: constraint:ir.rule:0
msgid "Rules are not supported for osv_memory objects !"
msgstr ""

#. module: hr_evaluation
#: field:hr_evaluation.plan.phase,sequence:0
msgid "Sequence"
msgstr ""

#. module: hr_evaluation
#: view:hr_evaluation.plan.phase:0
msgid "(user_signature)s: User name"
msgstr ""

#. module: hr_evaluation
#: model:ir.actions.act_window,name:hr_evaluation.action_hr_evaluation_interview_tree
#: model:ir.ui.menu,name:hr_evaluation.menu_open_hr_evaluation_interview_requests
msgid "Interview Requests"
msgstr ""

#. module: hr_evaluation
#: field:hr.evaluation.report,create_date:0
msgid "Create Date"
msgstr ""

#. module: hr_evaluation
#: view:hr.evaluation.report:0
#: field:hr.evaluation.report,year:0
msgid "Year"
msgstr ""<|MERGE_RESOLUTION|>--- conflicted
+++ resolved
@@ -7,38 +7,28 @@
 msgstr ""
 "Project-Id-Version: openobject-addons\n"
 "Report-Msgid-Bugs-To: FULL NAME <EMAIL@ADDRESS>\n"
-<<<<<<< HEAD
-"POT-Creation-Date: 2010-10-18 17:46+0000\n"
-"PO-Revision-Date: 2010-11-09 20:20+0000\n"
-"Last-Translator: FULL NAME <EMAIL@ADDRESS>\n"
-=======
 "POT-Creation-Date: 2010-11-18 16:12+0000\n"
 "PO-Revision-Date: 2010-11-24 09:36+0000\n"
 "Last-Translator: Maxime Chambreuil (http://www.savoirfairelinux.com) "
 "<maxime.chambreuil@savoirfairelinux.com>\n"
->>>>>>> cc7031ec
 "Language-Team: French <fr@li.org>\n"
 "MIME-Version: 1.0\n"
 "Content-Type: text/plain; charset=UTF-8\n"
 "Content-Transfer-Encoding: 8bit\n"
-<<<<<<< HEAD
-"X-Launchpad-Export-Date: 2010-11-10 05:03+0000\n"
-=======
 "X-Launchpad-Export-Date: 2010-11-25 04:57+0000\n"
->>>>>>> cc7031ec
 "X-Generator: Launchpad (build Unknown)\n"
 
 #. module: hr_evaluation
 #: field:hr_evaluation.plan.phase,wait:0
 msgid "Wait Previous Phases"
-msgstr ""
+msgstr "Attendre les phases précédentes"
 
 #. module: hr_evaluation
 #: view:hr.evaluation.interview:0
 #: view:hr.evaluation.report:0
 #: view:hr_evaluation.plan:0
 msgid "Group By..."
-msgstr ""
+msgstr "Regrouper par..."
 
 #. module: hr_evaluation
 #: constraint:ir.actions.act_window:0
@@ -49,519 +39,166 @@
 #: field:hr.evaluation.interview,request_id:0
 #: field:hr.evaluation.report,request_id:0
 msgid "Request_id"
-msgstr ""
+msgstr "Request_id"
 
 #. module: hr_evaluation
 #: field:hr.evaluation.report,progress_bar:0
 #: field:hr_evaluation.evaluation,progress:0
 msgid "Progress"
-msgstr ""
+msgstr "Avancement"
 
 #. module: hr_evaluation
 #: field:hr.evaluation.interview,evaluation_id:0
 msgid "Evaluation Type"
-msgstr ""
+msgstr "Type d'évaluation"
 
 #. module: hr_evaluation
 #: view:board.board:0
 #: model:ir.actions.act_window,name:hr_evaluation.act_hr_evaluation_tree
 msgid "My Evaluation Remaining"
-msgstr ""
+msgstr "Mes évaluations restantes"
 
 #. module: hr_evaluation
 #: view:hr_evaluation.plan.phase:0
 msgid "Legend"
-msgstr ""
+msgstr "Légende"
 
 #. module: hr_evaluation
 #: code:addons/hr_evaluation/hr_evaluation.py:0
 #, python-format
 msgid "You cannot start evaluation without Evaluation."
-msgstr ""
+msgstr "Vous ne pouvez pas faire d'évaluations sans le module Evaluations"
 
 #. module: hr_evaluation
 #: selection:hr.evaluation.report,month:0
 msgid "March"
-msgstr ""
+msgstr "Mars"
 
 #. module: hr_evaluation
 #: field:hr.evaluation.report,delay_date:0
 msgid "Delay to Start"
-msgstr ""
+msgstr "Délai avant de commencer"
 
 #. module: hr_evaluation
 #: view:hr.evaluation.report:0
 #: field:hr_evaluation.evaluation,rating:0
 msgid "Appreciation"
-msgstr ""
+msgstr "Appréciation"
 
 #. module: hr_evaluation
 #: code:addons/hr_evaluation/hr_evaluation.py:0
 #, python-format
 msgid "Warning !"
-msgstr ""
+msgstr "Avertissement !"
 
 #. module: hr_evaluation
 #: view:hr_evaluation.plan:0
 #: field:hr_evaluation.plan,company_id:0
 #: field:hr_evaluation.plan.phase,company_id:0
 msgid "Company"
-msgstr ""
+msgstr "Société"
 
 #. module: hr_evaluation
 #: field:hr.employee,evaluation_date:0
 msgid "Next Evaluation"
-msgstr ""
+msgstr "Prochaine évaluation"
 
 #. module: hr_evaluation
 #: model:ir.actions.act_window,name:hr_evaluation.act_hr_employee_2_hr__evaluation_interview
 msgid "Evaluation Interviews"
-msgstr ""
+msgstr "Entretiens d'évaluation"
 
 #. module: hr_evaluation
 #: field:hr_evaluation.plan.phase,survey_id:0
 msgid "Appraisal Form"
-msgstr ""
+msgstr "Formulaire d'évaluation"
 
 #. module: hr_evaluation
 #: view:hr.evaluation.report:0
 #: field:hr.evaluation.report,day:0
 msgid "Day"
-msgstr ""
+msgstr "Jour"
 
 #. module: hr_evaluation
 #: help:hr_evaluation.plan.phase,send_anonymous_employee:0
 msgid "Send an anonymous summary to the employee"
-msgstr ""
+msgstr "Envoyer un résumé anonyme à l'employé"
 
 #. module: hr_evaluation
 #: view:hr.employee:0
 msgid "Notes"
-msgstr ""
+msgstr "Remarques"
 
 #. module: hr_evaluation
 #: view:hr.evaluation.interview:0
 msgid "Interview Request"
-msgstr ""
+msgstr "Demande d'entretien"
 
 #. module: hr_evaluation
 #: view:hr_evaluation.plan.phase:0
 msgid "Mail Body"
-msgstr ""
+msgstr "Corps du courriel"
 
 #. module: hr_evaluation
 #: view:hr.evaluation.report:0
 #: model:ir.actions.act_window,name:hr_evaluation.action_evaluation_report_all
 #: model:ir.ui.menu,name:hr_evaluation.menu_evaluation_report_all
 msgid "Evaluations Analysis"
-msgstr ""
+msgstr "Analyse des évaluations"
 
 #. module: hr_evaluation
 #: selection:hr.evaluation.report,state:0
 #: selection:hr_evaluation.evaluation,state:0
 msgid "Cancelled"
-msgstr ""
+msgstr "Annulée"
 
 #. module: hr_evaluation
 #: model:ir.model,name:hr_evaluation.model_hr_evaluation_reminder
 msgid "Sends Reminders to employess to fill the evaluations"
-msgstr ""
+msgstr "Envoyer un rappel aux employés devant remplir leurs évaluations"
 
 #. module: hr_evaluation
 #: selection:hr.evaluation.report,rating:0
 #: selection:hr_evaluation.evaluation,rating:0
 msgid "Did not meet expectations"
-msgstr ""
+msgstr "N'a pas atteint les objectifs"
 
 #. module: hr_evaluation
 #: view:hr_evaluation.evaluation:0
 msgid "Appraisal"
-msgstr ""
+msgstr "Evaluation"
 
 #. module: hr_evaluation
 #: selection:hr.evaluation.report,month:0
 msgid "July"
+msgstr "Juillet"
+
+#. module: hr_evaluation
+#: sql_constraint:ir.rule:0
+msgid "Rule must have at least one checked access right !"
+msgstr ""
+
+#. module: hr_evaluation
+#: field:hr_evaluation.evaluation,date_close:0
+msgid "Ending Date"
+msgstr "Date de fin"
+
+#. module: hr_evaluation
+#: model:ir.actions.act_window,help:hr_evaluation.open_view_hr_evaluation_tree
+msgid ""
+"Each employee can be assigned to an evaluation plan. These plans define the "
+"frequency and the way you manage your periodic personnal evaluation. You "
+"will be able to define steps and attach interview forms to each step. "
+"OpenERP manages all kind of evaluations: bottom-up, top-down, self "
+"evaluation and final evaluation by the manager."
 msgstr ""
 
 #. module: hr_evaluation
 #: code:addons/hr_evaluation/hr_evaluation.py:0
 #, python-format
 msgid ""
-"You cannot change state, because some appraisal in waiting answer or draft "
-"state"
-msgstr ""
-
-#. module: hr_evaluation
-#: field:hr_evaluation.evaluation,date_close:0
-msgid "Ending Date"
-msgstr ""
-
-#. module: hr_evaluation
-#: field:hr_evaluation.plan,month_next:0
-msgid "After the Date of Start"
-msgstr ""
-
-#. module: hr_evaluation
-#: view:hr_evaluation.plan.phase:0
-msgid "Send to Employees"
-msgstr ""
-
-#. module: hr_evaluation
-#: field:hr.evaluation.report,deadline:0
-msgid "Deadline"
-msgstr ""
-
-#. module: hr_evaluation
-#: view:hr.evaluation.report:0
-msgid " Month "
-msgstr ""
-
-#. module: hr_evaluation
-#: help:hr.employee,evaluation_date:0
-msgid "Date of the next evaluation"
-msgstr ""
-
-#. module: hr_evaluation
-#: model:ir.model,name:hr_evaluation.model_survey_request
-msgid "survey.request"
-msgstr ""
-
-#. module: hr_evaluation
-#: model:ir.ui.menu,name:hr_evaluation.menu_eval_hr_config
-msgid "Periodic Evaluations"
-msgstr ""
-
-#. module: hr_evaluation
-#: code:addons/hr_evaluation/hr_evaluation.py:0
-#, python-format
-msgid "''Regarding ''"
-msgstr ""
-
-#. module: hr_evaluation
-#: view:hr.evaluation.reminder:0
-msgid "Send evaluation reminder"
-msgstr ""
-
-#. module: hr_evaluation
-#: field:hr_evaluation.evaluation,note_summary:0
-msgid "Evaluation Summary"
-msgstr ""
-
-#. module: hr_evaluation
-#: view:hr_evaluation.plan.phase:0
-msgid "(date)s: Current Date"
-msgstr ""
-
-#. module: hr_evaluation
-#: view:hr.evaluation.interview:0
-#: view:hr.evaluation.report:0
-#: field:hr.evaluation.report,state:0
-#: view:hr_evaluation.evaluation:0
-#: field:hr_evaluation.evaluation,state:0
-msgid "State"
-msgstr ""
-
-#. module: hr_evaluation
-#: model:ir.model,name:hr_evaluation.model_hr_evaluation_plan_phase
-msgid "Evaluation Plan Phase"
-msgstr ""
-
-#. module: hr_evaluation
-#: view:hr.evaluation.report:0
-#: field:hr.evaluation.report,employee_id:0
-#: view:hr_evaluation.evaluation:0
-#: field:hr_evaluation.evaluation,employee_id:0
-#: model:ir.model,name:hr_evaluation.model_hr_employee
-msgid "Employee"
-msgstr ""
-
-#. module: hr_evaluation
-#: field:hr.evaluation.report,overpass_delay:0
-msgid "Overpassed Deadline"
-msgstr ""
-
-#. module: hr_evaluation
-#: field:hr_evaluation.plan.phase,mail_body:0
-msgid "Email"
-msgstr ""
-
-#. module: hr_evaluation
-#: selection:hr.evaluation.report,rating:0
-#: selection:hr_evaluation.evaluation,rating:0
-msgid "Exceeds expectations"
-msgstr ""
-
-#. module: hr_evaluation
-#: help:hr_evaluation.plan.phase,mail_feature:0
-msgid ""
-"Check this box if you want to send mail to employees coming under this phase"
-msgstr ""
-
-#. module: hr_evaluation
-#: help:hr_evaluation.plan.phase,send_answer_manager:0
-msgid "Send all answers to the manager"
-msgstr ""
-
-#. module: hr_evaluation
-#: selection:hr.evaluation.report,state:0
-#: selection:hr_evaluation.evaluation,state:0
-msgid "Plan In Progress"
-msgstr ""
-
-#. module: hr_evaluation
-#: view:hr_evaluation.evaluation:0
-msgid "Public Notes"
-msgstr ""
-
-#. module: hr_evaluation
-#: field:hr_evaluation.evaluation,date:0
-msgid "Evaluation Deadline"
-msgstr ""
-
-#. module: hr_evaluation
-#: view:hr.evaluation.interview:0
-msgid "Print Interview"
-msgstr ""
-
-#. module: hr_evaluation
-#: field:hr.evaluation.report,closed:0
-msgid "closed"
-msgstr ""
-
-#. module: hr_evaluation
-#: selection:hr.evaluation.report,rating:0
-#: selection:hr_evaluation.evaluation,rating:0
-msgid "Meet expectations"
-msgstr ""
-
-#. module: hr_evaluation
-#: view:hr.evaluation.report:0
-#: field:hr.evaluation.report,nbr:0
-msgid "# of Requests"
-msgstr ""
-
-#. module: hr_evaluation
-#: model:ir.actions.act_window,name:hr_evaluation.open_view_hr_evaluation_tree
-#: model:ir.ui.menu,name:hr_evaluation.menu_eval_hr
-#: model:ir.ui.menu,name:hr_evaluation.menu_open_view_hr_evaluation_tree
-msgid "Evaluations"
-msgstr ""
-
-#. module: hr_evaluation
-#: constraint:ir.cron:0
-msgid "Invalid arguments"
-msgstr ""
-
-#. module: hr_evaluation
-#: constraint:ir.ui.view:0
-msgid "Invalid XML for View Architecture!"
-msgstr ""
-
-#. module: hr_evaluation
-#: view:hr.evaluation.report:0
-msgid "    Month-1    "
-msgstr ""
-
-#. module: hr_evaluation
-#: view:hr_evaluation.plan.phase:0
-msgid "Action to Perform"
-msgstr ""
-
-#. module: hr_evaluation
-#: field:hr_evaluation.evaluation,note_action:0
-msgid "Action Plan"
-msgstr ""
-
-#. module: hr_evaluation
-#: view:hr_evaluation.plan.phase:0
-msgid "(eval_name)s:Evaluation Name"
-msgstr ""
-
-#. module: hr_evaluation
-#: view:hr_evaluation.evaluation:0
-msgid "Ending Summary"
-msgstr ""
-
-#. module: hr_evaluation
-#: selection:hr.evaluation.report,rating:0
-#: selection:hr_evaluation.evaluation,rating:0
-msgid "Significantly exceeds expectations"
-msgstr ""
-
-#. module: hr_evaluation
-#: view:hr_evaluation.evaluation:0
-msgid "In progress"
-msgstr ""
-
-#. module: hr_evaluation
-#: field:hr_evaluation.plan.phase,send_answer_employee:0
-#: field:hr_evaluation.plan.phase,send_answer_manager:0
-msgid "All Answers"
-msgstr ""
-
-#. module: hr_evaluation
-#: field:hr_evaluation.plan,month_first:0
-msgid "Next Evaluation After"
-msgstr ""
-
-#. module: hr_evaluation
-#: selection:hr.evaluation.report,month:0
-msgid "September"
-msgstr ""
-
-#. module: hr_evaluation
-#: selection:hr.evaluation.report,month:0
-msgid "December"
-msgstr ""
-
-#. module: hr_evaluation
-#: view:hr.evaluation.report:0
-#: field:hr.evaluation.report,month:0
-msgid "Month"
-msgstr ""
-
-#. module: hr_evaluation
-#: model:ir.module.module,shortdesc:hr_evaluation.module_meta_information
-msgid "Human Resources Evaluation"
-msgstr ""
-
-#. module: hr_evaluation
-#: view:hr_evaluation.evaluation:0
-msgid "Group by..."
-msgstr ""
-
-#. module: hr_evaluation
-#: view:hr_evaluation.plan.phase:0
-msgid "Mail Settings"
-msgstr ""
-
-#. module: hr_evaluation
-#: field:hr.evaluation.interview,user_to_review_id:0
-msgid "Employee to Interview"
-msgstr ""
-
-#. module: hr_evaluation
-#: view:hr.evaluation.interview:0
-msgid "Interview Question"
-msgstr ""
-
-#. module: hr_evaluation
-#: field:survey.request,is_evaluation:0
-msgid "Is Evaluation?"
-msgstr ""
-
-#. module: hr_evaluation
-#: help:hr_evaluation.plan.phase,wait:0
-msgid ""
-"Check this box if you want to wait that all preceding phases are finished "
-"before launching this phase."
-msgstr ""
-
-#. module: hr_evaluation
-#: view:hr_evaluation.evaluation:0
-msgid "Evaluation Data"
-msgstr ""
-
-#. module: hr_evaluation
-#: help:hr_evaluation.evaluation,note_action:0
-msgid ""
-"If the evaluation does not meet the expectations, you can proposean action "
-"plan"
-msgstr ""
-
-#. module: hr_evaluation
-#: selection:hr.evaluation.report,state:0
-#: selection:hr_evaluation.evaluation,state:0
-msgid "Draft"
-msgstr ""
-
-#. module: hr_evaluation
-#: constraint:ir.ui.menu:0
-msgid "Error ! You can not create recursive Menu."
-msgstr ""
-
-#. module: hr_evaluation
-#: field:hr_evaluation.plan.phase,send_anonymous_employee:0
-#: field:hr_evaluation.plan.phase,send_anonymous_manager:0
-msgid "Anonymous Summary"
-msgstr ""
-
-#. module: hr_evaluation
-#: view:hr.employee:0
-#: view:hr_evaluation.evaluation:0
-msgid "Evaluation"
-msgstr ""
-
-#. module: hr_evaluation
-#: view:hr_evaluation.evaluation:0
-msgid "7 Days"
-msgstr ""
-
-#. module: hr_evaluation
-#: view:hr.evaluation.report:0
-msgid " Year "
-msgstr ""
-
-#. module: hr_evaluation
-#: selection:hr.evaluation.report,month:0
-msgid "August"
-msgstr ""
-
-#. module: hr_evaluation
-#: view:hr_evaluation.evaluation:0
-msgid "Start Evaluation"
-msgstr ""
-
-#. module: hr_evaluation
-#: selection:hr.evaluation.report,month:0
-msgid "June"
-msgstr ""
-
-#. module: hr_evaluation
-#: selection:hr.evaluation.report,rating:0
-#: selection:hr_evaluation.evaluation,rating:0
-msgid "Significantly bellow expectations"
-msgstr ""
-
-#. module: hr_evaluation
-#: view:hr_evaluation.plan.phase:0
-msgid " (employee_name)s: Partner name"
-msgstr ""
-
-#. module: hr_evaluation
-#: view:hr.evaluation.report:0
-#: field:hr.evaluation.report,plan_id:0
-#: view:hr_evaluation.evaluation:0
-#: field:hr_evaluation.evaluation,plan_id:0
-msgid "Plan"
-msgstr ""
-
-#. module: hr_evaluation
-#: field:hr_evaluation.plan,active:0
-msgid "Active"
-msgstr ""
-
-#. module: hr_evaluation
-#: selection:hr.evaluation.report,month:0
-msgid "November"
-msgstr ""
-
-#. module: hr_evaluation
-#: view:hr.evaluation.report:0
-msgid "Extended Filters..."
-msgstr ""
-
-#. module: hr_evaluation
-#: selection:hr.evaluation.report,month:0
-msgid "October"
-msgstr ""
-
-#. module: hr_evaluation
-#: code:addons/hr_evaluation/hr_evaluation.py:0
-#, python-format
-msgid ""
-"''\n"
-"Date : %(date)s\n"
+"\n"
+"Date: %(date)s\n"
 "\n"
 "Dear %(employee_name)s,\n"
 "\n"
@@ -574,111 +211,490 @@
 "--\n"
 "%(user_signature)s\n"
 "\n"
-"        ''"
-msgstr ""
+"        "
+msgstr ""
+
+#. module: hr_evaluation
+#: view:hr_evaluation.plan.phase:0
+msgid "Send to Employees"
+msgstr "Envoyer aux employés"
+
+#. module: hr_evaluation
+#: field:hr_evaluation.plan,month_next:0
+msgid "After the Date of Start"
+msgstr "Après la date de début"
+
+#. module: hr_evaluation
+#: field:hr.evaluation.report,deadline:0
+msgid "Deadline"
+msgstr "Echéance"
+
+#. module: hr_evaluation
+#: view:hr.evaluation.report:0
+msgid " Month "
+msgstr " Mois "
+
+#. module: hr_evaluation
+#: help:hr.employee,evaluation_date:0
+msgid "Date of the next evaluation"
+msgstr "Date de la prochaine évaluation"
+
+#. module: hr_evaluation
+#: model:ir.model,name:hr_evaluation.model_survey_request
+msgid "survey.request"
+msgstr "survey.request"
+
+#. module: hr_evaluation
+#: model:ir.ui.menu,name:hr_evaluation.menu_eval_hr_config
+msgid "Periodic Evaluations"
+msgstr "Evaluations périodiques"
+
+#. module: hr_evaluation
+#: view:hr.evaluation.reminder:0
+msgid "Send evaluation reminder"
+msgstr "Envoyer un rappel de l'évaluation"
+
+#. module: hr_evaluation
+#: field:hr_evaluation.evaluation,note_summary:0
+msgid "Evaluation Summary"
+msgstr "Résumé de l'évaluation"
+
+#. module: hr_evaluation
+#: view:hr_evaluation.plan.phase:0
+msgid "(date)s: Current Date"
+msgstr "(date)s : date actuelle"
+
+#. module: hr_evaluation
+#: code:addons/hr_evaluation/hr_evaluation.py:0
+#, python-format
+msgid "Regarding "
+msgstr ""
+
+#. module: hr_evaluation
+#: sql_constraint:ir.module.module:0
+msgid "The name of the module must be unique !"
+msgstr ""
+
+#. module: hr_evaluation
+#: view:hr.evaluation.interview:0
+#: view:hr.evaluation.report:0
+#: field:hr.evaluation.report,state:0
+#: view:hr_evaluation.evaluation:0
+#: field:hr_evaluation.evaluation,state:0
+msgid "State"
+msgstr "Statut"
+
+#. module: hr_evaluation
+#: model:ir.model,name:hr_evaluation.model_hr_evaluation_plan_phase
+msgid "Evaluation Plan Phase"
+msgstr "Phase du plan d'évaluation"
+
+#. module: hr_evaluation
+#: view:hr.evaluation.report:0
+#: field:hr.evaluation.report,employee_id:0
+#: view:hr_evaluation.evaluation:0
+#: field:hr_evaluation.evaluation,employee_id:0
+#: model:ir.model,name:hr_evaluation.model_hr_employee
+msgid "Employee"
+msgstr "Employé"
+
+#. module: hr_evaluation
+#: field:hr.evaluation.report,overpass_delay:0
+msgid "Overpassed Deadline"
+msgstr "Échéance dépassée"
+
+#. module: hr_evaluation
+#: field:hr_evaluation.plan.phase,mail_body:0
+msgid "Email"
+msgstr "Courriel"
+
+#. module: hr_evaluation
+#: selection:hr.evaluation.report,rating:0
+#: selection:hr_evaluation.evaluation,rating:0
+msgid "Exceeds expectations"
+msgstr "Dépasse les attentes"
+
+#. module: hr_evaluation
+#: help:hr_evaluation.plan.phase,mail_feature:0
+msgid ""
+"Check this box if you want to send mail to employees coming under this phase"
+msgstr ""
+"Cochez cette case si vous souhaitez envoyer un courriel aux employés qui "
+"entrent dans cette phase"
+
+#. module: hr_evaluation
+#: help:hr_evaluation.plan.phase,send_answer_manager:0
+msgid "Send all answers to the manager"
+msgstr "Envoyer toutes les réponses au responsable"
+
+#. module: hr_evaluation
+#: selection:hr.evaluation.report,state:0
+#: selection:hr_evaluation.evaluation,state:0
+msgid "Plan In Progress"
+msgstr "Plan en cours"
+
+#. module: hr_evaluation
+#: view:hr_evaluation.evaluation:0
+msgid "Public Notes"
+msgstr "Remarques publiques"
+
+#. module: hr_evaluation
+#: field:hr_evaluation.evaluation,date:0
+msgid "Evaluation Deadline"
+msgstr "Échéance de l'évaluation"
+
+#. module: hr_evaluation
+#: view:hr.evaluation.interview:0
+msgid "Print Interview"
+msgstr "Imprimer l'entretien"
+
+#. module: hr_evaluation
+#: field:hr.evaluation.report,closed:0
+msgid "closed"
+msgstr "Fermé"
+
+#. module: hr_evaluation
+#: selection:hr.evaluation.report,rating:0
+#: selection:hr_evaluation.evaluation,rating:0
+msgid "Meet expectations"
+msgstr "A atteint les objectifs"
+
+#. module: hr_evaluation
+#: view:hr.evaluation.report:0
+#: field:hr.evaluation.report,nbr:0
+msgid "# of Requests"
+msgstr "Nb. de requêtes"
+
+#. module: hr_evaluation
+#: model:ir.actions.act_window,name:hr_evaluation.open_view_hr_evaluation_tree
+#: model:ir.ui.menu,name:hr_evaluation.menu_eval_hr
+#: model:ir.ui.menu,name:hr_evaluation.menu_open_view_hr_evaluation_tree
+msgid "Evaluations"
+msgstr "Évaluations"
+
+#. module: hr_evaluation
+#: constraint:ir.cron:0
+msgid "Invalid arguments"
+msgstr "Arguments invalides"
+
+#. module: hr_evaluation
+#: constraint:ir.ui.view:0
+msgid "Invalid XML for View Architecture!"
+msgstr ""
+
+#. module: hr_evaluation
+#: view:hr.evaluation.report:0
+msgid "    Month-1    "
+msgstr "    Mois-1    "
+
+#. module: hr_evaluation
+#: view:hr_evaluation.plan.phase:0
+msgid "Action to Perform"
+msgstr "Action à accomplir"
+
+#. module: hr_evaluation
+#: field:hr_evaluation.evaluation,note_action:0
+msgid "Action Plan"
+msgstr "Plan d'action"
+
+#. module: hr_evaluation
+#: view:hr_evaluation.plan.phase:0
+msgid "(eval_name)s:Evaluation Name"
+msgstr "(eval_name)s : Nom de l'évaluation"
+
+#. module: hr_evaluation
+#: view:hr_evaluation.evaluation:0
+msgid "Ending Summary"
+msgstr "Résumé final"
+
+#. module: hr_evaluation
+#: selection:hr.evaluation.report,rating:0
+#: selection:hr_evaluation.evaluation,rating:0
+msgid "Significantly exceeds expectations"
+msgstr "Dépasse significativement les attentes"
+
+#. module: hr_evaluation
+#: view:hr_evaluation.evaluation:0
+msgid "In progress"
+msgstr "En cours"
+
+#. module: hr_evaluation
+#: field:hr_evaluation.plan.phase,send_answer_employee:0
+#: field:hr_evaluation.plan.phase,send_answer_manager:0
+msgid "All Answers"
+msgstr "Toutes les réponses"
+
+#. module: hr_evaluation
+#: field:hr_evaluation.plan,month_first:0
+msgid "Next Evaluation After"
+msgstr "Prochaine évaluation après"
+
+#. module: hr_evaluation
+#: selection:hr.evaluation.report,month:0
+msgid "September"
+msgstr "Septembre"
+
+#. module: hr_evaluation
+#: selection:hr.evaluation.report,month:0
+msgid "December"
+msgstr "Décembre"
+
+#. module: hr_evaluation
+#: view:hr.evaluation.report:0
+#: field:hr.evaluation.report,month:0
+msgid "Month"
+msgstr "Mois"
+
+#. module: hr_evaluation
+#: model:ir.module.module,shortdesc:hr_evaluation.module_meta_information
+msgid "Human Resources Evaluation"
+msgstr "Évaluation des ressources humaines"
+
+#. module: hr_evaluation
+#: view:hr_evaluation.evaluation:0
+msgid "Group by..."
+msgstr "Regrouper par..."
+
+#. module: hr_evaluation
+#: view:hr_evaluation.plan.phase:0
+msgid "Mail Settings"
+msgstr "Paramètrages des courriels"
+
+#. module: hr_evaluation
+#: field:hr.evaluation.interview,user_to_review_id:0
+msgid "Employee to Interview"
+msgstr "Employé à voir en entretien"
+
+#. module: hr_evaluation
+#: view:hr.evaluation.interview:0
+msgid "Interview Question"
+msgstr "Question de l'entretien"
+
+#. module: hr_evaluation
+#: field:survey.request,is_evaluation:0
+msgid "Is Evaluation?"
+msgstr "Est une évaluation ?"
+
+#. module: hr_evaluation
+#: help:hr_evaluation.plan.phase,wait:0
+msgid ""
+"Check this box if you want to wait that all preceding phases are finished "
+"before launching this phase."
+msgstr ""
+"Cochez cette case si vous souhaitez que toutes les phases précédant celle-ci "
+"devront être terminées avant de pouvoir lancer cette phase."
+
+#. module: hr_evaluation
+#: model:ir.actions.act_window,help:hr_evaluation.action_hr_evaluation_interview_tree
+msgid ""
+"Interview Requests are generated automatically by OpenERP according to "
+"employees evaluation plan. Each user receives automatic emails and requests "
+"to perform evaluation of their collegues periodically."
+msgstr ""
+
+#. module: hr_evaluation
+#: view:hr_evaluation.evaluation:0
+msgid "Evaluation Data"
+msgstr "Données de l'évaluation"
+
+#. module: hr_evaluation
+#: help:hr_evaluation.evaluation,note_action:0
+msgid ""
+"If the evaluation does not meet the expectations, you can proposean action "
+"plan"
+msgstr ""
+"Si l'évaluation montre que l'employé n'a pas atteint les objectifs, vous "
+"pouvez proposer un plan d'action."
+
+#. module: hr_evaluation
+#: selection:hr.evaluation.report,state:0
+#: selection:hr_evaluation.evaluation,state:0
+msgid "Draft"
+msgstr "Brouillon"
+
+#. module: hr_evaluation
+#: constraint:ir.ui.menu:0
+msgid "Error ! You can not create recursive Menu."
+msgstr ""
+
+#. module: hr_evaluation
+#: field:hr_evaluation.plan.phase,send_anonymous_employee:0
+#: field:hr_evaluation.plan.phase,send_anonymous_manager:0
+msgid "Anonymous Summary"
+msgstr "Résumé anonyme"
+
+#. module: hr_evaluation
+#: view:hr.employee:0
+#: view:hr_evaluation.evaluation:0
+msgid "Evaluation"
+msgstr "Évaluation"
+
+#. module: hr_evaluation
+#: view:hr_evaluation.evaluation:0
+msgid "7 Days"
+msgstr "7 jours"
+
+#. module: hr_evaluation
+#: view:hr.evaluation.report:0
+msgid " Year "
+msgstr " Année "
+
+#. module: hr_evaluation
+#: selection:hr.evaluation.report,month:0
+msgid "August"
+msgstr "Août"
+
+#. module: hr_evaluation
+#: view:hr_evaluation.evaluation:0
+msgid "Start Evaluation"
+msgstr "Démarrer l'évaluation"
+
+#. module: hr_evaluation
+#: selection:hr.evaluation.report,month:0
+msgid "June"
+msgstr "Juin"
+
+#. module: hr_evaluation
+#: selection:hr.evaluation.report,rating:0
+#: selection:hr_evaluation.evaluation,rating:0
+msgid "Significantly bellow expectations"
+msgstr "Significativement en-dessous des attentes"
+
+#. module: hr_evaluation
+#: view:hr_evaluation.plan.phase:0
+msgid " (employee_name)s: Partner name"
+msgstr " (employee_name)s : Nom du partenaire"
+
+#. module: hr_evaluation
+#: view:hr.evaluation.report:0
+#: field:hr.evaluation.report,plan_id:0
+#: view:hr_evaluation.evaluation:0
+#: field:hr_evaluation.evaluation,plan_id:0
+msgid "Plan"
+msgstr "Plan"
+
+#. module: hr_evaluation
+#: field:hr_evaluation.plan,active:0
+msgid "Active"
+msgstr "Actif"
+
+#. module: hr_evaluation
+#: selection:hr.evaluation.report,month:0
+msgid "November"
+msgstr "Novembre"
+
+#. module: hr_evaluation
+#: view:hr.evaluation.report:0
+msgid "Extended Filters..."
+msgstr "Filtres étendus..."
+
+#. module: hr_evaluation
+#: selection:hr.evaluation.report,month:0
+msgid "October"
+msgstr "Octobre"
 
 #. module: hr_evaluation
 #: selection:hr.evaluation.report,month:0
 msgid "January"
-msgstr ""
+msgstr "Janvier"
 
 #. module: hr_evaluation
 #: view:hr.evaluation.reminder:0
 msgid "Send Mail"
-msgstr ""
+msgstr "Envoyer un courriel"
 
 #. module: hr_evaluation
 #: help:hr_evaluation.plan.phase,send_anonymous_manager:0
 msgid "Send an anonymous summary to the manager"
-msgstr ""
+msgstr "Envoyer un résumé anonyme au responsable"
 
 #. module: hr_evaluation
 #: view:hr.evaluation.interview:0
 msgid "Interview Evaluation"
-msgstr ""
+msgstr "Entretien d'évaluation"
 
 #. module: hr_evaluation
 #: model:ir.actions.act_window,name:hr_evaluation.open_view_hr_evaluation_plan_tree
 #: model:ir.ui.menu,name:hr_evaluation.menu_open_view_hr_evaluation_plan_tree
 msgid "Evaluation Plans"
-msgstr ""
+msgstr "Plans d'évaluation"
 
 #. module: hr_evaluation
 #: view:hr_evaluation.evaluation:0
 msgid "Date"
-msgstr ""
+msgstr "Date"
 
 #. module: hr_evaluation
 #: view:hr.evaluation.interview:0
 msgid "Survey"
-msgstr ""
+msgstr "Sondage"
 
 #. module: hr_evaluation
 #: help:hr_evaluation.evaluation,rating:0
 msgid "This is the appreciation on that summarize the evaluation"
-msgstr ""
+msgstr "Ceci est l'appréciation qui synthétise l'évaluation"
 
 #. module: hr_evaluation
 #: field:hr_evaluation.plan.phase,action:0
 msgid "Action"
-msgstr ""
+msgstr "Action"
 
 #. module: hr_evaluation
 #: view:hr.evaluation.report:0
 #: selection:hr.evaluation.report,state:0
 msgid "Final Validation"
-msgstr ""
+msgstr "Validation finale"
 
 #. module: hr_evaluation
 #: selection:hr_evaluation.evaluation,state:0
 msgid "Waiting Appreciation"
-msgstr ""
+msgstr "En attente d'appréciation"
 
 #. module: hr_evaluation
 #: field:hr_evaluation.plan.phase,mail_feature:0
 msgid "Send mail for this phase"
-msgstr ""
+msgstr "Envoyer un mail pour cette phase"
 
 #. module: hr_evaluation
 #: field:hr.evaluation.report,rating:0
 msgid "Overall Rating"
-msgstr ""
+msgstr "Notation globale"
 
 #. module: hr_evaluation
 #: view:hr.evaluation.interview:0
 #: view:hr_evaluation.evaluation:0
 msgid "Late"
-msgstr ""
+msgstr "En retard"
 
 #. module: hr_evaluation
 #: view:hr.evaluation.interview:0
 msgid "Interviewer"
-msgstr ""
+msgstr "Évaluateur"
 
 #. module: hr_evaluation
 #: model:ir.model,name:hr_evaluation.model_hr_evaluation_report
 msgid "Evaluations Statistics"
-msgstr ""
+msgstr "Statistiques des évaluations"
 
 #. module: hr_evaluation
 #: view:hr.evaluation.interview:0
 msgid "Deadline Date"
-msgstr ""
+msgstr "Date d'échéance"
 
 #. module: hr_evaluation
 #: selection:hr_evaluation.plan.phase,action:0
 msgid "Top-Down Appraisal Requests"
-msgstr ""
+msgstr "Requête d'évaluation Top-Down"
 
 #. module: hr_evaluation
 #: view:hr_evaluation.plan.phase:0
 msgid "General"
-msgstr ""
+msgstr "Général"
 
 #. module: hr_evaluation
 #: help:hr_evaluation.plan.phase,send_answer_employee:0
 msgid "Send all answers to the employee"
-msgstr ""
+msgstr "Envoyer toutes les réponses à l'employé"
 
 #. module: hr_evaluation
 #: view:hr.evaluation.report:0
@@ -686,23 +702,28 @@
 #: view:hr_evaluation.evaluation:0
 #: selection:hr_evaluation.evaluation,state:0
 msgid "Done"
-msgstr ""
+msgstr "Terminée"
 
 #. module: hr_evaluation
 #: view:hr_evaluation.plan.phase:0
 msgid "Evaluation Plan Phases"
-msgstr ""
+msgstr "Phases du plan d'évaluation"
 
 #. module: hr_evaluation
 #: view:hr.evaluation.reminder:0
 #: view:hr_evaluation.evaluation:0
 msgid "Cancel"
+msgstr "Annuler"
+
+#. module: hr_evaluation
+#: sql_constraint:ir.model.fields:0
+msgid "Size of the field can never be less than 1 !"
 msgstr ""
 
 #. module: hr_evaluation
 #: view:hr.evaluation.report:0
 msgid "In Progress"
-msgstr ""
+msgstr "En cours"
 
 #. module: hr_evaluation
 #: constraint:ir.model:0
@@ -713,85 +734,85 @@
 #. module: hr_evaluation
 #: view:hr.evaluation.interview:0
 msgid "To Do"
-msgstr ""
+msgstr "À faire"
 
 #. module: hr_evaluation
 #: view:hr_evaluation.plan:0
 #: field:hr_evaluation.plan,phase_ids:0
 msgid "Evaluation Phases"
-msgstr ""
+msgstr "Phases de l'évaluation"
 
 #. module: hr_evaluation
 #: view:hr_evaluation.evaluation:0
 msgid "Current"
-msgstr ""
+msgstr "Actuel"
 
 #. module: hr_evaluation
 #: model:ir.model,name:hr_evaluation.model_hr_evaluation_interview
 msgid "Evaluation Interview"
-msgstr ""
+msgstr "Entretien d'évaluation"
 
 #. module: hr_evaluation
 #: field:hr.evaluation.reminder,evaluation_id:0
 msgid "Interview"
-msgstr ""
+msgstr "Entretien"
 
 #. module: hr_evaluation
 #: view:hr.evaluation.reminder:0
 #: model:ir.ui.menu,name:hr_evaluation.menu_eval_send_mail
 msgid "Evaluation Reminders"
-msgstr ""
+msgstr "Rappels des évaluations"
 
 #. module: hr_evaluation
 #: selection:hr_evaluation.plan.phase,action:0
 msgid "Self Appraisal Requests"
-msgstr ""
+msgstr "Demandes d'auto-évaluation"
 
 #. module: hr_evaluation
 #: field:hr_evaluation.plan.phase,email_subject:0
 msgid "char"
-msgstr ""
+msgstr "caract."
 
 #. module: hr_evaluation
 #: field:hr_evaluation.evaluation,survey_request_ids:0
 msgid "Appraisal Forms"
-msgstr ""
+msgstr "Formulaires des évaluations"
 
 #. module: hr_evaluation
 #: selection:hr.evaluation.report,month:0
 msgid "May"
-msgstr ""
+msgstr "Mai"
 
 #. module: hr_evaluation
 #: view:hr_evaluation.evaluation:0
 msgid "Internal Notes"
-msgstr ""
+msgstr "Remarques internes"
 
 #. module: hr_evaluation
 #: view:hr_evaluation.evaluation:0
 msgid "Validate Evaluation"
-msgstr ""
+msgstr "Valider l'évaluation"
 
 #. module: hr_evaluation
 #: selection:hr_evaluation.plan.phase,action:0
 msgid "Final Interview"
-msgstr ""
+msgstr "Entretien final"
 
 #. module: hr_evaluation
 #: field:hr_evaluation.plan.phase,name:0
 msgid "Phase"
-msgstr ""
+msgstr "Phase"
 
 #. module: hr_evaluation
 #: selection:hr_evaluation.plan.phase,action:0
 msgid "Bottom-Up Appraisal Requests"
-msgstr ""
+msgstr "Demande d'évaluation Bottom-Up"
 
 #. module: hr_evaluation
 #: view:hr.evaluation.interview:0
 #: view:hr_evaluation.evaluation:0
 msgid "Search Evaluation"
-msgstr ""
+msgstr "Recherche d'évaluation"
 
 #. module: hr_evaluation
 #: field:hr.employee,evaluation_plan_id:0
@@ -800,42 +821,47 @@
 #: field:hr_evaluation.plan.phase,plan_id:0
 #: model:ir.model,name:hr_evaluation.model_hr_evaluation_plan
 msgid "Evaluation Plan"
+msgstr "Plan d'évaluation"
+
+#. module: hr_evaluation
+#: sql_constraint:ir.module.module:0
+msgid "The certificate ID of the module must be unique !"
 msgstr ""
 
 #. module: hr_evaluation
 #: selection:hr.evaluation.report,month:0
 msgid "February"
-msgstr ""
+msgstr "Février"
 
 #. module: hr_evaluation
 #: view:hr_evaluation.plan.phase:0
 msgid "Send to Managers"
-msgstr ""
+msgstr "Envoyer aux responsables"
 
 #. module: hr_evaluation
 #: model:ir.actions.act_window,name:hr_evaluation.action_hr_evaluation_send_mail
 msgid "Evaluation Send Mail"
-msgstr ""
+msgstr "Évaluation Envoyer un courriel"
 
 #. module: hr_evaluation
 #: selection:hr.evaluation.report,month:0
 msgid "April"
-msgstr ""
+msgstr "Avril"
 
 #. module: hr_evaluation
 #: model:ir.model,name:hr_evaluation.model_hr_evaluation_evaluation
 msgid "Employee Evaluation"
-msgstr ""
+msgstr "Evaluation de l'employé"
 
 #. module: hr_evaluation
 #: view:hr_evaluation.plan:0
 msgid "Search Evaluation Plan"
-msgstr ""
+msgstr "Recherche de plan d'évaluation"
 
 #. module: hr_evaluation
 #: view:hr_evaluation.plan:0
 msgid "(months)"
-msgstr ""
+msgstr "(mois)"
 
 #. module: hr_evaluation
 #: constraint:ir.rule:0
@@ -845,26 +871,36 @@
 #. module: hr_evaluation
 #: field:hr_evaluation.plan.phase,sequence:0
 msgid "Sequence"
-msgstr ""
+msgstr "Séquence"
 
 #. module: hr_evaluation
 #: view:hr_evaluation.plan.phase:0
 msgid "(user_signature)s: User name"
-msgstr ""
+msgstr "(user_signature)s : Nom de l'utilisateur"
+
+#. module: hr_evaluation
+#: code:addons/hr_evaluation/hr_evaluation.py:0
+#, python-format
+msgid ""
+"You cannot change state, because some appraisal in waiting answer or draft "
+"state"
+msgstr ""
+"Vous ne pouvez pas changer le statut car des évaluations sont en attente de "
+"réponse ou en brouillon."
 
 #. module: hr_evaluation
 #: model:ir.actions.act_window,name:hr_evaluation.action_hr_evaluation_interview_tree
 #: model:ir.ui.menu,name:hr_evaluation.menu_open_hr_evaluation_interview_requests
 msgid "Interview Requests"
-msgstr ""
+msgstr "Demandes d'entretien"
 
 #. module: hr_evaluation
 #: field:hr.evaluation.report,create_date:0
 msgid "Create Date"
-msgstr ""
+msgstr "Date de création"
 
 #. module: hr_evaluation
 #: view:hr.evaluation.report:0
 #: field:hr.evaluation.report,year:0
 msgid "Year"
-msgstr ""+msgstr "Année"