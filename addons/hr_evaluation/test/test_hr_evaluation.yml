<<<<<<< HEAD
-
  I set the "Employee Evaluation" survey in open state.
-
  !python {model: survey}: |
    self.survey_open(cr, uid, [ref("survey_2")], context)
-
  I check that state of "Employee Evaluation" survey is Open.
-
  !assert {model: survey, id: survey_2, severity: error, string: Survey should be in OPen state}:
    - state == 'open'
-
  I start the evaluation process by click on "Start Evaluation" button.
-
  !python {model: hr_evaluation.evaluation}: |
     self.button_plan_in_progress(cr, uid, [ref('hr_evaluation_evaluation_0')])
-
  I check that state is "Plan in progress".
-
  !assert {model: hr_evaluation.evaluation, id: hr_evaluation_evaluation_0, severity: error, string: Evaluation should be 'Plan in progress' state}:
    - state == 'wait'
-
  I find a mistake on evaluation form. So I cancel the evaluation and again start it.
-
  !python {model: hr_evaluation.evaluation}: |
    evaluation = self.browse(cr, uid, ref('hr_evaluation_evaluation_0') , context)
    self.button_cancel(cr, uid, [ref('hr_evaluation_evaluation_0')])
    assert evaluation.state == 'cancel', 'Evaluation should be in cancel state'
    self.button_draft(cr, uid, [ref('hr_evaluation_evaluation_0')])
    evaluation = self.browse(cr, uid, ref('hr_evaluation_evaluation_0') , context)
    assert evaluation.state == 'draft', 'Evaluation should be in draft state'
    self.button_plan_in_progress(cr, uid, [ref('hr_evaluation_evaluation_0')])
-
  I check that state is "Plan in progress" and "Interview Request" record is created
-
  !python {model: hr_evaluation.evaluation}: |
    interview_obj = self.pool.get('hr.evaluation.interview')
    evaluation = self.browse(cr, uid, ref('hr_evaluation_evaluation_0') , context)
    assert evaluation.state == 'wait', "Evaluation should be 'Plan in progress' state"
    n_interview_ids = interview_obj.search_count(cr, uid, [('evaluation_id','=', ref('hr_evaluation_evaluation_0'))], context=context)
    assert n_interview_ids, "Interview evaluation survey not created"
-
  Give answer of the first page in "Employee Evaluation" survey.
-
  !python {model: survey.question.wiz}: |
    name_wiz_obj=self.pool.get('survey.name.wiz')
    interview_obj = self.pool.get('hr.evaluation.interview')
    interview_ids = interview_obj.search(cr, uid, [('evaluation_id','=', ref('hr_evaluation_evaluation_0'))], context=context)
    assert len(interview_ids), "Interview evaluation survey not created"
    name_id = name_wiz_obj.create(cr, uid, {'survey_id': ref("survey_2")}, context=context)
    ctx = {
      'active_model': 'hr.evaluation.interview',
      'active_id': interview_ids[0],
      'active_ids': [interview_ids],
      'survey_id': ref("survey_2"),
      'sur_name_id': name_id,
    }
    self.create(cr, uid, { 
      "%s_%s_multi" % (ref("survey_question_2"), ref("survey_answer_1")) :'tpa',
      "%s_%s_multi" % (ref("survey_question_2"), ref("survey_answer_10")) :'application eng',
      "%s_%s_multi" % (ref("survey_question_2"), ref("survey_answer_20")) :'3',
      "%s_%s_multi" % (ref("survey_question_2"), ref("survey_answer_25")) :'2011-12-02 16:42:00',
      "%s_%s_multi" % (ref("survey_question_2"), ref("survey_answer_43")) :'HR',
    }, context=ctx)
-
  I close this Evaluation survey by giving answer of questions.
-
  !python {model: hr_evaluation.evaluation}: |
    interview_obj = self.pool.get('hr.evaluation.interview')
    evaluation = self.browse(cr, uid, ref('hr_evaluation_evaluation_0'), context=context)
    for survey in evaluation.survey_request_ids:
      survey.survey_req_done()
    survey_request_ids = [r.id for r in evaluation.survey_request_ids]
    for survey in interview_obj.browse(cr, uid, survey_request_ids, context=context):
      assert survey.state == 'done', 'survey must be in done state'
-
  I print the evaluation.
-
  !python {model: hr_evaluation.evaluation}: |
    evaluation = self.browse(cr, uid, ref('hr_evaluation_evaluation_0'), context=context)
    self.pool.get('hr.evaluation.interview').action_print_survey(cr, uid, [r.id for r in evaluation.survey_request_ids], context=context)
-
  I click on "Final Validation" button to finalise evaluation.
-
  !python {model: hr_evaluation.evaluation}: |
    self.button_final_validation(cr, uid, [ref("hr_evaluation_evaluation_0")], context=context)
-
  I check that state is "Waiting Appreciation".
-
  !assert {model: hr_evaluation.evaluation, id: hr_evaluation_evaluation_0}:
      - state == 'progress'
-
  Give Rating "Meet expectations" by selecting overall Rating.
-
  !record {model: hr_evaluation.evaluation, id: hr_evaluation_evaluation_0}:
    rating: '2'
-
  I close this Evaluation by click on "Done" button of this wizard.
-
  !python {model: hr_evaluation.evaluation}: |
    self.button_done(cr, uid, [ref("hr_evaluation_evaluation_0")], context=context)
-
  I check that state of Evaluation is done.
-
  !assert {model: hr_evaluation.evaluation, id: hr_evaluation_evaluation_0, severity: error, string: Evaluation should be in done state}:
      - state == 'done'
-
  Print Evaluations Statistics Report
-
  !python {model: hr.evaluation.report}: |
    from openerp.tools import test_reports
    values = {
        'state': 'done',
        'rating': 2,
        'employee_id': ref("hr.employee_fp")
    }
    test_reports.try_report_action(cr, uid, 'hr_evaluation_evaluation_0', wiz_data=values, context={}, our_module='hr_evaluation')
=======
# -
#   I check that state of "Employee Evaluation" survey is Open.
# -
#   !assert {model: survey.survey, id: appraisal_form, severity: error, string: Survey should be in 'open' state}:
#     - state == 'open'
# -
#   I start the evaluation process by click on "Start Evaluation" button.
# -
#   !python {model: hr_evaluation.evaluation}: |
#      self.button_plan_in_progress(cr, uid, [ref('hr_evaluation_evaluation_0')])
# -
#   I check that state is "Plan in progress".
# -
#   !assert {model: hr_evaluation.evaluation, id: hr_evaluation_evaluation_0, severity: error, string: Evaluation should be 'Plan in progress' state}:
#     - state == 'wait'
# -
#   I find a mistake on evaluation form. So I cancel the evaluation and again start it.
# -
#   !python {model: hr_evaluation.evaluation}: |
#     evaluation = self.browse(cr, uid, ref('hr_evaluation_evaluation_0') , context)
#     self.button_cancel(cr, uid, [ref('hr_evaluation_evaluation_0')])
#     assert evaluation.state == 'cancel', 'Evaluation should be in cancel state'
#     self.button_draft(cr, uid, [ref('hr_evaluation_evaluation_0')])
#     evaluation = self.browse(cr, uid, ref('hr_evaluation_evaluation_0') , context)
#     assert evaluation.state == 'draft', 'Evaluation should be in draft state'
#     self.button_plan_in_progress(cr, uid, [ref('hr_evaluation_evaluation_0')])
# -
#   I check that state is "Plan in progress" and "Interview Request" record is created
# -
#   !python {model: hr_evaluation.evaluation}: |
#     interview_obj = self.pool.get('hr.evaluation.interview')
#     evaluation = self.browse(cr, uid, ref('hr_evaluation_evaluation_0') , context)
#     assert evaluation.state == 'wait', "Evaluation should be 'Plan in progress' state"
#     interview_ids = interview_obj.search(cr, uid, [('evaluation_id','=', ref('hr_evaluation_evaluation_0'))])
#     assert len(interview_ids), "Interview evaluation survey not created"
# -
#   Give answer of the first page in "Employee Evaluation" survey.
# -
#   !python {model: survey.question.wiz}: |
#     name_wiz_obj=self.pool.get('survey.name.wiz')
#     interview_obj = self.pool.get('hr.evaluation.interview')
#     interview_ids = interview_obj.search(cr, uid, [('evaluation_id','=', ref('hr_evaluation_evaluation_0'))])
#     assert len(interview_ids), "Interview evaluation survey not created"
#     ctx = {'active_model':'hr.evaluation.interview', 'active_id': interview_ids[0], 'active_ids': [interview_ids], 'survey_id': ref("survey_2")}
#     name_id = name_wiz_obj.create(cr, uid, {'survey_id': ref("survey_2")})
#     ctx ["sur_name_id"] = name_id
#     self.create(cr, uid, {str(ref("survey_question_2")) +"_" +str(ref("survey_answer_1")) + "_multi" :'tpa',
#                 str(ref("survey_question_2")) +"_" +str(ref("survey_answer_10")) + "_multi" :'application eng',
#                 str(ref("survey_question_2")) +"_" +str(ref("survey_answer_20")) + "_multi" :'3',
#                 str(ref("survey_question_2")) +"_" +str(ref("survey_answer_25")) + "_multi" :'2011-12-02 16:42:00',
#                 str(ref("survey_question_2")) +"_" +str(ref("survey_answer_43")) + "_multi" :'HR',
#                 }, context = ctx)
# -
#   I close this Evaluation survey by giving answer of questions.
# -
#   !python {model: hr_evaluation.evaluation}: |
#     interview_obj = self.pool.get('hr.evaluation.interview')
#     evaluation = self.browse(cr, uid, ref('hr_evaluation_evaluation_0'))
#     interview_obj.survey_req_done(cr, uid, [r.id for r in evaluation.survey_request_ids])
#     for survey in evaluation.survey_request_ids:
#       interview = interview_obj.browse(cr, uid, survey.id, context)
#       assert interview.state == "done", 'survey must be in done state'
# -
#   I print the evaluation.
# -
#   !python {model: hr_evaluation.evaluation}: |
#     evaluation = self.browse(cr, uid, ref('hr_evaluation_evaluation_0'))
#     self.pool.get('hr.evaluation.interview').action_print_survey(cr, uid, [r.id for r in evaluation.survey_request_ids])
# -
#   I click on "Final Validation" button to finalise evaluation.
# -
#   !python {model: hr_evaluation.evaluation}: |
#     self.button_final_validation(cr, uid, [ref("hr_evaluation_evaluation_0")])
# -
#   I check that state is "Waiting Appreciation".
# -
#   !assert {model: hr_evaluation.evaluation, id: hr_evaluation_evaluation_0}:
#       - state == 'progress'
# -
#   Give Rating "Meet expectations" by selecting overall Rating.
# -
#   !record {model: hr_evaluation.evaluation, id: hr_evaluation_evaluation_0}:
#     rating: '2'
# -
#   I close this Evaluation by click on "Done" button of this wizard.
# -
#   !python {model: hr_evaluation.evaluation}: |
#     self.button_done(cr, uid, [ref("hr_evaluation_evaluation_0")])
# -
#   I check that state of Evaluation is done.
# -
#   !assert {model: hr_evaluation.evaluation, id: hr_evaluation_evaluation_0, severity: error, string: Evaluation should be in done state}:
#       - state == 'done'
# -
#   Print Evaluations Statistics Report
# -
#   !python {model: hr.evaluation.report}: |
#     import os, time
#     from openerp import tools
#     ctx={}
#     data_dict={'state': 'done', 'rating': 2, 'employee_id': ref("hr.employee_fp")}
#     from openerp.tools import test_reports
#     test_reports.try_report_action(cr, uid, 'hr_evaluation_evaluation_0',wiz_data=data_dict, context=ctx, our_module='hr_evaluation')
>>>>>>> 01d9ea6f
<|MERGE_RESOLUTION|>--- conflicted
+++ resolved
@@ -1,121 +1,3 @@
-<<<<<<< HEAD
--
-  I set the "Employee Evaluation" survey in open state.
--
-  !python {model: survey}: |
-    self.survey_open(cr, uid, [ref("survey_2")], context)
--
-  I check that state of "Employee Evaluation" survey is Open.
--
-  !assert {model: survey, id: survey_2, severity: error, string: Survey should be in OPen state}:
-    - state == 'open'
--
-  I start the evaluation process by click on "Start Evaluation" button.
--
-  !python {model: hr_evaluation.evaluation}: |
-     self.button_plan_in_progress(cr, uid, [ref('hr_evaluation_evaluation_0')])
--
-  I check that state is "Plan in progress".
--
-  !assert {model: hr_evaluation.evaluation, id: hr_evaluation_evaluation_0, severity: error, string: Evaluation should be 'Plan in progress' state}:
-    - state == 'wait'
--
-  I find a mistake on evaluation form. So I cancel the evaluation and again start it.
--
-  !python {model: hr_evaluation.evaluation}: |
-    evaluation = self.browse(cr, uid, ref('hr_evaluation_evaluation_0') , context)
-    self.button_cancel(cr, uid, [ref('hr_evaluation_evaluation_0')])
-    assert evaluation.state == 'cancel', 'Evaluation should be in cancel state'
-    self.button_draft(cr, uid, [ref('hr_evaluation_evaluation_0')])
-    evaluation = self.browse(cr, uid, ref('hr_evaluation_evaluation_0') , context)
-    assert evaluation.state == 'draft', 'Evaluation should be in draft state'
-    self.button_plan_in_progress(cr, uid, [ref('hr_evaluation_evaluation_0')])
--
-  I check that state is "Plan in progress" and "Interview Request" record is created
--
-  !python {model: hr_evaluation.evaluation}: |
-    interview_obj = self.pool.get('hr.evaluation.interview')
-    evaluation = self.browse(cr, uid, ref('hr_evaluation_evaluation_0') , context)
-    assert evaluation.state == 'wait', "Evaluation should be 'Plan in progress' state"
-    n_interview_ids = interview_obj.search_count(cr, uid, [('evaluation_id','=', ref('hr_evaluation_evaluation_0'))], context=context)
-    assert n_interview_ids, "Interview evaluation survey not created"
--
-  Give answer of the first page in "Employee Evaluation" survey.
--
-  !python {model: survey.question.wiz}: |
-    name_wiz_obj=self.pool.get('survey.name.wiz')
-    interview_obj = self.pool.get('hr.evaluation.interview')
-    interview_ids = interview_obj.search(cr, uid, [('evaluation_id','=', ref('hr_evaluation_evaluation_0'))], context=context)
-    assert len(interview_ids), "Interview evaluation survey not created"
-    name_id = name_wiz_obj.create(cr, uid, {'survey_id': ref("survey_2")}, context=context)
-    ctx = {
-      'active_model': 'hr.evaluation.interview',
-      'active_id': interview_ids[0],
-      'active_ids': [interview_ids],
-      'survey_id': ref("survey_2"),
-      'sur_name_id': name_id,
-    }
-    self.create(cr, uid, { 
-      "%s_%s_multi" % (ref("survey_question_2"), ref("survey_answer_1")) :'tpa',
-      "%s_%s_multi" % (ref("survey_question_2"), ref("survey_answer_10")) :'application eng',
-      "%s_%s_multi" % (ref("survey_question_2"), ref("survey_answer_20")) :'3',
-      "%s_%s_multi" % (ref("survey_question_2"), ref("survey_answer_25")) :'2011-12-02 16:42:00',
-      "%s_%s_multi" % (ref("survey_question_2"), ref("survey_answer_43")) :'HR',
-    }, context=ctx)
--
-  I close this Evaluation survey by giving answer of questions.
--
-  !python {model: hr_evaluation.evaluation}: |
-    interview_obj = self.pool.get('hr.evaluation.interview')
-    evaluation = self.browse(cr, uid, ref('hr_evaluation_evaluation_0'), context=context)
-    for survey in evaluation.survey_request_ids:
-      survey.survey_req_done()
-    survey_request_ids = [r.id for r in evaluation.survey_request_ids]
-    for survey in interview_obj.browse(cr, uid, survey_request_ids, context=context):
-      assert survey.state == 'done', 'survey must be in done state'
--
-  I print the evaluation.
--
-  !python {model: hr_evaluation.evaluation}: |
-    evaluation = self.browse(cr, uid, ref('hr_evaluation_evaluation_0'), context=context)
-    self.pool.get('hr.evaluation.interview').action_print_survey(cr, uid, [r.id for r in evaluation.survey_request_ids], context=context)
--
-  I click on "Final Validation" button to finalise evaluation.
--
-  !python {model: hr_evaluation.evaluation}: |
-    self.button_final_validation(cr, uid, [ref("hr_evaluation_evaluation_0")], context=context)
--
-  I check that state is "Waiting Appreciation".
--
-  !assert {model: hr_evaluation.evaluation, id: hr_evaluation_evaluation_0}:
-      - state == 'progress'
--
-  Give Rating "Meet expectations" by selecting overall Rating.
--
-  !record {model: hr_evaluation.evaluation, id: hr_evaluation_evaluation_0}:
-    rating: '2'
--
-  I close this Evaluation by click on "Done" button of this wizard.
--
-  !python {model: hr_evaluation.evaluation}: |
-    self.button_done(cr, uid, [ref("hr_evaluation_evaluation_0")], context=context)
--
-  I check that state of Evaluation is done.
--
-  !assert {model: hr_evaluation.evaluation, id: hr_evaluation_evaluation_0, severity: error, string: Evaluation should be in done state}:
-      - state == 'done'
--
-  Print Evaluations Statistics Report
--
-  !python {model: hr.evaluation.report}: |
-    from openerp.tools import test_reports
-    values = {
-        'state': 'done',
-        'rating': 2,
-        'employee_id': ref("hr.employee_fp")
-    }
-    test_reports.try_report_action(cr, uid, 'hr_evaluation_evaluation_0', wiz_data=values, context={}, our_module='hr_evaluation')
-=======
 # -
 #   I check that state of "Employee Evaluation" survey is Open.
 # -
@@ -218,5 +100,4 @@
 #     ctx={}
 #     data_dict={'state': 'done', 'rating': 2, 'employee_id': ref("hr.employee_fp")}
 #     from openerp.tools import test_reports
-#     test_reports.try_report_action(cr, uid, 'hr_evaluation_evaluation_0',wiz_data=data_dict, context=ctx, our_module='hr_evaluation')
->>>>>>> 01d9ea6f
+#     test_reports.try_report_action(cr, uid, 'hr_evaluation_evaluation_0',wiz_data=data_dict, context=ctx, our_module='hr_evaluation')