<?xml version="1.0" ?>
<openerp>
    <data>

      <record id="view_hr_evaluation_plan_search" model="ir.ui.view">
            <field name="name">hr_evaluation.plan.search</field>
            <field name="model">hr_evaluation.plan</field>
            <field name="arch" type="xml">
                <search string="Appraisal Plan">
                   <field name="name" string="Appraisal Plans"/>
                   <field name="company_id" groups="base.group_multi_company"/>
                   <group expand="0" string="Group By" groups="base.group_multi_company">
                        <filter string="Company" icon="terp-go-home" domain="[]" context="{'group_by':'company_id'}"/>
                    </group>
               </search>
            </field>
        </record>

        <record model="ir.ui.view" id="view_hr_evaluation_plan_form">
            <field name="name">hr_evaluation.plan.form</field>
            <field name="model">hr_evaluation.plan</field>
            <field name="arch" type="xml">
                <form string="Appraisal Plan">
                    <sheet>
                        <group col="4">
                            <group>
                                <field name="name"/>
                                <field name="company_id" options="{'no_create': True}" groups="base.group_multi_company"/>
                                <field name="active"/>
                            </group>
                            <group>
                                <field name="month_first"/>
                                <field name="month_next"/>
                            </group>
                        </group>
                        <notebook>
                        <page string="Appraisal Phases">
                            <field name="phase_ids"/>
                        </page>
                    </notebook>
                </sheet>
                </form>
        </field>
        </record>
        <record model="ir.ui.view" id="view_hr_evaluation_plan_tree">
            <field name="name">hr_evaluation.plan.form</field>
            <field name="model">hr_evaluation.plan</field>
            <field name="arch" type="xml">
                <tree string="Appraisal Plan">
                    <field name="name"/>
                    <field name="month_first"/>
                    <field name="month_next"/>
                    <field name="company_id" groups="base.group_multi_company"/>
                </tree>
            </field>
        </record>
        <record model="ir.actions.act_window" id="open_view_hr_evaluation_plan_tree">
            <field name="name">Appraisal Plans</field>
            <field name="res_model">hr_evaluation.plan</field>
            <field name="view_type">form</field>
            <field name="view_mode">tree,form</field>
        </record>

      <!-- Appraisal Interviews Action -->

        <record id="act_hr_employee_2_hr__evaluation_interview" model="ir.actions.act_window">
            <field name="res_model">hr.evaluation.interview</field>
            <field name="view_type">form</field>
            <field name="name">Interviews</field>
            <field name="view_mode">tree,form</field>
            <field name="context">{'search_default_user_to_review_id': [active_id], 'default_user_to_review_id': active_id}</field>
        </record>

        <menuitem name="Appraisal" parent="hr.menu_hr_root" id="menu_eval_hr" sequence="25"/>
        <menuitem name="Periodic Appraisal" parent="hr.menu_hr_configuration" id="menu_eval_hr_config" sequence="4" groups="base.group_hr_manager"/>
        <menuitem parent="hr.menu_hr_configuration_employees" id="menu_open_view_hr_evaluation_plan_tree"
            action="open_view_hr_evaluation_plan_tree" sequence="5" groups="base.group_hr_manager"/>

        <record model="ir.ui.view" id="view_hr_evaluation_plan_phase_form">
            <field name="name">hr_evaluation.plan.phase.form</field>
            <field name="model">hr_evaluation.plan.phase</field>
            <field name="arch" type="xml">
                <form string="Appraisal Plan Phases">
                 <notebook>
                   <page string="General">
                    <group>
                    <field name="plan_id" invisible="1"/>
                        <group>
                        <group>
                            <field name="name"/>
                            <field name="wait"/>
                            <field name="sequence"/>
                        </group>
                        <group>
                            <separator string="Action to Perform" colspan="4"/>
                            <field name="action"/>
                            <field name="survey_id"/>
                        </group>
                        <group string="Send to Managers">
                            <field name="send_answer_manager"/>
                            <field name="send_anonymous_manager"/>
                        </group><group string="Send to Employees">
                            <field name="send_answer_employee"/>
                            <field name="send_anonymous_employee"/>
                        </group>
                        </group>
                    </group>
                    </page>
                    <page string="Mail Settings">
                        <field name="mail_feature"/>
                        <separator string="Mail Body"/>
                        <field name="mail_body"/>
                        <group string="Legend">
                            <label string=" (employee_name)s: Partner name"/>
                            <label string="(user_signature)s: User name"/>
                            <label string="(date)s: Current Date"/>
                            <label string="(eval_name)s:Appraisal Name"/>
                        </group>
                    </page>
                  </notebook>
                </form>
            </field>
        </record>
        <record model="ir.ui.view" id="view_hr_evaluation_plan_phase_tree">
            <field name="name">hr_evaluation.plan.phase.form</field>
            <field name="model">hr_evaluation.plan.phase</field>
            <field name="arch" type="xml">
                <tree string="Appraisal Plan Phases" editable="bottom" >
                    <field name="sequence" widget="handle"/>
                    <field name="name"/>
                    <field name="action"/>
                    <field name="survey_id" domain="[('res_model','=','hr_evaluation')]"/>
                    <field name="wait"/>
                </tree>
            </field>
        </record>

        <record id="hr_hr_employee_view_form" model="ir.ui.view">
            <field name="name">hr.hr.employee.view.form</field>
            <field name="model">hr.employee</field>
            <field name="inherit_id" ref="hr.view_employee_form"/>
            <field name="arch" type="xml">
            <xpath expr="//group[@name='active_group']" position="before">
                <group string="Appraisals">
                    <field name="evaluation_plan_id"/>
                    <field name="evaluation_date"/>
                </group>
            </xpath>
            <xpath expr="//div[@name='button_box']" position="inside">
                <button name="%(act_hr_employee_2_hr__evaluation_interview)d"
                    class="oe_stat_button"
                    icon="fa-sitemap"
                    type="action">
                    <field name="appraisal_count" widget="statinfo" string="Appraisals"/>
                </button>
            </xpath>
            </field>
        </record>

        <record model="ir.ui.view" id="view_hr_evaluation_form">
            <field name="name">hr_evaluation.evaluation.form</field>
            <field name="model">hr_evaluation.evaluation</field>
            <field name="arch" type="xml">
                <form string="Appraisal">
                <header>
                    <button name="button_plan_in_progress" string="Start Appraisal" states="draft" type="object" class="oe_highlight"/>
                    <button name="button_final_validation" string="Validate Appraisal" states="wait" type="object" class="oe_highlight"/>
                    <button name="button_done" string="Done" states="progress" type="object" class="oe_highlight"/>
                    <button name="button_draft" string="Reset to Draft" states="cancel" type="object" />
                    <button name="button_cancel" string="Cancel Appraisal" states="draft,wait,progress" type="object"/>
                    <field name="state" widget="statusbar" statusbar_visible="draft,progress,wait,done" statusbar_colors='{"progress":"blue"}'/>
                </header>
                <sheet>
                    <label for="employee_id" class="oe_edit_only"/>
                    <h1>
                        <field name="employee_id" class="oe_inline" attrs="{'readonly': [('state', '=', 'done')]}" on_change="onchange_employee_id(employee_id)"/>
                        <field name="date" attrs="{'readonly': [('state', '=', 'done')]}"/>
                    </h1>
                    <label for="plan_id" class="oe_edit_only"/>
                    <h2><field name="plan_id" attrs="{'readonly': [('state', '=', 'done')]}"/></h2>
                    <group>
                        <group colspan="4" attrs="{'invisible':['|', ('state','=','draft'), ('state', '=', 'wait')]}">
                            <field name="rating" attrs="{'readonly':[('state','&lt;&gt;','progress')]}"/>
                            <field name="date_close" readonly="1"/>
                        </group>
                    </group>
                    <group string="Appraisal Forms" attrs="{'invisible':[('state','=','draft')]}">
                        <field nolabel="1" name="survey_request_ids" attrs="{'readonly': [('state', '=', 'done')]}" />
                    </group>
                    <group string="Internal Notes" attrs="{'invisible':[('state','=','draft')]}">
                        <field nolabel="1" name="note_action"
                            groups="base.group_hr_manager" placeholder="Appraisal Summary..."/>
                    </group>
                    <group string="Public Notes" attrs="{'invisible':[('state','=','draft')]}">
                        <field nolabel="1" name="note_summary" placeholder="Action Plan..."/>
                    </group>
              </sheet>
	          <div class="oe_chatter">
	              <field name="message_follower_ids" widget="mail_followers"/>
	              <field name="message_ids" widget="mail_thread"/>
	          </div>
              </form>
            </field>
        </record>

        <record model="ir.ui.view" id="view_hr_evaluation_tree">
            <field name="name">hr_evaluation.evaluation.tree</field>
            <field name="model">hr_evaluation.evaluation</field>
            <field name="arch" type="xml">
                <tree colors="blue:state == 'draft';black:state in ('wait','progress');gray:state in('done','cancel')" string="Appraisal"
                        fonts="bold: message_unread == True">
                    <field name="employee_id"/>
                    <field name="plan_id"/>
                    <field name="date"/>
                    <field name="rating"/>
                    <field name="state"/>
                    <field name="message_unread" invisible="1"/>
                </tree>
            </field>
        </record>

       <record id="hr_evaluation.evaluation_search" model="ir.ui.view">
            <field name="name">hr_evaluation.evaluation_search</field>
            <field name="model">hr_evaluation.evaluation</field>
            <field name="arch" type="xml">
                <search string="Search Appraisal">
                    <field name="date"/>
                    <field name="employee_id"/>
                    <field name="plan_id"/>
<<<<<<< HEAD
=======
                    <field name="state"/>
>>>>>>> 4bef17cc
                    <filter icon="terp-check" string="Pending" domain="[('state','=','wait')]" help="Appraisal that are in Plan In Progress state"/>
                    <filter icon="terp-camera_test" string="In progress" domain="[('state','=','progress')]" help="Appraisal that are in waiting appreciation state"/>
                    <separator/>
                    <filter string="New Mail" name="message_unread" domain="[('message_unread','=',True)]"/>
                    <group expand='0' string='Group by...'>
                        <filter string='Employee' icon="terp-personal" domain="[]" context="{'group_by' : 'employee_id'}" />
                        <filter string='Plan' icon="terp-stock_align_left_24" domain="[]" context="{'group_by' : 'plan_id'}" />
                        <filter string='Status' icon="terp-stock_effects-object-colorize" domain="[]" context="{'group_by' : 'state'}" />
                        <filter string='Appraisals Month' icon="terp-go-month" domain="[]" context="{'group_by' : 'date'}" help="Appraisals by Month" />
                   </group>
               </search>
            </field>
        </record>

        <record model="ir.actions.act_window" id="open_view_hr_evaluation_tree">
            <field name="name">Appraisal</field>
            <field name="res_model">hr_evaluation.evaluation</field>
            <field name="view_type">form</field>
            <field name="view_mode">tree,form</field>
            <field name="search_view_id" ref="hr_evaluation.evaluation_search"/>
             <field name="context">{"search_default_next_month":1}</field>
            <field name="help" type="html">
              <p class="oe_view_nocontent_create">
                Click to create a new appraisal.
              </p><p>
                Each employee may be assigned an Appraisal Plan. Such a plan
                defines the frequency and the way you manage your periodic
                personnel evaluation. You will be able to define steps and
                attach interviews to each step. Odoo manages all kinds of
                evaluations: bottom-up, top-down, self-evaluation and final
                evaluation by the manager.
              </p>
            </field>
        </record>

        <menuitem name="Appraisals" parent="menu_eval_hr" id="menu_open_view_hr_evaluation_tree"
            action="open_view_hr_evaluation_tree" groups="base.group_hr_user"/>

        <record model="ir.ui.view" id="view_hr_evaluation_interview_form">
            <field name="name">hr_evaluation.interview.form</field>
            <field name="model">hr.evaluation.interview</field>
            <field name="arch" type="xml">
                <form string="Interview Appraisal">
                    <header>
                        <button string="Cancel Survey" name="survey_req_cancel" type="object"
                            states="draft,waiting_answer" class="oe_left"/>
                        <button string="Print Survey" name="action_print_survey" type="object" states='waiting_answer,done' attrs="{'readonly':[('survey_id','=',False)]}"/>
                        <button string="Send Request" name="survey_req_waiting_answer" type="object"
                            states="draft" class="oe_highlight"/>
                        <button string="Answer Survey" class="oe_highlight" name="action_start_survey" type="object" states='waiting_answer' attrs="{'readonly':[('request_id','=',False)]}"/>
                        <button string="Done" name="survey_req_done" type="object"
                            states="waiting_answer"/>
                        <field name="state" widget="statusbar" statusbar_visible="waiting_answer,done"/>
                    </header>
                    <sheet>
                        <div class="oe_right oe_button_box" name="button_box">
                            <button string="Send Reminder Email" name="%(mail.action_email_compose_message_wizard)d" type="action"
                                states="waiting_answer"
                                context="{'default_body': 'Hello,\n\nKindly post your response for the survey interview.\n\nThanks',
                                            'default_subject': 'Reminder to fill up Survey' }"/>
                        </div>
                        <group>
                            <group>
                                <field name="evaluation_id" string="Appraisal"/>
                                <field name="phase_id"/>
                                <field name="user_to_review_id" readonly="1"/>
                            </group>
                            <group>
                                <field name="user_id" string="Interviewer" context="{'default_groups_ref': ['base.group_user', 'base.group_partner_manager', 'base.group_hr_manager']}"/>
                                <field name="deadline"/>
                            </group>
                            <group>
                                <field name="request_id"/>
                                <field name="survey_id" domain="[('res_model','=','hr_evaluation')]" readonly="1"/>
                            </group>
                        </group>
                    </sheet>
                </form>
            </field>
        </record>

         <record model="ir.ui.view" id="view_hr_evaluation_interview_tree">
            <field name="name">hr_evaluation.interview.tree</field>
            <field name="model">hr.evaluation.interview</field>
            <field name="arch" type="xml">
                <tree string="Interview Appraisal" fonts="bold: message_unread == True">
                    <field name="deadline" string="Deadline Date"/>
                    <field name="survey_id" domain="[('res_model','=','hr_evaluation')]"/>
                    <field name="user_id" string="Interviewer"/>
                    <field name="user_to_review_id"/>
                    <field name="request_id" readonly="1" invisible="True"/>
                    <button name="action_start_survey" string="Answer Survey" type="object" icon="gtk-execute"  attrs="{'readonly':[('request_id','=',False)]}"/>
                    <button name="action_print_survey" string="Print Survey" type="object" icon="gtk-print"  attrs="{'readonly':[('survey_id','=',False)]}"/>
                    <button name="%(mail.action_email_compose_message_wizard)d" string="Send Reminder Email" icon="terp-mail-message-new" type="action" states="waiting_answer"/>
                    <field name="state"/>
                    <field name="message_unread" invisible="1"/>
                    <button string="Send Request" name="survey_req_waiting_answer" states="draft" type="object" icon="gtk-yes" />
                    <button string="Done" name="survey_req_done" states="waiting_answer" type="object" icon="gtk-jump-to" />
                </tree>
            </field>
        </record>

       <record id="view_hr_evaluation_interview_search" model="ir.ui.view">
            <field name="name">view_hr_evaluation_interview_search</field>
            <field name="model">hr.evaluation.interview</field>
            <field name="arch" type="xml">
                <search string="Search Appraisal">
                    <field name="user_to_review_id"/>
                    <field name="user_id" string="Interviewer"/>
                    <field name="deadline"/>
<<<<<<< HEAD
=======
                    <field name="state"/>
>>>>>>> 4bef17cc
                    <filter icon="terp-gtk-go-back-rtl" string="To Do" name="todo" domain="[('state','=','waiting_answer')]"/>
                    <separator/>
                    <filter string="New Mail" name="message_unread" domain="[('message_unread','=',True)]"/>
                    <group expand="0" string="Group By">
                        <filter string="Interviewer" icon="terp-personal" domain="[]" context="{'group_by':'user_id'}"/>
                        <filter string="Survey" icon="terp-stock_align_left_24" domain="[]" context="{'group_by':'survey_id'}"/>
                        <filter string="Status" name="group_state" icon="terp-stock_effects-object-colorize" domain="[]" context="{'group_by':'state'}"/>
                    </group>
               </search>
            </field>
        </record>

        <record id="view_evaluation_calendar" model="ir.ui.view">
            <field name="name">Interview Requests</field>
            <field name="model">hr.evaluation.interview</field>
            <field name="arch" type="xml">
                <calendar string="Interview Request" color="user_to_review_id" date_start="deadline">
                    <field name="request_id"/>
                </calendar>
            </field>
        </record>

        <record model="ir.actions.act_window" id="action_hr_evaluation_interview_tree">
            <field name="name">Interview Requests</field>
            <field name="res_model">hr.evaluation.interview</field>
            <field name="view_type">form</field>
            <field name="view_id" eval="False"/>
            <field name="domain" eval="False"/> <!-- Force empty -->
            <field name="context">{"search_default_todo":1,"search_default_user_id":uid}</field>
            <field name="search_view_id" ref="view_hr_evaluation_interview_search"/>
            <field name="help" type="html">
              <p class="oe_view_nocontent_create">
                Click to create a new interview request related to a personal evaluation.
              </p><p>
                Interview requests are usually generated automatically by
                Odoo according to an employee's appraisal plan. Each user
                receives automatic emails and requests to evaluate their
                colleagues periodically.
              </p>
            </field>
        </record>

        <record model="ir.actions.act_window.view" id="hr_evaluation_interview_tree">
            <field name="sequence" eval="1"/>
            <field name="view_mode">tree</field>
            <field name="view_id" ref="view_hr_evaluation_interview_tree"/>
            <field name="act_window_id" ref="action_hr_evaluation_interview_tree"/>
        </record>
        <record model="ir.actions.act_window.view" id="hr_evaluation_interview_form">
            <field name="sequence" eval="2"/>
            <field name="view_mode">form</field>
            <field name="view_id" ref="view_hr_evaluation_interview_form"/>
            <field name="act_window_id" ref="action_hr_evaluation_interview_tree"/>
        </record>
        <record model="ir.actions.act_window.view" id="action_view_evaluation_calendar">
            <field name="sequence" eval="3"/>
            <field name="view_mode">calendar</field>
            <field name="view_id" ref="view_evaluation_calendar"/>
            <field name="act_window_id" ref="action_hr_evaluation_interview_tree"/>
        </record>

        <menuitem name="Interview Requests" parent="menu_eval_hr" id="menu_open_hr_evaluation_interview_requests"
            action="action_hr_evaluation_interview_tree"/>

      <!-- Email Compose message Action-->
      <act_window
        id="evaluation_reminders" name="Appraisal Reminders"
        res_model="mail.compose.message"
        src_model="hr.evaluation.interview"
        view_type="form" view_mode="form"
        target="new" multi="True"
        key2="client_action_multi"
        context="{'default_composition_mode': 'mass_mail',
                    'default_body': 'Hello,\n\nKindly post your response for the survey interview.\n\nThanks',
                    'default_subject': 'Reminder to fill up Survey'}"/>

        <record id="hr_evaluation_interview_action_from_department" model="ir.actions.act_window">
            <field name="name">Interview Requests</field>
            <field name="res_model">hr.evaluation.interview</field>
            <field name="view_type">form</field>
            <field name="view_id" eval="False"/>
            <field name="context">{'search_default_state': 'waiting_answer'}</field>
            <field name="domain">[('user_to_review_id.department_id', '=', active_id)]</field>
            <field name="search_view_id" ref="view_hr_evaluation_interview_search"/>
        </record>

        <record id="hr_appraisal_action_from_department" model="ir.actions.act_window">
            <field name="name">Appraisal to start</field>
            <field name="res_model">hr_evaluation.evaluation</field>
            <field name="view_type">form</field>
            <field name="view_mode">tree,form</field>
            <field name="search_view_id" ref="hr_evaluation.evaluation_search"/>
            <field name="context">{'search_default_state': 'draft'}</field>
            <field name="domain">[('employee_id.department_id', '=', active_id)]</field>
        </record>

        <!--Hr Department Inherit Kanban view-->
        <record id="hr_department_view_kanban" model="ir.ui.view">
            <field name="name">hr.department.kanban.inherit</field>
            <field name="model">hr.department</field>
            <field name="inherit_id" ref="hr.hr_department_view_kanban"/>
            <field name="arch" type="xml">
                <data>
                    <xpath expr="//templates" position="before">
                        <field name="appraisal_to_start_count"/>
                        <field name="interview_request_count"/>
                    </xpath>
                    <xpath expr="//div[@name='to_do']" position="attributes">
                        <attribute name="class">col-md-6 col-xs-6</attribute>
                    </xpath>
                    <xpath expr="//div[@name='to_do']" position="inside">
                        <div>
                            <a name="%(hr_evaluation_interview_action_from_department)d" type="action">
                                <t t-esc="record.interview_request_count.raw_value or 0"/> Interview Requests
                            </a>
                        </div>
                        <div>
                            <a name="%(hr_appraisal_action_from_department)d" type="action">
                                <t t-esc="record.appraisal_to_start_count.raw_value or 0"/> Appraisal to Start
                            </a>
                        </div>
                    </xpath>
                </data>
            </field>
        </record>

    </data>
</openerp><|MERGE_RESOLUTION|>--- conflicted
+++ resolved
@@ -227,10 +227,7 @@
                     <field name="date"/>
                     <field name="employee_id"/>
                     <field name="plan_id"/>
-<<<<<<< HEAD
-=======
                     <field name="state"/>
->>>>>>> 4bef17cc
                     <filter icon="terp-check" string="Pending" domain="[('state','=','wait')]" help="Appraisal that are in Plan In Progress state"/>
                     <filter icon="terp-camera_test" string="In progress" domain="[('state','=','progress')]" help="Appraisal that are in waiting appreciation state"/>
                     <separator/>
@@ -341,10 +338,7 @@
                     <field name="user_to_review_id"/>
                     <field name="user_id" string="Interviewer"/>
                     <field name="deadline"/>
-<<<<<<< HEAD
-=======
                     <field name="state"/>
->>>>>>> 4bef17cc
                     <filter icon="terp-gtk-go-back-rtl" string="To Do" name="todo" domain="[('state','=','waiting_answer')]"/>
                     <separator/>
                     <filter string="New Mail" name="message_unread" domain="[('message_unread','=',True)]"/>
