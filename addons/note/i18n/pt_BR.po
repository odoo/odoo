<<<<<<< HEAD
# Brazilian Portuguese translation for openobject-addons
# Copyright (c) 2014 Rosetta Contributors and Canonical Ltd 2014
# This file is distributed under the same license as the openobject-addons package.
# FIRST AUTHOR <EMAIL@ADDRESS>, 2014.
#
msgid ""
msgstr ""
"Project-Id-Version: openobject-addons\n"
"Report-Msgid-Bugs-To: FULL NAME <EMAIL@ADDRESS>\n"
"POT-Creation-Date: 2014-08-14 13:08+0000\n"
"PO-Revision-Date: 2014-09-06 19:40+0000\n"
"Last-Translator: Fábio Martinelli - http://zupy.com.br "
"<webmaster@zupy.com.br>\n"
"Language-Team: Brazilian Portuguese <pt_BR@li.org>\n"
=======
# Translation of Odoo Server.
# This file contains the translation of the following modules:
# * note
# 
# Translators:
# FIRST AUTHOR <EMAIL@ADDRESS>, 2014
# grazziano <g.negocios@outlook.com.br>, 2016
msgid ""
msgstr ""
"Project-Id-Version: Odoo 8.0\n"
"Report-Msgid-Bugs-To: \n"
"POT-Creation-Date: 2015-01-21 14:07+0000\n"
"PO-Revision-Date: 2016-07-11 00:53+0000\n"
"Last-Translator: grazziano <g.negocios@outlook.com.br>\n"
"Language-Team: Portuguese (Brazil) (http://www.transifex.com/odoo/odoo-8/language/pt_BR/)\n"
>>>>>>> 84f9cdd1
"MIME-Version: 1.0\n"
"Content-Type: text/plain; charset=UTF-8\n"
"Content-Transfer-Encoding: 8bit\n"
"X-Launchpad-Export-Date: 2014-09-07 07:48+0000\n"
"X-Generator: Launchpad (build 17196)\n"

#. module: note
#: model:ir.actions.act_window,help:note.action_note_note
msgid ""
"<p class=\"oe_view_nocontent_create\">\n"
"            Click to add a personal note.\n"
"          </p><p>\n"
"            Use notes to organize personal tasks or notes. All\n"
"            notes are private; no one else will be able to see them. "
"However\n"
"            you can share some notes with other people by inviting "
"followers\n"
"            on the note. (Useful for meeting minutes, especially if\n"
"            you activate the pad feature for collaborative writings).\n"
"          </p><p>\n"
"            You can customize how you process your notes/tasks by adding,\n"
"            removing or modifying columns.\n"
"          </p>\n"
"        "
<<<<<<< HEAD
msgstr ""
"<p class=\"oe_view_nocontent_create\">\n"
"            Clique para adicionar nota pessoal.\n"
"          </p><p>\n"
"            Use notas para organizar tarefas ou notas pessoais. Todas\n"
"            notas são privadas; ninguém mais é capaz de vê-las. Contudo\n"
"            você pode compartilhar algumas notas com outras pessoas "
"convidando seguidores\n"
"            na nota. (Útil para atas de reunião, especialmente se\n"
"            você ativar o recurso \"PAD\" para textos colaborativos).\n"
"          </p><p>\n"
"            Você pode customizar a forma como você processa suas "
"notas/tarefas adicionando,\n"
"            removendo ou modificando colunas.\n"
"          </p>\n"
"        "
=======
msgstr "<p class=\"oe_view_nocontent_create\">\nClique para adicionar nota pessoal.\n</p><p>\nUse notas para organizar tarefas ou notas pessoais. Todas\nas notas são privadas; ninguém mais é capaz de vê-las. Contudo\nvocê pode compartilhar algumas notas com outras pessoas convidando \nseguidores na nota. (Útil para atas de reunião, especialmente se\nvocê ativar o recurso \"PAD\" para textos colaborativos).\n</p><p>\nVocê pode customizar a forma como você processa suas notas/tarefas adicionando,\nremovendo ou modificando colunas.\n</p>        "
>>>>>>> 84f9cdd1

#. module: note
#: view:note.note:note.view_note_note_filter
#: field:note.note,open:0
msgid "Active"
msgstr "Ativo"

#. module: note
#: view:note.note:note.view_note_note_filter
msgid "Archive"
msgstr "Arquivo"

#. module: note
#: view:note.note:note.view_note_note_filter
msgid "By sticky note Category"
msgstr "Por Categoria de lembrete"

#. module: note
#: field:note.note,color:0
msgid "Color Index"
msgstr "Índice de Cores"

#. module: note
#: field:note.note,create_uid:0
#: field:note.stage,create_uid:0
#: field:note.tag,create_uid:0
msgid "Created by"
msgstr "Criado por"

#. module: note
#: field:note.note,create_date:0
#: field:note.stage,create_date:0
#: field:note.tag,create_date:0
msgid "Created on"
msgstr "Criado em"

#. module: note
#: field:note.note,date_done:0
msgid "Date done"
msgstr "Data de conclusão"

#. module: note
#: help:note.note,message_last_post:0
msgid "Date of the last message posted on the record."
msgstr "Data da última mensagem para o registro."

#. module: note
#: view:note.note:note.view_note_note_kanban
msgid "Delete"
msgstr "Excluir"

#. module: note
#: field:note.stage,fold:0
msgid "Folded by Default"
msgstr "Dobrado por Padrão"

#. module: note
#: field:note.note,message_follower_ids:0
msgid "Followers"
msgstr "Seguidores"

#. module: note
#: view:note.note:note.view_note_note_filter
msgid "Group By"
msgstr "Agrupar por"

#. module: note
#: help:note.note,message_summary:0
msgid ""
"Holds the Chatter summary (number of messages, ...). This summary is "
"directly in html format in order to be inserted in kanban views."
msgstr ""
"Contém o resumo da conversação (número de mensagens, ...). Este resumo é "
"gerado diretamente em formato HTML para que possa ser inserido nas visões "
"kanban."

#. module: note
#: field:note.note,id:0
#: field:note.stage,id:0
#: field:note.tag,id:0
msgid "ID"
msgstr "ID"

#. module: note
#: help:note.note,message_unread:0
msgid "If checked new messages require your attention."
msgstr "Se marcado novas mensagens requerem sua atenção"

#. module: note
#: field:note.note,message_is_follower:0
msgid "Is a Follower"
msgstr "É um Seguidor"

#. module: note
#: field:note.note,message_last_post:0
msgid "Last Message Date"
msgstr "Data da última mensagem"

#. module: note
#: field:note.note,write_uid:0
#: field:note.stage,write_uid:0
#: field:note.tag,write_uid:0
msgid "Last Updated by"
msgstr "Última atualização por"

#. module: note
#: field:note.note,write_date:0
#: field:note.stage,write_date:0
#: field:note.tag,write_date:0
msgid "Last Updated on"
msgstr "Última atualização em"

#. module: note
#: model:note.stage,name:note.demo_note_stage_03
#: model:note.stage,name:note.note_stage_03
msgid "Later"
msgstr "Mais tarde"

#. module: note
#: field:note.note,message_ids:0
msgid "Messages"
msgstr "Mensagens"

#. module: note
#: help:note.note,message_ids:0
msgid "Messages and communication history"
msgstr "Histórico de mensagens e comunicação"

#. module: note
#: model:note.stage,name:note.note_stage_00
msgid "New"
msgstr "Novo"

#. module: note
#: model:ir.model,name:note.model_note_note
#: view:note.note:note.view_note_note_filter
#: view:note.note:note.view_note_note_form
msgid "Note"
msgstr "Nota"

#. module: note
#: field:note.note,memo:0
msgid "Note Content"
msgstr "Conteúdo da Nota"

#. module: note
#: model:ir.model,name:note.model_note_stage
msgid "Note Stage"
msgstr "Estágio da Nota"

#. module: note
#: field:note.note,name:0
msgid "Note Summary"
msgstr "Resumo da Nota"

#. module: note
#: model:ir.model,name:note.model_note_tag
msgid "Note Tag"
msgstr "Marcador da Nota"

#. module: note
#: view:base.config.settings:note.view_general_settings_note_form
#: model:ir.actions.act_window,name:note.action_note_note
#: model:ir.ui.menu,name:note.menu_note_notes
#: view:note.note:note.view_note_note_filter
#: model:note.stage,name:note.note_stage_04
msgid "Notes"
msgstr "Notas"

#. module: note
#: model:res.groups,name:note.group_note_fancy
msgid "Notes / Fancy mode"
msgstr "Notas / Modo extravagante"

#. module: note
#: field:note.note,user_id:0
#: field:note.stage,user_id:0
msgid "Owner"
msgstr "Proprietário"

#. module: note
#: help:note.stage,user_id:0
msgid "Owner of the note stage."
msgstr "Proprietário do estágio da nota."

#. module: note
#: field:note.note,sequence:0
#: field:note.stage,sequence:0
msgid "Sequence"
msgstr "Sequência"

#. module: note
#: view:note.note:note.view_note_note_filter
#: field:note.note,stage_id:0
msgid "Stage"
msgstr "Estágio"

#. module: note
#: field:note.stage,name:0
msgid "Stage Name"
msgstr "Nome do Estágio"

#. module: note
#: view:note.stage:note.view_note_stage_form
msgid "Stage of Notes"
msgstr "Estágios das Notas"

#. module: note
#: model:ir.actions.act_window,name:note.action_note_stage
#: model:ir.ui.menu,name:note.menu_notes_stage
#: view:note.note:note.view_note_note_tree
msgid "Stages"
msgstr "Estágios"

#. module: note
#: view:note.stage:note.view_note_stage_tree
msgid "Stages of Notes"
msgstr "Estágio das Notas"

#. module: note
#: field:note.note,stage_ids:0
msgid "Stages of Users"
msgstr "Estágios de Usuários"

#. module: note
#: field:note.note,message_summary:0
msgid "Summary"
msgstr "Resumo"

#. module: note
#: field:note.tag,name:0
msgid "Tag Name"
msgstr "Nome do Marcador"

#. module: note
#: view:note.note:note.view_note_note_form
#: field:note.note,tag_ids:0
msgid "Tags"
msgstr "Marcadores"

#. module: note
#: model:note.stage,name:note.demo_note_stage_04
#: model:note.stage,name:note.note_stage_02
msgid "This Week"
msgstr "Esta Semana"

#. module: note
#: model:note.stage,name:note.demo_note_stage_01
#: model:note.stage,name:note.note_stage_01
msgid "Today"
msgstr "Hoje"

#. module: note
#: model:note.stage,name:note.demo_note_stage_02
msgid "Tomorrow"
msgstr "Amanhã"

#. module: note
#: field:note.note,message_unread:0
msgid "Unread Messages"
msgstr "Mensagens Não Lidas"

#. module: note
#: field:base.config.settings,module_note_pad:0
msgid "Use collaborative pads (etherpad)"
msgstr "Usar pads colaborativos (etherpad)"

#. module: note
#: field:base.config.settings,group_note_fancy:0
msgid "Use fancy layouts for notes"
msgstr "Usar layouts extravagantes para notas"

#. module: note
#: help:note.stage,sequence:0
msgid "Used to order the note stages"
msgstr "Usado para ordenar os estágios das notas"

#. module: note
#: model:ir.model,name:note.model_res_users
msgid "Users"
msgstr "Usuários"<|MERGE_RESOLUTION|>--- conflicted
+++ resolved
@@ -1,19 +1,3 @@
-<<<<<<< HEAD
-# Brazilian Portuguese translation for openobject-addons
-# Copyright (c) 2014 Rosetta Contributors and Canonical Ltd 2014
-# This file is distributed under the same license as the openobject-addons package.
-# FIRST AUTHOR <EMAIL@ADDRESS>, 2014.
-#
-msgid ""
-msgstr ""
-"Project-Id-Version: openobject-addons\n"
-"Report-Msgid-Bugs-To: FULL NAME <EMAIL@ADDRESS>\n"
-"POT-Creation-Date: 2014-08-14 13:08+0000\n"
-"PO-Revision-Date: 2014-09-06 19:40+0000\n"
-"Last-Translator: Fábio Martinelli - http://zupy.com.br "
-"<webmaster@zupy.com.br>\n"
-"Language-Team: Brazilian Portuguese <pt_BR@li.org>\n"
-=======
 # Translation of Odoo Server.
 # This file contains the translation of the following modules:
 # * note
@@ -29,12 +13,11 @@
 "PO-Revision-Date: 2016-07-11 00:53+0000\n"
 "Last-Translator: grazziano <g.negocios@outlook.com.br>\n"
 "Language-Team: Portuguese (Brazil) (http://www.transifex.com/odoo/odoo-8/language/pt_BR/)\n"
->>>>>>> 84f9cdd1
 "MIME-Version: 1.0\n"
 "Content-Type: text/plain; charset=UTF-8\n"
-"Content-Transfer-Encoding: 8bit\n"
-"X-Launchpad-Export-Date: 2014-09-07 07:48+0000\n"
-"X-Generator: Launchpad (build 17196)\n"
+"Content-Transfer-Encoding: \n"
+"Language: pt_BR\n"
+"Plural-Forms: nplurals=2; plural=(n > 1);\n"
 
 #. module: note
 #: model:ir.actions.act_window,help:note.action_note_note
@@ -43,10 +26,8 @@
 "            Click to add a personal note.\n"
 "          </p><p>\n"
 "            Use notes to organize personal tasks or notes. All\n"
-"            notes are private; no one else will be able to see them. "
-"However\n"
-"            you can share some notes with other people by inviting "
-"followers\n"
+"            notes are private; no one else will be able to see them. However\n"
+"            you can share some notes with other people by inviting followers\n"
 "            on the note. (Useful for meeting minutes, especially if\n"
 "            you activate the pad feature for collaborative writings).\n"
 "          </p><p>\n"
@@ -54,30 +35,10 @@
 "            removing or modifying columns.\n"
 "          </p>\n"
 "        "
-<<<<<<< HEAD
-msgstr ""
-"<p class=\"oe_view_nocontent_create\">\n"
-"            Clique para adicionar nota pessoal.\n"
-"          </p><p>\n"
-"            Use notas para organizar tarefas ou notas pessoais. Todas\n"
-"            notas são privadas; ninguém mais é capaz de vê-las. Contudo\n"
-"            você pode compartilhar algumas notas com outras pessoas "
-"convidando seguidores\n"
-"            na nota. (Útil para atas de reunião, especialmente se\n"
-"            você ativar o recurso \"PAD\" para textos colaborativos).\n"
-"          </p><p>\n"
-"            Você pode customizar a forma como você processa suas "
-"notas/tarefas adicionando,\n"
-"            removendo ou modificando colunas.\n"
-"          </p>\n"
-"        "
-=======
 msgstr "<p class=\"oe_view_nocontent_create\">\nClique para adicionar nota pessoal.\n</p><p>\nUse notas para organizar tarefas ou notas pessoais. Todas\nas notas são privadas; ninguém mais é capaz de vê-las. Contudo\nvocê pode compartilhar algumas notas com outras pessoas convidando \nseguidores na nota. (Útil para atas de reunião, especialmente se\nvocê ativar o recurso \"PAD\" para textos colaborativos).\n</p><p>\nVocê pode customizar a forma como você processa suas notas/tarefas adicionando,\nremovendo ou modificando colunas.\n</p>        "
->>>>>>> 84f9cdd1
-
-#. module: note
-#: view:note.note:note.view_note_note_filter
-#: field:note.note,open:0
+
+#. module: note
+#: view:note.note:note.view_note_note_filter field:note.note,open:0
 msgid "Active"
 msgstr "Ativo"
 
@@ -97,15 +58,13 @@
 msgstr "Índice de Cores"
 
 #. module: note
-#: field:note.note,create_uid:0
-#: field:note.stage,create_uid:0
+#: field:note.note,create_uid:0 field:note.stage,create_uid:0
 #: field:note.tag,create_uid:0
 msgid "Created by"
 msgstr "Criado por"
 
 #. module: note
-#: field:note.note,create_date:0
-#: field:note.stage,create_date:0
+#: field:note.note,create_date:0 field:note.stage,create_date:0
 #: field:note.tag,create_date:0
 msgid "Created on"
 msgstr "Criado em"
@@ -145,15 +104,10 @@
 msgid ""
 "Holds the Chatter summary (number of messages, ...). This summary is "
 "directly in html format in order to be inserted in kanban views."
-msgstr ""
-"Contém o resumo da conversação (número de mensagens, ...). Este resumo é "
-"gerado diretamente em formato HTML para que possa ser inserido nas visões "
-"kanban."
-
-#. module: note
-#: field:note.note,id:0
-#: field:note.stage,id:0
-#: field:note.tag,id:0
+msgstr "Contém o resumo da conversação (número de mensagens, ...). Este resumo é gerado diretamente em formato HTML para que possa ser inserido nas visões kanban."
+
+#. module: note
+#: field:note.note,id:0 field:note.stage,id:0 field:note.tag,id:0
 msgid "ID"
 msgstr "ID"
 
@@ -173,15 +127,13 @@
 msgstr "Data da última mensagem"
 
 #. module: note
-#: field:note.note,write_uid:0
-#: field:note.stage,write_uid:0
+#: field:note.note,write_uid:0 field:note.stage,write_uid:0
 #: field:note.tag,write_uid:0
 msgid "Last Updated by"
 msgstr "Última atualização por"
 
 #. module: note
-#: field:note.note,write_date:0
-#: field:note.stage,write_date:0
+#: field:note.note,write_date:0 field:note.stage,write_date:0
 #: field:note.tag,write_date:0
 msgid "Last Updated on"
 msgstr "Última atualização em"
@@ -249,8 +201,7 @@
 msgstr "Notas / Modo extravagante"
 
 #. module: note
-#: field:note.note,user_id:0
-#: field:note.stage,user_id:0
+#: field:note.note,user_id:0 field:note.stage,user_id:0
 msgid "Owner"
 msgstr "Proprietário"
 
@@ -260,14 +211,12 @@
 msgstr "Proprietário do estágio da nota."
 
 #. module: note
-#: field:note.note,sequence:0
-#: field:note.stage,sequence:0
+#: field:note.note,sequence:0 field:note.stage,sequence:0
 msgid "Sequence"
 msgstr "Sequência"
 
 #. module: note
-#: view:note.note:note.view_note_note_filter
-#: field:note.note,stage_id:0
+#: view:note.note:note.view_note_note_filter field:note.note,stage_id:0
 msgid "Stage"
 msgstr "Estágio"
 
@@ -309,8 +258,7 @@
 msgstr "Nome do Marcador"
 
 #. module: note
-#: view:note.note:note.view_note_note_form
-#: field:note.note,tag_ids:0
+#: view:note.note:note.view_note_note_form field:note.note,tag_ids:0
 msgid "Tags"
 msgstr "Marcadores"
 
