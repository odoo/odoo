<?xml version="1.0" encoding="UTF-8"?>
<!-- vim:fdl=1:
-->
<templates id="template" xml:space="preserve">
<t t-name="Interface">
    <div id="oe_loading" class="loading"></div>
    <div id="oe_notification" class="oe_notification">
        <div id="oe_notification_default">
            <a class="ui-notify-cross ui-notify-close" href="#">x</a>
            <h1>#{title}</h1>
            <p>#{text}</p>
        </div>
        <div id="oe_notification_alert" class="ui-state-error">
            <a class="ui-notify-cross ui-notify-close" href="#">x</a>
            <span style="float:left; margin:2px 5px 0 0;" class="ui-icon ui-icon-alert"></span>
            <h1>#{title}</h1>
            <p>#{text}</p>
        </div>
    </div>
    <table border="0" cellpadding="0" cellspacing="0" width="100%" height="100%" class="main_table">
    <tr>
        <td colspan="2" valign="top">
            <div id="oe_header" class="header"></div>
            <div id="oe_menu" class="menu"></div>
        </td>
    </tr>
    <tr>
        <td valign="top" class="login-container" colspan="2">
            <div id="oe_login" class="login"></div>
        </td>
<<<<<<< HEAD
        <td valign="top" class="oe-main-content">
            <div id="oe_app" class="oe-application">
                <div style="width:100%;">&amp;nbsp;</div>
            </div>
=======
    </tr>
    <tr class="db_options_row">
        <td valign="top" class="db_container">
            <div id="oe_database" class="database"></div>
        </td>
        <td valign="top">
        	<div id="oe_db_options"></div>
>>>>>>> 01aba99b
        </td>
    </tr>
    <tr>
        <td valign="top" id="oe_secondary_menu" class="secondary_menu">
        </td>
        <td valign="top">
            <div id="oe_app" class="oe-application">
                <div style="width: 100%;">&amp;nbsp;</div>
            </div>
        </td>
    </tr>
    <tr>
        <td colspan="2">
            <div id="oe_footer" class="oe_footer">
                <p class="oe_footer_powered">Powered by <a href="http://www.openerp.com">openerp.com</a>.</p>
            </div>
        </td>
    </tr>
    </table>
</t>
<t t-name="Loading">
    Loading...
</t>
<t t-name="Database">
    <ul class="db_options" style="padding: 0px; display: inline;">
        <li id="db-create">Create</li>
        <li id="db-drop">Drop</li>
        <li id="db-backup">Backup</li>
        <li id="db-restore">Restore</li>
        <li id="db-change-password">Password</li>
        <li id="back-to-login">Back to Login</li>
    </ul>
</t>
<t t-name="CreateDB">
    <form name="create_db_form" class="oe_forms" method="POST">
        <table width="100%">
            <tr>
                <td class="option_string">
                    CREATE DATABASE
                </td>
            </tr>
        </table>
        <table align="center" class="db_option_table">
            <tr>
                <td><label for="super_admin_pwd">Super admin password:</label></td>
                <td><input type="password" name="super_admin_pwd"
                           class="required" autofocus="autofocus"/></td>
            </tr>
            <tr>
                <td><label for="db_name">New database name:</label></td>
                <td><input type="text" name="db_name" class="required"/></td>
            </tr>
            <tr>
                <td><label for="demo_data">Load Demonstration data:</label></td>
                <td><input type="checkbox" name="demo_data" checked='checked'/></td>
            </tr>
            <tr>
                <td><label for="db_lang">Default language:</label></td>
                <td>
                    <select name="db_lang" t-if="lang_list">
                        <t t-foreach="lang_list" t-as="lang">
                            <option t-att-value="lang[0]"
                                    t-att-selected="lang[0] === 'en_US' ? 'selected' : undefined">
                                <t t-esc="lang[1]"/></option>
                        </t>
                    </select>
                </td>
            </tr>
            <tr>
                <td><label for="create_admin_pwd">Super admin password:</label></td>
                <td><input type="password" name="create_admin_pwd" class="required"/></td>
            </tr>
            <tr>
                <td><label for="create_confirm_pwd">Confirm password:</label></td>
                <td><input type="password" name="create_confirm_pwd" class="required"
                           equalTo="input[name=create_admin_pwd]"/></td>
            </tr>
            <tr>
                <td colspan="2" align="right"><input type="submit" value="Create"/></td>
            </tr>
        </table>
    </form>
</t>
<t t-name="DropDB">
    <form name="drop_db_form" class="oe_forms" method="POST">
        <table width="100%">
            <tr>
                <td class="option_string">
                    DROP DATABASE
                </td>
            </tr>
        </table>
        <table align="center" class="db_option_table">
            <tr>
                <td><label for="drop_db">Database:</label></td>
                <td>
                    <select t-if="db_list" name="drop_db" autofocus="autofocus">
                        <t t-foreach="db_list" t-as="db">
                            <option t-att-value="db"><t t-esc="db"/></option>
                        </t>
                    </select>
                </td>
            </tr>
            <tr>
                <td><label for="drop_password">Password:</label></td>
                <td><input type="password" name="drop_pwd" class="required"/></td>
            </tr>
            <tr>
                <td colspan="2" align="right"><input type="submit" value="Drop"/></td>
            </tr>
        </table>
    </form>
</t>
<t t-name="BackupDB">
    <form name="backup_db_form" class="oe_forms" method="POST" target="backup-target"
          action="/base/database/backup">
        <input type="hidden" name="token"/>
        <table width="100%">
            <tr>
                <td class="option_string">
                    BACKUP DATABASE
                </td>
            </tr>
        </table>
        <table align="center" class="db_option_table">
            <tr>
                <td><label for="backup_db">Database:</label></td>
                <td>
                    <select t-if="db_list" name="backup_db" autofocus="autofocus">
                        <t t-foreach="db_list" t-as="db">
                            <option t-att-value="db"><t t-esc="db"/></option>
                        </t>
                    </select>
                </td>
            </tr>
            <tr>
                <td><label for="backup_pwd">Password:</label></td>
                <td><input type="password" name="backup_pwd" class="required"/></td>
            </tr>
            <tr>
                <td colspan="2" align="right"><input type="submit" value="Backup"/></td>
            </tr>
        </table>
    </form>
</t>
<t t-name="RestoreDB">
    <form name="restore_db_form" class="oe_forms" method="POST">
        <table width="100%">
            <tr>
                <td class="option_string">
                    RESTORE DATABASE
                </td>
            </tr>
        </table>
        <table align="center" class="db_option_table">
            <tr>
                <td><label for="restore_db">File:</label></td>
                <td><input type="file" name="db_file" class="required"
                         autofocus="autofocus"/></td>
            </tr>
            <tr>
                <td><label for="restore_pwd">Password:</label></td>
                <td><input type="password" name="restore_pwd" class="required"/></td>
            </tr>
        <tr>
                <td><label for="new_db">New database name:</label></td>
                <td><input type="text" name="new_db" class="required"/></td>
            </tr>
        <tr>
            <td colspan="2" align="right"><input type="submit" value="Restore"/></td>
            </tr>
        </table>
    </form>
</t>
<t t-name="Change_DB_Pwd">
    <form name="change_pwd_form" class="oe_forms" method="POST">
        <table width="100%">
            <tr>
                <td class="option_string">
                    CHANGE DATABASE PASSWORD
                </td>
            </tr>
        </table>
        <table align="center" class="db_option_table">
            <tr>
                <td><label for="old_pwd">Old password:</label></td>
                <td><input type="password" name="old_pwd" class="required"
                           minlength="1" autofocus="autofocus"/></td>
            </tr>
            <tr>
            <td><label for="new_pwd">New password:</label></td>
       	    <td><input type="password" name="new_pwd" class="required"
                       minlength="1"/></td>
            </tr>
   	    <tr>
                <td><label for="confirm_pwd">Confirm password:</label></td>
                <td><input type="password" name="confirm_pwd" class="required"
                           equalTo="input[name=new_pwd]" minlength="1"/></td>
            </tr>
            <tr>
                <td colspan="2" align="right"><input type="submit" value="Change Password"/></td>
            </tr>
        </table>
    </form>
</t>
<t t-name="Login">
    <form class="oe_forms">
        <fieldset>
            <legend style="">
                <img src="/base/static/src/img/stock_person.png" alt="" />
            </legend>
            <div class="oe_box2">
                <table align="center" cellspacing="2px" cellpadding="0">
                    <tr>
                        <td><label for="db">Database:</label></td>
                        <td>
                            <t t-if="!db_list">
                                <input type="text" name="db" t-att-value="selected_db || ''" autofocus="true"/>
                            </t>
                            <t t-if="db_list">
                                <select name="db">
                                    <t t-foreach="db_list" t-as="db">
                                        <t t-if="selected_db === db">
                                            <option t-att-value="db" selected="true">
                                                <t t-esc="db"/></option>
                                        </t>
                                        <t t-if="selected_db !== db">
                                            <option t-att-value="db"><t t-esc="db"/></option>
                                        </t>
                                    </t>
                                </select>
                            </t>
                        </td>
                    </tr>
                    <tr>
                        <td><label for="login">User:</label></td>
                        <td><input type="text" name="login"
                            t-att-value="selected_login || ''" autofocus="true"/></td>
                    </tr>
                    <tr>
                        <td><label for="password">Password:</label></td>
                        <td><input type="password" name="password"
                                t-att-value="selected_password || ''"/></td>
                    </tr>
                    <tr>
                        <td></td>
                        <td>
                        	<button type="button" id="oe-db-config">Database</button>
                            <button type="submit" name="submit">Login</button>
                        </td>
                    </tr>
                </table>
            </div>
        </fieldset>
        <div class="login_error_message">Bad username or password</div>
    </form>
    <div class="oe_login_right_pane">
        <p>We think that daily job activities can be more intuitive, efficient, automated, .. and even fun.</p>
        <h3>OpenERP's vision to be:</h3>

        <table cellpadding="0" cellspacing="0" width="100%" style="border:none;">
            <tbody>
            <tr>
                <td>
                    <img src="/base/static/src/img/product.png"/>
                </td>
                <td>
                    <strong>Full featured</strong><br />
                    Today's enterprise challenges are multiple. We provide one module for each need.
                </td>
            </tr>
            <tr>
                <td>
                    <img src="/base/static/src/img/accessories-archiver.png"/>
                </td>
                <td>
                    <strong>Open Source</strong><br />
                    To Build a great product, we rely on the knowledge of thousands of contributors.
                </td>
            </tr>
            <tr>
                <td>
                    <img src="/base/static/src/img/partner.png" />
                </td>
                <td>
                    <strong>User Friendly</strong><br />
                    In order to be productive, people need clean and easy to use interface.
                </td>
            </tr>
            </tbody>
        </table>

    </div>
</t>
<t t-name="Header">
    <a href="/" class="company_logo_link">
        <div class="company_logo" />
    </a>
    <h1 class="header_title" t-if="session.session_is_valid()">
        <span class="database"><t t-esc="session.db"/></span> - <t t-esc="session.login"/> <br/>
        <small class="username">rpc_session_id: <t t-esc="session.session_id"/></small>
    </h1>
    <div class="header_corner">
        <ul class="block" t-if="session.session_is_valid()">
            <li>
                <a href="#home" title="Home" class="home"><img src="/base/static/src/img/header-home.png" width="16" height="16" border="0"/></a>
            </li>
            <li>
                <a href="#requests" title="Requests" class="requests"><img src="/base/static/src/img/header-requests.png" width="16" height="16" border="0"/><small>1</small></a>
            </li>
            <li class="preferences">
                <a href="#preferences" title="Preferences" class="preferences"><img src="/base/static/src/img/header-preferences.png" width="16" height="16" border="0"/></a>
            </li>
            <li>
                <a href="#about" title="About" class="about"><img src="/base/static/src/img/header-about.png" width="16" height="16" border="0"/></a>
            </li>
            <li>
                <a href="http://doc.openerp.com/v6.0/book?version=$version" title="Help" target="_blank" class="help"><img src="/base/static/src/img/header-help.png" width="16" height="16" border="0"/></a>
            </li>
        </ul>
        <div class="block">
            <a href="#logout" class="logout">LOGOUT</a>
        </div>

    </div>
</t>
<t t-name="Menu">
    <table align="center">
        <tr>
        <t t-foreach="data.children" t-as="menu">
            <td>
                <a href="#" t-att-data-menu="menu.id">
                    <t t-esc="menu.name"/>
                </a>
            </td>
        </t>
        </tr>
    </table>
</t>
<t t-name="Menu.secondary">
    <div style="display: none" class="menu_accordion" t-att-data-menu-parent="menu.id">
        <t t-foreach="menu.children" t-as="menu">
            <t t-set="header">h3</t>
            <t t-call="Menu.secondary.children"/>
        </t>
    </div>
</t>
<t t-name="Menu.secondary.children">
    &lt;<t t-esc="header"/>&gt;
        <a href="#" t-attf-id="menu_#{menu.id}">
            <span><t t-esc="menu.name"/></span>
        </a>
    &lt;/<t t-esc="header"/>&gt;
    <div class="menu_content">
        <t t-foreach="menu.children" t-as="menu">
            <t t-if="!menu.children.length">
                <a href="#" class="leaf" t-att-data-menu="menu.id">
                    <span><t t-esc="menu.name"/></span>
                </a>
            </t>
            <t t-if="menu.children.length">
                <div class="submenu_accordion">
                    <t t-call="Menu.secondary.children">
                        <t t-set="header">h4</t>
                    </t>
                </div>
            </t>
        </t>
    </div>
</t>
<t t-name="ViewManager">
    <table class="view-manager-main-table">
    <tr>
        <td class="view-manager-main-content">
            <!-- TODO prefix id with the element_id of the controller t-attf-id="#{prefix}_localid" -->
            <div class="oe_vm_switch">
                <t t-if="views.length != 1" t-foreach="views" t-as="view">
                    <button type="button" t-att-data-view-type="view.view_type">
                        <t t-esc="view.view_type"/>
                    </button>
                </t>
            </div>
            <div t-attf-id="#{prefix}_search" t-opentag="true"/>
            <t t-foreach="views" t-as="view">
                <div t-attf-id="#{prefix}_view_#{view.view_type}"/>
            </t>
        </td>
        <td class="view-manager-main-sidebar" height="100%">
            <t t-foreach="views" t-as="view">
                <div t-attf-id="#{prefix}_sidebar_#{view.view_type}" class="sidebar-main-div closed-sidebar" style="display: none"/>
            </t>
        </td>
    </tr>
    </table>
</t>
<t t-name="Sidebar">
    <a class="toggle-sidebar"></a>
    <div class="sidebar-content">
        <div class="sidebar-actions">
        </div>
    </div>
</t>
<t t-name="Sidebar.section">
    <h2><t t-esc="name"/></h2>
    <div t-att-id="section_id" t-att-class="classname">
        <ul t-if="items">
            <li t-foreach="items" t-as="item" t-att-class="item.classname">
                <a class="oe_sidebar_action_a" t-att-id="item.element_id" t-att-title="item.title" href="#">
                    <t t-esc="item.label"/>
                </a>
            </li>
        </ul>
    </div>
</t>
<table t-name="ListView" class="oe-listview-content">
    <t t-set="columns_count" t-value="visible_columns.length + (options.selectable ? 1 : 0) + (options.deletable ? 1 : 0)"/>
    <thead class="ui-widget-header">
        <tr t-if="options.action_buttons !== false or options.pager !== false">
            <th t-att-colspan="columns_count">
                <table>
                    <tr>
                        <td t-if="options.action_buttons !== false" class="oe-actions">
                            <button type="button" class="oe-list-add"
                                    t-if="options.addable">
                                <t t-esc="options.addable"/>
                            </button>
                            <button type="button" class="oe-list-delete"
                                    t-if="options.selectable and options.deletable">
                                Delete
                            </button>
                        </td>
                        <th t-if="options.pager !== false" class="oe-list-pager">
                            <button type="button" disabled="disabled"
                                    data-pager-action="first">First</button>
                            <button type="button" disabled="disabled"
                                    data-pager-action="previous"
                                    >&lt;</button>

                            <span class="oe-pager-state">
                            </span>

                            <button type="button" disabled="disabled"
                                    data-pager-action="next">&gt;</button>
                            <button type="button" disabled="disabled"
                                    data-pager-action="last">Last</button>
                        </th>
                    </tr>
                </table>
            </th>
        </tr>
        <tr t-if="options.header">
            <t t-foreach="columns" t-as="column">
                <th t-if="column.meta">
                    <t t-esc="column.string"/>
                </th>
            </t>
            <th t-if="options.selectable" width="1"/>
            <t t-foreach="columns" t-as="column">
                <th t-if="!column.meta and column.invisible !== '1'" t-att-data-id="column.id"
                    t-att-class="((options.sortable and column.tag !== 'button') ? 'oe-sortable' : null)">
                    <t t-if="column.tag !== 'button'"
                        ><t t-esc="column.string"/></t>
                </th>
            </t>
            <th t-if="options.deletable" width="1"/>
        </tr>
    </thead>
    <tfoot class="ui-widget-header">
        <tr>
            <td t-if="options.selectable"/>
            <td t-foreach="aggregate_columns" t-as="column" class="oe-list-footer oe-number"
                t-att-data-field="column.id" t-att-title="column.label">
            </td>
            <td t-if="options.deletable"/>
        </tr>
    </tfoot>
</table>
<t t-name="ListView.rows" t-foreach="rows" t-as="row">
    <t t-call="ListView.row">
        <t t-set="style" t-value="null"/>
        <t-if test="row.color">
            <t t-set="style" t-value="'color: ' + row.color"/>
        </t-if>
    </t>
</t>
<tr t-name="ListView.row" t-att-style="style" t-att-class="row_parity"
    t-att-data-index="row_index">
    <t t-foreach="columns" t-as="column">
        <td t-if="column.meta">

        </td>
    </t>
    <th t-if="options.selectable" class="oe-record-selector" width="1">
        <input type="checkbox"/>
    </th>
    <t t-foreach="columns" t-as="column">
        <t t-set="align" t-value="column.type === 'integer' or column.type == 'float'"/>
        <td t-if="!column.meta and column.invisible !== '1'" t-att-title="column.help"
            t-att-class="'oe-field-cell' + (align ? ' oe-number' : '')"
            t-att-data-field="column.id">
            <t t-raw="render_cell(row.data, column)"/>
        </td>
    </t>
    <td t-if="options.deletable" class='oe-record-delete' width="1">
        <button type="button" name="delete">♻</button>
    </td>
</tr>
<t t-name="ListView.row.form">
    <t t-raw="frame.render()"/>
</t>
<t t-name="FormView">
    <div class="oe_form_header" t-att-id="view.element_id + '_header'">
        <h2 class="oe_view_title"><t t-esc="view.fields_view.arch.attrs.string"/> <button class="oe_get_xml_view">xml</button></h2>
        <div class="oe_form_buttons" t-if="view.options.action_buttons !== false">
            <!--<button type="button" class="oe_form_button_save">
                <span class="oe_form_on_update">Save</span>
                <span class="oe_form_on_create">Create</span>
            </button>-->
            <button type="button" class="oe_form_button_save_edit">
                <span class="oe_form_on_update">Save &amp; Edit</span>
                <span class="oe_form_on_create">Create &amp; Edit</span>
            </button>
            <!--<button type="button" class="oe_form_button_cancel">Cancel</button>-->
            <button type="button" class="oe_form_button_new">New</button>
        </div>
        <div class="oe_form_pager" t-if="view.options.pager !== false">
            <button type="button" data-pager-action="first">First</button>
            <button type="button" data-pager-action="previous">&lt;&lt;</button>

            <span class="oe_pager_index">0</span> / <span class="oe_pager_count">0</span>

            <button type="button" data-pager-action="next">&gt;&gt;</button>
            <button type="button" data-pager-action="last">Last</button>
        </div>
    </div>
    <t t-raw="frame.render()"/>
</t>
<t t-name="FormView.sidebar.attachments">
    <div class="oe-sidebar-attachments-toolbar">
        <div class="oe-binary-file-set" style="float: right">
            <form class="oe-binary-form" t-attf-target="#{element_id}_iframe"
                method="post" enctype="multipart/form-data" action="/base/binary/upload_attachment">
                <input type="hidden" name="session_id" t-att-value="session.session_id"/>
                <input type="hidden" name="callback" t-attf-value="#{element_id}_iframe"/>
                <input type="hidden" name="model" t-att-value="view.dataset.model"/>
                <input type="hidden" name="id" t-att-value="view.datarecord.id"/>
                <button class="button" type="button">
                    <img src="/base/static/src/img/throbber.gif" width="16" height="16" style="display: none"/>
                    <span>Add</span>
                </button>
                <input type="file" class="oe-binary-file" name="ufile" title="Add attachment"
                    t-att-onclick="view.datarecord.id ? null : 'alert(\'No record selected ! You can only attach to existing record.\'); return false;'"/>
            </form>
            <iframe t-attf-id="#{element_id}_iframe" t-attf-name="#{element_id}_iframe" style="display: none"> </iframe>
        </div>
    </div>
    <br style="clear: both"/>
    <ul class="oe-sidebar-attachments-items">
        <li t-foreach="attachments" t-as="attachment">
            <t t-if="attachment.type == 'binary'" t-set="attachment.url" t-value="'/base/binary/saveas?session_id='
                + session.session_id + '&amp;model=ir.attachment&amp;id=' + attachment.id
                + '&amp;field=datas&amp;fieldname=name&amp;t=' + (new Date().getTime())"/>
            <a class="oe-sidebar-attachments-link" t-att-href="attachment.url" target="_blank">
                <t t-esc="attachment.name"/>
            </a>
            <a href="#" class="oe-sidebar-attachment-delete" t-att-data-id="attachment.id" t-attf-title="Delete the attachment #{attachment.name}">
                <img src="/base/static/src/img/attachments-close.png" width="15" height="15" border="0"/>
            </a>
        </li>
    </ul>
</t>
<t t-name="Widget">
    Unhandled widget
    <t t-raw="console.log('Unhandled widget', widget)"/>
</t>
<t t-name="WidgetFrame">
    <table border="0" width="100%" cellpadding="0" cellspacing="0" class="oe_frame oe_forms">
    <tr t-foreach="widget.table" t-as="row">
        <t t-foreach="row" t-as="td">
            <td t-att-colspan="td.colspan gt 1 ? td.colspan : undefined"
                t-att-width="td.width ? td.width : undefined"
                t-att-nowrap="td.is_field_label or td.is_field_m2o? 'true' : undefined"
                t-att-valign="td.table ? 'top' : undefined"
                t-att-id="td.element_id"
                t-att-class="'oe_form_frame_cell oe_form_' + (td.is_field_label ? 'label' : (td.field ? 'field_' + td.type : td.type))"
            >
                <t t-raw="td.render()"/>
            </td>
        </t>
    </tr>
    </table>
</t>
<t t-name="WidgetNotebook">
    <ul>
        <li t-foreach="widget.pages" t-as="page" t-att-id="page.element_tab_id">
            <a t-att-href="'#' + page.element_id">
                <t t-esc="page.string"/>
            </a>
        </li>
    </ul>
    <t t-foreach="widget.pages" t-as="page">
        <t t-raw="page.render()"/>
    </t>
</t>
<t t-name="WidgetNotebookPage">
    <div t-att-id="widget.element_id">
        <t t-call="WidgetFrame"/>
    </div>
</t>
<t t-name="WidgetSeparator">
    <div t-att-class="'separator ' + (widget.node.attrs.orientation || 'horizontal')">
        <t t-esc="widget.string"/>
    </div>
</t>
<t t-name="WidgetLabel">
    <label t-att-for="widget.element_id + '_field'"
           t-att-class="'oe_form_label' + (widget.help ? '_help' : '')"
           t-att-title="widget.help"
           t-att-ondblclick="'console.log(\'' + widget.element_id + '\', openerp.screen.' + widget.element_id + ')'">
        <t t-esc="widget.string"/>
        <span t-if="widget.help">?</span>
        <t t-if="widget.string and widget.node.tag != 'label'">:</t>
    </label>
</t>
<t t-name="WidgetParagraph">
    <p class="oe_form_paragraph"><t t-esc="widget.string"/></p>
</t>
<t t-name="FieldChar">
    <input type="text"
        t-att-name="widget.name"
        t-att-id="widget.element_id + '_field'"
        t-att-class="'field_' + widget.type" style="width: 100%"
    />
</t>
<t t-name="FieldEmail">
    <table cellpadding="0" cellspacing="0" border="0" width="100%">
    <tr>
        <td width="100%">
            <t t-call="FieldChar"/>
        </td>
        <td width="16">
            <button type="button" class="button" title="Send an e-mail with your default e-mail client">
                <img src="/base/static/src/img/icons/terp-mail-message-new.png"/>
            </button>
        </td>
    </tr>
    </table>
</t>
<t t-name="FieldUrl">
    <table cellpadding="0" cellspacing="0" border="0" width="100%">
    <tr>
        <td width="100%">
            <t t-call="FieldChar"/>
        </td>
        <td width="16">
            <button type="button" class="button" title="Open this resource">
                <img src="/base/static/src/img/icons/gtk-ok.png"/>
            </button>
        </td>
    </tr>
    </table>
</t>
<t t-name="FieldText">
    <textarea rows="6" style="width: 100%;"
        t-att-name="widget.name"
        t-att-id="widget.element_id + '_field'"
        t-att-class="'field_' + widget.type"
    ></textarea>
</t>
<t t-name="FieldDate">
    <input type="text" style="width: 100%"
        t-att-name="widget.name"
        t-att-id="widget.element_id + '_field'"
        t-att-class="'field_' + widget.type"
    />
</t>
<t t-name="FieldSelection">
    <select
        t-att-name="widget.name"
        t-att-id="widget.element_id + '_field'"
        t-att-class="'field_' + widget.type"
        style="width: 100%">
            <t t-foreach="widget.field_index" t-as="options">
                <option t-att-value="options.ikey">
                    <t t-esc="options.label"/>
                </option>
            </t>
    </select>
</t>
<t t-name="FieldMany2One">
    <div t-att-id="widget.element_id" class="oe-m2o">
        <input t-att-id="widget.element_id + '_input'" type="text" style="width: 100%;"/>
        <span class="oe-m2o-drop-down-button" t-att-id="widget.element_id + '_drop_down'">
            <img src="/base/static/src/img/down-arrow.png" /></span>
        <span class="oe-m2o-cm-button" t-att-id="widget.name + '_open'">
            <img src="/base/static/src/img/icons/gtk-index.png"/></span>
        <div t-att-id="widget.cm_id" class="contextMenu" style="display:none"><ul>
            <li t-att-id="widget.cm_id + '_open'" style="color:grey">Open...</li>
            <li t-att-id="widget.cm_id + '_create'">Create...</li>
            <li t-att-id="widget.cm_id + '_search'">Search...</li>
        </ul></div>
    </div>
</t>
<t t-name="FieldOne2Many">
    <div t-att-id="widget.element_id">
        One2Many widget
    </div>
</t>
<t t-name="FieldMany2Many">
    <div t-att-id="widget.list_id"></div>
</t>
<t t-name="FieldReference">
    <input type="text" t-att-name="widget.name" t-att-id="widget.element_id" t-att-class="'field_' + widget.type" style="width: 100%" placeholder="Widget Reference"/>
</t>
<t t-name="FieldBoolean">
    <input type="checkbox"
        t-att-name="widget.name"
        t-att-id="widget.element_id + '_field'"
        t-att-class="'field_' + widget.type"/>
</t>
<t t-name="FieldProgressBar">
    <div t-opentag="true" class="oe-progressbar">
        <span></span>
    </div>
</t>
<t t-name="FieldBinaryImage">
    <table cellpadding="0" cellspacing="0" border="0">
    <tr>
        <td align="center">
            <img src="/base/static/src/img/placeholder.png" class="oe-binary-image" border="1"
                t-att-id="widget.element_id + '_field'"
                t-att-name="widget.name"
                t-att-class="'field_' + widget.type"
                t-att-width="widget.node.attrs.img_width || widget.node.attrs.width"
                t-att-height="widget.node.attrs.img_height || widget.node.attrs.height"
            />
        </td>
    </tr>
    <tr>
        <td align="center" valign="bottom" height="25">
            <div class="oe-binary">
                <table cellspacing="0" cellpadding="0" border="0">
                <tr>
                    <td>
                        <div class="oe-binary-file-set" style="width: 40px; height:22px;">
                            <form class="oe-binary-form" t-att-target="widget.iframe"
                                method="post" enctype="multipart/form-data" action="/base/binary/upload">
                                <input type="hidden" name="session_id" value=""/>
                                <input type="hidden" name="callback" t-att-value="widget.iframe"/>
                                <button class="button" type="button" title="Set Image">
                                    <img src="/base/static/src/img/icons/STOCK_DIRECTORY.png"/>
                                </button>
                                <input type="file" class="oe-binary-file" name="ufile"/>
                            </form>
                        </div>
                    </td>
                    <td>
                        <button class="button oe-binary-file-clear" type="button" title="Clear">
                            <img src="/base/static/src/img/icons/STOCK_MISSING_IMAGE.png"/>
                        </button>
                    </td>
                </tr>
                </table>
            </div>
            <div class="oe-binary-progress" style="display: none">
                <img src="/base/static/src/img/throbber.gif" width="16" height="16"/>
                <b>Uploading ...</b>
            </div>
            <iframe t-att-id="widget.iframe" t-att-name="widget.iframe" style="display: none"> </iframe>
        </td>
    </tr>
    </table>
</t>
<t t-name="FieldBinaryFile">
    <table cellpadding="0" cellspacing="0" border="0" width="100%">
    <tr>
        <td width="100%">
            <input type="text"
                t-att-name="widget.name"
                t-att-id="widget.element_id + '_field'"
                t-att-class="'field_' + widget.type" style="width: 100%"
            />
        </td>
        <td class="oe-binary" nowrap="true">
            <table cellspacing="0" cellpadding="0" border="0">
            <tr>
                <td>
                    <div class="oe-binary-file-set" style="width: 80px; height:22px;">
                        <form class="oe-binary-form" t-att-target="widget.iframe"
                            method="post" enctype="multipart/form-data" action="/base/binary/upload">
                            <input type="hidden" name="session_id" value=""/>
                            <input type="hidden" name="callback" t-att-value="widget.iframe"/>
                            <button class="button" type="button" title="Set Image">
                                <img src="/base/static/src/img/icons/STOCK_DIRECTORY.png"/>
                                <span>Select</span>
                            </button>
                            <input type="file" class="oe-binary-file" name="ufile"/>
                        </form>
                    </div>
                </td>
                <td>
                    <button class="button oe-binary-file-save" type="button" title="Save As">
                        <img src="/base/static/src/img/icons/gtk-save.png"/>
                        <span>Save As</span>
                    </button>
                </td>
                <td>
                    <button class="button oe-binary-file-clear" type="button" title="Clear">
                        <img src="/base/static/src/img/icons/STOCK_MISSING_IMAGE.png"/>
                        <span>Clear</span>
                    </button>
                </td>
            </tr>
            </table>
        </td>
        <td class="oe-binary-progress" style="display: none" nowrap="true">
            <img src="/base/static/src/img/throbber.gif" width="16" height="16"/>
            <b>Uploading ...</b>
            <iframe t-att-id="widget.iframe" t-att-name="widget.iframe" style="display: none"> </iframe>
        </td>
    </tr>
    </table>
</t>
<t t-name="WidgetButton">
    <button type="button"
        t-att-id="widget.element_id + '_button'"
        t-att-title="widget.help"
        style="width: 100%" class="button">
        <img t-if="widget.node.attrs.icon" t-att-src="'/base/static/src/img/icons/' + widget.node.attrs.icon + '.png'" width="16" height="16"/>
        <span t-if="widget.string"><t t-esc="widget.string"/></span>
    </button>
</t>
<t t-name="SearchView">
    <h2 class="oe_view_title"><t t-esc="view.attrs['string']"/></h2>
    <form class="oe_forms">
        <t t-call="SearchView.render_lines"/>
        <div class="oe_search-view-buttons" style="text-align: right;">
            <input type="submit" value="Search"/>
            <input type="reset" value="Clear"/>
            <button class="oe_search-view-custom-filter-btn"><span>Advanced Filter</span></button>
            <select class="oe_search-view-filters-management">
            </select>
        </div>
    </form>
</t>
<t t-name="SearchView.managed-filters">
    <option value="_filters">-- Filters --</option>
    <t t-set="i" t-value="0"/>
    <t t-foreach="filters" t-as="filter">
        <option t-att-value="'get:' + i"><t t-esc="filter.name"/></option>
        <t t-set="i" t-value="i+1"/>
    </t>
    <option value="_actions">-- Actions --</option>
    <option value="save_filter">Save Filter</option>
    <option value="manage_filters">Manage Filters</option>
</t>
<t t-name="SearchView.managed-filters.add">
    <div>
        <p>Filter Name:</p>
        <input type="text"/>
        <p>(Any existing filter with the same name will be replaced)</p>
    </div>
</t>
<t t-name="SearchView.render_lines">
    <table class="oe-searchview-render-line" border="0" cellspacing="0" cellpadding="0"
           t-foreach="lines" t-as="line">
        <tr>
            <td t-foreach="line" t-as="widget">
                <t t-raw="widget.render(defaults)"/>
            </td>
        </tr>
    </table>
</t>
<button t-name="SearchView.filter" type="button"
        t-att-id="element_id"
        t-att-title="attrs.help"
        t-att-class="classes.join(' ')"
        t-att-autofocus="attrs.default_focus === '1' ? 'autofocus' : undefined">
    <img t-if="attrs.icon" t-att-src="'/base/static/src/img/icons/' + attrs.icon + '.png'" width="16" height="16"/>
    <br t-if="attrs.icon and attrs.string"/>
    <t t-esc="attrs.string"/>
</button>
<span t-name="SearchView.filters" class="filter_label_group"
    ><t t-foreach="filters" t-as="filter"
        ><t t-raw="filter.render(defaults)"/></t
></span>
<t t-name="SearchView.field">
    <label style="display: block" t-att-title="attrs.help"
           t-att-for="element_id">
        <t t-esc="attrs.string || attrs.name"/>
        <span t-if="attrs.help">(?)</span>
    </label>
    <div style="white-space: nowrap;">
        <input type="text" size="15" t-att-name="attrs.name"
               t-att-autofocus="attrs.default_focus === '1' ? 'autofocus' : undefined"
               t-att-id="element_id"
               t-att-value="defaults[attrs.name] || ''"/>
        <t t-if="filters.length" t-raw="filters.render(defaults)"/>
    </div>
</t>
<t t-name="SearchView.fields.date">
    <label style="display: block" t-att-title="attrs.help"
           t-att-for="element_id">
        <t t-esc="attrs.string || attrs.name"/>
        <span t-if="attrs.help">(?)</span>
    </label>
    <div style="white-space: nowrap;" t-att-id="element_id">
        <input t-att-name="attrs.name" type="text" class="field_date"
               t-att-value="defaults[attrs.name] || ''"
               t-att-autofocus="attrs.default_focus === '1' ? 'autofocus' : undefined"/>
        to
        <input t-att-name="attrs.name" type="text" class="field_date"
               t-att-value="defaults[attrs.name] || ''"/>
        <t t-if="filters.length" t-raw="filters.render(defaults)"/>
    </div>
</t>
<t t-name="SearchView.field.selection">
    <label style="display: block" t-att-title="attrs.help"
           t-att-for="element_id">
        <t t-esc="attrs.string || attrs.name"/>
        <span t-if="attrs.help">(?)</span>
    </label>
    <div style="white-space: nowrap;">
        <select t-att-name="attrs.name" t-att-id="element_id"
                t-att-autofocus="attrs.default_focus === '1' || undefined">
            <option/>
            <t t-foreach="attrs.selection" t-as="option">
                <t t-set="selected" t-value="defaults[attrs.name] === option[0]"/>
                <option t-if="selected"
                        t-att-value="option[0]" selected="selected">
                    <t t-esc="option[1]"/>
                </option>
                <option t-if="!selected" t-att-value="option[0]">
                    <t t-esc="option[1]"/>
                </option>
            </t>
        </select>
        <t t-if="filters.length" t-raw="filters.render(defaults)"/>
    </div>
</t>
<t t-name="SearchView.util.expand">
    <div t-att-class="'searchview_group ' + (expand == '0' ? 'folded' : 'expanded')"
         t-att-id="element_id">
        <a t-if="label" class="searchview_group_string" href="#">
            <t t-esc="label"/>
        </a>
        <div class="searchview_group_content">
            <t t-raw="content"/>
        </div>
    </div>
</t>
<t t-name="SearchView.group">
    <t t-call="SearchView.util.expand">
        <t t-set="expand" t-value="attrs.expand"/>
        <t t-set="label" t-value="attrs.string"/>
        <t t-set="content">
            <t t-call="SearchView.render_lines"/>
        </t>
    </t>
</t>
<t t-name="SearchView.extended_search">
    <t t-call="SearchView.util.expand">
        <t t-set="expand" t-value="false"/>
        <t t-set="label" t-value="'Advanced Filters'"/>
        <t t-set="content">
            <div class="searchview_extended_groups_list">
            </div>
        </t>
    </t>
</t>
<t t-name="SearchView.extended_search.group">
    <div t-att-id="element_id" class="searchview_extended_group">
        <select class="searchview_extended_group_choice">
            <option value="any">Any of the following conditions must match</option>
            <option value="all">All the following conditions must match</option>
            <option value="none">None of the following conditions must match</option>
        </select>
        <a class="searchview_extended_delete_group"
                href="javascript:void(0)"><span></span></a>
        <div class="searchview_extended_propositions_list">
        </div>
        <a class="searchview_extended_add_proposition" href="javascript:void(0)">
            <span>Add condition</span></a>
        <div class="oe_adv_filters_and"><span>and</span></div>
    </div>
</t>
<t t-name="SearchView.extended_search.proposition">
    <div t-att-id="element_id">
        <select class="searchview_extended_prop_field">
            <t t-foreach="attrs.fields" t-as="field">
                <option t-att="{'selected': field === attrs.selected ? 'selected' : null}"
                        t-att-value="field.name">
                    <t t-esc="field.string"/>
                </option>
            </t>
        </select>
        <select class="searchview_extended_prop_op"/>
        <span class="searchview_extended_prop_value"/>
        <a class="searchview_extended_delete_prop"
                href="javascript:void(0)"><span> </span></a>
    </div>
</t>
<t t-name="SearchView.extended_search.proposition.char">
    <input t-att-id="element_id" class="field_char"/>
</t>
<t t-name="SearchView.extended_search.proposition.datetime">
    <input t-att-id="element_id" class="field_datetime"/>
</t>
<t t-name="SearchView.extended_search.proposition.date">
    <input t-att-id="element_id" class="field_date"/>
</t>
<t t-name="SearchView.extended_search.proposition.integer">
    <input type="number" t-att-id="element_id" class="field_integer" step="1"/>
</t>
<t t-name="SearchView.extended_search.proposition.float">
    <input type="number" t-att-id="element_id" class="field_float" step="0.01"/>
</t>
<t t-name="SearchView.extended_search.proposition.boolean">
</t>
<t t-name="SearchView.extended_search.proposition.selection">
    <select t-att-id="element_id">
        <t t-foreach="field.selection" t-as="element">
        <option t-att-value="element[0]"><t t-esc="element[1]"/></option>
        </t>
    </select>
</t>
<t t-name="DialogWarning">
    <table cellspacing="0" cellpadding="0" border="0" class="oe-dialog-warning">
    <tr>
        <td><img src="/base/static/src/img/warning.png" class="oe-dialog-icon"/></td>
        <td>
            <p>
                <t t-js="d">
                    var message = d.message ? d.message : d.error.data.fault_code;
                    d.html_error = context.engine.tools.html_escape(message)
                        .replace(/\n/g, '<br/>');
                </t>
                <t t-raw="html_error"/>
            </p>
        </td>
    </tr>
    </table>
</t>
<t t-name="DialogTraceback">
    <pre><t t-esc="error.message"/></pre>
    <hr/>
    <pre><t t-esc="error.data.debug"/></pre>
</t>
<t t-name="SelectCreatePopup">
    <div t-att-id="element_id">
        <table style="width:100%">
            <tr style="width:100%">
                <td style="width:100%">
                    <div t-att-id="element_id + '_search'" style="width:100%"></div>
                </td>
            </tr>
            <tr style="width:100%">
                <td style="width:100%">
                    <div t-att-id="element_id + '_view_list'" style="width:100%"></div>
                </td>
            </tr>
        </table>
        <div t-att-id="element_id + '_view_form'" style="width:100%"></div>
    </div>
</t>
<t t-name="SelectCreatePopup.search.buttons">
    <button type="button" class="oe_selectcreatepopup-search-select" disabled="disabled">Select</button>
    <button type="button" class="oe_selectcreatepopup-search-close">Close</button>
</t>
<t t-name="SelectCreatePopup.form.buttons">
    <button type="button" class="oe_selectcreatepopup-form-save">Save</button>
    <button type="button" class="oe_selectcreatepopup-form-close">Close</button>
</t>
<t t-name="FormOpenPopup">
    <div t-att-id="element_id">
        <div t-att-id="element_id + '_view_form'" style="width:100%"></div>
    </div>
</t>
<t t-name="FormOpenPopup.form.buttons">
    <button type="button" class="oe_formopenpopup-form-save">Save</button>
    <button type="button" class="oe_formopenpopup-form-close">Close</button>
</t>
<t t-name="ListView.row.frame" t-extend="WidgetFrame">
    <t t-jquery="tr">
        $(document.createElement('t'))
            .append(this.contents())
            .attr({
                't-foreach': this.attr('t-foreach'),
                't-as': this.attr('t-as')
            })
            .replaceAll(this)
            .after($(document.createElement('td')).append(
                $(document.createElement('button')).attr({
                    'class': 'oe-edit-row-save', 'type': 'button'}).text('Save')))
            .before($(document.createElement('td')).append(
                $(document.createElement('button')).attr({
                    'class': 'oe-edit-row-cancel', 'type': 'button'}).text('Cancel')))
            .unwrap();
    </t>
</t>

<t t-name="ExportView">
    <a id="exportview" href="javascript: void(0)" style="text-decoration: none;color: #3D3D3D;">Export</a>
</t>

<t t-name="ExportTreeView">
    <table class="view" style="background-color: #F3F3F3;">
        <tr>
            <td align="left">
                This wizard will export all data that matches the current search criteria to a CSV file.
                You can export all data or only the fields that can be reimported after modification.
            </td>
        </tr>
        <tr>
            <td>
                <table>
                    <tr>
                        <td class="label"><label>Export Type:</label></td>
                        <td>
                            <select id="import_compat" name="import_compat">
                                <option value="1">Import Compatible Export</option>
                                <option value="0">Export all Data</option>
                            </select>
                        </td>
                        <td class="label"><label>Export Format</label></td>
                        <td>
                            <select id="export_format" name="export_format">
                                <option value="csv">CSV</option>
                                <option value="xls">Excel</option>
                            </select>
                        </td>

                    </tr>
                </table>
            </td>
        </tr>

        <tr>
            <td>
                <table class="oe_export_fields_selector_export">
                    <tr>
                        <th class="oe_view_title" valign="bottom">Available fields</th>
                        <th class="oe_view_title"></th>
                        <th class="oe_view_title">Fields to export
                        <a style="color: blue; text-decoration: none;" href="#" id="export_new_list">Save fields list</a>
                        <div id="savenewlist"></div>
                        <div id="ExistsExportList"></div>
                        </th>
                    </tr>
                    <tr>
                        <td class="oe_export_fields_selector_left">
                            <div id="left_field_panel">
                            </div>
                        </td>
                        <td>
                            <table class="oe_export_fields_selector_center">
                                <tr>
                                    <td align="center">
                                        <button id="add_field" class="oe_export_button_export">Add</button>
                                    </td>
                                </tr>
                                <tr>
                                    <td align="center">
                                        <button id="remove_field" class="oe_export_button_export">Remove</button>
                                    </td>
                                </tr>
                                <tr>
                                    <td align="center">
                                        <button id="remove_all_field" class="oe_export_button_export">Remove All</button>
                                    </td>
                                </tr>
                            </table>
                        </td>
                        <td class="oe_export_fields_selector_right">
                            <select name="fields_list" id="fields_list" multiple="multiple"></select>
                        </td>
                    </tr>
                </table>
            </td>
        </tr>
    </table>
</t>

<t t-name="ExportTreeView-Secondary">
    <table id="field-tree-structure" class="oe_export_fields_selector_export" cellspacing="0" cellpadding="0">
        <tr><th class="oe_export_tree_header"> Name </th></tr>
        <t t-call="ExportTreeView-Secondary.children"/>
    </table>
</t>
<t t-name="ExportTreeView-Secondary.children">
    <t t-foreach="fields" t-as="field" >
        <tr t-att-id="'treerow-' + field.id" class="oe_export_row">
            <td>
                <table class="tree_grid" border="0">
                    <tr class="oe_export_row">
                        <t t-foreach="(field.id).split('/')" t-as="level" >
                            <t t-if="(field.id).split('/')[0] != level">
                                <td width="18">&amp;nbsp;</td>
                            </t>
                        </t>
                        <td valign="top" align="left" style="cursor: pointer;" width="18">
                            <t t-if="(field.children).length >= 1">
                                <t t-if="(field.id).split('/').length != 3">
                                    <img t-att-id="'parentimg-' + field.id" src="/base/static/src/img/expand.gif" width="16" height="16" border="0"/>
                                </t>
                            </t>
                        </td>
                        <td id="tree-column" valign="middle" align="left" style="cursor: pointer;">
                            <a t-att-id="'export-' + field.id"  t-att-string="field.string" href="javascript: void(0);" style="text-decoration: none;">
                                <t t-esc="field.string"/>
                            </a>
                        </td>
                    </tr>
                </table>
            </td>
        </tr>
    </t>
</t>

<t t-name="ExportNewList">
    <tr>
        <th><label>Save as:</label></th>
        <td><input size="10" type="text" id="savelist_name"/></td>
        <td><button class="oe_export_button_export" id="add_export_list">Ok</button></td>
    </tr>
</t>

<t t-name="Exists.ExportList">
    <tr><th align="right"><label >Saved exports:</label></th></tr>
    <tr align="left">
        <td>
            <select id="saved_export_list" style="width: 100%;">
                <option></option>
                <t t-foreach="existing_exports" t-as="export">
                    <option t-att-value="export.id"><t t-esc="export.name"/></option>
                </t>
            </select>
        </td>
        <td><button class="oe_export_button_export" id="delete_export_list">Delete</button></td>
    </tr>
</t>
</templates><|MERGE_RESOLUTION|>--- conflicted
+++ resolved
@@ -28,12 +28,6 @@
         <td valign="top" class="login-container" colspan="2">
             <div id="oe_login" class="login"></div>
         </td>
-<<<<<<< HEAD
-        <td valign="top" class="oe-main-content">
-            <div id="oe_app" class="oe-application">
-                <div style="width:100%;">&amp;nbsp;</div>
-            </div>
-=======
     </tr>
     <tr class="db_options_row">
         <td valign="top" class="db_container">
@@ -41,7 +35,6 @@
         </td>
         <td valign="top">
         	<div id="oe_db_options"></div>
->>>>>>> 01aba99b
         </td>
     </tr>
     <tr>
