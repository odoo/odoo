--- conflicted
+++ resolved
@@ -328,13 +328,6 @@
             args: args || []
         }, callback, error_callback);
     },
-<<<<<<< HEAD
-    name_get: function(ids, callback) {
-        return this.call_and_eval('name_get', [ids, this.context], null, 1, callback);
-    },
-    /*
-     * args = domain
-=======
     call_button: function (method, args, callback, error_callback) {
         return this.rpc('/base/dataset/call_button', {
             model: this.model,
@@ -344,10 +337,11 @@
             args: args || []
         }, callback, error_callback);
     },
-    /**
-     * Arguments:
-     * name='', args=[], operator='ilike', context=None, limit=100
->>>>>>> f07f60b3
+    name_get: function(ids, callback) {
+        return this.call_and_eval('name_get', [ids, this.context], null, 1, callback);
+    },
+    /*
+     * args = domain
      */
     name_search: function (name, args, operator, limit, callback) {
         return this.call_and_eval('name_search',
