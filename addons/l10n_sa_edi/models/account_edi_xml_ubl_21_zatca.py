# -*- coding: utf-8 -*-
from hashlib import sha256
from base64 import b64encode
from lxml import etree
from odoo import models, fields
from odoo.tools.misc import file_path
import re
from odoo.exceptions import ValidationError

TAX_EXEMPTION_CODES = ['VATEX-SA-29', 'VATEX-SA-29-7', 'VATEX-SA-30']
TAX_ZERO_RATE_CODES = ['VATEX-SA-32', 'VATEX-SA-33', 'VATEX-SA-34-1', 'VATEX-SA-34-2', 'VATEX-SA-34-3', 'VATEX-SA-34-4',
                       'VATEX-SA-34-5', 'VATEX-SA-35', 'VATEX-SA-36', 'VATEX-SA-EDU', 'VATEX-SA-HEA']

PAYMENT_MEANS_CODE = {
    'bank': 42,
    'card': 48,
    'cash': 10,
    'transfer': 30,
    'unknown': 1
}


class AccountEdiXmlUBL21Zatca(models.AbstractModel):
    _name = "account.edi.xml.ubl_21.zatca"
    _inherit = 'account.edi.xml.ubl_21'
    _description = "UBL 2.1 (ZATCA)"

    def _l10n_sa_get_namespaces(self):
        """
            Namespaces used in the final UBL declaration, required to canonalize the finalized XML document of the Invoice
        """
        return {
            'cac': 'urn:oasis:names:specification:ubl:schema:xsd:CommonAggregateComponents-2',
            'cbc': 'urn:oasis:names:specification:ubl:schema:xsd:CommonBasicComponents-2',
            'ext': 'urn:oasis:names:specification:ubl:schema:xsd:CommonExtensionComponents-2',
            'sig': 'urn:oasis:names:specification:ubl:schema:xsd:CommonSignatureComponents-2',
            'sac': 'urn:oasis:names:specification:ubl:schema:xsd:SignatureAggregateComponents-2',
            'sbc': 'urn:oasis:names:specification:ubl:schema:xsd:SignatureBasicComponents-2',
            'ds': 'http://www.w3.org/2000/09/xmldsig#',
            'xades': 'http://uri.etsi.org/01903/v1.3.2#'
        }

    def _l10n_sa_generate_invoice_xml_sha(self, xml_content):
        """
            Transform, canonicalize then hash the invoice xml content using the SHA256 algorithm,
            then return the hashed content
        """

        def _canonicalize_xml(content):
            """
                Canonicalize XML content using the c14n method. The specs mention using the c14n11 canonicalization,
                which is simply calling etree.tostring and setting the method argument to 'c14n'. There are minor
                differences between c14n11 and c14n canonicalization algorithms, but for the purpose of ZATCA signing,
                c14n is enough
            """
            return etree.tostring(content, method="c14n", exclusive=False, with_comments=False,
                                  inclusive_ns_prefixes=self._l10n_sa_get_namespaces())

        def _transform_and_canonicalize_xml(content):
            """ Transform XML content to remove certain elements and signatures using an XSL template """
            invoice_xsl = etree.parse(file_path('l10n_sa_edi/data/pre-hash_invoice.xsl'))
            transform = etree.XSLT(invoice_xsl)
            return _canonicalize_xml(transform(content))

        root = etree.fromstring(xml_content)
        # Transform & canonicalize the XML content
        transformed_xml = _transform_and_canonicalize_xml(root)
        # Get the SHA256 hashed value of the XML content
        return sha256(transformed_xml)

    def _l10n_sa_generate_invoice_xml_hash(self, xml_content, mode='hexdigest'):
        """
            Generate the b64 encoded sha256 hash of a given xml string:
                - First: Transform the xml content using a pre-hash_invoice.xsl file
                - Second: Canonicalize the transformed xml content using the c14n method
                - Third: hash the canonicalized content using the sha256 algorithm then encode it into b64 format
        """
        xml_sha = self._l10n_sa_generate_invoice_xml_sha(xml_content)
        if mode == 'hexdigest':
            xml_hash = xml_sha.hexdigest().encode()
        elif mode == 'digest':
            xml_hash = xml_sha.digest()
        return b64encode(xml_hash)

    def _l10n_sa_get_previous_invoice_hash(self, invoice):
        """ Function that returns the Base 64 encoded SHA256 hash of the previously submitted invoice """
        if invoice.company_id.l10n_sa_api_mode == 'sandbox' or not invoice.journal_id.l10n_sa_latest_submission_hash:
            # If no invoice, or if using Sandbox, return the b64 encoded SHA256 value of the '0' character
            return "NWZlY2ViNjZmZmM4NmYzOGQ5NTI3ODZjNmQ2OTZjNzljMmRiYzIzOWRkNGU5MWI0NjcyOWQ3M2EyN2ZiNTdlOQ=="
        return invoice.journal_id.l10n_sa_latest_submission_hash

    def _get_delivery_vals_list(self, invoice):
        """ Override to include/update values specific to ZATCA's UBL 2.1 specs """
        shipping_address = invoice.partner_shipping_id
        return [{'actual_delivery_date': invoice.delivery_date or invoice.invoice_date,
                 'delivery_address_vals': self._get_partner_address_vals(shipping_address) if shipping_address else {},}]

    def _get_partner_contact_vals(self, partner):
        res = super()._get_partner_contact_vals(partner)
        if res.get('telephone'):
            res['telephone'] = re.sub(r"[^+\d]", '', res['telephone'])
        return res

    def _get_partner_party_identification_vals_list(self, partner):
        """ Override to include/update values specific to ZATCA's UBL 2.1 specs """
        return [{
            'id_attrs': {'schemeID': partner.l10n_sa_additional_identification_scheme},
            'id': (
                partner.l10n_sa_additional_identification_number
                if partner.l10n_sa_additional_identification_scheme != 'TIN' and partner.country_code == 'SA'
                else partner.vat
            ),
        }]

    def _get_partner_party_legal_entity_vals_list(self, partner):
        # EXTEND 'account.edi.xml.ubl_20'
        partners_party_legal = super()._get_partner_party_legal_entity_vals_list(partner)
        for partner_party_legal in partners_party_legal:
            if partner_party_legal['commercial_partner'].country_code != 'SA':
                partner_party_legal['company_id'] = False

        return partners_party_legal

    def _l10n_sa_get_payment_means_code(self, invoice):
        """ Return payment means code to be used to set the value on the XML file """
        return 'unknown'

    def _get_invoice_payment_means_vals_list(self, invoice):
        """ Override to include/update values specific to ZATCA's UBL 2.1 specs """
        res = super()._get_invoice_payment_means_vals_list(invoice)
        res[0]['payment_means_code'] = PAYMENT_MEANS_CODE.get(self._l10n_sa_get_payment_means_code(invoice), PAYMENT_MEANS_CODE['unknown'])
        res[0]['payment_means_code_attrs'] = {'listID': 'UN/ECE 4461'}
        res[0]['adjustment_reason'] = invoice.ref
        return res

    def _get_partner_address_vals(self, partner):
        """ Override to include/update values specific to ZATCA's UBL 2.1 specs """
        return {
            **super()._get_partner_address_vals(partner),
            'building_number': partner.l10n_sa_edi_building_number,
            'city_subdivision_name ': partner.street2,
            'plot_identification': partner.l10n_sa_edi_plot_identification,
        }

    def _export_invoice_filename(self, invoice):
        """
            Generate the name of the invoice XML file according to ZATCA business rules:
            Seller Vat Number (BT-31), Date (BT-2), Time (KSA-25), Invoice Number (BT-1)
        """
        vat = invoice.company_id.partner_id.commercial_partner_id.vat
        invoice_number = re.sub(r'[^a-zA-Z0-9 -]+', '-', invoice.name)
        invoice_date = fields.Datetime.context_timestamp(self.with_context(tz='Asia/Riyadh'), invoice.l10n_sa_confirmation_datetime)
        file_name = f"{vat}_{invoice_date.strftime('%Y%m%dT%H%M%S')}_{invoice_number}"
        file_format = self.env.context.get('l10n_sa_file_format', 'xml')
        if file_format:
            file_name = f'{file_name}.{file_format}'
        return file_name

    def _l10n_sa_get_invoice_transaction_code(self, invoice):
        """
            Returns the transaction code string to be inserted in the UBL file follows the following format:
                - NNPNESB, in compliance with KSA Business Rule KSA-2, where:
                    - NN (positions 1 and 2) = invoice subtype:
                        - 01 for tax invoice
                        - 02 for simplified tax invoice
                    - E (position 5) = Exports invoice transaction, 0 for false, 1 for true
        """
        return '0%s00%s00' % (
            '2' if invoice._l10n_sa_is_simplified() else '1',
            '1' if invoice.commercial_partner_id.country_id != invoice.company_id.country_id and not invoice._l10n_sa_is_simplified() else '0'
        )

    def _l10n_sa_get_invoice_type(self, invoice):
        """
            Returns the invoice type string to be inserted in the UBL file
                - 383: Debit Note
                - 381: Credit Note
                - 388: Invoice
        """
        return (
            383 if invoice.debit_origin_id else
            381 if invoice.move_type == 'out_refund' else
            386 if invoice._is_downpayment() else 388
        )

    def _l10n_sa_get_billing_reference_vals(self, invoice):
        """ Get the billing reference vals required to render the BillingReference for credit/debit notes """
        if self._l10n_sa_get_invoice_type(invoice) != 388:
            return {
                'id': (invoice.reversed_entry_id.name or invoice.ref) if invoice.move_type == 'out_refund' else invoice.debit_origin_id.name,
                'issue_date': None,
            }
        return {}

    def _get_partner_party_tax_scheme_vals_list(self, partner, role):
        """
            Override to return an empty list if the partner is a customer and their country is not KSA.
            This is according to KSA Business Rule BR-KSA-46 which states that in the case of Export Invoices,
            the buyer VAT registration number or buyer group VAT registration number must not exist in the Invoice
        """
        if role != 'customer' or partner.country_id.code == 'SA':
            vals_list = super()._get_partner_party_tax_scheme_vals_list(partner, role)
            for vals in vals_list:
                vals['tax_scheme_vals'] = {'id': 'VAT'}
            return vals_list
        return []

    def _apply_invoice_tax_filter(self, base_line, tax_values):
        """ Override to filter out withholding tax """
        tax_id = tax_values['tax']
        res = not tax_id.l10n_sa_is_retention
        # If the move that is being sent is not a down payment invoice, and the sale module is installed
        # we need to make sure the line is neither retention, nor a down payment line
        if not base_line['record'].move_id._is_downpayment():
            return not tax_id.l10n_sa_is_retention and not base_line['record']._get_downpayment_lines()
        return res

    def _apply_invoice_line_filter(self, invoice_line):
        """ Override to filter out down payment lines """
        if not invoice_line.move_id._is_downpayment():
            return not invoice_line._get_downpayment_lines()
        return True

    def _l10n_sa_get_prepaid_amount(self, invoice, vals):
        """ Calculate the down-payment amount according to ZATCA rules """
        downpayment_lines = False if invoice._is_downpayment() else invoice.line_ids.filtered(lambda l: l._get_downpayment_lines())
        if downpayment_lines:
            tax_vals = invoice._prepare_invoice_aggregated_taxes(
                filter_tax_values_to_apply=lambda l, t: not self.env['account.tax'].browse(t.get('id')).l10n_sa_is_retention
            )
            base_amount = abs(sum(tax_vals['tax_details_per_record'][l]['base_amount_currency'] for l in downpayment_lines))
            tax_amount = abs(sum(tax_vals['tax_details_per_record'][l]['tax_amount_currency'] for l in downpayment_lines))
            return {
                'total_amount': base_amount + tax_amount,
                'base_amount': base_amount,
                'tax_amount': tax_amount
            }

    def _l10n_sa_get_monetary_vals(self, invoice, vals):
        """ Calculate the invoice monteray amount values, including prepaid amounts (down payment) """
        # We use base_amount_currency + tax_amount_currency instead of amount_total because we do not want to include
        # withholding tax amounts in our calculations
        total_amount = abs(vals['taxes_vals']['base_amount_currency'] + vals['taxes_vals']['tax_amount_currency'])
        line_extension_amount = vals['vals']['monetary_total_vals']['line_extension_amount']
        tax_inclusive_amount = total_amount
        tax_exclusive_amount = abs(vals['taxes_vals']['base_amount_currency'])
        prepaid_amount = 0
        payable_amount = total_amount
        # - When we calculate the tax values, we filter out taxes and invoice lines linked to downpayments.
        #   As such, when we calculate the TaxInclusiveAmount, it already accounts for the tax amount of the downpayment
        #   Same goes for the TaxExclusiveAmount, and we do not need to add the Tax amount of the downpayment
        # - The payable amount does not account for the tax amount of the downpayment, so we add it
        downpayment_vals = self._l10n_sa_get_prepaid_amount(invoice, vals)
        allowance_charge_vals = vals['vals']['allowance_charge_vals']
        allowance_total_amount = sum(a['amount'] for a in allowance_charge_vals if a['charge_indicator'] == 'false')
        if downpayment_vals:
            # - BR-KSA-80: To calculate payable amount, we deduct prepaid amount from total tax inclusive amount
            prepaid_amount = downpayment_vals['total_amount']
            payable_amount = tax_inclusive_amount - prepaid_amount
        return {
            'line_extension_amount': line_extension_amount - allowance_total_amount,
            'tax_inclusive_amount': tax_inclusive_amount,
            'tax_exclusive_amount': tax_exclusive_amount,
            'prepaid_amount': prepaid_amount,
            'payable_amount': payable_amount,
            'allowance_total_amount': allowance_total_amount
        }

    def _get_tax_category_list(self, customer, supplier, taxes):
        """ Override to filter out withholding taxes """
        non_retention_taxes = taxes.filtered(lambda t: not t.l10n_sa_is_retention)
        return super()._get_tax_category_list(customer, supplier, non_retention_taxes)

    def _get_document_allowance_charge_vals_list(self, invoice, taxes_vals=None):
        """
        Charge Reasons & Codes (As per ZATCA):
        https://unece.org/fileadmin/DAM/trade/untdid/d16b/tred/tred5189.htm
        As far as ZATCA is concerned, we calculate Allowance/Charge vals for global discounts as
        a document level allowance, and we do not include any other charges or allowances
        """
        res = super()._get_document_allowance_charge_vals_list(invoice)
        for line in invoice.invoice_line_ids.filtered(lambda l: l._is_global_discount_line()):
            taxes = line.tax_ids.flatten_taxes_hierarchy().filtered(lambda t: t.amount_type != 'fixed')
            customer = invoice.commercial_partner_id
            supplier = invoice.company_id.partner_id.commercial_partner_id
            res.append({
                'charge_indicator': 'false',
                'allowance_charge_reason_code': "95",
                'allowance_charge_reason': "Discount",
                'amount': abs(line.price_subtotal),
                'currency_dp': 2,
                'currency_name': invoice.currency_id.name,
                'tax_category_vals': [{
                    'id': tax['id'],
                    'percent': tax['percent'],
                    'tax_scheme_vals': {'id': 'VAT'},
                } for tax in self._get_tax_category_list(customer, supplier, taxes)],
            })
        return res

    def _export_invoice_vals(self, invoice):
        """ Override to include/update values specific to ZATCA's UBL 2.1 specs """
        vals = super()._export_invoice_vals(invoice)

        vals.update({
            'main_template': 'account_edi_ubl_cii.ubl_20_Invoice',
            'InvoiceType_template': 'l10n_sa_edi.ubl_21_InvoiceType_zatca',
            'CreditNoteType_template': 'l10n_sa_edi.ubl_21_CreditNoteType_zatca',
            'DebitNoteType_template': 'l10n_sa_edi.ubl_21_DebitNoteType_zatca',
            'InvoiceLineType_template': 'l10n_sa_edi.ubl_21_InvoiceLineType_zatca',
            'CreditNoteLineType_template': 'l10n_sa_edi.ubl_21_CreditNoteLineType_zatca',
            'DebitNoteLineType_template': 'l10n_sa_edi.ubl_21_DebitNoteLineType_zatca',
            'AddressType_template': 'l10n_sa_edi.ubl_21_AddressType_zatca',
            'PartyType_template': 'l10n_sa_edi.ubl_21_PartyType_zatca',
            'TaxTotalType_template': 'l10n_sa_edi.ubl_21_TaxTotalType_zatca',
            'PaymentMeansType_template': 'l10n_sa_edi.ubl_21_PaymentMeansType_zatca',
        })

        vals['vals'].update({
            'profile_id': 'reporting:1.0',
            'document_type_code_attrs': {'name': self._l10n_sa_get_invoice_transaction_code(invoice)},
            'document_type_code': self._l10n_sa_get_invoice_type(invoice),
            'tax_currency_code': invoice.company_currency_id.name,
            'issue_date': fields.Datetime.context_timestamp(self.with_context(tz='Asia/Riyadh'),
                                                            invoice.l10n_sa_confirmation_datetime),
            'previous_invoice_hash': self._l10n_sa_get_previous_invoice_hash(invoice),
            'billing_reference_vals': self._l10n_sa_get_billing_reference_vals(invoice),
            'tax_total_vals': self._l10n_sa_get_additional_tax_total_vals(invoice, vals),
            # Due date is not required for ZATCA UBL 2.1
            'due_date': None,
        })

        vals['vals']['monetary_total_vals'].update(self._l10n_sa_get_monetary_vals(invoice, vals))
        self._l10n_sa_postprocess_line_vals(vals)
        return vals

    def _l10n_sa_postprocess_line_vals(self, vals):
        """
            Postprocess vals to remove negative line amounts, as those will be used to compute
            document level allowances (global discounts)
        """
        final_line_vals = []
        for line_vals in vals['vals']['line_vals']:
            if line_vals['price_vals']['price_amount'] >= 0:
                final_line_vals.append(line_vals)
        vals['vals'][('line_vals')] = final_line_vals

    def _l10n_sa_get_additional_tax_total_vals(self, invoice, vals):
        """
            For ZATCA, an additional TaxTotal element needs to be included in the UBL file
            (Only for the Invoice, not the lines)

            If the invoice is in a different currency from the one set on the company (SAR), then the additional
            TaxAmount element needs to hold the tax amount converted to the company's currency.

            Business Rules: BT-110 & BT-111
        """
        curr_amount = abs(vals['taxes_vals']['tax_amount_currency'])
        if invoice.currency_id != invoice.company_currency_id:
            curr_amount = abs(vals['taxes_vals']['tax_amount'])
        return vals['vals']['tax_total_vals'] + [{
            'currency': invoice.company_currency_id,
            'currency_dp': invoice.company_currency_id.decimal_places,
            'tax_amount': curr_amount,
        }]

    def _get_invoice_line_item_vals(self, line, taxes_vals):
        """ Override to include/update values specific to ZATCA's UBL 2.1 specs """
        vals = super()._get_invoice_line_item_vals(line, taxes_vals)
        vals['sellers_item_identification_vals'] = {'id': line.product_id.code or line.product_id.default_code}
        return vals

    def _l10n_sa_get_line_prepayment_vals(self, line, taxes_vals):
        """
            If an invoice line is linked to a down payment invoice, we need to return the proper values
            to be included in the UBL
        """
        if not line.move_id._is_downpayment() and line.sale_line_ids and all(sale_line.is_downpayment for sale_line in line.sale_line_ids):
<<<<<<< HEAD
            prepayment_move_id = line.sale_line_ids.invoice_lines.move_id.filtered(
                lambda m: m.move_type == 'out_invoice' and m._is_downpayment()
            )
            if not prepayment_move_id or not prepayment_move_id.l10n_sa_confirmation_datetime:
                raise ValidationError(
                    _("The related prepayment [%s] has not been successfully submitted to ZATCA. "
                    "Please ensure it is posted and confirmed before continuing.") % (prepayment_move_id.name or 'Unknown')
                )

=======
            prepayment_move_id = line.sale_line_ids.invoice_lines.move_id.filtered(lambda m: m.move_type == 'out_invoice' and m._is_downpayment())
>>>>>>> 9f45d0de
            return {
                'prepayment_id': prepayment_move_id.name,
                'issue_date': fields.Datetime.context_timestamp(self.with_context(tz='Asia/Riyadh'),
                                                                prepayment_move_id.l10n_sa_confirmation_datetime),
                'document_type_code': 386
            }
        return {}

    def _get_invoice_line_vals(self, line, line_id, taxes_vals):
        """ Override to include/update values specific to ZATCA's UBL 2.1 specs """

        def grouping_key_generator(base_line, tax_data):
            tax = tax_data['tax']
            customer = line.move_id.commercial_partner_id
            supplier = line.move_id.company_id.partner_id.commercial_partner_id
            tax_category_vals = next(iter(self._get_tax_category_list(customer, supplier, tax)), {})
            grouping_key = {
                'tax_category_id': tax_category_vals.get('id'),
                'tax_category_percent': tax_category_vals.get('percent'),
                '_tax_category_vals_': tax_category_vals,
                'tax_amount_type': tax.amount_type,
            }
            if tax.amount_type == 'fixed':
                grouping_key['tax_name'] = tax.name
            return grouping_key

        if not line.move_id._is_downpayment() and line._get_downpayment_lines():
            # When we initially calculate the taxes_vals, we filter out the down payment lines, which means we have no
            # values to set in the TaxableAmount and TaxAmount nodes on the InvoiceLine for the down payment.
            # This means ZATCA will return a warning message for the BR-KSA-80 rule since it cannot calculate the
            # TaxableAmount and the TaxAmount nodes correctly. To avoid this, we re-caclculate the taxes_vals just before
            # we set the values for the down payment line.
            line_taxes = line.move_id._prepare_invoice_aggregated_taxes(
                filter_tax_values_to_apply=lambda l, t: not t["tax"].l10n_sa_is_retention,
                grouping_key_generator=grouping_key_generator
            )
            taxes_vals = line_taxes['tax_details_per_record'][line]

        line_vals = super()._get_invoice_line_vals(line, line_id, taxes_vals)
        total_amount_sa = abs(taxes_vals['tax_amount_currency'] + taxes_vals['base_amount_currency'])
        extension_amount = abs(line_vals['line_extension_amount'])
        if not line.move_id._is_downpayment() and line._get_downpayment_lines():
            total_amount_sa = extension_amount = 0
            line_vals['price_vals']['price_amount'] = 0
            line_vals['tax_total_vals'][0]['tax_amount'] = 0
            line_vals['prepayment_vals'] = self._l10n_sa_get_line_prepayment_vals(line, taxes_vals)
        else:
            # - BR-KSA-80: only down-payment lines should have a tax subtotal breakdown, as that is
            # used during computation of prepaid amount as ZATCA sums up tax amount/taxable amount of all lines
            # irrespective of whether they are down-payment lines.
            line_vals['tax_total_vals'][0].pop('tax_subtotal_vals', None)
        line_vals['tax_total_vals'][0]['total_amount_sa'] = total_amount_sa
        line_vals['line_quantity'] = abs(line_vals['line_quantity'])
        line_vals['line_extension_amount'] = extension_amount

        return line_vals

    def _get_invoice_tax_totals_vals_list(self, invoice, taxes_vals):
        """
            Override to include/update values specific to ZATCA's UBL 2.1 specs.
            In this case, we make sure the tax amounts are always absolute (no negative values)
        """
        res = [{
            'currency': invoice.currency_id,
            'currency_dp': invoice.currency_id.decimal_places,
            'tax_amount': abs(taxes_vals['tax_amount_currency']),
            'tax_subtotal_vals': [{
                'currency': invoice.currency_id,
                'currency_dp': invoice.currency_id.decimal_places,
                'taxable_amount': abs(vals['base_amount_currency']),
                'tax_amount': abs(vals['tax_amount_currency']),
                'percent': vals['_tax_category_vals_']['percent'],
                'tax_category_vals': vals['_tax_category_vals_'],
            } for vals in taxes_vals['tax_details'].values()],
        }]
        return res

    def _get_tax_unece_codes(self, customer, supplier, tax):
        """ Override to include/update values specific to ZATCA's UBL 2.1 specs """

        def _exemption_reason(code, reason):
            return {
                'tax_category_code': code,
                'tax_exemption_reason_code': reason or "VATEX-SA-OOS",
                'tax_exemption_reason': (
                    exemption_codes[reason].split(reason)[1].lstrip()
                    if reason else "Not subject to VAT"
                )
            }

        if supplier.country_id.code == 'SA':
            if not tax or tax.amount == 0:
                exemption_codes = dict(tax._fields["l10n_sa_exemption_reason_code"]._description_selection(self.env))
                if tax.l10n_sa_exemption_reason_code in TAX_EXEMPTION_CODES:
                    return _exemption_reason('E', tax.l10n_sa_exemption_reason_code)
                elif tax.l10n_sa_exemption_reason_code in TAX_ZERO_RATE_CODES:
                    return _exemption_reason('Z', tax.l10n_sa_exemption_reason_code)
                else:
                    return _exemption_reason('O', tax.l10n_sa_exemption_reason_code)
            else:
                return {
                    'tax_category_code': 'S',
                    'tax_exemption_reason_code': None,
                    'tax_exemption_reason': None,
                }
        return super()._get_tax_unece_codes(customer, supplier, tax)

    def _get_invoice_payment_terms_vals_list(self, invoice):
        """ Override to include/update values specific to ZATCA's UBL 2.1 specs """
        return []<|MERGE_RESOLUTION|>--- conflicted
+++ resolved
@@ -375,26 +375,29 @@
             If an invoice line is linked to a down payment invoice, we need to return the proper values
             to be included in the UBL
         """
-        if not line.move_id._is_downpayment() and line.sale_line_ids and all(sale_line.is_downpayment for sale_line in line.sale_line_ids):
-<<<<<<< HEAD
+        if (
+            not line.move_id._is_downpayment()
+            and line.sale_line_ids
+            and all(sale_line.is_downpayment for sale_line in line.sale_line_ids)
+        ):
             prepayment_move_id = line.sale_line_ids.invoice_lines.move_id.filtered(
                 lambda m: m.move_type == 'out_invoice' and m._is_downpayment()
             )
             if not prepayment_move_id or not prepayment_move_id.l10n_sa_confirmation_datetime:
                 raise ValidationError(
                     _("The related prepayment [%s] has not been successfully submitted to ZATCA. "
-                    "Please ensure it is posted and confirmed before continuing.") % (prepayment_move_id.name or 'Unknown')
+                      "Please ensure it is posted and confirmed before continuing.") % (prepayment_move_id.name or 'Unknown')
                 )
 
-=======
-            prepayment_move_id = line.sale_line_ids.invoice_lines.move_id.filtered(lambda m: m.move_type == 'out_invoice' and m._is_downpayment())
->>>>>>> 9f45d0de
             return {
                 'prepayment_id': prepayment_move_id.name,
-                'issue_date': fields.Datetime.context_timestamp(self.with_context(tz='Asia/Riyadh'),
-                                                                prepayment_move_id.l10n_sa_confirmation_datetime),
+                'issue_date': fields.Datetime.context_timestamp(
+                    self.with_context(tz='Asia/Riyadh'),
+                    prepayment_move_id.l10n_sa_confirmation_datetime
+                ),
                 'document_type_code': 386
             }
+
         return {}
 
     def _get_invoice_line_vals(self, line, line_id, taxes_vals):
