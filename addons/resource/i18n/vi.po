# Translation of Odoo Server.
# This file contains the translation of the following modules:
# 	* resource
#
# Translators:
# Martin Trigaux, 2019
# Tuan Tran <tmtuan.projects@gmail.com>, 2019
# Minh Nguyen <ndminh210994@gmail.com>, 2019
# Dung Nguyen Thi <dungnt@trobz.com>, 2019
# Dao Nguyen <trucdao.uel@gmail.com>, 2019
# Trinh Tran Thi Phuong <trinhttp@trobz.com>, 2019
# Duy BQ <duybq86@gmail.com>, 2020
<<<<<<< HEAD
#
=======
# Nancy Momoland <thanhnguyen.icsc@gmail.com>, 2021
# 
>>>>>>> 7b92af31
msgid ""
msgstr ""
"Project-Id-Version: Odoo Server saas~12.5\n"
"Report-Msgid-Bugs-To: \n"
"POT-Creation-Date: 2019-08-26 08:17+0000\n"
"PO-Revision-Date: 2019-08-26 09:13+0000\n"
"Last-Translator: Nancy Momoland <thanhnguyen.icsc@gmail.com>, 2021\n"
"Language-Team: Vietnamese (https://www.transifex.com/odoo/teams/41243/vi/)\n"
"MIME-Version: 1.0\n"
"Content-Type: text/plain; charset=UTF-8\n"
"Content-Transfer-Encoding: \n"
"Language: vi\n"
"Plural-Forms: nplurals=1; plural=0;\n"

#. module: resource
#: code:addons/resource/models/resource.py:0
#, python-format
msgid "%s (copy)"
msgstr "%s (bản sao)"

#. module: resource
#: model:ir.model.fields,field_description:resource.field_resource_resource__active
msgid "Active"
msgstr "Hiệu lực"

#. module: resource
#: model:ir.model.fields.selection,name:resource.selection__resource_calendar_attendance__day_period__afternoon
msgid "Afternoon"
msgstr "Buổi chiều"

#. module: resource
#: model_terms:ir.ui.view,arch_db:resource.resource_calendar_form
msgid ""
"Are you sure you want to switch this calendar to 1 week calendar ? All "
"entries will be lost"
msgstr ""
"Bạn có chắc chắn muốn chuyển lịch này sang lịch 1 tuần không? Tất cả nội "
"dung công việc sẽ bị mất"

#. module: resource
#: model_terms:ir.ui.view,arch_db:resource.resource_calendar_form
msgid ""
"Are you sure you want to switch this calendar to 2 weeks calendar ? All "
"entries will be lost"
msgstr ""
"Bạn có chắc chắn muốn chuyển lịch này sang lịch 2 tuần không? Tất cả nội "
"dung công việc sẽ bị mất"

#. module: resource
#: code:addons/resource/models/resource.py:0
#, python-format
msgid "Attendances can't overlap."
msgstr "Điểm danh không được trùng lặp."

#. module: resource
#: model:ir.model.fields,field_description:resource.field_resource_calendar__hours_per_day
msgid "Average Hour per Day"
<<<<<<< HEAD
msgstr "Số giờ trung bình mỗi ngày"
=======
msgstr "Giờ trung bình mỗi ngày"
>>>>>>> 7b92af31

#. module: resource
#: model:ir.model.fields,help:resource.field_resource_calendar__hours_per_day
msgid ""
"Average hours per day a resource is supposed to work with this calendar."
msgstr ""
<<<<<<< HEAD
"Số giờ trung bình mỗi ngày mà một nguồn lực phải làm việc theo lịch"
" làm việc này."
=======
"Giờ trung bình mỗi ngày một nguồn lực được cho là hoạt động với lịch này."
>>>>>>> 7b92af31

#. module: resource
#: model:ir.model.fields,field_description:resource.field_resource_calendar__two_weeks_calendar
#: model:ir.model.fields,field_description:resource.field_resource_calendar_attendance__two_weeks_calendar
msgid "Calendar in 2 weeks mode"
msgstr "Lịch ở chế độ 2 tuần"

#. module: resource
#: model:ir.actions.act_window,name:resource.resource_calendar_closing_days
msgid "Closing Days"
msgstr "Ngày nghỉ"

#. module: resource
#: model:ir.model,name:resource.model_res_company
msgid "Companies"
msgstr "Công ty"

#. module: resource
#: model:ir.model.fields,field_description:resource.field_resource_calendar__company_id
#: model:ir.model.fields,field_description:resource.field_resource_calendar_leaves__company_id
#: model:ir.model.fields,field_description:resource.field_resource_mixin__company_id
#: model:ir.model.fields,field_description:resource.field_resource_resource__company_id
#: model:ir.model.fields,field_description:resource.field_resource_test__company_id
#: model_terms:ir.ui.view,arch_db:resource.view_resource_calendar_leaves_search
#: model_terms:ir.ui.view,arch_db:resource.view_resource_resource_search
msgid "Company"
msgstr "Công ty"

#. module: resource
#: model:ir.model.fields,field_description:resource.field_resource_calendar__create_uid
#: model:ir.model.fields,field_description:resource.field_resource_calendar_attendance__create_uid
#: model:ir.model.fields,field_description:resource.field_resource_calendar_leaves__create_uid
#: model:ir.model.fields,field_description:resource.field_resource_resource__create_uid
#: model:ir.model.fields,field_description:resource.field_resource_test__create_uid
msgid "Created by"
msgstr "Được tạo bởi"

#. module: resource
#: model:ir.model.fields,field_description:resource.field_resource_calendar__create_date
#: model:ir.model.fields,field_description:resource.field_resource_calendar_attendance__create_date
#: model:ir.model.fields,field_description:resource.field_resource_calendar_leaves__create_date
#: model:ir.model.fields,field_description:resource.field_resource_resource__create_date
#: model:ir.model.fields,field_description:resource.field_resource_test__create_date
msgid "Created on"
msgstr "Thời điểm tạo"

#. module: resource
#: model:ir.model.fields,field_description:resource.field_resource_calendar_attendance__day_period
msgid "Day Period"
<<<<<<< HEAD
msgstr "Chu kỳ Ngày"
=======
msgstr "Thời gian trong ngày"
>>>>>>> 7b92af31

#. module: resource
#: model:ir.model.fields,field_description:resource.field_resource_calendar_attendance__dayofweek
msgid "Day of Week"
msgstr "Ngày trong tuần"

#. module: resource
#: model:ir.model.fields,field_description:resource.field_res_company__resource_calendar_id
#: model:ir.model.fields,field_description:resource.field_res_users__resource_calendar_id
msgid "Default Working Hours"
msgstr "Lịch làm việc Mặc định"

#. module: resource
#: model:ir.model.fields,help:resource.field_res_users__resource_calendar_id
#: model:ir.model.fields,help:resource.field_resource_mixin__resource_calendar_id
#: model:ir.model.fields,help:resource.field_resource_resource__calendar_id
#: model:ir.model.fields,help:resource.field_resource_test__resource_calendar_id
msgid "Define the schedule of resource"
msgstr "Định nghĩa lịch hoạt động cho nguồn lực"

#. module: resource
#: model_terms:ir.actions.act_window,help:resource.action_resource_calendar_form
msgid ""
"Define working hours and time table that could be scheduled to your project "
"members"
msgstr ""
"Định nghĩa các Lịch làm việc và thời gian biểu mà có thể được ấn định cho "
"các thành viên dự án của bạn"

#. module: resource
#: model:ir.model.fields,field_description:resource.field_resource_calendar__display_name
#: model:ir.model.fields,field_description:resource.field_resource_calendar_attendance__display_name
#: model:ir.model.fields,field_description:resource.field_resource_calendar_leaves__display_name
#: model:ir.model.fields,field_description:resource.field_resource_mixin__display_name
#: model:ir.model.fields,field_description:resource.field_resource_resource__display_name
#: model:ir.model.fields,field_description:resource.field_resource_test__display_name
msgid "Display Name"
msgstr "Tên hiển thị"

#. module: resource
#: model:ir.model.fields,field_description:resource.field_resource_calendar_attendance__display_type
msgid "Display Type"
msgstr "Loại hiển thị"

#. module: resource
#: model:ir.model.fields,field_description:resource.field_resource_resource__time_efficiency
msgid "Efficiency Factor"
msgstr "Hệ số Hiệu suất"

#. module: resource
#: model:ir.model.fields,field_description:resource.field_resource_calendar_attendance__date_to
#: model:ir.model.fields,field_description:resource.field_resource_calendar_leaves__date_to
msgid "End Date"
msgstr "Ngày kết thúc"

#. module: resource
#: model:ir.model.fields.selection,name:resource.selection__resource_calendar_attendance__week_type__0
msgid "Even week"
msgstr "Tuần chẵn"

#. module: resource
#: model:ir.model.fields,field_description:resource.field_resource_calendar__two_weeks_explanation
msgid "Explanation"
<<<<<<< HEAD
msgstr "Giảo thích"
=======
msgstr "Giải trình"
>>>>>>> 7b92af31

#. module: resource
#: model:ir.model.fields.selection,name:resource.selection__resource_calendar_attendance__dayofweek__4
msgid "Friday"
msgstr "Thứ sáu"

#. module: resource
#: code:addons/resource/models/resource.py:0
#, python-format
msgid "Friday Afternoon"
msgstr "Chiều Thứ Sáu"

#. module: resource
#: code:addons/resource/models/resource.py:0
#, python-format
msgid "Friday Morning"
msgstr "Sáng Thứ Sáu"

#. module: resource
#: model:ir.model.fields,help:resource.field_resource_calendar_attendance__sequence
msgid "Gives the sequence of this line when displaying the resource calendar."
msgstr "Cung cấp mã của dòng này khi hiển thị lịch Nguồn lực."

#. module: resource
#: model:ir.model.fields,field_description:resource.field_resource_calendar__global_leave_ids
#: model_terms:ir.ui.view,arch_db:resource.resource_calendar_form
msgid "Global Time Off"
<<<<<<< HEAD
msgstr "Nghỉ toàn cục"
=======
msgstr "Thời gian nghỉ chung"
>>>>>>> 7b92af31

#. module: resource
#: model_terms:ir.ui.view,arch_db:resource.view_resource_calendar_leaves_search
#: model_terms:ir.ui.view,arch_db:resource.view_resource_resource_search
msgid "Group By"
msgstr "Nhóm theo"

#. module: resource
#: model_terms:ir.ui.view,arch_db:resource.view_resource_calendar_attendance_form
msgid "Hours"
msgstr "Giờ"

#. module: resource
#: model:ir.model.fields.selection,name:resource.selection__resource_resource__resource_type__user
msgid "Human"
msgstr "Con người"

#. module: resource
#: model:ir.model.fields,field_description:resource.field_resource_calendar__id
#: model:ir.model.fields,field_description:resource.field_resource_calendar_attendance__id
#: model:ir.model.fields,field_description:resource.field_resource_calendar_leaves__id
#: model:ir.model.fields,field_description:resource.field_resource_mixin__id
#: model:ir.model.fields,field_description:resource.field_resource_resource__id
#: model:ir.model.fields,field_description:resource.field_resource_test__id
msgid "ID"
msgstr "ID"

#. module: resource
#: model:ir.model.fields,help:resource.field_resource_calendar_leaves__resource_id
msgid ""
"If empty, this is a generic time off for the company. If a resource is set, "
"the time off is only for this resource"
msgstr ""
"Nếu trống, đây là thời gian nghỉ chung của công ty. Nếu một tài nguyên được "
"đặt, thời gian nghỉ chỉ dành cho tài nguyên này"

#. module: resource
#: model:ir.model.fields,help:resource.field_resource_resource__active
msgid ""
"If the active field is set to False, it will allow you to hide the resource "
"record without removing it."
msgstr ""
"Nếu bạn cho trường này không kích hoạt, nó sẽ cho phép bạn ẩn thông tin này "
"đi mà không cần xóa nó."

#. module: resource
#: code:addons/resource/models/resource.py:0
#, python-format
msgid ""
"In a calendar with 2 weeks mode, all periods need to be in the sections."
msgstr ""
"Trong lịch có chế độ 2 tuần, tất cả các khoảng thời gian cần có trong các "
"phần."

#. module: resource
#: model_terms:ir.ui.view,arch_db:resource.view_resource_resource_search
msgid "Inactive"
msgstr "Bị Vô hiệu"

#. module: resource
#: model:ir.model.fields,field_description:resource.field_resource_calendar____last_update
#: model:ir.model.fields,field_description:resource.field_resource_calendar_attendance____last_update
#: model:ir.model.fields,field_description:resource.field_resource_calendar_leaves____last_update
#: model:ir.model.fields,field_description:resource.field_resource_mixin____last_update
#: model:ir.model.fields,field_description:resource.field_resource_resource____last_update
#: model:ir.model.fields,field_description:resource.field_resource_test____last_update
msgid "Last Modified on"
msgstr "Sửa lần cuối"

#. module: resource
#: model:ir.model.fields,field_description:resource.field_resource_calendar__write_uid
#: model:ir.model.fields,field_description:resource.field_resource_calendar_attendance__write_uid
#: model:ir.model.fields,field_description:resource.field_resource_calendar_leaves__write_uid
#: model:ir.model.fields,field_description:resource.field_resource_resource__write_uid
#: model:ir.model.fields,field_description:resource.field_resource_test__write_uid
msgid "Last Updated by"
msgstr "Cập nhật Lần cuối Bởi"

#. module: resource
#: model:ir.model.fields,field_description:resource.field_resource_calendar__write_date
#: model:ir.model.fields,field_description:resource.field_resource_calendar_attendance__write_date
#: model:ir.model.fields,field_description:resource.field_resource_calendar_leaves__write_date
#: model:ir.model.fields,field_description:resource.field_resource_resource__write_date
#: model:ir.model.fields,field_description:resource.field_resource_test__write_date
msgid "Last Updated on"
msgstr "Cập nhật lần cuối"

#. module: resource
#: model_terms:ir.ui.view,arch_db:resource.view_resource_calendar_leaves_search
msgid "Leave Date"
msgstr "Ngày nghỉ"

#. module: resource
#: model_terms:ir.ui.view,arch_db:resource.resource_calendar_leave_form
#: model_terms:ir.ui.view,arch_db:resource.resource_calendar_leave_tree
msgid "Leave Detail"
msgstr "Chi tiết Nghỉ"

#. module: resource
#: model:ir.model.fields.selection,name:resource.selection__resource_resource__resource_type__material
msgid "Material"
msgstr "Nguyên liệu/Máy móc"

#. module: resource
#: model:ir.model.fields.selection,name:resource.selection__resource_calendar_attendance__dayofweek__0
msgid "Monday"
msgstr "Thứ Hai"

#. module: resource
#: code:addons/resource/models/resource.py:0
#, python-format
msgid "Monday Afternoon"
msgstr "Chiều Thứ Hai"

#. module: resource
#: code:addons/resource/models/resource.py:0
#, python-format
msgid "Monday Morning"
msgstr "Sáng Thứ Hai"

#. module: resource
#: model:ir.model.fields.selection,name:resource.selection__resource_calendar_attendance__day_period__morning
msgid "Morning"
msgstr "Buổi sáng"

#. module: resource
#: model:ir.model.fields,field_description:resource.field_resource_calendar__name
#: model:ir.model.fields,field_description:resource.field_resource_calendar_attendance__name
#: model:ir.model.fields,field_description:resource.field_resource_resource__name
#: model:ir.model.fields,field_description:resource.field_resource_test__name
msgid "Name"
msgstr "Tên"

#. module: resource
#: model:ir.model.fields.selection,name:resource.selection__resource_calendar_attendance__week_type__1
msgid "Odd week"
msgstr "Tuần lẻ"

#. module: resource
#: model:ir.model.fields.selection,name:resource.selection__resource_calendar_leaves__time_type__other
msgid "Other"
msgstr "Khác"

#. module: resource
#: model:ir.model.fields,field_description:resource.field_resource_calendar_leaves__name
#: model_terms:ir.ui.view,arch_db:resource.resource_calendar_leave_form
#: model_terms:ir.ui.view,arch_db:resource.resource_calendar_leave_tree
msgid "Reason"
msgstr "Lý do"

#. module: resource
#: model:ir.model.fields,help:resource.field_resource_resource__user_id
msgid "Related user name for the resource to manage its access."
msgstr "Người dùng liên quan đến nguồn lực để quản lý sự truy cập"

#. module: resource
#: model:ir.model.fields,field_description:resource.field_resource_calendar_attendance__resource_id
#: model:ir.model.fields,field_description:resource.field_resource_calendar_leaves__resource_id
#: model:ir.model.fields,field_description:resource.field_resource_mixin__resource_id
#: model:ir.model.fields,field_description:resource.field_resource_test__resource_id
#: model:ir.ui.menu,name:resource.menu_resource_config
#: model_terms:ir.ui.view,arch_db:resource.resource_resource_form
#: model_terms:ir.ui.view,arch_db:resource.view_resource_calendar
#: model_terms:ir.ui.view,arch_db:resource.view_resource_calendar_leaves_search
#: model_terms:ir.ui.view,arch_db:resource.view_resource_resource_search
msgid "Resource"
msgstr "Nguồn lực"

#. module: resource
#: model:ir.model,name:resource.model_resource_mixin
msgid "Resource Mixin"
msgstr "Tài nguyên Mixin"

#. module: resource
#: model:ir.actions.act_window,name:resource.action_resource_calendar_leave_tree
#: model:ir.actions.act_window,name:resource.resource_calendar_leaves_action_from_calendar
#: model:ir.ui.menu,name:resource.menu_view_resource_calendar_leaves_search
msgid "Resource Time Off"
msgstr "Thời gian tài nguyên nghỉ"

#. module: resource
#: model:ir.model,name:resource.model_resource_calendar_leaves
msgid "Resource Time Off Detail"
msgstr "Chi tiết nguồn lực nghỉ"

#. module: resource
#: model:ir.model.fields,field_description:resource.field_resource_resource__resource_type
msgid "Resource Type"
msgstr "Kiểu Nguồn lực"

#. module: resource
#: model:ir.model,name:resource.model_resource_calendar
msgid "Resource Working Time"
msgstr "Nguồn lực thời gian làm việc"

#. module: resource
#: model:ir.model.fields,field_description:resource.field_resource_calendar_attendance__calendar_id
msgid "Resource's Calendar"
msgstr "Lịch của Nguồn lực"

#. module: resource
#: model:ir.actions.act_window,name:resource.action_resource_resource_tree
#: model:ir.actions.act_window,name:resource.resource_resource_action_from_calendar
#: model:ir.model,name:resource.model_resource_resource
#: model:ir.model.fields,field_description:resource.field_res_users__resource_ids
#: model:ir.ui.menu,name:resource.menu_resource_resource
#: model_terms:ir.ui.view,arch_db:resource.resource_resource_tree
msgid "Resources"
msgstr "Nguồn lực"

#. module: resource
#: model:ir.actions.act_window,name:resource.resource_calendar_resources_leaves
msgid "Resources Time Off"
msgstr "Thời gian tài nguyên nghỉ"

#. module: resource
#: model_terms:ir.actions.act_window,help:resource.action_resource_resource_tree
#: model_terms:ir.actions.act_window,help:resource.resource_resource_action_from_calendar
msgid ""
"Resources allow you to create and manage resources that should be involved "
"in a specific project phase. You can also set their efficiency level and "
"workload based on their weekly working hours."
msgstr ""
<<<<<<< HEAD
"Các nguồn lực cho phép bạn tạo và quản lý các nguồn lực mà liên quan đến một"
" giai đoạn dự án cụ thể. Bạn có thể đặt mức độ Hiệu suất của chúng và áp lực"
" (workload) dựa trên lịch làm việc theo tuần của chúng."
=======
"Nguồn lực cho phép bạn tạo và quản lý nguồn lực sẽ được đưa vào tham gia "
"trong các giai đoạn của dự án. Bạn cũng có thể thiết lập mức hiệu suất của "
"họ và khả năng làm việc dựa trên thời gian làm việc của họ trong tuần."
>>>>>>> 7b92af31

#. module: resource
#: model:ir.model.fields.selection,name:resource.selection__resource_calendar_attendance__dayofweek__5
msgid "Saturday"
msgstr "Thứ Bảy"

#. module: resource
#: model_terms:ir.ui.view,arch_db:resource.view_resource_resource_search
msgid "Search Resource"
msgstr "Tìm kiếm Nguồn lực"

#. module: resource
#: model_terms:ir.ui.view,arch_db:resource.view_resource_calendar_leaves_search
msgid "Search Working Period Time Off"
msgstr "Tìm kiếm thời gian nghỉ trong chu kỳ làm việc"

#. module: resource
#: model_terms:ir.ui.view,arch_db:resource.view_resource_calendar_search
msgid "Search Working Time"
msgstr "Tìm kiếm Thời gian làm việc"

#. module: resource
#: model:ir.model.fields.selection,name:resource.selection__resource_calendar_attendance__display_type__line_section
msgid "Section"
msgstr "Mục"

#. module: resource
#: model:ir.model.fields,field_description:resource.field_resource_calendar_attendance__sequence
msgid "Sequence"
msgstr "Trình tự"

#. module: resource
#: code:addons/resource/models/res_company.py:0
#, python-format
msgid "Standard 40 hours/week"
msgstr "Tiêu chuẩn 40 giờ/tuần"

#. module: resource
#: model:ir.model.fields,field_description:resource.field_resource_calendar_leaves__date_from
msgid "Start Date"
msgstr "Ngày bắt đầu"

#. module: resource
#: model:ir.model.fields,help:resource.field_resource_calendar_attendance__hour_from
msgid ""
"Start and End time of working.\n"
"A specific value of 24:00 is interpreted as 23:59:59.999999."
msgstr ""
"Thời gian bắt đàu và kết thúc làm việc.\n"
"Giá trị được quy ở mức 24:00 được hiểu là 23:59:59.999999."

#. module: resource
#: model:ir.model.fields,field_description:resource.field_resource_calendar_attendance__date_from
msgid "Starting Date"
msgstr "Ngày bắt đầu"

#. module: resource
#: model_terms:ir.ui.view,arch_db:resource.view_resource_calendar_leaves_search
msgid "Starting Date of Leave"
msgstr "Ngày bắt đầu nghỉ"

#. module: resource
#: model:ir.model.fields.selection,name:resource.selection__resource_calendar_attendance__dayofweek__6
msgid "Sunday"
msgstr "Chủ nhật"

#. module: resource
#: model_terms:ir.ui.view,arch_db:resource.resource_calendar_form
msgid "Switch to 1 week calendar"
msgstr "Chuyển sang lịch 1 tuần"

#. module: resource
#: model_terms:ir.ui.view,arch_db:resource.resource_calendar_form
msgid "Switch to 2 weeks calendar"
msgstr "Chuyển sang lịch 2 tuần"

#. module: resource
#: model:ir.model.fields,help:resource.field_resource_calendar_attendance__display_type
msgid "Technical field for UX purpose."
msgstr "Trường kỹ thuật cho mục đích UX."

#. module: resource
#: model:ir.model,name:resource.model_resource_test
msgid "Test Resource Model"
msgstr "Thử đối tượng nguồn lực"

#. module: resource
#: code:addons/resource/models/resource.py:0
#, python-format
msgid "The efficiency factor cannot be equal to 0."
msgstr "Hệ số hiệu suất không thể bằng 0"

#. module: resource
#: code:addons/resource/models/resource.py:0
#, python-format
msgid "The start date of the time off must be earlier end date."
msgstr ""

#. module: resource
#: model:ir.model.fields,help:resource.field_resource_calendar__tz
#: model:ir.model.fields,help:resource.field_resource_mixin__tz
#: model:ir.model.fields,help:resource.field_resource_resource__tz
#: model:ir.model.fields,help:resource.field_resource_test__tz
msgid ""
"This field is used in order to define in which timezone the resources will "
"work."
msgstr "Trường này được sử dụng để xác định múi giờ mà nguồn lực sử dụng."

#. module: resource
#: model:ir.model.fields,help:resource.field_resource_resource__time_efficiency
msgid ""
"This field is used to calculate the the expected duration of a work order at"
" this work center. For example, if a work order takes one hour and the "
"efficiency factor is 100%, then the expected duration will be one hour. If "
"the efficiency factor is 200%, however the expected duration will be 30 "
"minutes."
msgstr ""
"Trường dữ liệu này được sử dụng để tính toán thời gian dự kiến của một lệnh "
"sản xuất tại quy trình làm việc này. Ví dụ: nếu một lệnh sản xuất mất một "
"giờ và hệ số hiệu suất là 100% thì thời lượng dự kiến sẽ là một giờ. Nếu hệ "
"số hiệu suất là 200%, tuy nhiên thời lượng dự kiến sẽ là 30 phút."

#. module: resource
#: model:ir.model.fields.selection,name:resource.selection__resource_calendar_attendance__dayofweek__3
msgid "Thursday"
msgstr "Thứ năm"

#. module: resource
#: code:addons/resource/models/resource.py:0
#, python-format
msgid "Thursday Afternoon"
msgstr "Chiều Thứ năm"

#. module: resource
#: code:addons/resource/models/resource.py:0
#, python-format
msgid "Thursday Morning"
msgstr "Sáng Thứ Năm"

#. module: resource
#: model:ir.model.fields,field_description:resource.field_resource_calendar__leave_ids
#: model:ir.model.fields.selection,name:resource.selection__resource_calendar_leaves__time_type__leave
#: model_terms:ir.ui.view,arch_db:resource.resource_calendar_form
msgid "Time Off"
msgstr "Nghỉ"

#. module: resource
#: model:ir.model.fields,field_description:resource.field_resource_calendar_leaves__time_type
msgid "Time Type"
<<<<<<< HEAD
msgstr "Kiểu thời gian"
=======
msgstr "Loại thời gian"
>>>>>>> 7b92af31

#. module: resource
#: model:ir.model.constraint,message:resource.constraint_resource_resource_check_time_efficiency
msgid "Time efficiency must be strictly positive"
msgstr "Hiệu suất thời gian phải là số dương"

#. module: resource
#: model:ir.model.fields,field_description:resource.field_resource_calendar__tz
#: model:ir.model.fields,field_description:resource.field_resource_mixin__tz
#: model:ir.model.fields,field_description:resource.field_resource_resource__tz
#: model:ir.model.fields,field_description:resource.field_resource_test__tz
msgid "Timezone"
msgstr "Múi giờ"

#. module: resource
#: model:ir.model.fields.selection,name:resource.selection__resource_calendar_attendance__dayofweek__1
msgid "Tuesday"
msgstr "Thứ Ba"

#. module: resource
#: code:addons/resource/models/resource.py:0
#, python-format
msgid "Tuesday Afternoon"
msgstr "Chiều Thứ Ba"

#. module: resource
#: code:addons/resource/models/resource.py:0
#, python-format
msgid "Tuesday Morning"
msgstr "Sáng Thứ Ba"

#. module: resource
#: model_terms:ir.ui.view,arch_db:resource.view_resource_resource_search
msgid "Type"
msgstr "Kiểu"

#. module: resource
#: model:ir.model.fields,field_description:resource.field_resource_resource__user_id
#: model_terms:ir.ui.view,arch_db:resource.view_resource_resource_search
msgid "User"
msgstr "Người dùng"

#. module: resource
#: model:ir.model,name:resource.model_res_users
msgid "Users"
msgstr "Người dùng"

#. module: resource
#: model:ir.model.fields.selection,name:resource.selection__resource_calendar_attendance__dayofweek__2
msgid "Wednesday"
msgstr "Thứ Tư"

#. module: resource
#: code:addons/resource/models/resource.py:0
#, python-format
msgid "Wednesday Afternoon"
msgstr "Chiều Thứ Tư"

#. module: resource
#: code:addons/resource/models/resource.py:0
#, python-format
msgid "Wednesday Morning"
msgstr "Sáng Thứ Tư"

#. module: resource
#: model:ir.model.fields,field_description:resource.field_resource_calendar_attendance__week_type
msgid "Week Even/Odd"
<<<<<<< HEAD
msgstr "Tuần Chẵn/Lẻ"
=======
msgstr "Tuần chẵn/lẻ"
>>>>>>> 7b92af31

#. module: resource
#: model:ir.model.fields,help:resource.field_resource_calendar_leaves__time_type
msgid ""
"Whether this should be computed as a time off or as work time (eg: "
"formation)"
msgstr ""
"Liệu điều này nên được tính là thời gian nghỉ hay thời gian làm việc (ví dụ:"
" đào tạo)"

#. module: resource
#: model:ir.model,name:resource.model_resource_calendar_attendance
msgid "Work Detail"
msgstr "Chi tiết Công việc"

#. module: resource
#: model_terms:ir.ui.view,arch_db:resource.resource_calendar_form
msgid "Work Resources"
msgstr "Nguồn lực Công việc"

#. module: resource
#: model:ir.model.fields,field_description:resource.field_resource_calendar_attendance__hour_from
msgid "Work from"
msgstr "Làm việc từ"

#. module: resource
#: model:ir.model.fields,field_description:resource.field_resource_calendar_attendance__hour_to
msgid "Work to"
msgstr "Làm việc đến"

#. module: resource
#: model:ir.model.fields,field_description:resource.field_res_company__resource_calendar_ids
#: model:ir.model.fields,field_description:resource.field_resource_calendar_leaves__calendar_id
#: model:ir.model.fields,field_description:resource.field_resource_mixin__resource_calendar_id
#: model:ir.model.fields,field_description:resource.field_resource_test__resource_calendar_id
#: model_terms:ir.ui.view,arch_db:resource.resource_calendar_form
msgid "Working Hours"
msgstr "Lịch làm việc"

#. module: resource
#: code:addons/resource/models/resource.py:0
#, python-format
msgid "Working Hours of %s"
msgstr "Lịch làm việc của %s"

#. module: resource
#: model_terms:ir.ui.view,arch_db:resource.view_resource_resource_search
msgid "Working Period"
msgstr "Chu kỳ Làm việc"

#. module: resource
#: model:ir.model.fields,field_description:resource.field_resource_calendar__attendance_ids
#: model:ir.model.fields,field_description:resource.field_resource_resource__calendar_id
#: model_terms:ir.ui.view,arch_db:resource.resource_calendar_form
#: model_terms:ir.ui.view,arch_db:resource.view_resource_calendar_attendance_form
#: model_terms:ir.ui.view,arch_db:resource.view_resource_calendar_attendance_tree
#: model_terms:ir.ui.view,arch_db:resource.view_resource_calendar_search
#: model_terms:ir.ui.view,arch_db:resource.view_resource_calendar_tree
msgid "Working Time"
msgstr "Lịch Làm việc"

#. module: resource
#: model:ir.actions.act_window,name:resource.action_resource_calendar_form
#: model:ir.ui.menu,name:resource.menu_resource_calendar
msgid "Working Times"
msgstr "Lịch Làm việc"

#. module: resource
#: code:addons/resource/models/resource.py:0
#, python-format
msgid "You can't delete section between weeks."
msgstr "Bạn không thể xóa phiên giữa các tuần."

#. module: resource
#: code:addons/resource/models/resource.py:0
#, python-format
msgid "even"
msgstr "chẵn"

#. module: resource
#: code:addons/resource/models/resource.py:0
#, python-format
msgid "odd"
msgstr "lẻ"<|MERGE_RESOLUTION|>--- conflicted
+++ resolved
@@ -1,7 +1,7 @@
 # Translation of Odoo Server.
 # This file contains the translation of the following modules:
 # 	* resource
-#
+# 
 # Translators:
 # Martin Trigaux, 2019
 # Tuan Tran <tmtuan.projects@gmail.com>, 2019
@@ -10,12 +10,8 @@
 # Dao Nguyen <trucdao.uel@gmail.com>, 2019
 # Trinh Tran Thi Phuong <trinhttp@trobz.com>, 2019
 # Duy BQ <duybq86@gmail.com>, 2020
-<<<<<<< HEAD
+# Nancy Momoland <thanhnguyen.icsc@gmail.com>, 2021
 #
-=======
-# Nancy Momoland <thanhnguyen.icsc@gmail.com>, 2021
-# 
->>>>>>> 7b92af31
 msgid ""
 msgstr ""
 "Project-Id-Version: Odoo Server saas~12.5\n"
@@ -73,23 +69,15 @@
 #. module: resource
 #: model:ir.model.fields,field_description:resource.field_resource_calendar__hours_per_day
 msgid "Average Hour per Day"
-<<<<<<< HEAD
 msgstr "Số giờ trung bình mỗi ngày"
-=======
-msgstr "Giờ trung bình mỗi ngày"
->>>>>>> 7b92af31
 
 #. module: resource
 #: model:ir.model.fields,help:resource.field_resource_calendar__hours_per_day
 msgid ""
 "Average hours per day a resource is supposed to work with this calendar."
 msgstr ""
-<<<<<<< HEAD
 "Số giờ trung bình mỗi ngày mà một nguồn lực phải làm việc theo lịch"
 " làm việc này."
-=======
-"Giờ trung bình mỗi ngày một nguồn lực được cho là hoạt động với lịch này."
->>>>>>> 7b92af31
 
 #. module: resource
 #: model:ir.model.fields,field_description:resource.field_resource_calendar__two_weeks_calendar
@@ -139,11 +127,7 @@
 #. module: resource
 #: model:ir.model.fields,field_description:resource.field_resource_calendar_attendance__day_period
 msgid "Day Period"
-<<<<<<< HEAD
 msgstr "Chu kỳ Ngày"
-=======
-msgstr "Thời gian trong ngày"
->>>>>>> 7b92af31
 
 #. module: resource
 #: model:ir.model.fields,field_description:resource.field_resource_calendar_attendance__dayofweek
@@ -207,11 +191,7 @@
 #. module: resource
 #: model:ir.model.fields,field_description:resource.field_resource_calendar__two_weeks_explanation
 msgid "Explanation"
-<<<<<<< HEAD
-msgstr "Giảo thích"
-=======
-msgstr "Giải trình"
->>>>>>> 7b92af31
+msgstr "Giải thích"
 
 #. module: resource
 #: model:ir.model.fields.selection,name:resource.selection__resource_calendar_attendance__dayofweek__4
@@ -239,11 +219,7 @@
 #: model:ir.model.fields,field_description:resource.field_resource_calendar__global_leave_ids
 #: model_terms:ir.ui.view,arch_db:resource.resource_calendar_form
 msgid "Global Time Off"
-<<<<<<< HEAD
 msgstr "Nghỉ toàn cục"
-=======
-msgstr "Thời gian nghỉ chung"
->>>>>>> 7b92af31
 
 #. module: resource
 #: model_terms:ir.ui.view,arch_db:resource.view_resource_calendar_leaves_search
@@ -415,14 +391,14 @@
 #. module: resource
 #: model:ir.model,name:resource.model_resource_mixin
 msgid "Resource Mixin"
-msgstr "Tài nguyên Mixin"
+msgstr ""
 
 #. module: resource
 #: model:ir.actions.act_window,name:resource.action_resource_calendar_leave_tree
 #: model:ir.actions.act_window,name:resource.resource_calendar_leaves_action_from_calendar
 #: model:ir.ui.menu,name:resource.menu_view_resource_calendar_leaves_search
 msgid "Resource Time Off"
-msgstr "Thời gian tài nguyên nghỉ"
+msgstr "Nguồn lực nghỉ"
 
 #. module: resource
 #: model:ir.model,name:resource.model_resource_calendar_leaves
@@ -457,7 +433,7 @@
 #. module: resource
 #: model:ir.actions.act_window,name:resource.resource_calendar_resources_leaves
 msgid "Resources Time Off"
-msgstr "Thời gian tài nguyên nghỉ"
+msgstr "Nguồn lực nghỉ"
 
 #. module: resource
 #: model_terms:ir.actions.act_window,help:resource.action_resource_resource_tree
@@ -467,15 +443,9 @@
 "in a specific project phase. You can also set their efficiency level and "
 "workload based on their weekly working hours."
 msgstr ""
-<<<<<<< HEAD
 "Các nguồn lực cho phép bạn tạo và quản lý các nguồn lực mà liên quan đến một"
 " giai đoạn dự án cụ thể. Bạn có thể đặt mức độ Hiệu suất của chúng và áp lực"
 " (workload) dựa trên lịch làm việc theo tuần của chúng."
-=======
-"Nguồn lực cho phép bạn tạo và quản lý nguồn lực sẽ được đưa vào tham gia "
-"trong các giai đoạn của dự án. Bạn cũng có thể thiết lập mức hiệu suất của "
-"họ và khả năng làm việc dựa trên thời gian làm việc của họ trong tuần."
->>>>>>> 7b92af31
 
 #. module: resource
 #: model:ir.model.fields.selection,name:resource.selection__resource_calendar_attendance__dayofweek__5
@@ -625,11 +595,7 @@
 #. module: resource
 #: model:ir.model.fields,field_description:resource.field_resource_calendar_leaves__time_type
 msgid "Time Type"
-<<<<<<< HEAD
 msgstr "Kiểu thời gian"
-=======
-msgstr "Loại thời gian"
->>>>>>> 7b92af31
 
 #. module: resource
 #: model:ir.model.constraint,message:resource.constraint_resource_resource_check_time_efficiency
@@ -697,11 +663,7 @@
 #. module: resource
 #: model:ir.model.fields,field_description:resource.field_resource_calendar_attendance__week_type
 msgid "Week Even/Odd"
-<<<<<<< HEAD
 msgstr "Tuần Chẵn/Lẻ"
-=======
-msgstr "Tuần chẵn/lẻ"
->>>>>>> 7b92af31
 
 #. module: resource
 #: model:ir.model.fields,help:resource.field_resource_calendar_leaves__time_type
