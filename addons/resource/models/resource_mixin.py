--- conflicted
+++ resolved
@@ -4,12 +4,7 @@
 from datetime import timedelta
 
 from odoo import api, fields, models
-<<<<<<< HEAD
-from odoo.tools import pycompat
-=======
 from odoo.tools import float_utils
-
->>>>>>> 877e7098
 
 class ResourceMixin(models.AbstractModel):
     _name = "resource.mixin"
@@ -52,11 +47,7 @@
             theoric_hours = self.get_day_work_hours_count(day_intervals[0][0].date(), calendar=calendar)
             work_time = sum((interval[1] - interval[0] for interval in day_intervals), timedelta())
             total_work_time += work_time
-<<<<<<< HEAD
-            days_count += pycompat.round((work_time.total_seconds() / 3600 / theoric_hours) * 4) / 4
-=======
             days_count += float_utils.round((work_time.total_seconds() / 3600 / theoric_hours) * 4) / 4
->>>>>>> 877e7098
         return {
             'days': days_count,
             'hours': total_work_time.total_seconds() / 3600,
@@ -79,11 +70,7 @@
         for day_intervals in calendar._iter_leave_intervals(from_datetime, to_datetime, self.resource_id.id):
             theoric_hours = self.get_day_work_hours_count(day_intervals[0][0].date(), calendar=calendar)
             leave_time = sum((interval[1] - interval[0] for interval in day_intervals), timedelta())
-<<<<<<< HEAD
-            days_count += pycompat.round((leave_time.total_seconds() / 3600 / theoric_hours) * 4) / 4
-=======
             days_count += float_utils.round((leave_time.total_seconds() / 3600 / theoric_hours) * 4) / 4
->>>>>>> 877e7098
         return days_count
 
     def iter_leaves(self, from_datetime, to_datetime, calendar=None):
