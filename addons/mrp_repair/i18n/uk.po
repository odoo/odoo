# Ukrainian translation for openobject-addons
# Copyright (c) 2014 Rosetta Contributors and Canonical Ltd 2014
# This file is distributed under the same license as the openobject-addons package.
# FIRST AUTHOR <EMAIL@ADDRESS>, 2014.
#
msgid ""
msgstr ""
<<<<<<< HEAD
"Project-Id-Version: openobject-addons\n"
"Report-Msgid-Bugs-To: FULL NAME <EMAIL@ADDRESS>\n"
"POT-Creation-Date: 2014-09-23 16:28+0000\n"
"PO-Revision-Date: 2014-08-14 16:10+0000\n"
"Last-Translator: FULL NAME <EMAIL@ADDRESS>\n"
"Language-Team: Ukrainian <uk@li.org>\n"
=======
"Project-Id-Version: Odoo 8.0\n"
"Report-Msgid-Bugs-To: \n"
"POT-Creation-Date: 2015-01-21 14:08+0000\n"
"PO-Revision-Date: 2016-02-12 15:47+0000\n"
"Last-Translator: Bogdan\n"
"Language-Team: Ukrainian (http://www.transifex.com/odoo/odoo-8/language/uk/)\n"
>>>>>>> 5401345c
"MIME-Version: 1.0\n"
"Content-Type: text/plain; charset=UTF-8\n"
"Content-Transfer-Encoding: 8bit\n"
"X-Launchpad-Export-Date: 2014-09-24 09:20+0000\n"
"X-Generator: Launchpad (build 17196)\n"

#. module: mrp_repair
#: help:mrp.repair.line,state:0
msgid ""
" * The 'Draft' status is set automatically as draft when repair order in "
"draft status.                         \n"
"* The 'Confirmed' status is set automatically as confirm when repair order "
"in confirm status.                         \n"
"* The 'Done' status is set automatically when repair order is completed.     "
"                   \n"
"* The 'Cancelled' status is set automatically when user cancel repair order."
msgstr ""

#. module: mrp_repair
#: help:mrp.repair,state:0
msgid ""
" * The 'Draft' status is used when a user is encoding a new and unconfirmed "
"repair order.             \n"
"* The 'Confirmed' status is used when a user confirms the repair order.      "
"       \n"
"* The 'Ready to Repair' status is used to start to repairing, user can start "
"repairing only after repair order is confirmed.             \n"
"* The 'To be Invoiced' status is used to generate the invoice before or "
"after repairing done.             \n"
"* The 'Done' status is set when repairing is completed.            \n"
"* The 'Cancelled' status is used when user cancel repair order."
msgstr ""

#. module: mrp_repair
#: view:website:mrp_repair.report_mrprepairorder
msgid "(Add)"
msgstr ""

#. module: mrp_repair
#: view:mrp.repair:mrp_repair.view_repair_order_form
msgid "(update)"
msgstr ""

#. module: mrp_repair
#: model:ir.actions.act_window,help:mrp_repair.action_repair_order_tree
msgid ""
"<p class=\"oe_view_nocontent_create\">\n"
"                Click to create a reparation order. \n"
"              </p><p>\n"
"                In a repair order, you can detail the components you "
"remove,\n"
"                add or replace and record the time you spent on the "
"different\n"
"                operations.\n"
"              </p><p>\n"
"                The repair order uses the warranty date on the Serial Number "
"in\n"
"                order to know if whether the repair should be invoiced to "
"the\n"
"                customer or not.\n"
"              </p>\n"
"            "
msgstr ""

#. module: mrp_repair
#: code:addons/mrp_repair/wizard/cancel_repair.py:41
#, python-format
msgid "Active ID not Found"
msgstr ""

#. module: mrp_repair
#: selection:mrp.repair.line,type:0
msgid "Add"
msgstr ""

#. module: mrp_repair
#: view:mrp.repair:mrp_repair.view_repair_order_form
msgid "Add internal notes..."
msgstr ""

#. module: mrp_repair
#: view:mrp.repair:mrp_repair.view_repair_order_form
msgid "Add quotation notes..."
msgstr ""

#. module: mrp_repair
#: selection:mrp.repair,invoice_method:0
msgid "After Repair"
msgstr ""

#. module: mrp_repair
#: selection:mrp.repair,invoice_method:0
msgid "Before Repair"
msgstr ""

#. module: mrp_repair
#: view:mrp.repair.cancel:mrp_repair.view_cancel_repair
#: view:mrp.repair.make_invoice:mrp_repair.view_make_invoice
msgid "Cancel"
msgstr ""

#. module: mrp_repair
#: model:ir.model,name:mrp_repair.model_mrp_repair_cancel
#: view:mrp.repair:mrp_repair.view_repair_order_form
msgid "Cancel Repair"
msgstr ""

#. module: mrp_repair
#: model:ir.actions.act_window,name:mrp_repair.action_cancel_repair
#: view:mrp.repair.cancel:mrp_repair.view_cancel_repair
msgid "Cancel Repair Order"
msgstr ""

#. module: mrp_repair
#: selection:mrp.repair,state:0
#: selection:mrp.repair.line,state:0
msgid "Cancelled"
msgstr ""

#. module: mrp_repair
#: help:mrp.repair,partner_id:0
msgid "Choose partner for whom the order will be invoiced and delivered."
msgstr ""

#. module: mrp_repair
#: view:mrp.repair:mrp_repair.view_repair_order_form_filter
#: field:mrp.repair,company_id:0
msgid "Company"
msgstr ""

#. module: mrp_repair
#: view:mrp.repair:mrp_repair.view_repair_order_form
msgid "Confirm Repair"
msgstr ""

#. module: mrp_repair
#: view:mrp.repair:mrp_repair.view_repair_order_form_filter
#: selection:mrp.repair,state:0
#: selection:mrp.repair.line,state:0
msgid "Confirmed"
msgstr ""

#. module: mrp_repair
#: code:addons/mrp_repair/mrp_repair.py:541
#, python-format
msgid ""
"Couldn't find a pricelist line matching this product and quantity.\n"
"You have to change either the product, the quantity or the pricelist."
msgstr ""

#. module: mrp_repair
#: model:ir.actions.act_window,name:mrp_repair.act_mrp_repair_invoice
#: view:mrp.repair:mrp_repair.view_repair_order_form
#: view:mrp.repair.make_invoice:mrp_repair.view_make_invoice
msgid "Create Invoice"
msgstr ""

#. module: mrp_repair
#: view:mrp.repair.make_invoice:mrp_repair.view_make_invoice
msgid "Create invoices"
msgstr ""

#. module: mrp_repair
#: field:mrp.repair,create_uid:0
#: field:mrp.repair.cancel,create_uid:0
#: field:mrp.repair.fee,create_uid:0
#: field:mrp.repair.line,create_uid:0
#: field:mrp.repair.make_invoice,create_uid:0
msgid "Created by"
msgstr ""

#. module: mrp_repair
#: field:mrp.repair,create_date:0
#: field:mrp.repair.cancel,create_date:0
#: field:mrp.repair.fee,create_date:0
#: field:mrp.repair.line,create_date:0
#: field:mrp.repair.make_invoice,create_date:0
msgid "Created on"
msgstr ""

#. module: mrp_repair
#: field:mrp.repair,location_id:0
msgid "Current Location"
msgstr ""

#. module: mrp_repair
#: help:mrp.repair,message_last_post:0
msgid "Date of the last message posted on the record."
msgstr ""

#. module: mrp_repair
#: field:mrp.repair,address_id:0
msgid "Delivery Address"
msgstr ""

#. module: mrp_repair
#: field:mrp.repair,location_dest_id:0
msgid "Delivery Location"
msgstr ""

#. module: mrp_repair
#: field:mrp.repair.fee,name:0
#: field:mrp.repair.line,name:0
#: view:website:mrp_repair.report_mrprepairorder
msgid "Description"
msgstr ""

#. module: mrp_repair
#: field:mrp.repair.line,location_dest_id:0
msgid "Dest. Location"
msgstr ""

#. module: mrp_repair
#: view:mrp.repair.make_invoice:mrp_repair.view_make_invoice
msgid "Do you really want to create the invoice(s)?"
msgstr ""

#. module: mrp_repair
#: selection:mrp.repair.line,state:0
msgid "Done"
msgstr ""

#. module: mrp_repair
#: selection:mrp.repair.line,state:0
msgid "Draft"
msgstr ""

#. module: mrp_repair
#: view:mrp.repair:mrp_repair.view_repair_order_form
msgid "End Repair"
msgstr ""

#. module: mrp_repair
#: code:addons/mrp_repair/mrp_repair.py:339
#: code:addons/mrp_repair/mrp_repair.py:367
#: code:addons/mrp_repair/mrp_repair.py:396
#, python-format
msgid "Error!"
msgstr ""

#. module: mrp_repair
#: view:mrp.repair:mrp_repair.view_repair_order_form
msgid "Extra Info"
msgstr ""

#. module: mrp_repair
#: view:mrp.repair:mrp_repair.view_repair_order_form
#: field:mrp.repair,fees_lines:0
msgid "Fees"
msgstr ""

#. module: mrp_repair
#: view:website:mrp_repair.report_mrprepairorder
msgid "Fees Line(s)"
msgstr ""

#. module: mrp_repair
#: field:mrp.repair,message_follower_ids:0
msgid "Followers"
msgstr ""

#. module: mrp_repair
#: view:mrp.repair:mrp_repair.view_repair_order_form_filter
msgid "Group By"
msgstr ""

#. module: mrp_repair
#: field:mrp.repair.make_invoice,group:0
msgid "Group by partner invoice address"
msgstr ""

#. module: mrp_repair
#: view:website:mrp_repair.report_mrprepairorder
msgid "Guarantee Limit:"
msgstr ""

#. module: mrp_repair
#: view:mrp.repair:mrp_repair.view_repair_order_form_filter
msgid "Guarantee limit Month"
msgstr ""

#. module: mrp_repair
#: view:mrp.repair:mrp_repair.view_repair_order_form_filter
msgid "Guarantee limit by Month"
msgstr ""

#. module: mrp_repair
#: view:mrp.repair:mrp_repair.view_repair_order_form
msgid "History"
msgstr ""

#. module: mrp_repair
#: help:mrp.repair,message_summary:0
msgid ""
"Holds the Chatter summary (number of messages, ...). This summary is "
"directly in html format in order to be inserted in kanban views."
msgstr ""

#. module: mrp_repair
#: field:mrp.repair,id:0
#: field:mrp.repair.cancel,id:0
#: field:mrp.repair.fee,id:0
#: field:mrp.repair.line,id:0
#: field:mrp.repair.make_invoice,id:0
msgid "ID"
msgstr ""

#. module: mrp_repair
#: help:mrp.repair,message_unread:0
msgid "If checked new messages require your attention."
msgstr ""

#. module: mrp_repair
#: field:mrp.repair,internal_notes:0
msgid "Internal Notes"
msgstr ""

#. module: mrp_repair
#: field:mrp.repair.line,move_id:0
msgid "Inventory Move"
msgstr ""

#. module: mrp_repair
#: field:mrp.repair,invoice_id:0
msgid "Invoice"
msgstr ""

#. module: mrp_repair
#: view:mrp.repair:mrp_repair.view_repair_order_form
msgid "Invoice Corrected"
msgstr ""

#. module: mrp_repair
#: selection:mrp.repair,state:0
msgid "Invoice Exception"
msgstr ""

#. module: mrp_repair
#: field:mrp.repair.fee,invoice_line_id:0
#: field:mrp.repair.line,invoice_line_id:0
msgid "Invoice Line"
msgstr ""

#. module: mrp_repair
#: field:mrp.repair,invoice_method:0
msgid "Invoice Method"
msgstr ""

#. module: mrp_repair
#: view:website:mrp_repair.report_mrprepairorder
msgid "Invoice address:"
msgstr ""

#. module: mrp_repair
#: view:website:mrp_repair.report_mrprepairorder
msgid "Invoice and shipping address:"
msgstr ""

#. module: mrp_repair
#: view:mrp.repair:mrp_repair.view_repair_order_form_filter
#: field:mrp.repair,invoiced:0
#: field:mrp.repair.fee,invoiced:0
#: field:mrp.repair.line,invoiced:0
msgid "Invoiced"
msgstr ""

#. module: mrp_repair
#: view:mrp.repair:mrp_repair.view_repair_order_form
msgid "Invoicing"
msgstr ""

#. module: mrp_repair
#: field:mrp.repair,partner_invoice_id:0
msgid "Invoicing Address"
msgstr ""

#. module: mrp_repair
#: field:mrp.repair,message_is_follower:0
msgid "Is a Follower"
msgstr ""

#. module: mrp_repair
#: field:mrp.repair,message_last_post:0
msgid "Last Message Date"
msgstr ""

#. module: mrp_repair
#: field:mrp.repair,write_uid:0
#: field:mrp.repair.cancel,write_uid:0
#: field:mrp.repair.fee,write_uid:0
#: field:mrp.repair.line,write_uid:0
#: field:mrp.repair.make_invoice,write_uid:0
msgid "Last Updated by"
msgstr ""

#. module: mrp_repair
#: field:mrp.repair,write_date:0
#: field:mrp.repair.cancel,write_date:0
#: field:mrp.repair.fee,write_date:0
#: field:mrp.repair.line,write_date:0
#: field:mrp.repair.make_invoice,write_date:0
msgid "Last Updated on"
msgstr ""

#. module: mrp_repair
#: field:mrp.repair.line,lot_id:0
msgid "Lot"
msgstr ""

#. module: mrp_repair
#: view:website:mrp_repair.report_mrprepairorder
msgid "Lot Number"
msgstr ""

#. module: mrp_repair
#: model:ir.model,name:mrp_repair.model_mrp_repair_make_invoice
msgid "Make Invoice"
msgstr ""

#. module: mrp_repair
#: field:mrp.repair,message_ids:0
msgid "Messages"
msgstr ""

#. module: mrp_repair
#: help:mrp.repair,message_ids:0
msgid "Messages and communication history"
msgstr ""

#. module: mrp_repair
#: field:mrp.repair,move_id:0
msgid "Move"
msgstr ""

#. module: mrp_repair
#: help:mrp.repair,move_id:0
msgid "Move created by the repair order"
msgstr ""

#. module: mrp_repair
#: selection:mrp.repair,invoice_method:0
msgid "No Invoice"
msgstr ""

#. module: mrp_repair
#: code:addons/mrp_repair/mrp_repair.py:528
#, python-format
msgid "No Pricelist!"
msgstr ""

#. module: mrp_repair
#: code:addons/mrp_repair/mrp_repair.py:339
#, python-format
msgid "No account defined for partner \"%s\"."
msgstr ""

#. module: mrp_repair
#: code:addons/mrp_repair/mrp_repair.py:367
#: code:addons/mrp_repair/mrp_repair.py:396
#, python-format
msgid "No account defined for product \"%s\"."
msgstr ""

#. module: mrp_repair
#: code:addons/mrp_repair/mrp_repair.py:325
#, python-format
msgid "No partner!"
msgstr ""

#. module: mrp_repair
#: code:addons/mrp_repair/mrp_repair.py:389
#, python-format
msgid "No product defined on Fees!"
msgstr ""

#. module: mrp_repair
#: code:addons/mrp_repair/mrp_repair.py:539
#, python-format
msgid "No valid pricelist line found !"
msgstr ""

#. module: mrp_repair
#: view:mrp.repair:mrp_repair.view_repair_order_form
msgid "Notes"
msgstr ""

#. module: mrp_repair
#: view:website:mrp_repair.report_mrprepairorder
msgid "Operation Line(s)"
msgstr ""

#. module: mrp_repair
#: field:mrp.repair,operations:0
msgid "Operation Lines"
msgstr ""

#. module: mrp_repair
#: view:mrp.repair:mrp_repair.view_repair_order_form
msgid "Operations"
msgstr "Операції"

#. module: mrp_repair
#: view:mrp.repair:mrp_repair.view_repair_order_form_filter
#: field:mrp.repair,partner_id:0
msgid "Partner"
msgstr ""

#. module: mrp_repair
#: view:website:mrp_repair.report_mrprepairorder
msgid "Price"
msgstr ""

#. module: mrp_repair
#: field:mrp.repair,pricelist_id:0
msgid "Pricelist"
msgstr ""

#. module: mrp_repair
#: help:mrp.repair,pricelist_id:0
msgid "Pricelist of the selected partner."
msgstr ""

#. module: mrp_repair
#: view:website:mrp_repair.report_mrprepairorder
msgid "Printing Date:"
msgstr ""

#. module: mrp_repair
#: view:mrp.repair:mrp_repair.view_repair_order_form_filter
#: field:mrp.repair.fee,product_id:0
#: field:mrp.repair.line,product_id:0
msgid "Product"
msgstr ""

#. module: mrp_repair
#: view:mrp.repair:mrp_repair.view_repair_order_form
msgid "Product Information"
msgstr ""

#. module: mrp_repair
#: field:mrp.repair,product_qty:0
msgid "Product Quantity"
msgstr ""

#. module: mrp_repair
#: field:mrp.repair,product_uom:0
#: field:mrp.repair.fee,product_uom:0
#: field:mrp.repair.line,product_uom:0
msgid "Product Unit of Measure"
msgstr ""

#. module: mrp_repair
#: field:mrp.repair,product_id:0
msgid "Product to Repair"
msgstr ""

#. module: mrp_repair
#: view:website:mrp_repair.report_mrprepairorder
msgid "Product to Repair:"
msgstr ""

#. module: mrp_repair
#: help:mrp.repair,lot_id:0
msgid "Products repaired are all belonging to this lot"
msgstr ""

#. module: mrp_repair
#: view:mrp.repair:mrp_repair.view_repair_order_form
#: field:mrp.repair.fee,product_uom_qty:0
#: field:mrp.repair.line,product_uom_qty:0
#: view:website:mrp_repair.report_mrprepairorder
msgid "Quantity"
msgstr ""

#. module: mrp_repair
#: selection:mrp.repair,state:0
msgid "Quotation"
msgstr ""

#. module: mrp_repair
#: model:ir.actions.report.xml,name:mrp_repair.action_report_mrp_repair_order
msgid "Quotation / Order"
msgstr ""

#. module: mrp_repair
#: field:mrp.repair,quotation_notes:0
msgid "Quotation Notes"
msgstr ""

#. module: mrp_repair
#: view:mrp.repair:mrp_repair.view_repair_order_form_filter
msgid "Quotations"
msgstr ""

#. module: mrp_repair
#: view:mrp.repair:mrp_repair.view_repair_order_form_filter
msgid "Ready To Repair"
msgstr ""

#. module: mrp_repair
#: selection:mrp.repair,state:0
msgid "Ready to Repair"
msgstr ""

#. module: mrp_repair
#: view:mrp.repair:mrp_repair.view_repair_order_form_filter
msgid "Reair Orders"
msgstr ""

#. module: mrp_repair
#: view:mrp.repair:mrp_repair.view_repair_order_form
msgid "Recreate Invoice"
msgstr ""

#. module: mrp_repair
#: selection:mrp.repair.line,type:0
#: view:website:mrp_repair.report_mrprepairorder
msgid "Remove"
msgstr ""

#. module: mrp_repair
#: model:ir.model,name:mrp_repair.model_mrp_repair_fee
msgid "Repair Fees Line"
msgstr ""

#. module: mrp_repair
#: model:ir.model,name:mrp_repair.model_mrp_repair_line
#: view:mrp.repair:mrp_repair.view_repair_order_form
msgid "Repair Line"
msgstr ""

#. module: mrp_repair
#: model:ir.model,name:mrp_repair.model_mrp_repair
#: view:mrp.repair:mrp_repair.view_repair_order_form
msgid "Repair Order"
msgstr ""

#. module: mrp_repair
#: view:website:mrp_repair.report_mrprepairorder
msgid "Repair Order N°:"
msgstr ""

#. module: mrp_repair
#: field:mrp.repair.fee,repair_id:0
#: field:mrp.repair.line,repair_id:0
msgid "Repair Order Reference"
msgstr ""

#. module: mrp_repair
#: model:ir.actions.act_window,name:mrp_repair.action_repair_order_tree
#: model:ir.ui.menu,name:mrp_repair.menu_repair_order
msgid "Repair Orders"
msgstr ""

#. module: mrp_repair
#: view:website:mrp_repair.report_mrprepairorder
msgid "Repair Quotation N°:"
msgstr ""

#. module: mrp_repair
#: field:mrp.repair,name:0
msgid "Repair Reference"
msgstr ""

#. module: mrp_repair
#: code:addons/mrp_repair/mrp_repair.py:302
#, python-format
msgid "Repair order is already invoiced."
msgstr ""

#. module: mrp_repair
#: code:addons/mrp_repair/wizard/cancel_repair.py:49
#, python-format
msgid "Repair order is not invoiced."
msgstr ""

#. module: mrp_repair
#: field:mrp.repair,repaired:0
#: selection:mrp.repair,state:0
msgid "Repaired"
msgstr ""

#. module: mrp_repair
#: field:mrp.repair,lot_id:0
msgid "Repaired Lot"
msgstr ""

#. module: mrp_repair
#: view:mrp.repair:mrp_repair.view_repair_order_form
#: view:mrp.repair:mrp_repair.view_repair_order_tree
msgid "Repairs order"
msgstr ""

#. module: mrp_repair
#: view:mrp.repair:mrp_repair.view_repair_order_form_filter
msgid "Search Reair Orders"
msgstr ""

#. module: mrp_repair
#: help:mrp.repair,invoice_method:0
msgid ""
"Selecting 'Before Repair' or 'After Repair' will allow you to generate "
"invoice before or after the repair is done respectively. 'No invoice' means "
"you don't want to generate invoice for this repair order."
msgstr ""

#. module: mrp_repair
#: code:addons/mrp_repair/mrp_repair.py:289
#, python-format
msgid "Serial number is required for operation line with product '%s'"
msgstr ""

#. module: mrp_repair
#: view:mrp.repair:mrp_repair.view_repair_order_form
msgid "Set to Draft"
msgstr ""

#. module: mrp_repair
#: view:website:mrp_repair.report_mrprepairorder
msgid "Shipping address :"
msgstr ""

#. module: mrp_repair
#: field:mrp.repair.line,location_id:0
msgid "Source Location"
msgstr ""

#. module: mrp_repair
#: view:mrp.repair:mrp_repair.view_repair_order_form
msgid "Start Repair"
msgstr ""

#. module: mrp_repair
#: view:mrp.repair:mrp_repair.view_repair_order_form_filter
#: field:mrp.repair,state:0
#: field:mrp.repair.line,state:0
msgid "Status"
msgstr ""

#. module: mrp_repair
#: field:mrp.repair.fee,price_subtotal:0
#: field:mrp.repair.line,price_subtotal:0
msgid "Subtotal"
msgstr ""

#. module: mrp_repair
#: field:mrp.repair,message_summary:0
msgid "Summary"
msgstr ""

#. module: mrp_repair
#: view:website:mrp_repair.report_mrprepairorder
msgid "Tax"
msgstr ""

#. module: mrp_repair
#: field:mrp.repair,amount_tax:0
#: field:mrp.repair.fee,tax_id:0
#: field:mrp.repair.line,tax_id:0
#: view:website:mrp_repair.report_mrprepairorder
msgid "Taxes"
msgstr ""

#. module: mrp_repair
#: code:addons/mrp_repair/mrp_repair.py:224
#, python-format
msgid ""
"The Product Unit of Measure you chose has a different category than in the "
"product form."
msgstr ""

#. module: mrp_repair
#: sql_constraint:mrp.repair:0
msgid "The name of the Repair Order must be unique!"
msgstr ""

#. module: mrp_repair
#: help:mrp.repair,guarantee_limit:0
msgid ""
"The warranty expiration limit is computed as: last move date + warranty "
"defined on selected product. If the current date is below the warranty "
"expiration limit, each operation and fee you will add will be set as 'not to "
"invoiced' by default. Note that you can change manually afterwards."
msgstr ""

#. module: mrp_repair
#: view:mrp.repair.cancel:mrp_repair.view_cancel_repair
msgid ""
"This operation will cancel the Repair process, but will not cancel it's "
"Invoice. Do you want to continue?"
msgstr ""

#. module: mrp_repair
#: field:mrp.repair.fee,to_invoice:0
#: field:mrp.repair.line,to_invoice:0
msgid "To Invoice"
msgstr ""

#. module: mrp_repair
#: selection:mrp.repair,state:0
msgid "To be Invoiced"
msgstr ""

#. module: mrp_repair
#: field:mrp.repair,amount_total:0
#: view:website:mrp_repair.report_mrprepairorder
msgid "Total"
msgstr ""

#. module: mrp_repair
#: view:website:mrp_repair.report_mrprepairorder
msgid "Total Without Taxes"
msgstr ""

#. module: mrp_repair
#: view:mrp.repair:mrp_repair.view_repair_order_form
msgid "Total amount"
msgstr ""

#. module: mrp_repair
#: field:mrp.repair.line,type:0
msgid "Type"
msgstr ""

#. module: mrp_repair
#: selection:mrp.repair,state:0
msgid "Under Repair"
msgstr ""

#. module: mrp_repair
#: field:mrp.repair.fee,price_unit:0
#: field:mrp.repair.line,price_unit:0
#: view:website:mrp_repair.report_mrprepairorder
msgid "Unit Price"
msgstr ""

#. module: mrp_repair
#: view:mrp.repair:mrp_repair.view_repair_order_form
msgid "Unit of Measure"
msgstr ""

#. module: mrp_repair
#: field:mrp.repair,message_unread:0
msgid "Unread Messages"
msgstr ""

#. module: mrp_repair
#: field:mrp.repair,amount_untaxed:0
msgid "Untaxed Amount"
msgstr ""

#. module: mrp_repair
#: view:mrp.repair:mrp_repair.view_repair_order_form
msgid "Untaxed amount"
msgstr ""

#. module: mrp_repair
#: view:website:mrp_repair.report_mrprepairorder
msgid "VAT:"
msgstr ""

#. module: mrp_repair
#: code:addons/mrp_repair/mrp_repair.py:224
#, python-format
msgid "Warning"
msgstr ""

#. module: mrp_repair
#: code:addons/mrp_repair/mrp_repair.py:289
#: code:addons/mrp_repair/mrp_repair.py:302
#: code:addons/mrp_repair/mrp_repair.py:389
#: code:addons/mrp_repair/wizard/cancel_repair.py:49
#, python-format
msgid "Warning!"
msgstr ""

#. module: mrp_repair
#: field:mrp.repair,guarantee_limit:0
msgid "Warranty Expiration"
msgstr ""

#. module: mrp_repair
#: field:mrp.repair,website_message_ids:0
msgid "Website Messages"
msgstr ""

#. module: mrp_repair
#: help:mrp.repair,website_message_ids:0
msgid "Website communication history"
msgstr ""

#. module: mrp_repair
#: view:mrp.repair.cancel:mrp_repair.view_cancel_repair
msgid "Yes"
msgstr ""

#. module: mrp_repair
#: code:addons/mrp_repair/mrp_repair.py:325
#, python-format
msgid "You have to select a Partner Invoice Address in the repair form!"
msgstr ""

#. module: mrp_repair
#: code:addons/mrp_repair/mrp_repair.py:530
#, python-format
msgid ""
"You have to select a pricelist in the Repair form !\n"
"Please set one before choosing a product."
msgstr ""

#. module: mrp_repair
#: field:mrp.repair,default_address_id:0
msgid "unknown"
msgstr ""<|MERGE_RESOLUTION|>--- conflicted
+++ resolved
@@ -1,54 +1,38 @@
-# Ukrainian translation for openobject-addons
-# Copyright (c) 2014 Rosetta Contributors and Canonical Ltd 2014
-# This file is distributed under the same license as the openobject-addons package.
-# FIRST AUTHOR <EMAIL@ADDRESS>, 2014.
-#
-msgid ""
-msgstr ""
-<<<<<<< HEAD
-"Project-Id-Version: openobject-addons\n"
-"Report-Msgid-Bugs-To: FULL NAME <EMAIL@ADDRESS>\n"
-"POT-Creation-Date: 2014-09-23 16:28+0000\n"
-"PO-Revision-Date: 2014-08-14 16:10+0000\n"
-"Last-Translator: FULL NAME <EMAIL@ADDRESS>\n"
-"Language-Team: Ukrainian <uk@li.org>\n"
-=======
+# Translation of Odoo Server.
+# This file contains the translation of the following modules:
+# * mrp_repair
+# 
+# Translators:
+msgid ""
+msgstr ""
 "Project-Id-Version: Odoo 8.0\n"
 "Report-Msgid-Bugs-To: \n"
 "POT-Creation-Date: 2015-01-21 14:08+0000\n"
 "PO-Revision-Date: 2016-02-12 15:47+0000\n"
 "Last-Translator: Bogdan\n"
 "Language-Team: Ukrainian (http://www.transifex.com/odoo/odoo-8/language/uk/)\n"
->>>>>>> 5401345c
 "MIME-Version: 1.0\n"
 "Content-Type: text/plain; charset=UTF-8\n"
-"Content-Transfer-Encoding: 8bit\n"
-"X-Launchpad-Export-Date: 2014-09-24 09:20+0000\n"
-"X-Generator: Launchpad (build 17196)\n"
+"Content-Transfer-Encoding: \n"
+"Language: uk\n"
+"Plural-Forms: nplurals=3; plural=(n%10==1 && n%100!=11 ? 0 : n%10>=2 && n%10<=4 && (n%100<10 || n%100>=20) ? 1 : 2);\n"
 
 #. module: mrp_repair
 #: help:mrp.repair.line,state:0
 msgid ""
-" * The 'Draft' status is set automatically as draft when repair order in "
-"draft status.                         \n"
-"* The 'Confirmed' status is set automatically as confirm when repair order "
-"in confirm status.                         \n"
-"* The 'Done' status is set automatically when repair order is completed.     "
-"                   \n"
+" * The 'Draft' status is set automatically as draft when repair order in draft status.                         \n"
+"* The 'Confirmed' status is set automatically as confirm when repair order in confirm status.                         \n"
+"* The 'Done' status is set automatically when repair order is completed.                        \n"
 "* The 'Cancelled' status is set automatically when user cancel repair order."
 msgstr ""
 
 #. module: mrp_repair
 #: help:mrp.repair,state:0
 msgid ""
-" * The 'Draft' status is used when a user is encoding a new and unconfirmed "
-"repair order.             \n"
-"* The 'Confirmed' status is used when a user confirms the repair order.      "
-"       \n"
-"* The 'Ready to Repair' status is used to start to repairing, user can start "
-"repairing only after repair order is confirmed.             \n"
-"* The 'To be Invoiced' status is used to generate the invoice before or "
-"after repairing done.             \n"
+" * The 'Draft' status is used when a user is encoding a new and unconfirmed repair order.             \n"
+"* The 'Confirmed' status is used when a user confirms the repair order.             \n"
+"* The 'Ready to Repair' status is used to start to repairing, user can start repairing only after repair order is confirmed.             \n"
+"* The 'To be Invoiced' status is used to generate the invoice before or after repairing done.             \n"
 "* The 'Done' status is set when repairing is completed.            \n"
 "* The 'Cancelled' status is used when user cancel repair order."
 msgstr ""
@@ -61,7 +45,7 @@
 #. module: mrp_repair
 #: view:mrp.repair:mrp_repair.view_repair_order_form
 msgid "(update)"
-msgstr ""
+msgstr "(оновити)"
 
 #. module: mrp_repair
 #: model:ir.actions.act_window,help:mrp_repair.action_repair_order_tree
@@ -69,16 +53,12 @@
 "<p class=\"oe_view_nocontent_create\">\n"
 "                Click to create a reparation order. \n"
 "              </p><p>\n"
-"                In a repair order, you can detail the components you "
-"remove,\n"
-"                add or replace and record the time you spent on the "
-"different\n"
+"                In a repair order, you can detail the components you remove,\n"
+"                add or replace and record the time you spent on the different\n"
 "                operations.\n"
 "              </p><p>\n"
-"                The repair order uses the warranty date on the Serial Number "
-"in\n"
-"                order to know if whether the repair should be invoiced to "
-"the\n"
+"                The repair order uses the warranty date on the Serial Number in\n"
+"                order to know if whether the repair should be invoiced to the\n"
 "                customer or not.\n"
 "              </p>\n"
 "            "
@@ -93,7 +73,7 @@
 #. module: mrp_repair
 #: selection:mrp.repair.line,type:0
 msgid "Add"
-msgstr ""
+msgstr "Додати"
 
 #. module: mrp_repair
 #: view:mrp.repair:mrp_repair.view_repair_order_form
@@ -119,7 +99,7 @@
 #: view:mrp.repair.cancel:mrp_repair.view_cancel_repair
 #: view:mrp.repair.make_invoice:mrp_repair.view_make_invoice
 msgid "Cancel"
-msgstr ""
+msgstr "Скасувати"
 
 #. module: mrp_repair
 #: model:ir.model,name:mrp_repair.model_mrp_repair_cancel
@@ -134,10 +114,9 @@
 msgstr ""
 
 #. module: mrp_repair
-#: selection:mrp.repair,state:0
-#: selection:mrp.repair.line,state:0
+#: selection:mrp.repair,state:0 selection:mrp.repair.line,state:0
 msgid "Cancelled"
-msgstr ""
+msgstr "Скасований"
 
 #. module: mrp_repair
 #: help:mrp.repair,partner_id:0
@@ -148,7 +127,7 @@
 #: view:mrp.repair:mrp_repair.view_repair_order_form_filter
 #: field:mrp.repair,company_id:0
 msgid "Company"
-msgstr ""
+msgstr "Компанія"
 
 #. module: mrp_repair
 #: view:mrp.repair:mrp_repair.view_repair_order_form
@@ -157,10 +136,9 @@
 
 #. module: mrp_repair
 #: view:mrp.repair:mrp_repair.view_repair_order_form_filter
-#: selection:mrp.repair,state:0
-#: selection:mrp.repair.line,state:0
+#: selection:mrp.repair,state:0 selection:mrp.repair.line,state:0
 msgid "Confirmed"
-msgstr ""
+msgstr "Підтверджено"
 
 #. module: mrp_repair
 #: code:addons/mrp_repair/mrp_repair.py:541
@@ -175,30 +153,26 @@
 #: view:mrp.repair:mrp_repair.view_repair_order_form
 #: view:mrp.repair.make_invoice:mrp_repair.view_make_invoice
 msgid "Create Invoice"
-msgstr ""
+msgstr "Створити інвойс"
 
 #. module: mrp_repair
 #: view:mrp.repair.make_invoice:mrp_repair.view_make_invoice
 msgid "Create invoices"
-msgstr ""
-
-#. module: mrp_repair
-#: field:mrp.repair,create_uid:0
-#: field:mrp.repair.cancel,create_uid:0
-#: field:mrp.repair.fee,create_uid:0
-#: field:mrp.repair.line,create_uid:0
+msgstr "Створити інвойси"
+
+#. module: mrp_repair
+#: field:mrp.repair,create_uid:0 field:mrp.repair.cancel,create_uid:0
+#: field:mrp.repair.fee,create_uid:0 field:mrp.repair.line,create_uid:0
 #: field:mrp.repair.make_invoice,create_uid:0
 msgid "Created by"
-msgstr ""
-
-#. module: mrp_repair
-#: field:mrp.repair,create_date:0
-#: field:mrp.repair.cancel,create_date:0
-#: field:mrp.repair.fee,create_date:0
-#: field:mrp.repair.line,create_date:0
+msgstr "Створив"
+
+#. module: mrp_repair
+#: field:mrp.repair,create_date:0 field:mrp.repair.cancel,create_date:0
+#: field:mrp.repair.fee,create_date:0 field:mrp.repair.line,create_date:0
 #: field:mrp.repair.make_invoice,create_date:0
 msgid "Created on"
-msgstr ""
+msgstr "Створено"
 
 #. module: mrp_repair
 #: field:mrp.repair,location_id:0
@@ -208,7 +182,7 @@
 #. module: mrp_repair
 #: help:mrp.repair,message_last_post:0
 msgid "Date of the last message posted on the record."
-msgstr ""
+msgstr "Дата останнього повідомлення опублікованного по запису"
 
 #. module: mrp_repair
 #: field:mrp.repair,address_id:0
@@ -221,16 +195,15 @@
 msgstr ""
 
 #. module: mrp_repair
-#: field:mrp.repair.fee,name:0
-#: field:mrp.repair.line,name:0
+#: field:mrp.repair.fee,name:0 field:mrp.repair.line,name:0
 #: view:website:mrp_repair.report_mrprepairorder
 msgid "Description"
-msgstr ""
+msgstr "Опис"
 
 #. module: mrp_repair
 #: field:mrp.repair.line,location_dest_id:0
 msgid "Dest. Location"
-msgstr ""
+msgstr "Куди перемістити"
 
 #. module: mrp_repair
 #: view:mrp.repair.make_invoice:mrp_repair.view_make_invoice
@@ -240,12 +213,12 @@
 #. module: mrp_repair
 #: selection:mrp.repair.line,state:0
 msgid "Done"
-msgstr ""
+msgstr "Виконано"
 
 #. module: mrp_repair
 #: selection:mrp.repair.line,state:0
 msgid "Draft"
-msgstr ""
+msgstr "Чорновик"
 
 #. module: mrp_repair
 #: view:mrp.repair:mrp_repair.view_repair_order_form
@@ -258,12 +231,12 @@
 #: code:addons/mrp_repair/mrp_repair.py:396
 #, python-format
 msgid "Error!"
-msgstr ""
+msgstr "Помилка!"
 
 #. module: mrp_repair
 #: view:mrp.repair:mrp_repair.view_repair_order_form
 msgid "Extra Info"
-msgstr ""
+msgstr "Додаткова інформація"
 
 #. module: mrp_repair
 #: view:mrp.repair:mrp_repair.view_repair_order_form
@@ -279,12 +252,12 @@
 #. module: mrp_repair
 #: field:mrp.repair,message_follower_ids:0
 msgid "Followers"
-msgstr ""
+msgstr "Хто слідкує"
 
 #. module: mrp_repair
 #: view:mrp.repair:mrp_repair.view_repair_order_form_filter
 msgid "Group By"
-msgstr ""
+msgstr "Групувати За"
 
 #. module: mrp_repair
 #: field:mrp.repair.make_invoice,group:0
@@ -309,33 +282,31 @@
 #. module: mrp_repair
 #: view:mrp.repair:mrp_repair.view_repair_order_form
 msgid "History"
-msgstr ""
+msgstr "Історія"
 
 #. module: mrp_repair
 #: help:mrp.repair,message_summary:0
 msgid ""
 "Holds the Chatter summary (number of messages, ...). This summary is "
 "directly in html format in order to be inserted in kanban views."
-msgstr ""
-
-#. module: mrp_repair
-#: field:mrp.repair,id:0
-#: field:mrp.repair.cancel,id:0
-#: field:mrp.repair.fee,id:0
-#: field:mrp.repair.line,id:0
+msgstr "Містить загальну інформацію про діалоги в форматі html."
+
+#. module: mrp_repair
+#: field:mrp.repair,id:0 field:mrp.repair.cancel,id:0
+#: field:mrp.repair.fee,id:0 field:mrp.repair.line,id:0
 #: field:mrp.repair.make_invoice,id:0
 msgid "ID"
-msgstr ""
+msgstr "ID"
 
 #. module: mrp_repair
 #: help:mrp.repair,message_unread:0
 msgid "If checked new messages require your attention."
-msgstr ""
+msgstr "Якщо позначено, то повідомленя потребує вашої уваги"
 
 #. module: mrp_repair
 #: field:mrp.repair,internal_notes:0
 msgid "Internal Notes"
-msgstr ""
+msgstr "Внутрішня назва"
 
 #. module: mrp_repair
 #: field:mrp.repair.line,move_id:0
@@ -345,7 +316,7 @@
 #. module: mrp_repair
 #: field:mrp.repair,invoice_id:0
 msgid "Invoice"
-msgstr ""
+msgstr "Інвойс"
 
 #. module: mrp_repair
 #: view:mrp.repair:mrp_repair.view_repair_order_form
@@ -355,13 +326,13 @@
 #. module: mrp_repair
 #: selection:mrp.repair,state:0
 msgid "Invoice Exception"
-msgstr ""
+msgstr "Виключення з інвойса"
 
 #. module: mrp_repair
 #: field:mrp.repair.fee,invoice_line_id:0
 #: field:mrp.repair.line,invoice_line_id:0
 msgid "Invoice Line"
-msgstr ""
+msgstr "Рядок інвойса"
 
 #. module: mrp_repair
 #: field:mrp.repair,invoice_method:0
@@ -380,16 +351,15 @@
 
 #. module: mrp_repair
 #: view:mrp.repair:mrp_repair.view_repair_order_form_filter
-#: field:mrp.repair,invoiced:0
-#: field:mrp.repair.fee,invoiced:0
+#: field:mrp.repair,invoiced:0 field:mrp.repair.fee,invoiced:0
 #: field:mrp.repair.line,invoiced:0
 msgid "Invoiced"
-msgstr ""
+msgstr "Заінвойсовано"
 
 #. module: mrp_repair
 #: view:mrp.repair:mrp_repair.view_repair_order_form
 msgid "Invoicing"
-msgstr ""
+msgstr "Виписка інвойсів"
 
 #. module: mrp_repair
 #: field:mrp.repair,partner_invoice_id:0
@@ -399,35 +369,31 @@
 #. module: mrp_repair
 #: field:mrp.repair,message_is_follower:0
 msgid "Is a Follower"
-msgstr ""
+msgstr "Стежить"
 
 #. module: mrp_repair
 #: field:mrp.repair,message_last_post:0
 msgid "Last Message Date"
-msgstr ""
-
-#. module: mrp_repair
-#: field:mrp.repair,write_uid:0
-#: field:mrp.repair.cancel,write_uid:0
-#: field:mrp.repair.fee,write_uid:0
-#: field:mrp.repair.line,write_uid:0
+msgstr "Дата останнього повідомлення"
+
+#. module: mrp_repair
+#: field:mrp.repair,write_uid:0 field:mrp.repair.cancel,write_uid:0
+#: field:mrp.repair.fee,write_uid:0 field:mrp.repair.line,write_uid:0
 #: field:mrp.repair.make_invoice,write_uid:0
 msgid "Last Updated by"
-msgstr ""
-
-#. module: mrp_repair
-#: field:mrp.repair,write_date:0
-#: field:mrp.repair.cancel,write_date:0
-#: field:mrp.repair.fee,write_date:0
-#: field:mrp.repair.line,write_date:0
+msgstr "Востаннє відредаговано"
+
+#. module: mrp_repair
+#: field:mrp.repair,write_date:0 field:mrp.repair.cancel,write_date:0
+#: field:mrp.repair.fee,write_date:0 field:mrp.repair.line,write_date:0
 #: field:mrp.repair.make_invoice,write_date:0
 msgid "Last Updated on"
-msgstr ""
+msgstr "Дата останньої зміни"
 
 #. module: mrp_repair
 #: field:mrp.repair.line,lot_id:0
 msgid "Lot"
-msgstr ""
+msgstr "Партія"
 
 #. module: mrp_repair
 #: view:website:mrp_repair.report_mrprepairorder
@@ -442,17 +408,17 @@
 #. module: mrp_repair
 #: field:mrp.repair,message_ids:0
 msgid "Messages"
-msgstr ""
+msgstr "Повідомлення"
 
 #. module: mrp_repair
 #: help:mrp.repair,message_ids:0
 msgid "Messages and communication history"
-msgstr ""
+msgstr "Повідомлення та історія бесіди"
 
 #. module: mrp_repair
 #: field:mrp.repair,move_id:0
 msgid "Move"
-msgstr ""
+msgstr "Переміщення"
 
 #. module: mrp_repair
 #: help:mrp.repair,move_id:0
@@ -504,7 +470,7 @@
 #. module: mrp_repair
 #: view:mrp.repair:mrp_repair.view_repair_order_form
 msgid "Notes"
-msgstr ""
+msgstr "Примітки"
 
 #. module: mrp_repair
 #: view:website:mrp_repair.report_mrprepairorder
@@ -525,17 +491,17 @@
 #: view:mrp.repair:mrp_repair.view_repair_order_form_filter
 #: field:mrp.repair,partner_id:0
 msgid "Partner"
-msgstr ""
+msgstr "Партнер"
 
 #. module: mrp_repair
 #: view:website:mrp_repair.report_mrprepairorder
 msgid "Price"
-msgstr ""
+msgstr "Ціна"
 
 #. module: mrp_repair
 #: field:mrp.repair,pricelist_id:0
 msgid "Pricelist"
-msgstr ""
+msgstr "Прейскурант"
 
 #. module: mrp_repair
 #: help:mrp.repair,pricelist_id:0
@@ -549,10 +515,9 @@
 
 #. module: mrp_repair
 #: view:mrp.repair:mrp_repair.view_repair_order_form_filter
-#: field:mrp.repair.fee,product_id:0
-#: field:mrp.repair.line,product_id:0
+#: field:mrp.repair.fee,product_id:0 field:mrp.repair.line,product_id:0
 msgid "Product"
-msgstr ""
+msgstr "Продукт"
 
 #. module: mrp_repair
 #: view:mrp.repair:mrp_repair.view_repair_order_form
@@ -562,14 +527,13 @@
 #. module: mrp_repair
 #: field:mrp.repair,product_qty:0
 msgid "Product Quantity"
-msgstr ""
-
-#. module: mrp_repair
-#: field:mrp.repair,product_uom:0
-#: field:mrp.repair.fee,product_uom:0
+msgstr "Кількість"
+
+#. module: mrp_repair
+#: field:mrp.repair,product_uom:0 field:mrp.repair.fee,product_uom:0
 #: field:mrp.repair.line,product_uom:0
 msgid "Product Unit of Measure"
-msgstr ""
+msgstr "Одиниця виміру продукту"
 
 #. module: mrp_repair
 #: field:mrp.repair,product_id:0
@@ -592,12 +556,12 @@
 #: field:mrp.repair.line,product_uom_qty:0
 #: view:website:mrp_repair.report_mrprepairorder
 msgid "Quantity"
-msgstr ""
+msgstr "Кількість"
 
 #. module: mrp_repair
 #: selection:mrp.repair,state:0
 msgid "Quotation"
-msgstr ""
+msgstr "Комерційна пропозиція"
 
 #. module: mrp_repair
 #: model:ir.actions.report.xml,name:mrp_repair.action_report_mrp_repair_order
@@ -612,7 +576,7 @@
 #. module: mrp_repair
 #: view:mrp.repair:mrp_repair.view_repair_order_form_filter
 msgid "Quotations"
-msgstr ""
+msgstr "Комерційні пропозиції"
 
 #. module: mrp_repair
 #: view:mrp.repair:mrp_repair.view_repair_order_form_filter
@@ -632,13 +596,13 @@
 #. module: mrp_repair
 #: view:mrp.repair:mrp_repair.view_repair_order_form
 msgid "Recreate Invoice"
-msgstr ""
+msgstr "Перестворити інвойс"
 
 #. module: mrp_repair
 #: selection:mrp.repair.line,type:0
 #: view:website:mrp_repair.report_mrprepairorder
 msgid "Remove"
-msgstr ""
+msgstr "Вилучити"
 
 #. module: mrp_repair
 #: model:ir.model,name:mrp_repair.model_mrp_repair_fee
@@ -663,8 +627,7 @@
 msgstr ""
 
 #. module: mrp_repair
-#: field:mrp.repair.fee,repair_id:0
-#: field:mrp.repair.line,repair_id:0
+#: field:mrp.repair.fee,repair_id:0 field:mrp.repair.line,repair_id:0
 msgid "Repair Order Reference"
 msgstr ""
 
@@ -697,8 +660,7 @@
 msgstr ""
 
 #. module: mrp_repair
-#: field:mrp.repair,repaired:0
-#: selection:mrp.repair,state:0
+#: field:mrp.repair,repaired:0 selection:mrp.repair,state:0
 msgid "Repaired"
 msgstr ""
 
@@ -735,17 +697,17 @@
 #. module: mrp_repair
 #: view:mrp.repair:mrp_repair.view_repair_order_form
 msgid "Set to Draft"
-msgstr ""
+msgstr "Як чорновик"
 
 #. module: mrp_repair
 #: view:website:mrp_repair.report_mrprepairorder
 msgid "Shipping address :"
-msgstr ""
+msgstr "Адреса доставки :"
 
 #. module: mrp_repair
 #: field:mrp.repair.line,location_id:0
 msgid "Source Location"
-msgstr ""
+msgstr "Місце звідки"
 
 #. module: mrp_repair
 #: view:mrp.repair:mrp_repair.view_repair_order_form
@@ -754,34 +716,32 @@
 
 #. module: mrp_repair
 #: view:mrp.repair:mrp_repair.view_repair_order_form_filter
-#: field:mrp.repair,state:0
-#: field:mrp.repair.line,state:0
+#: field:mrp.repair,state:0 field:mrp.repair.line,state:0
 msgid "Status"
-msgstr ""
+msgstr "Статус"
 
 #. module: mrp_repair
 #: field:mrp.repair.fee,price_subtotal:0
 #: field:mrp.repair.line,price_subtotal:0
 msgid "Subtotal"
-msgstr ""
+msgstr "Попередня сума"
 
 #. module: mrp_repair
 #: field:mrp.repair,message_summary:0
 msgid "Summary"
-msgstr ""
+msgstr "Підсумок"
 
 #. module: mrp_repair
 #: view:website:mrp_repair.report_mrprepairorder
 msgid "Tax"
-msgstr ""
-
-#. module: mrp_repair
-#: field:mrp.repair,amount_tax:0
-#: field:mrp.repair.fee,tax_id:0
+msgstr "ПДВ"
+
+#. module: mrp_repair
+#: field:mrp.repair,amount_tax:0 field:mrp.repair.fee,tax_id:0
 #: field:mrp.repair.line,tax_id:0
 #: view:website:mrp_repair.report_mrprepairorder
 msgid "Taxes"
-msgstr ""
+msgstr "Податки"
 
 #. module: mrp_repair
 #: code:addons/mrp_repair/mrp_repair.py:224
@@ -801,8 +761,8 @@
 msgid ""
 "The warranty expiration limit is computed as: last move date + warranty "
 "defined on selected product. If the current date is below the warranty "
-"expiration limit, each operation and fee you will add will be set as 'not to "
-"invoiced' by default. Note that you can change manually afterwards."
+"expiration limit, each operation and fee you will add will be set as 'not to"
+" invoiced' by default. Note that you can change manually afterwards."
 msgstr ""
 
 #. module: mrp_repair
@@ -813,8 +773,7 @@
 msgstr ""
 
 #. module: mrp_repair
-#: field:mrp.repair.fee,to_invoice:0
-#: field:mrp.repair.line,to_invoice:0
+#: field:mrp.repair.fee,to_invoice:0 field:mrp.repair.line,to_invoice:0
 msgid "To Invoice"
 msgstr ""
 
@@ -827,22 +786,22 @@
 #: field:mrp.repair,amount_total:0
 #: view:website:mrp_repair.report_mrprepairorder
 msgid "Total"
-msgstr ""
+msgstr "Разом"
 
 #. module: mrp_repair
 #: view:website:mrp_repair.report_mrprepairorder
 msgid "Total Without Taxes"
-msgstr ""
+msgstr "Всього без податків"
 
 #. module: mrp_repair
 #: view:mrp.repair:mrp_repair.view_repair_order_form
 msgid "Total amount"
-msgstr ""
+msgstr "Загальна сума"
 
 #. module: mrp_repair
 #: field:mrp.repair.line,type:0
 msgid "Type"
-msgstr ""
+msgstr "Тип"
 
 #. module: mrp_repair
 #: selection:mrp.repair,state:0
@@ -850,26 +809,25 @@
 msgstr ""
 
 #. module: mrp_repair
-#: field:mrp.repair.fee,price_unit:0
-#: field:mrp.repair.line,price_unit:0
+#: field:mrp.repair.fee,price_unit:0 field:mrp.repair.line,price_unit:0
 #: view:website:mrp_repair.report_mrprepairorder
 msgid "Unit Price"
-msgstr ""
+msgstr "Ціна за одиницю"
 
 #. module: mrp_repair
 #: view:mrp.repair:mrp_repair.view_repair_order_form
 msgid "Unit of Measure"
-msgstr ""
+msgstr "Одиниця виміру"
 
 #. module: mrp_repair
 #: field:mrp.repair,message_unread:0
 msgid "Unread Messages"
-msgstr ""
+msgstr "Непрочитані повідомлення"
 
 #. module: mrp_repair
 #: field:mrp.repair,amount_untaxed:0
 msgid "Untaxed Amount"
-msgstr ""
+msgstr "Неоподаткована сума"
 
 #. module: mrp_repair
 #: view:mrp.repair:mrp_repair.view_repair_order_form
@@ -879,13 +837,13 @@
 #. module: mrp_repair
 #: view:website:mrp_repair.report_mrprepairorder
 msgid "VAT:"
-msgstr ""
+msgstr "ПДВ:"
 
 #. module: mrp_repair
 #: code:addons/mrp_repair/mrp_repair.py:224
 #, python-format
 msgid "Warning"
-msgstr ""
+msgstr "Попередження"
 
 #. module: mrp_repair
 #: code:addons/mrp_repair/mrp_repair.py:289
@@ -894,7 +852,7 @@
 #: code:addons/mrp_repair/wizard/cancel_repair.py:49
 #, python-format
 msgid "Warning!"
-msgstr ""
+msgstr "Попередження!"
 
 #. module: mrp_repair
 #: field:mrp.repair,guarantee_limit:0
@@ -904,17 +862,17 @@
 #. module: mrp_repair
 #: field:mrp.repair,website_message_ids:0
 msgid "Website Messages"
-msgstr ""
+msgstr "Повідомлення з веб-сайту"
 
 #. module: mrp_repair
 #: help:mrp.repair,website_message_ids:0
 msgid "Website communication history"
-msgstr ""
+msgstr "Історія бесіди на веб-сайті"
 
 #. module: mrp_repair
 #: view:mrp.repair.cancel:mrp_repair.view_cancel_repair
 msgid "Yes"
-msgstr ""
+msgstr "Так"
 
 #. module: mrp_repair
 #: code:addons/mrp_repair/mrp_repair.py:325
@@ -931,6 +889,12 @@
 msgstr ""
 
 #. module: mrp_repair
+#: view:mrp.repair.cancel:mrp_repair.view_cancel_repair
+#: view:mrp.repair.make_invoice:mrp_repair.view_make_invoice
+msgid "or"
+msgstr "або"
+
+#. module: mrp_repair
 #: field:mrp.repair,default_address_id:0
 msgid "unknown"
-msgstr ""+msgstr "невідомий"