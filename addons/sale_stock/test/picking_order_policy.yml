--- conflicted
+++ resolved
@@ -42,13 +42,8 @@
 - 
   I set an explicit invoicing partner that is different from the main SO Customer
 -
-<<<<<<< HEAD
-  !python {model: sale.order}: |
-    order = self.browse(cr, uid, ref("sale.sale_order_6"))
-=======
   !python {model: sale.order, id: sale_order_service}: |
     order = self.browse(cr, uid, ref("sale_order_service"))
->>>>>>> 106abb64
     order.write({'partner_invoice_id': ref('base.res_partner_address_29')})
 -
   I confirm the quotation with Invoice based on deliveries policy.
@@ -152,16 +147,11 @@
 -
   !python {model: stock.invoice.onshipping}: |
     sale = self.pool.get('sale.order')
-<<<<<<< HEAD
-    sale_order = sale.browse(cr, uid, ref("sale.sale_order_6"), context=context)
-=======
     sale_order = sale.browse(cr, uid, ref("sale_order_service"))
->>>>>>> 106abb64
     ship_ids = [x.id for x in sale_order.picking_ids]
-    copy_context = context.copy()
-    copy_context.update({'active_ids': ship_ids, 'active_model': 'stock.picking', 'active_id': ship_ids[0]})
-    wiz_id = self.create(cr, uid, {'journal_id': str(ref('account.sales_journal'))}, copy_context)
-    self.create_invoice(cr, uid, [wiz_id], copy_context)
+    wiz_id = self.create(cr, uid, {'journal_id': ref('account.sales_journal')},
+      {'active_ids': ship_ids, 'active_model': 'stock.picking'})
+    self.create_invoice(cr, uid, [wiz_id], {"active_ids": ship_ids, "active_id": ship_ids[0]})
 -
   I check the invoice details after dispatched delivery.
 -
@@ -176,11 +166,7 @@
         assert invoice.reference == order.client_order_ref or order.name,"Reference is not correspond."
         assert invoice.partner_id.id == order.partner_invoice_id.id,"Customer does not correspond."
         assert invoice.currency_id.id == order.pricelist_id.currency_id.id, "Currency is not correspond."
-<<<<<<< HEAD
-        assert not invoice.comment or invoice.comment == order.note,"Note is not correspond."
-=======
         assert (invoice.comment or '') == (order.note or ''),"Note is not correspond."
->>>>>>> 106abb64
         assert invoice.journal_id.id in journal_ids,"Sales Journal is not link on Invoice."
         assert invoice.payment_term.id == order.payment_term.id, "Payment term is not correspond."
     for so_line in order.order_line:
@@ -204,7 +190,7 @@
     so = self.browse(cr, uid, ref("sale_order_service"))
     account_invoice_obj = self.pool.get('account.invoice')
     for invoice in so.invoice_ids:
-      invoice.signal_workflow('invoice_open')
+      account_invoice_obj.signal_invoice_open(cr, uid, [invoice.id])
 -
   I pay the invoice
 -
