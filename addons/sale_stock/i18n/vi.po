# Translation of OpenERP Server.
# This file contains the translation of the following modules:
# 	* sale_stock
#
msgid ""
msgstr ""
"Project-Id-Version: OpenERP Server 7.saas~5\n"
"Report-Msgid-Bugs-To: \n"
<<<<<<< HEAD
"POT-Creation-Date: 2014-09-10 07:02+0000\n"
"PO-Revision-Date: 2014-09-10 14:19+0700\n"
"Last-Translator: Leo Tran <leo.tran@tvtmarine.com>\n"
"Language-Team: T.V.T Marine Automation (aka TVTMA) <support@ma.tvtmarine."
"com>\n"
=======
"POT-Creation-Date: 2015-01-21 14:08+0000\n"
"PO-Revision-Date: 2016-07-29 08:49+0000\n"
"Last-Translator: fanha99 <fanha99@hotmail.com>\n"
"Language-Team: Vietnamese (http://www.transifex.com/odoo/odoo-8/language/vi/)\n"
>>>>>>> 337049ba
"MIME-Version: 1.0\n"
"Content-Type: text/plain; charset=UTF-8\n"
"Content-Transfer-Encoding: 8bit\n"
"Language: Vietnam\n"
"X-Generator: Poedit 1.5.4\n"

#. module: sale_stock
#: code:addons/sale_stock/sale_stock.py:289
#, python-format
msgid "(n/a)"
msgstr "(n/a)"

#. module: sale_stock
#: field:sale.config.settings,module_delivery:0
msgid "Allow adding shipping costs"
msgstr "Cho phép thêm chi phí vận chuyển"

#. module: sale_stock
#: help:sale.config.settings,module_delivery:0
msgid ""
"Allows you to add delivery methods in sales orders and delivery orders.\n"
"You can define your own carrier and delivery grids for prices.\n"
"-This installs the module delivery."
<<<<<<< HEAD
msgstr ""
"Cho phép bạn thêm phương thức vận chuyển vào đơn hàng và phiếu xuất kho.\n"
"Bạn có thể định nghĩa nhà vận chuyển và hệ thống vân chuyển cho giá .\n"
"-Việc này sẽ cài đặt phân hệ delivery."
=======
msgstr "Cho phép bạn thêm phương thức vận chuyển vào đơn hàng và phiếu xuất kho.\nBạn có thể định nghĩa nhà vận chuyển và hệ thống vân chuyển cho giá .\n-Việc này sẽ cài đặt phân hệ delivery."
>>>>>>> 337049ba

#. module: sale_stock
#: help:sale.config.settings,group_route_so_lines:0
msgid "Allows you to choose a delivery route on sales order lines"
<<<<<<< HEAD
msgstr ""
"Cho phép bạn lựa chọn một tuyến đường vận chuyển trên chi tiết của đơn hàng"
=======
msgstr "Cho phép bạn lựa chọn một tuyến đường vận chuyển trên chi tiết của đơn hàng"
>>>>>>> 337049ba

#. module: sale_stock
#: help:sale.config.settings,group_mrp_properties:0
msgid "Allows you to tag sales order lines with properties."
msgstr "Cho phép bạn tag chi tiết đơn hàng với các thuộc tính."

#. module: sale_stock
#: view:sale.order:0
msgid "Cancel Order"
msgstr "Hủy Đơn hàng"

#. module: sale_stock
#: code:addons/sale_stock/sale_stock.py:253
#, python-format
msgid "Cannot cancel sales order line!"
msgstr "Không thể hủy dòng (line) trên đơn hàng bán!"

#. module: sale_stock
#: code:addons/sale_stock/sale_stock.py:169
#, python-format
msgid "Cannot cancel sales order!"
msgstr "Không thể hủy đơn hàng!"

#. module: sale_stock
#: field:sale.config.settings,group_route_so_lines:0
msgid "Choose MTO, drop shipping,... on sales order lines"
msgstr "Lựa chọn MTO, drop shipping,... trên từng dòng đơn hàng bán"

#. module: sale_stock
#: model:ir.model,name:sale_stock.model_res_company
msgid "Companies"
msgstr "Công ty"

#. module: sale_stock
#: code:addons/sale_stock/sale_stock.py:300
#: code:addons/sale_stock/sale_stock.py:372
#, python-format
msgid "Configuration Error!"
msgstr "Lỗi cấu hình!"

#. module: sale_stock
#: model:ir.actions.act_window,name:sale_stock.res_partner_rule_children
msgid "Contact Details"
msgstr "Chi tiết liên hệ"

#. module: sale_stock
#: view:sale.config.settings:0
msgid "Default Options"
msgstr "Tùy chọn mặc định"

#. module: sale_stock
#: field:sale.config.settings,default_picking_policy:0
msgid "Deliver all at once when all products are available."
msgstr "Giao tất cả hàng hóa khi sản phẩm sẵn sàng."

#. module: sale_stock
#: selection:sale.order,picking_policy:0
msgid "Deliver all products at once"
msgstr "Giao tất cả sản phẩm cùng lúc"

#. module: sale_stock
#: selection:sale.order,picking_policy:0
msgid "Deliver each product when available"
msgstr "Giao từng sản phẩm mỗi khi sẵn sàng"

#. module: sale_stock
#: field:sale.order,shipped:0
msgid "Delivered"
msgstr "Đã giao hàng"

#. module: sale_stock
#: model:ir.actions.act_window,name:sale_stock.outgoing_picking_list_to_invoice
#: model:ir.ui.menu,name:sale_stock.menu_action_picking_list_to_invoice
msgid "Deliveries to Invoice"
<<<<<<< HEAD
msgstr "Giao hàng cần xuất hoá đơn"
=======
msgstr "Giao hàng cần xuất hóa đơn"
>>>>>>> 337049ba

#. module: sale_stock
#: model:res.groups,name:sale_stock.group_invoice_deli_orders
msgid "Enable Invoicing Delivery orders"
<<<<<<< HEAD
msgstr "Kích hoạt xuất hoá đơn cho phiếu xuất kho"
=======
msgstr "Kích hoạt xuất hóa đơn cho phiếu xuất kho"
>>>>>>> 337049ba

#. module: sale_stock
#: model:res.groups,name:sale_stock.group_route_so_lines
msgid "Enable Route on Sales Order Line"
msgstr "Kích hoạt định tuyến trên Chi tiết đơn hàng"

#. module: sale_stock
#: field:sale.config.settings,group_invoice_deli_orders:0
msgid "Generate invoices after and based on delivery orders"
<<<<<<< HEAD
msgstr "Tạo hoá đơn sau và dựa trên phiếu xuất kho"
=======
msgstr "Tạo hóa đơn sau và dựa trên phiếu xuất kho"
>>>>>>> 337049ba

#. module: sale_stock
#: view:sale.order:0
msgid "Ignore Exception"
msgstr "Bỏ qua ngoại lệ"

#. module: sale_stock
#: field:sale.order,incoterm:0
msgid "Incoterm"
msgstr ""

#. module: sale_stock
#: help:sale.order,incoterm:0
msgid ""
"International Commercial Terms are a series of predefined commercial terms "
"used in international transactions."
<<<<<<< HEAD
msgstr ""
"Điều khoản thương mại quốc tế là một chuỗi các điều khoản được định nghĩa "
"sẵn được sử dụng trong các giao dịch thương mại quốc tế."
=======
msgstr "Điều khoản thương mại quốc tế là một chuỗi các điều khoản được định nghĩa sẵn được sử dụng trong các giao dịch thương mại quốc tế."
>>>>>>> 337049ba

#. module: sale_stock
#: model:ir.model,name:sale_stock.model_stock_location_route
msgid "Inventory Routes"
msgstr ""

#. module: sale_stock
#: selection:sale.config.settings,default_order_policy:0
msgid "Invoice based on deliveries"
<<<<<<< HEAD
msgstr "Hoá đơn dựa trên giao hàng"
=======
msgstr "Hóa đơn dựa trên giao hàng"
>>>>>>> 337049ba

#. module: sale_stock
#: selection:sale.config.settings,default_order_policy:0
msgid "Invoice based on sales orders"
<<<<<<< HEAD
msgstr "Hoá đơn dựa trên đơn hàng"
=======
msgstr "Hóa đơn dựa trên đơn hàng"
>>>>>>> 337049ba

#. module: sale_stock
#: help:sale.config.settings,task_work:0
msgid ""
"Lets you transfer the entries under tasks defined for Project Management to "
"the Timesheet line entries for particular date and particular user  with the "
"effect of creating, editing and deleting either ways and to automatically "
"creates project tasks from procurement lines.\n"
"-This installs the modules project_timesheet and project_mrp."
msgstr ""
"Lets you transfer the entries under tasks defined for Project Management to "
"the Timesheet line entries for particular date and particular user  with the "
"effect of creating, editing and deleting either ways and to automatically "
"creates project tasks from procurement lines.\n"
"-This installs the modules project_timesheet and project_mrp."

#. module: sale_stock
#: help:res.company,security_lead:0
msgid ""
"Margin of error for dates promised to customers. Products will be scheduled "
"for procurement and delivery that many days earlier than the actual promised "
"date, to cope with unexpected delays in the supply chain."
msgstr ""
"Margin of error for dates promised to customers. Products will be scheduled "
"for procurement and delivery that many days earlier than the actual promised "
"date, to cope with unexpected delays in the supply chain."

#. module: sale_stock
#: code:addons/sale_stock/sale_stock.py:367
#, python-format
msgid "Not enough stock ! : "
<<<<<<< HEAD
msgstr "Lượng tồn kho không đủ! "
=======
msgstr "Không đủ số lượng ! : "
>>>>>>> 337049ba

#. module: sale_stock
#: field:sale.order.line,number_packages:0
msgid "Number Packages"
msgstr "Số lượng gói hàng"

#. module: sale_stock
#: code:addons/sale_stock/res_config.py:78
#, python-format
msgid "Only administrators can change the settings"
msgstr "Chỉ Quản trị viên mới có thể thay đổi thiết lập"

#. module: sale_stock
#: field:sale.order.line,product_packaging:0
msgid "Packaging"
msgstr "Đóng gói"

#. module: sale_stock
#: help:sale.order,picking_policy:0
msgid ""
"Pick 'Deliver each product when available' if you allow partial delivery."
<<<<<<< HEAD
msgstr ""
"Chọn 'Giao hàng mỗi khi sản phẩm sẵn sàng' Nếu bạn cho phép giao hàng từng "
"phần."
=======
msgstr "Chọn 'Giao hàng mỗi khi sản phẩm sẵn sàng' Nếu bạn cho phép giao hàng từng phần."
>>>>>>> 337049ba

#. module: sale_stock
#: view:sale.report:0
msgid "Picked"
msgstr "Đã chọn"

#. module: sale_stock
#: code:addons/sale_stock/sale_stock.py:298
#, python-format
msgid "Picking Information ! : "
msgstr "Thông tin lô hàng xuất kho ! : "

#. module: sale_stock
#: model:ir.model,name:sale_stock.model_stock_picking
msgid "Picking List"
<<<<<<< HEAD
msgstr "Bảng kê hàng hoá"
=======
msgstr "Bảng kê hàng xuất kho"
>>>>>>> 337049ba

#. module: sale_stock
#: field:sale.order,picking_ids:0
msgid "Picking associated to this sale"
msgstr "Hàng xuất kho liên quan tới đơn hàng này"

#. module: sale_stock
#: field:sale.config.settings,task_work:0
msgid "Prepare invoices based on task's activities"
<<<<<<< HEAD
msgstr "Chuẩn bị hoá đơn dựa trên các hoạt động của nhiệm vụ"
=======
msgstr "Chuẩn bị hóa đơn dựa trên các hoạt động của tác vụ"

#. module: sale_stock
#: model:ir.model,name:sale_stock.model_product_product
msgid "Product"
msgstr "Sản phẩm"

#. module: sale_stock
#: field:sale.order.line,product_tmpl_id:0
msgid "Product Template"
msgstr "Product Template"
>>>>>>> 337049ba

#. module: sale_stock
#: field:sale.config.settings,group_mrp_properties:0
msgid "Product properties on order lines"
msgstr "Thuộc tính sản phẩm trên chi tiết đơn hàng"
<<<<<<< HEAD

#. module: sale_stock
#: field:sale.config.settings,module_project_mrp:0
msgid "Project MRP"
msgstr ""
=======
>>>>>>> 337049ba

#. module: sale_stock
#: field:sale.config.settings,module_project_timesheet:0
msgid "Project Timesheet"
msgstr "Bảng chấm công dự án"

#. module: sale_stock
#: view:sale.order:0
msgid "Recreate Delivery Order"
msgstr "Tạo lại Phiếu giao hàng"

#. module: sale_stock
#: field:sale.order.line,route_id:0
msgid "Route"
<<<<<<< HEAD
msgstr "Định tuyến"
=======
msgstr "Tuyến đường"
>>>>>>> 337049ba

#. module: sale_stock
#: field:stock.picking,sale_id:0
msgid "Sale Order"
msgstr "Đơn hàng"

#. module: sale_stock
#: view:stock.location.route:0
msgid "Sale Order Lines"
msgstr "Chi tiết đơn hàng"
<<<<<<< HEAD
=======

#. module: sale_stock
#: field:sale.config.settings,module_sale_service:0
msgid "Sale Service"
msgstr ""
>>>>>>> 337049ba

#. module: sale_stock
#: model:ir.model,name:sale_stock.model_sale_order
msgid "Sales Order"
msgstr "Đơn hàng"

#. module: sale_stock
#: model:ir.model,name:sale_stock.model_sale_order_line
msgid "Sales Order Line"
msgstr "Chi tiết đơn hàng"

#. module: sale_stock
#: model:ir.model,name:sale_stock.model_sale_report
msgid "Sales Orders Statistics"
msgstr "Thống kê đơn bán hàng"

#. module: sale_stock
#: help:sale.config.settings,default_picking_policy:0
msgid ""
"Sales order by default will be configured to deliver all products at once "
"instead of delivering each product when it is available. This may have an "
"impact on the shipping price."
<<<<<<< HEAD
msgstr ""
"Đơn hàng mặc định sẽ được cấu hình để giao tất cả sản phẩm cùng lức thay vì "
"giao từng sản phẩm khi sẵn sàng. Điều này có thể ảnh hưởng đến giá vận "
"chuyển."
=======
msgstr "Đơn hàng mặc định sẽ được cấu hình để giao tất cả sản phẩm cùng lức thay vì giao từng sản phẩm khi sẵn sàng. Điều này có thể ảnh hưởng đến giá vận chuyển."
>>>>>>> 337049ba

#. module: sale_stock
#: field:res.company,security_lead:0
msgid "Security Days"
msgstr "Số ngày an toàn"

#. module: sale_stock
#: field:stock.location.route,sale_selectable:0
msgid "Selectable on Sales Order Line"
msgstr "Có thể chọn trên Chi tiết đơn hàng"

#. module: sale_stock
#: field:sale.report,shipped:0 field:sale.report,shipped_qty_1:0
msgid "Shipped"
msgstr "Đã chuyển"

#. module: sale_stock
#: field:sale.order,picking_policy:0
msgid "Shipping Policy"
msgstr "Chính sách vận chuyển"

#. module: sale_stock
#: model:ir.model,name:sale_stock.model_stock_move
msgid "Stock Move"
msgstr "Dịch chuyển kho"

#. module: sale_stock
#: field:sale.config.settings,default_order_policy:0
msgid "The default invoicing method is"
<<<<<<< HEAD
msgstr "Phương thức xuất hoá đơn mặc định là"
=======
msgstr "Phương thức xuất hóa đơn mặc định là"
>>>>>>> 337049ba

#. module: sale_stock
#: view:stock.picking:0
msgid "To Invoice"
<<<<<<< HEAD
msgstr "Chờ hoá đơn"
=======
msgstr "Chờ hóa đơn"
>>>>>>> 337049ba

#. module: sale_stock
#: help:sale.config.settings,group_invoice_deli_orders:0
msgid ""
"To allow your salesman to make invoices for Delivery Orders using the menu "
"'Deliveries to Invoice'."
<<<<<<< HEAD
msgstr ""
"Để cho phép nhân viên bán hàng tạo hoá đơn từ Phiếu xuất kho sử dụng trình "
"đơn 'Giao hàng cần xuất hoá đơn'."
=======
msgstr "Để cho phép nhân viên bán hàng tạo hóa đơn từ Phiếu xuất kho sử dụng trình đơn 'Giao hàng cần xuất hóa đơn'."
>>>>>>> 337049ba

#. module: sale_stock
#: view:sale.order:0
msgid "View Delivery Order"
msgstr "Xem Phiếu xuất kho"

#. module: sale_stock
#: field:sale.order,warehouse_id:0 view:sale.report:0
#: field:sale.report,warehouse_id:0
msgid "Warehouse"
msgstr "Nhà kho"

#. module: sale_stock
#: help:sale.config.settings,default_order_policy:0
msgid "You can generate invoices based on sales orders or based on shippings."
<<<<<<< HEAD
msgstr "Bạn có thể tạo hoá đơn dựa trên đơn hàng hoặc dựa trên giao hàng."
=======
msgstr "Bạn có thể tạo hóa đơn dựa trên đơn hàng hoặc dựa trên giao hàng."
>>>>>>> 337049ba

#. module: sale_stock
#: code:addons/sale_stock/sale_stock.py:170
#, python-format
msgid ""
"You must first cancel all delivery order(s) attached to this sales order."
<<<<<<< HEAD
msgstr ""
"Trước tiên bạn phải hủy tất cả phiếu xuất kho liên quan tới đơn hàng này."
=======
msgstr "Trước tiên bạn phải hủy tất cả phiếu xuất kho liên quan tới đơn hàng này."
>>>>>>> 337049ba

#. module: sale_stock
#: code:addons/sale_stock/sale_stock.py:254
#, python-format
msgid "You must first cancel stock moves attached to this sales order line."
msgstr ""
"Trước tiên bạn phải hủy các dịch chuyển kho liên quan tới chi tiết đơn hàng."

#. module: sale_stock
#: code:addons/sale_stock/sale_stock.py:363
#, python-format
msgid ""
"You plan to sell %.2f %s but you only have %.2f %s available !\n"
"The real stock is %.2f %s. (without reservations)"
<<<<<<< HEAD
msgstr ""
"Bạn dự kiến sẽ bán %.2f %s nhưng bạn chỉ có %.2f %s có thể bán!\n"
"Tồn kho khả dụng (không kể số lượng đã được dự trữ cho mục đích khác) là %.2f %s."
=======
msgstr "Bạn dự kiến sẽ bán %.2f %s nhưng bạn chỉ có %.2f %s có thể bán !\nTồn kho thực tế là %.2f %s."
>>>>>>> 337049ba

#. module: sale_stock
#: code:addons/sale_stock/sale_stock.py:293
#, python-format
msgid ""
"You selected a quantity of %s %s.\n"
"But it's not compatible with the selected packaging.\n"
"Here is a proposition of quantities according to the packaging:\n"
"EAN: %s Quantity: %s Type of ul: %s"
msgstr ""
"Bạn đã chọn một số lượng của %d Đơn vị.\n"
"Nhưng nó không tương thích với gói đã chọn.\n"
"Đây là một đề xuất về số lượng tùy theo gói:\n"
"EAN: %s Số lượng: %s Loại ul: %s"

#. module: sale_stock
#: view:sale.order:0
msgid "days"
msgstr "Ngày"

#. module: sale_stock
#: model:ir.model,name:sale_stock.model_sale_config_settings
msgid "sale.config.settings"
msgstr "sale.config.settings"

#. module: sale_stock
#: view:sale.order:0
msgid ""
"{\"shipping_except\":\"red\",\"invoice_except\":\"red\",\"waiting_date\":"
"\"blue\"}"
msgstr ""
"{\"shipping_except\":\"red\",\"invoice_except\":\"red\",\"waiting_date\":"
"\"blue\"}"<|MERGE_RESOLUTION|>--- conflicted
+++ resolved
@@ -1,34 +1,27 @@
-# Translation of OpenERP Server.
+# Translation of Odoo Server.
 # This file contains the translation of the following modules:
 # 	* sale_stock
 #
 msgid ""
 msgstr ""
-"Project-Id-Version: OpenERP Server 7.saas~5\n"
+"Project-Id-Version: Odoo 8.0\n"
 "Report-Msgid-Bugs-To: \n"
-<<<<<<< HEAD
 "POT-Creation-Date: 2014-09-10 07:02+0000\n"
 "PO-Revision-Date: 2014-09-10 14:19+0700\n"
 "Last-Translator: Leo Tran <leo.tran@tvtmarine.com>\n"
 "Language-Team: T.V.T Marine Automation (aka TVTMA) <support@ma.tvtmarine."
 "com>\n"
-=======
-"POT-Creation-Date: 2015-01-21 14:08+0000\n"
-"PO-Revision-Date: 2016-07-29 08:49+0000\n"
-"Last-Translator: fanha99 <fanha99@hotmail.com>\n"
-"Language-Team: Vietnamese (http://www.transifex.com/odoo/odoo-8/language/vi/)\n"
->>>>>>> 337049ba
 "MIME-Version: 1.0\n"
 "Content-Type: text/plain; charset=UTF-8\n"
-"Content-Transfer-Encoding: 8bit\n"
-"Language: Vietnam\n"
-"X-Generator: Poedit 1.5.4\n"
-
-#. module: sale_stock
-#: code:addons/sale_stock/sale_stock.py:289
+"Content-Transfer-Encoding: \n"
+"Language: vi\n"
+"Plural-Forms: nplurals=1; plural=0;\n"
+
+#. module: sale_stock
+#: code:addons/sale_stock/sale_stock.py:266
 #, python-format
 msgid "(n/a)"
-msgstr "(n/a)"
+msgstr ""
 
 #. module: sale_stock
 #: field:sale.config.settings,module_delivery:0
@@ -41,24 +34,12 @@
 "Allows you to add delivery methods in sales orders and delivery orders.\n"
 "You can define your own carrier and delivery grids for prices.\n"
 "-This installs the module delivery."
-<<<<<<< HEAD
-msgstr ""
-"Cho phép bạn thêm phương thức vận chuyển vào đơn hàng và phiếu xuất kho.\n"
-"Bạn có thể định nghĩa nhà vận chuyển và hệ thống vân chuyển cho giá .\n"
-"-Việc này sẽ cài đặt phân hệ delivery."
-=======
 msgstr "Cho phép bạn thêm phương thức vận chuyển vào đơn hàng và phiếu xuất kho.\nBạn có thể định nghĩa nhà vận chuyển và hệ thống vân chuyển cho giá .\n-Việc này sẽ cài đặt phân hệ delivery."
->>>>>>> 337049ba
 
 #. module: sale_stock
 #: help:sale.config.settings,group_route_so_lines:0
 msgid "Allows you to choose a delivery route on sales order lines"
-<<<<<<< HEAD
-msgstr ""
-"Cho phép bạn lựa chọn một tuyến đường vận chuyển trên chi tiết của đơn hàng"
-=======
 msgstr "Cho phép bạn lựa chọn một tuyến đường vận chuyển trên chi tiết của đơn hàng"
->>>>>>> 337049ba
 
 #. module: sale_stock
 #: help:sale.config.settings,group_mrp_properties:0
@@ -66,18 +47,12 @@
 msgstr "Cho phép bạn tag chi tiết đơn hàng với các thuộc tính."
 
 #. module: sale_stock
-#: view:sale.order:0
+#: view:sale.order:sale_stock.view_order_form_inherit
 msgid "Cancel Order"
 msgstr "Hủy Đơn hàng"
 
 #. module: sale_stock
-#: code:addons/sale_stock/sale_stock.py:253
-#, python-format
-msgid "Cannot cancel sales order line!"
-msgstr "Không thể hủy dòng (line) trên đơn hàng bán!"
-
-#. module: sale_stock
-#: code:addons/sale_stock/sale_stock.py:169
+#: code:addons/sale_stock/sale_stock.py:160
 #, python-format
 msgid "Cannot cancel sales order!"
 msgstr "Không thể hủy đơn hàng!"
@@ -93,8 +68,8 @@
 msgstr "Công ty"
 
 #. module: sale_stock
-#: code:addons/sale_stock/sale_stock.py:300
-#: code:addons/sale_stock/sale_stock.py:372
+#: code:addons/sale_stock/sale_stock.py:277
+#: code:addons/sale_stock/sale_stock.py:352
 #, python-format
 msgid "Configuration Error!"
 msgstr "Lỗi cấu hình!"
@@ -105,7 +80,7 @@
 msgstr "Chi tiết liên hệ"
 
 #. module: sale_stock
-#: view:sale.config.settings:0
+#: view:sale.config.settings:sale_stock.view_sales_config_sale_stock
 msgid "Default Options"
 msgstr "Tùy chọn mặc định"
 
@@ -133,20 +108,12 @@
 #: model:ir.actions.act_window,name:sale_stock.outgoing_picking_list_to_invoice
 #: model:ir.ui.menu,name:sale_stock.menu_action_picking_list_to_invoice
 msgid "Deliveries to Invoice"
-<<<<<<< HEAD
 msgstr "Giao hàng cần xuất hoá đơn"
-=======
-msgstr "Giao hàng cần xuất hóa đơn"
->>>>>>> 337049ba
 
 #. module: sale_stock
 #: model:res.groups,name:sale_stock.group_invoice_deli_orders
 msgid "Enable Invoicing Delivery orders"
-<<<<<<< HEAD
 msgstr "Kích hoạt xuất hoá đơn cho phiếu xuất kho"
-=======
-msgstr "Kích hoạt xuất hóa đơn cho phiếu xuất kho"
->>>>>>> 337049ba
 
 #. module: sale_stock
 #: model:res.groups,name:sale_stock.group_route_so_lines
@@ -156,14 +123,10 @@
 #. module: sale_stock
 #: field:sale.config.settings,group_invoice_deli_orders:0
 msgid "Generate invoices after and based on delivery orders"
-<<<<<<< HEAD
 msgstr "Tạo hoá đơn sau và dựa trên phiếu xuất kho"
-=======
-msgstr "Tạo hóa đơn sau và dựa trên phiếu xuất kho"
->>>>>>> 337049ba
-
-#. module: sale_stock
-#: view:sale.order:0
+
+#. module: sale_stock
+#: view:sale.order:sale_stock.view_order_form_inherit
 msgid "Ignore Exception"
 msgstr "Bỏ qua ngoại lệ"
 
@@ -177,13 +140,7 @@
 msgid ""
 "International Commercial Terms are a series of predefined commercial terms "
 "used in international transactions."
-<<<<<<< HEAD
-msgstr ""
-"Điều khoản thương mại quốc tế là một chuỗi các điều khoản được định nghĩa "
-"sẵn được sử dụng trong các giao dịch thương mại quốc tế."
-=======
 msgstr "Điều khoản thương mại quốc tế là một chuỗi các điều khoản được định nghĩa sẵn được sử dụng trong các giao dịch thương mại quốc tế."
->>>>>>> 337049ba
 
 #. module: sale_stock
 #: model:ir.model,name:sale_stock.model_stock_location_route
@@ -193,56 +150,33 @@
 #. module: sale_stock
 #: selection:sale.config.settings,default_order_policy:0
 msgid "Invoice based on deliveries"
-<<<<<<< HEAD
 msgstr "Hoá đơn dựa trên giao hàng"
-=======
-msgstr "Hóa đơn dựa trên giao hàng"
->>>>>>> 337049ba
 
 #. module: sale_stock
 #: selection:sale.config.settings,default_order_policy:0
 msgid "Invoice based on sales orders"
-<<<<<<< HEAD
 msgstr "Hoá đơn dựa trên đơn hàng"
-=======
-msgstr "Hóa đơn dựa trên đơn hàng"
->>>>>>> 337049ba
 
 #. module: sale_stock
 #: help:sale.config.settings,task_work:0
 msgid ""
-"Lets you transfer the entries under tasks defined for Project Management to "
-"the Timesheet line entries for particular date and particular user  with the "
-"effect of creating, editing and deleting either ways and to automatically "
-"creates project tasks from procurement lines.\n"
-"-This installs the modules project_timesheet and project_mrp."
-msgstr ""
-"Lets you transfer the entries under tasks defined for Project Management to "
-"the Timesheet line entries for particular date and particular user  with the "
-"effect of creating, editing and deleting either ways and to automatically "
-"creates project tasks from procurement lines.\n"
-"-This installs the modules project_timesheet and project_mrp."
+"Lets you transfer the entries under tasks defined for Project Management to the Timesheet line entries for particular date and particular user  with the effect of creating, editing and deleting either ways and to automatically creates project tasks from procurement lines.\n"
+"-This installs the modules project_timesheet and sale_service."
+msgstr ""
 
 #. module: sale_stock
 #: help:res.company,security_lead:0
 msgid ""
 "Margin of error for dates promised to customers. Products will be scheduled "
-"for procurement and delivery that many days earlier than the actual promised "
-"date, to cope with unexpected delays in the supply chain."
-msgstr ""
-"Margin of error for dates promised to customers. Products will be scheduled "
-"for procurement and delivery that many days earlier than the actual promised "
-"date, to cope with unexpected delays in the supply chain."
-
-#. module: sale_stock
-#: code:addons/sale_stock/sale_stock.py:367
+"for procurement and delivery that many days earlier than the actual promised"
+" date, to cope with unexpected delays in the supply chain."
+msgstr ""
+
+#. module: sale_stock
+#: code:addons/sale_stock/sale_stock.py:347
 #, python-format
 msgid "Not enough stock ! : "
-<<<<<<< HEAD
 msgstr "Lượng tồn kho không đủ! "
-=======
-msgstr "Không đủ số lượng ! : "
->>>>>>> 337049ba
 
 #. module: sale_stock
 #: field:sale.order.line,number_packages:0
@@ -264,21 +198,10 @@
 #: help:sale.order,picking_policy:0
 msgid ""
 "Pick 'Deliver each product when available' if you allow partial delivery."
-<<<<<<< HEAD
-msgstr ""
-"Chọn 'Giao hàng mỗi khi sản phẩm sẵn sàng' Nếu bạn cho phép giao hàng từng "
-"phần."
-=======
 msgstr "Chọn 'Giao hàng mỗi khi sản phẩm sẵn sàng' Nếu bạn cho phép giao hàng từng phần."
->>>>>>> 337049ba
-
-#. module: sale_stock
-#: view:sale.report:0
-msgid "Picked"
-msgstr "Đã chọn"
-
-#. module: sale_stock
-#: code:addons/sale_stock/sale_stock.py:298
+
+#. module: sale_stock
+#: code:addons/sale_stock/sale_stock.py:275
 #, python-format
 msgid "Picking Information ! : "
 msgstr "Thông tin lô hàng xuất kho ! : "
@@ -286,11 +209,7 @@
 #. module: sale_stock
 #: model:ir.model,name:sale_stock.model_stock_picking
 msgid "Picking List"
-<<<<<<< HEAD
 msgstr "Bảng kê hàng hoá"
-=======
-msgstr "Bảng kê hàng xuất kho"
->>>>>>> 337049ba
 
 #. module: sale_stock
 #: field:sale.order,picking_ids:0
@@ -300,10 +219,7 @@
 #. module: sale_stock
 #: field:sale.config.settings,task_work:0
 msgid "Prepare invoices based on task's activities"
-<<<<<<< HEAD
 msgstr "Chuẩn bị hoá đơn dựa trên các hoạt động của nhiệm vụ"
-=======
-msgstr "Chuẩn bị hóa đơn dựa trên các hoạt động của tác vụ"
 
 #. module: sale_stock
 #: model:ir.model,name:sale_stock.model_product_product
@@ -313,21 +229,12 @@
 #. module: sale_stock
 #: field:sale.order.line,product_tmpl_id:0
 msgid "Product Template"
-msgstr "Product Template"
->>>>>>> 337049ba
+msgstr "Sản phẩm"
 
 #. module: sale_stock
 #: field:sale.config.settings,group_mrp_properties:0
 msgid "Product properties on order lines"
 msgstr "Thuộc tính sản phẩm trên chi tiết đơn hàng"
-<<<<<<< HEAD
-
-#. module: sale_stock
-#: field:sale.config.settings,module_project_mrp:0
-msgid "Project MRP"
-msgstr ""
-=======
->>>>>>> 337049ba
 
 #. module: sale_stock
 #: field:sale.config.settings,module_project_timesheet:0
@@ -335,18 +242,14 @@
 msgstr "Bảng chấm công dự án"
 
 #. module: sale_stock
-#: view:sale.order:0
+#: view:sale.order:sale_stock.view_order_form_inherit
 msgid "Recreate Delivery Order"
 msgstr "Tạo lại Phiếu giao hàng"
 
 #. module: sale_stock
 #: field:sale.order.line,route_id:0
 msgid "Route"
-<<<<<<< HEAD
 msgstr "Định tuyến"
-=======
-msgstr "Tuyến đường"
->>>>>>> 337049ba
 
 #. module: sale_stock
 #: field:stock.picking,sale_id:0
@@ -354,17 +257,14 @@
 msgstr "Đơn hàng"
 
 #. module: sale_stock
-#: view:stock.location.route:0
+#: view:stock.location.route:sale_stock.stock_location_route_form_view_inherit
 msgid "Sale Order Lines"
 msgstr "Chi tiết đơn hàng"
-<<<<<<< HEAD
-=======
 
 #. module: sale_stock
 #: field:sale.config.settings,module_sale_service:0
 msgid "Sale Service"
-msgstr ""
->>>>>>> 337049ba
+msgstr "Dịch vụ Bán hàng"
 
 #. module: sale_stock
 #: model:ir.model,name:sale_stock.model_sale_order
@@ -387,14 +287,7 @@
 "Sales order by default will be configured to deliver all products at once "
 "instead of delivering each product when it is available. This may have an "
 "impact on the shipping price."
-<<<<<<< HEAD
-msgstr ""
-"Đơn hàng mặc định sẽ được cấu hình để giao tất cả sản phẩm cùng lức thay vì "
-"giao từng sản phẩm khi sẵn sàng. Điều này có thể ảnh hưởng đến giá vận "
-"chuyển."
-=======
 msgstr "Đơn hàng mặc định sẽ được cấu hình để giao tất cả sản phẩm cùng lức thay vì giao từng sản phẩm khi sẵn sàng. Điều này có thể ảnh hưởng đến giá vận chuyển."
->>>>>>> 337049ba
 
 #. module: sale_stock
 #: field:res.company,security_lead:0
@@ -424,65 +317,42 @@
 #. module: sale_stock
 #: field:sale.config.settings,default_order_policy:0
 msgid "The default invoicing method is"
-<<<<<<< HEAD
 msgstr "Phương thức xuất hoá đơn mặc định là"
-=======
-msgstr "Phương thức xuất hóa đơn mặc định là"
->>>>>>> 337049ba
-
-#. module: sale_stock
-#: view:stock.picking:0
+
+#. module: sale_stock
+#: view:stock.picking:sale_stock.view_picking_internal_search_inherit
 msgid "To Invoice"
-<<<<<<< HEAD
 msgstr "Chờ hoá đơn"
-=======
-msgstr "Chờ hóa đơn"
->>>>>>> 337049ba
 
 #. module: sale_stock
 #: help:sale.config.settings,group_invoice_deli_orders:0
 msgid ""
 "To allow your salesman to make invoices for Delivery Orders using the menu "
 "'Deliveries to Invoice'."
-<<<<<<< HEAD
-msgstr ""
-"Để cho phép nhân viên bán hàng tạo hoá đơn từ Phiếu xuất kho sử dụng trình "
-"đơn 'Giao hàng cần xuất hoá đơn'."
-=======
 msgstr "Để cho phép nhân viên bán hàng tạo hóa đơn từ Phiếu xuất kho sử dụng trình đơn 'Giao hàng cần xuất hóa đơn'."
->>>>>>> 337049ba
-
-#. module: sale_stock
-#: view:sale.order:0
+
+#. module: sale_stock
+#: view:sale.order:sale_stock.view_order_form_inherit
 msgid "View Delivery Order"
 msgstr "Xem Phiếu xuất kho"
 
 #. module: sale_stock
-#: field:sale.order,warehouse_id:0 view:sale.report:0
-#: field:sale.report,warehouse_id:0
+#: field:sale.order,warehouse_id:0 field:sale.report,warehouse_id:0
 msgid "Warehouse"
 msgstr "Nhà kho"
 
 #. module: sale_stock
 #: help:sale.config.settings,default_order_policy:0
 msgid "You can generate invoices based on sales orders or based on shippings."
-<<<<<<< HEAD
 msgstr "Bạn có thể tạo hoá đơn dựa trên đơn hàng hoặc dựa trên giao hàng."
-=======
-msgstr "Bạn có thể tạo hóa đơn dựa trên đơn hàng hoặc dựa trên giao hàng."
->>>>>>> 337049ba
-
-#. module: sale_stock
-#: code:addons/sale_stock/sale_stock.py:170
+
+#. module: sale_stock
+#: code:addons/sale_stock/sale_stock.py:161
 #, python-format
 msgid ""
 "You must first cancel all delivery order(s) attached to this sales order."
-<<<<<<< HEAD
 msgstr ""
 "Trước tiên bạn phải hủy tất cả phiếu xuất kho liên quan tới đơn hàng này."
-=======
-msgstr "Trước tiên bạn phải hủy tất cả phiếu xuất kho liên quan tới đơn hàng này."
->>>>>>> 337049ba
 
 #. module: sale_stock
 #: code:addons/sale_stock/sale_stock.py:254
@@ -497,16 +367,12 @@
 msgid ""
 "You plan to sell %.2f %s but you only have %.2f %s available !\n"
 "The real stock is %.2f %s. (without reservations)"
-<<<<<<< HEAD
 msgstr ""
 "Bạn dự kiến sẽ bán %.2f %s nhưng bạn chỉ có %.2f %s có thể bán!\n"
 "Tồn kho khả dụng (không kể số lượng đã được dự trữ cho mục đích khác) là %.2f %s."
-=======
-msgstr "Bạn dự kiến sẽ bán %.2f %s nhưng bạn chỉ có %.2f %s có thể bán !\nTồn kho thực tế là %.2f %s."
->>>>>>> 337049ba
-
-#. module: sale_stock
-#: code:addons/sale_stock/sale_stock.py:293
+
+#. module: sale_stock
+#: code:addons/sale_stock/sale_stock.py:270
 #, python-format
 msgid ""
 "You selected a quantity of %s %s.\n"
@@ -514,26 +380,12 @@
 "Here is a proposition of quantities according to the packaging:\n"
 "EAN: %s Quantity: %s Type of ul: %s"
 msgstr ""
-"Bạn đã chọn một số lượng của %d Đơn vị.\n"
+"Bạn đã chọn một số lượng %s %s.\n"
 "Nhưng nó không tương thích với gói đã chọn.\n"
 "Đây là một đề xuất về số lượng tùy theo gói:\n"
 "EAN: %s Số lượng: %s Loại ul: %s"
 
 #. module: sale_stock
-#: view:sale.order:0
+#: view:sale.order:sale_stock.view_order_form_inherit
 msgid "days"
-msgstr "Ngày"
-
-#. module: sale_stock
-#: model:ir.model,name:sale_stock.model_sale_config_settings
-msgid "sale.config.settings"
-msgstr "sale.config.settings"
-
-#. module: sale_stock
-#: view:sale.order:0
-msgid ""
-"{\"shipping_except\":\"red\",\"invoice_except\":\"red\",\"waiting_date\":"
-"\"blue\"}"
-msgstr ""
-"{\"shipping_except\":\"red\",\"invoice_except\":\"red\",\"waiting_date\":"
-"\"blue\"}"+msgstr "ngày"