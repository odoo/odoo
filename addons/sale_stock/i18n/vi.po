--- conflicted
+++ resolved
@@ -1,7 +1,7 @@
 # Translation of Odoo Server.
 # This file contains the translation of the following modules:
 # 	* sale_stock
-#
+# 
 # Translators:
 # Martin Trigaux, 2019
 # fanha99 <fanha99@hotmail.com>, 2019
@@ -10,13 +10,8 @@
 # Trinh Tran Thi Phuong <trinhttp@trobz.com>, 2019
 # Dung Nguyen Thi <dungnt@trobz.com>, 2019
 # Dao Nguyen <trucdao.uel@gmail.com>, 2019
-<<<<<<< HEAD
-# Duy BQ <duybq86@gmail.com>, 2019
-#
-=======
 # Duy BQ <duybq86@gmail.com>, 2020
 # 
->>>>>>> 26fac2af
 msgid ""
 msgstr ""
 "Project-Id-Version: Odoo Server saas~12.5\n"
@@ -287,11 +282,7 @@
 #: code:addons/sale_stock/static/src/xml/qty_at_date.xml:0
 #, python-format
 msgid "Forecasted Stock"
-<<<<<<< HEAD
 msgstr "Tồn Dự báo"
-=======
-msgstr "Tồn kho dự kiến"
->>>>>>> 26fac2af
 
 #. module: sale_stock
 #: model:ir.model.fields,field_description:sale_stock.field_sale_order_line__free_qty_today
