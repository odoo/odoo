<?xml version="1.0" encoding="utf-8"?>

<odoo>

    <template id="crm_planner">

        <!--CRM Planner Page-->
        <div class="row oe_planner">

            <!--Mobile Planner Menu-->
            <div class="visible-xs-block col-xs-4">
                <div class="dropdown mobile">
                    <a class="col-xs-12 btn btn-default" data-toggle="dropdown" href="#">Steps&#32;&#32;<span class="caret"></span></a>
                    <ul class="dropdown-menu" role="menu" aria-labelledby="dLabel">
                        <li class="active">
                            <a href="#planner_page1">
                                <span class="fa fa-fw"/>Welcome
                            </a>
                        </li>
                        <h4>Goals</h4>
                        <li>
                            <a href="#planner_page2">
                                <span class="fa fa-fw"/>Your Expectations
                            </a>
                        </li>
                        <li>
                            <a href="#planner_page3">
                                <span class="fa fa-fw"/>Your KPIs
                            </a>
                        </li>
                        <h4>Sale Flow</h4>
                        <li>
                            <a href="#planner_page4">
                                <span class="fa fa-fw"/>Your Pipeline
                            </a>
                        </li>
                        <li>
                            <a href="#planner_page5">
                                <span class="fa fa-fw"/>Your Customization
                            </a>
                        </li>
                        <li>
                            <a href="#planner_page6">
                                <span class="fa fa-fw"/>Your Proposals
                            </a>
                        </li>
                         <li>
                            <a href="#planner_page7">
                                <span class="fa fa-fw"/>Import Products
                            </a>
                        </li>
                        <h4>Acquire Leads</h4>
                        <li>
                            <a href="#planner_page8">
                                <span class="fa fa-fw"/>Incoming Emails
                            </a>
                        </li>
                        <h4>Launch</h4>
                        <li>
                            <a href="#planner_page10">
                                <span class="fa fa-fw"/>Reporting
                            </a>
                        </li>
                        <li>
                            <a href="#planner_page11">
                                <span class="fa fa-fw"/>Your Users
                            </a>
                        </li>
                        <h4>Grow Revenues</h4>
                        <li>
                            <a href="#planner_page12">
                                <span class="fa fa-fw"/>Weekly Meeting
                            </a>
                        </li>
                        <li>
                            <a href="#planner_page13">
                                <span class="fa fa-fw"/>Sales Tools
                            </a>
                        </li>
                        <li>
                            <a href="#planner_page15">
                                <span class="fa fa-fw"/>Boost Leads
                            </a>
                        </li>
                    </ul>
                </div>
            </div>

            <div class="col-sm-4 col-md-3 hidden-xs side">
                <!--Planner Menu-->
                <ul class="nav nav-pills nav-stacked">

                    <li class="active">
                        <a href="#planner_page1">
                            <span class="fa fa-fw"/>Welcome
                        </a>
                    </li>
                    <h4><i class="fa fa-trophy"></i> Goals</h4>
                    <li>
                        <a href="#planner_page2">
                            <span class="fa fa-fw"/>Your Expectations
                        </a>
                    </li>
                    <li>
                        <a href="#planner_page3">
                            <span class="fa fa-fw"/>Your KPIs
                        </a>
                    </li>
                    <h4><i class="fa fa-tag"></i> Sale Flow</h4>
                    <li>
                        <a href="#planner_page4">
                            <span class="fa fa-fw"/>Your Pipeline
                        </a>
                    </li>
                    <li>
                        <a href="#planner_page5">
                            <span class="fa fa-fw"/>Your Customization
                        </a>
                    </li>
                    <li>
                        <a href="#planner_page6">
                            <span class="fa fa-fw"/>Your Proposals
                        </a>
                    </li>
                     <li>
                        <a href="#planner_page7">
                            <span class="fa fa-fw"/>Import Products
                        </a>
                    </li>
                    <h4><i class="fa fa-magnet"></i> Lead acquisition</h4>
                    <li>
                        <a href="#planner_page8">
                            <span class="fa fa-fw"/>Incoming Emails
                        </a>
                    </li>
                    <li>
                        <a href="#planner_page9">
                            <span class="fa fa-fw"/>LinkedIn
                        </a>
                    </li>
                    <h4><i class="fa fa-magic"></i> Deployment</h4>
                    <li>
                        <a href="#planner_page10">
                            <span class="fa fa-fw"/>Reporting
                        </a>
                    </li>
                    <li>
                        <a href="#planner_page11">
                            <span class="fa fa-fw"/>Your Users
                        </a>
                    </li>
                    <h4><i class="fa fa-bolt"></i>  Grow Revenues</h4>
                    <li>
                        <a href="#planner_page12">
                            <span class="fa fa-fw"/>Weekly Meeting
                        </a>
                    </li>
                    <li>
                        <a href="#planner_page13">
                            <span class="fa fa-fw"/>Sales Tools
                        </a>
                    </li>
                    <li>
                        <a href="#planner_page15">
                            <span class="fa fa-fw"/>Boost Leads
                        </a>
                    </li>
                </ul>
            </div>

            <!--Planner Pages-->
            <div class="pages col-sm-8 col-md-9 col-xs-12">

              <div id="planner_page1" class="planner-page show">
                <h1>Welcome.</h1>
                <i><p>
                  Congratulations on taking the leap to boost your sales
                  activities!
                </p><p>
                  Odoo CRM will help you handle your sales funnel, bringing
                  your sales vision to life in a simple and seamless way.
                </p><p>
                  Configuring Odoo CRM is easy. But you'll have bigger
                  challenges like; structuring your sales process, building
                  sales tools and training your teams.  That's why we developed
                  this tool. We want you to succeed boosting your sales
                  performance.
                </p><p>
                  If you get stuck, get in touch with our CRM experts, using
                  the "Help" button on the top menu.  Every Odoo Enterprise
                  customer benefit from an unlimited support, don't hesitate
                  to abuse it. We are here to help you.
                </p>
                <p class="mb32">
                  We wish you a fun time,
                </p></i>
                <img src="/planner/static/src/img/fabien_pinckaers.jpg" class="pull-left mb32"/>
                <div class="pull-left" style="margin-left: 10px">
                    <img class="signature mb8" src="/planner/static/src/img/fabien_signature.png"/>
                    <address>
                        For the Odoo Team,<br/>
                        Fabien Pinckaers, Founder
                    </address>
                </div>
              </div>

                <div id="planner_page2" class="planner-page">
                    <h1>Your expectations</h1>
                    <p class="text-muted">
                        What are your sales objectives? What challenges are you
                        dealing with? Being clear on your expectations is the first step
                        of a successful implementation.
                    </p>
                    <div class="row">

                        <div class="notebook-container col-md-12 col-xs-12">
                            <ul class="notebook">
                                <div class="lines"></div>
                                <li class="header">

                                    <h5><strong>Sales objectives</strong> by priority:</h5>

                                    <a class="pull-right" data-toggle="collapse" href=".collapseOne">
                                        <i class="fa fa-question-circle"></i>
                                    </a>
                                    <div class="collapseOne collapse help">
                                        <h5>Examples</h5>
                                        <ul>
                                            <li> Better visibility on team activities</li>
                                            <li> Have clear forecasts on sales</li>
                                            <li> Grow leads acquisition</li>
                                            <li> Improve sales performance</li>
                                            <li> Upsell to existing customers</li>
                                            <li> Better structure the sales process</li>
                                        </ul>
                                    </div>
                                </li>

                                <li><span>#1</span><textarea id="input_element_exp1" value="" line="1" type="text"/></li>
                                <li><span>#2</span><textarea id="input_element_exp2" value="" line="1" type="text"/></li>
                                <li><span>#3</span><textarea id="input_element_exp3" value="" line="1" type="text"/></li>
                                <li><span>#4</span><textarea id="input_element_exp4" value="" line="1" type="text"/></li>
                            </ul>
                        </div>

                    </div>
                    <div class="alert alert-info info_icon" role="alert">
                        <span class="fa fa-lightbulb-o fa-lg"/>
                        <p>Once you have finished the implementation, your expectations should be met.<br />
                      If not, our CRM experts are available to help you achieve your goals.</p>
                    </div>
                </div>

                <div id="planner_page3" class="planner-page">
                    <h1>Your KPIs</h1>
                    <p class="text-muted">
                        What are the main KPIs you need to track the sales
                        actities? You may take a look at the examples using the
                        right icon.
                    </p>

                    <div class="row">
                        <div class="notebook-container col-md-12 col-xs-12">
                            <ul class="notebook">
                                <div class="lines"></div>
                                <li class="header">
                                    <h5><strong>Your Main KPIs:</strong></h5>
                                    <a class="pull-right" data-toggle="collapse" href=".collapseKPI">
                                        <i class="fa fa-question-circle"></i>
                                    </a>
                                    <div class="collapse collapseKPI help">
                                        <h5>Examples</h5>
                                        <ul>
                                            <li> Sales Forecasts (month+1)</li>
                                            <li> Win / Loss Ratio</li>
                                            <li> Revenue by Salesperson</li>
                                            <li> Time to Close a Deal</li>
                                            <li> Time to Qualify a Lead</li>
                                            <li> Leads by Source</li>
                                        </ul>
                                    </div>
                                </li>
                                <li><span>#1</span><textarea id="input_element_kpi1" value="" line="1" type="text"/></li>
                                <li><span>#2</span><textarea id="input_element_kpi2" value="" line="1" type="text"/></li>
                                <li><span>#3</span><textarea id="input_element_kpi3" value="" line="1" type="text"/></li>
                                <li><span>#4</span><textarea id="input_element_kpi4" value="" line="1" type="text"/></li>
                            </ul>
                        </div>
                    </div>
                </div>

                <div id="planner_page4" class="planner-page">
                    <h1>Your Pipeline</h1>
                    <p class="text-muted">
                        Systematic organization is what makes the difference
                        between good and great salespeople!  Let's setup the
                        stages of your sales pipeline.
                    </p><p class="text-muted">
                        Aligning your sales organization along a common process
                        will allow you to continuously improve your sales
                        performance.
                    </p>
                    <div class="row">
                        <div class="notebook-container col-md-12 col-xs-12">
                            <ul class="notebook columns">
                                <li class="row header">
                                    <div class="col-xs-12 col-md-4 col-md-push-8 fa fa-lightbulb-o">
                                        <select id="input_element_pipeline">
                                            <option value="odoo_default">Odoo Default</option>
                                            <option value="solution_selling">Solution Selling</option>
                                            <option value="b2c">B2C</option>
                                            <option value="b2b">B2B</option>
                                        </select>
                                    </div>
                                    <h5 class="col-xs-12 col-md-8 col-md-pull-4"><strong>Stages</strong> from the initial contact to won deals:</h5>
                                </li>
                                <li class="row"><span>#1</span>
                                    <input class="col-xs-12 col-sm-4" id="input_element_stage_0" type="text" value="New"/>
                                    <textarea class="col-xs-12 col-sm-7 col-sm-offset-1" id="input_element_stage_7" type="text"/>
                                </li>
                                <li class="row">
                                    <span>#2</span>
                                    <input class="col-xs-12 col-sm-4" id="input_element_stage_1" type="text" value="Qualified"/>
                                    <textarea class="col-xs-12 col-sm-7 col-sm-offset-1" id="input_element_stage_8" type="text"/>
                                </li>
                                <li class="row">
                                    <span>#3</span>
                                    <input class="col-xs-12 col-sm-4" id="input_element_stage_2" type="text" value="Proposition"/>
                                    <textarea class="col-xs-12 col-sm-7 col-sm-offset-1" id="input_element_stage_9" type="text"/>
                                </li>
                                <li class="row">
                                    <span>#4</span>
                                    <input class="col-xs-12 col-sm-4" id="input_element_stage_3" type="text" value="Negotiation"/>
                                    <textarea class="col-xs-12 col-sm-7 col-sm-offset-1" id="input_element_stage_10" type="text"/>
                                </li>
                                <li class="row">
                                    <span>#5</span>
                                    <input class="col-xs-12 col-sm-4" id="input_element_stage_4" type="text" value="Won"/>
                                    <textarea class="col-xs-12 col-sm-7 col-sm-offset-1" id="input_element_stage_11" type="text"/>
                                </li>
                                <li class="row">
                                    <span>#6</span>
                                    <input class="col-xs-12 col-sm-4" id="input_element_stage_5" type="text" value="Lost"/>
                                    <textarea class="col-xs-12 col-sm-7 col-sm-offset-1" id="input_element_stage_12" type="text"/>
                                </li>
                                <li class="row">
                                    <span>#7</span>
                                    <input class="col-xs-12 col-sm-4" id="input_element_stage_6" type="text"/>
                                    <textarea class="col-xs-12 col-sm-7 col-sm-offset-1" id="input_element_stage_13" type="text"/>
                                </li>
                                <div class="lines"></div>
                            </ul>
                        </div>
                    </div>

                    <div class="alert alert-info info_icon" role="alert">
                        <span class="fa fa-lightbulb-o fa-lg"/>
                        <li>A good pipeline should have between 5 and 7 stages</li>
                        <li>The first stage is usually "New" and the last one is "Won"</li>
                        <li>Don't use stages to qualify opportunities, use tags instead</li>
                        <li>Every stage should be a step forward in the buyer's decision-making, not a task to carry out</li>
                    </div>

                    <p>Great pipelines have stages <strong>aligned with the buyer's buying process</strong>, not your selling process:</p>
                    <table class="table">
                        <thead>
                            <th></th>
                            <th><span class="fa fa-thumbs-o-down"/> <strong> Bad</strong> Requirement</th>
                            <th><span class="fa fa-thumbs-o-up"/> <strong> Good</strong> Requirement</th>
                        </thead>
                        <tbody>
                            <tr>
                                <td class="info"><strong>Stage:<br/>Qualified</strong></td>
                                <td><strong>You</strong> understand the customer's needs and estimated his budget</td>
                                <td><strong>The customer</strong> acknowledge his pain points and confirmed an estimated budget</td>
                            </tr>
                            <tr>
                                <td class="info"><strong>Stage:<br/>Negociation</strong></td>
                                <td><strong>You</strong> call the prospect for a follow up on your offer</td>
                                <td><strong>The prospect</strong> starts to discuss your offer</td>
                            </tr>
                        </tbody>
                    </table>

                    <div class="row">
                        <div class="col-md-8 col-xs-12 ">
                            <div class="well well-lg footer-well">
                                <strong>Recommended actions:</strong>
                                <li>
                                    <a t-att-href="prepare_backend_url(
                                        'crm.crm_stage_act')"
                                        target="_blank">
                                        Configure the stages of your sales pipeline</a>
                                </li>
                                <li>
                                    <a t-att-href="prepare_backend_url(
                                        'crm.crm_lead_opportunities', 'kanban')"
                                        target="_blank">
                                        Create the three firsts opportunities</a>
                                </li>
                            </div>
                        </div>
                        <div class="col-md-4 col-xs-12">
                            <div class="well well-lg footer-well">
                                <strong>Need help to structure your sale process ?</strong><br/>
                                <a href="https://www.odoo.com/page/live-chat" target="_blank" style="margin-right:10px"><span class="fa fa-comment-o"/> Live Chat on</a><br/>
                                <a href="mailto:info@odoo.com?subject=Sales%20Planner"><span class="fa fa-envelope-o"/> Email Our CRM Expert</a>
                            </div>
                        </div>
                    </div>
                </div>

                <div id="planner_page5" class="planner-page">
                    <h1>Customizations</h1>
                    <p class="text-muted">
                        Every business is different. Fortunatelly, Odoo allows
                        to tailor-make every screen or report to perfectly fit
                        your sales process.
                    </p><p class="text-muted">
                        Contact our experts if you need specific customizations.
                        Here is what we can do for you:
                    </p>
                    <section class="container-fluid" data-snippet-id="pricing">
                        <div class="row">
                            <div class="col-md-4 col-xs-12">
                                <div class="panel panel-success">
                                    <div class="panel-heading">
                                        <span class="panel-title">
                                            <span class="fa fa-laptop"/>
                                            <strong> Screen Customization</strong>
                                        </span>
                                     </div>
                                     <div class="panel-body">
                                        <p>
                                         We can add fields related to your business on any screen, for example
                                        </p>
                                        <li>Number of Rooms</li>
                                        <li>Existing Tools</li>
                                        <li>Licences</li>
                                        <li>....</li>
                                    </div>
                                </div>
                            </div>
                            <div class="col-md-4 col-xs-12">
                                <div class="panel panel-success">
                                    <div class="panel-heading">
                                        <span class="panel-title">
                                            <span class="fa fa-sitemap"/>
                                            <strong> Workflow Customization</strong>
                                        </span>
                                    </div>
                                    <div class="panel-body">
                                        <p>
                                            We can automate steps in your workflow, for example:.
                                        </p>
                                        <li>Send an email to all opportunities in the "Qualified" stage for more than 20 days</li>
                                        <li>Set the sales manager as a follower of every opportunity above $20k</li>
                                    </div>
                                </div>
                            </div>
                            <div class="col-md-4 col-xs-12">
                                <div class="panel panel-success">
                                    <div class="panel-heading">
                                        <span class="panel-title">
                                            <span class="fa fa-pencil-square-o"/>
                                            <strong> Create Custom Reports</strong>
                                        </span>
                                    </div>
                                    <div class="panel-body">
                                        <p>
                                         We can implement custom reports for you based on your Word templates, for example:
                                        </p>
                                        <li> Attach a qualification form to every house opportunity</li>
                                        <li> Change the layout of a quotation</li>
                                    </div>
                                </div>
                            </div>
                        </div>
                        <div class="row">
                            <div class="col-md-8 col-xs-12">
                                <div class="well well-lg footer-well">
                                    <span><strong>Contact us to customize your application:</strong><br/>
                                    We have special options for unlimited number of customizations !
                                    </span>
                                </div>
                            </div>
                            <div class="col-md-4 col-xs-12">
                                <div class="well well-lg footer-well">
                                    <strong>Contact us now:</strong><br/>
                                    <a href="https://www.odoo.com/page/live-chat" target="_blank" style="margin-right:10px"><span class="fa fa-comment-o"/> Live Chat on</a><br/>
                                    <a href="mailto:info@odoo.com?subject=Sales%20Planner"><span class="fa fa-envelope-o"/> Email Our CRM Expert</a>
                                </div>
                            </div>
                        </div>
                    </section>
                </div>

                <div id="planner_page6" class="planner-page">
                    <h1>Your Proposal</h1>
                    <p class="text-muted">
                        Odoo will help you create polished, professional quotations and contracts in minutes.
                        Tell us how you sell and we will tell you what
                        configuration will best fit your quotation process.
                    </p>
                    <h4>What <strong>kind of proposals</strong> do you usually send to your customers ?</h4>
                    <section>
                        <div class="row mb1">
                            <div class="col-xs-6">
                                <h4 class="text-center"><b>Fixed price offers</b></h4>
                                <div class="well well-sm">
                                    <h4><b>Standard quotation</b> <span class="small">(products or services)</span></h4>
                                    <span>
                                        <li>This is the default configuration, there is nothing to setup.</li>
                                    </span>
                                    <br/>
                                    <h4><b>Quote template</b> <span class="small">(packaged services)</span></h4>
                                    <span>
                                        <li>Read the <a href="https://www.odoo.com/blog/business-hacks-1/post/how-to-build-your-quotes-for-success-173" target="_blank">blog post on the Quote Builder</a></li>
                                        <li>Activate quotation templates in <a t-att-href="prepare_backend_url(
                                            'base_setup.action_sale_config')" target="_blank">Sales Settings</a></li>
                                        <li>Create your templates of offers</li>
                                    </span>
                                    <p>
                                        <strong>Note:</strong>
                                    </p>
                                </div>
                            </div>
                            <div class="col-xs-6">
                                <h4 class="text-center"><b>Contracts</b></h4>
                                <div class="well well-sm">
                                    <h4><b>Fixed price</b> <span class="small">(ex: monthly subscription)</span></h4>
                                    <span>
                                        <li>Activate contracts: <a t-att-href="prepare_backend_url(
                                            'base_setup.action_sale_config')" target="_blank">in the Sales Settings</a></li>
                                        <li>Create contracts template</li>
                                    </span>
                                    <br/>
                                    <h4><b>Time &amp; material</b> <span class="small">(ex: consulting mission)</span></h4>
                                    <span>
                                        <li><a t-att-href="prepare_backend_url('account_analytic_analysis.action_account_analytic_overdue_all')" target="_blank">Create your contracts</a> and configure your prices</li>
                                    </span>
                                </div>
                            </div>
                        </div>
                        <div class="alert alert-info info_icon" role="alert">
                            <span class="fa fa-lightbulb-o fa-lg"/>
                                        <strong>Note:</strong>
                                Using templates can boost the quality of your
                                quotations and their success rate. However,
                                creating such templates can be a huge effort.
                                You may start with simple quotes and upgrade
                                later.
                        </div>
                    </section>
                </div>

                <div id="planner_page7" class="planner-page">
                    <h1>Import Products</h1>
                    <p>How do you want to <strong>import your products?</strong></p>
                    <br/>
                    <div class="container-fluid">
                        <div class="row">
                            <div class="col-md-4 col-xs-12">
                                <div class="panel panel-success">
                                    <div class="panel-heading">
                                        <span class="panel-title">
                                            <span class="fa" data-icon="&#xe060;"/>
                                            <strong> Create manually</strong><br/>
                                            <span class="small">Best for less than 100 products</span>
                                        </span>
                                    </div>
                                    <div class="panel-body">
                                        <span>Each product, one by one<br/>
                                            <a t-att-href="prepare_backend_url(
                                                'product.product_template_action', 'form')"
                                                target="_blank">Create a product</a>
                                        </span>
                                    </div>
                                </div>
                            </div>
                            <div class="col-md-4 col-xs-12">
                                <div class="panel panel-success">
                                    <div class="panel-heading">
                                        <span class="panel-title">
                                            <span class="fa" data-icon="&#xe040;"/>
                                            <strong> Importation</strong><br/>
                                            <span class="small">By using CSV file</span>
                                        </span>
                                     </div>
                                    <div class="panel-body">
                                        <p>
                                            <a t-att-href="prepare_backend_url(
                                                'product.product_template_action')"
                                                target="_blank">Create 3 products</a> manually
                                        </p>
                                        <p>Export these 3 products by selecting them and chosing 'Export' from the 'More' menu</p>
                                        <p>Add your existing products to this CSV file</p>
                                        <p>Import the file</p>
                                    </div>
                                </div>
                            </div>
                            <div class="col-md-4 col-xs-12">
                                <div class="panel panel-success">
                                    <div class="panel-heading">
                                        <span class="panel-title">
                                            <span class="fa flip" data-icon="&#xe017;" />
                                            <strong> Web Services</strong><br/>
                                            <span class="small">Developments of scripts</span>
                                        </span>
                                     </div>
                                    <div class="panel-body">
                                        <p>Odoo's web-services allows developers to create scripts that load data automatically into the system.</p>
                                        <p>Read the <a href="https://www.odoo.com/documentation/8.0/" target="_blank">technical documentation</a></p>
                                    </div>
                                </div>
                            </div>
                        </div>
                    </div>

                    <div>
                        <div class="row">
                            <div class="col-md-8 col-xs-12">
                                <div class="well well-lg footer-well">
                                    <span><strong>Need help to import your data ?</strong><br/>
                                    Odoo's importation service can handle the whole process for you.
                                    </span>
                                </div>
                            </div>
                            <div class="col-md-4 col-xs-12">
                                <div class="well well-lg footer-well">
                                    <strong>Contact us now:</strong><br/>
                                    <a href="https://www.odoo.com/page/live-chat" target="_blank" style="margin-right:10px">
                                        <span class="fa fa-comment-o"/> Live Chat on</a><br/>
                                    <a href="mailto:info@odoo.com?subject=Sales%20Planner">
                                        <span class="fa fa-envelope-o"/> Email Our CRM Expert</a>
                                </div>
                            </div>
                        </div>
                    </div>
                </div>

                <div id="planner_page8" class="planner-page">
                    <h1>Incoming Emails</h1>
                    <p class="text-muted mb2">
                        Incoming email create leads automatically when a new prospect contacts you.
                        That's the easiest way to integrate Odoo with third party apps.
                    </p>
                    <h4>The point of contact <strong>for all your prospects</strong></h4>
                    <section class="container-fluid">
                        <div class="row">
                            <div class="col-md-3 col-sm-6  col-xs-12 text-center">
                                <div class="well well-lg">
                                    <h4><span class="label label-default text-center odoo_purple">Incoming email</span></h4>
                                    <span class="fa fa-angle-down fa-2x"></span>
                                    <h4><span class="label label-default text-center odoo_purple">Lead</span></h4>
                                    <span class="fa fa-angle-down fa-2x"></span>
                                    <h4><span class="label label-default text-center odoo_purple">Opportunity</span></h4>
                                    <span class="fa fa-angle-down fa-2x"></span>
                                    <h4><span class="label label-default text-center odoo_purple">Quotation</span></h4>
                                </div>
                            </div>
                            <div class="col-md-5 col-sm-6 col-xs-12">
                                <div class="well well-sm text-center mb1">
                                    <h4><span class="fa" data-icon="&#xe01e;"/><t t-if="alias_name and alias_domain"> <t t-esc="alias_name"/>@<t t-esc="alias_domain"/></t></h4>
                                </div>
                                <div class="well well-sm text-center relative">
                                    <p>
                                        This email address has been preconfigured as the default
                                        for your sales department.<br/>
                                        <a t-att-href="prepare_backend_url(
                                            'base_setup.action_sale_config')"
                                            target="_blank">(you can change it here)</a>
                                    </p>
                                    <span class="arrow-down"></span>
                                </div>
                                <div>
                                    <div class="alert alert-info" role="alert">
                                        <strong>Don't forget to change this address on:</strong><br/>
                                        <li>Your business cards</li>
                                        <li>Your document templates</li>
                                        <li>Your LinkedIn or social media pages</li>
                                        <li>Your website</li>
                                    </div>
                                </div>
                            </div>
                            <div class="col-md-4 col-xs-12">
                                <div class="well well-lg">
                                    <h4><b>Do you want to setup your own domain name ?</b></h4>
                                    <t t-if="alias_name and alias_domain">(<t t-esc="alias_name"/>@<t t-esc="alias_domain"/>)</t><br/>
                                    <a href="https://www.odoo.com/page/live-chat" target="_blank"><span class="fa fa-comment-o"/> Live Chat on</a><br/>
                                    <a href="mailto:info@odoo.com?subject=Sales%20Planner"><span class="fa fa-phone"/> Email Our CRM Expert</a>
                                </div>
                            </div>
                        </div>
                    </section>
                    <br/>
                </div>

                <div id="planner_page10" class="planner-page">
                    <h1>Reporting</h1>
                    <h4><strong>Click on 'Reporting' in the main menu </strong>and generate statistics relevent to each profiles:</h4>
                    <section class="container-fluid">
                        <div class="row">
                            <div class="col-md-4 col-xs-12">
                                <div class="panel panel-success">
                                    <div class="panel-heading">
                                        <span class="panel-title"><span data-icon="&#xe016;"/><strong> Exercise 1</strong></span>
                                        <span>(Lead Manager)</span>
                                    </div>
                                    <div class="panel-body">
                                    <p>
                                        <strong>Exercise:</strong> Try to get the number of leads per salesperson and by creation date
                                    </p>
                                    <p>
                                        <a t-att-href="prepare_backend_url(
                                            'crm.action_report_crm_lead', 'graph')"
                                            target="_blank">Leads analysis</a>
                                    </p>
                                    </div>
                                </div>
                            </div>
                            <div class="col-md-4 col-xs-12">
                                <div class="panel panel-success">
                                    <div class="panel-heading">
                                        <span class="panel-title"><span data-icon="&#xe077;"/><strong> Exercise 2</strong></span>
                                        <span>(Sales Manager)</span>
                                    </div>
                                    <div class="panel-body">
                                        <p>
                                            A sales manager will mostly use these two reports:
                                            <li>
                                                <a t-att-href="prepare_backend_url(
                                                    'crm.action_report_crm_opportunity', 'graph')"
                                                    target="_blank">Opportunities Analysis</a>
                                            </li>
                                            <li>
                                                <a t-att-href="prepare_backend_url(
                                                    'account.action_account_invoice_report_all', 'graph')"
                                                    target="_blank">Invoice Analysis</a>
                                            </li>
                                        </p>
                                        <p>
                                            <strong>Exercise: </strong>Try to analyse the average time to close a deal.
                                            Group X Axis: Creation Date
                                            Group Y Axis: Expected Closing Date
                                            Filter: Won Opportunities
                                        </p>
                                    </div>
                                </div>
                            </div>
                            <div class="col-md-4 col-xs-12">
                                <div class="panel panel-success">
                                    <div class="panel-heading">
                                        <span class="panel-title"><span data-icon="&#xe05e;"/><strong> Exercise 3</strong></span>
                                        <span>(Salesperson)</span>
                                    </div>
                                    <div class="panel-body">
                                        <p>Every salesperson can analyze their own pipe by clicking on the 'switch view to graph' icon.</p>
                                        <p><strong>Exercise: </strong>Try to switch the kanban to graph view</p>
                                        <p>
                                            <a t-att-href="prepare_backend_url(
                                                'crm.crm_lead_opportunities', 'kanban')"
                                                target="_blank">Opportunities pipeline</a>
                                        </p>
                                    </div>
                                </div>
                            </div>
                        </div>
                    </section>
                    <div>
                        <div class="alert alert-info info_icon" role="alert">
                            <span class="fa fa-lightbulb-o fa-2x"></span>
                            <strong>Tips</strong>
                            <li>You can activate advanced filters and grouping options by clicking on the arrow icon on the right of the search input</li>
                            <li>From the <i>Favorites</i> menu, you can save filters or add any report to your dashboard</li>
                        </div>
                        <div class="row">
                            <div class="col-md-8 col-xs-12">
                                <div class="well well-lg footer-well">
                                    <span><strong>We are here to help you:</strong>
                                    if you don't succeed in getting your favorite KPIs,
                                    contact us and we will help you create custom reports.
                                    </span>
                                </div>
                            </div>
                            <div class="col-md-4 col-xs-12">
                                <div class="well well-lg footer-well">
                                    <span><strong>Contact us now:</strong></span><br/>
                                    <a href="#" target="_blank" style="margin-right:10px"><span class="fa fa-comment-o"/> Live Chat on</a><br/>
                                    <a href="mailto:info@odoo.com?subject=Sales%20Planner"><span class="fa fa-envelope-o"/> Email Our CRM Expert</a>
                                </div>
                            </div>
                        </div>
                    </div>
                </div>

                <div id="planner_page11" class="planner-page">
                    <h1 class="mb2">Your users</h1>
                    <h4 class="mb1 text-muted text-center">You're almost finished !</h4>
                    <section class="container-fluid">
                        <div class="col-md-4 col-md-offset-2 col-xs-12 text-center">
                            <div class="panel">
                                <div class="panel-heading">
                                    <a t-att-href="prepare_backend_url('base.action_res_users')" target="_blank"><i class="fa-2x" data-icon="&#xe001;"></i><br/>Create your users here</a>
                                </div>
                            </div>
                        </div>
                        <div class="col-md-4 col-xs-12 text-center">
                            <div class="panel">
                                <div class="panel-heading">
                                    <a t-att-href="prepare_backend_url('mail.action_mail_inbox_feeds')" target="_blank"><i class="fa-2x" data-icon="&#xe090;"></i><br/> Follow the day-to-day activites to be sure that everyone is using it</a>
                                </div>
                            </div>
                        </div>
                    </section>
                </div>

                <div id="planner_page12" class="planner-page">
                    <h1>Weekly meetings</h1>
                    <p class="text-muted">
                        Once your CRM is up and running, it’s time to boost your sales performance.
                        Start by focusing on continuous improvement.
                    </p>
                    <div class="container-fluid paragraphs ">
                        <div class="row">
                            <div class="hidden-xs hidden-sm col-md-2 icon"><span  data-icon="&#xe075;" /></div>
                            <div class="col-xs-12 col-md-10">
                                <p>
                                    <strong>Organize weekly sales meetings</strong><br/>
                                    It's a great way to see where you can improve and keep track of the progress of
                                    your sales team. Start the pipeline review by looking at the big picture;
                                    revenues and number of opportunities by stage, by expected closing date and by
                                    salespeople.
                                </p>
                                <p>
                                    Analyzing the pipeline by expected closing date will help your team efficiently
                                    forecast its future revenues. The pipeline review
                                    will allow you to identify sales inefficiencies or pick up on the best practices.
                                </p>
                            </div>

                            <div class="hidden-xs hidden-sm col-md-2 icon"><span  data-icon="&#xe090;" /></div>
                            <div class="col-xs-12 col-md-10">
                                <p>
                                    <strong>Review the top 5 opportunities</strong><br/>
                                    Once the big picture is clear, focus on the best opportunities. Start from
                                    stages on the right (negotiation, proposal, etc) and review the biggest
                                    opportunities one by one with the team.
                                </p><p>
                                    For every deal, review the next action, the expected closing, the pain points,
                                    the expected revenues, the buying process, etc.
                                </p>
                            </div>

                            <div class="hidden-xs hidden-sm col-md-2 icon"><span  data-icon="&#xe05c;" /></div>
                            <div class="col-xs-12 col-md-10">
                                <p>
                                    <strong>Forecast future revenues</strong><br/>
                                    You can assess the maturity of a sales team by its ability to forecasts future revenues
                                    for the coming months or quarters. Train the team to forecast efficiently by having
                                    an up-to-date pipeline of opportunities.
                                    After a few month, set the real success rate according to the stages, to have
                                    accurate expected revenues by closing date.
                                </p><p>
                                    Depending on how complex your business is, it may take between 6 months and 18 months for a new
                                    sales team to efficiently forecasts future revenues.
                                </p>
                            </div>
                        </div>
                    </div>
                </div>

                <div id="planner_page13" class="planner-page">
                    <h1>Develop Sales Tools</h1>
                    <p>
                        The three main practices to develop a sales force are
                        <strong>methodical organization</strong>, <strong>trainings</strong> and
<<<<<<< HEAD
                        good sales tools.
=======
                        <strong>good sales tools</strong>.
>>>>>>> 54c7eb44
                    </p><p>
                        If you followed the preceeding steps, you already setup
                        the foundations to a strong process leading to
                        continuous improvements of your sales teams.
                    </p>

                    <div class="container-fluid paragraphs mb2">
                        <div class="row">
                            <div class="col-sm-1 col-md-2 icon"><span  data-icon="&#xe087;" /></div>
                            <div class="col-sm-11 col-md-10">
                                <p><strong>Trainings</strong><br/>
                                    To build a strong sales training program, you can use the following
                                    apps of Odoo:
                                    <ul>
                                        <li>Use <i>survey</i> to create tests and certifications.</li>
                                        <li>Use Slides to organize all your documents like: customer presentations, product sheets, comparisons with competitors, pain points sheets, training materials, etc.</li>
                                    </ul>
                                </p>
                            </div>

                            <div class="col-sm-1 col-md-2 icon"><span  data-icon="&#xe08f;" /></div>
                            <div class="col-sm-11 col-md-10">
                                <p><strong>Sales tools</strong><br/>
                                    Efficiently following up the pipeline will lead to great improvements. But to achieve excellence
                                    in your sales organization, you need  to provide your team with sales tools. For every stage of
                                    the opportunities pipeline, identify the blocking points and create  documents to train the team.
                                </p>
                            </div>
                        </div>
                    </div>
                    <p>Here are a few examples:</p>
                    <section>
                        <div class="row">
                            <div class="col-md-6 col-xs-12">
                                <div class="well well-lg">
                                    <strong>New:</strong><br/>
                                    <li>Phone scripts (use the google doc spreadsheet to attach templates to every opportunity automatically)</li>
                                    <li>Qualification form (you can use the survey app for this)</li>
                                    <li>Templates of emails</li>
                                    <br/>
                                    <strong>Qualified:</strong>
                                    <li>List of possible pain points by segment/profile</li>
                                    <li>VIP letter to potential sponsors</li>
                                </div>
                            </div>
                            <div class="col-md-6 col-xs-12">
                                <div class="well well-lg">
                                    <strong>Propositions:</strong><br/>
                                    <li>Templates of quotations</li>
                                    <li>Competition Matrix comparing prices</li>
                                    <br/>
                                    <strong>Negotiation:</strong><br/>
                                    <li>Motivation letter from the management</li>
                                </div>
                            </div>
                        </div>
                        <div class="row">
                            <div class="col-md-12 col-xs-12">
                                <p>
                                    You don't need to review lost opportunities at every sales meeting, but it's good
                                    practice to do it at least once a month. Ask your team to set tags on opportunities to
                                    identify why they were lost and use this information to generate statistics. Here are
                                    some examples of tags to create: no budget, competition, no pain found, etc.
                                </p>
                            </div>
                        </div>
                    </section>
                </div>

                <div id="planner_page15" class="planner-page">
                    <h1>Boost Lead</h1>
                    <p class="text-muted">
                        Odoo is the  only software in the world to fully integrate marketing with the whole of your sales
                        channel (insight sales, point of sale, ecommerce).
                    </p>
                    <h4 class="mb3">
                        <strong>To boost your lead acquisition machine,</strong> you should have a look at our marketing apps:
                    </h4>
                    <section>
                        <div class="row">
                            <div class="text-center col-md-4 col-xs-6">
                                <span class="fa fa-envelope fa-4x"></span>
                                <h3><strong>Mass mailing</strong></h3>
                                <p>Design efficient email campaigns. Send, convert and track your success</p>
                                <a t-att-href="prepare_backend_url('base.open_module_tree', 'form', 'mass_mailing')" class="btn odoo_purple btn_install"
                                    target="_blank"
                                    ><span class="fa fa-arrow-circle-o-down"/> Install Mailing</a>
                            </div>
                            <div class="text-center col-md-4 col-xs-6">
                                <span class="fa fa-comments-o fa-4x"></span>
                                <h3><strong>Live Chat</strong></h3>
                                <p>Engage directly with your website visitors to attract leads and boost online sales.</p>
                                <a t-att-href="prepare_backend_url('base.open_module_tree', 'form', 'im_livechat')"
                                    class="btn odoo_purple btn_install"
                                    target="_blank">
                                    <span class="fa fa-arrow-circle-o-down"/> Install Live Chat</a>
                            </div>

                            <div class="clearfix visible-xs-block mb5"></div>

                            <div class="text-center col-md-4 col-xs-6">
                                <span class="fa fa-check-square-o fa-4x"></span>
                                <h3><strong>Survey</strong></h3>
                                <p>Gain high quality insight from surveys, a great way to engage with prospects</p>
                                <a t-att-href="prepare_backend_url('base.open_module_tree', 'form', 'survey')"
                                    class="btn odoo_purple btn_install" target="_blank">
                                    <span class="fa fa-arrow-circle-o-down"/> Install Surveys</a>
                            </div>

                            <div class="clearfix hidden-xs mb5"></div>

                            <div class="text-center col-md-4 col-xs-6">
                                <span class="fa fa-home fa-4x"></span>
                                <h3><strong>Website Builder</strong></h3>
                                <p>Get an awesome website for your business. Fully customizable and SEO friendly.</p>
                                <a t-att-href="prepare_backend_url('base.open_module_tree', 'form', 'website')"
                                    class="btn odoo_purple btn_install" target="_blank">
                                    <span class="fa fa-arrow-circle-o-down"/> Install Website Builder</a>
                            </div>

                            <div class="clearfix visible-xs-block mb5"></div>

                            <div class="text-center col-md-4 col-xs-6">
                                <span class="fa fa-calendar-o fa-4x"></span>
                                <h3><strong>Events</strong></h3>
                                <p>Create sleek and attractive event pages. Sell online and organize on site.</p>
                                <a t-att-href="prepare_backend_url('base.open_module_tree', 'form', 'event')"
                                    class="btn odoo_purple btn_install" target="_blank">
                                    <span class="fa fa-arrow-circle-o-down"/> Install Events</a>
                            </div>
                            <div class="text-center col-md-4 col-xs-6">
                                <span class="fa fa-credit-card fa-4x"></span>
                                <h3><strong>e-Commerce</strong></h3>
                                <p>Boost your online sales with sleek product pages.</p>
                                <a t-att-href="prepare_backend_url('base.open_module_tree', 'form', 'website_sale')"
                                    class="btn odoo_purple btn_install"
                                    target="_blank">
                                    <span class="fa fa-arrow-circle-o-down"/> Install e-Commerce</a>
                            </div>
                        </div>
                    </section>
                </div>

                <div id="planner_page16" class="planner-page text-centered">
                    <h1 class="text-center trophy" data-icon="&#xe006;" />
                    <div class="text-center">
                      <h1>Congratulations, you're done !</h1>
                      <h3 class="mb1">We hope this process helped you improve your sales strategy.</h3>
                      <h4 class="mb2">Don't hesitate to <a href="mailto:info@odoo.com?subject=Sales%20Planner">send us an email</a> to describe<br/> your experience or to suggest improvements !</h4>

                      <p>Happy Selling!<br/>- The Odoo Team</p>
                      <img src="/planner/static/src/img/odoo_logo.png"/>
                    </div>
                </div>
            </div>
        </div>
    </template>

    <!--Planner Data-->
    <record id="planner_crm" model="planner.planner">
        <field name="name">Sales strategy planner</field>
        <field name="view_id" ref="crm_planner"/>
        <field name="menu_id" ref="base.menu_base_partner"/>
        <field name="progress">5</field>
        <field name="planner_application">planner_crm</field>
        <field name="tooltip_planner"><![CDATA[
            Plan your sales strategy: objectives, leads, KPIs, and much more!
            ]]>
        </field>
    </record>

</odoo><|MERGE_RESOLUTION|>--- conflicted
+++ resolved
@@ -875,11 +875,7 @@
                     <p>
                         The three main practices to develop a sales force are
                         <strong>methodical organization</strong>, <strong>trainings</strong> and
-<<<<<<< HEAD
-                        good sales tools.
-=======
                         <strong>good sales tools</strong>.
->>>>>>> 54c7eb44
                     </p><p>
                         If you followed the preceeding steps, you already setup
                         the foundations to a strong process leading to
