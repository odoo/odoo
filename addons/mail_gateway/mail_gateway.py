--- conflicted
+++ resolved
@@ -122,16 +122,13 @@
         obj = self.pool.get('mailgate.message')
 
         for case in cases:
-<<<<<<< HEAD
             attachments = []
             for att in attach:
                     attachments.append(att_obj.create(cr, uid, {'name': att[0], 'datas': base64.encodestring(att[1])}))
 
-=======
             partner_id = hasattr(case, 'partner_id') and (case.partner_id and case.partner_id.id or False) or False
             if not partner_id and case._name == 'res.partner':
                 partner_id = case.id
->>>>>>> 92dae3d8
             data = {
                 'name': keyword,
                 'user_id': uid,
