# Translation of Odoo Server.
# This file contains the translation of the following modules:
# 	* sale_coupon
#
# Translators:
# Duy BQ <duybq86@gmail.com>, 2020
# Trinh Tran Thi Phuong <trinhttp@trobz.com>, 2020
# Dung Nguyen Thi <dungnt@trobz.com>, 2020
<<<<<<< HEAD
#
=======
# thanhnguyen.icsc <thanhnguyen.icsc@gmail.com>, 2020
# 
>>>>>>> 0b3538e5
msgid ""
msgstr ""
"Project-Id-Version: Odoo Server saas~13.5\n"
"Report-Msgid-Bugs-To: \n"
"POT-Creation-Date: 2020-09-01 07:29+0000\n"
"PO-Revision-Date: 2020-09-07 08:18+0000\n"
"Last-Translator: thanhnguyen.icsc <thanhnguyen.icsc@gmail.com>, 2020\n"
"Language-Team: Vietnamese (https://www.transifex.com/odoo/teams/41243/vi/)\n"
"Language: vi\n"
"MIME-Version: 1.0\n"
"Content-Type: text/plain; charset=UTF-8\n"
"Content-Transfer-Encoding: \n"
"Plural-Forms: nplurals=1; plural=0;\n"

#. module: sale_coupon
#: model_terms:ir.ui.view,arch_db:sale_coupon.sale_coupon_view_coupon_program_kanban
msgid "<strong>Sales</strong>"
msgstr "<strong>Bán</strong>"

#. module: sale_coupon
#: code:addons/sale_coupon/models/coupon.py:0
#, python-format
msgid "A Coupon is already applied for the same reward"
msgstr "Một phiếu giảm giá đã được áp dụng cho cùng một phần thưởng"

#. module: sale_coupon
#: code:addons/sale_coupon/models/coupon.py:0
#: code:addons/sale_coupon/models/coupon_program.py:0
#, python-format
msgid ""
"A minimum of %(amount)s %(currency)s should be purchased to get the reward"
msgstr "Giá trị tối thiểu %(amount)s %(currency)s nên mua để nhận phần thưởng"

#. module: sale_coupon
#: model:ir.model.fields,field_description:sale_coupon.field_sale_order__applied_coupon_ids
msgid "Applied Coupons"
msgstr "Phiếu giảm giá đã áp dụng"

#. module: sale_coupon
#: model:ir.model.fields,field_description:sale_coupon.field_sale_order__no_code_promo_program_ids
msgid "Applied Immediate Promo Programs"
msgstr "Chương trình khuyến mãi ngay lập tức được áp dụng"

#. module: sale_coupon
#: model:ir.model.fields,field_description:sale_coupon.field_sale_order__code_promo_program_id
msgid "Applied Promo Program"
msgstr "Chương trình khuyến mãi áp dụng"

#. module: sale_coupon
#: model:ir.model.fields,help:sale_coupon.field_sale_order__promo_code
msgid "Applied program code"
msgstr "Mã chương trình áp dụng"

#. module: sale_coupon
#: model_terms:ir.ui.view,arch_db:sale_coupon.sale_coupon_apply_code_view_form
msgid "Apply"
msgstr "Áp dụng"

#. module: sale_coupon
#: model_terms:ir.ui.view,arch_db:sale_coupon.sale_coupon_apply_code_view_form
msgid "Apply coupon"
msgstr "Áp dụng phiếu giảm giá"

#. module: sale_coupon
#: code:addons/sale_coupon/models/coupon.py:0
#: code:addons/sale_coupon/models/coupon_program.py:0
#, python-format
msgid "At least one of the required conditions is not met to get the reward!"
msgstr ""
"Ít nhất một trong những điều kiện bắt buộc không đáp ứng được để nhận phần "
"thưởng!"

#. module: sale_coupon
#: model_terms:ir.ui.view,arch_db:sale_coupon.sale_coupon_apply_code_view_form
msgid "Cancel"
msgstr "Hủy"

#. module: sale_coupon
#: model:ir.model.fields,field_description:sale_coupon.field_sale_coupon_apply_code__coupon_code
msgid "Code"
msgstr "Mã"

#. module: sale_coupon
#: model:ir.model,name:sale_coupon.model_coupon_coupon
#: model_terms:ir.ui.view,arch_db:sale_coupon.sale_order_view_form
msgid "Coupon"
msgstr "Phiếu giảm giá"

#. module: sale_coupon
#: model:ir.model,name:sale_coupon.model_coupon_program
msgid "Coupon Program"
msgstr "Chương trình phiếu khuyến mãi"

#. module: sale_coupon
#: model:ir.ui.menu,name:sale_coupon.menu_coupon_type_config
#: model_terms:ir.ui.view,arch_db:sale_coupon.res_config_settings_view_form
msgid "Coupon Programs"
msgstr "Chương trình phiếu giảm giá"

#. module: sale_coupon
#: model:ir.model.fields,field_description:sale_coupon.field_sale_coupon_apply_code__create_uid
msgid "Created by"
msgstr "Được tạo bởi"

#. module: sale_coupon
#: model:ir.model.fields,field_description:sale_coupon.field_sale_coupon_apply_code__create_date
msgid "Created on"
msgstr "Thời điểm tạo"

#. module: sale_coupon
#: code:addons/sale_coupon/models/sale_order.py:0
#, python-format
msgid "Discount: %(program)s - On product with following taxes: %(taxes)s"
msgstr "Giảm giá: %(program)s - Trên sản phẩm có các loại thuế sau: %(taxes)s"

#. module: sale_coupon
#: code:addons/sale_coupon/models/sale_order.py:0
#: code:addons/sale_coupon/models/sale_order.py:0
#, python-format
msgid "Discount: %s"
msgstr "Giảm giá: %s"

#. module: sale_coupon
#: model:ir.model.fields,field_description:sale_coupon.field_coupon_coupon__display_name
#: model:ir.model.fields,field_description:sale_coupon.field_coupon_program__display_name
#: model:ir.model.fields,field_description:sale_coupon.field_sale_coupon_apply_code__display_name
#: model:ir.model.fields,field_description:sale_coupon.field_sale_order__display_name
#: model:ir.model.fields,field_description:sale_coupon.field_sale_order_line__display_name
msgid "Display Name"
msgstr "Tên hiển thị"

#. module: sale_coupon
#: model:ir.actions.act_window,name:sale_coupon.sale_coupon_apply_code_action
msgid "Enter Promotion or Coupon Code"
msgstr "Nhập mã phiếu giảm giá hoặc mã khuyến mãi"

#. module: sale_coupon
#: code:addons/sale_coupon/models/sale_order.py:0
#, python-format
msgid "Free Product"
msgstr "Sản phẩm miễn phí"

#. module: sale_coupon
#: code:addons/sale_coupon/models/coupon.py:0
#, python-format
msgid "Global discounts are not cumulable."
msgstr "Giảm giá toàn đơn hàng không được phép gộp."

#. module: sale_coupon
#: code:addons/sale_coupon/models/coupon_program.py:0
#, python-format
msgid "Global discounts are not cumulative."
msgstr "Giảm giá toàn đơn hàng không được phép gộp."

#. module: sale_coupon
#: model:ir.model.fields,field_description:sale_coupon.field_coupon_coupon__id
#: model:ir.model.fields,field_description:sale_coupon.field_coupon_program__id
#: model:ir.model.fields,field_description:sale_coupon.field_sale_coupon_apply_code__id
#: model:ir.model.fields,field_description:sale_coupon.field_sale_order__id
#: model:ir.model.fields,field_description:sale_coupon.field_sale_order_line__id
msgid "ID"
msgstr "ID"

#. module: sale_coupon
#: code:addons/sale_coupon/models/coupon.py:0
#, python-format
msgid "Invalid partner."
msgstr "Đối tác không hợp lệ."

#. module: sale_coupon
#: model:ir.model.fields,field_description:sale_coupon.field_sale_order_line__is_reward_line
msgid "Is a program reward line"
msgstr "Là một phần thưởng chương trình"

#. module: sale_coupon
#: model:ir.model.fields,field_description:sale_coupon.field_coupon_coupon____last_update
#: model:ir.model.fields,field_description:sale_coupon.field_coupon_program____last_update
#: model:ir.model.fields,field_description:sale_coupon.field_sale_coupon_apply_code____last_update
#: model:ir.model.fields,field_description:sale_coupon.field_sale_order____last_update
#: model:ir.model.fields,field_description:sale_coupon.field_sale_order_line____last_update
msgid "Last Modified on"
msgstr "Sửa lần cuối"

#. module: sale_coupon
#: model:ir.model.fields,field_description:sale_coupon.field_sale_coupon_apply_code__write_uid
msgid "Last Updated by"
msgstr "Cập nhật gần đây bởi"

#. module: sale_coupon
#: model:ir.model.fields,field_description:sale_coupon.field_sale_coupon_apply_code__write_date
msgid "Last Updated on"
msgstr "Cập nhật gần đây vào"

#. module: sale_coupon
#: model:ir.model.fields,field_description:sale_coupon.field_sale_order__generated_coupon_ids
msgid "Offered Coupons"
msgstr "Phiếu giảm giá được đề nghị"

#. module: sale_coupon
#: model:ir.model.fields,field_description:sale_coupon.field_coupon_program__order_count
msgid "Order Count"
msgstr "SL Đơn bán"

#. module: sale_coupon
#: model:ir.model.fields,field_description:sale_coupon.field_coupon_coupon__order_id
msgid "Order Reference"
msgstr "Mã Đơn bán"

#. module: sale_coupon
#: code:addons/sale_coupon/models/coupon_program.py:0
#, python-format
msgid "Promo code %s has been expired."
msgstr "Mã giảm giá %s này đã hết hạn."

#. module: sale_coupon
#: code:addons/sale_coupon/models/coupon_program.py:0
#, python-format
msgid "Promo code is expired"
msgstr "Mã khuyến mãi đã hết hạn"

#. module: sale_coupon
#: code:addons/sale_coupon/models/coupon_program.py:0
#, python-format
msgid "Promo code is invalid"
msgstr "Mã khuyến mãi không hợp lệ"

#. module: sale_coupon
#: model:ir.model.fields,field_description:sale_coupon.field_sale_order__promo_code
msgid "Promotion Code"
msgstr "Mã khuyến mãi"

#. module: sale_coupon
#: model:ir.ui.menu,name:sale_coupon.menu_promotion_type_config
#: model_terms:ir.ui.view,arch_db:sale_coupon.res_config_settings_view_form
msgid "Promotion Programs"
msgstr "Chương trình khuyến mãi"

#. module: sale_coupon
#: code:addons/sale_coupon/models/coupon_program.py:0
#, python-format
msgid "Promotionals codes are not cumulative."
msgstr "Mã khuyến mại không được lặp lại."

#. module: sale_coupon
#: model_terms:ir.ui.view,arch_db:sale_coupon.sale_order_view_form
msgid "Promotions"
msgstr "Chương trình khuyến mãi"

#. module: sale_coupon
#: model:ir.model.fields,field_description:sale_coupon.field_sale_order__reward_amount
msgid "Reward Amount"
msgstr "Số tiền thưởng"

#. module: sale_coupon
#: model_terms:ir.ui.view,arch_db:sale_coupon.sale_coupon_program_view_coupon_program_form
#: model_terms:ir.ui.view,arch_db:sale_coupon.sale_coupon_program_view_promo_program_form
msgid "Sales"
msgstr "Bán hàng"

#. module: sale_coupon
#: model:ir.model,name:sale_coupon.model_sale_coupon_apply_code
msgid "Sales Coupon Apply Code"
msgstr "Mã giảm giá bán hàng áp dụng"

#. module: sale_coupon
#: model:ir.actions.act_window,name:sale_coupon.sale_order_action
#: model:ir.model,name:sale_coupon.model_sale_order
msgid "Sales Order"
msgstr "Đơn bán hàng"

#. module: sale_coupon
#: model:ir.model,name:sale_coupon.model_sale_order_line
msgid "Sales Order Line"
msgstr "Chi tiết Đơn bán"

#. module: sale_coupon
#: code:addons/sale_coupon/models/coupon_program.py:0
#, python-format
msgid "Sales Orders"
msgstr "Đơn bán"

#. module: sale_coupon
#: code:addons/sale_coupon/models/coupon.py:0
#, python-format
msgid "The coupon program for %s is in draft or closed state"
msgstr "Chương trình phiếu giảm giá cho %s ở trạng thái nháp hoặc đóng"

#. module: sale_coupon
#: code:addons/sale_coupon/models/coupon.py:0
#: code:addons/sale_coupon/models/coupon_program.py:0
#, python-format
msgid "The customer doesn't have access to this reward."
msgstr "Khách hàng không có quyền truy cập vào phần thưởng này."

#. module: sale_coupon
#: code:addons/sale_coupon/models/coupon_program.py:0
#, python-format
msgid "The promo code is already applied on this order"
msgstr "Mã khuyến mãi đã được áp dụng cho đơn hàng này"

#. module: sale_coupon
#: code:addons/sale_coupon/models/coupon_program.py:0
#, python-format
msgid "The promotional offer is already applied on this order"
msgstr "Ưu đãi khuyến mại đã được áp dụng cho đơn hàng này"

#. module: sale_coupon
#: code:addons/sale_coupon/models/coupon.py:0
#: code:addons/sale_coupon/models/coupon_program.py:0
#, python-format
msgid ""
"The reward products should be in the sales order lines to apply the "
"discount."
msgstr ""
"Các sản phẩm thưởng nên có trong các dòng đặt hàng để áp dụng giảm giá."

#. module: sale_coupon
#: model:ir.model.fields,help:sale_coupon.field_coupon_coupon__order_id
msgid "The sales order from which coupon is generated"
msgstr "Đơn bán hàng được tạo ra từ phiếu giảm giá"

#. module: sale_coupon
#: model:ir.model.fields,help:sale_coupon.field_coupon_coupon__sales_order_id
msgid "The sales order on which the coupon is applied"
msgstr "Đơn bán hàng được áp dụng phiếu giảm giá"

#. module: sale_coupon
#: code:addons/sale_coupon/models/coupon.py:0
#, python-format
msgid "This coupon %s exists but the origin sales order is not validated yet."
msgstr "Mã giảm giá %s tồn tại nhưng đơn hàng gốc chưa được xác nhận."

#. module: sale_coupon
#: code:addons/sale_coupon/models/coupon.py:0
#, python-format
msgid "This coupon has already been used (%s)."
msgstr "Phiếu giảm giá này đã được sử dụng (%s)."

#. module: sale_coupon
#: code:addons/sale_coupon/models/coupon.py:0
#, python-format
msgid "This coupon has been cancelled (%s)."
msgstr "Phiếu giảm giá này đã bị hủy (%s)."

#. module: sale_coupon
#: code:addons/sale_coupon/models/coupon.py:0
#, python-format
msgid "This coupon is expired (%s)."
msgstr "Phiếu giảm giá này đã hết hạn (%s)."

#. module: sale_coupon
#: code:addons/sale_coupon/wizard/sale_coupon_apply_code.py:0
#, python-format
msgid "This coupon is invalid (%s)."
msgstr "Phiếu giảm giá này không hợp lệ (%s)."

#. module: sale_coupon
#: model:ir.model.fields,field_description:sale_coupon.field_coupon_coupon__sales_order_id
msgid "Used in"
msgstr "Dùng trong"

#. module: sale_coupon
#: model_terms:ir.ui.view,arch_db:sale_coupon.sale_order_view_form
msgid ""
"When clicked, the content of the order will be checked to detect (and apply)"
" possible promotion programs."
msgstr ""
"Khi bấm, thông tin đơn hàng sẽ được kiệm tra để phát hiện (và áp dụng) các "
"chương trình khuyến mãi đủ điều kiện."

#. module: sale_coupon
#: code:addons/sale_coupon/models/coupon.py:0
#, python-format
msgid ""
"You don't have the required product quantities on your sales order. All the "
"products should be recorded on the sales order. (Example: You need to have 3"
" T-shirts on your sales order if the promotion is 'Buy 2, Get 1 Free')."
msgstr ""
"Bạn không có số lượng sản phẩm cần thiết trên đơn đặt hàng của bạn. Tất cả "
"các sản phẩm nên được ghi lại trên đơn đặt hàng. (Ví dụ: Bạn cần có 3 áo "
"phông trong đơn đặt hàng nếu chương trình khuyến mãi là 'Mua 2, tặng 1')."

#. module: sale_coupon
#: code:addons/sale_coupon/models/coupon_program.py:0
#, python-format
msgid ""
"You don't have the required product quantities on your sales order. If the "
"reward is same product quantity, please make sure that all the products are "
"recorded on the sales order (Example: You need to have 3 T-shirts on your "
"sales order if the promotion is 'Buy 2, Get 1 Free'."
msgstr ""
"Bạn không có số lượng sản phẩm cần thiết trên đơn đặt hàng của bạn. Nếu phần"
" thưởng có cùng số lượng sản phẩm, vui lòng đảm bảo rằng tất cả các sản phẩm"
" được ghi trên đơn đặt hàng (Ví dụ: Bạn cần có 3 áo phông trong đơn đặt hàng"
" nếu chương trình khuyến mãi là 'Mua 2, tặng 1'."

#. module: sale_coupon
#: code:addons/sale_coupon/models/sale_order.py:0
#, python-format
msgid "limited to "
msgstr "giới hạn tới "<|MERGE_RESOLUTION|>--- conflicted
+++ resolved
@@ -6,12 +6,8 @@
 # Duy BQ <duybq86@gmail.com>, 2020
 # Trinh Tran Thi Phuong <trinhttp@trobz.com>, 2020
 # Dung Nguyen Thi <dungnt@trobz.com>, 2020
-<<<<<<< HEAD
+# thanhnguyen.icsc <thanhnguyen.icsc@gmail.com>, 2020
 #
-=======
-# thanhnguyen.icsc <thanhnguyen.icsc@gmail.com>, 2020
-# 
->>>>>>> 0b3538e5
 msgid ""
 msgstr ""
 "Project-Id-Version: Odoo Server saas~13.5\n"
