--- conflicted
+++ resolved
@@ -70,24 +70,18 @@
         'partner_address_id': fields.many2one('res.partner.address', 'Partner Address'),
         'picking_type': fields.selection([('out','Sending Goods'),('in','Getting Goods'),('internal','Internal'),('delivery','Delivery')], 'Shipping Type', required=True, select=True, help="Depending on the company, choose whatever you want to receive or send products"),
         'product_id':fields.many2one('product.product','Product'),
-<<<<<<< HEAD
-=======
         'invoice_state': fields.selection([
             ("invoiced", "Invoiced"),
             ("2binvoiced", "To Be Invoiced"),
             ("none", "Not from Picking")], "Invoice Status",
             required=True,),
->>>>>>> b5215f17
     }
     _defaults = {
         'cancel_cascade': lambda *arg: False,
         'procure_method': lambda *args: 'make_to_stock',
         'type_proc': lambda *args: 'move',
         'picking_type':lambda *args:'out',
-<<<<<<< HEAD
-=======
         'invoice_state': lambda *args: 'none',
->>>>>>> b5215f17
     }
 product_pulled_flow()
 
