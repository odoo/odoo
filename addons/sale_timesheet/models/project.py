--- conflicted
+++ resolved
@@ -289,11 +289,7 @@
             'context': {
                 'search_default_rating_last_30_days': True,
             },
-<<<<<<< HEAD
-            'domain': [('consumed', '=', True), ('parent_res_model', '=', 'project.project'), ('parent_res_id', '=', self.id)],
-=======
             'domain': [('consumed','=',True), ('parent_res_model','=','project.project'), ('parent_res_id', '=', self.id)],
->>>>>>> 4d11cb0e
         }
 
     # ----------------------------
@@ -328,22 +324,6 @@
             'effective_sold': 0,
             'company_unit_name': timesheet_encode_uom.name
         }
-<<<<<<< HEAD
-        product_uom_unit = self.env.ref('uom.product_uom_unit')
-        for sol in sols:
-            name = [x[1] for x in sol.name_get()] if number_sale_orders > 1 else sol.name
-            qty_delivered = sol.product_uom._compute_quantity(sol.qty_delivered, self.env.company.timesheet_encode_uom_id, raise_if_failure=False)
-            product_uom_qty = sol.product_uom._compute_quantity(sol.product_uom_qty, self.env.company.timesheet_encode_uom_id, raise_if_failure=False)
-            sold_items['data'].append({
-                'name': name,
-                'value': '%s / %s %s' % (formatLang(self.env, qty_delivered, 1), formatLang(self.env, product_uom_qty, 1), sol.product_uom.name if sol.product_uom == product_uom_unit else self.env.company.timesheet_encode_uom_id.name),
-                'color': 'red' if qty_delivered > product_uom_qty else 'black'
-            })
-            #We only want to consider hours and days for this calculation
-            if sol.product_uom.category_id == self.env.company.timesheet_encode_uom_id.category_id:
-                sold_items['total_sold'] += product_uom_qty
-                sold_items['effective_sold'] += sol.product_uom._compute_quantity(qty_delivered, self.env.company.timesheet_encode_uom_id, raise_if_failure=False)
-=======
 
         for sol in sols:
             name = [x[1] for x in sol.name_get()] if number_sale_orders > 1 else sol.name
@@ -366,7 +346,6 @@
                 if sol.product_uom.category_id == timesheet_encode_uom.category_id or (sol.product_uom == product_uom_unit and sol.product_id.service_policy != 'delivered_manual'):
                     sold_items['total_sold'] += product_uom_qty
                     sold_items['effective_sold'] += qty_delivered
->>>>>>> 4d11cb0e
         remaining = sold_items['total_sold'] - sold_items['effective_sold']
         sold_items['remaining'] = {
             'value': remaining,
@@ -464,11 +443,7 @@
         if self.user_has_groups('hr_timesheet.group_hr_timesheet_approver'):
             buttons.append({
                 'icon': 'clock-o',
-<<<<<<< HEAD
-                'text': _('Billable Time'),
-=======
                 'text': _lt('Billable Time'),
->>>>>>> 4d11cb0e
                 'number': '%s %%' % (self.billable_percentage),
                 'action_type': 'object',
                 'action': 'action_billable_time_button',
