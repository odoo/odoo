# -*- coding: utf-8 -*-
# Part of Odoo. See LICENSE file for full copyright and licensing details.

from odoo import api, models
from odoo.tools import float_utils, format_amount, formatLang


class ProjectUpdate(models.Model):
    _inherit = 'project.update'

    @api.model
    def _get_template_values(self, project):
        template_values = super(ProjectUpdate, self)._get_template_values(project)
        services = self._get_services_values(project)
        profitability = self._get_profitability_values(project)
        show_sold = template_values['project'].allow_billable and len(services.get('data', [])) > 0
        return {
            **template_values,
            'show_sold': show_sold,
            'show_profitability': bool(profitability),
            'show_activities': template_values['show_activities'] or show_sold or bool(profitability),
            'services': services,
            'profitability': profitability,
        }

    @api.model
<<<<<<< HEAD
=======
    def _get_project_sols(self, project):
        # TODO: remove me in master
        return

    @api.model
>>>>>>> 4d11cb0e
    def _get_services_values(self, project):
        if not project.allow_billable:
            return {}
        services = []
        total_sold, total_effective, total_remaining = 0, 0, 0
        sols = project._get_sale_order_lines()
        name_by_sol = dict(sols.name_get())
        product_uom_unit = self.env.ref('uom.product_uom_unit')
        for sol in sols:
            #We only want to consider hours and days for this calculation
            is_unit = sol.product_uom == product_uom_unit
            if sol.product_uom.category_id == self.env.company.timesheet_encode_uom_id.category_id or is_unit:
                product_uom_qty = sol.product_uom._compute_quantity(sol.product_uom_qty, self.env.company.timesheet_encode_uom_id, raise_if_failure=False)
                qty_delivered = sol.product_uom._compute_quantity(sol.qty_delivered, self.env.company.timesheet_encode_uom_id, raise_if_failure=False)
                services.append({
                    'name': name_by_sol[sol.id] if len(sols.order_id) > 1 else sol.name,
                    'sold_value': product_uom_qty,
                    'effective_value': qty_delivered,
                    'remaining_value': product_uom_qty - qty_delivered,
                    'unit': sol.product_uom.name if is_unit else self.env.company.timesheet_encode_uom_id.name,
                    'is_unit': is_unit,
                    'sol': sol,
                })
                if sol.product_uom.category_id == self.env.company.timesheet_encode_uom_id.category_id:
                    total_sold += product_uom_qty
                    total_effective += qty_delivered
        total_remaining = total_sold - total_effective
        return {
            'data': services,
            'total_sold': total_sold,
            'total_effective': total_effective,
            'total_remaining': total_remaining,
            'company_unit_name': self.env.company.timesheet_encode_uom_id.name,
        }

    @api.model
    def _get_profitability_values(self, project):
        costs_revenues = project.analytic_account_id and project.allow_billable
        if not (self.user_has_groups('project.group_project_manager') and costs_revenues):
            return {}
        profitability = project._get_profitability_common()
        return {
            'analytic_account_id': project.analytic_account_id,
            'costs': format_amount(self.env, -profitability['costs'], self.env.company.currency_id),
            'revenues': format_amount(self.env, profitability['revenues'], self.env.company.currency_id),
            'margin': profitability['margin'],
            'margin_formatted': format_amount(self.env, profitability['margin'], self.env.company.currency_id),
            'margin_percentage': formatLang(self.env,
                                            not float_utils.float_is_zero(profitability['costs'], precision_digits=2) and -(profitability['margin'] / profitability['costs']) * 100 or 0.0,
                                            digits=0),
        }<|MERGE_RESOLUTION|>--- conflicted
+++ resolved
@@ -24,14 +24,11 @@
         }
 
     @api.model
-<<<<<<< HEAD
-=======
     def _get_project_sols(self, project):
         # TODO: remove me in master
         return
 
     @api.model
->>>>>>> 4d11cb0e
     def _get_services_values(self, project):
         if not project.allow_billable:
             return {}
