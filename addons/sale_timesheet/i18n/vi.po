# Translation of Odoo Server.
# This file contains the translation of the following modules:
# 	* sale_timesheet
# 
# Translators:
# Martin Trigaux, 2019
# Trinh Tran Thi Phuong <trinhttp@trobz.com>, 2019
# Dao Nguyen <trucdao.uel@gmail.com>, 2019
# fanha99 <fanha99@hotmail.com>, 2019
# Dung Nguyen Thi <dungnt@trobz.com>, 2019
# Duy BQ <duybq86@gmail.com>, 2020
# Uyen Vo <uyen@trobz.com>, 2020
# Nancy Momoland <thanhnguyen.icsc@gmail.com>, 2020
# 
msgid ""
msgstr ""
"Project-Id-Version: Odoo Server 13.0\n"
"Report-Msgid-Bugs-To: \n"
"POT-Creation-Date: 2020-04-27 09:22+0000\n"
"PO-Revision-Date: 2019-08-26 09:14+0000\n"
"Last-Translator: Nancy Momoland <thanhnguyen.icsc@gmail.com>, 2020\n"
"Language-Team: Vietnamese (https://www.transifex.com/odoo/teams/41243/vi/)\n"
"MIME-Version: 1.0\n"
"Content-Type: text/plain; charset=UTF-8\n"
"Content-Transfer-Encoding: \n"
"Language: vi\n"
"Plural-Forms: nplurals=1; plural=0;\n"

#. module: sale_timesheet
#: code:addons/sale_timesheet/models/account_move.py:0
#: code:addons/sale_timesheet/models/project.py:0
#, python-format
msgid ""
"\n"
"                <p class=\"o_view_nocontent_smiling_face\">\n"
"                    Record timesheets\n"
"                </p><p>\n"
"                    You can register and track your workings hours by project every\n"
"                    day. Every time spent on a project will become a cost and can be re-invoiced to\n"
"                    customers if required.\n"
"                </p>\n"
"            "
msgstr ""
"\n"
"                <p class=\"o_view_nocontent_smiling_face\">\n"
"                    Ghi nhận thời gian biểu\n"
"                </p><p>\n"
"                    Bạn có thể ghi nhận và theo dõi số giờ làm việc của bạn theo dự án mỗi\n"
"                    ngày. Thời gian làm việc cho dự án sẽ được ghi nhận lại thành chi phí và có thể yêu cầu\n"
"                    khách hàng thanh toán lại nếu cần thiết.\n"
"                </p>\n"
"            "

#. module: sale_timesheet
#: model:ir.model.fields,help:sale_timesheet.field_project_create_sale_order__billable_type
msgid ""
"* At Project Rate: All timesheets on the project will be billed at the same rate\n"
"* At Employee Rate: Timesheets will be billed at a rate defined at employee level"
msgstr ""
<<<<<<< HEAD
"* Giá theo Dự án: Toàn bộ giờ công liên quan đến dự án đều được xuất hoá đơn với cùng một giá như nhau\n"
"* Giá theo Nhân viên: Giờ công sẽ được tính theo chi phí được xác định theo từng nhân viên\n"
=======
"* Theo giá dự án: Tất cả thời gian biểu của dự án sẽ được lên hóa đơn cùng một giá\n"
"* Theo giá nhân sự: Tất cả thời gian biểu sẽ được lên hóa đơn tùy theo đơn giá trình độ của nhân viên"
>>>>>>> cc42fa6c

#. module: sale_timesheet
#: model_terms:ir.ui.view,arch_db:sale_timesheet.timesheet_plan
msgid "<b>Total</b>"
msgstr "<b>Tổng</b>"

#. module: sale_timesheet
#: model_terms:ir.ui.view,arch_db:sale_timesheet.timesheet_plan
msgid ""
"<span class=\"btn-link\" style=\"font-weight:normal;\" title=\"Includes the time logged into a task which is not linked to any Sales Order.\">\n"
"                                                                Non Billable Tasks\n"
"                                                            </span>"
msgstr ""
"<span class=\"btn-link\" style=\"font-weight:normal;\" title=\"Bao gồm cả thời gian được ghi nhận vào các nhiệm vụ mà không liên kết với Đơn bán.\">\n"
"                                                                Nhiệm vụ không thể xuất hoá đơn\n"
"                                                            </span>"

#. module: sale_timesheet
#: model_terms:ir.ui.view,arch_db:sale_timesheet.res_config_settings_view_form
msgid "<span class=\"o_form_label\">Time Billing</span>"
<<<<<<< HEAD
msgstr "<span class=\"o_form_label\">Xuất hoá đơn theo giờ</span>"
=======
msgstr "<span class=\"o_form_label\">Thời gian thanh toán</span>"
>>>>>>> cc42fa6c

#. module: sale_timesheet
#: model_terms:ir.ui.view,arch_db:sale_timesheet.project_project_view_kanban_inherit_sale_timesheet
msgid "<span class=\"o_label\">Overview</span>"
msgstr "<span class=\"o_label\">Tổng quan</span>"

#. module: sale_timesheet
#: model_terms:ir.ui.view,arch_db:sale_timesheet.view_order_form_inherit_sale_timesheet
msgid "<span class=\"o_stat_text\">Recorded</span>"
msgstr "<span class=\"o_stat_text\">Đã ghi nhận</span>"

#. module: sale_timesheet
#: code:addons/sale_timesheet/models/project.py:0
#, python-format
msgid ""
"A billable project should be linked to a Sales Order Item having a Service "
"product."
msgstr ""
<<<<<<< HEAD
"Một dự án có thể xuất hoá đơn cần phải được liên kết đến một dòng đơn bán mà"
" có sản phẩm kiểu Dịch vụ."
=======
"Một dự án tính phí cần được liên kết với một nội dung trong đơn bán hàng có "
"sản phẩm dịch vụ."
>>>>>>> cc42fa6c

#. module: sale_timesheet
#: code:addons/sale_timesheet/models/project.py:0
#, python-format
msgid ""
"A billable project should be linked to a Sales Order Item that does not come"
" from an expense or a vendor bill."
msgstr ""
<<<<<<< HEAD
"Một dự án có thể xuất hoá đơn cần phải được liên kết đến một dòng đơn bán mà"
" không đến từ chi tiêu hay từ một hoá đơn nhà cung cấp."
=======
"Dự án tính phí nên được liên kết với một nội dung của đơn hàng và nó không "
"tính theo chi phí hoặc hóa đơn của nhà cung cấp."
>>>>>>> cc42fa6c

#. module: sale_timesheet
#: model:ir.model.fields,help:sale_timesheet.field_sale_order_line__qty_delivered_method
msgid ""
"According to product configuration, the delivered quantity can be automatically computed by mechanism :\n"
"  - Manual: the quantity is set manually on the line\n"
"  - Analytic From expenses: the quantity is the quantity sum from posted expenses\n"
"  - Timesheet: the quantity is the sum of hours recorded on tasks linked to this sale line\n"
"  - Stock Moves: the quantity comes from confirmed pickings\n"
msgstr ""
"Dựa trên cài đặt của sản phẩm, lượng công việc đã thực hiện có thể được tính toán theo cơ chế:\n"
"  - Thủ công: số lượng được ghi nhận thủ công ở mỗi dòng\n"
"  - Phân tích chi phí: số lượng dựa trên tổng các khoản chi phí đã ghi nhận\n"
"  - Thời gian biểu: theo số lượng tổng giờ đã được ghi nhận của các công việc liên kết với nội dung trên Đơn bán\n"
"  - Chuyển kho: số lượng dựa trên số lượng mã phiếu kho đã xác nhận\n"

#. module: sale_timesheet
#: model:ir.model.fields,field_description:sale_timesheet.field_project_create_invoice__amount_to_invoice
msgid "Amount to invoice"
<<<<<<< HEAD
msgstr "Giá trị chờ Xuất hoá đơn"
=======
msgstr "Tổng lên hóa đơn"
>>>>>>> cc42fa6c

#. module: sale_timesheet
#: model:ir.model.constraint,message:sale_timesheet.constraint_project_create_sale_order_line_unique_employee_per_wizard
#: model:ir.model.constraint,message:sale_timesheet.constraint_project_sale_line_employee_map_uniqueness_employee
msgid ""
"An employee cannot be selected more than once in the mapping. Please remove "
"duplicate(s) and try again."
msgstr ""
"Một nhân viên không được phép chọn 2 lần khi khớp. Vui lòng bỏ cái bị trùng "
"và thử lại."

#. module: sale_timesheet
#: model:ir.model.fields,field_description:sale_timesheet.field_project_profitability_report__analytic_account_id
msgid "Analytic Account"
msgstr "Tài khoản quản trị"

#. module: sale_timesheet
#: model:ir.model,name:sale_timesheet.model_account_analytic_line
msgid "Analytic Line"
msgstr "Dòng Phân tích"

#. module: sale_timesheet
#: model:ir.model.fields,field_description:sale_timesheet.field_sale_order_line__analytic_line_ids
msgid "Analytic lines"
msgstr "Phát sinh KT Quản trị"

#. module: sale_timesheet
#: model:ir.model.fields.selection,name:sale_timesheet.selection__project_create_sale_order__billable_type__employee_rate
#: model:ir.model.fields.selection,name:sale_timesheet.selection__project_project__billable_type__employee_rate
#: model:ir.model.fields.selection,name:sale_timesheet.selection__project_task__billable_type__employee_rate
msgid "At Employee Rate"
<<<<<<< HEAD
msgstr "Giá theo Nhân viên"
=======
msgstr "Theo giá nhân sự"
>>>>>>> cc42fa6c

#. module: sale_timesheet
#: model:ir.model.fields.selection,name:sale_timesheet.selection__project_create_sale_order__billable_type__project_rate
msgid "At Project Rate"
<<<<<<< HEAD
msgstr "Giá theo Dự án"
=======
msgstr "Theo giá dự án"
>>>>>>> cc42fa6c

#. module: sale_timesheet
#: model:ir.model.fields.selection,name:sale_timesheet.selection__project_project__billable_type__task_rate
#: model:ir.model.fields.selection,name:sale_timesheet.selection__project_task__billable_type__task_rate
msgid "At Task Rate"
<<<<<<< HEAD
msgstr "Giá theo Nhiệm vụ"
=======
msgstr "Theo giá công việc"
>>>>>>> cc42fa6c

#. module: sale_timesheet
#: code:addons/sale_timesheet/wizard/project_create_sale_order.py:0
#, python-format
msgid "At least one line should be filled."
<<<<<<< HEAD
msgstr "Ít nhất phải có một dòng được điền"
=======
msgstr "Cần điền ít nhất một dòng."
>>>>>>> cc42fa6c

#. module: sale_timesheet
#: model:ir.model.fields,help:sale_timesheet.field_project_project__billable_type
msgid ""
"At which rate timesheets will be billed:\n"
" - At task rate: each time spend on a task is billed at task rate.\n"
" - At employee rate: each employee log time billed at his rate.\n"
" - No Billable: track time without invoicing it"
msgstr ""

#. module: sale_timesheet
#: code:addons/sale_timesheet/models/project_overview.py:0
#, python-format
msgid "Before"
msgstr "Trước"

#. module: sale_timesheet
#: model:ir.model.fields,field_description:sale_timesheet.field_account_analytic_line__timesheet_invoice_type
#: model:ir.model.fields,field_description:sale_timesheet.field_project_project__billable_type
#: model:ir.model.fields,field_description:sale_timesheet.field_project_task__billable_type
msgid "Billable Type"
msgstr "Kiểu xuất hoá đơn"

#. module: sale_timesheet
#: model_terms:ir.ui.view,arch_db:sale_timesheet.timesheet_view_search
msgid "Billed at a Fixed Price"
msgstr "Xuất hoá đơn theo Giá cố định"

#. module: sale_timesheet
#: model:ir.model.fields.selection,name:sale_timesheet.selection__account_analytic_line__timesheet_invoice_type__billable_fixed
#: model_terms:ir.ui.view,arch_db:sale_timesheet.timesheet_plan
msgid "Billed at a Fixed price"
msgstr "Xuất hoá đơn theo Giá cố định"

#. module: sale_timesheet
#: model:ir.model.fields.selection,name:sale_timesheet.selection__account_analytic_line__timesheet_invoice_type__billable_time
#: model_terms:ir.ui.view,arch_db:sale_timesheet.timesheet_plan
#: model_terms:ir.ui.view,arch_db:sale_timesheet.timesheet_view_search
msgid "Billed on Timesheets"
msgstr "Xuất hoá đơn theo bảng chấm công"

#. module: sale_timesheet
#: model_terms:ir.ui.view,arch_db:sale_timesheet.res_config_settings_view_form
msgid "Billing"
msgstr "Lập hoá đơn"

#. module: sale_timesheet
#: model:ir.filters,name:sale_timesheet.timesheet_filter_billing
msgid "Billing Rate"
msgstr "Tỷ lệ thanh toán"

#. module: sale_timesheet
#: model:ir.model.fields,field_description:sale_timesheet.field_project_create_sale_order__billable_type
msgid "Billing Type"
<<<<<<< HEAD
msgstr "Kiểu xuất Hoá đơn"
=======
msgstr "Loại lên hóa đơn"
>>>>>>> cc42fa6c

#. module: sale_timesheet
#: model:ir.ui.menu,name:sale_timesheet.menu_timesheet_billing_analysis
msgid "By Billing Rate"
msgstr "Theo tỷ lệ thanh toán"

#. module: sale_timesheet
#: model_terms:ir.ui.view,arch_db:sale_timesheet.project_create_invoice_view_form
#: model_terms:ir.ui.view,arch_db:sale_timesheet.project_create_sale_order_view_form
msgid "Cancel"
msgstr "Hủy"

#. module: sale_timesheet
#: model_terms:ir.ui.view,arch_db:sale_timesheet.timesheet_plan
msgid "Cancelled"
msgstr "Đã hủy"

#. module: sale_timesheet
#: model:ir.model.fields,field_description:sale_timesheet.field_project_create_invoice__sale_order_id
msgid "Choose the Sales Order to invoice"
<<<<<<< HEAD
msgstr "Chọn Đơn bán để xuất hoá đơn"
=======
msgstr "Chọn đơn hàng để lên chi phí"
>>>>>>> cc42fa6c

#. module: sale_timesheet
#: model:ir.model.fields,field_description:sale_timesheet.field_project_create_sale_order__company_id
#: model_terms:ir.ui.view,arch_db:sale_timesheet.project_profitability_report_view_search
msgid "Company"
msgstr "Công ty"

#. module: sale_timesheet
#: model_terms:ir.ui.view,arch_db:sale_timesheet.res_config_settings_view_form
msgid "Configure your services"
msgstr "Cấu hình dịch vụ của bạn"

#. module: sale_timesheet
#: model:ir.filters,name:sale_timesheet.ir_filter_project_profitability_report_costs_and_revenues
msgid "Costs and Revenues"
msgstr "Chi phí và Doanh thu"

#. module: sale_timesheet
#: code:addons/sale_timesheet/models/project_overview.py:0
#: code:addons/sale_timesheet/models/project_overview.py:0
#: model:ir.actions.act_window,name:sale_timesheet.project_project_action_multi_create_invoice
#: model_terms:ir.ui.view,arch_db:sale_timesheet.project_create_invoice_view_form
#, python-format
msgid "Create Invoice"
msgstr "Tạo Hoá đơn"

#. module: sale_timesheet
#: model:ir.model,name:sale_timesheet.model_project_create_invoice
msgid "Create Invoice from project"
<<<<<<< HEAD
msgstr "Tạo Hoá đơn từ dự án"
=======
msgstr "Tạo hóa đơn từ dự án"
>>>>>>> cc42fa6c

#. module: sale_timesheet
#: model:ir.model,name:sale_timesheet.model_project_create_sale_order_line
msgid "Create SO Line from project"
<<<<<<< HEAD
msgstr "Tạo dòng đơn bán từ dự án"
=======
msgstr "Tạo chi tiết đơn hàng từ dự án"
>>>>>>> cc42fa6c

#. module: sale_timesheet
#: model:ir.model,name:sale_timesheet.model_project_create_sale_order
msgid "Create SO from project"
<<<<<<< HEAD
msgstr "Tạo Đơn bán từ dự án"
=======
msgstr "Tạo đơn bán hàng từ dự án"
>>>>>>> cc42fa6c

#. module: sale_timesheet
#: code:addons/sale_timesheet/models/project.py:0
#: model_terms:ir.ui.view,arch_db:sale_timesheet.project_create_sale_order_view_form
#: model_terms:ir.ui.view,arch_db:sale_timesheet.project_project_view_form
#, python-format
msgid "Create Sales Order"
<<<<<<< HEAD
msgstr "Tạo Đơn Bán"
=======
msgstr "Tạo đơn hàng"
>>>>>>> cc42fa6c

#. module: sale_timesheet
#: model_terms:ir.ui.view,arch_db:sale_timesheet.project_create_invoice_view_form
msgid "Create Sales Order from Project"
<<<<<<< HEAD
msgstr "Tạo Đơn Bán từ Dự án"
=======
msgstr "Tạo đơn bán hàng từ dự án"
>>>>>>> cc42fa6c

#. module: sale_timesheet
#: code:addons/sale_timesheet/models/project_overview.py:0
#: model:ir.actions.act_window,name:sale_timesheet.project_project_action_multi_create_sale_order
#: model_terms:ir.ui.view,arch_db:sale_timesheet.project_create_sale_order_view_form
#, python-format
msgid "Create a Sales Order"
<<<<<<< HEAD
msgstr "Tạo một Đơn Bán"
=======
msgstr "Tạo đơn hàng"
>>>>>>> cc42fa6c

#. module: sale_timesheet
#: model:ir.model.fields.selection,name:sale_timesheet.selection__product_template__service_tracking__project_only
msgid "Create a new project but no task"
msgstr "Tạo một dự án mới nhưng không tạo Nhiệm vụ"

#. module: sale_timesheet
#: model:ir.model.fields.selection,name:sale_timesheet.selection__product_template__service_tracking__task_global_project
msgid "Create a task in an existing project"
msgstr "Tạo một nhiệm vụ trong một dự án có sẵn"

#. module: sale_timesheet
#: model:ir.model.fields.selection,name:sale_timesheet.selection__product_template__service_tracking__task_in_project
msgid "Create a task in sales order's project"
msgstr "Tạo nhiệm vụ ở dự án của đơn bán"

#. module: sale_timesheet
#: model:ir.model.fields,field_description:sale_timesheet.field_project_create_invoice__create_uid
#: model:ir.model.fields,field_description:sale_timesheet.field_project_create_sale_order__create_uid
#: model:ir.model.fields,field_description:sale_timesheet.field_project_create_sale_order_line__create_uid
#: model:ir.model.fields,field_description:sale_timesheet.field_project_sale_line_employee_map__create_uid
msgid "Created by"
msgstr "Được tạo bởi"

#. module: sale_timesheet
#: model:ir.model.fields,field_description:sale_timesheet.field_project_create_invoice__create_date
#: model:ir.model.fields,field_description:sale_timesheet.field_project_create_sale_order__create_date
#: model:ir.model.fields,field_description:sale_timesheet.field_project_create_sale_order_line__create_date
#: model:ir.model.fields,field_description:sale_timesheet.field_project_sale_line_employee_map__create_date
msgid "Created on"
msgstr "Thời điểm tạo"

#. module: sale_timesheet
#: model:ir.model.fields,field_description:sale_timesheet.field_project_create_invoice__currency_id
#: model:ir.model.fields,field_description:sale_timesheet.field_project_create_sale_order__currency_id
#: model:ir.model.fields,field_description:sale_timesheet.field_project_create_sale_order_line__currency_id
msgid "Currency"
msgstr "Tiền tệ"

#. module: sale_timesheet
#: model:ir.model.fields,field_description:sale_timesheet.field_project_create_sale_order__partner_id
#: model:ir.model.fields,field_description:sale_timesheet.field_project_profitability_report__partner_id
#: model_terms:ir.ui.view,arch_db:sale_timesheet.project_profitability_report_view_search
msgid "Customer"
msgstr "Khách hàng"

#. module: sale_timesheet
#: model:product.product,name:sale_timesheet.product_service_order_timesheet
#: model:product.template,name:sale_timesheet.product_service_order_timesheet_product_template
msgid "Customer Care (Prepaid Hours)"
<<<<<<< HEAD
msgstr "Chăm sóc Khách hàng (Số Giờ đã Trả trước)"
=======
msgstr "Chăm sóc khách hàng (Giờ trả trước)"
>>>>>>> cc42fa6c

#. module: sale_timesheet
#: model:ir.model.fields,help:sale_timesheet.field_project_create_sale_order__partner_id
msgid "Customer of the sales order"
<<<<<<< HEAD
msgstr "Khách hàng liên quan đến đơn bán"
=======
msgstr "Khách hàng trên đơn hàng"
>>>>>>> cc42fa6c

#. module: sale_timesheet
#: model:ir.model.fields,field_description:sale_timesheet.field_project_create_invoice__display_name
#: model:ir.model.fields,field_description:sale_timesheet.field_project_create_sale_order__display_name
#: model:ir.model.fields,field_description:sale_timesheet.field_project_create_sale_order_line__display_name
#: model:ir.model.fields,field_description:sale_timesheet.field_project_profitability_report__display_name
#: model:ir.model.fields,field_description:sale_timesheet.field_project_sale_line_employee_map__display_name
msgid "Display Name"
msgstr "Tên hiển thị"

#. module: sale_timesheet
#: model:ir.model.fields,field_description:sale_timesheet.field_sale_order__visible_project
msgid "Display project"
msgstr ""

#. module: sale_timesheet
#: model:ir.model.fields.selection,name:sale_timesheet.selection__product_template__service_tracking__no
msgid "Don't create task"
msgstr "Không tạo Nhiệm vụ"

#. module: sale_timesheet
#: model:project.task,legend_done:sale_timesheet.project_task_2
#: model:project.task.type,legend_done:sale_timesheet.project_from_sale_order_1_done
#: model:project.task.type,legend_done:sale_timesheet.project_stage_fixed
#: model:project.task.type,name:sale_timesheet.project_from_sale_order_1_done
msgid "Done"
msgstr "Hoàn thành"

#. module: sale_timesheet
#: model:ir.model.fields,field_description:sale_timesheet.field_project_create_sale_order_line__employee_id
#: model:ir.model.fields,field_description:sale_timesheet.field_project_sale_line_employee_map__employee_id
msgid "Employee"
msgstr "Người lao động"

#. module: sale_timesheet
#: model:ir.model.fields,help:sale_timesheet.field_project_create_sale_order_line__employee_id
msgid "Employee that has timesheets on the project."
<<<<<<< HEAD
msgstr "Nhân viên mà có chấm công ở dự án."
=======
msgstr "Nhân viên có thời gian biểu ở dự án này."
>>>>>>> cc42fa6c

#. module: sale_timesheet
#: model:ir.model.fields,help:sale_timesheet.field_project_project__sale_line_employee_ids
msgid ""
"Employee/Sale Order Item Mapping:\n"
" Defines to which sales order item an employee's timesheet entry will be linked.By extension, it defines the rate at which an employee's time on the project is billed."
msgstr ""

#. module: sale_timesheet
#: model:project.task.type,name:sale_timesheet.project_stage_fixed
msgid "Fixed"
msgstr "Cố định"

#. module: sale_timesheet
#: model_terms:ir.ui.view,arch_db:sale_timesheet.product_template_view_search_sale_timesheet
msgid "Fixed price services"
msgstr "Dịch vụ Giá cố định"

#. module: sale_timesheet
#: model:ir.model.fields,field_description:sale_timesheet.field_sale_order_line__project_id
msgid "Generated Project"
<<<<<<< HEAD
msgstr "Dự án được phát sinh"
=======
msgstr "Đã tạo dự án"
>>>>>>> cc42fa6c

#. module: sale_timesheet
#: model:ir.model.fields,field_description:sale_timesheet.field_sale_order_line__task_id
msgid "Generated Task"
<<<<<<< HEAD
msgstr "Nhiệm vụ được phát sinh"
=======
msgstr "Đã tạo công việc"
>>>>>>> cc42fa6c

#. module: sale_timesheet
#: model_terms:ir.ui.view,arch_db:sale_timesheet.project_profitability_report_view_search
msgid "Group By"
msgstr "Nhóm theo"

#. module: sale_timesheet
#: model_terms:ir.ui.view,arch_db:sale_timesheet.timesheet_plan
#: model:product.product,uom_name:sale_timesheet.product_service_deliver_timesheet_1
#: model:product.product,uom_name:sale_timesheet.product_service_deliver_timesheet_2
#: model:product.product,uom_name:sale_timesheet.product_service_order_timesheet
#: model:product.template,uom_name:sale_timesheet.product_service_deliver_timesheet_1_product_template
#: model:product.template,uom_name:sale_timesheet.product_service_deliver_timesheet_2_product_template
#: model:product.template,uom_name:sale_timesheet.product_service_order_timesheet_product_template
msgid "Hours"
msgstr "Giờ"

#. module: sale_timesheet
#: model_terms:ir.ui.view,arch_db:sale_timesheet.timesheet_plan
msgid "Hours recorded and Profitability"
msgstr "Giờ công đã ghi nhận và khả năng sinh lời"

#. module: sale_timesheet
#: model:ir.model.fields,field_description:sale_timesheet.field_project_create_invoice__id
#: model:ir.model.fields,field_description:sale_timesheet.field_project_create_sale_order__id
#: model:ir.model.fields,field_description:sale_timesheet.field_project_create_sale_order_line__id
#: model:ir.model.fields,field_description:sale_timesheet.field_project_profitability_report__id
#: model:ir.model.fields,field_description:sale_timesheet.field_project_sale_line_employee_map__id
msgid "ID"
msgstr "ID"

#. module: sale_timesheet
#: model:project.task,legend_normal:sale_timesheet.project_task_1
#: model:project.task,legend_normal:sale_timesheet.project_task_2
#: model:project.task,legend_normal:sale_timesheet.project_task_3
#: model:project.task,legend_normal:sale_timesheet.project_task_4
#: model:project.task,legend_normal:sale_timesheet.project_task_internal
#: model:project.task.type,legend_normal:sale_timesheet.project_from_sale_order_1_done
#: model:project.task.type,legend_normal:sale_timesheet.project_from_sale_order_1_in_progress
#: model:project.task.type,legend_normal:sale_timesheet.project_from_sale_order_1_to_do
#: model:project.task.type,legend_normal:sale_timesheet.project_stage_fixed
#: model:project.task.type,name:sale_timesheet.project_from_sale_order_1_in_progress
msgid "In Progress"
msgstr "Đang thực hiện"

#. module: sale_timesheet
#: model_terms:ir.ui.view,arch_db:sale_timesheet.timesheet_plan
msgid ""
"Includes the time logged from the Timesheet module that is linked to a "
"project, but not to a task."
msgstr ""
"Bao gồm thời gian được ghi nhận ở Bảng chấm công mà liên kết đến một "
"dự án nhưng không liên kết đến nhiệm vụ."

#. module: sale_timesheet
#: model_terms:ir.ui.view,arch_db:sale_timesheet.timesheet_plan
msgid ""
"Includes the time logged into a task which is linked to a cancelled Sales "
"Order."
msgstr ""
"Bao gồm thời gian được ghi nhận ở nhiệm vụ mà liên kết đến một đơn bán bị "
"huỷ."

#. module: sale_timesheet
#: model_terms:ir.ui.view,arch_db:sale_timesheet.timesheet_plan
msgid ""
"Includes the time logged into tasks for which you invoice based on ordered "
"quantities or on milestones."
msgstr ""
"Bao gồm thời gian được ghi nhận ở nhiệm vụ mà bạn xuất hoá đơn cho thời gian "
"đó dựa trên số lượng đặt hàng hoặc theo các mốc."

#. module: sale_timesheet
#: model_terms:ir.ui.view,arch_db:sale_timesheet.timesheet_plan
msgid ""
"Includes the time logged into tasks for which you invoice based on "
"timesheets on tasks."
msgstr ""
"Bao gồm thời gian được ghi nhận ở nhiệm vụ mà bạn xuất hoá đơn dự trên "
" thời gian chấm công ghi nhận ở nhiệm vụ."

#. module: sale_timesheet
#: model:ir.model.fields,field_description:sale_timesheet.field_account_analytic_line__timesheet_invoice_id
msgid "Invoice"
msgstr "Hoá đơn"

#. module: sale_timesheet
#: model:ir.model.fields,help:sale_timesheet.field_account_analytic_line__timesheet_invoice_id
msgid "Invoice created from the timesheet"
msgstr "Hoá đơn được tạo từ bảng chấm công"

#. module: sale_timesheet
#: model_terms:ir.ui.view,arch_db:sale_timesheet.timesheet_plan
msgid "Invoiced"
msgstr "Đã xuất hoá đơn"

#. module: sale_timesheet
#: code:addons/sale_timesheet/models/project_overview.py:0
#, python-format
msgid "Invoices"
msgstr "Hoá đơn"

#. module: sale_timesheet
#: model_terms:ir.ui.view,arch_db:sale_timesheet.project_project_view_form
msgid "Invoicing"
msgstr "Xuất Hoá đơn"

#. module: sale_timesheet
#: model:ir.model.fields,field_description:sale_timesheet.field_project_task__is_project_map_empty
msgid "Is Project map empty"
msgstr "Là dự án trống"

#. module: sale_timesheet
#: model:ir.model.fields,field_description:sale_timesheet.field_sale_order_line__is_service
msgid "Is a Service"
msgstr "Là một Dịch vụ"

#. module: sale_timesheet
#: model:ir.model,name:sale_timesheet.model_account_move
msgid "Journal Entries"
msgstr "Bút toán phát sinh"

#. module: sale_timesheet
#: model:ir.model,name:sale_timesheet.model_account_move_line
msgid "Journal Item"
msgstr "Bút toán"

#. module: sale_timesheet
#: model:product.product,name:sale_timesheet.product_service_deliver_timesheet_2
#: model:product.template,name:sale_timesheet.product_service_deliver_timesheet_2_product_template
msgid "Junior Architect (Invoice on Timesheets)"
msgstr "Kiến trúc sư (Lên chi phí theo thời gian biểu)"

#. module: sale_timesheet
#: model:product.product,name:sale_timesheet.product_service_deliver_manual
#: model:product.template,name:sale_timesheet.product_service_deliver_manual_product_template
msgid "Kitchen Assembly (Milestones)"
msgstr "Bộ bếp (Theo mốc)"

#. module: sale_timesheet
#: model:ir.model.fields,field_description:sale_timesheet.field_project_create_invoice____last_update
#: model:ir.model.fields,field_description:sale_timesheet.field_project_create_sale_order____last_update
#: model:ir.model.fields,field_description:sale_timesheet.field_project_create_sale_order_line____last_update
#: model:ir.model.fields,field_description:sale_timesheet.field_project_profitability_report____last_update
#: model:ir.model.fields,field_description:sale_timesheet.field_project_sale_line_employee_map____last_update
msgid "Last Modified on"
msgstr "Sửa lần cuối"

#. module: sale_timesheet
#: model:ir.model.fields,field_description:sale_timesheet.field_project_create_invoice__write_uid
#: model:ir.model.fields,field_description:sale_timesheet.field_project_create_sale_order__write_uid
#: model:ir.model.fields,field_description:sale_timesheet.field_project_create_sale_order_line__write_uid
#: model:ir.model.fields,field_description:sale_timesheet.field_project_sale_line_employee_map__write_uid
msgid "Last Updated by"
msgstr "Cập nhật lần cuối bởi"

#. module: sale_timesheet
#: model:ir.model.fields,field_description:sale_timesheet.field_project_create_invoice__write_date
#: model:ir.model.fields,field_description:sale_timesheet.field_project_create_sale_order__write_date
#: model:ir.model.fields,field_description:sale_timesheet.field_project_create_sale_order_line__write_date
#: model:ir.model.fields,field_description:sale_timesheet.field_project_sale_line_employee_map__write_date
msgid "Last Updated on"
msgstr "Cập nhật lần cuối vào"

#. module: sale_timesheet
#: model:ir.model.fields,field_description:sale_timesheet.field_project_create_sale_order__line_ids
msgid "Lines"
msgstr "Chi tiết"

#. module: sale_timesheet
#: model:ir.model.fields,help:sale_timesheet.field_product_product__service_type
#: model:ir.model.fields,help:sale_timesheet.field_product_template__service_type
msgid ""
"Manually set quantities on order: Invoice based on the manually entered quantity, without creating an analytic account.\n"
"Timesheets on contract: Invoice based on the tracked hours on the related timesheet.\n"
"Create a task and track hours: Create a task on the sales order validation and track the work hours."
msgstr ""
"Đặt số lượng thứ tự theo cách thủ công: Hoá đơn dựa trên số lượng được nhập theo cách thủ công, mà không cần tạo tài khoản phân tích.\n"
"Hợp đồng chấm công: Hoá đơn dựa trên số giờ được theo dõi trên bảng chấm công có liên quan.\n"
"Tạo một nhiệm vụ và theo dõi giờ: Tạo một nhiệm vụ trên xác nhận đơn đặt hàng bán hàng và theo dõi giờ làm việc."

#. module: sale_timesheet
#: model:ir.model.fields,field_description:sale_timesheet.field_sale_order_line__qty_delivered_method
msgid "Method to update delivered qty"
msgstr "Phương thức cập nhật số lượng đã giao"

#. module: sale_timesheet
#: model_terms:ir.ui.view,arch_db:sale_timesheet.product_template_view_search_sale_timesheet
msgid "Milestone services"
msgstr "Dịch vụ theo Mốc"

#. module: sale_timesheet
#: model:ir.model.fields.selection,name:sale_timesheet.selection__product_template__service_policy__delivered_manual
msgid "Milestones (manually set quantities on order)"
msgstr "Các Mốc (thiết lập thủ công trên Đơn bán)"

#. module: sale_timesheet
#: model_terms:ir.ui.view,arch_db:sale_timesheet.project_profitability_report_view_search
msgid "My Project"
<<<<<<< HEAD
msgstr "Dự án của Tôi"
=======
msgstr "Dự án của tôi"
>>>>>>> cc42fa6c

#. module: sale_timesheet
#: code:addons/sale_timesheet/models/project_overview.py:0
#, python-format
msgid "Name"
msgstr "Tên"

#. module: sale_timesheet
#: model:project.task.type,legend_blocked:sale_timesheet.project_stage_fixed
msgid "Need functional or technical help"
msgstr "Cần trợ giúp về tính năng hoặc kỹ thuật"

#. module: sale_timesheet
#: model:project.task,legend_blocked:sale_timesheet.project_task_1
#: model:project.task,legend_blocked:sale_timesheet.project_task_3
#: model:project.task.type,legend_blocked:sale_timesheet.project_from_sale_order_1_in_progress
msgid "Need help"
msgstr ""

#. module: sale_timesheet
#: code:addons/sale_timesheet/models/sale_order.py:0
#, python-format
msgid "New"
msgstr "Mới"

#. module: sale_timesheet
#: model:ir.model.fields.selection,name:sale_timesheet.selection__project_project__billable_type__no
#: model:ir.model.fields.selection,name:sale_timesheet.selection__project_task__billable_type__no
msgid "No Billable"
<<<<<<< HEAD
msgstr "Không thể xuất hoá đơn"
=======
msgstr "Không tính phí"
>>>>>>> cc42fa6c

#. module: sale_timesheet
#: code:addons/sale_timesheet/models/project_overview.py:0
#, python-format
msgid "No Sales Order"
<<<<<<< HEAD
msgstr "Không có Đơn bán"
=======
msgstr "Không có đơn hàng"
>>>>>>> cc42fa6c

#. module: sale_timesheet
#: code:addons/sale_timesheet/models/project_overview.py:0
#: code:addons/sale_timesheet/models/project_overview.py:0
#: code:addons/sale_timesheet/models/project_overview.py:0
#, python-format
msgid "No Sales Order Line"
<<<<<<< HEAD
msgstr "Không có Dòng đơn bán"
=======
msgstr "Không có nội dung đơn hàng"
>>>>>>> cc42fa6c

#. module: sale_timesheet
#: model:ir.model.fields.selection,name:sale_timesheet.selection__account_analytic_line__timesheet_invoice_type__non_billable_project
#: model_terms:ir.ui.view,arch_db:sale_timesheet.timesheet_plan
msgid "No task found"
msgstr "Không tìm thấy nhiệm vụ"

#. module: sale_timesheet
#: model:ir.model.fields.selection,name:sale_timesheet.selection__account_analytic_line__timesheet_invoice_type__non_billable
#: model_terms:ir.ui.view,arch_db:sale_timesheet.timesheet_view_search
msgid "Non Billable Tasks"
<<<<<<< HEAD
msgstr "Nhiệm vụ Không thể xuất Hoá đơn"
=======
msgstr "Không có công việc tính phí"
>>>>>>> cc42fa6c

#. module: sale_timesheet
#: model_terms:ir.ui.view,arch_db:sale_timesheet.timesheet_plan
msgid "Non billable tasks"
msgstr "Nhiệm vụ không thể xuất hoá đơn"

#. module: sale_timesheet
#: model:project.task,legend_blocked:sale_timesheet.project_task_2
#: model:project.task.type,legend_blocked:sale_timesheet.project_from_sale_order_1_done
msgid "Not done yet"
msgstr "Vẫn chưa hoàn thành"

#. module: sale_timesheet
#: model:project.task,legend_blocked:sale_timesheet.project_task_4
#: model:project.task.type,legend_blocked:sale_timesheet.project_from_sale_order_1_to_do
msgid "Not ready"
msgstr "Chưa sẵn sàng"

#. module: sale_timesheet
#: model:project.task,legend_blocked:sale_timesheet.project_task_internal
msgid "Not validated"
msgstr "Chưa Thẩm định"

#. module: sale_timesheet
#: model:ir.model.fields,field_description:sale_timesheet.field_account_move__timesheet_count
msgid "Number of timesheets"
msgstr "SL bảng chấm công"

#. module: sale_timesheet
#: model:ir.model.fields,help:sale_timesheet.field_product_product__service_tracking
#: model:ir.model.fields,help:sale_timesheet.field_product_template__service_tracking
msgid ""
"On Sales order confirmation, this product can generate a project and/or task.         From those, you can track the service you are selling.\n"
"         'In sale order's project': Will use the sale order's configured project if defined or fallback to         creating a new project based on the selected template."
msgstr ""

#. module: sale_timesheet
#: model:ir.model.fields.selection,name:sale_timesheet.selection__product_template__service_policy__ordered_timesheet
msgid "Ordered quantities"
msgstr "Số lượng đã đặt"

#. module: sale_timesheet
#: model:ir.model.fields,field_description:sale_timesheet.field_project_profitability_report__expense_cost
msgid "Other Cost"
<<<<<<< HEAD
msgstr "Chi phí Khác"
=======
msgstr "Chi phí khác"
>>>>>>> cc42fa6c

#. module: sale_timesheet
#: model_terms:ir.ui.view,arch_db:sale_timesheet.timesheet_plan
msgid "Other costs"
<<<<<<< HEAD
msgstr "Chi phí Khác"
=======
msgstr "Chi phí khác"
>>>>>>> cc42fa6c

#. module: sale_timesheet
#: model:ir.actions.act_window,name:sale_timesheet.project_timesheet_action_client_timesheet_plan
msgid "Overview"
msgstr "Tổng quan"

#. module: sale_timesheet
#: model:ir.model,name:sale_timesheet.model_product_product
#: model:ir.model.fields,field_description:sale_timesheet.field_project_profitability_report__product_id
msgid "Product"
msgstr "Sản phẩm"

#. module: sale_timesheet
#: model:ir.model,name:sale_timesheet.model_product_template
msgid "Product Template"
msgstr "Mẫu sản phẩm"

#. module: sale_timesheet
#: model:ir.filters,name:sale_timesheet.ir_filter_project_profitability_report_manager_and_product
msgid "Product by Customer"
<<<<<<< HEAD
msgstr "Sản phẩm theo Khách hàng"
=======
msgstr "Sản phẩm theo khách hàng"
>>>>>>> cc42fa6c

#. module: sale_timesheet
#: model:ir.model.fields,help:sale_timesheet.field_project_create_sale_order__product_id
#: model:ir.model.fields,help:sale_timesheet.field_project_create_sale_order_line__product_id
msgid ""
"Product of the sales order item. Must be a service invoiced based on "
"timesheets on tasks."
msgstr ""
<<<<<<< HEAD
"Sản phẩm trên dòng đơn bán phải là một dịch vụ được xuất hoá đơn dựa trên "
"việc chấm công theo nhiệm vụ."
=======
"Sản phẩm trong chi tiết đơn hàng. Phải là dạng dịch vụ lên hóa đơn dựa thời "
"gian biểu của công việc."
>>>>>>> cc42fa6c

#. module: sale_timesheet
#: model:ir.actions.act_window,name:sale_timesheet.product_template_action_default_services
msgid "Products"
msgstr "Sản phẩm"

#. module: sale_timesheet
#: model_terms:ir.ui.view,arch_db:sale_timesheet.timesheet_plan
msgid "Profitability"
msgstr "Khả năng sinh lời"

#. module: sale_timesheet
#: model_terms:ir.ui.view,arch_db:sale_timesheet.project_profitability_report_view_graph
#: model_terms:ir.ui.view,arch_db:sale_timesheet.project_profitability_report_view_pivot
#: model_terms:ir.ui.view,arch_db:sale_timesheet.project_profitability_report_view_search
msgid "Profitability Analysis"
<<<<<<< HEAD
msgstr "Phân tích Khả năng sinh lời"
=======
msgstr "Phân tích lợi nhuận"
>>>>>>> cc42fa6c

#. module: sale_timesheet
#: code:addons/sale_timesheet/models/project_overview.py:0
#: model:ir.model,name:sale_timesheet.model_project_project
#: model:ir.model.fields,field_description:sale_timesheet.field_product_product__project_id
#: model:ir.model.fields,field_description:sale_timesheet.field_product_template__project_id
#: model:ir.model.fields,field_description:sale_timesheet.field_project_create_invoice__project_id
#: model:ir.model.fields,field_description:sale_timesheet.field_project_create_sale_order__project_id
#: model:ir.model.fields,field_description:sale_timesheet.field_project_profitability_report__project_id
#: model:ir.model.fields,field_description:sale_timesheet.field_project_sale_line_employee_map__project_id
#: model:ir.model.fields,field_description:sale_timesheet.field_sale_order__project_id
#: model_terms:ir.ui.view,arch_db:sale_timesheet.project_profitability_report_view_search
#, python-format
msgid "Project"
msgstr "Dự án"

#. module: sale_timesheet
#: model:ir.model.fields,field_description:sale_timesheet.field_project_profitability_report__company_id
msgid "Project Company"
<<<<<<< HEAD
msgstr "Công ty liên quan đến Dự án"
=======
msgstr "Công ty dự án"
>>>>>>> cc42fa6c

#. module: sale_timesheet
#: model:ir.actions.act_window,name:sale_timesheet.project_profitability_report_action
#: model:ir.ui.menu,name:sale_timesheet.menu_project_profitability_analysis
msgid "Project Costs and Revenues"
<<<<<<< HEAD
msgstr "Chi phí và Doanh thu Dự án"
=======
msgstr "Chi phí và doanh thu dự án"
>>>>>>> cc42fa6c

#. module: sale_timesheet
#: model:ir.model.fields,field_description:sale_timesheet.field_project_profitability_report__currency_id
msgid "Project Currency"
<<<<<<< HEAD
msgstr "Tiền tệ Dự án"
=======
msgstr "Tiền tệ dự án"
>>>>>>> cc42fa6c

#. module: sale_timesheet
#: model:ir.model.fields,field_description:sale_timesheet.field_project_profitability_report__user_id
#: model_terms:ir.ui.view,arch_db:sale_timesheet.project_profitability_report_view_search
msgid "Project Manager"
msgstr "Chủ nhiệm Dự án"

#. module: sale_timesheet
#: model_terms:ir.ui.view,arch_db:sale_timesheet.view_order_form_inherit_sale_timesheet
msgid "Project Overview"
msgstr ""

#. module: sale_timesheet
#: model:ir.model,name:sale_timesheet.model_project_profitability_report
msgid "Project Profitability Report"
<<<<<<< HEAD
msgstr "Báo cáo Khả năng sinh lời Dự án"
=======
msgstr "Báo cáo lợi nhuận dự án"
>>>>>>> cc42fa6c

#. module: sale_timesheet
#: model:ir.model,name:sale_timesheet.model_project_sale_line_employee_map
msgid "Project Sales line, employee mapping"
<<<<<<< HEAD
msgstr "Anh xạ dòng đơn bán và nhân viên"
=======
msgstr "Chi tiết bán dự án, nhân sự tương ứng"
>>>>>>> cc42fa6c

#. module: sale_timesheet
#: model:ir.model.fields,field_description:sale_timesheet.field_product_product__project_template_id
#: model:ir.model.fields,field_description:sale_timesheet.field_product_template__project_template_id
msgid "Project Template"
<<<<<<< HEAD
msgstr "Mẫu Dự án"
=======
msgstr "Dự án mẫu"
>>>>>>> cc42fa6c

#. module: sale_timesheet
#: model:ir.model.fields,help:sale_timesheet.field_project_create_sale_order__project_id
msgid "Project for which we are creating a sales order"
<<<<<<< HEAD
msgstr "Dự án mà chúng ta sẽ tạo một đơn bán cho nó"
=======
msgstr "Dự án mà chúng ta đang tạo đơn hàng"
>>>>>>> cc42fa6c

#. module: sale_timesheet
#: model:ir.model.fields,help:sale_timesheet.field_sale_order_line__project_id
msgid "Project generated by the sales order item"
<<<<<<< HEAD
msgstr "Dự án được sinh tự động bởi dòng đơn bán"
=======
msgstr "Dự án được tạo từ nội dung trong đơn bán hàng"
>>>>>>> cc42fa6c

#. module: sale_timesheet
#: model:ir.model.fields,help:sale_timesheet.field_project_create_invoice__project_id
msgid "Project to make billable"
msgstr "Dự án để tính phí"

#. module: sale_timesheet
#: code:addons/sale_timesheet/models/sale_order.py:0
#: model:ir.model.fields,field_description:sale_timesheet.field_sale_order__project_ids
#, python-format
msgid "Projects"
msgstr "Dự án"

#. module: sale_timesheet
#: model:ir.model.fields,help:sale_timesheet.field_sale_order__project_ids
msgid "Projects used in this sales order."
msgstr "Các Dự án được sử dụng trong Đơn bán này."

#. module: sale_timesheet
#: model_terms:ir.ui.view,arch_db:sale_timesheet.timesheet_plan
msgid "Re-invoiced costs"
<<<<<<< HEAD
msgstr "Chi phí Xuất lại Hoá đơn"
=======
msgstr "Lên lại hóa đơn chi phí"
>>>>>>> cc42fa6c

#. module: sale_timesheet
#: model:project.task,legend_done:sale_timesheet.project_task_internal
msgid "Ready for Next Stage"
msgstr "Sẵn sàng cho trạng thái kế tiếp"

#. module: sale_timesheet
#: model:project.task,legend_done:sale_timesheet.project_task_4
#: model:project.task.type,legend_done:sale_timesheet.project_from_sale_order_1_to_do
msgid "Ready to be started"
msgstr ""

#. module: sale_timesheet
#: code:addons/sale_timesheet/models/project_overview.py:0
#, python-format
msgid "Remaining"
msgstr "Còn lại"

#. module: sale_timesheet
#: model:ir.model.fields,field_description:sale_timesheet.field_project_profitability_report__sale_order_id
#: model_terms:ir.ui.view,arch_db:sale_timesheet.project_task_view_search
msgid "Sale Order"
msgstr "Đơn Bán"

#. module: sale_timesheet
#: model:ir.model.fields,field_description:sale_timesheet.field_project_sale_line_employee_map__sale_line_id
msgid "Sale Order Item"
<<<<<<< HEAD
msgstr "Dòng Đơn Bán"
=======
msgstr "Nội dung đơn hàng"
>>>>>>> cc42fa6c

#. module: sale_timesheet
#: model:ir.model.fields,field_description:sale_timesheet.field_project_profitability_report__sale_line_id
msgid "Sale Order Line"
msgstr "Chi tiết Đơn bán"

#. module: sale_timesheet
#: model:ir.model.fields,field_description:sale_timesheet.field_project_project__sale_line_employee_ids
msgid "Sale line/Employee map"
msgstr "Chi tiết bán/nhân viên tương ứng"

#. module: sale_timesheet
#: model:ir.model,name:sale_timesheet.model_sale_order
#: model:ir.model.fields,field_description:sale_timesheet.field_project_project__sale_order_id
#: model:ir.model.fields,field_description:sale_timesheet.field_project_task__sale_order_id
#: model_terms:ir.ui.view,arch_db:sale_timesheet.project_task_view_form_sale_order
msgid "Sales Order"
msgstr "Đơn Bán"

#. module: sale_timesheet
#: model:ir.model.fields,field_description:sale_timesheet.field_project_profitability_report__order_confirmation_date
msgid "Sales Order Confirmation Date"
<<<<<<< HEAD
msgstr "Ngày Xác nhận Đơn Bán"
=======
msgstr "Ngày đơn hàng được xác nhận"
>>>>>>> cc42fa6c

#. module: sale_timesheet
#: model:ir.model.fields,field_description:sale_timesheet.field_project_project__sale_line_id
#: model:ir.model.fields,field_description:sale_timesheet.field_project_task__sale_line_id
#: model_terms:ir.ui.view,arch_db:sale_timesheet.view_sale_service_inherit_form2
msgid "Sales Order Item"
msgstr "Dòng trên Đơn Bán"

#. module: sale_timesheet
#: model:ir.model,name:sale_timesheet.model_sale_order_line
msgid "Sales Order Line"
msgstr "Chi tiết Đơn Bán"

#. module: sale_timesheet
#: model:ir.model.fields,help:sale_timesheet.field_sale_order_line__is_service
msgid ""
"Sales Order item should generate a task and/or a project, depending on the "
"product settings."
msgstr ""
"Nội dung Đơn bán tạo ra công việc hoặc/và dự án, phụ thuộc vào việc thiết "
"lập sản phẩm."

#. module: sale_timesheet
#: code:addons/sale_timesheet/models/project_overview.py:0
#, python-format
msgid "Sales Orders"
msgstr "Đơn Bán"

#. module: sale_timesheet
#: model:ir.model.fields,help:sale_timesheet.field_project_project__sale_line_id
msgid ""
"Sales order item to which the project is linked. If an employee timesheets "
"on a task that does not have a sale order item defines, and if this employee"
" is not in the 'Employee/Sales Order Item Mapping' of the project, the "
"timesheet entry will be linked to the sales order item defined on the "
"project."
msgstr ""

#. module: sale_timesheet
#: model:ir.model.fields,help:sale_timesheet.field_project_task__sale_line_id
msgid ""
"Sales order item to which the task is linked. If an employee timesheets on a"
" this task, and if this employee is not in the 'Employee/Sales Order Item "
"Mapping' of the project, the timesheet entry will be linked to this sales "
"order item."
msgstr ""

#. module: sale_timesheet
#: model:ir.model.fields,help:sale_timesheet.field_project_project__sale_order_id
msgid "Sales order to which the project is linked."
msgstr ""

#. module: sale_timesheet
#: model:ir.model.fields,help:sale_timesheet.field_project_task__sale_order_id
msgid "Sales order to which the task is linked."
msgstr ""

#. module: sale_timesheet
#: model:ir.model.fields,help:sale_timesheet.field_sale_order__project_id
msgid "Select a non billable project on which tasks can be created."
msgstr ""

#. module: sale_timesheet
#: model:ir.model.fields,help:sale_timesheet.field_product_product__project_id
#: model:ir.model.fields,help:sale_timesheet.field_product_template__project_id
msgid ""
"Select a non billable project on which tasks can be created. This setting "
"must be set for each company."
msgstr ""
"Chọn dự án không tính phí với các công việc có thể được tạo. Thiết lập này "
"phải được cài đặt cho từng công ty."

#. module: sale_timesheet
#: model:ir.model.fields,help:sale_timesheet.field_product_product__project_template_id
#: model:ir.model.fields,help:sale_timesheet.field_product_template__project_template_id
msgid ""
"Select a non billable project to be the skeleton of the new created project "
"when selling the current product. Its stages and tasks will be duplicated."
msgstr ""
<<<<<<< HEAD
"Tạo một dự án không thể xuất hoá đơn để làm khung cho dự án tạo mới khi bán "
"sản phẩm hiện hành. Các giai đoạn và nhiệm vụ của nó sẽ được nhân bản."
=======
"Chọn một dự án không tính phí để làm bộ khung của dự án mới được tạo khi bán"
" sản phẩm hiện tại. Các giai đoạn và nhiệm vụ của nó sẽ được sao chép theo."
>>>>>>> cc42fa6c

#. module: sale_timesheet
#: model_terms:ir.ui.view,arch_db:sale_timesheet.res_config_settings_view_form
msgid "Sell services and invoice time spent"
msgstr "Bán các dịch vụ và xuất hoá đơn theo thời gian"

#. module: sale_timesheet
#: model:product.product,name:sale_timesheet.product_service_deliver_timesheet_1
#: model:product.template,name:sale_timesheet.product_service_deliver_timesheet_1_product_template
msgid "Senior Architect (Invoice on Timesheets)"
msgstr "Kiến trúc sư cao cấp (Tính phí theo thời gian)"

#. module: sale_timesheet
#: model:ir.model.fields,field_description:sale_timesheet.field_project_create_sale_order__product_id
#: model:ir.model.fields,field_description:sale_timesheet.field_project_create_sale_order_line__product_id
msgid "Service"
msgstr "Dịch vụ"

#. module: sale_timesheet
#: model:ir.model.fields,field_description:sale_timesheet.field_product_product__service_policy
#: model:ir.model.fields,field_description:sale_timesheet.field_product_template__service_policy
msgid "Service Invoicing Policy"
<<<<<<< HEAD
msgstr "Chính sách Xuất hoá đơn Dịch vụ"
=======
msgstr "Chính sách tính phí dịch vụ"
>>>>>>> cc42fa6c

#. module: sale_timesheet
#: model:ir.model.fields,field_description:sale_timesheet.field_product_product__service_tracking
#: model:ir.model.fields,field_description:sale_timesheet.field_product_template__service_tracking
msgid "Service Tracking"
msgstr "Theo vết Dịch vụ"

#. module: sale_timesheet
#: code:addons/sale_timesheet/models/project_overview.py:0
#, python-format
msgid "Sold"
msgstr "Đã bán"

#. module: sale_timesheet
#: model_terms:ir.ui.view,arch_db:sale_timesheet.timesheet_plan
msgid "Statistics"
msgstr "Thống kê"

#. module: sale_timesheet
#: model:ir.model,name:sale_timesheet.model_project_task
msgid "Task"
msgstr "Nhiệm vụ"

#. module: sale_timesheet
#: code:addons/sale_timesheet/models/sale_order.py:0
#, python-format
msgid ""
"Task Created (%s): <a href=# data-oe-model=project.task data-oe-id=%d>%s</a>"
msgstr ""
"Nhiệm vụ được tạo (%s): <a href=# data-oe-model=project.task data-oe-"
"id=%d>%s</a>"

#. module: sale_timesheet
#: model:ir.model.fields,help:sale_timesheet.field_sale_order_line__task_id
msgid "Task generated by the sales order item"
msgstr "Nhiệm vụ được sinh bởi dòng trên đơn bán"

#. module: sale_timesheet
#: code:addons/sale_timesheet/models/project_overview.py:0
#: model:ir.model.fields,field_description:sale_timesheet.field_sale_order__tasks_count
#: model_terms:ir.ui.view,arch_db:sale_timesheet.view_order_form_inherit_sale_timesheet
#: model:project.project,label_tasks:sale_timesheet.project_support
#, python-format
msgid "Tasks"
msgstr "Nhiệm vụ"

#. module: sale_timesheet
#: model:ir.model.fields,field_description:sale_timesheet.field_sale_order__tasks_ids
msgid "Tasks associated to this sale"
msgstr "Các nhiệm vụ gắn với Đơn bán này"

#. module: sale_timesheet
#: model:ir.model.constraint,message:sale_timesheet.constraint_project_project_sale_order_required_if_sale_line
msgid ""
"The Project should be linked to a Sale Order to select an Sale Order Items."
<<<<<<< HEAD
msgstr "Dự án phải liên kết với một Đơn bán để có thể chọn một Dòng đơn bán."
=======
msgstr ""
"Dự án nên được liên kết với một Đơn bán hàng để chọn một chi tiết bán hàng."
>>>>>>> cc42fa6c

#. module: sale_timesheet
#: code:addons/sale_timesheet/wizard/project_create_sale_order.py:0
#, python-format
msgid ""
"The Sales Order cannot be created because you did not enter some employees that entered timesheets on this project. Please list all the relevant employees before creating the Sales Order.\n"
"Missing employee(s): %s"
msgstr ""
<<<<<<< HEAD
"Không thể tạo một Đơn bán bở vì bạn chưa nhập các nhân viên mà đã chấm công liên quan đến dự án này. Vui lnogf liệt kê tất cả các nhân viên liên quan trước khi tạo mới Đơn bán.\n"
"Các Nhân viên còn thiếu: %s"
=======
"Đơn hàng không thể tạo bởi vị bạn không có nhân viên nào để điền thời gian biểu cho dự án này. Vui lòng lên danh sách tất cả các nhân viên liên quan trước khi tạo đơn hàng \n"
"Đang thiếu nhân viên: %s"
>>>>>>> cc42fa6c

#. module: sale_timesheet
#: code:addons/sale_timesheet/models/product.py:0
#, python-format
msgid ""
"The product %s should not have a global project since it will generate a "
"project."
<<<<<<< HEAD
msgstr ""
"Sản phẩm %s không được phép có một dự án toàn cục (chung) khi mà nó sẽ tạo "
"ra một dự án mới"
=======
msgstr "Sản phẩm %s không nên có một dự án chung vì nó sẽ tạo ra một dự án."
>>>>>>> cc42fa6c

#. module: sale_timesheet
#: code:addons/sale_timesheet/models/product.py:0
#, python-format
msgid ""
"The product %s should not have a project nor a project template since it "
"will not generate project."
msgstr ""
<<<<<<< HEAD
"Sản phẩm %s không được phép có một dự án cũng như mẫu dự án khi mà nó sẽ "
"không tạo ra dự án"
=======
"Sản phẩm %s không nên có một dự án cũng như một mẫu dự án vì nó sẽ không tạo"
" ra dự án."
>>>>>>> cc42fa6c

#. module: sale_timesheet
#: code:addons/sale_timesheet/models/product.py:0
#, python-format
msgid ""
"The product %s should not have a project template since it will generate a "
"task in a global project."
msgstr ""
<<<<<<< HEAD
"Sản phẩm %s không được phép có một mẫu dự án khi mà nó sẽ tạo ra một nhiệm "
"vụ trong một dự án toàn cục (chung)"
=======
"Sản phẩm %s không nên có mẫu dự án vì nó sẽ tạo ra một nhiệm vụ trong dự án "
"chung."
>>>>>>> cc42fa6c

#. module: sale_timesheet
#: code:addons/sale_timesheet/wizard/project_create_sale_order.py:0
#, python-format
msgid "The project is already billable."
<<<<<<< HEAD
msgstr "Dự án đã được đặt là có thể xuất hoá đơn rồi."
=======
msgstr "Dự án đã lên chi phí đầy đủ."
>>>>>>> cc42fa6c

#. module: sale_timesheet
#: code:addons/sale_timesheet/wizard/project_create_sale_order.py:0
#, python-format
msgid "The project is already linked to a sales order item."
<<<<<<< HEAD
msgstr "Dự án đã liên kết đến một dòng đơn bán."
=======
msgstr "Dự án này đã liên kết với một nội dung trong đơn hàng."
>>>>>>> cc42fa6c

#. module: sale_timesheet
#: code:addons/sale_timesheet/wizard/project_create_sale_order.py:0
#, python-format
msgid ""
"The sales order cannot be created because some timesheets of this project "
"are already linked to another sales order."
msgstr ""
<<<<<<< HEAD
"Đơn bán không thể được tạo bởi vì một số bảng chấm công của dự án này đã "
"liên kết đến một đơn bán khác rồi."
=======
"Không thể tạo đơn hàng bởi vì thời gian biểu của dự án này liên kết tới một "
"số đơn hàng khác."
>>>>>>> cc42fa6c

#. module: sale_timesheet
#: code:addons/sale_timesheet/wizard/project_create_invoice.py:0
#, python-format
msgid "The selected Sales Order should contain something to invoice."
<<<<<<< HEAD
msgstr "Đơn bán được chọn phải chứa gì đó để xuất hoá đơn."
=======
msgstr "Đơn hàng đã chọn nên có một số nội dung để tính phí."
>>>>>>> cc42fa6c

#. module: sale_timesheet
#: model_terms:ir.ui.view,arch_db:sale_timesheet.timesheet_plan
msgid "There are no timesheets for now."
msgstr ""

#. module: sale_timesheet
#: model_terms:ir.ui.view,arch_db:sale_timesheet.timesheet_plan
msgid ""
"This cost is based on the \"Timesheet cost\" set in the HR Settings of your "
"employees."
msgstr ""

#. module: sale_timesheet
#: model_terms:ir.actions.act_window,help:sale_timesheet.project_profitability_report_action
msgid ""
"This report allows you to analyse the profitability of your projects: "
"compare the amount to invoice, the ones already invoiced and the project "
"cost (via timesheet cost of your employees)."
msgstr ""
<<<<<<< HEAD
"Báo cáo này cho phép bạn phân tích khả năng sinh lời của dự án: so sánh giá "
"trị cần xuất hoá đơn, những mục mà đã xuất hoá đơn và chi phí dự án (thông "
"qua chi phí chấm công của các nhân viên)."
=======
"Báo cáo này cho phép bạn phân tích lợi nhuận các dự án của bạn: so sánh số "
"tiền dự kiến lên hóa đơn, đã tính phí và chi phí dành cho dự án (qua chi phí"
" thời gian biểu của nhân viên bạn)."
>>>>>>> cc42fa6c

#. module: sale_timesheet
#: code:addons/sale_timesheet/models/sale_order.py:0
#, python-format
msgid ""
"This task has been created from: <a href=# data-oe-model=sale.order data-oe-"
"id=%d>%s</a> (%s)"
msgstr ""
"Nhiệm vụ này đã được tạo từ: <a href=# data-oe-model=sale.order data-oe-"
"id=%d>%s</a> (%s)"

#. module: sale_timesheet
#: code:addons/sale_timesheet/models/account.py:0
#, python-format
msgid ""
"This timesheet line cannot be billed: there is no Sale Order Item defined on"
" the task, nor on the project. Please define one to save your timesheet "
"line."
msgstr ""
<<<<<<< HEAD
"Dòng chấm công này không thể xuất hoá đơn: không có dòng đơn bán nào liên "
"quan đến nhiệm vụ cũng như dự án này. Vui lòng xác định một dòng đơn bán để "
"lưu thông tin dòng chấm công."
=======
"Thời gian biểu này không thể tính phí: không quy định nội dung đơn hàng "
"trong công việc, hoặc trong dự án. Vui lòng xác định 1 cái để có thể lưu "
"thời gian biểu của bạn."
>>>>>>> cc42fa6c

#. module: sale_timesheet
#: model:ir.model.fields,help:sale_timesheet.field_sale_order__timesheet_encode_uom_id
msgid ""
"This will set the unit of measure used to encode timesheet. This will simply provide tools\n"
"        and widgets to help the encoding. All reporting will still be expressed in hours (default value)."
msgstr ""
"Điều này sẽ đặt đơn vị đo được sử dụng để mã hóa bảng chấm công. Điều này chỉ đơn giản sẽ cung cấp các công cụ\n"
"        và các widget để giúp mã hóa. Tất cả báo cáo sẽ vẫn được thể hiện bằng giờ (giá trị mặc định)."

#. module: sale_timesheet
#: model_terms:ir.ui.view,arch_db:sale_timesheet.timesheet_plan
msgid "Time by people"
msgstr "Thời gian theo con người"

#. module: sale_timesheet
#: model_terms:ir.ui.view,arch_db:sale_timesheet.product_template_view_search_sale_timesheet
msgid "Time-based services"
msgstr "Dịch vụ theo Thời gian"

#. module: sale_timesheet
#: model:ir.actions.act_window,name:sale_timesheet.action_timesheet_from_invoice
#: model:ir.actions.act_window,name:sale_timesheet.timesheet_action_from_plan
#: model:ir.actions.act_window,name:sale_timesheet.timesheet_action_plan_pivot
#: model_terms:ir.ui.view,arch_db:sale_timesheet.timesheet_view_pivot_revenue
msgid "Timesheet"
msgstr "Bảng chấm công"

#. module: sale_timesheet
#: model:ir.model.fields,field_description:sale_timesheet.field_project_profitability_report__timesheet_cost
msgid "Timesheet Cost"
msgstr "Chi phí cho Bảng chấm công"

#. module: sale_timesheet
#: model:ir.model.fields,field_description:sale_timesheet.field_sale_order__timesheet_encode_uom_id
msgid "Timesheet Encoding Unit"
msgstr "Đơn vị mã hóa bảng chấm công"

#. module: sale_timesheet
#: model:ir.model.fields,field_description:sale_timesheet.field_sale_order__timesheet_total_duration
msgid "Timesheet Total Duration"
msgstr ""

#. module: sale_timesheet
#: model:ir.model.fields,field_description:sale_timesheet.field_project_profitability_report__timesheet_unit_amount
msgid "Timesheet Unit Amount"
<<<<<<< HEAD
msgstr "Đơn giá Chấm công"
=======
msgstr "Tổng giờ tính thời gian"
>>>>>>> cc42fa6c

#. module: sale_timesheet
#: model:ir.model.fields,field_description:sale_timesheet.field_sale_order__timesheet_count
msgid "Timesheet activities"
msgstr "Hoạt động Bảng chấm công"

#. module: sale_timesheet
#: model:ir.model.fields,field_description:sale_timesheet.field_sale_order__timesheet_ids
msgid "Timesheet activities associated to this sale"
msgstr "Hoạt động bảng chấm công gắn với đơn bán này"

#. module: sale_timesheet
#: model_terms:ir.ui.view,arch_db:sale_timesheet.timesheet_plan
msgid "Timesheet costs"
<<<<<<< HEAD
msgstr "Chi phí Giờ công"
=======
msgstr "Phí theo thời gian"
>>>>>>> cc42fa6c

#. module: sale_timesheet
#: code:addons/sale_timesheet/models/account_move.py:0
#: code:addons/sale_timesheet/models/project_overview.py:0
#: model:ir.actions.act_window,name:sale_timesheet.timesheet_action_from_sales_order
#: model:ir.model.fields,field_description:sale_timesheet.field_account_move__timesheet_ids
#: model:ir.model.fields.selection,name:sale_timesheet.selection__sale_order_line__qty_delivered_method__timesheet
#: model_terms:ir.ui.view,arch_db:sale_timesheet.account_invoice_view_form_inherit_sale_timesheet
#: model_terms:ir.ui.view,arch_db:sale_timesheet.portal_invoice_page_inherit_timesheet
#: model_terms:ir.ui.view,arch_db:sale_timesheet.timesheet_plan
#, python-format
msgid "Timesheets"
msgstr "Chấm công"

#. module: sale_timesheet
#: model:ir.actions.act_window,name:sale_timesheet.timesheet_action_billing_report
msgid "Timesheets By Billing Rate"
msgstr ""

#. module: sale_timesheet
#: code:addons/sale_timesheet/models/project.py:0
#, python-format
msgid "Timesheets of %s"
msgstr "Bảng chấm công của %s"

#. module: sale_timesheet
#: model:ir.model.fields.selection,name:sale_timesheet.selection__product_template__service_type__timesheet
msgid "Timesheets on project (one fare per SO/Project)"
msgstr "Bảng chấm cômg theo dự án (một việc theo từng SO/Dự án)"

#. module: sale_timesheet
#: model:ir.model.fields.selection,name:sale_timesheet.selection__product_template__service_policy__delivered_timesheet
msgid "Timesheets on tasks"
msgstr "Bảng chấm công cho nhiệm vụ"

#. module: sale_timesheet
#: model:project.task.type,name:sale_timesheet.project_from_sale_order_1_to_do
msgid "To Do"
msgstr "Cần làm"

#. module: sale_timesheet
#: model_terms:ir.ui.view,arch_db:sale_timesheet.timesheet_plan
msgid "To invoice"
msgstr "Chờ xuất hoá đơn"

#. module: sale_timesheet
#: code:addons/sale_timesheet/models/project_overview.py:0
#, python-format
msgid "Total"
msgstr "Tổng"

#. module: sale_timesheet
#: model:ir.model.fields,help:sale_timesheet.field_project_create_invoice__amount_to_invoice
msgid ""
"Total amount to invoice on the sales order, including all items (services, "
"storables, expenses, ...)"
msgstr ""
"Tổng tiền để lên hóa đơn trên đơn hàng, bao gồm các nội dung (dịch vụ, lưu "
"kho, chi phí, ...)"

#. module: sale_timesheet
#: model:ir.model.fields,help:sale_timesheet.field_sale_order__timesheet_total_duration
msgid "Total recorded duration, expressed in the encoding UoM"
msgstr ""

#. module: sale_timesheet
#: model:ir.model.fields,field_description:sale_timesheet.field_product_product__service_type
#: model:ir.model.fields,field_description:sale_timesheet.field_product_template__service_type
msgid "Track Service"
msgstr "Truy vết dịch vụ"

#. module: sale_timesheet
#: model:ir.model.fields,field_description:sale_timesheet.field_project_create_sale_order__price_unit
#: model:ir.model.fields,field_description:sale_timesheet.field_project_create_sale_order_line__price_unit
#: model:ir.model.fields,field_description:sale_timesheet.field_project_sale_line_employee_map__price_unit
msgid "Unit Price"
msgstr "Đơn giá"

#. module: sale_timesheet
#: model:ir.model.fields,help:sale_timesheet.field_project_create_sale_order__price_unit
#: model:ir.model.fields,help:sale_timesheet.field_project_create_sale_order_line__price_unit
msgid "Unit price of the sales order item."
msgstr "Đơn giá theo nội dung của đơn hàng."

#. module: sale_timesheet
#: model:product.product,uom_name:sale_timesheet.product_service_deliver_manual
#: model:product.template,uom_name:sale_timesheet.product_service_deliver_manual_product_template
msgid "Units"
msgstr "Đơn vị"

#. module: sale_timesheet
#: model:ir.model.fields,field_description:sale_timesheet.field_project_profitability_report__amount_untaxed_invoiced
msgid "Untaxed Amount Invoiced"
msgstr "Số tiền chưa thuế đã xuất hoá đơn"

#. module: sale_timesheet
#: model:ir.model.fields,field_description:sale_timesheet.field_project_profitability_report__amount_untaxed_to_invoice
msgid "Untaxed Amount To Invoice"
msgstr "Số tiền chưa thuế chờ xuất hoá đơn"

#. module: sale_timesheet
#: model:ir.model.fields,field_description:sale_timesheet.field_project_profitability_report__expense_amount_untaxed_to_invoice
msgid "Untaxed Amount to Re-invoice"
msgstr "Giá trị chưa thuế chờ xuất lại hoá đơn"

#. module: sale_timesheet
#: model:ir.model.fields,field_description:sale_timesheet.field_project_profitability_report__expense_amount_untaxed_invoiced
msgid "Untaxed Re-invoiced Amount"
msgstr "Số tiền đã tính phí lại chưa thuế"

#. module: sale_timesheet
#: code:addons/sale_timesheet/models/project_overview.py:0
#, python-format
msgid ""
"What is still to deliver based on sold hours and hours already done. Equals "
"to sold hours - done hours."
msgstr ""
"Những gì vẫn sẽ cung cấp dựa trên giờ và giờ đã bán. Tương đương với giờ đã "
"bán - giờ thực hiện."

#. module: sale_timesheet
#: model:ir.model.fields,field_description:sale_timesheet.field_project_create_sale_order_line__wizard_id
msgid "Wizard"
msgstr "Cửa sổ"

#. module: sale_timesheet
#: model:project.task,legend_done:sale_timesheet.project_task_1
#: model:project.task,legend_done:sale_timesheet.project_task_3
#: model:project.task.type,legend_done:sale_timesheet.project_from_sale_order_1_in_progress
msgid "Work done"
msgstr ""

#. module: sale_timesheet
#: code:addons/sale_timesheet/models/account.py:0
#, python-format
msgid ""
"You can not modify already invoiced timesheets (linked to a Sales order "
"items invoiced on Time and material)."
msgstr ""
"Bạn không được phép sửa các bảng chấm công mà đã xuất hoá đơn (liên kết đến "
"một hạng mục trên đơn bán được xuất hoá đơn dựa trên Thời gian và vật tư)."

#. module: sale_timesheet
#: code:addons/sale_timesheet/models/account.py:0
#, python-format
msgid "You can not modify timesheets from different employees"
msgstr ""

#. module: sale_timesheet
#: code:addons/sale_timesheet/wizard/project_create_invoice.py:0
#: code:addons/sale_timesheet/wizard/project_create_sale_order.py:0
#, python-format
msgid "You can only apply this action from a project."
msgstr "Bạn chỉ có thể áp dụng hoạt động này cho một dự án."

#. module: sale_timesheet
#: code:addons/sale_timesheet/models/project.py:0
#, python-format
msgid ""
"You cannot link the order item %s - %s to this task because it is a re-"
"invoiced expense."
msgstr ""
"Bạn không thể liên kết nội dung đơn hàng %s - %s với công việc này bởi nó là"
" khoản phícần được thanh toán lại."

#. module: sale_timesheet
#: code:addons/sale_timesheet/models/project.py:0
#, python-format
msgid ""
"You have to unlink the task from the sale order item in order to delete it."
msgstr ""
"Bạn phải bỏ liên kết giữa công việc và nội dung trong đơn hàng để xóa nó."<|MERGE_RESOLUTION|>--- conflicted
+++ resolved
@@ -57,13 +57,8 @@
 "* At Project Rate: All timesheets on the project will be billed at the same rate\n"
 "* At Employee Rate: Timesheets will be billed at a rate defined at employee level"
 msgstr ""
-<<<<<<< HEAD
-"* Giá theo Dự án: Toàn bộ giờ công liên quan đến dự án đều được xuất hoá đơn với cùng một giá như nhau\n"
-"* Giá theo Nhân viên: Giờ công sẽ được tính theo chi phí được xác định theo từng nhân viên\n"
-=======
-"* Theo giá dự án: Tất cả thời gian biểu của dự án sẽ được lên hóa đơn cùng một giá\n"
-"* Theo giá nhân sự: Tất cả thời gian biểu sẽ được lên hóa đơn tùy theo đơn giá trình độ của nhân viên"
->>>>>>> cc42fa6c
+"* Theo giá dự án: Tất cả thời gian chấm công của dự án sẽ được lên hóa đơn cùng một giá\n"
+"* Theo giá nhân sự: Tất cả thời gian chấm công sẽ được lên hóa đơn tùy theo đơn giá chi phí của nhân viên"
 
 #. module: sale_timesheet
 #: model_terms:ir.ui.view,arch_db:sale_timesheet.timesheet_plan
@@ -84,11 +79,7 @@
 #. module: sale_timesheet
 #: model_terms:ir.ui.view,arch_db:sale_timesheet.res_config_settings_view_form
 msgid "<span class=\"o_form_label\">Time Billing</span>"
-<<<<<<< HEAD
 msgstr "<span class=\"o_form_label\">Xuất hoá đơn theo giờ</span>"
-=======
-msgstr "<span class=\"o_form_label\">Thời gian thanh toán</span>"
->>>>>>> cc42fa6c
 
 #. module: sale_timesheet
 #: model_terms:ir.ui.view,arch_db:sale_timesheet.project_project_view_kanban_inherit_sale_timesheet
@@ -107,13 +98,8 @@
 "A billable project should be linked to a Sales Order Item having a Service "
 "product."
 msgstr ""
-<<<<<<< HEAD
 "Một dự án có thể xuất hoá đơn cần phải được liên kết đến một dòng đơn bán mà"
 " có sản phẩm kiểu Dịch vụ."
-=======
-"Một dự án tính phí cần được liên kết với một nội dung trong đơn bán hàng có "
-"sản phẩm dịch vụ."
->>>>>>> cc42fa6c
 
 #. module: sale_timesheet
 #: code:addons/sale_timesheet/models/project.py:0
@@ -122,13 +108,8 @@
 "A billable project should be linked to a Sales Order Item that does not come"
 " from an expense or a vendor bill."
 msgstr ""
-<<<<<<< HEAD
 "Một dự án có thể xuất hoá đơn cần phải được liên kết đến một dòng đơn bán mà"
 " không đến từ chi tiêu hay từ một hoá đơn nhà cung cấp."
-=======
-"Dự án tính phí nên được liên kết với một nội dung của đơn hàng và nó không "
-"tính theo chi phí hoặc hóa đơn của nhà cung cấp."
->>>>>>> cc42fa6c
 
 #. module: sale_timesheet
 #: model:ir.model.fields,help:sale_timesheet.field_sale_order_line__qty_delivered_method
@@ -148,11 +129,7 @@
 #. module: sale_timesheet
 #: model:ir.model.fields,field_description:sale_timesheet.field_project_create_invoice__amount_to_invoice
 msgid "Amount to invoice"
-<<<<<<< HEAD
 msgstr "Giá trị chờ Xuất hoá đơn"
-=======
-msgstr "Tổng lên hóa đơn"
->>>>>>> cc42fa6c
 
 #. module: sale_timesheet
 #: model:ir.model.constraint,message:sale_timesheet.constraint_project_create_sale_order_line_unique_employee_per_wizard
@@ -184,40 +161,24 @@
 #: model:ir.model.fields.selection,name:sale_timesheet.selection__project_project__billable_type__employee_rate
 #: model:ir.model.fields.selection,name:sale_timesheet.selection__project_task__billable_type__employee_rate
 msgid "At Employee Rate"
-<<<<<<< HEAD
 msgstr "Giá theo Nhân viên"
-=======
-msgstr "Theo giá nhân sự"
->>>>>>> cc42fa6c
 
 #. module: sale_timesheet
 #: model:ir.model.fields.selection,name:sale_timesheet.selection__project_create_sale_order__billable_type__project_rate
 msgid "At Project Rate"
-<<<<<<< HEAD
 msgstr "Giá theo Dự án"
-=======
-msgstr "Theo giá dự án"
->>>>>>> cc42fa6c
 
 #. module: sale_timesheet
 #: model:ir.model.fields.selection,name:sale_timesheet.selection__project_project__billable_type__task_rate
 #: model:ir.model.fields.selection,name:sale_timesheet.selection__project_task__billable_type__task_rate
 msgid "At Task Rate"
-<<<<<<< HEAD
 msgstr "Giá theo Nhiệm vụ"
-=======
-msgstr "Theo giá công việc"
->>>>>>> cc42fa6c
 
 #. module: sale_timesheet
 #: code:addons/sale_timesheet/wizard/project_create_sale_order.py:0
 #, python-format
 msgid "At least one line should be filled."
-<<<<<<< HEAD
 msgstr "Ít nhất phải có một dòng được điền"
-=======
-msgstr "Cần điền ít nhất một dòng."
->>>>>>> cc42fa6c
 
 #. module: sale_timesheet
 #: model:ir.model.fields,help:sale_timesheet.field_project_project__billable_type
@@ -272,11 +233,7 @@
 #. module: sale_timesheet
 #: model:ir.model.fields,field_description:sale_timesheet.field_project_create_sale_order__billable_type
 msgid "Billing Type"
-<<<<<<< HEAD
 msgstr "Kiểu xuất Hoá đơn"
-=======
-msgstr "Loại lên hóa đơn"
->>>>>>> cc42fa6c
 
 #. module: sale_timesheet
 #: model:ir.ui.menu,name:sale_timesheet.menu_timesheet_billing_analysis
@@ -297,11 +254,7 @@
 #. module: sale_timesheet
 #: model:ir.model.fields,field_description:sale_timesheet.field_project_create_invoice__sale_order_id
 msgid "Choose the Sales Order to invoice"
-<<<<<<< HEAD
 msgstr "Chọn Đơn bán để xuất hoá đơn"
-=======
-msgstr "Chọn đơn hàng để lên chi phí"
->>>>>>> cc42fa6c
 
 #. module: sale_timesheet
 #: model:ir.model.fields,field_description:sale_timesheet.field_project_create_sale_order__company_id
@@ -331,29 +284,17 @@
 #. module: sale_timesheet
 #: model:ir.model,name:sale_timesheet.model_project_create_invoice
 msgid "Create Invoice from project"
-<<<<<<< HEAD
 msgstr "Tạo Hoá đơn từ dự án"
-=======
-msgstr "Tạo hóa đơn từ dự án"
->>>>>>> cc42fa6c
 
 #. module: sale_timesheet
 #: model:ir.model,name:sale_timesheet.model_project_create_sale_order_line
 msgid "Create SO Line from project"
-<<<<<<< HEAD
 msgstr "Tạo dòng đơn bán từ dự án"
-=======
-msgstr "Tạo chi tiết đơn hàng từ dự án"
->>>>>>> cc42fa6c
 
 #. module: sale_timesheet
 #: model:ir.model,name:sale_timesheet.model_project_create_sale_order
 msgid "Create SO from project"
-<<<<<<< HEAD
 msgstr "Tạo Đơn bán từ dự án"
-=======
-msgstr "Tạo đơn bán hàng từ dự án"
->>>>>>> cc42fa6c
 
 #. module: sale_timesheet
 #: code:addons/sale_timesheet/models/project.py:0
@@ -361,20 +302,12 @@
 #: model_terms:ir.ui.view,arch_db:sale_timesheet.project_project_view_form
 #, python-format
 msgid "Create Sales Order"
-<<<<<<< HEAD
 msgstr "Tạo Đơn Bán"
-=======
-msgstr "Tạo đơn hàng"
->>>>>>> cc42fa6c
 
 #. module: sale_timesheet
 #: model_terms:ir.ui.view,arch_db:sale_timesheet.project_create_invoice_view_form
 msgid "Create Sales Order from Project"
-<<<<<<< HEAD
 msgstr "Tạo Đơn Bán từ Dự án"
-=======
-msgstr "Tạo đơn bán hàng từ dự án"
->>>>>>> cc42fa6c
 
 #. module: sale_timesheet
 #: code:addons/sale_timesheet/models/project_overview.py:0
@@ -382,11 +315,7 @@
 #: model_terms:ir.ui.view,arch_db:sale_timesheet.project_create_sale_order_view_form
 #, python-format
 msgid "Create a Sales Order"
-<<<<<<< HEAD
 msgstr "Tạo một Đơn Bán"
-=======
-msgstr "Tạo đơn hàng"
->>>>>>> cc42fa6c
 
 #. module: sale_timesheet
 #: model:ir.model.fields.selection,name:sale_timesheet.selection__product_template__service_tracking__project_only
@@ -437,20 +366,12 @@
 #: model:product.product,name:sale_timesheet.product_service_order_timesheet
 #: model:product.template,name:sale_timesheet.product_service_order_timesheet_product_template
 msgid "Customer Care (Prepaid Hours)"
-<<<<<<< HEAD
 msgstr "Chăm sóc Khách hàng (Số Giờ đã Trả trước)"
-=======
-msgstr "Chăm sóc khách hàng (Giờ trả trước)"
->>>>>>> cc42fa6c
 
 #. module: sale_timesheet
 #: model:ir.model.fields,help:sale_timesheet.field_project_create_sale_order__partner_id
 msgid "Customer of the sales order"
-<<<<<<< HEAD
 msgstr "Khách hàng liên quan đến đơn bán"
-=======
-msgstr "Khách hàng trên đơn hàng"
->>>>>>> cc42fa6c
 
 #. module: sale_timesheet
 #: model:ir.model.fields,field_description:sale_timesheet.field_project_create_invoice__display_name
@@ -488,11 +409,7 @@
 #. module: sale_timesheet
 #: model:ir.model.fields,help:sale_timesheet.field_project_create_sale_order_line__employee_id
 msgid "Employee that has timesheets on the project."
-<<<<<<< HEAD
 msgstr "Nhân viên mà có chấm công ở dự án."
-=======
-msgstr "Nhân viên có thời gian biểu ở dự án này."
->>>>>>> cc42fa6c
 
 #. module: sale_timesheet
 #: model:ir.model.fields,help:sale_timesheet.field_project_project__sale_line_employee_ids
@@ -514,20 +431,12 @@
 #. module: sale_timesheet
 #: model:ir.model.fields,field_description:sale_timesheet.field_sale_order_line__project_id
 msgid "Generated Project"
-<<<<<<< HEAD
 msgstr "Dự án được phát sinh"
-=======
-msgstr "Đã tạo dự án"
->>>>>>> cc42fa6c
 
 #. module: sale_timesheet
 #: model:ir.model.fields,field_description:sale_timesheet.field_sale_order_line__task_id
 msgid "Generated Task"
-<<<<<<< HEAD
 msgstr "Nhiệm vụ được phát sinh"
-=======
-msgstr "Đã tạo công việc"
->>>>>>> cc42fa6c
 
 #. module: sale_timesheet
 #: model_terms:ir.ui.view,arch_db:sale_timesheet.project_profitability_report_view_search
@@ -638,7 +547,7 @@
 #. module: sale_timesheet
 #: model:ir.model.fields,field_description:sale_timesheet.field_project_task__is_project_map_empty
 msgid "Is Project map empty"
-msgstr "Là dự án trống"
+msgstr ""
 
 #. module: sale_timesheet
 #: model:ir.model.fields,field_description:sale_timesheet.field_sale_order_line__is_service
@@ -659,13 +568,13 @@
 #: model:product.product,name:sale_timesheet.product_service_deliver_timesheet_2
 #: model:product.template,name:sale_timesheet.product_service_deliver_timesheet_2_product_template
 msgid "Junior Architect (Invoice on Timesheets)"
-msgstr "Kiến trúc sư (Lên chi phí theo thời gian biểu)"
+msgstr ""
 
 #. module: sale_timesheet
 #: model:product.product,name:sale_timesheet.product_service_deliver_manual
 #: model:product.template,name:sale_timesheet.product_service_deliver_manual_product_template
 msgid "Kitchen Assembly (Milestones)"
-msgstr "Bộ bếp (Theo mốc)"
+msgstr ""
 
 #. module: sale_timesheet
 #: model:ir.model.fields,field_description:sale_timesheet.field_project_create_invoice____last_update
@@ -727,11 +636,7 @@
 #. module: sale_timesheet
 #: model_terms:ir.ui.view,arch_db:sale_timesheet.project_profitability_report_view_search
 msgid "My Project"
-<<<<<<< HEAD
 msgstr "Dự án của Tôi"
-=======
-msgstr "Dự án của tôi"
->>>>>>> cc42fa6c
 
 #. module: sale_timesheet
 #: code:addons/sale_timesheet/models/project_overview.py:0
@@ -761,21 +666,13 @@
 #: model:ir.model.fields.selection,name:sale_timesheet.selection__project_project__billable_type__no
 #: model:ir.model.fields.selection,name:sale_timesheet.selection__project_task__billable_type__no
 msgid "No Billable"
-<<<<<<< HEAD
 msgstr "Không thể xuất hoá đơn"
-=======
-msgstr "Không tính phí"
->>>>>>> cc42fa6c
 
 #. module: sale_timesheet
 #: code:addons/sale_timesheet/models/project_overview.py:0
 #, python-format
 msgid "No Sales Order"
-<<<<<<< HEAD
 msgstr "Không có Đơn bán"
-=======
-msgstr "Không có đơn hàng"
->>>>>>> cc42fa6c
 
 #. module: sale_timesheet
 #: code:addons/sale_timesheet/models/project_overview.py:0
@@ -783,11 +680,7 @@
 #: code:addons/sale_timesheet/models/project_overview.py:0
 #, python-format
 msgid "No Sales Order Line"
-<<<<<<< HEAD
 msgstr "Không có Dòng đơn bán"
-=======
-msgstr "Không có nội dung đơn hàng"
->>>>>>> cc42fa6c
 
 #. module: sale_timesheet
 #: model:ir.model.fields.selection,name:sale_timesheet.selection__account_analytic_line__timesheet_invoice_type__non_billable_project
@@ -799,11 +692,7 @@
 #: model:ir.model.fields.selection,name:sale_timesheet.selection__account_analytic_line__timesheet_invoice_type__non_billable
 #: model_terms:ir.ui.view,arch_db:sale_timesheet.timesheet_view_search
 msgid "Non Billable Tasks"
-<<<<<<< HEAD
 msgstr "Nhiệm vụ Không thể xuất Hoá đơn"
-=======
-msgstr "Không có công việc tính phí"
->>>>>>> cc42fa6c
 
 #. module: sale_timesheet
 #: model_terms:ir.ui.view,arch_db:sale_timesheet.timesheet_plan
@@ -848,20 +737,12 @@
 #. module: sale_timesheet
 #: model:ir.model.fields,field_description:sale_timesheet.field_project_profitability_report__expense_cost
 msgid "Other Cost"
-<<<<<<< HEAD
 msgstr "Chi phí Khác"
-=======
-msgstr "Chi phí khác"
->>>>>>> cc42fa6c
 
 #. module: sale_timesheet
 #: model_terms:ir.ui.view,arch_db:sale_timesheet.timesheet_plan
 msgid "Other costs"
-<<<<<<< HEAD
 msgstr "Chi phí Khác"
-=======
-msgstr "Chi phí khác"
->>>>>>> cc42fa6c
 
 #. module: sale_timesheet
 #: model:ir.actions.act_window,name:sale_timesheet.project_timesheet_action_client_timesheet_plan
@@ -882,11 +763,7 @@
 #. module: sale_timesheet
 #: model:ir.filters,name:sale_timesheet.ir_filter_project_profitability_report_manager_and_product
 msgid "Product by Customer"
-<<<<<<< HEAD
 msgstr "Sản phẩm theo Khách hàng"
-=======
-msgstr "Sản phẩm theo khách hàng"
->>>>>>> cc42fa6c
 
 #. module: sale_timesheet
 #: model:ir.model.fields,help:sale_timesheet.field_project_create_sale_order__product_id
@@ -895,13 +772,8 @@
 "Product of the sales order item. Must be a service invoiced based on "
 "timesheets on tasks."
 msgstr ""
-<<<<<<< HEAD
 "Sản phẩm trên dòng đơn bán phải là một dịch vụ được xuất hoá đơn dựa trên "
 "việc chấm công theo nhiệm vụ."
-=======
-"Sản phẩm trong chi tiết đơn hàng. Phải là dạng dịch vụ lên hóa đơn dựa thời "
-"gian biểu của công việc."
->>>>>>> cc42fa6c
 
 #. module: sale_timesheet
 #: model:ir.actions.act_window,name:sale_timesheet.product_template_action_default_services
@@ -918,11 +790,7 @@
 #: model_terms:ir.ui.view,arch_db:sale_timesheet.project_profitability_report_view_pivot
 #: model_terms:ir.ui.view,arch_db:sale_timesheet.project_profitability_report_view_search
 msgid "Profitability Analysis"
-<<<<<<< HEAD
 msgstr "Phân tích Khả năng sinh lời"
-=======
-msgstr "Phân tích lợi nhuận"
->>>>>>> cc42fa6c
 
 #. module: sale_timesheet
 #: code:addons/sale_timesheet/models/project_overview.py:0
@@ -942,30 +810,18 @@
 #. module: sale_timesheet
 #: model:ir.model.fields,field_description:sale_timesheet.field_project_profitability_report__company_id
 msgid "Project Company"
-<<<<<<< HEAD
 msgstr "Công ty liên quan đến Dự án"
-=======
-msgstr "Công ty dự án"
->>>>>>> cc42fa6c
 
 #. module: sale_timesheet
 #: model:ir.actions.act_window,name:sale_timesheet.project_profitability_report_action
 #: model:ir.ui.menu,name:sale_timesheet.menu_project_profitability_analysis
 msgid "Project Costs and Revenues"
-<<<<<<< HEAD
 msgstr "Chi phí và Doanh thu Dự án"
-=======
-msgstr "Chi phí và doanh thu dự án"
->>>>>>> cc42fa6c
 
 #. module: sale_timesheet
 #: model:ir.model.fields,field_description:sale_timesheet.field_project_profitability_report__currency_id
 msgid "Project Currency"
-<<<<<<< HEAD
 msgstr "Tiền tệ Dự án"
-=======
-msgstr "Tiền tệ dự án"
->>>>>>> cc42fa6c
 
 #. module: sale_timesheet
 #: model:ir.model.fields,field_description:sale_timesheet.field_project_profitability_report__user_id
@@ -981,53 +837,33 @@
 #. module: sale_timesheet
 #: model:ir.model,name:sale_timesheet.model_project_profitability_report
 msgid "Project Profitability Report"
-<<<<<<< HEAD
 msgstr "Báo cáo Khả năng sinh lời Dự án"
-=======
-msgstr "Báo cáo lợi nhuận dự án"
->>>>>>> cc42fa6c
 
 #. module: sale_timesheet
 #: model:ir.model,name:sale_timesheet.model_project_sale_line_employee_map
 msgid "Project Sales line, employee mapping"
-<<<<<<< HEAD
 msgstr "Anh xạ dòng đơn bán và nhân viên"
-=======
-msgstr "Chi tiết bán dự án, nhân sự tương ứng"
->>>>>>> cc42fa6c
 
 #. module: sale_timesheet
 #: model:ir.model.fields,field_description:sale_timesheet.field_product_product__project_template_id
 #: model:ir.model.fields,field_description:sale_timesheet.field_product_template__project_template_id
 msgid "Project Template"
-<<<<<<< HEAD
 msgstr "Mẫu Dự án"
-=======
-msgstr "Dự án mẫu"
->>>>>>> cc42fa6c
 
 #. module: sale_timesheet
 #: model:ir.model.fields,help:sale_timesheet.field_project_create_sale_order__project_id
 msgid "Project for which we are creating a sales order"
-<<<<<<< HEAD
 msgstr "Dự án mà chúng ta sẽ tạo một đơn bán cho nó"
-=======
-msgstr "Dự án mà chúng ta đang tạo đơn hàng"
->>>>>>> cc42fa6c
 
 #. module: sale_timesheet
 #: model:ir.model.fields,help:sale_timesheet.field_sale_order_line__project_id
 msgid "Project generated by the sales order item"
-<<<<<<< HEAD
 msgstr "Dự án được sinh tự động bởi dòng đơn bán"
-=======
-msgstr "Dự án được tạo từ nội dung trong đơn bán hàng"
->>>>>>> cc42fa6c
 
 #. module: sale_timesheet
 #: model:ir.model.fields,help:sale_timesheet.field_project_create_invoice__project_id
 msgid "Project to make billable"
-msgstr "Dự án để tính phí"
+msgstr "Dự án chờ xuất hoá đơn"
 
 #. module: sale_timesheet
 #: code:addons/sale_timesheet/models/sale_order.py:0
@@ -1044,11 +880,7 @@
 #. module: sale_timesheet
 #: model_terms:ir.ui.view,arch_db:sale_timesheet.timesheet_plan
 msgid "Re-invoiced costs"
-<<<<<<< HEAD
 msgstr "Chi phí Xuất lại Hoá đơn"
-=======
-msgstr "Lên lại hóa đơn chi phí"
->>>>>>> cc42fa6c
 
 #. module: sale_timesheet
 #: model:project.task,legend_done:sale_timesheet.project_task_internal
@@ -1059,7 +891,7 @@
 #: model:project.task,legend_done:sale_timesheet.project_task_4
 #: model:project.task.type,legend_done:sale_timesheet.project_from_sale_order_1_to_do
 msgid "Ready to be started"
-msgstr ""
+msgstr "Sẵn sàng để khởi động"
 
 #. module: sale_timesheet
 #: code:addons/sale_timesheet/models/project_overview.py:0
@@ -1076,11 +908,7 @@
 #. module: sale_timesheet
 #: model:ir.model.fields,field_description:sale_timesheet.field_project_sale_line_employee_map__sale_line_id
 msgid "Sale Order Item"
-<<<<<<< HEAD
 msgstr "Dòng Đơn Bán"
-=======
-msgstr "Nội dung đơn hàng"
->>>>>>> cc42fa6c
 
 #. module: sale_timesheet
 #: model:ir.model.fields,field_description:sale_timesheet.field_project_profitability_report__sale_line_id
@@ -1090,7 +918,7 @@
 #. module: sale_timesheet
 #: model:ir.model.fields,field_description:sale_timesheet.field_project_project__sale_line_employee_ids
 msgid "Sale line/Employee map"
-msgstr "Chi tiết bán/nhân viên tương ứng"
+msgstr ""
 
 #. module: sale_timesheet
 #: model:ir.model,name:sale_timesheet.model_sale_order
@@ -1103,11 +931,7 @@
 #. module: sale_timesheet
 #: model:ir.model.fields,field_description:sale_timesheet.field_project_profitability_report__order_confirmation_date
 msgid "Sales Order Confirmation Date"
-<<<<<<< HEAD
 msgstr "Ngày Xác nhận Đơn Bán"
-=======
-msgstr "Ngày đơn hàng được xác nhận"
->>>>>>> cc42fa6c
 
 #. module: sale_timesheet
 #: model:ir.model.fields,field_description:sale_timesheet.field_project_project__sale_line_id
@@ -1187,13 +1011,8 @@
 "Select a non billable project to be the skeleton of the new created project "
 "when selling the current product. Its stages and tasks will be duplicated."
 msgstr ""
-<<<<<<< HEAD
 "Tạo một dự án không thể xuất hoá đơn để làm khung cho dự án tạo mới khi bán "
 "sản phẩm hiện hành. Các giai đoạn và nhiệm vụ của nó sẽ được nhân bản."
-=======
-"Chọn một dự án không tính phí để làm bộ khung của dự án mới được tạo khi bán"
-" sản phẩm hiện tại. Các giai đoạn và nhiệm vụ của nó sẽ được sao chép theo."
->>>>>>> cc42fa6c
 
 #. module: sale_timesheet
 #: model_terms:ir.ui.view,arch_db:sale_timesheet.res_config_settings_view_form
@@ -1204,7 +1023,7 @@
 #: model:product.product,name:sale_timesheet.product_service_deliver_timesheet_1
 #: model:product.template,name:sale_timesheet.product_service_deliver_timesheet_1_product_template
 msgid "Senior Architect (Invoice on Timesheets)"
-msgstr "Kiến trúc sư cao cấp (Tính phí theo thời gian)"
+msgstr ""
 
 #. module: sale_timesheet
 #: model:ir.model.fields,field_description:sale_timesheet.field_project_create_sale_order__product_id
@@ -1216,11 +1035,7 @@
 #: model:ir.model.fields,field_description:sale_timesheet.field_product_product__service_policy
 #: model:ir.model.fields,field_description:sale_timesheet.field_product_template__service_policy
 msgid "Service Invoicing Policy"
-<<<<<<< HEAD
 msgstr "Chính sách Xuất hoá đơn Dịch vụ"
-=======
-msgstr "Chính sách tính phí dịch vụ"
->>>>>>> cc42fa6c
 
 #. module: sale_timesheet
 #: model:ir.model.fields,field_description:sale_timesheet.field_product_product__service_tracking
@@ -1276,12 +1091,8 @@
 #: model:ir.model.constraint,message:sale_timesheet.constraint_project_project_sale_order_required_if_sale_line
 msgid ""
 "The Project should be linked to a Sale Order to select an Sale Order Items."
-<<<<<<< HEAD
-msgstr "Dự án phải liên kết với một Đơn bán để có thể chọn một Dòng đơn bán."
-=======
-msgstr ""
-"Dự án nên được liên kết với một Đơn bán hàng để chọn một chi tiết bán hàng."
->>>>>>> cc42fa6c
+msgstr ""
+"Dự án phải liên kết với một Đơn bán để có thể chọn một Dòng đơn bán."
 
 #. module: sale_timesheet
 #: code:addons/sale_timesheet/wizard/project_create_sale_order.py:0
@@ -1290,13 +1101,8 @@
 "The Sales Order cannot be created because you did not enter some employees that entered timesheets on this project. Please list all the relevant employees before creating the Sales Order.\n"
 "Missing employee(s): %s"
 msgstr ""
-<<<<<<< HEAD
 "Không thể tạo một Đơn bán bở vì bạn chưa nhập các nhân viên mà đã chấm công liên quan đến dự án này. Vui lnogf liệt kê tất cả các nhân viên liên quan trước khi tạo mới Đơn bán.\n"
 "Các Nhân viên còn thiếu: %s"
-=======
-"Đơn hàng không thể tạo bởi vị bạn không có nhân viên nào để điền thời gian biểu cho dự án này. Vui lòng lên danh sách tất cả các nhân viên liên quan trước khi tạo đơn hàng \n"
-"Đang thiếu nhân viên: %s"
->>>>>>> cc42fa6c
 
 #. module: sale_timesheet
 #: code:addons/sale_timesheet/models/product.py:0
@@ -1304,13 +1110,9 @@
 msgid ""
 "The product %s should not have a global project since it will generate a "
 "project."
-<<<<<<< HEAD
 msgstr ""
 "Sản phẩm %s không được phép có một dự án toàn cục (chung) khi mà nó sẽ tạo "
 "ra một dự án mới"
-=======
-msgstr "Sản phẩm %s không nên có một dự án chung vì nó sẽ tạo ra một dự án."
->>>>>>> cc42fa6c
 
 #. module: sale_timesheet
 #: code:addons/sale_timesheet/models/product.py:0
@@ -1319,13 +1121,8 @@
 "The product %s should not have a project nor a project template since it "
 "will not generate project."
 msgstr ""
-<<<<<<< HEAD
 "Sản phẩm %s không được phép có một dự án cũng như mẫu dự án khi mà nó sẽ "
 "không tạo ra dự án"
-=======
-"Sản phẩm %s không nên có một dự án cũng như một mẫu dự án vì nó sẽ không tạo"
-" ra dự án."
->>>>>>> cc42fa6c
 
 #. module: sale_timesheet
 #: code:addons/sale_timesheet/models/product.py:0
@@ -1334,33 +1131,20 @@
 "The product %s should not have a project template since it will generate a "
 "task in a global project."
 msgstr ""
-<<<<<<< HEAD
 "Sản phẩm %s không được phép có một mẫu dự án khi mà nó sẽ tạo ra một nhiệm "
 "vụ trong một dự án toàn cục (chung)"
-=======
-"Sản phẩm %s không nên có mẫu dự án vì nó sẽ tạo ra một nhiệm vụ trong dự án "
-"chung."
->>>>>>> cc42fa6c
 
 #. module: sale_timesheet
 #: code:addons/sale_timesheet/wizard/project_create_sale_order.py:0
 #, python-format
 msgid "The project is already billable."
-<<<<<<< HEAD
 msgstr "Dự án đã được đặt là có thể xuất hoá đơn rồi."
-=======
-msgstr "Dự án đã lên chi phí đầy đủ."
->>>>>>> cc42fa6c
 
 #. module: sale_timesheet
 #: code:addons/sale_timesheet/wizard/project_create_sale_order.py:0
 #, python-format
 msgid "The project is already linked to a sales order item."
-<<<<<<< HEAD
 msgstr "Dự án đã liên kết đến một dòng đơn bán."
-=======
-msgstr "Dự án này đã liên kết với một nội dung trong đơn hàng."
->>>>>>> cc42fa6c
 
 #. module: sale_timesheet
 #: code:addons/sale_timesheet/wizard/project_create_sale_order.py:0
@@ -1369,23 +1153,14 @@
 "The sales order cannot be created because some timesheets of this project "
 "are already linked to another sales order."
 msgstr ""
-<<<<<<< HEAD
 "Đơn bán không thể được tạo bởi vì một số bảng chấm công của dự án này đã "
 "liên kết đến một đơn bán khác rồi."
-=======
-"Không thể tạo đơn hàng bởi vì thời gian biểu của dự án này liên kết tới một "
-"số đơn hàng khác."
->>>>>>> cc42fa6c
 
 #. module: sale_timesheet
 #: code:addons/sale_timesheet/wizard/project_create_invoice.py:0
 #, python-format
 msgid "The selected Sales Order should contain something to invoice."
-<<<<<<< HEAD
 msgstr "Đơn bán được chọn phải chứa gì đó để xuất hoá đơn."
-=======
-msgstr "Đơn hàng đã chọn nên có một số nội dung để tính phí."
->>>>>>> cc42fa6c
 
 #. module: sale_timesheet
 #: model_terms:ir.ui.view,arch_db:sale_timesheet.timesheet_plan
@@ -1406,15 +1181,9 @@
 "compare the amount to invoice, the ones already invoiced and the project "
 "cost (via timesheet cost of your employees)."
 msgstr ""
-<<<<<<< HEAD
 "Báo cáo này cho phép bạn phân tích khả năng sinh lời của dự án: so sánh giá "
 "trị cần xuất hoá đơn, những mục mà đã xuất hoá đơn và chi phí dự án (thông "
 "qua chi phí chấm công của các nhân viên)."
-=======
-"Báo cáo này cho phép bạn phân tích lợi nhuận các dự án của bạn: so sánh số "
-"tiền dự kiến lên hóa đơn, đã tính phí và chi phí dành cho dự án (qua chi phí"
-" thời gian biểu của nhân viên bạn)."
->>>>>>> cc42fa6c
 
 #. module: sale_timesheet
 #: code:addons/sale_timesheet/models/sale_order.py:0
@@ -1434,15 +1203,9 @@
 " the task, nor on the project. Please define one to save your timesheet "
 "line."
 msgstr ""
-<<<<<<< HEAD
 "Dòng chấm công này không thể xuất hoá đơn: không có dòng đơn bán nào liên "
 "quan đến nhiệm vụ cũng như dự án này. Vui lòng xác định một dòng đơn bán để "
 "lưu thông tin dòng chấm công."
-=======
-"Thời gian biểu này không thể tính phí: không quy định nội dung đơn hàng "
-"trong công việc, hoặc trong dự án. Vui lòng xác định 1 cái để có thể lưu "
-"thời gian biểu của bạn."
->>>>>>> cc42fa6c
 
 #. module: sale_timesheet
 #: model:ir.model.fields,help:sale_timesheet.field_sale_order__timesheet_encode_uom_id
@@ -1489,11 +1252,7 @@
 #. module: sale_timesheet
 #: model:ir.model.fields,field_description:sale_timesheet.field_project_profitability_report__timesheet_unit_amount
 msgid "Timesheet Unit Amount"
-<<<<<<< HEAD
 msgstr "Đơn giá Chấm công"
-=======
-msgstr "Tổng giờ tính thời gian"
->>>>>>> cc42fa6c
 
 #. module: sale_timesheet
 #: model:ir.model.fields,field_description:sale_timesheet.field_sale_order__timesheet_count
@@ -1508,11 +1267,7 @@
 #. module: sale_timesheet
 #: model_terms:ir.ui.view,arch_db:sale_timesheet.timesheet_plan
 msgid "Timesheet costs"
-<<<<<<< HEAD
 msgstr "Chi phí Giờ công"
-=======
-msgstr "Phí theo thời gian"
->>>>>>> cc42fa6c
 
 #. module: sale_timesheet
 #: code:addons/sale_timesheet/models/account_move.py:0
@@ -1570,8 +1325,6 @@
 "Total amount to invoice on the sales order, including all items (services, "
 "storables, expenses, ...)"
 msgstr ""
-"Tổng tiền để lên hóa đơn trên đơn hàng, bao gồm các nội dung (dịch vụ, lưu "
-"kho, chi phí, ...)"
 
 #. module: sale_timesheet
 #: model:ir.model.fields,help:sale_timesheet.field_sale_order__timesheet_total_duration
@@ -1595,7 +1348,7 @@
 #: model:ir.model.fields,help:sale_timesheet.field_project_create_sale_order__price_unit
 #: model:ir.model.fields,help:sale_timesheet.field_project_create_sale_order_line__price_unit
 msgid "Unit price of the sales order item."
-msgstr "Đơn giá theo nội dung của đơn hàng."
+msgstr ""
 
 #. module: sale_timesheet
 #: model:product.product,uom_name:sale_timesheet.product_service_deliver_manual
@@ -1621,7 +1374,7 @@
 #. module: sale_timesheet
 #: model:ir.model.fields,field_description:sale_timesheet.field_project_profitability_report__expense_amount_untaxed_invoiced
 msgid "Untaxed Re-invoiced Amount"
-msgstr "Số tiền đã tính phí lại chưa thuế"
+msgstr "Giá trị chờ xuất lại hoá đơn chưa có thuế"
 
 #. module: sale_timesheet
 #: code:addons/sale_timesheet/models/project_overview.py:0
@@ -1630,8 +1383,6 @@
 "What is still to deliver based on sold hours and hours already done. Equals "
 "to sold hours - done hours."
 msgstr ""
-"Những gì vẫn sẽ cung cấp dựa trên giờ và giờ đã bán. Tương đương với giờ đã "
-"bán - giờ thực hiện."
 
 #. module: sale_timesheet
 #: model:ir.model.fields,field_description:sale_timesheet.field_project_create_sale_order_line__wizard_id
@@ -1666,7 +1417,7 @@
 #: code:addons/sale_timesheet/wizard/project_create_sale_order.py:0
 #, python-format
 msgid "You can only apply this action from a project."
-msgstr "Bạn chỉ có thể áp dụng hoạt động này cho một dự án."
+msgstr "Bạn chỉ có thể áp dụng hành động này từ một dự án."
 
 #. module: sale_timesheet
 #: code:addons/sale_timesheet/models/project.py:0
