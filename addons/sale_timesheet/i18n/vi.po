# Translation of Odoo Server.
# This file contains the translation of the following modules:
# 	* sale_timesheet
# 
# Translators:
# Martin Trigaux, 2019
# Trinh Tran Thi Phuong <trinhttp@trobz.com>, 2019
# Dao Nguyen <trucdao.uel@gmail.com>, 2019
# fanha99 <fanha99@hotmail.com>, 2019
# Dung Nguyen Thi <dungnt@trobz.com>, 2019
# Duy BQ <duybq86@gmail.com>, 2020
# Uyen Vo <uyen@trobz.com>, 2020
# Nancy Momoland <thanhnguyen.icsc@gmail.com>, 2020
# Trần Hà <tranthuha13590@gmail.com>, 2021
# 
msgid ""
msgstr ""
"Project-Id-Version: Odoo Server 13.0\n"
"Report-Msgid-Bugs-To: \n"
"POT-Creation-Date: 2020-04-27 09:22+0000\n"
"PO-Revision-Date: 2019-08-26 09:14+0000\n"
"Last-Translator: Trần Hà <tranthuha13590@gmail.com>, 2021\n"
"Language-Team: Vietnamese (https://www.transifex.com/odoo/teams/41243/vi/)\n"
"MIME-Version: 1.0\n"
"Content-Type: text/plain; charset=UTF-8\n"
"Content-Transfer-Encoding: \n"
"Language: vi\n"
"Plural-Forms: nplurals=1; plural=0;\n"

#. module: sale_timesheet
#: code:addons/sale_timesheet/models/account_move.py:0
#: code:addons/sale_timesheet/models/project.py:0
#, python-format
msgid ""
"\n"
"                <p class=\"o_view_nocontent_smiling_face\">\n"
"                    Record timesheets\n"
"                </p><p>\n"
"                    You can register and track your workings hours by project every\n"
"                    day. Every time spent on a project will become a cost and can be re-invoiced to\n"
"                    customers if required.\n"
"                </p>\n"
"            "
msgstr ""
"\n"
"                <p class=\"o_view_nocontent_smiling_face\">\n"
"                    Ghi nhận thời gian biểu\n"
"                </p><p>\n"
"                    Bạn có thể ghi nhận và theo dõi số giờ làm việc của bạn theo dự án mỗi\n"
"                    ngày. Thời gian làm việc cho dự án sẽ được ghi nhận lại thành chi phí và có thể yêu cầu\n"
"                    khách hàng thanh toán lại nếu cần thiết.\n"
"                </p>\n"
"            "

#. module: sale_timesheet
#: model:ir.model.fields,help:sale_timesheet.field_project_create_sale_order__billable_type
msgid ""
"* At Project Rate: All timesheets on the project will be billed at the same rate\n"
"* At Employee Rate: Timesheets will be billed at a rate defined at employee level"
msgstr ""
"* Theo giá dự án: Tất cả thời gian chấm công của dự án sẽ được lên hóa đơn cùng một giá\n"
"* Theo giá nhân sự: Tất cả thời gian chấm công sẽ được lên hóa đơn tùy theo đơn giá chi phí của nhân viên"

#. module: sale_timesheet
#: model_terms:ir.ui.view,arch_db:sale_timesheet.timesheet_plan
msgid "<b>Total</b>"
msgstr "<b>Tổng</b>"

#. module: sale_timesheet
#: model_terms:ir.ui.view,arch_db:sale_timesheet.timesheet_plan
msgid ""
"<span class=\"btn-link\" style=\"font-weight:normal;\" title=\"Includes the time logged into a task which is not linked to any Sales Order.\">\n"
"                                                                Non Billable Tasks\n"
"                                                            </span>"
msgstr ""
<<<<<<< HEAD
"<span class=\"btn-link\" style=\"font-weight:normal;\" title=\"Bao gồm cả thời gian được ghi nhận vào các nhiệm vụ mà không liên kết với Đơn bán.\">\n"
"                                                                Nhiệm vụ không thể xuất hoá đơn\n"
=======
"<span class=\"btn-link\" style=\"font-weight:normal;\" title=\"Includes the time logged into a task which is not linked to any Sales Order.\">\n"
"                                                                Non Billable Tasks\n"
>>>>>>> d5884484
"                                                            </span>"

#. module: sale_timesheet
#: model_terms:ir.ui.view,arch_db:sale_timesheet.res_config_settings_view_form
msgid "<span class=\"o_form_label\">Time Billing</span>"
msgstr "<span class=\"o_form_label\">Xuất hoá đơn theo giờ</span>"

#. module: sale_timesheet
#: model_terms:ir.ui.view,arch_db:sale_timesheet.project_project_view_kanban_inherit_sale_timesheet
msgid "<span class=\"o_label\">Overview</span>"
msgstr "<span class=\"o_label\">Tổng quan</span>"

#. module: sale_timesheet
#: model_terms:ir.ui.view,arch_db:sale_timesheet.view_order_form_inherit_sale_timesheet
msgid "<span class=\"o_stat_text\">Recorded</span>"
<<<<<<< HEAD
msgstr "<span class=\"o_stat_text\">Đã ghi nhận</span>"
=======
msgstr "<span class=\"o_stat_text\">Recorded</span>"
>>>>>>> d5884484

#. module: sale_timesheet
#: code:addons/sale_timesheet/models/project.py:0
#, python-format
msgid ""
"A billable project should be linked to a Sales Order Item having a Service "
"product."
msgstr ""
"Một dự án có thể xuất hoá đơn cần phải được liên kết đến một dòng đơn bán mà"
" có sản phẩm kiểu Dịch vụ."

#. module: sale_timesheet
#: code:addons/sale_timesheet/models/project.py:0
#, python-format
msgid ""
"A billable project should be linked to a Sales Order Item that does not come"
" from an expense or a vendor bill."
msgstr ""
"Một dự án có thể xuất hoá đơn cần phải được liên kết đến một dòng đơn bán mà"
" không đến từ chi tiêu hay từ một hoá đơn nhà cung cấp."

#. module: sale_timesheet
#: model:ir.model.fields,help:sale_timesheet.field_sale_order_line__qty_delivered_method
msgid ""
"According to product configuration, the delivered quantity can be automatically computed by mechanism :\n"
"  - Manual: the quantity is set manually on the line\n"
"  - Analytic From expenses: the quantity is the quantity sum from posted expenses\n"
"  - Timesheet: the quantity is the sum of hours recorded on tasks linked to this sale line\n"
"  - Stock Moves: the quantity comes from confirmed pickings\n"
msgstr ""
"Dựa trên cài đặt của sản phẩm, lượng công việc đã thực hiện có thể được tính toán theo cơ chế:\n"
"  - Thủ công: số lượng được ghi nhận thủ công ở mỗi dòng\n"
"  - Phân tích chi phí: số lượng dựa trên tổng các khoản chi phí đã ghi nhận\n"
"  - Thời gian biểu: theo số lượng tổng giờ đã được ghi nhận của các công việc liên kết với nội dung trên Đơn bán\n"
"  - Chuyển kho: số lượng dựa trên số lượng mã phiếu kho đã xác nhận\n"

#. module: sale_timesheet
#: model:ir.model.fields,field_description:sale_timesheet.field_project_create_invoice__amount_to_invoice
msgid "Amount to invoice"
msgstr "Giá trị chờ Xuất hoá đơn"

#. module: sale_timesheet
#: model:ir.model.constraint,message:sale_timesheet.constraint_project_create_sale_order_line_unique_employee_per_wizard
#: model:ir.model.constraint,message:sale_timesheet.constraint_project_sale_line_employee_map_uniqueness_employee
msgid ""
"An employee cannot be selected more than once in the mapping. Please remove "
"duplicate(s) and try again."
msgstr ""
"Một nhân viên không được phép chọn 2 lần khi khớp. Vui lòng bỏ cái bị trùng "
"và thử lại."

#. module: sale_timesheet
#: model:ir.model.fields,field_description:sale_timesheet.field_project_profitability_report__analytic_account_id
msgid "Analytic Account"
msgstr "Tài khoản quản trị"

#. module: sale_timesheet
#: model:ir.model,name:sale_timesheet.model_account_analytic_line
msgid "Analytic Line"
msgstr "Dòng Phân tích"

#. module: sale_timesheet
#: model:ir.model.fields,field_description:sale_timesheet.field_sale_order_line__analytic_line_ids
msgid "Analytic lines"
msgstr "Phát sinh KT Quản trị"

#. module: sale_timesheet
#: model:ir.model.fields.selection,name:sale_timesheet.selection__project_create_sale_order__billable_type__employee_rate
#: model:ir.model.fields.selection,name:sale_timesheet.selection__project_project__billable_type__employee_rate
#: model:ir.model.fields.selection,name:sale_timesheet.selection__project_task__billable_type__employee_rate
msgid "At Employee Rate"
msgstr "Giá theo Nhân viên"

#. module: sale_timesheet
#: model:ir.model.fields.selection,name:sale_timesheet.selection__project_create_sale_order__billable_type__project_rate
msgid "At Project Rate"
msgstr "Giá theo Dự án"

#. module: sale_timesheet
#: model:ir.model.fields.selection,name:sale_timesheet.selection__project_project__billable_type__task_rate
#: model:ir.model.fields.selection,name:sale_timesheet.selection__project_task__billable_type__task_rate
msgid "At Task Rate"
msgstr "Giá theo Nhiệm vụ"

#. module: sale_timesheet
#: code:addons/sale_timesheet/wizard/project_create_sale_order.py:0
#, python-format
msgid "At least one line should be filled."
msgstr "Ít nhất phải có một dòng được điền"

#. module: sale_timesheet
#: model:ir.model.fields,help:sale_timesheet.field_project_project__billable_type
msgid ""
"At which rate timesheets will be billed:\n"
" - At task rate: each time spend on a task is billed at task rate.\n"
" - At employee rate: each employee log time billed at his rate.\n"
" - No Billable: track time without invoicing it"
msgstr ""

#. module: sale_timesheet
#: code:addons/sale_timesheet/models/project_overview.py:0
#, python-format
msgid "Before"
msgstr "Trước"

#. module: sale_timesheet
#: model:ir.model.fields,field_description:sale_timesheet.field_account_analytic_line__timesheet_invoice_type
#: model:ir.model.fields,field_description:sale_timesheet.field_project_project__billable_type
#: model:ir.model.fields,field_description:sale_timesheet.field_project_task__billable_type
msgid "Billable Type"
msgstr "Kiểu xuất hoá đơn"

#. module: sale_timesheet
#: model_terms:ir.ui.view,arch_db:sale_timesheet.timesheet_view_search
msgid "Billed at a Fixed Price"
<<<<<<< HEAD
msgstr "Xuất hoá đơn theo Giá cố định"
=======
msgstr "Billed at a Fixed Price"
>>>>>>> d5884484

#. module: sale_timesheet
#: model:ir.model.fields.selection,name:sale_timesheet.selection__account_analytic_line__timesheet_invoice_type__billable_fixed
#: model_terms:ir.ui.view,arch_db:sale_timesheet.timesheet_plan
msgid "Billed at a Fixed price"
<<<<<<< HEAD
msgstr "Xuất hoá đơn theo Giá cố định"
=======
msgstr "Billed at a Fixed price"
>>>>>>> d5884484

#. module: sale_timesheet
#: model:ir.model.fields.selection,name:sale_timesheet.selection__account_analytic_line__timesheet_invoice_type__billable_time
#: model_terms:ir.ui.view,arch_db:sale_timesheet.timesheet_plan
#: model_terms:ir.ui.view,arch_db:sale_timesheet.timesheet_view_search
msgid "Billed on Timesheets"
<<<<<<< HEAD
msgstr "Xuất hoá đơn theo bảng chấm công"
=======
msgstr "Billed on Timesheets"
>>>>>>> d5884484

#. module: sale_timesheet
#: model_terms:ir.ui.view,arch_db:sale_timesheet.res_config_settings_view_form
msgid "Billing"
msgstr "Lập hoá đơn"

#. module: sale_timesheet
#: model:ir.filters,name:sale_timesheet.timesheet_filter_billing
msgid "Billing Rate"
msgstr "Tỷ lệ thanh toán"

#. module: sale_timesheet
#: model:ir.model.fields,field_description:sale_timesheet.field_project_create_sale_order__billable_type
msgid "Billing Type"
msgstr "Kiểu xuất Hoá đơn"

#. module: sale_timesheet
#: model:ir.ui.menu,name:sale_timesheet.menu_timesheet_billing_analysis
msgid "By Billing Rate"
msgstr "Theo tỷ lệ thanh toán"

#. module: sale_timesheet
#: model_terms:ir.ui.view,arch_db:sale_timesheet.project_create_invoice_view_form
#: model_terms:ir.ui.view,arch_db:sale_timesheet.project_create_sale_order_view_form
msgid "Cancel"
msgstr "Hủy"

#. module: sale_timesheet
#: model_terms:ir.ui.view,arch_db:sale_timesheet.timesheet_plan
msgid "Cancelled"
msgstr "Đã hủy"

#. module: sale_timesheet
#: model:ir.model.fields,field_description:sale_timesheet.field_project_create_invoice__sale_order_id
msgid "Choose the Sales Order to invoice"
msgstr "Chọn Đơn bán để xuất hoá đơn"

#. module: sale_timesheet
#: model:ir.model.fields,field_description:sale_timesheet.field_project_create_sale_order__company_id
#: model_terms:ir.ui.view,arch_db:sale_timesheet.project_profitability_report_view_search
msgid "Company"
msgstr "Công ty"

#. module: sale_timesheet
#: model_terms:ir.ui.view,arch_db:sale_timesheet.res_config_settings_view_form
msgid "Configure your services"
<<<<<<< HEAD
msgstr "Cấu hình dịch vụ của bạn"
=======
msgstr "Configure your services"
>>>>>>> d5884484

#. module: sale_timesheet
#: model:ir.filters,name:sale_timesheet.ir_filter_project_profitability_report_costs_and_revenues
msgid "Costs and Revenues"
msgstr "Chi phí và Doanh thu"

#. module: sale_timesheet
#: code:addons/sale_timesheet/models/project_overview.py:0
#: code:addons/sale_timesheet/models/project_overview.py:0
#: model:ir.actions.act_window,name:sale_timesheet.project_project_action_multi_create_invoice
#: model_terms:ir.ui.view,arch_db:sale_timesheet.project_create_invoice_view_form
#, python-format
msgid "Create Invoice"
msgstr "Tạo Hoá đơn"

#. module: sale_timesheet
#: model:ir.model,name:sale_timesheet.model_project_create_invoice
msgid "Create Invoice from project"
msgstr "Tạo Hoá đơn từ dự án"

#. module: sale_timesheet
#: model:ir.model,name:sale_timesheet.model_project_create_sale_order_line
msgid "Create SO Line from project"
msgstr "Tạo dòng đơn bán từ dự án"

#. module: sale_timesheet
#: model:ir.model,name:sale_timesheet.model_project_create_sale_order
msgid "Create SO from project"
msgstr "Tạo Đơn bán từ dự án"

#. module: sale_timesheet
#: code:addons/sale_timesheet/models/project.py:0
#: model_terms:ir.ui.view,arch_db:sale_timesheet.project_create_sale_order_view_form
#: model_terms:ir.ui.view,arch_db:sale_timesheet.project_project_view_form
#, python-format
msgid "Create Sales Order"
msgstr "Tạo Đơn Bán"

#. module: sale_timesheet
#: model_terms:ir.ui.view,arch_db:sale_timesheet.project_create_invoice_view_form
msgid "Create Sales Order from Project"
msgstr "Tạo Đơn Bán từ Dự án"

#. module: sale_timesheet
#: code:addons/sale_timesheet/models/project_overview.py:0
#: model:ir.actions.act_window,name:sale_timesheet.project_project_action_multi_create_sale_order
#: model_terms:ir.ui.view,arch_db:sale_timesheet.project_create_sale_order_view_form
#, python-format
msgid "Create a Sales Order"
msgstr "Tạo một Đơn Bán"

#. module: sale_timesheet
#: model:ir.model.fields.selection,name:sale_timesheet.selection__product_template__service_tracking__project_only
msgid "Create a new project but no task"
msgstr "Tạo một dự án mới nhưng không tạo Nhiệm vụ"

#. module: sale_timesheet
#: model:ir.model.fields.selection,name:sale_timesheet.selection__product_template__service_tracking__task_global_project
msgid "Create a task in an existing project"
msgstr "Tạo một nhiệm vụ trong một dự án có sẵn"

#. module: sale_timesheet
#: model:ir.model.fields.selection,name:sale_timesheet.selection__product_template__service_tracking__task_in_project
msgid "Create a task in sales order's project"
<<<<<<< HEAD
msgstr "Tạo nhiệm vụ ở dự án của đơn bán"
=======
msgstr "Create a task in sales order's project"
>>>>>>> d5884484

#. module: sale_timesheet
#: model:ir.model.fields,field_description:sale_timesheet.field_project_create_invoice__create_uid
#: model:ir.model.fields,field_description:sale_timesheet.field_project_create_sale_order__create_uid
#: model:ir.model.fields,field_description:sale_timesheet.field_project_create_sale_order_line__create_uid
#: model:ir.model.fields,field_description:sale_timesheet.field_project_sale_line_employee_map__create_uid
msgid "Created by"
msgstr "Được tạo bởi"

#. module: sale_timesheet
#: model:ir.model.fields,field_description:sale_timesheet.field_project_create_invoice__create_date
#: model:ir.model.fields,field_description:sale_timesheet.field_project_create_sale_order__create_date
#: model:ir.model.fields,field_description:sale_timesheet.field_project_create_sale_order_line__create_date
#: model:ir.model.fields,field_description:sale_timesheet.field_project_sale_line_employee_map__create_date
msgid "Created on"
msgstr "Thời điểm tạo"

#. module: sale_timesheet
#: model:ir.model.fields,field_description:sale_timesheet.field_project_create_invoice__currency_id
#: model:ir.model.fields,field_description:sale_timesheet.field_project_create_sale_order__currency_id
#: model:ir.model.fields,field_description:sale_timesheet.field_project_create_sale_order_line__currency_id
msgid "Currency"
msgstr "Tiền tệ"

#. module: sale_timesheet
#: model:ir.model.fields,field_description:sale_timesheet.field_project_create_sale_order__partner_id
#: model:ir.model.fields,field_description:sale_timesheet.field_project_profitability_report__partner_id
#: model_terms:ir.ui.view,arch_db:sale_timesheet.project_profitability_report_view_search
msgid "Customer"
msgstr "Khách hàng"

#. module: sale_timesheet
#: model:product.product,name:sale_timesheet.product_service_order_timesheet
#: model:product.template,name:sale_timesheet.product_service_order_timesheet_product_template
msgid "Customer Care (Prepaid Hours)"
msgstr "Chăm sóc Khách hàng (Số Giờ đã Trả trước)"

#. module: sale_timesheet
#: model:ir.model.fields,help:sale_timesheet.field_project_create_sale_order__partner_id
msgid "Customer of the sales order"
msgstr "Khách hàng liên quan đến đơn bán"

#. module: sale_timesheet
#: model:ir.model.fields,field_description:sale_timesheet.field_project_create_invoice__display_name
#: model:ir.model.fields,field_description:sale_timesheet.field_project_create_sale_order__display_name
#: model:ir.model.fields,field_description:sale_timesheet.field_project_create_sale_order_line__display_name
#: model:ir.model.fields,field_description:sale_timesheet.field_project_profitability_report__display_name
#: model:ir.model.fields,field_description:sale_timesheet.field_project_sale_line_employee_map__display_name
msgid "Display Name"
msgstr "Tên hiển thị"

#. module: sale_timesheet
#: model:ir.model.fields,field_description:sale_timesheet.field_sale_order__visible_project
msgid "Display project"
msgstr "Display project"

#. module: sale_timesheet
#: model:ir.model.fields.selection,name:sale_timesheet.selection__product_template__service_tracking__no
msgid "Don't create task"
msgstr "Không tạo Nhiệm vụ"

#. module: sale_timesheet
#: model:project.task,legend_done:sale_timesheet.project_task_2
#: model:project.task.type,legend_done:sale_timesheet.project_from_sale_order_1_done
#: model:project.task.type,legend_done:sale_timesheet.project_stage_fixed
#: model:project.task.type,name:sale_timesheet.project_from_sale_order_1_done
msgid "Done"
msgstr "Hoàn thành"

#. module: sale_timesheet
#: model:ir.model.fields,field_description:sale_timesheet.field_project_create_sale_order_line__employee_id
#: model:ir.model.fields,field_description:sale_timesheet.field_project_sale_line_employee_map__employee_id
msgid "Employee"
msgstr "Người lao động"

#. module: sale_timesheet
#: model:ir.model.fields,help:sale_timesheet.field_project_create_sale_order_line__employee_id
msgid "Employee that has timesheets on the project."
msgstr "Nhân viên mà có chấm công ở dự án."

#. module: sale_timesheet
#: model:ir.model.fields,help:sale_timesheet.field_project_project__sale_line_employee_ids
msgid ""
"Employee/Sale Order Item Mapping:\n"
" Defines to which sales order item an employee's timesheet entry will be linked.By extension, it defines the rate at which an employee's time on the project is billed."
msgstr ""
"Employee/Sale Order Item Mapping:\n"
" Defines to which sales order item an employee's timesheet entry will be linked.By extension, it defines the rate at which an employee's time on the project is billed."

#. module: sale_timesheet
#: model:project.task.type,name:sale_timesheet.project_stage_fixed
msgid "Fixed"
msgstr "Cố định"

#. module: sale_timesheet
#: model_terms:ir.ui.view,arch_db:sale_timesheet.product_template_view_search_sale_timesheet
msgid "Fixed price services"
msgstr "Dịch vụ Giá cố định"

#. module: sale_timesheet
#: model:ir.model.fields,field_description:sale_timesheet.field_sale_order_line__project_id
msgid "Generated Project"
msgstr "Dự án được phát sinh"

#. module: sale_timesheet
#: model:ir.model.fields,field_description:sale_timesheet.field_sale_order_line__task_id
msgid "Generated Task"
msgstr "Nhiệm vụ được phát sinh"

#. module: sale_timesheet
#: model_terms:ir.ui.view,arch_db:sale_timesheet.project_profitability_report_view_search
msgid "Group By"
msgstr "Nhóm theo"

#. module: sale_timesheet
#: model_terms:ir.ui.view,arch_db:sale_timesheet.timesheet_plan
#: model:product.product,uom_name:sale_timesheet.product_service_deliver_timesheet_1
#: model:product.product,uom_name:sale_timesheet.product_service_deliver_timesheet_2
#: model:product.product,uom_name:sale_timesheet.product_service_order_timesheet
#: model:product.template,uom_name:sale_timesheet.product_service_deliver_timesheet_1_product_template
#: model:product.template,uom_name:sale_timesheet.product_service_deliver_timesheet_2_product_template
#: model:product.template,uom_name:sale_timesheet.product_service_order_timesheet_product_template
msgid "Hours"
msgstr "Giờ"

#. module: sale_timesheet
#: model_terms:ir.ui.view,arch_db:sale_timesheet.timesheet_plan
msgid "Hours recorded and Profitability"
msgstr "Giờ công đã ghi nhận và khả năng sinh lời"

#. module: sale_timesheet
#: model:ir.model.fields,field_description:sale_timesheet.field_project_create_invoice__id
#: model:ir.model.fields,field_description:sale_timesheet.field_project_create_sale_order__id
#: model:ir.model.fields,field_description:sale_timesheet.field_project_create_sale_order_line__id
#: model:ir.model.fields,field_description:sale_timesheet.field_project_profitability_report__id
#: model:ir.model.fields,field_description:sale_timesheet.field_project_sale_line_employee_map__id
msgid "ID"
msgstr "ID"

#. module: sale_timesheet
#: model:project.task,legend_normal:sale_timesheet.project_task_1
#: model:project.task,legend_normal:sale_timesheet.project_task_2
#: model:project.task,legend_normal:sale_timesheet.project_task_3
#: model:project.task,legend_normal:sale_timesheet.project_task_4
#: model:project.task,legend_normal:sale_timesheet.project_task_internal
#: model:project.task.type,legend_normal:sale_timesheet.project_from_sale_order_1_done
#: model:project.task.type,legend_normal:sale_timesheet.project_from_sale_order_1_in_progress
#: model:project.task.type,legend_normal:sale_timesheet.project_from_sale_order_1_to_do
#: model:project.task.type,legend_normal:sale_timesheet.project_stage_fixed
#: model:project.task.type,name:sale_timesheet.project_from_sale_order_1_in_progress
msgid "In Progress"
msgstr "Đang thực hiện"

#. module: sale_timesheet
#: model_terms:ir.ui.view,arch_db:sale_timesheet.timesheet_plan
msgid ""
"Includes the time logged from the Timesheet module that is linked to a "
"project, but not to a task."
msgstr ""
<<<<<<< HEAD
"Bao gồm thời gian được ghi nhận ở Bảng chấm công mà liên kết đến một "
"dự án nhưng không liên kết đến nhiệm vụ."
=======
"Includes the time logged from the Timesheet module that is linked to a "
"project, but not to a task."
>>>>>>> d5884484

#. module: sale_timesheet
#: model_terms:ir.ui.view,arch_db:sale_timesheet.timesheet_plan
msgid ""
"Includes the time logged into a task which is linked to a cancelled Sales "
"Order."
msgstr ""
<<<<<<< HEAD
"Bao gồm thời gian được ghi nhận ở nhiệm vụ mà liên kết đến một đơn bán bị "
"huỷ."
=======
"Includes the time logged into a task which is linked to a cancelled Sales "
"Order."
>>>>>>> d5884484

#. module: sale_timesheet
#: model_terms:ir.ui.view,arch_db:sale_timesheet.timesheet_plan
msgid ""
"Includes the time logged into tasks for which you invoice based on ordered "
"quantities or on milestones."
msgstr ""
<<<<<<< HEAD
"Bao gồm thời gian được ghi nhận ở nhiệm vụ mà bạn xuất hoá đơn cho thời gian "
"đó dựa trên số lượng đặt hàng hoặc theo các mốc."
=======
"Includes the time logged into tasks for which you invoice based on ordered "
"quantities or on milestones."
>>>>>>> d5884484

#. module: sale_timesheet
#: model_terms:ir.ui.view,arch_db:sale_timesheet.timesheet_plan
msgid ""
"Includes the time logged into tasks for which you invoice based on "
"timesheets on tasks."
msgstr ""
<<<<<<< HEAD
"Bao gồm thời gian được ghi nhận ở nhiệm vụ mà bạn xuất hoá đơn dự trên "
" thời gian chấm công ghi nhận ở nhiệm vụ."
=======
"Includes the time logged into tasks for which you invoice based on "
"timesheets on tasks."
>>>>>>> d5884484

#. module: sale_timesheet
#: model:ir.model.fields,field_description:sale_timesheet.field_account_analytic_line__timesheet_invoice_id
msgid "Invoice"
msgstr "Hoá đơn"

#. module: sale_timesheet
#: model:ir.model.fields,help:sale_timesheet.field_account_analytic_line__timesheet_invoice_id
msgid "Invoice created from the timesheet"
msgstr "Hoá đơn được tạo từ bảng chấm công"

#. module: sale_timesheet
#: model_terms:ir.ui.view,arch_db:sale_timesheet.timesheet_plan
msgid "Invoiced"
msgstr "Đã xuất hoá đơn"

#. module: sale_timesheet
#: code:addons/sale_timesheet/models/project_overview.py:0
#, python-format
msgid "Invoices"
msgstr "Hoá đơn"

#. module: sale_timesheet
#: model_terms:ir.ui.view,arch_db:sale_timesheet.project_project_view_form
msgid "Invoicing"
msgstr "Xuất Hoá đơn"

#. module: sale_timesheet
#: model:ir.model.fields,field_description:sale_timesheet.field_project_task__is_project_map_empty
msgid "Is Project map empty"
msgstr ""

#. module: sale_timesheet
#: model:ir.model.fields,field_description:sale_timesheet.field_sale_order_line__is_service
msgid "Is a Service"
msgstr "Là một Dịch vụ"

#. module: sale_timesheet
#: model:ir.model,name:sale_timesheet.model_account_move
msgid "Journal Entries"
msgstr "Bút toán phát sinh"

#. module: sale_timesheet
#: model:ir.model,name:sale_timesheet.model_account_move_line
msgid "Journal Item"
msgstr "Bút toán"

#. module: sale_timesheet
#: model:product.product,name:sale_timesheet.product_service_deliver_timesheet_2
#: model:product.template,name:sale_timesheet.product_service_deliver_timesheet_2_product_template
msgid "Junior Architect (Invoice on Timesheets)"
msgstr ""

#. module: sale_timesheet
#: model:product.product,name:sale_timesheet.product_service_deliver_manual
#: model:product.template,name:sale_timesheet.product_service_deliver_manual_product_template
msgid "Kitchen Assembly (Milestones)"
msgstr ""

#. module: sale_timesheet
#: model:ir.model.fields,field_description:sale_timesheet.field_project_create_invoice____last_update
#: model:ir.model.fields,field_description:sale_timesheet.field_project_create_sale_order____last_update
#: model:ir.model.fields,field_description:sale_timesheet.field_project_create_sale_order_line____last_update
#: model:ir.model.fields,field_description:sale_timesheet.field_project_profitability_report____last_update
#: model:ir.model.fields,field_description:sale_timesheet.field_project_sale_line_employee_map____last_update
msgid "Last Modified on"
msgstr "Sửa lần cuối"

#. module: sale_timesheet
#: model:ir.model.fields,field_description:sale_timesheet.field_project_create_invoice__write_uid
#: model:ir.model.fields,field_description:sale_timesheet.field_project_create_sale_order__write_uid
#: model:ir.model.fields,field_description:sale_timesheet.field_project_create_sale_order_line__write_uid
#: model:ir.model.fields,field_description:sale_timesheet.field_project_sale_line_employee_map__write_uid
msgid "Last Updated by"
msgstr "Cập nhật lần cuối bởi"

#. module: sale_timesheet
#: model:ir.model.fields,field_description:sale_timesheet.field_project_create_invoice__write_date
#: model:ir.model.fields,field_description:sale_timesheet.field_project_create_sale_order__write_date
#: model:ir.model.fields,field_description:sale_timesheet.field_project_create_sale_order_line__write_date
#: model:ir.model.fields,field_description:sale_timesheet.field_project_sale_line_employee_map__write_date
msgid "Last Updated on"
msgstr "Cập nhật lần cuối vào"

#. module: sale_timesheet
#: model:ir.model.fields,field_description:sale_timesheet.field_project_create_sale_order__line_ids
msgid "Lines"
msgstr "Chi tiết"

#. module: sale_timesheet
#: model:ir.model.fields,help:sale_timesheet.field_product_product__service_type
#: model:ir.model.fields,help:sale_timesheet.field_product_template__service_type
msgid ""
"Manually set quantities on order: Invoice based on the manually entered quantity, without creating an analytic account.\n"
"Timesheets on contract: Invoice based on the tracked hours on the related timesheet.\n"
"Create a task and track hours: Create a task on the sales order validation and track the work hours."
msgstr ""
"Đặt số lượng thứ tự theo cách thủ công: Hoá đơn dựa trên số lượng được nhập theo cách thủ công, mà không cần tạo tài khoản phân tích.\n"
"Hợp đồng chấm công: Hoá đơn dựa trên số giờ được theo dõi trên bảng chấm công có liên quan.\n"
"Tạo một nhiệm vụ và theo dõi giờ: Tạo một nhiệm vụ trên xác nhận đơn đặt hàng bán hàng và theo dõi giờ làm việc."

#. module: sale_timesheet
#: model:ir.model.fields,field_description:sale_timesheet.field_sale_order_line__qty_delivered_method
msgid "Method to update delivered qty"
msgstr "Phương thức cập nhật số lượng đã giao"

#. module: sale_timesheet
#: model_terms:ir.ui.view,arch_db:sale_timesheet.product_template_view_search_sale_timesheet
msgid "Milestone services"
msgstr "Dịch vụ theo Mốc"

#. module: sale_timesheet
#: model:ir.model.fields.selection,name:sale_timesheet.selection__product_template__service_policy__delivered_manual
msgid "Milestones (manually set quantities on order)"
msgstr "Các Mốc (thiết lập thủ công trên Đơn bán)"

#. module: sale_timesheet
#: model_terms:ir.ui.view,arch_db:sale_timesheet.project_profitability_report_view_search
msgid "My Project"
msgstr "Dự án của Tôi"

#. module: sale_timesheet
#: code:addons/sale_timesheet/models/project_overview.py:0
#, python-format
msgid "Name"
msgstr "Tên"

#. module: sale_timesheet
#: model:project.task.type,legend_blocked:sale_timesheet.project_stage_fixed
msgid "Need functional or technical help"
msgstr "Cần trợ giúp về tính năng hoặc kỹ thuật"

#. module: sale_timesheet
#: model:project.task,legend_blocked:sale_timesheet.project_task_1
#: model:project.task,legend_blocked:sale_timesheet.project_task_3
#: model:project.task.type,legend_blocked:sale_timesheet.project_from_sale_order_1_in_progress
msgid "Need help"
msgstr ""

#. module: sale_timesheet
#: code:addons/sale_timesheet/models/sale_order.py:0
#, python-format
msgid "New"
msgstr "Mới"

#. module: sale_timesheet
#: model:ir.model.fields.selection,name:sale_timesheet.selection__project_project__billable_type__no
#: model:ir.model.fields.selection,name:sale_timesheet.selection__project_task__billable_type__no
msgid "No Billable"
msgstr "Không thể xuất hoá đơn"

#. module: sale_timesheet
#: code:addons/sale_timesheet/models/project_overview.py:0
#, python-format
msgid "No Sales Order"
msgstr "Không có Đơn bán"

#. module: sale_timesheet
#: code:addons/sale_timesheet/models/project_overview.py:0
#: code:addons/sale_timesheet/models/project_overview.py:0
#: code:addons/sale_timesheet/models/project_overview.py:0
#, python-format
msgid "No Sales Order Line"
msgstr "Không có Dòng đơn bán"

#. module: sale_timesheet
#: model:ir.model.fields.selection,name:sale_timesheet.selection__account_analytic_line__timesheet_invoice_type__non_billable_project
#: model_terms:ir.ui.view,arch_db:sale_timesheet.timesheet_plan
msgid "No task found"
msgstr "Không tìm thấy nhiệm vụ"

#. module: sale_timesheet
#: model:ir.model.fields.selection,name:sale_timesheet.selection__account_analytic_line__timesheet_invoice_type__non_billable
#: model_terms:ir.ui.view,arch_db:sale_timesheet.timesheet_view_search
msgid "Non Billable Tasks"
msgstr "Nhiệm vụ Không thể xuất Hoá đơn"

#. module: sale_timesheet
#: model_terms:ir.ui.view,arch_db:sale_timesheet.timesheet_plan
msgid "Non billable tasks"
<<<<<<< HEAD
msgstr "Nhiệm vụ không thể xuất hoá đơn"
=======
msgstr "Non billable tasks"
>>>>>>> d5884484

#. module: sale_timesheet
#: model:project.task,legend_blocked:sale_timesheet.project_task_2
#: model:project.task.type,legend_blocked:sale_timesheet.project_from_sale_order_1_done
msgid "Not done yet"
msgstr "Vẫn chưa hoàn thành"

#. module: sale_timesheet
#: model:project.task,legend_blocked:sale_timesheet.project_task_4
#: model:project.task.type,legend_blocked:sale_timesheet.project_from_sale_order_1_to_do
msgid "Not ready"
msgstr "Chưa sẵn sàng"

#. module: sale_timesheet
#: model:project.task,legend_blocked:sale_timesheet.project_task_internal
msgid "Not validated"
msgstr "Chưa Thẩm định"

#. module: sale_timesheet
#: model:ir.model.fields,field_description:sale_timesheet.field_account_move__timesheet_count
msgid "Number of timesheets"
msgstr "SL bảng chấm công"

#. module: sale_timesheet
#: model:ir.model.fields,help:sale_timesheet.field_product_product__service_tracking
#: model:ir.model.fields,help:sale_timesheet.field_product_template__service_tracking
msgid ""
"On Sales order confirmation, this product can generate a project and/or task.         From those, you can track the service you are selling.\n"
"         'In sale order's project': Will use the sale order's configured project if defined or fallback to         creating a new project based on the selected template."
msgstr ""

#. module: sale_timesheet
#: model:ir.model.fields.selection,name:sale_timesheet.selection__product_template__service_policy__ordered_timesheet
msgid "Ordered quantities"
msgstr "Số lượng đã đặt"

#. module: sale_timesheet
#: model:ir.model.fields,field_description:sale_timesheet.field_project_profitability_report__expense_cost
msgid "Other Cost"
msgstr "Chi phí Khác"

#. module: sale_timesheet
#: model_terms:ir.ui.view,arch_db:sale_timesheet.timesheet_plan
msgid "Other costs"
msgstr "Chi phí Khác"

#. module: sale_timesheet
#: model:ir.actions.act_window,name:sale_timesheet.project_timesheet_action_client_timesheet_plan
msgid "Overview"
msgstr "Tổng quan"

#. module: sale_timesheet
#: model:ir.model,name:sale_timesheet.model_product_product
#: model:ir.model.fields,field_description:sale_timesheet.field_project_profitability_report__product_id
msgid "Product"
msgstr "Sản phẩm"

#. module: sale_timesheet
#: model:ir.model,name:sale_timesheet.model_product_template
msgid "Product Template"
msgstr "Mẫu sản phẩm"

#. module: sale_timesheet
#: model:ir.filters,name:sale_timesheet.ir_filter_project_profitability_report_manager_and_product
msgid "Product by Customer"
msgstr "Sản phẩm theo Khách hàng"

#. module: sale_timesheet
#: model:ir.model.fields,help:sale_timesheet.field_project_create_sale_order__product_id
#: model:ir.model.fields,help:sale_timesheet.field_project_create_sale_order_line__product_id
msgid ""
"Product of the sales order item. Must be a service invoiced based on "
"timesheets on tasks."
msgstr ""
"Sản phẩm trên dòng đơn bán phải là một dịch vụ được xuất hoá đơn dựa trên "
"việc chấm công theo nhiệm vụ."

#. module: sale_timesheet
#: model:ir.actions.act_window,name:sale_timesheet.product_template_action_default_services
msgid "Products"
msgstr "Sản phẩm"

#. module: sale_timesheet
#: model_terms:ir.ui.view,arch_db:sale_timesheet.timesheet_plan
msgid "Profitability"
msgstr "Khả năng sinh lời"

#. module: sale_timesheet
#: model_terms:ir.ui.view,arch_db:sale_timesheet.project_profitability_report_view_graph
#: model_terms:ir.ui.view,arch_db:sale_timesheet.project_profitability_report_view_pivot
#: model_terms:ir.ui.view,arch_db:sale_timesheet.project_profitability_report_view_search
msgid "Profitability Analysis"
msgstr "Phân tích Khả năng sinh lời"

#. module: sale_timesheet
#: code:addons/sale_timesheet/models/project_overview.py:0
#: model:ir.model,name:sale_timesheet.model_project_project
#: model:ir.model.fields,field_description:sale_timesheet.field_product_product__project_id
#: model:ir.model.fields,field_description:sale_timesheet.field_product_template__project_id
#: model:ir.model.fields,field_description:sale_timesheet.field_project_create_invoice__project_id
#: model:ir.model.fields,field_description:sale_timesheet.field_project_create_sale_order__project_id
#: model:ir.model.fields,field_description:sale_timesheet.field_project_profitability_report__project_id
#: model:ir.model.fields,field_description:sale_timesheet.field_project_sale_line_employee_map__project_id
#: model:ir.model.fields,field_description:sale_timesheet.field_sale_order__project_id
#: model_terms:ir.ui.view,arch_db:sale_timesheet.project_profitability_report_view_search
#, python-format
msgid "Project"
msgstr "Dự án"

#. module: sale_timesheet
#: model:ir.model.fields,field_description:sale_timesheet.field_project_profitability_report__company_id
msgid "Project Company"
msgstr "Công ty liên quan đến Dự án"

#. module: sale_timesheet
#: model:ir.actions.act_window,name:sale_timesheet.project_profitability_report_action
#: model:ir.ui.menu,name:sale_timesheet.menu_project_profitability_analysis
msgid "Project Costs and Revenues"
msgstr "Chi phí và Doanh thu Dự án"

#. module: sale_timesheet
#: model:ir.model.fields,field_description:sale_timesheet.field_project_profitability_report__currency_id
msgid "Project Currency"
msgstr "Tiền tệ Dự án"

#. module: sale_timesheet
#: model:ir.model.fields,field_description:sale_timesheet.field_project_profitability_report__user_id
#: model_terms:ir.ui.view,arch_db:sale_timesheet.project_profitability_report_view_search
msgid "Project Manager"
msgstr "Chủ nhiệm Dự án"

#. module: sale_timesheet
#: model_terms:ir.ui.view,arch_db:sale_timesheet.view_order_form_inherit_sale_timesheet
msgid "Project Overview"
msgstr "Project Overview"

#. module: sale_timesheet
#: model:ir.model,name:sale_timesheet.model_project_profitability_report
msgid "Project Profitability Report"
msgstr "Báo cáo Khả năng sinh lời Dự án"

#. module: sale_timesheet
#: model:ir.model,name:sale_timesheet.model_project_sale_line_employee_map
msgid "Project Sales line, employee mapping"
msgstr "Anh xạ dòng đơn bán và nhân viên"

#. module: sale_timesheet
#: model:ir.model.fields,field_description:sale_timesheet.field_product_product__project_template_id
#: model:ir.model.fields,field_description:sale_timesheet.field_product_template__project_template_id
msgid "Project Template"
msgstr "Mẫu Dự án"

#. module: sale_timesheet
#: model:ir.model.fields,help:sale_timesheet.field_project_create_sale_order__project_id
msgid "Project for which we are creating a sales order"
msgstr "Dự án mà chúng ta sẽ tạo một đơn bán cho nó"

#. module: sale_timesheet
#: model:ir.model.fields,help:sale_timesheet.field_sale_order_line__project_id
msgid "Project generated by the sales order item"
msgstr "Dự án được sinh tự động bởi dòng đơn bán"

#. module: sale_timesheet
#: model:ir.model.fields,help:sale_timesheet.field_project_create_invoice__project_id
msgid "Project to make billable"
msgstr "Dự án chờ xuất hoá đơn"

#. module: sale_timesheet
#: code:addons/sale_timesheet/models/sale_order.py:0
#: model:ir.model.fields,field_description:sale_timesheet.field_sale_order__project_ids
#, python-format
msgid "Projects"
msgstr "Dự án"

#. module: sale_timesheet
#: model:ir.model.fields,help:sale_timesheet.field_sale_order__project_ids
msgid "Projects used in this sales order."
msgstr "Các Dự án được sử dụng trong Đơn bán này."

#. module: sale_timesheet
#: model_terms:ir.ui.view,arch_db:sale_timesheet.timesheet_plan
msgid "Re-invoiced costs"
msgstr "Chi phí Xuất lại Hoá đơn"

#. module: sale_timesheet
#: model:project.task,legend_done:sale_timesheet.project_task_internal
msgid "Ready for Next Stage"
msgstr "Sẵn sàng cho trạng thái kế tiếp"

#. module: sale_timesheet
#: model:project.task,legend_done:sale_timesheet.project_task_4
#: model:project.task.type,legend_done:sale_timesheet.project_from_sale_order_1_to_do
msgid "Ready to be started"
msgstr "Sẵn sàng để khởi động"

#. module: sale_timesheet
#: code:addons/sale_timesheet/models/project_overview.py:0
#, python-format
msgid "Remaining"
msgstr "Còn lại"

#. module: sale_timesheet
#: model:ir.model.fields,field_description:sale_timesheet.field_project_profitability_report__sale_order_id
#: model_terms:ir.ui.view,arch_db:sale_timesheet.project_task_view_search
msgid "Sale Order"
msgstr "Đơn Bán"

#. module: sale_timesheet
#: model:ir.model.fields,field_description:sale_timesheet.field_project_sale_line_employee_map__sale_line_id
msgid "Sale Order Item"
msgstr "Dòng Đơn Bán"

#. module: sale_timesheet
#: model:ir.model.fields,field_description:sale_timesheet.field_project_profitability_report__sale_line_id
msgid "Sale Order Line"
msgstr "Chi tiết Đơn bán"

#. module: sale_timesheet
#: model:ir.model.fields,field_description:sale_timesheet.field_project_project__sale_line_employee_ids
msgid "Sale line/Employee map"
msgstr ""

#. module: sale_timesheet
#: model:ir.model,name:sale_timesheet.model_sale_order
#: model:ir.model.fields,field_description:sale_timesheet.field_project_project__sale_order_id
#: model:ir.model.fields,field_description:sale_timesheet.field_project_task__sale_order_id
#: model_terms:ir.ui.view,arch_db:sale_timesheet.project_task_view_form_sale_order
msgid "Sales Order"
msgstr "Đơn Bán"

#. module: sale_timesheet
#: model:ir.model.fields,field_description:sale_timesheet.field_project_profitability_report__order_confirmation_date
msgid "Sales Order Confirmation Date"
msgstr "Ngày Xác nhận Đơn Bán"

#. module: sale_timesheet
#: model:ir.model.fields,field_description:sale_timesheet.field_project_project__sale_line_id
#: model:ir.model.fields,field_description:sale_timesheet.field_project_task__sale_line_id
#: model_terms:ir.ui.view,arch_db:sale_timesheet.view_sale_service_inherit_form2
msgid "Sales Order Item"
msgstr "Dòng trên Đơn Bán"

#. module: sale_timesheet
#: model:ir.model,name:sale_timesheet.model_sale_order_line
msgid "Sales Order Line"
msgstr "Chi tiết Đơn Bán"

#. module: sale_timesheet
#: model:ir.model.fields,help:sale_timesheet.field_sale_order_line__is_service
msgid ""
"Sales Order item should generate a task and/or a project, depending on the "
"product settings."
msgstr ""
"Nội dung Đơn bán tạo ra công việc hoặc/và dự án, phụ thuộc vào việc thiết "
"lập sản phẩm."

#. module: sale_timesheet
#: code:addons/sale_timesheet/models/project_overview.py:0
#, python-format
msgid "Sales Orders"
msgstr "Đơn Bán"

#. module: sale_timesheet
#: model:ir.model.fields,help:sale_timesheet.field_project_project__sale_line_id
msgid ""
"Sales order item to which the project is linked. If an employee timesheets "
"on a task that does not have a sale order item defines, and if this employee"
" is not in the 'Employee/Sales Order Item Mapping' of the project, the "
"timesheet entry will be linked to the sales order item defined on the "
"project."
msgstr ""

#. module: sale_timesheet
#: model:ir.model.fields,help:sale_timesheet.field_project_task__sale_line_id
msgid ""
"Sales order item to which the task is linked. If an employee timesheets on a"
" this task, and if this employee is not in the 'Employee/Sales Order Item "
"Mapping' of the project, the timesheet entry will be linked to this sales "
"order item."
msgstr ""

#. module: sale_timesheet
#: model:ir.model.fields,help:sale_timesheet.field_project_project__sale_order_id
msgid "Sales order to which the project is linked."
msgstr "Sales order to which the project is linked."

#. module: sale_timesheet
#: model:ir.model.fields,help:sale_timesheet.field_project_task__sale_order_id
msgid "Sales order to which the task is linked."
msgstr "Sales order to which the task is linked."

#. module: sale_timesheet
#: model:ir.model.fields,help:sale_timesheet.field_sale_order__project_id
msgid "Select a non billable project on which tasks can be created."
msgstr "Select a non billable project on which tasks can be created."

#. module: sale_timesheet
#: model:ir.model.fields,help:sale_timesheet.field_product_product__project_id
#: model:ir.model.fields,help:sale_timesheet.field_product_template__project_id
msgid ""
"Select a non billable project on which tasks can be created. This setting "
"must be set for each company."
msgstr ""
"Chọn dự án không tính phí với các công việc có thể được tạo. Thiết lập này "
"phải được cài đặt cho từng công ty."

#. module: sale_timesheet
#: model:ir.model.fields,help:sale_timesheet.field_product_product__project_template_id
#: model:ir.model.fields,help:sale_timesheet.field_product_template__project_template_id
msgid ""
"Select a non billable project to be the skeleton of the new created project "
"when selling the current product. Its stages and tasks will be duplicated."
msgstr ""
"Tạo một dự án không thể xuất hoá đơn để làm khung cho dự án tạo mới khi bán "
"sản phẩm hiện hành. Các giai đoạn và nhiệm vụ của nó sẽ được nhân bản."

#. module: sale_timesheet
#: model_terms:ir.ui.view,arch_db:sale_timesheet.res_config_settings_view_form
msgid "Sell services and invoice time spent"
msgstr "Bán các dịch vụ và xuất hoá đơn theo thời gian"

#. module: sale_timesheet
#: model:product.product,name:sale_timesheet.product_service_deliver_timesheet_1
#: model:product.template,name:sale_timesheet.product_service_deliver_timesheet_1_product_template
msgid "Senior Architect (Invoice on Timesheets)"
msgstr ""

#. module: sale_timesheet
#: model:ir.model.fields,field_description:sale_timesheet.field_project_create_sale_order__product_id
#: model:ir.model.fields,field_description:sale_timesheet.field_project_create_sale_order_line__product_id
msgid "Service"
msgstr "Dịch vụ"

#. module: sale_timesheet
#: model:ir.model.fields,field_description:sale_timesheet.field_product_product__service_policy
#: model:ir.model.fields,field_description:sale_timesheet.field_product_template__service_policy
msgid "Service Invoicing Policy"
msgstr "Chính sách Xuất hoá đơn Dịch vụ"

#. module: sale_timesheet
#: model:ir.model.fields,field_description:sale_timesheet.field_product_product__service_tracking
#: model:ir.model.fields,field_description:sale_timesheet.field_product_template__service_tracking
msgid "Service Tracking"
msgstr "Theo vết Dịch vụ"

#. module: sale_timesheet
#: code:addons/sale_timesheet/models/project_overview.py:0
#, python-format
msgid "Sold"
msgstr "Đã bán"

#. module: sale_timesheet
#: model_terms:ir.ui.view,arch_db:sale_timesheet.timesheet_plan
msgid "Statistics"
msgstr "Thống kê"

#. module: sale_timesheet
#: model:ir.model,name:sale_timesheet.model_project_task
msgid "Task"
msgstr "Nhiệm vụ"

#. module: sale_timesheet
#: code:addons/sale_timesheet/models/sale_order.py:0
#, python-format
msgid ""
"Task Created (%s): <a href=# data-oe-model=project.task data-oe-id=%d>%s</a>"
msgstr ""
"Nhiệm vụ được tạo (%s): <a href=# data-oe-model=project.task data-oe-"
"id=%d>%s</a>"

#. module: sale_timesheet
#: model:ir.model.fields,help:sale_timesheet.field_sale_order_line__task_id
msgid "Task generated by the sales order item"
msgstr "Nhiệm vụ được sinh bởi dòng trên đơn bán"

#. module: sale_timesheet
#: code:addons/sale_timesheet/models/project_overview.py:0
#: model:ir.model.fields,field_description:sale_timesheet.field_sale_order__tasks_count
#: model_terms:ir.ui.view,arch_db:sale_timesheet.view_order_form_inherit_sale_timesheet
#: model:project.project,label_tasks:sale_timesheet.project_support
#, python-format
msgid "Tasks"
msgstr "Nhiệm vụ"

#. module: sale_timesheet
#: model:ir.model.fields,field_description:sale_timesheet.field_sale_order__tasks_ids
msgid "Tasks associated to this sale"
msgstr "Các nhiệm vụ gắn với Đơn bán này"

#. module: sale_timesheet
#: model:ir.model.constraint,message:sale_timesheet.constraint_project_project_sale_order_required_if_sale_line
msgid ""
"The Project should be linked to a Sale Order to select an Sale Order Items."
msgstr ""
"Dự án phải liên kết với một Đơn bán để có thể chọn một Dòng đơn bán."

#. module: sale_timesheet
#: code:addons/sale_timesheet/wizard/project_create_sale_order.py:0
#, python-format
msgid ""
"The Sales Order cannot be created because you did not enter some employees that entered timesheets on this project. Please list all the relevant employees before creating the Sales Order.\n"
"Missing employee(s): %s"
msgstr ""
"Không thể tạo một Đơn bán bở vì bạn chưa nhập các nhân viên mà đã chấm công liên quan đến dự án này. Vui lnogf liệt kê tất cả các nhân viên liên quan trước khi tạo mới Đơn bán.\n"
"Các Nhân viên còn thiếu: %s"

#. module: sale_timesheet
#: code:addons/sale_timesheet/models/product.py:0
#, python-format
msgid ""
"The product %s should not have a global project since it will generate a "
"project."
msgstr ""
"Sản phẩm %s không được phép có một dự án toàn cục (chung) khi mà nó sẽ tạo "
"ra một dự án mới"

#. module: sale_timesheet
#: code:addons/sale_timesheet/models/product.py:0
#, python-format
msgid ""
"The product %s should not have a project nor a project template since it "
"will not generate project."
msgstr ""
"Sản phẩm %s không được phép có một dự án cũng như mẫu dự án khi mà nó sẽ "
"không tạo ra dự án"

#. module: sale_timesheet
#: code:addons/sale_timesheet/models/product.py:0
#, python-format
msgid ""
"The product %s should not have a project template since it will generate a "
"task in a global project."
msgstr ""
"Sản phẩm %s không được phép có một mẫu dự án khi mà nó sẽ tạo ra một nhiệm "
"vụ trong một dự án toàn cục (chung)"

#. module: sale_timesheet
#: code:addons/sale_timesheet/wizard/project_create_sale_order.py:0
#, python-format
msgid "The project is already billable."
msgstr "Dự án đã được đặt là có thể xuất hoá đơn rồi."

#. module: sale_timesheet
#: code:addons/sale_timesheet/wizard/project_create_sale_order.py:0
#, python-format
msgid "The project is already linked to a sales order item."
msgstr "Dự án đã liên kết đến một dòng đơn bán."

#. module: sale_timesheet
#: code:addons/sale_timesheet/wizard/project_create_sale_order.py:0
#, python-format
msgid ""
"The sales order cannot be created because some timesheets of this project "
"are already linked to another sales order."
msgstr ""
"Đơn bán không thể được tạo bởi vì một số bảng chấm công của dự án này đã "
"liên kết đến một đơn bán khác rồi."

#. module: sale_timesheet
#: code:addons/sale_timesheet/wizard/project_create_invoice.py:0
#, python-format
msgid "The selected Sales Order should contain something to invoice."
msgstr "Đơn bán được chọn phải chứa gì đó để xuất hoá đơn."

#. module: sale_timesheet
#: model_terms:ir.ui.view,arch_db:sale_timesheet.timesheet_plan
msgid "There are no timesheets for now."
msgstr "There are no timesheets for now."

#. module: sale_timesheet
#: model_terms:ir.ui.view,arch_db:sale_timesheet.timesheet_plan
msgid ""
"This cost is based on the \"Timesheet cost\" set in the HR Settings of your "
"employees."
msgstr ""
"This cost is based on the \"Timesheet cost\" set in the HR Settings of your "
"employees."

#. module: sale_timesheet
#: model_terms:ir.actions.act_window,help:sale_timesheet.project_profitability_report_action
msgid ""
"This report allows you to analyse the profitability of your projects: "
"compare the amount to invoice, the ones already invoiced and the project "
"cost (via timesheet cost of your employees)."
msgstr ""
"Báo cáo này cho phép bạn phân tích khả năng sinh lời của dự án: so sánh giá "
"trị cần xuất hoá đơn, những mục mà đã xuất hoá đơn và chi phí dự án (thông "
"qua chi phí chấm công của các nhân viên)."

#. module: sale_timesheet
#: code:addons/sale_timesheet/models/sale_order.py:0
#, python-format
msgid ""
"This task has been created from: <a href=# data-oe-model=sale.order data-oe-"
"id=%d>%s</a> (%s)"
msgstr ""
"Nhiệm vụ này đã được tạo từ: <a href=# data-oe-model=sale.order data-oe-"
"id=%d>%s</a> (%s)"

#. module: sale_timesheet
#: code:addons/sale_timesheet/models/account.py:0
#, python-format
msgid ""
"This timesheet line cannot be billed: there is no Sale Order Item defined on"
" the task, nor on the project. Please define one to save your timesheet "
"line."
msgstr ""
"Dòng chấm công này không thể xuất hoá đơn: không có dòng đơn bán nào liên "
"quan đến nhiệm vụ cũng như dự án này. Vui lòng xác định một dòng đơn bán để "
"lưu thông tin dòng chấm công."

#. module: sale_timesheet
#: model:ir.model.fields,help:sale_timesheet.field_sale_order__timesheet_encode_uom_id
msgid ""
"This will set the unit of measure used to encode timesheet. This will simply provide tools\n"
"        and widgets to help the encoding. All reporting will still be expressed in hours (default value)."
msgstr ""
"Điều này sẽ đặt đơn vị đo được sử dụng để mã hóa bảng chấm công. Điều này chỉ đơn giản sẽ cung cấp các công cụ\n"
"        và các widget để giúp mã hóa. Tất cả báo cáo sẽ vẫn được thể hiện bằng giờ (giá trị mặc định)."

#. module: sale_timesheet
#: model_terms:ir.ui.view,arch_db:sale_timesheet.timesheet_plan
msgid "Time by people"
msgstr "Thời gian theo con người"

#. module: sale_timesheet
#: model_terms:ir.ui.view,arch_db:sale_timesheet.product_template_view_search_sale_timesheet
msgid "Time-based services"
msgstr "Dịch vụ theo Thời gian"

#. module: sale_timesheet
#: model:ir.actions.act_window,name:sale_timesheet.action_timesheet_from_invoice
#: model:ir.actions.act_window,name:sale_timesheet.timesheet_action_from_plan
#: model:ir.actions.act_window,name:sale_timesheet.timesheet_action_plan_pivot
#: model_terms:ir.ui.view,arch_db:sale_timesheet.timesheet_view_pivot_revenue
msgid "Timesheet"
msgstr "Bảng chấm công"

#. module: sale_timesheet
#: model:ir.model.fields,field_description:sale_timesheet.field_project_profitability_report__timesheet_cost
msgid "Timesheet Cost"
msgstr "Chi phí cho Bảng chấm công"

#. module: sale_timesheet
#: model:ir.model.fields,field_description:sale_timesheet.field_sale_order__timesheet_encode_uom_id
msgid "Timesheet Encoding Unit"
msgstr "Đơn vị mã hóa bảng chấm công"

#. module: sale_timesheet
#: model:ir.model.fields,field_description:sale_timesheet.field_sale_order__timesheet_total_duration
msgid "Timesheet Total Duration"
msgstr "Timesheet Total Duration"

#. module: sale_timesheet
#: model:ir.model.fields,field_description:sale_timesheet.field_project_profitability_report__timesheet_unit_amount
msgid "Timesheet Unit Amount"
msgstr "Đơn giá Chấm công"

#. module: sale_timesheet
#: model:ir.model.fields,field_description:sale_timesheet.field_sale_order__timesheet_count
msgid "Timesheet activities"
msgstr "Hoạt động Bảng chấm công"

#. module: sale_timesheet
#: model:ir.model.fields,field_description:sale_timesheet.field_sale_order__timesheet_ids
msgid "Timesheet activities associated to this sale"
msgstr "Hoạt động bảng chấm công gắn với đơn bán này"

#. module: sale_timesheet
#: model_terms:ir.ui.view,arch_db:sale_timesheet.timesheet_plan
msgid "Timesheet costs"
msgstr "Chi phí Giờ công"

#. module: sale_timesheet
#: code:addons/sale_timesheet/models/account_move.py:0
#: code:addons/sale_timesheet/models/project_overview.py:0
#: model:ir.actions.act_window,name:sale_timesheet.timesheet_action_from_sales_order
#: model:ir.model.fields,field_description:sale_timesheet.field_account_move__timesheet_ids
#: model:ir.model.fields.selection,name:sale_timesheet.selection__sale_order_line__qty_delivered_method__timesheet
#: model_terms:ir.ui.view,arch_db:sale_timesheet.account_invoice_view_form_inherit_sale_timesheet
#: model_terms:ir.ui.view,arch_db:sale_timesheet.portal_invoice_page_inherit_timesheet
#: model_terms:ir.ui.view,arch_db:sale_timesheet.timesheet_plan
#, python-format
msgid "Timesheets"
msgstr "Chấm công"

#. module: sale_timesheet
#: model:ir.actions.act_window,name:sale_timesheet.timesheet_action_billing_report
msgid "Timesheets By Billing Rate"
msgstr ""

#. module: sale_timesheet
#: code:addons/sale_timesheet/models/project.py:0
#, python-format
msgid "Timesheets of %s"
msgstr "Bảng chấm công của %s"

#. module: sale_timesheet
#: model:ir.model.fields.selection,name:sale_timesheet.selection__product_template__service_type__timesheet
msgid "Timesheets on project (one fare per SO/Project)"
msgstr "Bảng chấm cômg theo dự án (một việc theo từng SO/Dự án)"

#. module: sale_timesheet
#: model:ir.model.fields.selection,name:sale_timesheet.selection__product_template__service_policy__delivered_timesheet
msgid "Timesheets on tasks"
msgstr "Bảng chấm công cho nhiệm vụ"

#. module: sale_timesheet
#: model:project.task.type,name:sale_timesheet.project_from_sale_order_1_to_do
msgid "To Do"
msgstr "Cần làm"

#. module: sale_timesheet
#: model_terms:ir.ui.view,arch_db:sale_timesheet.timesheet_plan
msgid "To invoice"
msgstr "Chờ xuất hoá đơn"

#. module: sale_timesheet
#: code:addons/sale_timesheet/models/project_overview.py:0
#, python-format
msgid "Total"
msgstr "Tổng"

#. module: sale_timesheet
#: model:ir.model.fields,help:sale_timesheet.field_project_create_invoice__amount_to_invoice
msgid ""
"Total amount to invoice on the sales order, including all items (services, "
"storables, expenses, ...)"
msgstr ""

#. module: sale_timesheet
#: model:ir.model.fields,help:sale_timesheet.field_sale_order__timesheet_total_duration
msgid "Total recorded duration, expressed in the encoding UoM"
msgstr ""

#. module: sale_timesheet
#: model:ir.model.fields,field_description:sale_timesheet.field_product_product__service_type
#: model:ir.model.fields,field_description:sale_timesheet.field_product_template__service_type
msgid "Track Service"
msgstr "Truy vết dịch vụ"

#. module: sale_timesheet
#: model:ir.model.fields,field_description:sale_timesheet.field_project_create_sale_order__price_unit
#: model:ir.model.fields,field_description:sale_timesheet.field_project_create_sale_order_line__price_unit
#: model:ir.model.fields,field_description:sale_timesheet.field_project_sale_line_employee_map__price_unit
msgid "Unit Price"
msgstr "Đơn giá"

#. module: sale_timesheet
#: model:ir.model.fields,help:sale_timesheet.field_project_create_sale_order__price_unit
#: model:ir.model.fields,help:sale_timesheet.field_project_create_sale_order_line__price_unit
msgid "Unit price of the sales order item."
msgstr ""

#. module: sale_timesheet
#: model:product.product,uom_name:sale_timesheet.product_service_deliver_manual
#: model:product.template,uom_name:sale_timesheet.product_service_deliver_manual_product_template
msgid "Units"
msgstr "Đơn vị"

#. module: sale_timesheet
#: model:ir.model.fields,field_description:sale_timesheet.field_project_profitability_report__amount_untaxed_invoiced
msgid "Untaxed Amount Invoiced"
msgstr "Số tiền chưa thuế đã xuất hoá đơn"

#. module: sale_timesheet
#: model:ir.model.fields,field_description:sale_timesheet.field_project_profitability_report__amount_untaxed_to_invoice
msgid "Untaxed Amount To Invoice"
msgstr "Số tiền chưa thuế chờ xuất hoá đơn"

#. module: sale_timesheet
#: model:ir.model.fields,field_description:sale_timesheet.field_project_profitability_report__expense_amount_untaxed_to_invoice
msgid "Untaxed Amount to Re-invoice"
<<<<<<< HEAD
msgstr "Giá trị chưa thuế chờ xuất lại hoá đơn"
=======
msgstr "Untaxed Amount to Re-invoice"
>>>>>>> d5884484

#. module: sale_timesheet
#: model:ir.model.fields,field_description:sale_timesheet.field_project_profitability_report__expense_amount_untaxed_invoiced
msgid "Untaxed Re-invoiced Amount"
msgstr "Giá trị chờ xuất lại hoá đơn chưa có thuế"

#. module: sale_timesheet
#: code:addons/sale_timesheet/models/project_overview.py:0
#, python-format
msgid ""
"What is still to deliver based on sold hours and hours already done. Equals "
"to sold hours - done hours."
msgstr ""

#. module: sale_timesheet
#: model:ir.model.fields,field_description:sale_timesheet.field_project_create_sale_order_line__wizard_id
msgid "Wizard"
msgstr "Cửa sổ"

#. module: sale_timesheet
#: model:project.task,legend_done:sale_timesheet.project_task_1
#: model:project.task,legend_done:sale_timesheet.project_task_3
#: model:project.task.type,legend_done:sale_timesheet.project_from_sale_order_1_in_progress
msgid "Work done"
msgstr ""

#. module: sale_timesheet
#: code:addons/sale_timesheet/models/account.py:0
#, python-format
msgid ""
"You can not modify already invoiced timesheets (linked to a Sales order "
"items invoiced on Time and material)."
msgstr ""
"Bạn không được phép sửa các bảng chấm công mà đã xuất hoá đơn (liên kết đến "
"một hạng mục trên đơn bán được xuất hoá đơn dựa trên Thời gian và vật tư)."

#. module: sale_timesheet
#: code:addons/sale_timesheet/models/account.py:0
#, python-format
msgid "You can not modify timesheets from different employees"
msgstr "You can not modify timesheets from different employees"

#. module: sale_timesheet
#: code:addons/sale_timesheet/wizard/project_create_invoice.py:0
#: code:addons/sale_timesheet/wizard/project_create_sale_order.py:0
#, python-format
msgid "You can only apply this action from a project."
msgstr "Bạn chỉ có thể áp dụng hành động này từ một dự án."

#. module: sale_timesheet
#: code:addons/sale_timesheet/models/project.py:0
#, python-format
msgid ""
"You cannot link the order item %s - %s to this task because it is a re-"
"invoiced expense."
msgstr ""
"Bạn không thể liên kết nội dung đơn hàng %s - %s với công việc này bởi nó là"
" khoản phícần được thanh toán lại."

#. module: sale_timesheet
#: code:addons/sale_timesheet/models/project.py:0
#, python-format
msgid ""
"You have to unlink the task from the sale order item in order to delete it."
msgstr ""
"Bạn phải bỏ liên kết giữa công việc và nội dung trong đơn hàng để xóa nó."<|MERGE_RESOLUTION|>--- conflicted
+++ resolved
@@ -73,13 +73,8 @@
 "                                                                Non Billable Tasks\n"
 "                                                            </span>"
 msgstr ""
-<<<<<<< HEAD
 "<span class=\"btn-link\" style=\"font-weight:normal;\" title=\"Bao gồm cả thời gian được ghi nhận vào các nhiệm vụ mà không liên kết với Đơn bán.\">\n"
 "                                                                Nhiệm vụ không thể xuất hoá đơn\n"
-=======
-"<span class=\"btn-link\" style=\"font-weight:normal;\" title=\"Includes the time logged into a task which is not linked to any Sales Order.\">\n"
-"                                                                Non Billable Tasks\n"
->>>>>>> d5884484
 "                                                            </span>"
 
 #. module: sale_timesheet
@@ -95,11 +90,7 @@
 #. module: sale_timesheet
 #: model_terms:ir.ui.view,arch_db:sale_timesheet.view_order_form_inherit_sale_timesheet
 msgid "<span class=\"o_stat_text\">Recorded</span>"
-<<<<<<< HEAD
 msgstr "<span class=\"o_stat_text\">Đã ghi nhận</span>"
-=======
-msgstr "<span class=\"o_stat_text\">Recorded</span>"
->>>>>>> d5884484
 
 #. module: sale_timesheet
 #: code:addons/sale_timesheet/models/project.py:0
@@ -215,32 +206,20 @@
 #. module: sale_timesheet
 #: model_terms:ir.ui.view,arch_db:sale_timesheet.timesheet_view_search
 msgid "Billed at a Fixed Price"
-<<<<<<< HEAD
 msgstr "Xuất hoá đơn theo Giá cố định"
-=======
-msgstr "Billed at a Fixed Price"
->>>>>>> d5884484
 
 #. module: sale_timesheet
 #: model:ir.model.fields.selection,name:sale_timesheet.selection__account_analytic_line__timesheet_invoice_type__billable_fixed
 #: model_terms:ir.ui.view,arch_db:sale_timesheet.timesheet_plan
 msgid "Billed at a Fixed price"
-<<<<<<< HEAD
 msgstr "Xuất hoá đơn theo Giá cố định"
-=======
-msgstr "Billed at a Fixed price"
->>>>>>> d5884484
 
 #. module: sale_timesheet
 #: model:ir.model.fields.selection,name:sale_timesheet.selection__account_analytic_line__timesheet_invoice_type__billable_time
 #: model_terms:ir.ui.view,arch_db:sale_timesheet.timesheet_plan
 #: model_terms:ir.ui.view,arch_db:sale_timesheet.timesheet_view_search
 msgid "Billed on Timesheets"
-<<<<<<< HEAD
 msgstr "Xuất hoá đơn theo bảng chấm công"
-=======
-msgstr "Billed on Timesheets"
->>>>>>> d5884484
 
 #. module: sale_timesheet
 #: model_terms:ir.ui.view,arch_db:sale_timesheet.res_config_settings_view_form
@@ -287,11 +266,7 @@
 #. module: sale_timesheet
 #: model_terms:ir.ui.view,arch_db:sale_timesheet.res_config_settings_view_form
 msgid "Configure your services"
-<<<<<<< HEAD
 msgstr "Cấu hình dịch vụ của bạn"
-=======
-msgstr "Configure your services"
->>>>>>> d5884484
 
 #. module: sale_timesheet
 #: model:ir.filters,name:sale_timesheet.ir_filter_project_profitability_report_costs_and_revenues
@@ -356,11 +331,7 @@
 #. module: sale_timesheet
 #: model:ir.model.fields.selection,name:sale_timesheet.selection__product_template__service_tracking__task_in_project
 msgid "Create a task in sales order's project"
-<<<<<<< HEAD
 msgstr "Tạo nhiệm vụ ở dự án của đơn bán"
-=======
-msgstr "Create a task in sales order's project"
->>>>>>> d5884484
 
 #. module: sale_timesheet
 #: model:ir.model.fields,field_description:sale_timesheet.field_project_create_invoice__create_uid
@@ -415,7 +386,7 @@
 #. module: sale_timesheet
 #: model:ir.model.fields,field_description:sale_timesheet.field_sale_order__visible_project
 msgid "Display project"
-msgstr "Display project"
+msgstr ""
 
 #. module: sale_timesheet
 #: model:ir.model.fields.selection,name:sale_timesheet.selection__product_template__service_tracking__no
@@ -447,8 +418,6 @@
 "Employee/Sale Order Item Mapping:\n"
 " Defines to which sales order item an employee's timesheet entry will be linked.By extension, it defines the rate at which an employee's time on the project is billed."
 msgstr ""
-"Employee/Sale Order Item Mapping:\n"
-" Defines to which sales order item an employee's timesheet entry will be linked.By extension, it defines the rate at which an employee's time on the project is billed."
 
 #. module: sale_timesheet
 #: model:project.task.type,name:sale_timesheet.project_stage_fixed
@@ -520,13 +489,8 @@
 "Includes the time logged from the Timesheet module that is linked to a "
 "project, but not to a task."
 msgstr ""
-<<<<<<< HEAD
 "Bao gồm thời gian được ghi nhận ở Bảng chấm công mà liên kết đến một "
 "dự án nhưng không liên kết đến nhiệm vụ."
-=======
-"Includes the time logged from the Timesheet module that is linked to a "
-"project, but not to a task."
->>>>>>> d5884484
 
 #. module: sale_timesheet
 #: model_terms:ir.ui.view,arch_db:sale_timesheet.timesheet_plan
@@ -534,13 +498,8 @@
 "Includes the time logged into a task which is linked to a cancelled Sales "
 "Order."
 msgstr ""
-<<<<<<< HEAD
 "Bao gồm thời gian được ghi nhận ở nhiệm vụ mà liên kết đến một đơn bán bị "
 "huỷ."
-=======
-"Includes the time logged into a task which is linked to a cancelled Sales "
-"Order."
->>>>>>> d5884484
 
 #. module: sale_timesheet
 #: model_terms:ir.ui.view,arch_db:sale_timesheet.timesheet_plan
@@ -548,13 +507,8 @@
 "Includes the time logged into tasks for which you invoice based on ordered "
 "quantities or on milestones."
 msgstr ""
-<<<<<<< HEAD
 "Bao gồm thời gian được ghi nhận ở nhiệm vụ mà bạn xuất hoá đơn cho thời gian "
 "đó dựa trên số lượng đặt hàng hoặc theo các mốc."
-=======
-"Includes the time logged into tasks for which you invoice based on ordered "
-"quantities or on milestones."
->>>>>>> d5884484
 
 #. module: sale_timesheet
 #: model_terms:ir.ui.view,arch_db:sale_timesheet.timesheet_plan
@@ -562,13 +516,8 @@
 "Includes the time logged into tasks for which you invoice based on "
 "timesheets on tasks."
 msgstr ""
-<<<<<<< HEAD
 "Bao gồm thời gian được ghi nhận ở nhiệm vụ mà bạn xuất hoá đơn dự trên "
 " thời gian chấm công ghi nhận ở nhiệm vụ."
-=======
-"Includes the time logged into tasks for which you invoice based on "
-"timesheets on tasks."
->>>>>>> d5884484
 
 #. module: sale_timesheet
 #: model:ir.model.fields,field_description:sale_timesheet.field_account_analytic_line__timesheet_invoice_id
@@ -749,11 +698,7 @@
 #. module: sale_timesheet
 #: model_terms:ir.ui.view,arch_db:sale_timesheet.timesheet_plan
 msgid "Non billable tasks"
-<<<<<<< HEAD
 msgstr "Nhiệm vụ không thể xuất hoá đơn"
-=======
-msgstr "Non billable tasks"
->>>>>>> d5884484
 
 #. module: sale_timesheet
 #: model:project.task,legend_blocked:sale_timesheet.project_task_2
@@ -888,7 +833,7 @@
 #. module: sale_timesheet
 #: model_terms:ir.ui.view,arch_db:sale_timesheet.view_order_form_inherit_sale_timesheet
 msgid "Project Overview"
-msgstr "Project Overview"
+msgstr ""
 
 #. module: sale_timesheet
 #: model:ir.model,name:sale_timesheet.model_project_profitability_report
@@ -1038,17 +983,17 @@
 #. module: sale_timesheet
 #: model:ir.model.fields,help:sale_timesheet.field_project_project__sale_order_id
 msgid "Sales order to which the project is linked."
-msgstr "Sales order to which the project is linked."
+msgstr ""
 
 #. module: sale_timesheet
 #: model:ir.model.fields,help:sale_timesheet.field_project_task__sale_order_id
 msgid "Sales order to which the task is linked."
-msgstr "Sales order to which the task is linked."
+msgstr ""
 
 #. module: sale_timesheet
 #: model:ir.model.fields,help:sale_timesheet.field_sale_order__project_id
 msgid "Select a non billable project on which tasks can be created."
-msgstr "Select a non billable project on which tasks can be created."
+msgstr ""
 
 #. module: sale_timesheet
 #: model:ir.model.fields,help:sale_timesheet.field_product_product__project_id
@@ -1221,7 +1166,7 @@
 #. module: sale_timesheet
 #: model_terms:ir.ui.view,arch_db:sale_timesheet.timesheet_plan
 msgid "There are no timesheets for now."
-msgstr "There are no timesheets for now."
+msgstr ""
 
 #. module: sale_timesheet
 #: model_terms:ir.ui.view,arch_db:sale_timesheet.timesheet_plan
@@ -1229,8 +1174,6 @@
 "This cost is based on the \"Timesheet cost\" set in the HR Settings of your "
 "employees."
 msgstr ""
-"This cost is based on the \"Timesheet cost\" set in the HR Settings of your "
-"employees."
 
 #. module: sale_timesheet
 #: model_terms:ir.actions.act_window,help:sale_timesheet.project_profitability_report_action
@@ -1305,7 +1248,7 @@
 #. module: sale_timesheet
 #: model:ir.model.fields,field_description:sale_timesheet.field_sale_order__timesheet_total_duration
 msgid "Timesheet Total Duration"
-msgstr "Timesheet Total Duration"
+msgstr ""
 
 #. module: sale_timesheet
 #: model:ir.model.fields,field_description:sale_timesheet.field_project_profitability_report__timesheet_unit_amount
@@ -1427,11 +1370,7 @@
 #. module: sale_timesheet
 #: model:ir.model.fields,field_description:sale_timesheet.field_project_profitability_report__expense_amount_untaxed_to_invoice
 msgid "Untaxed Amount to Re-invoice"
-<<<<<<< HEAD
 msgstr "Giá trị chưa thuế chờ xuất lại hoá đơn"
-=======
-msgstr "Untaxed Amount to Re-invoice"
->>>>>>> d5884484
 
 #. module: sale_timesheet
 #: model:ir.model.fields,field_description:sale_timesheet.field_project_profitability_report__expense_amount_untaxed_invoiced
@@ -1472,7 +1411,7 @@
 #: code:addons/sale_timesheet/models/account.py:0
 #, python-format
 msgid "You can not modify timesheets from different employees"
-msgstr "You can not modify timesheets from different employees"
+msgstr ""
 
 #. module: sale_timesheet
 #: code:addons/sale_timesheet/wizard/project_create_invoice.py:0
