--- conflicted
+++ resolved
@@ -1,30 +1,22 @@
-# Romanian translation for openobject-addons
-# Copyright (c) 2014 Rosetta Contributors and Canonical Ltd 2014
-# This file is distributed under the same license as the openobject-addons package.
-# FIRST AUTHOR <EMAIL@ADDRESS>, 2014.
-#
-msgid ""
-msgstr ""
-<<<<<<< HEAD
-"Project-Id-Version: openobject-addons\n"
-"Report-Msgid-Bugs-To: FULL NAME <EMAIL@ADDRESS>\n"
-"POT-Creation-Date: 2014-08-14 13:09+0000\n"
-"PO-Revision-Date: 2014-08-14 16:10+0000\n"
-"Last-Translator: FULL NAME <EMAIL@ADDRESS>\n"
-"Language-Team: Romanian <ro@li.org>\n"
-=======
+# Translation of Odoo Server.
+# This file contains the translation of the following modules:
+# * google_drive
+# 
+# Translators:
+# FIRST AUTHOR <EMAIL@ADDRESS>, 2014
+msgid ""
+msgstr ""
 "Project-Id-Version: Odoo 8.0\n"
 "Report-Msgid-Bugs-To: \n"
 "POT-Creation-Date: 2015-01-21 14:08+0000\n"
 "PO-Revision-Date: 2016-11-02 05:24+0000\n"
 "Last-Translator: Martin Trigaux\n"
 "Language-Team: Romanian (http://www.transifex.com/odoo/odoo-8/language/ro/)\n"
->>>>>>> 4809b572
 "MIME-Version: 1.0\n"
 "Content-Type: text/plain; charset=UTF-8\n"
-"Content-Transfer-Encoding: 8bit\n"
-"X-Launchpad-Export-Date: 2014-08-15 07:09+0000\n"
-"X-Generator: Launchpad (build 17156)\n"
+"Content-Transfer-Encoding: \n"
+"Language: ro\n"
+"Plural-Forms: nplurals=3; plural=(n==1?0:(((n%100>19)||((n%100==0)&&(n!=0)))?2:1));\n"
 
 #. module: google_drive
 #: view:google.drive.config:google_drive.view_google_drive_config_form
@@ -70,12 +62,7 @@
 "                    Click to add a new template.\n"
 "                </p>\n"
 "                <p>\n"
-"                    Link your own google drive templates to any record of "
-"Odoo. If you have really specific documents you want your collaborator fill "
-"in, e.g. Use a spreadsheet to control the quality of your product or review "
-"the delivery checklist for each order in a foreign country, ... Its very "
-"easy to manage them, link them to Odoo and use them to collaborate with your "
-"employees.\n"
+"                    Link your own google drive templates to any record of Odoo. If you have really specific documents you want your collaborator fill in, e.g. Use a spreadsheet to control the quality of your product or review the delivery checklist for each order in a foreign country, ... Its very easy to manage them, link them to Odoo and use them to collaborate with your employees.\n"
 "                </p>\n"
 "            "
 msgstr ""
@@ -83,7 +70,7 @@
 #. module: google_drive
 #: field:google.drive.config,active:0
 msgid "Active"
-msgstr ""
+msgstr "Activ(ă)"
 
 #. module: google_drive
 #: code:addons/google_drive/google_drive.py:49
@@ -94,7 +81,7 @@
 #. module: google_drive
 #: field:base.config.settings,google_drive_authorization_code:0
 msgid "Authorization Code"
-msgstr ""
+msgstr "Cod autorizare"
 
 #. module: google_drive
 #: help:google.drive.config,name_template:0
@@ -111,12 +98,12 @@
 #. module: google_drive
 #: field:google.drive.config,create_uid:0
 msgid "Created by"
-msgstr ""
+msgstr "Creat de"
 
 #. module: google_drive
 #: field:google.drive.config,create_date:0
 msgid "Created on"
-msgstr ""
+msgstr "Creat în"
 
 #. module: google_drive
 #: code:addons/google_drive/google_drive.py:157
@@ -127,26 +114,26 @@
 #. module: google_drive
 #: model:ir.filters,name:google_drive.filter_partner
 msgid "Customer"
-msgstr ""
+msgstr "Client"
 
 #. module: google_drive
 #: code:addons/google_drive/google_drive.py:71
 #: code:addons/google_drive/google_drive.py:91
 #, python-format
 msgid "Error!"
-msgstr ""
+msgstr "Eroare!"
 
 #. module: google_drive
 #: field:google.drive.config,filter_id:0
 msgid "Filter"
-msgstr ""
+msgstr "Filtru"
 
 #. module: google_drive
 #: code:addons/google_drive/google_drive.py:69
 #: code:addons/google_drive/google_drive.py:89
 #, python-format
 msgid "Go to the configuration panel"
-msgstr ""
+msgstr "Du-te la panoul de configurare"
 
 #. module: google_drive
 #: field:google.drive.config,google_drive_client_id:0
@@ -156,7 +143,7 @@
 #. module: google_drive
 #: model:ir.ui.menu,name:google_drive.menu_google_drive_config
 msgid "Google Drive"
-msgstr ""
+msgstr "Google Drive"
 
 #. module: google_drive
 #: view:google.drive.config:google_drive.view_google_drive_config_form
@@ -179,8 +166,7 @@
 #: code:addons/google_drive/google_drive.py:71
 #: code:addons/google_drive/google_drive.py:91
 #, python-format
-msgid ""
-"Google Drive is not yet configured. Please contact your administrator."
+msgid "Google Drive is not yet configured. Please contact your administrator."
 msgstr ""
 
 #. module: google_drive
@@ -191,7 +177,7 @@
 #. module: google_drive
 #: field:google.drive.config,id:0
 msgid "ID"
-msgstr ""
+msgstr "ID"
 
 #. module: google_drive
 #: code:addons/google_drive/google_drive.py:189
@@ -208,16 +194,15 @@
 #. module: google_drive
 #: field:google.drive.config,write_uid:0
 msgid "Last Updated by"
-msgstr ""
+msgstr "Ultima actualizare făcută de"
 
 #. module: google_drive
 #: field:google.drive.config,write_date:0
 msgid "Last Updated on"
-msgstr ""
-
-#. module: google_drive
-#: field:google.drive.config,model:0
-#: field:google.drive.config,model_id:0
+msgstr "Ultima actualizare în"
+
+#. module: google_drive
+#: field:google.drive.config,model:0 field:google.drive.config,model_id:0
 msgid "Model"
 msgstr "Model"
 
@@ -236,7 +221,7 @@
 #. module: google_drive
 #: field:google.drive.config,google_drive_resource_id:0
 msgid "Resource Id"
-msgstr ""
+msgstr "Id Resursa"
 
 #. module: google_drive
 #: code:addons/google_drive/google_drive.py:88
@@ -249,7 +234,7 @@
 #. module: google_drive
 #: field:google.drive.config,name:0
 msgid "Template Name"
-msgstr ""
+msgstr "Denumire șablon"
 
 #. module: google_drive
 #: field:google.drive.config,google_drive_template_url:0
@@ -260,7 +245,7 @@
 #: model:ir.actions.act_window,name:google_drive.action_google_drive_users_config
 #: model:ir.ui.menu,name:google_drive.menu_google_drive_model_config
 msgid "Templates"
-msgstr ""
+msgstr "Sabloane"
 
 #. module: google_drive
 #: code:addons/google_drive/google_drive.py:106
@@ -276,12 +261,9 @@
 #. module: google_drive
 #: view:google.drive.config:google_drive.view_google_drive_config_form
 msgid ""
-"The name of the attached document can use fixed or variable data. To "
-"distinguish between documents in\n"
-"                                Google Drive, use fixed words and fields. "
-"For instance, in the example above, if you wrote Agrolait_%(name)s_Sales\n"
-"                                in the Google Drive name field, the document "
-"in your Google Drive and in Odoo attachment will be named\n"
+"The name of the attached document can use fixed or variable data. To distinguish between documents in\n"
+"                                Google Drive, use fixed words and fields. For instance, in the example above, if you wrote Agrolait_%(name)s_Sales\n"
+"                                in the Google Drive name field, the document in your Google Drive and in Odoo attachment will be named\n"
 "                                'Agrolait_SO0001_Sales'."
 msgstr ""
 
@@ -296,7 +278,7 @@
 #. module: google_drive
 #: view:google.drive.config:google_drive.view_google_drive_config_form
 msgid "To create a new filter:"
-msgstr ""
+msgstr "Pentru a crea un filtru nou:"
 
 #. module: google_drive
 #: field:base.config.settings,google_drive_uri:0
@@ -307,7 +289,7 @@
 #: code:addons/google_drive/google_drive.py:106
 #, python-format
 msgid "Warning!"
-msgstr ""
+msgstr "Avertizare!"
 
 #. module: google_drive
 #: code:addons/google_drive/google_drive.py:68
@@ -325,6 +307,5 @@
 #. module: google_drive
 #: view:google.drive.config:google_drive.view_google_drive_config_form
 msgid ""
-"https://docs.google.com/document/d/1vOtpJK9scIQz6taD9tJRIETWbEw3fSiaQHArsJYcu"
-"a4/edit"
+"https://docs.google.com/document/d/1vOtpJK9scIQz6taD9tJRIETWbEw3fSiaQHArsJYcua4/edit"
 msgstr ""