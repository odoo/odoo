<?xml version="1.0" encoding="utf-8"?>
<openerp>
    <data noupdate="1">
<!--                      Partner                        -->
        <record id="res_partner_oerp_editor" model="res.partner">
            <field name="name">Odoo Editor</field>
            <field name="street">Plot No 61- Sector 8</field>
            <field name="city">Faridabad (Delhi- NCR)</field>
            <field name="zip">121006</field>
            <field name="country_id" ref="base.in"/>
            <field name="email">openerp.editor@yourcompany.example.com</field>
            <field name="is_company" eval="1" />
        </record>
        <record id="res_partner_oerp_us" model="res.partner">
            <field name="name">Odoo US</field>
            <field name="street">2035 N. Evergreen Terrace</field>
            <field name="street2">Arlington Heights</field>
            <field name="country_id" ref="base.us"/>
            <field name="email">openerp.us@yourcompany.example.com</field>
            <field name="is_company" eval="1" />
        </record>
        <record id="res_partner_oerp_in" model="res.partner">
            <field name="name">Odoo IN</field>
            <field name="street">Top Floor, Mehta Mahal,15</field>
            <field name="street2">Matthew Road, Opera House</field>
            <field name="city">Mumbai 27</field>
            <field name="zip">400004</field>
            <field name="country_id" ref="base.in"/>
            <field name="email">openerp.in@yourcompany.example.com</field>
            <field name="is_company" eval="1" />
        </record>
        <record id="res_partner_oerp_be" model="res.partner">
            <field name="name">Odoo BE</field>
            <field name="street">Avenue de l'Artisanat 2</field>
            <field name="city">Braine-l'Alleud</field>
            <field name="zip">1420</field>
            <field name="country_id" ref="base.be"/>
            <field name="email">openerp.be@yourcompany.example.com</field>
            <field name="is_company" eval="1" />
        </record>
        <record id="res_partner_odoo" model="res.partner">
            <field name="name">Odoo</field>
            <field name="street">RM#25-502, 126, Yijiang Road</field>
            <field name="street2">Pudong</field>
            <field name="city">Shanghai</field>
            <field name="zip">201</field>
            <field name="country_id" ref="base.cn"/>
            <field name="email">odoo@yourcompany.example.com</field>
            <field name="is_company" eval="1" />
        </record>

<!--                      Company                        -->
        <record id="res_company_oerp_editor" model="res.company">
            <field name="partner_id" ref="res_partner_oerp_editor"/>
            <field name="parent_id" ref="base.main_company"/>
            <field name="currency_id" ref="base.EUR"/>
            <field name="name">Odoo Editor</field>
        </record>
        <record id="res_company_oerp_us" model="res.company">
            <field name="partner_id" ref="res_partner_oerp_us"/>
            <field name="parent_id" ref="res_company_oerp_editor"/>
            <field name="currency_id" ref="base.USD"/>
            <field name="name">Odoo US</field>
        </record>
        <record id="res_company_oerp_be" model="res.company">
            <field name="partner_id" ref="res_partner_oerp_be"/>
            <field name="parent_id" ref="res_company_oerp_editor"/>
            <field name="currency_id" ref="base.EUR"/>
            <field name="name">Odoo BE</field>
        </record>
        <record id="res_company_oerp_in" model="res.company">
            <field name="partner_id" ref="res_partner_oerp_in"/>
            <field name="parent_id" ref="res_company_oerp_editor"/>
            <field name="currency_id" ref="base.EUR"/>
            <field name="name">Odoo IN</field>
        </record>
        <record id="res_company_odoo" model="res.company">
            <field name="partner_id" ref="res_partner_odoo"/>
            <field name="parent_id" ref="base.main_company"/>
            <field name="currency_id" ref="base.EUR"/>
            <field name="name">Odoo</field>
        </record>

<!--                      User                        -->

        <record id="base.user_root" model="res.users">
            <field name="company_ids" eval="[(4, ref('res_company_oerp_editor')),(4, ref('res_company_oerp_us')),(4, ref('res_company_oerp_be'))]"/>
        </record>
        <record id="base.user_demo" model="res.users">
            <field name="company_ids" eval="[(4, ref('res_company_oerp_us')),(4, ref('res_company_oerp_be')),(4, ref('res_company_odoo'))]"/>
        </record>

        <!--
    Resource: product.product
    -->

        <record id="Odoo1" model="product.category">
            <field name="parent_id" ref="product.product_category_all"/>
            <field name="name">Odoo Offers</field>
        </record>
        <record id="product_product_odoo1" model="product.product">
            <field name="default_code">ODOO</field>
            <field name="list_price">35.0</field>
            <field name="standard_price">10.0</field>
            <field name="uom_id" ref="product.product_uom_unit"/>
            <field name="uom_po_id" ref="product.product_uom_unit"/>
            <field name="name">Odoo Offer</field>
            <field name="categ_id" ref="Odoo1"/>
        <field name="company_id" ref="res_company_odoo"/>
        </record>

        <!--
    Resource: sale.order
    -->

        <record id="sale.sale_order_1" model="sale.order">
        <field name="company_id" ref="res_company_oerp_be"/>
        </record>

        <record id="sale.sale_order_2" model="sale.order">
        <field name="company_id" ref="res_company_oerp_be"/>
        </record>

        <record id="sale.sale_order_3" model="sale.order">
        <field name="company_id" ref="res_company_oerp_us"/>
        </record>

        <record id="sale.sale_order_4" model="sale.order">
        <field name="company_id" ref="res_company_oerp_us"/>
        </record>

        <record id="sale.sale_order_5" model="sale.order">
        <field name="company_id" ref="base.main_company"/>
        </record>


<!-- Journals -->
<!--Journals for Odoo IN-->
         <record id="sales_journal_multi_in" model="account.journal">
            <field name="name">Sales Journal - (Odoo IN)</field>
            <field name="code">SAJ-Odoo IN</field>
            <field name="type">sale</field>
            <field name="default_credit_account_id" ref="account.a_sale"/>
            <field name="default_debit_account_id" ref="account.a_sale"/>
            <field name="analytic_journal_id" ref="analytic.cose_journal_sale"/>
            <field name="user_id" ref="base.user_root"/>
            <field name="company_id" ref="res_company_oerp_in"/>
            <field name="refund_sequence" eval="True"/>
        </record>

<<<<<<< HEAD
        <record id="refund_sales_journal_multi_in" model="account.journal">
            <field name="name">Sales Credit Note Journal - (Odoo IN)</field>
            <field name="code">SCNJ-Odoo IN</field>
            <field name="type">sale_refund</field>
            <field name="default_credit_account_id" ref="account.a_sale"/>
            <field name="default_debit_account_id" ref="account.a_sale"/>
            <field name="analytic_journal_id" ref="analytic.cose_journal_sale"/>
            <field name="user_id" ref="base.user_root"/>
            <field name="company_id" ref="res_company_oerp_in"/>
            <field name="refund_sequence" eval="True"/>
        </record>

=======
>>>>>>> 711b7423
        <record id="expenses_journal_multi_in" model="account.journal">
            <field name="name">Expenses Journal - (Odoo IN)</field>
            <field name="code">EXJ-Odoo IN</field>
            <field name="type">purchase</field>
            <field name="default_debit_account_id" ref="account.a_expense"/>
            <field name="default_credit_account_id" ref="account.a_expense"/>
            <field name="analytic_journal_id" ref="account.exp"/>
            <field name="user_id" ref="base.user_root"/>
            <field name="company_id" ref="res_company_oerp_in"/>
            <field name="refund_sequence" eval="True"/>
        </record>
<<<<<<< HEAD
        
        <record id="refund_expenses_journal_multi_in" model="account.journal">
            <field name="name">Expenses Credit Notes Journal - (Odoo IN)</field>
            <field name="code">ECNJ-Odoo IN</field>
            <field name="type">purchase_refund</field>
            <field name="default_debit_account_id" ref="account.a_expense"/>
            <field name="default_credit_account_id" ref="account.a_expense"/>
            <field name="analytic_journal_id" ref="account.exp"/>
            <field name="user_id" ref="base.user_root"/>
            <field name="company_id" ref="res_company_oerp_in"/>
            <field name="refund_sequence" eval="True"/>
        </record>
=======
>>>>>>> 711b7423

        <record id="bank_journal_multi_in" model="account.journal">
            <field name="name">Bank Journal - (Odoo IN)</field>
            <field name="code">BNK-Odoo IN</field>
            <field name="type">bank</field>
            <field name="default_debit_account_id" ref="account.cash"/>
            <field name="default_credit_account_id" ref="account.cash"/>
            <field name="analytic_journal_id" ref="analytic.sit"/>
            <field name="user_id" ref="base.user_root"/>
            <field name="company_id" ref="res_company_oerp_in"/>
        </record>

        <record id="check_journal_multi_in" model="account.journal">
            <field name="name">Checks Journal - (Odoo IN)</field>
            <field name="code">CHK-Odoo IN</field>
            <field name="type">bank</field>
            <field name="default_debit_account_id" ref="account.cash"/>
            <field name="default_credit_account_id" ref="account.cash"/>
            <field name="analytic_journal_id" ref="analytic.sit"/>
            <field name="user_id" ref="base.user_root"/>
            <field name="company_id" ref="res_company_oerp_in"/>
        </record>

        <record id="cash_journal_multi_in" model="account.journal">
            <field name="name">Cash Journal - (Odoo IN)</field>
            <field name="code">CSH-Odoo IN</field>
            <field name="type">cash</field>
            <field name="default_debit_account_id" ref="account.cash"/>
            <field name="default_credit_account_id" ref="account.cash"/>
            <field name="analytic_journal_id" ref="analytic.sit"/>
            <field name="user_id" ref="base.user_root"/>
            <field name="company_id" ref="res_company_oerp_in"/>
        </record>

<!-- Journals for Odoo US-->
        <record id="sales_journal_multi_us" model="account.journal">
            <field name="name">Sales Journal - (Odoo US)</field>
            <field name="code">SAJ-Odoo US</field>
            <field name="type">sale</field>
            <field name="default_credit_account_id" ref="account.a_sale"/>
            <field name="default_debit_account_id" ref="account.a_sale"/>
            <field name="analytic_journal_id" ref="analytic.cose_journal_sale"/>
            <field name="user_id" ref="base.user_root"/>
            <field name="company_id" ref="res_company_oerp_us"/>
            <field name="refund_sequence" eval="True"/>
        </record>

<<<<<<< HEAD
        <record id="refund_sales_journal_multi_us" model="account.journal">
            <field name="name">Sales Credit Note Journal - (Odoo US)</field>
            <field name="code">SCNJ-Odoo US</field>
            <field name="type">sale_refund</field>
            <field name="default_credit_account_id" ref="account.a_sale"/>
            <field name="default_debit_account_id" ref="account.a_sale"/>
            <field name="analytic_journal_id" ref="analytic.cose_journal_sale"/>
            <field name="user_id" ref="base.user_root"/>
            <field name="company_id" ref="res_company_oerp_us"/>
            <field name="refund_sequence" eval="True"/>
        </record>

=======
>>>>>>> 711b7423
        <record id="expenses_journal_multi_us" model="account.journal">
            <field name="name">Expenses Journal - (Odoo US)</field>
            <field name="code">EXJ-Odoo US</field>
            <field name="type">purchase</field>
            <field name="default_debit_account_id" ref="account.a_expense"/>
            <field name="default_credit_account_id" ref="account.a_expense"/>
            <field name="analytic_journal_id" ref="account.exp"/>
            <field name="user_id" ref="base.user_root"/>
            <field name="company_id" ref="res_company_oerp_us"/>
            <field name="refund_sequence" eval="True"/>
        </record>

<<<<<<< HEAD
        <record id="refund_expenses_journal_multi_us" model="account.journal">
            <field name="name">Expenses Credit Notes Journal - (Odoo US)</field>
            <field name="code">ECNJ-Odoo US</field>
            <field name="type">purchase_refund</field>
            <field name="default_debit_account_id" ref="account.a_expense"/>
            <field name="default_credit_account_id" ref="account.a_expense"/>
            <field name="analytic_journal_id" ref="account.exp"/>
            <field name="user_id" ref="base.user_root"/>
            <field name="company_id" ref="res_company_oerp_us"/>
            <field name="refund_sequence" eval="True"/>
        </record>

=======
>>>>>>> 711b7423
        <record id="bank_journal_multi_us" model="account.journal">
            <field name="name">Bank Journal - (Odoo US)</field>
            <field name="code">BNK-Odoo US</field>
            <field name="type">bank</field>
            <field name="default_debit_account_id" ref="account.cash"/>
            <field name="default_credit_account_id" ref="account.cash"/>
            <field name="analytic_journal_id" ref="analytic.sit"/>
            <field name="user_id" ref="base.user_root"/>
            <field name="company_id" ref="res_company_oerp_us"/>
        </record>

        <record id="check_journal_multi_us" model="account.journal">
            <field name="name">Checks Journal - (Odoo US)</field>
            <field name="code">CHK-Odoo US</field>
            <field name="type">bank</field>
            <field name="default_debit_account_id" ref="account.cash"/>
            <field name="default_credit_account_id" ref="account.cash"/>
            <field name="analytic_journal_id" ref="analytic.sit"/>
            <field name="user_id" ref="base.user_root"/>
            <field name="company_id" ref="res_company_oerp_us"/>
        </record>

        <record id="cash_journal_multi_us" model="account.journal">
            <field name="name">Cash Journal - (Odoo US)</field>
            <field name="code">CSH-Odoo US</field>
            <field name="type">cash</field>
            <field name="default_debit_account_id" ref="account.cash"/>
            <field name="default_credit_account_id" ref="account.cash"/>
            <field name="analytic_journal_id" ref="analytic.sit"/>
            <field name="user_id" ref="base.user_root"/>
            <field name="company_id" ref="res_company_oerp_us"/>
        </record>

<!-- Journals for Odoo BE-->

        <record id="sales_journal_multi_be" model="account.journal">
            <field name="name">Sales Journal - (Odoo BE)</field>
            <field name="code">SAJ-Odoo BE</field>
            <field name="type">sale</field>
            <field name="default_credit_account_id" ref="account.a_sale"/>
            <field name="default_debit_account_id" ref="account.a_sale"/>
            <field name="analytic_journal_id" ref="analytic.cose_journal_sale"/>
            <field name="user_id" ref="base.user_root"/>
            <field name="company_id" ref="res_company_oerp_be"/>
            <field name="refund_sequence" eval="True"/>
        </record>

<<<<<<< HEAD
        <record id="refund_sales_journal_multi_be" model="account.journal">
            <field name="name">Sales Credit Note Journal - (Odoo BE)</field>
            <field name="code">SCNJ-Odoo BE</field>
            <field name="type">sale_refund</field>
            <field name="default_credit_account_id" ref="account.a_sale"/>
            <field name="default_debit_account_id" ref="account.a_sale"/>
            <field name="analytic_journal_id" ref="analytic.cose_journal_sale"/>
            <field name="user_id" ref="base.user_root"/>
            <field name="company_id" ref="res_company_oerp_be"/>
            <field name="refund_sequence" eval="True"/>
        </record>

=======
>>>>>>> 711b7423
        <record id="expenses_journal_multi_be" model="account.journal">
            <field name="name">Expenses Journal - (Odoo BE)</field>
            <field name="code">EXJ-Odoo BE</field>
            <field name="type">purchase</field>
            <field name="default_debit_account_id" ref="account.a_expense"/>
            <field name="default_credit_account_id" ref="account.a_expense"/>
            <field name="analytic_journal_id" ref="account.exp"/>
            <field name="user_id" ref="base.user_root"/>
            <field name="company_id" ref="res_company_oerp_be"/>
            <field name="refund_sequence" eval="True"/>
        </record>

<<<<<<< HEAD
        <record id="refund_expenses_journal_multi_be" model="account.journal">
            <field name="name">Expenses Credit Notes Journal - (Odoo BE)</field>
            <field name="code">ECNJ-Odoo BE</field>
            <field name="type">purchase_refund</field>
            <field name="default_debit_account_id" ref="account.a_expense"/>
            <field name="default_credit_account_id" ref="account.a_expense"/>
            <field name="analytic_journal_id" ref="account.exp"/>
            <field name="user_id" ref="base.user_root"/>
            <field name="company_id" ref="res_company_oerp_be"/>
            <field name="refund_sequence" eval="True"/>
        </record>

=======
>>>>>>> 711b7423
        <record id="bank_journal_multi_be" model="account.journal">
            <field name="name">Bank Journal - (Odoo BE)</field>
            <field name="code">BNK-Odoo BE</field>
            <field name="type">bank</field>
            <field name="default_debit_account_id" ref="account.cash"/>
            <field name="default_credit_account_id" ref="account.cash"/>
            <field name="analytic_journal_id" ref="analytic.sit"/>
            <field name="user_id" ref="base.user_root"/>
            <field name="company_id" ref="res_company_oerp_be"/>
        </record>

        <record id="check_journal_multi_be" model="account.journal">
            <field name="name">Checks Journal - (Odoo BE)</field>
            <field name="code">CHK-Odoo BE</field>
            <field name="type">bank</field>
            <field name="default_debit_account_id" ref="account.cash"/>
            <field name="default_credit_account_id" ref="account.cash"/>
            <field name="analytic_journal_id" ref="analytic.sit"/>
            <field name="user_id" ref="base.user_root"/>
            <field name="company_id" ref="res_company_oerp_be"/>
        </record>

        <record id="cash_journal_multi_be" model="account.journal">
            <field name="name">Cash Journal - (Odoo BE)</field>
            <field name="code">CSH-Odoo BE</field>
            <field name="type">cash</field>
            <field name="default_debit_account_id" ref="account.cash"/>
            <field name="default_credit_account_id" ref="account.cash"/>
            <field name="analytic_journal_id" ref="analytic.sit"/>
            <field name="user_id" ref="base.user_root"/>
            <field name="company_id" ref="res_company_oerp_be"/>
        </record>

<!--        Project        -->

        <record id="project.project_project_2" model="project.project">
        <field name="company_id" ref="res_company_oerp_be"/>
        <field name="currency_id" ref="base.EUR"/>
        </record>

        <!-- due to the ways the new API works we need to unset the company (automatically setted
             to the default conpany during module install) before changing the currency to avoid
             missmatch against currently set company currency and new one
         -->
        <record id="project.project_project_3" model="project.project">
          <field name="company_id" eval="False"/>
        </record>
        <record id="project.project_project_3" model="project.project">
        <field name="company_id" ref="res_company_oerp_us"/>
        <field name="currency_id" ref="base.USD"/>
        </record>

        <record id="project.project_project_4" model="project.project">
        <field name="company_id" ref="res_company_oerp_be"/>
        <field name="currency_id" ref="base.EUR"/>
        </record>
        <record id="project.project_project_5" model="project.project">
        <field name="company_id" ref="res_company_oerp_in"/>
        <field name="currency_id" ref="base.EUR"/>
        </record>

        <record id="project.project_task_19" model="project.task">
        <field name="company_id" ref="res_company_oerp_be"/>
        </record>
        <record id="project.project_task_20" model="project.task">
        <field name="company_id" ref="res_company_oerp_in"/>
        </record>
        <record id="project.project_task_21" model="project.task">
        <field name="company_id" ref="res_company_oerp_in"/>
        </record>
        <record id="project.project_task_22" model="project.task">
        <field name="company_id" ref="res_company_oerp_us"/>
        </record>
        <record id="project.project_task_23" model="project.task">
        <field name="company_id" ref="res_company_oerp_us"/>
        </record>
        <record id="project.project_task_24" model="project.task">
        <field name="company_id" ref="res_company_oerp_us"/>
        </record>
        <record id="project.project_task_25" model="project.task">
        <field name="company_id" ref="res_company_oerp_in"/>
        </record>
        <record id="project.project_task_26" model="project.task">
            <field name="company_id" ref="res_company_oerp_us"/>
        </record>


        <!--
        Resource: res.partner
        -->

        <record id="base.res_partner_1" model="res.partner">
        <field name="company_id" ref="res_company_oerp_us"/>
        </record>
        <record id="base.res_partner_2" model="res.partner">
                    <field name="company_id" ref="res_company_oerp_be"/>
        </record>
        <record id="base.res_partner_12" model="res.partner">
                   <field name="company_id" ref="res_company_oerp_be"/>
        </record>
        <record id="base.res_partner_16" model="res.partner">
                  <field name="company_id" ref="res_company_oerp_be"/>
        </record>
        <record id="base.res_partner_17" model="res.partner">
                   <field name="company_id" ref="res_company_oerp_in"/>
        </record>
        <record id="base.res_partner_12" model="res.partner">
                <field name="company_id" ref="res_company_oerp_be"/>
        </record>
        <record id="base.res_partner_18" model="res.partner">
        <field name="company_id" ref="res_company_oerp_us"/>
        </record>
        <record id="base.res_partner_2" model="res.partner">
        <field name="company_id" ref="res_company_oerp_be"/>
        </record>
        <record id="base.res_partner_3" model="res.partner">
                    <field name="company_id" ref="res_company_oerp_in"/>
        </record>
        <record id="base.res_partner_4" model="res.partner">
                <field name="company_id" ref="res_company_oerp_be"/>
        </record>
        <record id="base.res_partner_5" model="res.partner">
                   <field name="company_id" ref="res_company_oerp_be"/>
        </record>
        <record id="base.res_partner_6" model="res.partner">
                   <field name="company_id" ref="res_company_oerp_be"/>
        </record>
        <record id="base.res_partner_19" model="res.partner">
                  <field name="company_id" ref="res_company_oerp_us"/>
        </record>
        <record id="base.res_partner_8" model="res.partner">
                   <field name="company_id" ref="res_company_oerp_be"/>
        </record>
        <record id="base.res_partner_9" model="res.partner">
                  <field name="company_id" ref="res_company_oerp_be"/>
        </record>
        <record id="base.res_partner_10" model="res.partner">
               <field name="company_id" ref="res_company_oerp_in"/>
        </record>
        <record id="base.res_partner_11" model="res.partner">
                   <field name="company_id" ref="res_company_oerp_be"/>
        </record>
        <record id="base.res_partner_14" model="res.partner">
                  <field name="company_id" ref="res_company_oerp_be"/>
        </record>
        <record id="base.res_partner_15" model="res.partner">
                 <field name="company_id" ref="res_company_oerp_be"/>
        </record>
        <record id="base.res_partner_21" model="res.partner">
                 <field name="company_id" ref="res_company_oerp_be"/>
        </record>
    </data>
  <data noupdate="1">
    <record id="multi_company_default_productopenerpus0" model="multi_company.default">
      <field name="name">Product Odoo US</field>
      <field eval="1" name="sequence"/>
      <field name="company_id" ref="multi_company.res_company_oerp_us"/>
      <field name="object_id" ref="product.model_product_template"/>
      <field name="company_dest_id" ref="multi_company.res_company_oerp_editor"/>
      <field name="expression">True</field>
    </record>
  </data>
  <data noupdate="1">
    <record id="multi_company_default_productopenerpbe0" model="multi_company.default">
      <field name="name">Product Odoo BE</field>
      <field eval="1" name="sequence"/>
      <field name="company_id" ref="multi_company.res_company_oerp_be"/>
      <field name="object_id" ref="product.model_product_template"/>
      <field name="company_dest_id" ref="multi_company.res_company_oerp_editor"/>
      <field name="expression">True</field>
    </record>
  </data>
  <data noupdate="1">
    <record id="multi_company_default_productopenerpin0" model="multi_company.default">
      <field name="name">Product Odoo IN</field>
      <field eval="1" name="sequence"/>
      <field name="company_id" ref="multi_company.res_company_oerp_in"/>
      <field name="object_id" ref="product.model_product_template"/>
      <field name="company_dest_id" ref="multi_company.res_company_oerp_editor"/>
      <field name="expression">True</field>
    </record>
  </data>
  <data noupdate="1">
    <record id="multi_company_default_partneropenerpeditor0" model="multi_company.default">
      <field name="name">Partner Odoo Editor</field>
      <field eval="1" name="sequence"/>
      <field name="company_id" ref="multi_company.res_company_oerp_editor"/>
      <field name="object_id" ref="base.model_res_partner"/>
      <field name="company_dest_id" ref="base.main_company"/>
      <field name="expression">True</field>
    </record>
  </data>
  <data noupdate="1">
    <record id="multi_company_default_partnerodoo0" model="multi_company.default">
      <field name="name">Partner Odoo</field>
      <field eval="1" name="sequence"/>
      <field name="company_id" ref="multi_company.res_company_odoo"/>
      <field name="object_id" ref="base.model_res_partner"/>
      <field name="company_dest_id" ref="base.main_company"/>
      <field name="expression">True</field>
    </record>
  </data>

</openerp>
<|MERGE_RESOLUTION|>--- conflicted
+++ resolved
@@ -148,21 +148,6 @@
             <field name="refund_sequence" eval="True"/>
         </record>
 
-<<<<<<< HEAD
-        <record id="refund_sales_journal_multi_in" model="account.journal">
-            <field name="name">Sales Credit Note Journal - (Odoo IN)</field>
-            <field name="code">SCNJ-Odoo IN</field>
-            <field name="type">sale_refund</field>
-            <field name="default_credit_account_id" ref="account.a_sale"/>
-            <field name="default_debit_account_id" ref="account.a_sale"/>
-            <field name="analytic_journal_id" ref="analytic.cose_journal_sale"/>
-            <field name="user_id" ref="base.user_root"/>
-            <field name="company_id" ref="res_company_oerp_in"/>
-            <field name="refund_sequence" eval="True"/>
-        </record>
-
-=======
->>>>>>> 711b7423
         <record id="expenses_journal_multi_in" model="account.journal">
             <field name="name">Expenses Journal - (Odoo IN)</field>
             <field name="code">EXJ-Odoo IN</field>
@@ -174,21 +159,6 @@
             <field name="company_id" ref="res_company_oerp_in"/>
             <field name="refund_sequence" eval="True"/>
         </record>
-<<<<<<< HEAD
-        
-        <record id="refund_expenses_journal_multi_in" model="account.journal">
-            <field name="name">Expenses Credit Notes Journal - (Odoo IN)</field>
-            <field name="code">ECNJ-Odoo IN</field>
-            <field name="type">purchase_refund</field>
-            <field name="default_debit_account_id" ref="account.a_expense"/>
-            <field name="default_credit_account_id" ref="account.a_expense"/>
-            <field name="analytic_journal_id" ref="account.exp"/>
-            <field name="user_id" ref="base.user_root"/>
-            <field name="company_id" ref="res_company_oerp_in"/>
-            <field name="refund_sequence" eval="True"/>
-        </record>
-=======
->>>>>>> 711b7423
 
         <record id="bank_journal_multi_in" model="account.journal">
             <field name="name">Bank Journal - (Odoo IN)</field>
@@ -236,21 +206,6 @@
             <field name="refund_sequence" eval="True"/>
         </record>
 
-<<<<<<< HEAD
-        <record id="refund_sales_journal_multi_us" model="account.journal">
-            <field name="name">Sales Credit Note Journal - (Odoo US)</field>
-            <field name="code">SCNJ-Odoo US</field>
-            <field name="type">sale_refund</field>
-            <field name="default_credit_account_id" ref="account.a_sale"/>
-            <field name="default_debit_account_id" ref="account.a_sale"/>
-            <field name="analytic_journal_id" ref="analytic.cose_journal_sale"/>
-            <field name="user_id" ref="base.user_root"/>
-            <field name="company_id" ref="res_company_oerp_us"/>
-            <field name="refund_sequence" eval="True"/>
-        </record>
-
-=======
->>>>>>> 711b7423
         <record id="expenses_journal_multi_us" model="account.journal">
             <field name="name">Expenses Journal - (Odoo US)</field>
             <field name="code">EXJ-Odoo US</field>
@@ -263,21 +218,6 @@
             <field name="refund_sequence" eval="True"/>
         </record>
 
-<<<<<<< HEAD
-        <record id="refund_expenses_journal_multi_us" model="account.journal">
-            <field name="name">Expenses Credit Notes Journal - (Odoo US)</field>
-            <field name="code">ECNJ-Odoo US</field>
-            <field name="type">purchase_refund</field>
-            <field name="default_debit_account_id" ref="account.a_expense"/>
-            <field name="default_credit_account_id" ref="account.a_expense"/>
-            <field name="analytic_journal_id" ref="account.exp"/>
-            <field name="user_id" ref="base.user_root"/>
-            <field name="company_id" ref="res_company_oerp_us"/>
-            <field name="refund_sequence" eval="True"/>
-        </record>
-
-=======
->>>>>>> 711b7423
         <record id="bank_journal_multi_us" model="account.journal">
             <field name="name">Bank Journal - (Odoo US)</field>
             <field name="code">BNK-Odoo US</field>
@@ -325,21 +265,6 @@
             <field name="refund_sequence" eval="True"/>
         </record>
 
-<<<<<<< HEAD
-        <record id="refund_sales_journal_multi_be" model="account.journal">
-            <field name="name">Sales Credit Note Journal - (Odoo BE)</field>
-            <field name="code">SCNJ-Odoo BE</field>
-            <field name="type">sale_refund</field>
-            <field name="default_credit_account_id" ref="account.a_sale"/>
-            <field name="default_debit_account_id" ref="account.a_sale"/>
-            <field name="analytic_journal_id" ref="analytic.cose_journal_sale"/>
-            <field name="user_id" ref="base.user_root"/>
-            <field name="company_id" ref="res_company_oerp_be"/>
-            <field name="refund_sequence" eval="True"/>
-        </record>
-
-=======
->>>>>>> 711b7423
         <record id="expenses_journal_multi_be" model="account.journal">
             <field name="name">Expenses Journal - (Odoo BE)</field>
             <field name="code">EXJ-Odoo BE</field>
@@ -352,21 +277,6 @@
             <field name="refund_sequence" eval="True"/>
         </record>
 
-<<<<<<< HEAD
-        <record id="refund_expenses_journal_multi_be" model="account.journal">
-            <field name="name">Expenses Credit Notes Journal - (Odoo BE)</field>
-            <field name="code">ECNJ-Odoo BE</field>
-            <field name="type">purchase_refund</field>
-            <field name="default_debit_account_id" ref="account.a_expense"/>
-            <field name="default_credit_account_id" ref="account.a_expense"/>
-            <field name="analytic_journal_id" ref="account.exp"/>
-            <field name="user_id" ref="base.user_root"/>
-            <field name="company_id" ref="res_company_oerp_be"/>
-            <field name="refund_sequence" eval="True"/>
-        </record>
-
-=======
->>>>>>> 711b7423
         <record id="bank_journal_multi_be" model="account.journal">
             <field name="name">Bank Journal - (Odoo BE)</field>
             <field name="code">BNK-Odoo BE</field>
