<?xml version="1.0" encoding="utf-8"?>
<openerp>
    <data noupdate="1">
<!--                      Partner                        -->
        <record id="res_partner_oerp_editor" model="res.partner">
            <field name="name">Odoo Editor</field>
            <field name="street">Plot No 61- Sector 8</field>
            <field name="city">Faridabad (Delhi- NCR)</field>
            <field name="zip">121006</field>
            <field name="country_id" ref="base.in"/>
            <field name="email">openerp.editor@yourcompany.example.com</field>
            <field name="is_company" eval="1" />
        </record>
        <record id="res_partner_oerp_us" model="res.partner">
            <field name="name">Odoo US</field>
            <field name="street">2035 N. Evergreen Terrace</field>
            <field name="street2">Arlington Heights</field>
            <field name="country_id" ref="base.us"/>
            <field name="email">openerp.us@yourcompany.example.com</field>
            <field name="is_company" eval="1" />
        </record>
        <record id="res_partner_oerp_in" model="res.partner">
            <field name="name">Odoo IN</field>
            <field name="street">Top Floor, Mehta Mahal,15</field>
            <field name="street2">Matthew Road, Opera House</field>
            <field name="city">Mumbai 27</field>
            <field name="zip">400004</field>
            <field name="country_id" ref="base.in"/>
            <field name="email">openerp.in@yourcompany.example.com</field>
            <field name="is_company" eval="1" />
        </record>
        <record id="res_partner_oerp_be" model="res.partner">
            <field name="name">Odoo BE</field>
            <field name="street">Avenue de l'Artisanat 2</field>
            <field name="city">Braine-l'Alleud</field>
            <field name="zip">1420</field>
            <field name="country_id" ref="base.be"/>
            <field name="email">openerp.be@yourcompany.example.com</field>
            <field name="is_company" eval="1" />
        </record>
        <record id="res_partner_odoo" model="res.partner">
            <field name="name">Odoo</field>
            <field name="street">RM#25-502, 126, Yijiang Road</field>
            <field name="street2">Pudong</field>
            <field name="city">Shanghai</field>
            <field name="zip">201</field>
            <field name="country_id" ref="base.cn"/>
            <field name="email">odoo@yourcompany.example.com</field>
            <field name="is_company" eval="1" />
        </record>

<!--                      Company                        -->
        <record id="res_company_oerp_editor" model="res.company">
            <field name="partner_id" ref="res_partner_oerp_editor"/>
            <field name="parent_id" ref="base.main_company"/>
            <field name="currency_id" ref="base.EUR"/>
            <field name="name">Odoo Editor</field>
        </record>
        <record id="res_company_oerp_us" model="res.company">
            <field name="partner_id" ref="res_partner_oerp_us"/>
            <field name="parent_id" ref="res_company_oerp_editor"/>
            <field name="currency_id" ref="base.USD"/>
            <field name="name">Odoo US</field>
        </record>
        <record id="res_company_oerp_be" model="res.company">
            <field name="partner_id" ref="res_partner_oerp_be"/>
            <field name="parent_id" ref="res_company_oerp_editor"/>
            <field name="currency_id" ref="base.EUR"/>
            <field name="name">Odoo BE</field>
        </record>
        <record id="res_company_oerp_in" model="res.company">
            <field name="partner_id" ref="res_partner_oerp_in"/>
            <field name="parent_id" ref="res_company_oerp_editor"/>
            <field name="currency_id" ref="base.EUR"/>
            <field name="name">Odoo IN</field>
        </record>
        <record id="res_company_odoo" model="res.company">
            <field name="partner_id" ref="res_partner_odoo"/>
            <field name="parent_id" ref="base.main_company"/>
            <field name="currency_id" ref="base.EUR"/>
            <field name="name">Odoo</field>
        </record>

<!--                      User                        -->

        <record id="base.user_root" model="res.users">
            <field name="company_ids" eval="[(4, ref('res_company_oerp_editor')),(4, ref('res_company_oerp_us')),(4, ref('res_company_oerp_be'))]"/>
        </record>
        <record id="base.user_demo" model="res.users">
            <field name="company_ids" eval="[(4, ref('res_company_oerp_us')),(4, ref('res_company_oerp_be')),(4, ref('res_company_odoo'))]"/>
        </record>

        <!--
    Resource: product.product
    -->

        <record id="Odoo1" model="product.category">
            <field name="parent_id" ref="product.product_category_all"/>
            <field name="name">Odoo Offers</field>
        </record>
        <record id="product_product_odoo1" model="product.product">
            <field name="default_code">ODOO</field>
            <field name="list_price">35.0</field>
            <field name="standard_price">10.0</field>
            <field name="uom_id" ref="product.product_uom_unit"/>
            <field name="uom_po_id" ref="product.product_uom_unit"/>
            <field name="name">Odoo Offer</field>
            <field name="categ_id" ref="Odoo1"/>
        <field name="company_id" ref="res_company_odoo"/>
        </record>

        <!--
    Resource: sale.order
    -->

        <record id="sale.sale_order_1" model="sale.order">
        <field name="company_id" ref="res_company_oerp_be"/>
        </record>

        <record id="sale.sale_order_2" model="sale.order">
        <field name="company_id" ref="res_company_oerp_be"/>
        </record>

        <record id="sale.sale_order_3" model="sale.order">
        <field name="company_id" ref="res_company_oerp_us"/>
        </record>

        <record id="sale.sale_order_4" model="sale.order">
        <field name="company_id" ref="res_company_oerp_us"/>
        </record>

        <record id="sale.sale_order_5" model="sale.order">
        <field name="company_id" ref="base.main_company"/>
        </record>


<!-- Journals -->
<!--Journals for Odoo IN-->
         <record id="sales_journal_multi_in" model="account.journal">
            <field name="name">Sales Journal - (Odoo IN)</field>
            <field name="code">SAJ-Odoo IN</field>
            <field name="type">sale</field>
<<<<<<< HEAD
=======
            <field name="sequence_id" ref="account.sequence_sale_journal"/>
            <field name="default_credit_account_id" ref="account.a_sale"/>
            <field name="default_debit_account_id" ref="account.a_sale"/>
            <field name="analytic_journal_id" ref="analytic.cose_journal_sale"/>
            <field name="company_id" ref="res_company_oerp_in"/>
        </record>

        <record id="refund_sales_journal_multi_in" model="account.journal">
            <field name="name">Sales Credit Note Journal - (Odoo IN)</field>
            <field name="code">SCNJ-Odoo IN</field>
            <field name="type">sale_refund</field>
            <field name="sequence_id" ref="account.sequence_refund_sales_journal"/>
>>>>>>> 580077f0
            <field name="default_credit_account_id" ref="account.a_sale"/>
            <field name="default_debit_account_id" ref="account.a_sale"/>
            <field name="analytic_journal_id" ref="analytic.cose_journal_sale"/>
            <field name="company_id" ref="res_company_oerp_in"/>
            <field name="refund_sequence" eval="True"/>
        </record>

        <record id="expenses_journal_multi_in" model="account.journal">
            <field name="name">Expenses Journal - (Odoo IN)</field>
            <field name="code">EXJ-Odoo IN</field>
            <field name="type">purchase</field>
<<<<<<< HEAD
=======
            <field name="sequence_id" ref="account.sequence_purchase_journal"/>
            <field name="default_debit_account_id" ref="account.a_expense"/>
            <field name="default_credit_account_id" ref="account.a_expense"/>
            <field name="analytic_journal_id" ref="account.exp"/>
            <field name="company_id" ref="res_company_oerp_in"/>
        </record>
        
        <record id="refund_expenses_journal_multi_in" model="account.journal">
            <field name="name">Expenses Credit Notes Journal - (Odoo IN)</field>
            <field name="code">ECNJ-Odoo IN</field>
            <field name="type">purchase_refund</field>
            <field name="sequence_id" ref="account.sequence_refund_purchase_journal"/>
>>>>>>> 580077f0
            <field name="default_debit_account_id" ref="account.a_expense"/>
            <field name="default_credit_account_id" ref="account.a_expense"/>
            <field name="analytic_journal_id" ref="account.exp"/>
            <field name="company_id" ref="res_company_oerp_in"/>
            <field name="refund_sequence" eval="True"/>
        </record>

        <record id="bank_journal_multi_in" model="account.journal">
            <field name="name">Bank Journal - (Odoo IN)</field>
            <field name="code">BNK-Odoo IN</field>
            <field name="type">bank</field>
            <field name="default_debit_account_id" ref="account.cash"/>
            <field name="default_credit_account_id" ref="account.cash"/>
            <field name="analytic_journal_id" ref="analytic.sit"/>
            <field name="company_id" ref="res_company_oerp_in"/>
        </record>

        <record id="check_journal_multi_in" model="account.journal">
            <field name="name">Checks Journal - (Odoo IN)</field>
            <field name="code">CHK-Odoo IN</field>
            <field name="type">bank</field>
            <field name="default_debit_account_id" ref="account.cash"/>
            <field name="default_credit_account_id" ref="account.cash"/>
            <field name="analytic_journal_id" ref="analytic.sit"/>
            <field name="company_id" ref="res_company_oerp_in"/>
        </record>

        <record id="cash_journal_multi_in" model="account.journal">
            <field name="name">Cash Journal - (Odoo IN)</field>
            <field name="code">CSH-Odoo IN</field>
            <field name="type">cash</field>
            <field name="default_debit_account_id" ref="account.cash"/>
            <field name="default_credit_account_id" ref="account.cash"/>
            <field name="analytic_journal_id" ref="analytic.sit"/>
            <field name="company_id" ref="res_company_oerp_in"/>
        </record>

<!-- Journals for Odoo US-->
        <record id="sales_journal_multi_us" model="account.journal">
            <field name="name">Sales Journal - (Odoo US)</field>
            <field name="code">SAJ-Odoo US</field>
            <field name="type">sale</field>
<<<<<<< HEAD
=======
            <field name="sequence_id" ref="account.sequence_sale_journal"/>
            <field name="default_credit_account_id" ref="account.a_sale"/>
            <field name="default_debit_account_id" ref="account.a_sale"/>
            <field name="analytic_journal_id" ref="analytic.cose_journal_sale"/>
            <field name="company_id" ref="res_company_oerp_us"/>
        </record>

        <record id="refund_sales_journal_multi_us" model="account.journal">
            <field name="name">Sales Credit Note Journal - (Odoo US)</field>
            <field name="code">SCNJ-Odoo US</field>
            <field name="type">sale_refund</field>
            <field name="sequence_id" ref="account.sequence_refund_sales_journal"/>
>>>>>>> 580077f0
            <field name="default_credit_account_id" ref="account.a_sale"/>
            <field name="default_debit_account_id" ref="account.a_sale"/>
            <field name="analytic_journal_id" ref="analytic.cose_journal_sale"/>
            <field name="company_id" ref="res_company_oerp_us"/>
            <field name="refund_sequence" eval="True"/>
        </record>

        <record id="expenses_journal_multi_us" model="account.journal">
            <field name="name">Expenses Journal - (Odoo US)</field>
            <field name="code">EXJ-Odoo US</field>
            <field name="type">purchase</field>
<<<<<<< HEAD
=======
            <field name="sequence_id" ref="account.sequence_purchase_journal"/>
            <field name="default_debit_account_id" ref="account.a_expense"/>
            <field name="default_credit_account_id" ref="account.a_expense"/>
            <field name="analytic_journal_id" ref="account.exp"/>
            <field name="company_id" ref="res_company_oerp_us"/>
        </record>

        <record id="refund_expenses_journal_multi_us" model="account.journal">
            <field name="name">Expenses Credit Notes Journal - (Odoo US)</field>
            <field name="code">ECNJ-Odoo US</field>
            <field name="type">purchase_refund</field>
            <field name="sequence_id" ref="account.sequence_refund_purchase_journal"/>
>>>>>>> 580077f0
            <field name="default_debit_account_id" ref="account.a_expense"/>
            <field name="default_credit_account_id" ref="account.a_expense"/>
            <field name="analytic_journal_id" ref="account.exp"/>
            <field name="company_id" ref="res_company_oerp_us"/>
            <field name="refund_sequence" eval="True"/>
        </record>

        <record id="bank_journal_multi_us" model="account.journal">
            <field name="name">Bank Journal - (Odoo US)</field>
            <field name="code">BNK-Odoo US</field>
            <field name="type">bank</field>
            <field name="default_debit_account_id" ref="account.cash"/>
            <field name="default_credit_account_id" ref="account.cash"/>
            <field name="analytic_journal_id" ref="analytic.sit"/>
            <field name="company_id" ref="res_company_oerp_us"/>
        </record>

        <record id="check_journal_multi_us" model="account.journal">
            <field name="name">Checks Journal - (Odoo US)</field>
            <field name="code">CHK-Odoo US</field>
            <field name="type">bank</field>
            <field name="default_debit_account_id" ref="account.cash"/>
            <field name="default_credit_account_id" ref="account.cash"/>
            <field name="analytic_journal_id" ref="analytic.sit"/>
            <field name="company_id" ref="res_company_oerp_us"/>
        </record>

        <record id="cash_journal_multi_us" model="account.journal">
            <field name="name">Cash Journal - (Odoo US)</field>
            <field name="code">CSH-Odoo US</field>
            <field name="type">cash</field>
            <field name="default_debit_account_id" ref="account.cash"/>
            <field name="default_credit_account_id" ref="account.cash"/>
            <field name="analytic_journal_id" ref="analytic.sit"/>
            <field name="company_id" ref="res_company_oerp_us"/>
        </record>

<!-- Journals for Odoo BE-->

        <record id="sales_journal_multi_be" model="account.journal">
            <field name="name">Sales Journal - (Odoo BE)</field>
            <field name="code">SAJ-Odoo BE</field>
            <field name="type">sale</field>
<<<<<<< HEAD
=======
            <field name="sequence_id" ref="account.sequence_sale_journal"/>
            <field name="default_credit_account_id" ref="account.a_sale"/>
            <field name="default_debit_account_id" ref="account.a_sale"/>
            <field name="analytic_journal_id" ref="analytic.cose_journal_sale"/>
            <field name="company_id" ref="res_company_oerp_be"/>
        </record>

        <record id="refund_sales_journal_multi_be" model="account.journal">
            <field name="name">Sales Credit Note Journal - (Odoo BE)</field>
            <field name="code">SCNJ-Odoo BE</field>
            <field name="type">sale_refund</field>
            <field name="sequence_id" ref="account.sequence_refund_sales_journal"/>
>>>>>>> 580077f0
            <field name="default_credit_account_id" ref="account.a_sale"/>
            <field name="default_debit_account_id" ref="account.a_sale"/>
            <field name="analytic_journal_id" ref="analytic.cose_journal_sale"/>
            <field name="company_id" ref="res_company_oerp_be"/>
            <field name="refund_sequence" eval="True"/>
        </record>

        <record id="expenses_journal_multi_be" model="account.journal">
            <field name="name">Expenses Journal - (Odoo BE)</field>
            <field name="code">EXJ-Odoo BE</field>
            <field name="type">purchase</field>
<<<<<<< HEAD
=======
            <field name="sequence_id" ref="account.sequence_purchase_journal"/>
            <field name="default_debit_account_id" ref="account.a_expense"/>
            <field name="default_credit_account_id" ref="account.a_expense"/>
            <field name="analytic_journal_id" ref="account.exp"/>
            <field name="company_id" ref="res_company_oerp_be"/>
        </record>

        <record id="refund_expenses_journal_multi_be" model="account.journal">
            <field name="name">Expenses Credit Notes Journal - (Odoo BE)</field>
            <field name="code">ECNJ-Odoo BE</field>
            <field name="type">purchase_refund</field>
            <field name="sequence_id" ref="account.sequence_refund_purchase_journal"/>
>>>>>>> 580077f0
            <field name="default_debit_account_id" ref="account.a_expense"/>
            <field name="default_credit_account_id" ref="account.a_expense"/>
            <field name="analytic_journal_id" ref="account.exp"/>
            <field name="company_id" ref="res_company_oerp_be"/>
            <field name="refund_sequence" eval="True"/>
        </record>

        <record id="bank_journal_multi_be" model="account.journal">
            <field name="name">Bank Journal - (Odoo BE)</field>
            <field name="code">BNK-Odoo BE</field>
            <field name="type">bank</field>
            <field name="default_debit_account_id" ref="account.cash"/>
            <field name="default_credit_account_id" ref="account.cash"/>
            <field name="analytic_journal_id" ref="analytic.sit"/>
            <field name="company_id" ref="res_company_oerp_be"/>
        </record>

        <record id="check_journal_multi_be" model="account.journal">
            <field name="name">Checks Journal - (Odoo BE)</field>
            <field name="code">CHK-Odoo BE</field>
            <field name="type">bank</field>
            <field name="default_debit_account_id" ref="account.cash"/>
            <field name="default_credit_account_id" ref="account.cash"/>
            <field name="analytic_journal_id" ref="analytic.sit"/>
            <field name="company_id" ref="res_company_oerp_be"/>
        </record>

        <record id="cash_journal_multi_be" model="account.journal">
            <field name="name">Cash Journal - (Odoo BE)</field>
            <field name="code">CSH-Odoo BE</field>
            <field name="type">cash</field>
            <field name="default_debit_account_id" ref="account.cash"/>
            <field name="default_credit_account_id" ref="account.cash"/>
            <field name="analytic_journal_id" ref="analytic.sit"/>
            <field name="company_id" ref="res_company_oerp_be"/>
        </record>

<!--        Project        -->

        <record id="project.project_project_2" model="project.project">
        <field name="company_id" ref="res_company_oerp_be"/>
        <field name="currency_id" ref="base.EUR"/>
        </record>

        <!-- due to the ways the new API works we need to unset the company (automatically setted
             to the default conpany during module install) before changing the currency to avoid
             missmatch against currently set company currency and new one
         -->
        <record id="project.project_project_3" model="project.project">
          <field name="company_id" eval="False"/>
        </record>
        <record id="project.project_project_3" model="project.project">
        <field name="company_id" ref="res_company_oerp_us"/>
        <field name="currency_id" ref="base.USD"/>
        </record>

        <record id="project.project_project_4" model="project.project">
        <field name="company_id" ref="res_company_oerp_be"/>
        <field name="currency_id" ref="base.EUR"/>
        </record>
        <record id="project.project_project_5" model="project.project">
        <field name="company_id" ref="res_company_oerp_in"/>
        <field name="currency_id" ref="base.EUR"/>
        </record>

        <record id="project.project_task_19" model="project.task">
        <field name="company_id" ref="res_company_oerp_be"/>
        </record>
        <record id="project.project_task_20" model="project.task">
        <field name="company_id" ref="res_company_oerp_in"/>
        </record>
        <record id="project.project_task_21" model="project.task">
        <field name="company_id" ref="res_company_oerp_in"/>
        </record>
        <record id="project.project_task_22" model="project.task">
        <field name="company_id" ref="res_company_oerp_us"/>
        </record>
        <record id="project.project_task_23" model="project.task">
        <field name="company_id" ref="res_company_oerp_us"/>
        </record>
        <record id="project.project_task_24" model="project.task">
        <field name="company_id" ref="res_company_oerp_us"/>
        </record>
        <record id="project.project_task_25" model="project.task">
        <field name="company_id" ref="res_company_oerp_in"/>
        </record>
        <record id="project.project_task_26" model="project.task">
            <field name="company_id" ref="res_company_oerp_us"/>
        </record>


        <!--
        Resource: res.partner
        -->

        <record id="base.res_partner_1" model="res.partner">
        <field name="company_id" ref="res_company_oerp_us"/>
        </record>
        <record id="base.res_partner_2" model="res.partner">
                    <field name="company_id" ref="res_company_oerp_be"/>
        </record>
        <record id="base.res_partner_12" model="res.partner">
                   <field name="company_id" ref="res_company_oerp_be"/>
        </record>
        <record id="base.res_partner_16" model="res.partner">
                  <field name="company_id" ref="res_company_oerp_be"/>
        </record>
        <record id="base.res_partner_17" model="res.partner">
                   <field name="company_id" ref="res_company_oerp_in"/>
        </record>
        <record id="base.res_partner_12" model="res.partner">
                <field name="company_id" ref="res_company_oerp_be"/>
        </record>
        <record id="base.res_partner_18" model="res.partner">
        <field name="company_id" ref="res_company_oerp_us"/>
        </record>
        <record id="base.res_partner_2" model="res.partner">
        <field name="company_id" ref="res_company_oerp_be"/>
        </record>
        <record id="base.res_partner_3" model="res.partner">
                    <field name="company_id" ref="res_company_oerp_in"/>
        </record>
        <record id="base.res_partner_4" model="res.partner">
                <field name="company_id" ref="res_company_oerp_be"/>
        </record>
        <record id="base.res_partner_5" model="res.partner">
                   <field name="company_id" ref="res_company_oerp_be"/>
        </record>
        <record id="base.res_partner_6" model="res.partner">
                   <field name="company_id" ref="res_company_oerp_be"/>
        </record>
        <record id="base.res_partner_19" model="res.partner">
                  <field name="company_id" ref="res_company_oerp_us"/>
        </record>
        <record id="base.res_partner_8" model="res.partner">
                   <field name="company_id" ref="res_company_oerp_be"/>
        </record>
        <record id="base.res_partner_9" model="res.partner">
                  <field name="company_id" ref="res_company_oerp_be"/>
        </record>
        <record id="base.res_partner_10" model="res.partner">
               <field name="company_id" ref="res_company_oerp_in"/>
        </record>
        <record id="base.res_partner_11" model="res.partner">
                   <field name="company_id" ref="res_company_oerp_be"/>
        </record>
        <record id="base.res_partner_14" model="res.partner">
                  <field name="company_id" ref="res_company_oerp_be"/>
        </record>
        <record id="base.res_partner_15" model="res.partner">
                 <field name="company_id" ref="res_company_oerp_be"/>
        </record>
        <record id="base.res_partner_21" model="res.partner">
                 <field name="company_id" ref="res_company_oerp_be"/>
        </record>
    </data>
  <data noupdate="1">
    <record id="multi_company_default_productopenerpus0" model="multi_company.default">
      <field name="name">Product Odoo US</field>
      <field eval="1" name="sequence"/>
      <field name="company_id" ref="multi_company.res_company_oerp_us"/>
      <field name="object_id" ref="product.model_product_template"/>
      <field name="company_dest_id" ref="multi_company.res_company_oerp_editor"/>
      <field name="expression">True</field>
    </record>
  </data>
  <data noupdate="1">
    <record id="multi_company_default_productopenerpbe0" model="multi_company.default">
      <field name="name">Product Odoo BE</field>
      <field eval="1" name="sequence"/>
      <field name="company_id" ref="multi_company.res_company_oerp_be"/>
      <field name="object_id" ref="product.model_product_template"/>
      <field name="company_dest_id" ref="multi_company.res_company_oerp_editor"/>
      <field name="expression">True</field>
    </record>
  </data>
  <data noupdate="1">
    <record id="multi_company_default_productopenerpin0" model="multi_company.default">
      <field name="name">Product Odoo IN</field>
      <field eval="1" name="sequence"/>
      <field name="company_id" ref="multi_company.res_company_oerp_in"/>
      <field name="object_id" ref="product.model_product_template"/>
      <field name="company_dest_id" ref="multi_company.res_company_oerp_editor"/>
      <field name="expression">True</field>
    </record>
  </data>
  <data noupdate="1">
    <record id="multi_company_default_partneropenerpeditor0" model="multi_company.default">
      <field name="name">Partner Odoo Editor</field>
      <field eval="1" name="sequence"/>
      <field name="company_id" ref="multi_company.res_company_oerp_editor"/>
      <field name="object_id" ref="base.model_res_partner"/>
      <field name="company_dest_id" ref="base.main_company"/>
      <field name="expression">True</field>
    </record>
  </data>
  <data noupdate="1">
    <record id="multi_company_default_partnerodoo0" model="multi_company.default">
      <field name="name">Partner Odoo</field>
      <field eval="1" name="sequence"/>
      <field name="company_id" ref="multi_company.res_company_odoo"/>
      <field name="object_id" ref="base.model_res_partner"/>
      <field name="company_dest_id" ref="base.main_company"/>
      <field name="expression">True</field>
    </record>
  </data>

</openerp>
<|MERGE_RESOLUTION|>--- conflicted
+++ resolved
@@ -140,25 +140,10 @@
             <field name="name">Sales Journal - (Odoo IN)</field>
             <field name="code">SAJ-Odoo IN</field>
             <field name="type">sale</field>
-<<<<<<< HEAD
-=======
-            <field name="sequence_id" ref="account.sequence_sale_journal"/>
             <field name="default_credit_account_id" ref="account.a_sale"/>
             <field name="default_debit_account_id" ref="account.a_sale"/>
             <field name="analytic_journal_id" ref="analytic.cose_journal_sale"/>
             <field name="company_id" ref="res_company_oerp_in"/>
-        </record>
-
-        <record id="refund_sales_journal_multi_in" model="account.journal">
-            <field name="name">Sales Credit Note Journal - (Odoo IN)</field>
-            <field name="code">SCNJ-Odoo IN</field>
-            <field name="type">sale_refund</field>
-            <field name="sequence_id" ref="account.sequence_refund_sales_journal"/>
->>>>>>> 580077f0
-            <field name="default_credit_account_id" ref="account.a_sale"/>
-            <field name="default_debit_account_id" ref="account.a_sale"/>
-            <field name="analytic_journal_id" ref="analytic.cose_journal_sale"/>
-            <field name="company_id" ref="res_company_oerp_in"/>
             <field name="refund_sequence" eval="True"/>
         </record>
 
@@ -166,21 +151,6 @@
             <field name="name">Expenses Journal - (Odoo IN)</field>
             <field name="code">EXJ-Odoo IN</field>
             <field name="type">purchase</field>
-<<<<<<< HEAD
-=======
-            <field name="sequence_id" ref="account.sequence_purchase_journal"/>
-            <field name="default_debit_account_id" ref="account.a_expense"/>
-            <field name="default_credit_account_id" ref="account.a_expense"/>
-            <field name="analytic_journal_id" ref="account.exp"/>
-            <field name="company_id" ref="res_company_oerp_in"/>
-        </record>
-        
-        <record id="refund_expenses_journal_multi_in" model="account.journal">
-            <field name="name">Expenses Credit Notes Journal - (Odoo IN)</field>
-            <field name="code">ECNJ-Odoo IN</field>
-            <field name="type">purchase_refund</field>
-            <field name="sequence_id" ref="account.sequence_refund_purchase_journal"/>
->>>>>>> 580077f0
             <field name="default_debit_account_id" ref="account.a_expense"/>
             <field name="default_credit_account_id" ref="account.a_expense"/>
             <field name="analytic_journal_id" ref="account.exp"/>
@@ -223,21 +193,6 @@
             <field name="name">Sales Journal - (Odoo US)</field>
             <field name="code">SAJ-Odoo US</field>
             <field name="type">sale</field>
-<<<<<<< HEAD
-=======
-            <field name="sequence_id" ref="account.sequence_sale_journal"/>
-            <field name="default_credit_account_id" ref="account.a_sale"/>
-            <field name="default_debit_account_id" ref="account.a_sale"/>
-            <field name="analytic_journal_id" ref="analytic.cose_journal_sale"/>
-            <field name="company_id" ref="res_company_oerp_us"/>
-        </record>
-
-        <record id="refund_sales_journal_multi_us" model="account.journal">
-            <field name="name">Sales Credit Note Journal - (Odoo US)</field>
-            <field name="code">SCNJ-Odoo US</field>
-            <field name="type">sale_refund</field>
-            <field name="sequence_id" ref="account.sequence_refund_sales_journal"/>
->>>>>>> 580077f0
             <field name="default_credit_account_id" ref="account.a_sale"/>
             <field name="default_debit_account_id" ref="account.a_sale"/>
             <field name="analytic_journal_id" ref="analytic.cose_journal_sale"/>
@@ -249,21 +204,6 @@
             <field name="name">Expenses Journal - (Odoo US)</field>
             <field name="code">EXJ-Odoo US</field>
             <field name="type">purchase</field>
-<<<<<<< HEAD
-=======
-            <field name="sequence_id" ref="account.sequence_purchase_journal"/>
-            <field name="default_debit_account_id" ref="account.a_expense"/>
-            <field name="default_credit_account_id" ref="account.a_expense"/>
-            <field name="analytic_journal_id" ref="account.exp"/>
-            <field name="company_id" ref="res_company_oerp_us"/>
-        </record>
-
-        <record id="refund_expenses_journal_multi_us" model="account.journal">
-            <field name="name">Expenses Credit Notes Journal - (Odoo US)</field>
-            <field name="code">ECNJ-Odoo US</field>
-            <field name="type">purchase_refund</field>
-            <field name="sequence_id" ref="account.sequence_refund_purchase_journal"/>
->>>>>>> 580077f0
             <field name="default_debit_account_id" ref="account.a_expense"/>
             <field name="default_credit_account_id" ref="account.a_expense"/>
             <field name="analytic_journal_id" ref="account.exp"/>
@@ -307,25 +247,10 @@
             <field name="name">Sales Journal - (Odoo BE)</field>
             <field name="code">SAJ-Odoo BE</field>
             <field name="type">sale</field>
-<<<<<<< HEAD
-=======
-            <field name="sequence_id" ref="account.sequence_sale_journal"/>
             <field name="default_credit_account_id" ref="account.a_sale"/>
             <field name="default_debit_account_id" ref="account.a_sale"/>
             <field name="analytic_journal_id" ref="analytic.cose_journal_sale"/>
             <field name="company_id" ref="res_company_oerp_be"/>
-        </record>
-
-        <record id="refund_sales_journal_multi_be" model="account.journal">
-            <field name="name">Sales Credit Note Journal - (Odoo BE)</field>
-            <field name="code">SCNJ-Odoo BE</field>
-            <field name="type">sale_refund</field>
-            <field name="sequence_id" ref="account.sequence_refund_sales_journal"/>
->>>>>>> 580077f0
-            <field name="default_credit_account_id" ref="account.a_sale"/>
-            <field name="default_debit_account_id" ref="account.a_sale"/>
-            <field name="analytic_journal_id" ref="analytic.cose_journal_sale"/>
-            <field name="company_id" ref="res_company_oerp_be"/>
             <field name="refund_sequence" eval="True"/>
         </record>
 
@@ -333,21 +258,6 @@
             <field name="name">Expenses Journal - (Odoo BE)</field>
             <field name="code">EXJ-Odoo BE</field>
             <field name="type">purchase</field>
-<<<<<<< HEAD
-=======
-            <field name="sequence_id" ref="account.sequence_purchase_journal"/>
-            <field name="default_debit_account_id" ref="account.a_expense"/>
-            <field name="default_credit_account_id" ref="account.a_expense"/>
-            <field name="analytic_journal_id" ref="account.exp"/>
-            <field name="company_id" ref="res_company_oerp_be"/>
-        </record>
-
-        <record id="refund_expenses_journal_multi_be" model="account.journal">
-            <field name="name">Expenses Credit Notes Journal - (Odoo BE)</field>
-            <field name="code">ECNJ-Odoo BE</field>
-            <field name="type">purchase_refund</field>
-            <field name="sequence_id" ref="account.sequence_refund_purchase_journal"/>
->>>>>>> 580077f0
             <field name="default_debit_account_id" ref="account.a_expense"/>
             <field name="default_credit_account_id" ref="account.a_expense"/>
             <field name="analytic_journal_id" ref="account.exp"/>
