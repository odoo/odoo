odoo.define('web_kanban.KanbanView', function (require) {
"use strict";

var core = require('web.core');
var data = require('web.data');
var data_manager = require('web.data_manager');
var Model = require('web.DataModel');
var Dialog = require('web.Dialog');
var form_common = require('web.form_common');
var Pager = require('web.Pager');
var pyeval = require('web.pyeval');
var session = require('web.session');
var utils = require('web.utils');
var View = require('web.View');

var KanbanColumn = require('web_kanban.Column');
var quick_create = require('web_kanban.quick_create');
var KanbanRecord = require('web_kanban.Record');
var kanban_widgets = require('web_kanban.widgets');

var QWeb = core.qweb;
var _lt = core._lt;
var _t = core._t;
var ColumnQuickCreate = quick_create.ColumnQuickCreate;
var fields_registry = kanban_widgets.registry;

var KanbanView = View.extend({
    accesskey: "k",
    className: "o_kanban_view",
    custom_events: {
        'kanban_record_open': 'open_record',
        'kanban_record_edit': 'edit_record',
        'kanban_record_delete': 'delete_record',
        'kanban_do_action': 'open_action',
        'kanban_reload': 'do_reload',
        'kanban_column_resequence': function (event) {
            this.resequence_column(event.target);
        },
        'kanban_record_update': 'update_record',
        'kanban_column_add_record': 'add_record_to_column',
        'kanban_column_delete': 'delete_column',
        'kanban_column_archive_records': 'archive_records',
        'column_add_record': 'column_add_record',
        'quick_create_add_column': 'add_new_column',
        'kanban_load_more': 'load_more',
        'kanban_call_method': 'call_method',
    },
    defaults: _.extend(View.prototype.defaults, {
        quick_creatable: true,
        creatable: true,
        create_text: undefined,
        read_only_mode: false,
        confirm_on_delete: true,
    }),
    display_name: _lt("Kanban"),
    icon: 'fa-th-large',
    mobile_friendly: true,

    init: function () {
        this._super.apply(this, arguments);

        // qweb setup
        this.qweb = new QWeb2.Engine();
        this.qweb.debug = session.debug;
        this.qweb.default_dict = _.clone(QWeb.default_dict);

        this.limit = this.options.limit || 40;
        this.fields = {};
        this.fields_keys = _.keys(this.fields_view.fields);
        this.grouped = undefined;
        this.group_by_field = undefined;
        this.default_group_by = this.fields_view.arch.attrs.default_group_by;
        this.grouped_by_m2o = undefined;
        this.relation = undefined;
        this.is_empty = undefined;
        // Retrieve many2manys stored in the fields_view if it has already been processed
        this.many2manys = this.fields_view.many2manys || [];
        this.m2m_context = {};
        this.widgets = [];
        this.data = undefined;
        this.quick_creatable = this.options.quick_creatable;
        this.no_content_msg = this.options.action &&
                              (this.options.action.get_empty_list_help || this.options.action.help);
        this.search_orderer = new utils.DropMisordered();

        // use default order if defined in xml description
        var default_order = this.fields_view.arch.attrs.default_order;
        if (!this.dataset._sort.length && default_order) {
            this.dataset.set_sort(default_order.split(','));
        }
    },

    willStart: function() {
        // add qweb templates
        for (var i=0, ii=this.fields_view.arch.children.length; i < ii; i++) {
            var child = this.fields_view.arch.children[i];
            if (child.tag === "templates") {
                transform_qweb_template(child, this.fields_view, this.many2manys);
                // transform_qweb_template(), among other things, identifies and processes the
                // many2manys. Unfortunately, it modifies the fields_view in place and, as
                // the fields_view is stored in the JS cache, the many2manys are only identified the
                // first time the fields_view is processed. We thus store the identified many2manys
                // on the fields_view, so that we can retrieve them later. A better fix would be to
                // stop modifying shared resources in place.
                this.fields_view.many2manys = this.many2manys;
                this.qweb.add_template(utils.json_node_to_xml(child));
                break;
            } else if (child.tag === 'field') {
                var ftype = child.attrs.widget || this.fields_view.fields[child.attrs.name].type;
                if(ftype === "many2many" && "context" in child.attrs) {
                    this.m2m_context[child.attrs.name] = child.attrs.context;
                }
            }
        }
        return this._super();
    },

    start: function() {
        this.$el.addClass(this.fields_view.arch.attrs.class);
        return this._super();
    },

    do_search: function(domain, context, group_by) {
        var self = this;
        var group_by_field = group_by[0] || this.default_group_by;
        var field = this.fields_view.fields[group_by_field];
        var grouped_by_m2o = field && (field.type === 'many2one');

        var options = {
            search_domain: domain,
            search_context: context,
            group_by_field: group_by_field,
            grouped: group_by.length || this.default_group_by,
            grouped_by_m2o: grouped_by_m2o,
            relation: (grouped_by_m2o ? field.relation : undefined),
        };

        return this.search_orderer
            .add(options.grouped ? this.load_groups(options) : this.load_records())
            .then(function (data) {
                _.extend(self, options);
                if (options.grouped) {
                    var new_ids = _.union.apply(null, _.map(data.groups, function (group) {
                        return group.dataset.ids;
                    }));
                    self.dataset.alter_ids(new_ids);
                }
                self.data = data;
            })
            .then(this.proxy('render'))
            .then(this.proxy('update_pager'));
    },

    do_show: function() {
        this.do_push_state({});
        return this._super();
    },

    do_reload: function() {
        this.do_search(this.search_domain, this.search_context, [this.group_by_field]);
    },

    load_records: function (offset, dataset) {
        var options = {
            'limit': this.limit,
            'offset': offset,
        };
        dataset = dataset || this.dataset;
        return dataset
            .read_slice(this.fields_keys.concat(['__last_update']), options)
            .then(function(records) {
                return {
                    records: records,
                    is_empty: !records.length,
                    grouped: false,
                };
            });
    },

    load_groups: function (options) {
        var self = this;
        var group_by_field = options.group_by_field;
        var fields_keys = _.uniq(this.fields_keys.concat(group_by_field));

        var fields_def;
        if (this.fields_view.fields[group_by_field] === undefined) {
            fields_def = data_manager.load_fields(this.dataset).then(function (fields) {
                self.fields = fields;
            })
        }

        var load_groups_def = new Model(this.model, options.search_context, options.search_domain)
        .query(fields_keys)
        .group_by([group_by_field])
        .then(function (groups) {

            // Check in the arch the fields to fetch on the stage to get tooltips data.
            // Fetching data is done in batch for all stages, to avoid doing multiple
            // calls. The first naive implementation of group_by_tooltip made a call
            // for each displayed stage and was quite limited.
            // Data for the group tooltip (group_by_tooltip) and to display stage-related
            // legends for kanban state management (states_legend) are fetched in
            // one call.
            var group_by_fields_to_read = [];
            var group_options = {};
            var recurse = function(node) {
                if (node.tag === "field" && node.attrs && node.attrs.options && node.attrs.name === group_by_field) {
                    var options = pyeval.py_eval(node.attrs.options);
                    group_options = options;
                    var states_fields_to_read = _.map(
                        options && options.states_legend || {},
                        function (value, key, list) { return value; });
                    var tooltip_fields_to_read = _.map(
                        options && options.group_by_tooltip || {},
                        function (value, key, list) { return key; });
                    group_by_fields_to_read = _.union(
                        group_by_fields_to_read,
                        states_fields_to_read,
                        tooltip_fields_to_read);
                    return;
                }
                _.each(node.children, function(child) {
                    recurse(child);
                });
            };
            recurse(self.fields_view.arch);

            // fetch group data (display information)
            var group_ids = _.without(_.map(groups, function (elem) { return elem.attributes.value[0];}), undefined);
            if (options.grouped_by_m2o && group_ids.length) {
                return new data.DataSet(self, options.relation)
                    .read_ids(group_ids, _.union(['display_name'], group_by_fields_to_read))
                    .then(function(results) {
                        _.each(groups, function (group) {
                            var group_id = group.attributes.value[0];
                            var result = _.find(results, function (data) {return group_id === data.id;});
                            group.title = result ? result.display_name : _t("Undefined");
                            group.values = result;
                            group.id = group_id;
                            group.options = group_options;
                        });
                        return groups;
                    });
            } else {
                _.each(groups, function (group) {
                    var value = group.attributes.value;
                    group.id = value instanceof Array ? value[0] : value;
                    var field = self.fields_view.fields[options.group_by_field];
                    if (field && field.type === "selection") {
                        value= _.find(field.selection, function (s) { return s[0] === group.id; });
                    }
                    group.title = (value instanceof Array ? value[1] : value) || _t("Undefined");
                    group.values = {};
                });
                return $.when(groups);
            }
        })
        .then(function (groups) {
            var undef_index = _.findIndex(groups, function (g) { return g.title === _t("Undefined");});
            if (undef_index >= 1) {
                var undef_group = groups[undef_index];
                groups.splice(undef_index, 1);
                groups.unshift(undef_group);
            }
            return groups;
        })
        .then(function (groups) {
            // load records for each group
            var is_empty = true;
            return $.when.apply(null, _.map(groups, function (group) {
                var def = $.when([]);
                var dataset = new data.DataSetSearch(self, self.model,
                    new data.CompoundContext(self.dataset.get_context(), group.model.context()), group.model.domain());
                if (self.dataset._sort) {
                    dataset.set_sort(self.dataset._sort);
                }
                if (group.attributes.length >= 1) {
                    def = dataset.read_slice(self.fields_keys.concat(['__last_update']), { 'limit': self.limit });
                }
                return def.then(function (records) {
                    self.dataset.ids.push.apply(self.dataset.ids, _.difference(dataset.ids, self.dataset.ids));
                    group.records = records;
                    group.dataset = dataset;
                    is_empty = is_empty && !records.length;
                    return group;
                });
            })).then(function () {
                return {
                    groups: Array.prototype.slice.call(arguments, 0),
                    is_empty: is_empty,
                    grouped: true,
                };
            });
        });
        return $.when(load_groups_def, fields_def);
    },

    is_action_enabled: function(action) {
        if (action === 'create' && !this.options.creatable) {
            return false;
        }
        return this._super(action);
    },
    has_active_field: function() {
        return this.fields_view.fields.active;
    },
    _is_quick_create_enabled: function() {
        if (!this.quick_creatable || !this.is_action_enabled('create'))
            return false;
        if (this.fields_view.arch.attrs.quick_create !== undefined)
            return JSON.parse(this.fields_view.arch.attrs.quick_create);
        return !!this.grouped;
    },
    /**
     * Render the buttons according to the KanbanView.buttons template and
     * add listeners on it.
     * Set this.$buttons with the produced jQuery element
     * @param {jQuery} [$node] a jQuery node where the rendered buttons should be inserted
     * $node may be undefined, in which case the ListView inserts them into this.options.$buttons
     */
    render_buttons: function($node) {
        if (this.options.action_buttons !== false && this.is_action_enabled('create')) {
            this.$buttons = $(QWeb.render("KanbanView.buttons", {'widget': this}));
            this.$buttons.on('click', 'button.o-kanban-button-new', this.add_record.bind(this));
            this.$buttons.appendTo($node);
        }
    },

    render_pager: function($node, options) {
        var self = this;
        this.pager = new Pager(this, this.dataset.size(), 1, this.limit, options);
        this.pager.appendTo($node);
        this.pager.on('pager_changed', this, function (state) {
            var limit_changed = (self.limit !== state.limit);

            self.limit = state.limit;
            self.load_records(state.current_min - 1)
                .then(function (data) {
                    self.data = data;

                    // Reset the scroll position to the top on page changed only
                    if (!limit_changed) {
                        self.scrollTop = 0;
                        self.trigger_up('scrollTo', {offset: 0});
                    }
                })
                .done(this.proxy('render'));
        });
        this.update_pager();
    },

    update_pager: function() {
        if (this.pager) {
            if (this.grouped) {
                this.pager.do_hide();
            } else {
                this.pager.update_state({size: this.dataset.size(), current_min: 1});
            }
        }
    },

    render: function () {
        // cleanup
        this.$el.css({display:'-webkit-flex'});
        this.$el.css({display:'flex'});
        this.$el.removeClass('o_kanban_ungrouped o_kanban_grouped');
        _.invoke(this.widgets, 'destroy');
        this.$el.empty();
        this.widgets = [];
        if (this.column_quick_create) {
            this.column_quick_create.destroy();
            this.column_quick_create = undefined;
        }

        this.record_options = {
            editable: this.is_action_enabled('edit'),
            deletable: this.is_action_enabled('delete'),
            fields: this.fields_view.fields,
            qweb: this.qweb,
            model: this.model,
            read_only_mode: this.options.read_only_mode,
        };

        // actual rendering
        var fragment = document.createDocumentFragment();
        if (this.data.grouped) {
            this.$el.addClass('o_kanban_grouped');
            this.render_grouped(fragment);
        } else if (this.data.is_empty) {
            this.$el.addClass('o_kanban_ungrouped');
            this.render_no_content(fragment);
        } else {
            this.$el.addClass('o_kanban_ungrouped');
            this.render_ungrouped(fragment);
        }
        this.$el.append(fragment);
    },

    render_no_content: function (fragment) {
        var content = QWeb.render('KanbanView.nocontent', {content: this.no_content_msg});
        $(content).appendTo(fragment);
    },

    render_ungrouped: function (fragment) {
        var self = this;
        var options = _.clone(this.record_options);
        _.each(this.data.records, function (record) {
            var kanban_record = new KanbanRecord(self, record, options);
            self.widgets.push(kanban_record);
            kanban_record.appendTo(fragment);
        });

        // add empty invisible divs to make sure that all kanban records are left aligned
        for (var i = 0, ghost_div; i < 6; i++) {
            ghost_div = $("<div>").addClass("o_kanban_record o_kanban_ghost");
            ghost_div.appendTo(fragment);
        }
        this.postprocess_m2m_tags();
    },

    get_column_options: function () {
        return {
            editable: this.is_action_enabled('group_edit'),
            deletable: this.is_action_enabled('group_delete'),
            has_active_field: this.has_active_field(),
            grouped_by_m2o: this.grouped_by_m2o,
            relation: this.relation,
            qweb: this.qweb,
            fields: this.fields_view.fields,
            quick_create: this._is_quick_create_enabled(),
        };
    },

    render_grouped: function (fragment) {
        var self = this;

        // Drag'n'drop activation/deactivation
        var group_by_field_attrs = this.fields_view.fields[this.group_by_field] || this.fields[this.group_by_field];

        // Deactivate the drag'n'drop if:
        // - field is a date or datetime since we group by month
        // - field is readonly
        var draggable = true;
        if (group_by_field_attrs) {
            if (group_by_field_attrs.type === "date" || group_by_field_attrs.type === "datetime") {
                var draggable = false;
            }
            else if (group_by_field_attrs.readonly !== undefined) {
                var draggable = !(group_by_field_attrs.readonly);
            }
        }
        var record_options = _.extend(this.record_options, {
            draggable: draggable,
        });

        var column_options = this.get_column_options();

        _.each(this.data.groups, function (group) {
            var column = new KanbanColumn(self, group, column_options, record_options);
            column.appendTo(fragment);
            self.widgets.push(column);
        });
        this.$el.sortable({
            axis: 'x',
            items: '> .o_kanban_group',
            handle: '.o_kanban_header',
            cursor: 'move',
            revert: 150,
            delay: 100,
            tolerance: 'pointer',
            forcePlaceholderSize: true,
            stop: function () {
                var ids = [];
                self.$('.o_kanban_group').each(function (index, u) {
                    ids.push($(u).data('id'));
                });
                self.resequence(ids);
            },
        });
        if (this.is_action_enabled('group_create') && this.grouped_by_m2o) {
            this.column_quick_create = new ColumnQuickCreate(this);
            this.column_quick_create.appendTo(fragment);
        }
        this.postprocess_m2m_tags();
    },

    add_record: function() {
        this.dataset.index = null;
        this.do_switch_view('form');
    },

    open_record: function (event, options) {
        if (this.dataset.select_id(event.data.id)) {
            this.do_switch_view('form', null, options); //, null, { mode: "edit" });
        } else {
            this.do_warn("Kanban: could not find id#" + event.data.id);
        }
    },

    edit_record: function (event) {
        this.open_record(event, {mode: 'edit'});
    },

    delete_record: function (event) {
        var self = this;
        var record = event.data.record;
        function do_it() {
            return $.when(self.dataset.unlink([record.id])).done(function() {
                record.destroy();
                if (event.data.after) {
                    event.data.after();
                }
            });
        }
        if (this.options.confirm_on_delete) {
            Dialog.confirm(this, _t("Are you sure you want to delete this record ?"), { confirm_callback: do_it });
        } else {
            do_it();
        }
    },

    open_action: function (event) {
        var self = this;
<<<<<<< HEAD
        if (event.data.context) {
            event.data.context = new data.CompoundContext(event.data.context)
                .set_eval_context({
                    active_id: event.target.id,
                    active_ids: [event.target.id],
                    active_model: this.model,
                });
        }
        this.do_execute_action(event.data, this.dataset, event.target.id).then(function () {
            self.reload_record(event.target);
        });
=======
        var node_context = event.data.context || {};
        var context = new data.CompoundContext(node_context);
        context.set_eval_context({
            active_id: event.target.id,
            active_ids: [event.target.id],
            active_model: this.dataset.model,
        });
        this.do_execute_action(event.data, this.dataset, event.target.id, _.bind(self.reload_record, this, event.target));
>>>>>>> e1bd405d
    },

    /*
    *  postprocessing of fields type many2many
    *  make the rpc request for all ids/model and insert value inside .o_form_field_many2manytags fields
    */
    postprocess_m2m_tags: function(records) {
        var self = this;
        if (!this.many2manys.length) {
            return;
        }
        var relations = {};
        records = records ? (records instanceof Array ? records : [records]) :
                  this.grouped ? Array.prototype.concat.apply([], _.pluck(this.widgets, 'records')) :
                  this.widgets;

        records.forEach(function(record) {
            self.many2manys.forEach(function(name) {
                var field = record.record[name];
                var $el = record.$('.oe_form_field.o_form_field_many2manytags[name=' + name + ']');
                // fields declared in the kanban view may not be used directly
                // in the template declaration, for example fields for which the
                // raw value is used -> $el[0] is undefined, leading to errors
                // in the following process. Preventing to add push the id here
                // prevents to make unnecessary calls to name_get
                if (! $el[0]) {
                    return;
                }
                if (!relations[field.relation]) {
                    relations[field.relation] = { ids: [], elements: {}, context: self.m2m_context[name]};
                }
                var rel = relations[field.relation];
                field.raw_value.forEach(function(id) {
                    rel.ids.push(id);
                    if (!rel.elements[id]) {
                        rel.elements[id] = [];
                    }
                    rel.elements[id].push($el[0]);
                });
            });
        });
       _.each(relations, function(rel, rel_name) {
            var dataset = new data.DataSetSearch(self, rel_name, self.dataset.get_context(rel.context));
            dataset.read_ids(_.uniq(rel.ids), ['name', 'color']).done(function(result) {
                result.forEach(function(record) {
                    // Does not display the tag if color = 10
                    if (typeof record.color !== 'undefined' && record.color != 10){
                        var $tag = $('<span>')
                            .addClass('o_tag o_tag_color_' + record.color)
                            .attr('title', _.str.escapeHTML(record.name));
                        $(rel.elements[record.id]).append($tag);
                    }
                });
                // we use boostrap tooltips for better and faster display
                self.$('span.o_tag').tooltip({delay: {'show': 50}});
            });
        });
    },
    resequence: function (ids) {
        if ((ids.length <= 1) || !this.relation) {
            return;
        }
        new data.DataSet(this, this.relation).resequence(ids).done(function (r) {
            if (!r) {
                console.warn('Resequence could not be complete. ' +
                    'Maybe the model does not have a "sequence" field?');
            }
        });
    },

    resequence_column: function (col) {
        if (_.indexOf(this.fields_keys, 'sequence') > -1) {
            this.dataset.resequence(col.get_ids());
        }
    },

    delete_column: function (event) {
        var self = this;
        var column = event.target;
        (new data.DataSet(this, this.relation)).unlink([column.id]).done(function() {
            if (column.is_empty()) {
                var index = self.widgets.indexOf(column);
                self.widgets.splice(index,1);
                column.destroy();
            } else {
                self.do_reload();
            }
        });
    },

    archive_records: function(event) {
        if (!this.has_active_field()) {
            return;
        }
        var active_value = !event.data.archive;
        var record_ids = [];
        _.each(event.target.records, function(kanban_record) {
            if (kanban_record.record.active.value != active_value) {
                record_ids.push(kanban_record.id);
            }
        });
        if (record_ids.length) {
            this.dataset.call('write', [record_ids, {active: active_value}])
                        .done(this.do_reload);
        }
    },

    reload_record: function (record) {
        var self = this;
        this.dataset.read_ids([record.id], this.fields_keys.concat(['__last_update'])).done(function(records) {
            if (records.length) {
                record.update(records[0]);
                self.postprocess_m2m_tags(record);
            } else {
                record.destroy();
            }
        });
    },

    add_record_to_column: function (event) {
        var self = this;
        var column = event.target;
        var record = event.data.record;
        var data = {};
        data[this.group_by_field] = event.target.id;
        this.dataset.write(record.id, data, {}).done(function () {
            if (!self.isDestroyed()) {
                self.reload_record(record);
                self.resequence_column(column);
            }
        }).fail(this.do_reload);
    },

    update_record: function(event) {
        var self = this;
        var record = event.target;
        return this.dataset.write(record.id, event.data)
            .done(function () {
                if (!self.isDestroyed()) {
                    self.reload_record(record);
                }
            });
    },

    column_add_record: function (event) {
        var self = this;
        var column = event.target;
        var context = {};
        context['default_' + this.group_by_field] = column.id;
        var name = event.data.value;
        this.dataset.name_create(name, context).then(function on_success (data) {
            add_record(data[0]);
        }, function on_fail (event) {
            event.preventDefault();
            var popup = new form_common.SelectCreatePopup(this);
            popup.select_element(
                self.model,
                {
                    title: _t("Create: "),
                    initial_view: "form",
                    disable_multiple_selection: true
                },
                [],
                {"default_name": name}
            );
            popup.on("elements_selected", self, function(element_ids) {
                add_record(element_ids[0]);
            });
        });

        function add_record(id) {
            self.dataset.add_ids([id], -1);
            self.dataset.read_ids([id], self.fields_keys.concat(['__last_update'])).done(function(record) {
                column.add_record(record[0], {position: 'before'});
            });
        }
    },

    add_new_column: function (event) {
        var self = this;
        var model = new Model(this.relation, this.search_context);
        model.call('create', [{name: event.data.value}], {
            context: this.search_context,
        }).then(function (id) {
            var dataset = new data.DataSetSearch(self, self.model, self.dataset.get_context(), []);
            var group_data = {
                records: [],
                title: event.data.value,
                id: id,
                attributes: {folded: false},
                dataset: dataset,
                values: {},
            };
            var options = self.get_column_options();
            var record_options = _.clone(self.record_options);
            var column = new KanbanColumn(self, group_data, options, record_options);
            column.insertBefore(self.$('.o_column_quick_create'));
            self.widgets.push(column);
            self.trigger_up('scrollTo', {selector: '.o_column_quick_create'});
        });
    },

    load_more: function (event) {
        var self = this;
        var column = event.target;
        var offset = column.offset + this.limit;
        return this.load_records(offset, column.dataset).then(function (result) {
            _.each(result.records, function (r) {
                column.add_record(r, {no_update: true});
                self.dataset.add_ids([r.id]);
            });
            column.offset += self.limit;
            column.remaining = Math.max(column.remaining - self.limit, 0);
            column.update_column();
            self.postprocess_m2m_tags(column.records.slice(column.offset));
        });
    },

    call_method: function (event) {
        var data = event.data;
        this.dataset.call(data.method, data.params).then(function() {
            if (data.callback) {
                data.callback();
            }
        });
    }
});

function qweb_add_if(node, condition) {
    if (node.attrs[QWeb.prefix + '-if']) {
        condition = _.str.sprintf("(%s) and (%s)", node.attrs[QWeb.prefix + '-if'], condition);
    }
    node.attrs[QWeb.prefix + '-if'] = condition;
}

function transform_qweb_template (node, fvg, many2manys) {
    // Process modifiers
    if (node.tag && node.attrs.modifiers) {
        var modifiers = JSON.parse(node.attrs.modifiers || '{}');
        if (modifiers.invisible) {
            qweb_add_if(node, _.str.sprintf("!kanban_compute_domain(%s)", JSON.stringify(modifiers.invisible)));
        }
    }
    switch (node.tag) {
        case 'field':
            var ftype = fvg.fields[node.attrs.name].type;
            ftype = node.attrs.widget ? node.attrs.widget : ftype;
            if (ftype === 'many2many') {
                if (_.indexOf(many2manys, node.attrs.name) < 0) {
                    many2manys.push(node.attrs.name);
                }
                node.tag = 'div';
                node.attrs['class'] = (node.attrs['class'] || '') + ' oe_form_field o_form_field_many2manytags o_kanban_tags';
            } else if (fields_registry.contains(ftype)) {
                // do nothing, the kanban record will handle it
            } else {
                node.tag = QWeb.prefix;
                node.attrs[QWeb.prefix + '-esc'] = 'record.' + node.attrs.name + '.value';
            }
            break;
        case 'button':
        case 'a':
            var type = node.attrs.type || '';
            if (_.indexOf('action,object,edit,open,delete,url,set_cover'.split(','), type) !== -1) {
                _.each(node.attrs, function(v, k) {
                    if (_.indexOf('icon,type,name,args,string,context,states,kanban_states'.split(','), k) != -1) {
                        node.attrs['data-' + k] = v;
                        delete(node.attrs[k]);
                    }
                });
                if (node.attrs['data-string']) {
                    node.attrs.title = node.attrs['data-string'];
                }
                if (node.attrs['data-icon']) {
                    node.children = [{
                        tag: 'img',
                        attrs: {
                            src: session.prefix + '/web/static/src/img/icons/' + node.attrs['data-icon'] + '.png',
                            width: '16',
                            height: '16'
                        }
                    }];
                }
                if (node.tag == 'a' && node.attrs['data-type'] != "url") {
                    node.attrs.href = '#';
                } else {
                    node.attrs.type = 'button';
                }
                node.attrs['class'] = (node.attrs['class'] || '') + ' oe_kanban_action oe_kanban_action_' + node.tag;
            }
            break;
    }
    if (node.children) {
        for (var i = 0, ii = node.children.length; i < ii; i++) {
            transform_qweb_template(node.children[i], fvg, many2manys);
        }
    }
}

core.view_registry.add('kanban', KanbanView);

return KanbanView;

});<|MERGE_RESOLUTION|>--- conflicted
+++ resolved
@@ -521,7 +521,6 @@
 
     open_action: function (event) {
         var self = this;
-<<<<<<< HEAD
         if (event.data.context) {
             event.data.context = new data.CompoundContext(event.data.context)
                 .set_eval_context({
@@ -530,19 +529,7 @@
                     active_model: this.model,
                 });
         }
-        this.do_execute_action(event.data, this.dataset, event.target.id).then(function () {
-            self.reload_record(event.target);
-        });
-=======
-        var node_context = event.data.context || {};
-        var context = new data.CompoundContext(node_context);
-        context.set_eval_context({
-            active_id: event.target.id,
-            active_ids: [event.target.id],
-            active_model: this.dataset.model,
-        });
         this.do_execute_action(event.data, this.dataset, event.target.id, _.bind(self.reload_record, this, event.target));
->>>>>>> e1bd405d
     },
 
     /*
