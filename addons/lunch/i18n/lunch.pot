# Translation of Odoo Server.
# This file contains the translation of the following modules:
# 	* lunch
#
msgid ""
msgstr ""
<<<<<<< HEAD
"Project-Id-Version: Odoo Server saas~14.5\n"
"Report-Msgid-Bugs-To: \n"
"POT-Creation-Date: 2021-09-14 10:28+0000\n"
"PO-Revision-Date: 2021-09-14 10:28+0000\n"
=======
"Project-Id-Version: Odoo Server 15.0\n"
"Report-Msgid-Bugs-To: \n"
"POT-Creation-Date: 2022-01-24 08:19+0000\n"
"PO-Revision-Date: 2022-01-24 08:19+0000\n"
>>>>>>> 4d11cb0e
"Last-Translator: \n"
"Language-Team: \n"
"MIME-Version: 1.0\n"
"Content-Type: text/plain; charset=UTF-8\n"
"Content-Transfer-Encoding: \n"
"Plural-Forms: \n"

#. module: lunch
#: model_terms:lunch.product,description:lunch.product_temaki
msgid "1 Avocado - 1 Salmon - 1 Eggs - 1 Tuna"
msgstr ""

#. module: lunch
#: model_terms:lunch.product,description:lunch.product_chirashi
msgid "2 Tempuras, Cabbages, Onions, Sesame Sauce"
msgstr ""

#. module: lunch
#: model:lunch.order,name:lunch.order_line_5
#: model:lunch.product,name:lunch.product_4formaggi
msgid "4 Formaggi"
msgstr ""

#. module: lunch
#: model_terms:lunch.product,description:lunch.product_salmon
msgid "4 Sushi Salmon - 6 Maki Salmon - 4 Sashimi Salmon"
msgstr ""

#. module: lunch
#: model_terms:lunch.product,description:lunch.product_maki
msgid "6 Maki Salmon - 6 Maki Tuna - 6 Maki Shrimp/Avocado"
msgstr ""

#. module: lunch
#: model_terms:ir.ui.view,arch_db:lunch.lunch_order_view_kanban
msgid ""
"<i class=\"fa fa-check\" role=\"img\" aria-label=\"Receive button\" "
"title=\"Receive button\"/>"
msgstr ""

#. module: lunch
#: model_terms:ir.ui.view,arch_db:lunch.lunch_order_view_kanban
#: model_terms:ir.ui.view,arch_db:lunch.view_lunch_cashmove_kanban
#: model_terms:ir.ui.view,arch_db:lunch.view_lunch_cashmove_report_kanban
msgid "<i class=\"fa fa-clock-o\" role=\"img\" aria-label=\"Date\" title=\"Date\"/>"
msgstr ""

#. module: lunch
#: model_terms:ir.ui.view,arch_db:lunch.view_lunch_cashmove_kanban
#: model_terms:ir.ui.view,arch_db:lunch.view_lunch_cashmove_report_kanban
msgid "<i class=\"fa fa-money\" role=\"img\" aria-label=\"Amount\" title=\"Amount\"/>"
msgstr ""

#. module: lunch
#: model_terms:ir.ui.view,arch_db:lunch.lunch_order_view_kanban
msgid "<i class=\"fa fa-money\" role=\"img\" aria-label=\"Money\" title=\"Money\"/>"
msgstr ""

#. module: lunch
#: model_terms:ir.ui.view,arch_db:lunch.lunch_order_view_kanban
msgid ""
"<i class=\"fa fa-phone\" role=\"img\" aria-label=\"Order button\" "
"title=\"Order button\"/>"
msgstr ""

#. module: lunch
#: model_terms:ir.ui.view,arch_db:lunch.lunch_order_view_kanban
msgid ""
"<i class=\"fa fa-times\" role=\"img\" aria-label=\"Cancel button\" "
"title=\"Cancel button\"/>"
msgstr ""

#. module: lunch
#: model_terms:ir.ui.view,arch_db:lunch.res_config_settings_view_form
msgid ""
"<span class=\"o_form_label\">Lunch Overdraft</span>\n"
"                                <span class=\"fa fa-lg fa-building-o\" title=\"Values set here are company-specific.\" aria-label=\"Values set here are company-specific.\" groups=\"base.group_multi_company\" role=\"img\"/>"
msgstr ""

#. module: lunch
#: model:mail.template,body_html:lunch.lunch_order_mail_supplier
msgid ""
"<table border=\"0\" cellpadding=\"0\" cellspacing=\"0\" style=\"padding-top: 16px; background-color: #F1F1F1; font-family:Verdana, Arial,sans-serif; color: #454748; width: 100%; border-collapse:separate;\"><tr><td align=\"center\">\n"
"<table border=\"0\" cellpadding=\"0\" cellspacing=\"0\" width=\"590\" style=\"padding: 16px; background-color: white; color: #454748; border-collapse:separate;\">\n"
"<tbody>\n"
"    <!-- HEADER -->\n"
"    <tr>\n"
"        <td align=\"center\" style=\"min-width: 590px;\">\n"
"            <table border=\"0\" cellpadding=\"0\" cellspacing=\"0\" width=\"590\" style=\"min-width: 590px; background-color: white; padding: 0px 8px 0px 8px; border-collapse:separate;\">\n"
"                <tr><td valign=\"middle\">\n"
"                    <span style=\"font-size: 10px;\">Lunch Order</span><br/>\n"
"                </td><td valign=\"middle\" align=\"right\">\n"
"                    <img t-attf-src=\"/logo.png?company={{ user.company_id.id }}\" style=\"padding: 0px; margin: 0px; height: auto; width: 80px;\" t-att-alt=\"user.company_id.name\"/>\n"
"                </td></tr>\n"
"                <tr><td colspan=\"2\" style=\"text-align:center;\">\n"
"                  <hr width=\"100%\" style=\"background-color:rgb(204,204,204);border:medium none;clear:both;display:block;font-size:0px;min-height:1px;line-height:0; margin:16px 0px 16px 0px;\"/>\n"
"                </td></tr>\n"
"            </table>\n"
"        </td>\n"
"    </tr>\n"
"    <!-- CONTENT -->\n"
"    <tr>\n"
"        <td align=\"center\" style=\"min-width: 590px;\">\n"
"            <table border=\"0\" cellpadding=\"0\" cellspacing=\"0\" width=\"590\" style=\"min-width: 590px; background-color: white; padding: 0px 8px 0px 8px; border-collapse:separate;\">\n"
"                <tr>\n"
"                    <td valign=\"top\" style=\"font-size: 13px;\">\n"
"    <div>\n"
<<<<<<< HEAD
"        % set lines = ctx['lines']\n"
"        % set order = ctx['order']\n"
"        % set supplier = user.env['res.partner'].browse(order['supplier_id'])\n"
"        % set currency = user.env['res.currency'].browse(order['currency_id'])\n"
=======
"        <t t-set=\"lines\" t-value=\"ctx.get('lines', [])\"/>\n"
"        <t t-set=\"order\" t-value=\"ctx.get('order')\"/>\n"
"        <t t-set=\"currency\" t-value=\"user.env['res.currency'].browse(order.get('currency_id'))\"/>\n"
>>>>>>> 4d11cb0e
"        <p>\n"
"        Dear <t t-out=\"order.get('supplier_name', '')\">Laurie Poiret</t>,\n"
"        </p><p>\n"
"        Here is, today orders for <t t-out=\"order.get('company_name', '')\">LunchCompany</t>:\n"
"        </p>\n"
"\n"
"        <t t-if=\"sites\">\n"
"            <br/>\n"
"            <p>Location</p>\n"
"            <t t-foreach=\"site\" t-as=\"site\">\n"
"                <p><t t-out=\"site['name'] or ''\"/> : <t t-out=\"site['address'] or ''\"/></p>\n"
"            </t>\n"
"            <br/>\n"
"        </t>\n"
"\n"
"        <table>\n"
"            <thead>\n"
"                <tr style=\"background-color:rgb(233,232,233);\">\n"
"                    <th style=\"width: 100%; min-width: 96px; font-size: 13px;\"><strong>Product</strong></th>\n"
"                    <th style=\"width: 100%; min-width: 96px; font-size: 13px;\"><strong>Comments</strong></th>\n"
"                    <th style=\"width: 100%; min-width: 96px; font-size: 13px;\"><strong>Person</strong></th>\n"
"                    <th style=\"width: 100%; min-width: 96px; font-size: 13px;\"><strong>Site</strong></th>\n"
"                    <th style=\"width: 100%; min-width: 96px; font-size: 13px;\" align=\"center\"><strong>Qty</strong></th>\n"
"                    <th style=\"width: 100%; min-width: 96px; font-size: 13px;\" align=\"center\"><strong>Price</strong></th>\n"
"                </tr>\n"
"            </thead>\n"
"            <tbody>\n"
"                <tr t-foreach=\"lines\" t-as=\"line\">\n"
"                    <td style=\"width: 100%; font-size: 13px;\" valign=\"top\" t-out=\"line['product'] or ''\">Sushi salmon</td>\n"
"                    <td style=\"width: 100%; font-size: 13px;\" valign=\"top\">\n"
"                    <t t-if=\"line['toppings']\">\n"
"                        <t t-out=\"line['toppings'] or ''\">Soy sauce</t>\n"
"                    </t>\n"
"                    <t t-if=\"line['note']\">\n"
"                        <div style=\"color: rgb(173,181,189);\" t-out=\"line['note'] or ''\">With wasabi.</div>\n"
"                    </t>\n"
"                    </td>\n"
"                    <td style=\"width: 100%; font-size: 13px;\" valign=\"top\" t-out=\"line['username'] or ''\">lap</td>\n"
"                    <td style=\"width: 100%; font-size: 13px;\" valign=\"top\" t-out=\"line['site'] or ''\">Office 1</td>\n"
"                    <td style=\"width: 100%; font-size: 13px;\" valign=\"top\" align=\"right\" t-out=\"line['quantity'] or ''\">10</td>\n"
"                    <td style=\"width: 100%; font-size: 13px;\" valign=\"top\" align=\"right\" t-out=\"format_amount(line['price'], currency) or ''\">$ 1.00</td>\n"
"                </tr>\n"
"                <tr>\n"
"                    <td/>\n"
"                    <td/>\n"
"                    <td/>\n"
"                    <td/>\n"
"                    <td style=\"width: 100%; font-size: 13px; border-top: 1px solid black;\"><strong>Total</strong></td>\n"
"                    <td style=\"width: 100%; font-size: 13px; border-top: 1px solid black;\" align=\"right\"><strong t-out=\"format_amount(order['amount_total'], currency) or ''\">$ 10.00</strong></td>\n"
"                </tr>\n"
"            </tbody>\n"
"        </table>\n"
"\n"
"        <p>Do not hesitate to contact us if you have any questions.</p>\n"
"    </div>\n"
"                    </td>\n"
"                </tr>\n"
"                <tr>\n"
"                    <td style=\"text-align:center;\">\n"
"                        <hr width=\"100%\" style=\"background-color:rgb(204,204,204);border:medium none;clear:both;display:block;font-size:0px;min-height:1px;line-height:0; margin: 16px 0px 16px 0px;\"/>\n"
"                    </td>\n"
"                </tr>\n"
"            </table>\n"
"        </td>\n"
"    </tr>\n"
"    <!-- FOOTER -->\n"
"    <tr>\n"
"        <td align=\"center\" style=\"min-width: 590px;\">\n"
"            <table border=\"0\" cellpadding=\"0\" cellspacing=\"0\" width=\"590\" style=\"min-width: 590px; background-color: white; font-size: 11px; padding: 0px 8px 0px 8px; border-collapse:separate;\">\n"
"                <tr><td valign=\"middle\" align=\"left\">\n"
"                    <t t-out=\"user.company_id.name or ''\">YourCompany</t>\n"
"                </td></tr>\n"
"                <tr><td valign=\"middle\" align=\"left\" style=\"opacity: 0.7;\">\n"
"                    <t t-out=\"user.company_id.phone or ''\">+1 650-123-4567</t>\n"
"                    <t t-if=\"user.company_id.phone and (user.company_id.email or user.company_id.website)\">|</t>\n"
"                    <t t-if=\"user.company_id.email\">\n"
"                        <a t-attf-href=\"'mailto:%s' % {{ user.company_id.email }}\" style=\"text-decoration:none; color: #454748;\" t-out=\"user.company_id.email or ''\">info@yourcompany.com</a>\n"
"                    </t>\n"
"                    <t t-if=\"user.company_id.email and user.company_id.website\">|</t>\n"
"                    <t t-if=\"user.company_id.website\">\n"
"                        <a t-attf-href=\"'%s' % {{ user.company_id.website }}\" style=\"text-decoration:none; color: #454748;\" t-out=\"user.company_id.website or ''\">http://www.example.com</a>\n"
"                    </t>\n"
"                </td></tr>\n"
"            </table>\n"
"        </td>\n"
"    </tr>\n"
"</tbody>\n"
"</table>\n"
"</td></tr>\n"
"<!-- POWERED BY -->\n"
"<tr><td align=\"center\" style=\"min-width: 590px;\">\n"
"    <table border=\"0\" cellpadding=\"0\" cellspacing=\"0\" width=\"590\" style=\"min-width: 590px; background-color: #F1F1F1; color: #454748; padding: 8px; border-collapse:separate;\">\n"
"      <tr><td style=\"text-align: center; font-size: 13px;\">\n"
"        Powered by <a target=\"_blank\" href=\"https://www.odoo.com\" style=\"color: #875A7B;\">Odoo</a>\n"
"      </td></tr>\n"
"    </table>\n"
"</td></tr>\n"
"</table>\n"
"        "
msgstr ""

#. module: lunch
#: model_terms:ir.actions.act_window,help:lunch.lunch_cashmove_report_action_control_accounts
msgid ""
"A cashmove can either be an expense or a payment.<br>\n"
"            An expense is automatically created at the order receipt.<br>\n"
"            A payment represents the employee reimbursement to the company."
msgstr ""

#. module: lunch
#: model_terms:ir.actions.act_window,help:lunch.lunch_product_action
#: model_terms:ir.actions.act_window,help:lunch.lunch_product_action_statbutton
msgid "A product is defined by its name, category, price and vendor."
msgstr ""

#. module: lunch
#: model:ir.model.fields.selection,name:lunch.selection__lunch_alert__notification_moment__am
#: model:ir.model.fields.selection,name:lunch.selection__lunch_supplier__moment__am
msgid "AM"
msgstr ""

#. module: lunch
#: model:ir.model.fields,field_description:lunch.field_lunch_supplier__message_needaction
msgid "Action Needed"
msgstr ""

#. module: lunch
#: model:ir.model.fields,field_description:lunch.field_lunch_alert__active
#: model:ir.model.fields,field_description:lunch.field_lunch_order__active
#: model:ir.model.fields,field_description:lunch.field_lunch_product__active
#: model:ir.model.fields,field_description:lunch.field_lunch_product_category__active
#: model:ir.model.fields,field_description:lunch.field_lunch_supplier__active
#: model_terms:ir.ui.view,arch_db:lunch.lunch_alert_view_search
msgid "Active"
msgstr ""

#. module: lunch
#: model:ir.model.fields,field_description:lunch.field_lunch_supplier__activity_ids
msgid "Activities"
msgstr ""

#. module: lunch
#: model:ir.model.fields,field_description:lunch.field_lunch_supplier__activity_exception_decoration
msgid "Activity Exception Decoration"
msgstr ""

#. module: lunch
#: model:ir.model.fields,field_description:lunch.field_lunch_supplier__activity_state
msgid "Activity State"
msgstr ""

#. module: lunch
#: model:ir.model.fields,field_description:lunch.field_lunch_supplier__activity_type_icon
msgid "Activity Type Icon"
msgstr ""

#. module: lunch
#: model_terms:ir.ui.view,arch_db:lunch.lunch_order_view_form
msgid "Add To Cart"
msgstr ""

#. module: lunch
#: model:ir.model.fields,field_description:lunch.field_lunch_location__address
#: model_terms:ir.ui.view,arch_db:lunch.lunch_supplier_view_form
msgid "Address"
msgstr ""

#. module: lunch
#: model:res.groups,name:lunch.group_lunch_manager
msgid "Administrator"
msgstr ""

#. module: lunch
#: model:ir.model.fields,field_description:lunch.field_lunch_alert__name
msgid "Alert Name"
msgstr ""

#. module: lunch
#: model:lunch.alert,name:lunch.alert_office_3
msgid "Alert for Office 3"
msgstr ""

#. module: lunch
#: model:ir.model.fields.selection,name:lunch.selection__lunch_alert__mode__alert
msgid "Alert in app"
msgstr ""

#. module: lunch
#: model:ir.ui.menu,name:lunch.lunch_alert_menu
msgid "Alerts"
msgstr ""

#. module: lunch
#: model:ir.model.fields,field_description:lunch.field_lunch_cashmove__amount
#: model:ir.model.fields,field_description:lunch.field_lunch_cashmove_report__amount
msgid "Amount"
msgstr ""

#. module: lunch
#: model_terms:ir.ui.view,arch_db:lunch.lunch_alert_view_search
#: model_terms:ir.ui.view,arch_db:lunch.lunch_order_view_search
#: model_terms:ir.ui.view,arch_db:lunch.lunch_product_category_view_search
#: model_terms:ir.ui.view,arch_db:lunch.lunch_product_view_form
#: model_terms:ir.ui.view,arch_db:lunch.lunch_product_view_search
#: model_terms:ir.ui.view,arch_db:lunch.lunch_supplier_view_form
#: model_terms:ir.ui.view,arch_db:lunch.lunch_supplier_view_search
msgid "Archived"
msgstr ""

#. module: lunch
#: model:ir.model.fields,help:lunch.field_lunch_order__available_toppings_1
#: model:ir.model.fields,help:lunch.field_lunch_order__available_toppings_2
#: model:ir.model.fields,help:lunch.field_lunch_order__available_toppings_3
msgid "Are extras available for this product"
msgstr ""

#. module: lunch
#: model:ir.model.fields,field_description:lunch.field_lunch_supplier__message_attachment_count
msgid "Attachment Count"
msgstr ""

#. module: lunch
#: model:ir.model.constraint,message:lunch.constraint_lunch_supplier_automatic_email_time_range
msgid "Automatic Email Sending Time should be between 0 and 12"
msgstr ""

#. module: lunch
#: model_terms:ir.ui.view,arch_db:lunch.lunch_supplier_view_form
msgid "Availability"
msgstr ""

#. module: lunch
#: model_terms:ir.ui.view,arch_db:lunch.lunch_product_view_search
msgid "Available Today"
msgstr ""

#. module: lunch
#: model:ir.model.fields,field_description:lunch.field_lunch_order__available_toppings_1
msgid "Available Toppings 1"
msgstr ""

#. module: lunch
#: model:ir.model.fields,field_description:lunch.field_lunch_order__available_toppings_2
msgid "Available Toppings 2"
msgstr ""

#. module: lunch
#: model:ir.model.fields,field_description:lunch.field_lunch_order__available_toppings_3
msgid "Available Toppings 3"
msgstr ""

#. module: lunch
#: model:lunch.product,name:lunch.product_bacon
#: model:lunch.product,name:lunch.product_bacon_0
msgid "Bacon"
msgstr ""

#. module: lunch
#: model_terms:lunch.product,description:lunch.product_bacon
#: model_terms:lunch.product,description:lunch.product_bacon_0
msgid "Beef, Bacon, Salad, Cheddar, Fried Onion, BBQ Sauce"
msgstr ""

#. module: lunch
#: model_terms:lunch.product,description:lunch.product_cheese_burger_0
#: model_terms:lunch.product,description:lunch.product_cheeseburger
msgid "Beef, Cheddar, Salad, Fried Onions, BBQ Sauce"
msgstr ""

#. module: lunch
#: model:lunch.order,name:lunch.order_line_1
#: model:lunch.product,name:lunch.product_Bolognese
msgid "Bolognese Pasta"
msgstr ""

#. module: lunch
#: model_terms:lunch.product,description:lunch.product_country
msgid "Brie, Honey, Walnut Kernels"
msgstr ""

#. module: lunch
#: model:lunch.product.category,name:lunch.categ_burger
msgid "Burger"
msgstr ""

#. module: lunch
#: model_terms:ir.ui.view,arch_db:lunch.lunch_cashmove_report_view_search_2
msgid "By Employee"
msgstr ""

#. module: lunch
#: model_terms:ir.ui.view,arch_db:lunch.lunch_cashmove_report_view_search
#: model_terms:ir.ui.view,arch_db:lunch.lunch_cashmove_view_search
msgid "By User"
msgstr ""

#. module: lunch
#: model_terms:ir.ui.view,arch_db:lunch.lunch_order_view_kanban
#: model_terms:ir.ui.view,arch_db:lunch.lunch_order_view_tree
msgid "Cancel"
msgstr ""

#. module: lunch
#: model:ir.model.fields.selection,name:lunch.selection__lunch_order__state__cancelled
#: model_terms:ir.ui.view,arch_db:lunch.lunch_order_view_search
msgid "Cancelled"
msgstr ""

#. module: lunch
#: model:ir.actions.act_window,name:lunch.lunch_cashmove_action_payment
#: model:ir.ui.menu,name:lunch.lunch_cashmove_report_menu_payment
msgid "Cash Moves"
msgstr ""

#. module: lunch
#: model:ir.model,name:lunch.model_lunch_cashmove_report
msgid "Cashmoves report"
msgstr ""

#. module: lunch
#: model_terms:ir.ui.view,arch_db:lunch.lunch_product_view_search
msgid "Categories"
msgstr ""

#. module: lunch
#: model_terms:ir.ui.view,arch_db:lunch.lunch_product_view_search
msgid "Category"
msgstr ""

#. module: lunch
#: model:ir.model.fields.selection,name:lunch.selection__lunch_alert__mode__chat
msgid "Chat notification"
msgstr ""

#. module: lunch
#: model:lunch.product,name:lunch.product_cheese_ham
msgid "Cheese And Ham"
msgstr ""

#. module: lunch
#: model:lunch.product,name:lunch.product_cheese_burger_0
#: model:lunch.product,name:lunch.product_cheeseburger
msgid "Cheese Burger"
msgstr ""

#. module: lunch
#: model_terms:lunch.product,description:lunch.product_cheese_ham
msgid "Cheese, Ham, Salad, Tomatoes, cucumbers, eggs"
msgstr ""

#. module: lunch
#: model:lunch.order,name:lunch.order_line_4
#: model:lunch.product,name:lunch.product_chicken_curry
msgid "Chicken Curry"
msgstr ""

#. module: lunch
#: model:lunch.product.category,name:lunch.categ_chirashi
msgid "Chirashi"
msgstr ""

#. module: lunch
#: model:ir.model.fields,field_description:lunch.field_lunch_supplier__city
#: model_terms:ir.ui.view,arch_db:lunch.lunch_supplier_view_form
msgid "City"
msgstr ""

#. module: lunch
#: model_terms:ir.actions.act_window,help:lunch.lunch_order_action_control_suppliers
msgid ""
"Click on the <span class=\"fa fa-phone text-success\" title=\"Order button\"></span> to announce that the order is ordered.<br>\n"
"            Click on the <span class=\"fa fa-check text-success\" title=\"Receive button\"></span> to announce that the order is received.<br>\n"
"            Click on the <span class=\"fa fa-times-circle text-danger\" title=\"Cancel button\"></span> red X to announce that the order isn't available."
msgstr ""

#. module: lunch
#: model:lunch.product,name:lunch.product_club
#: model:lunch.product,name:lunch.product_club_0
msgid "Club"
msgstr ""

#. module: lunch
#: model:lunch.product,name:lunch.product_coke_0
msgid "Coca Cola"
msgstr ""

#. module: lunch
#: model:ir.model,name:lunch.model_res_company
msgid "Companies"
msgstr ""

#. module: lunch
#: model:ir.model.fields,field_description:lunch.field_lunch_location__company_id
#: model:ir.model.fields,field_description:lunch.field_lunch_order__company_id
#: model:ir.model.fields,field_description:lunch.field_lunch_product__company_id
#: model:ir.model.fields,field_description:lunch.field_lunch_product_category__company_id
#: model:ir.model.fields,field_description:lunch.field_lunch_supplier__company_id
#: model:ir.model.fields,field_description:lunch.field_lunch_topping__company_id
msgid "Company"
msgstr ""

#. module: lunch
#: model:ir.model,name:lunch.model_res_config_settings
msgid "Config Settings"
msgstr ""

#. module: lunch
#: model:ir.ui.menu,name:lunch.menu_lunch_config
msgid "Configuration"
msgstr ""

#. module: lunch
#. openerp-web
#: code:addons/lunch/static/src/js/lunch_controller_common.js:0
#, python-format
msgid "Configure Your Order"
msgstr ""

#. module: lunch
#: model_terms:ir.ui.view,arch_db:lunch.lunch_order_view_tree
msgid "Confirm"
msgstr ""

#. module: lunch
#: model:ir.actions.act_window,name:lunch.lunch_cashmove_report_action_control_accounts
#: model:ir.ui.menu,name:lunch.lunch_cashmove_report_menu_control_accounts
msgid "Control Accounts"
msgstr ""

#. module: lunch
#: model:ir.actions.act_window,name:lunch.lunch_order_action_control_suppliers
#: model:ir.ui.menu,name:lunch.lunch_order_menu_control_suppliers
msgid "Control Vendors"
msgstr ""

#. module: lunch
#: model:ir.model.fields,field_description:lunch.field_lunch_supplier__country_id
#: model_terms:ir.ui.view,arch_db:lunch.lunch_supplier_view_form
msgid "Country"
msgstr ""

#. module: lunch
#: model_terms:ir.actions.act_window,help:lunch.lunch_cashmove_report_action_control_accounts
msgid "Create a new payment"
msgstr ""

#. module: lunch
#: model_terms:ir.actions.act_window,help:lunch.lunch_product_category_action
msgid "Create a new product category"
msgstr ""

#. module: lunch
#: model_terms:ir.actions.act_window,help:lunch.lunch_product_action
#: model_terms:ir.actions.act_window,help:lunch.lunch_product_action_statbutton
msgid "Create a new product for lunch"
msgstr ""

#. module: lunch
#: model_terms:ir.actions.act_window,help:lunch.lunch_alert_action
msgid "Create new lunch alerts"
msgstr ""

#. module: lunch
#: model:ir.model.fields,field_description:lunch.field_lunch_alert__create_uid
#: model:ir.model.fields,field_description:lunch.field_lunch_cashmove__create_uid
#: model:ir.model.fields,field_description:lunch.field_lunch_location__create_uid
#: model:ir.model.fields,field_description:lunch.field_lunch_order__create_uid
#: model:ir.model.fields,field_description:lunch.field_lunch_product__create_uid
#: model:ir.model.fields,field_description:lunch.field_lunch_product_category__create_uid
#: model:ir.model.fields,field_description:lunch.field_lunch_supplier__create_uid
#: model:ir.model.fields,field_description:lunch.field_lunch_topping__create_uid
msgid "Created by"
msgstr ""

#. module: lunch
#: model:ir.model.fields,field_description:lunch.field_lunch_alert__create_date
#: model:ir.model.fields,field_description:lunch.field_lunch_cashmove__create_date
#: model:ir.model.fields,field_description:lunch.field_lunch_location__create_date
#: model:ir.model.fields,field_description:lunch.field_lunch_order__create_date
#: model:ir.model.fields,field_description:lunch.field_lunch_product__create_date
#: model:ir.model.fields,field_description:lunch.field_lunch_product_category__create_date
#: model:ir.model.fields,field_description:lunch.field_lunch_supplier__create_date
#: model:ir.model.fields,field_description:lunch.field_lunch_topping__create_date
msgid "Created on"
msgstr ""

#. module: lunch
#: model:ir.model.fields,field_description:lunch.field_lunch_alert__cron_id
#: model:ir.model.fields,field_description:lunch.field_lunch_supplier__cron_id
msgid "Cron"
msgstr ""

#. module: lunch
#: model:ir.model.fields,field_description:lunch.field_lunch_cashmove__currency_id
#: model:ir.model.fields,field_description:lunch.field_lunch_cashmove_report__currency_id
#: model:ir.model.fields,field_description:lunch.field_lunch_order__currency_id
#: model:ir.model.fields,field_description:lunch.field_lunch_product__currency_id
#: model:ir.model.fields,field_description:lunch.field_lunch_product_category__currency_id
#: model:ir.model.fields,field_description:lunch.field_lunch_topping__currency_id
#: model:ir.model.fields,field_description:lunch.field_res_config_settings__currency_id
msgid "Currency"
msgstr ""

#. module: lunch
#: model_terms:ir.ui.view,arch_db:lunch.lunch_alert_view_search
msgid "Currently inactive"
msgstr ""

#. module: lunch
#: model:ir.model.fields,field_description:lunch.field_lunch_cashmove__date
#: model:ir.model.fields,field_description:lunch.field_lunch_cashmove_report__date
msgid "Date"
msgstr ""

#. module: lunch
#: model:ir.model.fields,field_description:lunch.field_lunch_supplier__delivery
#: model:ir.model.fields.selection,name:lunch.selection__lunch_supplier__delivery__delivery
msgid "Delivery"
msgstr ""

#. module: lunch
#: model:ir.model.fields,field_description:lunch.field_lunch_cashmove__description
#: model:ir.model.fields,field_description:lunch.field_lunch_cashmove_report__description
#: model:ir.model.fields,field_description:lunch.field_lunch_order__product_description
#: model:ir.model.fields,field_description:lunch.field_lunch_product__description
msgid "Description"
msgstr ""

#. module: lunch
#: model_terms:ir.ui.view,arch_db:lunch.lunch_order_view_form
msgid "Discard"
msgstr ""

#. module: lunch
#: model:ir.model.fields,field_description:lunch.field_lunch_alert__mode
msgid "Display"
msgstr ""

#. module: lunch
#: model:ir.model.fields,field_description:lunch.field_lunch_alert__display_name
#: model:ir.model.fields,field_description:lunch.field_lunch_cashmove__display_name
#: model:ir.model.fields,field_description:lunch.field_lunch_cashmove_report__display_name
#: model:ir.model.fields,field_description:lunch.field_lunch_location__display_name
#: model:ir.model.fields,field_description:lunch.field_lunch_order__display_name
#: model:ir.model.fields,field_description:lunch.field_lunch_product__display_name
#: model:ir.model.fields,field_description:lunch.field_lunch_product_category__display_name
#: model:ir.model.fields,field_description:lunch.field_lunch_supplier__display_name
#: model:ir.model.fields,field_description:lunch.field_lunch_topping__display_name
msgid "Display Name"
msgstr ""

#. module: lunch
#: model:ir.model.fields,field_description:lunch.field_lunch_order__display_reorder_button
msgid "Display Reorder Button"
msgstr ""

#. module: lunch
#: model:lunch.product.category,name:lunch.categ_drinks
msgid "Drinks"
msgstr ""

#. module: lunch
#: model:ir.model.fields,field_description:lunch.field_lunch_supplier__email
#: model:ir.model.fields.selection,name:lunch.selection__lunch_supplier__send_by__mail
msgid "Email"
msgstr ""

#. module: lunch
#: model:ir.model.fields.selection,name:lunch.selection__lunch_alert__recipients__last_month
msgid "Employee who ordered last month"
msgstr ""

#. module: lunch
#: model:ir.model.fields.selection,name:lunch.selection__lunch_alert__recipients__last_week
msgid "Employee who ordered last week"
msgstr ""

#. module: lunch
#: model:ir.model.fields.selection,name:lunch.selection__lunch_alert__recipients__last_year
msgid "Employee who ordered last year"
msgstr ""

#. module: lunch
#: model:ir.model.fields.selection,name:lunch.selection__lunch_alert__recipients__everyone
msgid "Everyone"
msgstr ""

#. module: lunch
#: model:ir.model.fields,field_description:lunch.field_lunch_order__topping_label_1
#: model:ir.model.fields,field_description:lunch.field_lunch_supplier__topping_label_1
msgid "Extra 1 Label"
msgstr ""

#. module: lunch
#: model:ir.model.fields,field_description:lunch.field_lunch_order__topping_quantity_1
#: model:ir.model.fields,field_description:lunch.field_lunch_supplier__topping_quantity_1
msgid "Extra 1 Quantity"
msgstr ""

#. module: lunch
#: model:ir.model.fields,field_description:lunch.field_lunch_order__topping_label_2
#: model:ir.model.fields,field_description:lunch.field_lunch_supplier__topping_label_2
msgid "Extra 2 Label"
msgstr ""

#. module: lunch
#: model:ir.model.fields,field_description:lunch.field_lunch_order__topping_quantity_2
#: model:ir.model.fields,field_description:lunch.field_lunch_supplier__topping_quantity_2
msgid "Extra 2 Quantity"
msgstr ""

#. module: lunch
#: model:ir.model.fields,field_description:lunch.field_lunch_order__topping_label_3
#: model:ir.model.fields,field_description:lunch.field_lunch_supplier__topping_label_3
msgid "Extra 3 Label"
msgstr ""

#. module: lunch
#: model:ir.model.fields,field_description:lunch.field_lunch_order__topping_quantity_3
#: model:ir.model.fields,field_description:lunch.field_lunch_supplier__topping_quantity_3
msgid "Extra 3 Quantity"
msgstr ""

#. module: lunch
#: model:ir.model.fields,field_description:lunch.field_lunch_order__display_toppings
msgid "Extras"
msgstr ""

#. module: lunch
#: model:ir.model.fields,field_description:lunch.field_lunch_order__topping_ids_1
msgid "Extras 1"
msgstr ""

#. module: lunch
#: model:ir.model.fields,field_description:lunch.field_lunch_order__topping_ids_2
msgid "Extras 2"
msgstr ""

#. module: lunch
#: model:ir.model.fields,field_description:lunch.field_lunch_order__topping_ids_3
msgid "Extras 3"
msgstr ""

#. module: lunch
#: model:ir.model.fields,field_description:lunch.field_res_users__favorite_lunch_product_ids
msgid "Favorite Lunch Product"
msgstr ""

#. module: lunch
#: model:ir.model.fields,field_description:lunch.field_lunch_product__favorite_user_ids
msgid "Favorite User"
msgstr ""

#. module: lunch
#: model:ir.model.fields,field_description:lunch.field_lunch_supplier__message_follower_ids
msgid "Followers"
msgstr ""

#. module: lunch
#: model:ir.model.fields,field_description:lunch.field_lunch_supplier__message_partner_ids
msgid "Followers (Partners)"
msgstr ""

#. module: lunch
#: model:ir.model.fields,help:lunch.field_lunch_supplier__activity_type_icon
msgid "Font awesome icon e.g. fa-tasks"
msgstr ""

#. module: lunch
#: model:ir.model.fields,help:lunch.field_lunch_supplier__email_formatted
msgid "Format email address \"Name <email@domain>\""
msgstr ""

#. module: lunch
#: model:ir.model.fields,field_description:lunch.field_lunch_supplier__email_formatted
msgid "Formatted Email"
msgstr ""

#. module: lunch
#: model_terms:lunch.order,product_description:lunch.order_line_2
#: model_terms:lunch.product,description:lunch.product_italiana
msgid "Fresh Tomatoes, Basil, Mozzarella"
msgstr ""

#. module: lunch
#: model:ir.model.fields,field_description:lunch.field_lunch_alert__fri
#: model:ir.model.fields,field_description:lunch.field_lunch_supplier__fri
msgid "Fri"
msgstr ""

#. module: lunch
#: model_terms:ir.ui.view,arch_db:lunch.lunch_product_view_search
msgid "Friday"
msgstr ""

#. module: lunch
#: model:lunch.order,name:lunch.order_line_3
#: model:lunch.product,name:lunch.product_gouda
msgid "Gouda Cheese"
msgstr ""

#. module: lunch
#: model_terms:ir.ui.view,arch_db:lunch.lunch_cashmove_report_view_search_2
#: model_terms:ir.ui.view,arch_db:lunch.lunch_order_view_search
#: model_terms:ir.ui.view,arch_db:lunch.lunch_product_view_search
msgid "Group By"
msgstr ""

#. module: lunch
#: model_terms:lunch.product,description:lunch.product_club
#: model_terms:lunch.product,description:lunch.product_club_0
msgid "Ham, Cheese, Vegetables"
msgstr ""

#. module: lunch
#: model:ir.model.fields,field_description:lunch.field_lunch_supplier__has_message
msgid "Has Message"
msgstr ""

#. module: lunch
#: model:ir.module.category,description:lunch.module_lunch_category
msgid ""
"Helps you handle your lunch needs, if you are a manager you will be able to "
"create new products, cashmoves and to confirm or cancel orders."
msgstr ""

#. module: lunch
#: model_terms:ir.actions.act_window,help:lunch.lunch_product_category_action
msgid "Here you can access all categories for the lunch products."
msgstr ""

#. module: lunch
#: model_terms:ir.actions.act_window,help:lunch.lunch_order_action_by_supplier
msgid "Here you can see today's orders grouped by vendors."
msgstr ""

#. module: lunch
#: model_terms:ir.actions.act_window,help:lunch.lunch_cashmove_report_action_account
msgid ""
"Here you can see your cash moves.<br>A cash move can either be an expense or a payment.\n"
"            An expense is automatically created when an order is received while a payment is a reimbursement to the company encoded by the manager."
msgstr ""

#. module: lunch
#: model:ir.model.fields,field_description:lunch.field_lunch_alert__id
#: model:ir.model.fields,field_description:lunch.field_lunch_cashmove__id
#: model:ir.model.fields,field_description:lunch.field_lunch_cashmove_report__id
#: model:ir.model.fields,field_description:lunch.field_lunch_location__id
#: model:ir.model.fields,field_description:lunch.field_lunch_order__id
#: model:ir.model.fields,field_description:lunch.field_lunch_product__id
#: model:ir.model.fields,field_description:lunch.field_lunch_product_category__id
#: model:ir.model.fields,field_description:lunch.field_lunch_supplier__id
#: model:ir.model.fields,field_description:lunch.field_lunch_topping__id
msgid "ID"
msgstr ""

#. module: lunch
#: model:ir.model.fields,field_description:lunch.field_lunch_supplier__activity_exception_icon
msgid "Icon"
msgstr ""

#. module: lunch
#: model:ir.model.fields,help:lunch.field_lunch_supplier__activity_exception_icon
msgid "Icon to indicate an exception activity."
msgstr ""

#. module: lunch
#: model:ir.model.fields,help:lunch.field_lunch_supplier__message_needaction
#: model:ir.model.fields,help:lunch.field_lunch_supplier__message_unread
msgid "If checked, new messages require your attention."
msgstr ""

#. module: lunch
#: model:ir.model.fields,help:lunch.field_lunch_supplier__message_has_error
msgid "If checked, some messages have a delivery error."
msgstr ""

#. module: lunch
#: model:ir.model.fields,field_description:lunch.field_lunch_product__image_1920
#: model:ir.model.fields,field_description:lunch.field_lunch_product_category__image_1920
msgid "Image"
msgstr ""

#. module: lunch
#: model:ir.model.fields,field_description:lunch.field_lunch_product__image_1024
#: model:ir.model.fields,field_description:lunch.field_lunch_product_category__image_1024
msgid "Image 1024"
msgstr ""

#. module: lunch
#: model:ir.model.fields,field_description:lunch.field_lunch_order__image_128
#: model:ir.model.fields,field_description:lunch.field_lunch_product__image_128
#: model:ir.model.fields,field_description:lunch.field_lunch_product_category__image_128
msgid "Image 128"
msgstr ""

#. module: lunch
#: model:ir.model.fields,field_description:lunch.field_lunch_order__image_1920
msgid "Image 1920"
msgstr ""

#. module: lunch
#: model:ir.model.fields,field_description:lunch.field_lunch_product__image_256
#: model:ir.model.fields,field_description:lunch.field_lunch_product_category__image_256
msgid "Image 256"
msgstr ""

#. module: lunch
#: model:ir.model.fields,field_description:lunch.field_lunch_product__image_512
#: model:ir.model.fields,field_description:lunch.field_lunch_product_category__image_512
msgid "Image 512"
msgstr ""

#. module: lunch
#: model_terms:ir.ui.view,arch_db:lunch.lunch_order_view_form
msgid "Information, allergens, ..."
msgstr ""

#. module: lunch
#: model:ir.model.fields,field_description:lunch.field_lunch_alert__available_today
msgid "Is Displayed Today"
msgstr ""

#. module: lunch
#: model:ir.model.fields,field_description:lunch.field_lunch_product__is_favorite
msgid "Is Favorite"
msgstr ""

#. module: lunch
#: model:ir.model.fields,field_description:lunch.field_lunch_supplier__message_is_follower
msgid "Is Follower"
msgstr ""

#. module: lunch
#: model:ir.model.fields,field_description:lunch.field_lunch_product__is_new
msgid "Is New"
msgstr ""

#. module: lunch
#: model:ir.model.fields,field_description:lunch.field_res_users__last_lunch_location_id
msgid "Last Lunch Location"
msgstr ""

#. module: lunch
#: model:ir.model.fields,field_description:lunch.field_lunch_alert____last_update
#: model:ir.model.fields,field_description:lunch.field_lunch_cashmove____last_update
#: model:ir.model.fields,field_description:lunch.field_lunch_cashmove_report____last_update
#: model:ir.model.fields,field_description:lunch.field_lunch_location____last_update
#: model:ir.model.fields,field_description:lunch.field_lunch_order____last_update
#: model:ir.model.fields,field_description:lunch.field_lunch_product____last_update
#: model:ir.model.fields,field_description:lunch.field_lunch_product_category____last_update
#: model:ir.model.fields,field_description:lunch.field_lunch_supplier____last_update
#: model:ir.model.fields,field_description:lunch.field_lunch_topping____last_update
msgid "Last Modified on"
msgstr ""

#. module: lunch
#: model:ir.model.fields,field_description:lunch.field_lunch_product__last_order_date
msgid "Last Order Date"
msgstr ""

#. module: lunch
#: model:ir.model.fields,field_description:lunch.field_lunch_alert__write_uid
#: model:ir.model.fields,field_description:lunch.field_lunch_cashmove__write_uid
#: model:ir.model.fields,field_description:lunch.field_lunch_location__write_uid
#: model:ir.model.fields,field_description:lunch.field_lunch_order__write_uid
#: model:ir.model.fields,field_description:lunch.field_lunch_product__write_uid
#: model:ir.model.fields,field_description:lunch.field_lunch_product_category__write_uid
#: model:ir.model.fields,field_description:lunch.field_lunch_supplier__write_uid
#: model:ir.model.fields,field_description:lunch.field_lunch_topping__write_uid
msgid "Last Updated by"
msgstr ""

#. module: lunch
#: model:ir.model.fields,field_description:lunch.field_lunch_alert__write_date
#: model:ir.model.fields,field_description:lunch.field_lunch_cashmove__write_date
#: model:ir.model.fields,field_description:lunch.field_lunch_location__write_date
#: model:ir.model.fields,field_description:lunch.field_lunch_order__write_date
#: model:ir.model.fields,field_description:lunch.field_lunch_product__write_date
#: model:ir.model.fields,field_description:lunch.field_lunch_product_category__write_date
#: model:ir.model.fields,field_description:lunch.field_lunch_supplier__write_date
#: model:ir.model.fields,field_description:lunch.field_lunch_topping__write_date
msgid "Last Updated on"
msgstr ""

#. module: lunch
#: model:ir.model.fields,field_description:lunch.field_lunch_alert__location_ids
#: model:ir.model.fields,field_description:lunch.field_lunch_supplier__available_location_ids
msgid "Location"
msgstr ""

#. module: lunch
#: model:ir.model.fields,field_description:lunch.field_lunch_location__name
msgid "Location Name"
msgstr ""

#. module: lunch
#: model:ir.ui.menu,name:lunch.lunch_location_menu
msgid "Locations"
msgstr ""

#. module: lunch
#: model:ir.module.category,name:lunch.module_lunch_category
#: model:ir.ui.menu,name:lunch.menu_lunch
#: model_terms:ir.ui.view,arch_db:lunch.res_config_settings_view_form
msgid "Lunch"
msgstr ""

#. module: lunch
#: model:ir.model,name:lunch.model_lunch_alert
msgid "Lunch Alert"
msgstr ""

#. module: lunch
#: model:ir.actions.act_window,name:lunch.lunch_alert_action
msgid "Lunch Alerts"
msgstr ""

#. module: lunch
#: code:addons/lunch/models/lunch_cashmove.py:0
#: code:addons/lunch/report/lunch_cashmove_report.py:0
#: model:ir.model,name:lunch.model_lunch_cashmove
#, python-format
msgid "Lunch Cashmove"
msgstr ""

#. module: lunch
#: model:ir.model,name:lunch.model_lunch_topping
msgid "Lunch Extras"
msgstr ""

#. module: lunch
#. openerp-web
#: code:addons/lunch/static/src/js/lunch_kanban_view.js:0
#, python-format
msgid "Lunch Kanban"
msgstr ""

#. module: lunch
#. openerp-web
#: code:addons/lunch/static/src/js/lunch_list_view.js:0
#, python-format
msgid "Lunch List"
msgstr ""

#. module: lunch
#: model:ir.model.fields,field_description:lunch.field_lunch_order__lunch_location_id
msgid "Lunch Location"
msgstr ""

#. module: lunch
#: model:ir.actions.act_window,name:lunch.lunch_location_action
#: model:ir.model,name:lunch.model_lunch_location
msgid "Lunch Locations"
msgstr ""

#. module: lunch
#: model:lunch.product,name:lunch.product_maki
msgid "Lunch Maki 18pc"
msgstr ""

#. module: lunch
#: model:ir.model.fields,field_description:lunch.field_res_company__lunch_minimum_threshold
msgid "Lunch Minimum Threshold"
msgstr ""

#. module: lunch
#: model:ir.model,name:lunch.model_lunch_order
msgid "Lunch Order"
msgstr ""

#. module: lunch
#: model:ir.model,name:lunch.model_lunch_product
msgid "Lunch Product"
msgstr ""

#. module: lunch
#: model:ir.model,name:lunch.model_lunch_product_category
msgid "Lunch Product Category"
msgstr ""

#. module: lunch
#: model:lunch.product,name:lunch.product_salmon
msgid "Lunch Salmon 20pc"
msgstr ""

#. module: lunch
#: model:ir.model,name:lunch.model_lunch_supplier
msgid "Lunch Supplier"
msgstr ""

#. module: lunch
#: model:lunch.product,name:lunch.product_temaki
msgid "Lunch Temaki mix 3pc"
msgstr ""

#. module: lunch
#: model:ir.actions.server,name:lunch.lunch_order_action_cancel
msgid "Lunch: Cancel meals"
msgstr ""

#. module: lunch
#: model:ir.actions.server,name:lunch.lunch_order_action_confirm
msgid "Lunch: Receive meals"
msgstr ""

#. module: lunch
#: model:mail.template,name:lunch.lunch_order_mail_supplier
msgid "Lunch: Send by email"
msgstr ""

#. module: lunch
#: model:ir.actions.server,name:lunch.lunch_alert_cron_sa_224
msgid "Lunch: alert chat notification (Alert for Office 3)"
msgstr ""

#. module: lunch
#: model:ir.actions.server,name:lunch.lunch_supplier_cron_sa_225
msgid "Lunch: send automatic email to Coin gourmand"
msgstr ""

#. module: lunch
#: model:ir.actions.server,name:lunch.lunch_supplier_cron_sa_221
msgid "Lunch: send automatic email to Lunch Supplier"
msgstr ""

#. module: lunch
#: model:ir.actions.server,name:lunch.lunch_supplier_cron_sa_226
msgid "Lunch: send automatic email to Pizza Inn"
msgstr ""

#. module: lunch
#: model:ir.actions.server,name:lunch.lunch_supplier_cron_sa_228
msgid "Lunch: send automatic email to Sushi Shop"
msgstr ""

#. module: lunch
#: model:ir.actions.server,name:lunch.lunch_supplier_cron_sa_227
msgid "Lunch: send automatic email to The Corner"
msgstr ""

#. module: lunch
#: model:ir.model.fields,field_description:lunch.field_lunch_supplier__message_main_attachment_id
msgid "Main Attachment"
msgstr ""

#. module: lunch
#: model:ir.model.fields,help:lunch.field_res_config_settings__currency_id
msgid "Main currency of the company."
msgstr ""

#. module: lunch
#: model:ir.ui.menu,name:lunch.menu_lunch_admin
msgid "Manager"
msgstr ""

#. module: lunch
#: model:ir.model.fields,field_description:lunch.field_res_config_settings__company_lunch_minimum_threshold
msgid "Maximum Allowed Overdraft"
msgstr ""

#. module: lunch
#: model_terms:ir.ui.view,arch_db:lunch.res_config_settings_view_form
msgid "Maximum overdraft that your employees can reach"
msgstr ""

#. module: lunch
#: model:ir.model.fields,field_description:lunch.field_lunch_alert__message
msgid "Message"
msgstr ""

#. module: lunch
#: model:ir.model.fields,field_description:lunch.field_lunch_supplier__message_has_error
msgid "Message Delivery error"
msgstr ""

#. module: lunch
#: model:ir.model.fields,field_description:lunch.field_lunch_supplier__message_ids
msgid "Messages"
msgstr ""

#. module: lunch
#: model:ir.model.fields,field_description:lunch.field_lunch_supplier__moment
msgid "Moment"
msgstr ""

#. module: lunch
#: model:ir.model.fields,field_description:lunch.field_lunch_alert__mon
#: model:ir.model.fields,field_description:lunch.field_lunch_supplier__mon
msgid "Mon"
msgstr ""

#. module: lunch
#: model_terms:ir.ui.view,arch_db:lunch.lunch_product_view_search
msgid "Monday"
msgstr ""

#. module: lunch
#: model:lunch.product,name:lunch.product_mozzarella
msgid "Mozzarella"
msgstr ""

#. module: lunch
#: model_terms:lunch.product,description:lunch.product_mozzarella
msgid "Mozzarella, Pesto, Tomatoes"
msgstr ""

#. module: lunch
#: model:ir.actions.act_window,name:lunch.lunch_cashmove_report_action_account
msgid "My Account"
msgstr ""

#. module: lunch
#: model:ir.ui.menu,name:lunch.lunch_cashmove_report_menu_form
msgid "My Account History"
msgstr ""

#. module: lunch
#: model_terms:ir.ui.view,arch_db:lunch.lunch_cashmove_report_view_search
#: model_terms:ir.ui.view,arch_db:lunch.lunch_cashmove_view_search
msgid "My Account grouped"
msgstr ""

#. module: lunch
#: model:ir.model.fields,field_description:lunch.field_lunch_supplier__my_activity_date_deadline
msgid "My Activity Deadline"
msgstr ""

#. module: lunch
#: model:ir.ui.menu,name:lunch.menu_lunch_title
msgid "My Lunch"
msgstr ""

#. module: lunch
#: model:ir.ui.menu,name:lunch.lunch_order_menu_tree
msgid "My Order History"
msgstr ""

#. module: lunch
#: model:ir.actions.act_window,name:lunch.lunch_order_action
#: model_terms:ir.ui.view,arch_db:lunch.lunch_order_view_search
msgid "My Orders"
msgstr ""

#. module: lunch
#: model:ir.model.fields,field_description:lunch.field_lunch_supplier__name
#: model:ir.model.fields,field_description:lunch.field_lunch_topping__name
msgid "Name"
msgstr ""

#. module: lunch
#: model:lunch.product,name:lunch.product_Napoli
msgid "Napoli Pasta"
msgstr ""

#. module: lunch
#: model_terms:ir.ui.view,arch_db:lunch.view_lunch_product_kanban_order
msgid "New"
msgstr ""

#. module: lunch
#: model:ir.ui.menu,name:lunch.lunch_order_menu_form
msgid "New Order"
msgstr ""

#. module: lunch
#: model:ir.model.fields,field_description:lunch.field_lunch_product__new_until
msgid "New Until"
msgstr ""

#. module: lunch
#: model:ir.model.fields,field_description:lunch.field_lunch_supplier__activity_calendar_event_id
msgid "Next Activity Calendar Event"
msgstr ""

#. module: lunch
#: model:ir.model.fields,field_description:lunch.field_lunch_supplier__activity_date_deadline
msgid "Next Activity Deadline"
msgstr ""

#. module: lunch
#: model:ir.model.fields,field_description:lunch.field_lunch_supplier__activity_summary
msgid "Next Activity Summary"
msgstr ""

#. module: lunch
#: model:ir.model.fields,field_description:lunch.field_lunch_supplier__activity_type_id
msgid "Next Activity Type"
msgstr ""

#. module: lunch
#: model:ir.model.fields.selection,name:lunch.selection__lunch_supplier__delivery__no_delivery
msgid "No Delivery"
msgstr ""

#. module: lunch
#: model_terms:ir.actions.act_window,help:lunch.lunch_cashmove_report_action_account
msgid "No cash move yet"
msgstr ""

#. module: lunch
#: model_terms:ir.actions.act_window,help:lunch.lunch_order_action_control_suppliers
msgid "No lunch order yet"
msgstr ""

#. module: lunch
#: model_terms:ir.actions.act_window,help:lunch.lunch_order_action
msgid "No previous order found"
msgstr ""

#. module: lunch
#: model_terms:ir.ui.view,arch_db:lunch.res_config_settings_view_form
msgid "None"
msgstr ""

#. module: lunch
#: model:ir.model.fields.selection,name:lunch.selection__lunch_supplier__topping_quantity_1__0_more
#: model:ir.model.fields.selection,name:lunch.selection__lunch_supplier__topping_quantity_2__0_more
#: model:ir.model.fields.selection,name:lunch.selection__lunch_supplier__topping_quantity_3__0_more
msgid "None or More"
msgstr ""

#. module: lunch
#: model_terms:ir.ui.view,arch_db:lunch.lunch_order_view_search
msgid "Not Received"
msgstr ""

#. module: lunch
#. openerp-web
#: code:addons/lunch/static/src/js/lunch_controller_common.js:0
#, python-format
msgid "Not enough money in your wallet"
msgstr ""

#. module: lunch
#: model:ir.model.fields,field_description:lunch.field_lunch_order__note
msgid "Notes"
msgstr ""

#. module: lunch
#: model_terms:ir.actions.act_window,help:lunch.lunch_order_action_by_supplier
msgid "Nothing to order today"
msgstr ""

#. module: lunch
#: model:ir.model.fields,field_description:lunch.field_lunch_alert__notification_moment
msgid "Notification Moment"
msgstr ""

#. module: lunch
#: model:ir.model.fields,field_description:lunch.field_lunch_alert__notification_time
msgid "Notification Time"
msgstr ""

#. module: lunch
#: model:ir.model.constraint,message:lunch.constraint_lunch_alert_notification_time_range
msgid "Notification time must be between 0 and 12"
msgstr ""

#. module: lunch
#: model:ir.model.fields,field_description:lunch.field_lunch_supplier__message_needaction_counter
msgid "Number of Actions"
msgstr ""

#. module: lunch
#: model:ir.model.fields,field_description:lunch.field_lunch_supplier__message_has_error_counter
msgid "Number of errors"
msgstr ""

#. module: lunch
#: model:ir.model.fields,help:lunch.field_lunch_supplier__message_needaction_counter
msgid "Number of messages which requires an action"
msgstr ""

#. module: lunch
#: model:ir.model.fields,help:lunch.field_lunch_supplier__message_has_error_counter
msgid "Number of messages with delivery error"
msgstr ""

#. module: lunch
#: model:ir.model.fields,help:lunch.field_lunch_supplier__message_unread_counter
msgid "Number of unread messages"
msgstr ""

#. module: lunch
#: model:ir.model.fields.selection,name:lunch.selection__lunch_supplier__topping_quantity_1__1_more
#: model:ir.model.fields.selection,name:lunch.selection__lunch_supplier__topping_quantity_2__1_more
#: model:ir.model.fields.selection,name:lunch.selection__lunch_supplier__topping_quantity_3__1_more
msgid "One or More"
msgstr ""

#. module: lunch
#: model:ir.model.fields.selection,name:lunch.selection__lunch_supplier__topping_quantity_1__1
#: model:ir.model.fields.selection,name:lunch.selection__lunch_supplier__topping_quantity_2__1
#: model:ir.model.fields.selection,name:lunch.selection__lunch_supplier__topping_quantity_3__1
msgid "Only One"
msgstr ""

#. module: lunch
#: model_terms:ir.ui.view,arch_db:lunch.lunch_order_view_kanban
msgid "Order"
msgstr ""

#. module: lunch
#: model:ir.model.fields,field_description:lunch.field_lunch_order__date
#: model_terms:ir.ui.view,arch_db:lunch.lunch_order_view_search
msgid "Order Date"
msgstr ""

#. module: lunch
#: model:ir.model.fields,field_description:lunch.field_lunch_supplier__automatic_email_time
msgid "Order Time"
msgstr ""

#. module: lunch
#: model:ir.actions.act_window,name:lunch.lunch_product_action_order
msgid "Order Your Lunch"
msgstr ""

#. module: lunch
#: model_terms:ir.ui.view,arch_db:lunch.lunch_order_view_tree
msgid "Order lines Tree"
msgstr ""

#. module: lunch
#. openerp-web
#: code:addons/lunch/static/src/xml/lunch_templates.xml:0
#, python-format
msgid "Order now"
msgstr ""

#. module: lunch
#: model:ir.model.fields.selection,name:lunch.selection__lunch_order__state__ordered
msgid "Ordered"
msgstr ""

#. module: lunch
#: model_terms:ir.ui.view,arch_db:lunch.lunch_supplier_view_form
msgid "Orders"
msgstr ""

#. module: lunch
#: model:mail.template,subject:lunch.lunch_order_mail_supplier
msgid "Orders for {{ ctx['order']['company_name'] }}"
msgstr ""

#. module: lunch
#: model_terms:ir.ui.view,arch_db:lunch.res_config_settings_view_form
msgid "Overdraft"
msgstr ""

#. module: lunch
#: model:ir.model.fields.selection,name:lunch.selection__lunch_alert__notification_moment__pm
#: model:ir.model.fields.selection,name:lunch.selection__lunch_supplier__moment__pm
msgid "PM"
msgstr ""

#. module: lunch
#: model:lunch.product.category,name:lunch.categ_pasta
msgid "Pasta"
msgstr ""

#. module: lunch
#: model_terms:ir.ui.view,arch_db:lunch.lunch_cashmove_report_view_search
msgid "Payment"
msgstr ""

#. module: lunch
#: model_terms:ir.actions.act_window,help:lunch.lunch_cashmove_action_payment
msgid ""
"Payments are used to register liquidity movements. You can process those "
"payments by your own means or by using installed facilities."
msgstr ""

#. module: lunch
#: model:ir.model.fields,field_description:lunch.field_lunch_supplier__phone
#: model:ir.model.fields.selection,name:lunch.selection__lunch_supplier__send_by__phone
msgid "Phone"
msgstr ""

#. module: lunch
#: model:lunch.product.category,name:lunch.categ_pizza
msgid "Pizza"
msgstr ""

#. module: lunch
#: model:lunch.product,name:lunch.product_funghi
msgid "Pizza Funghi"
msgstr ""

#. module: lunch
#: model:lunch.order,name:lunch.order_line_2
#: model:lunch.product,name:lunch.product_italiana
msgid "Pizza Italiana"
msgstr ""

#. module: lunch
#: model:lunch.product,name:lunch.product_margherita
#: model:lunch.product,name:lunch.product_pizza_0
msgid "Pizza Margherita"
msgstr ""

#. module: lunch
#: model:lunch.product,name:lunch.product_vege
msgid "Pizza Vegetarian"
msgstr ""

#. module: lunch
<<<<<<< HEAD
=======
#: model_terms:lunch.alert,message:lunch.alert_office_3
msgid "Please order"
msgstr ""

#. module: lunch
>>>>>>> 4d11cb0e
#: model:ir.model.fields,field_description:lunch.field_lunch_product__price
#: model:ir.model.fields,field_description:lunch.field_lunch_topping__price
#: model_terms:ir.ui.view,arch_db:lunch.lunch_order_view_tree
msgid "Price"
msgstr ""

#. module: lunch
#: model:ir.model.fields,field_description:lunch.field_lunch_order__product_id
#: model_terms:ir.ui.view,arch_db:lunch.lunch_order_view_search
#: model_terms:ir.ui.view,arch_db:lunch.lunch_product_view_search
msgid "Product"
msgstr ""

#. module: lunch
#: model:ir.model.fields,field_description:lunch.field_lunch_product__is_available_at
msgid "Product Availability"
msgstr ""

#. module: lunch
#: model:ir.actions.act_window,name:lunch.lunch_product_category_action
#: model:ir.ui.menu,name:lunch.lunch_product_category_menu
msgid "Product Categories"
msgstr ""

#. module: lunch
#: model_terms:ir.ui.view,arch_db:lunch.lunch_product_category_view_form
msgid "Product Categories Form"
msgstr ""

#. module: lunch
#: model:ir.model.fields,field_description:lunch.field_lunch_order__category_id
#: model:ir.model.fields,field_description:lunch.field_lunch_product__category_id
#: model:ir.model.fields,field_description:lunch.field_lunch_product_category__name
#: model_terms:ir.ui.view,arch_db:lunch.lunch_product_category_view_tree
msgid "Product Category"
msgstr ""

#. module: lunch
#: model:ir.model.fields,field_description:lunch.field_lunch_product_category__product_count
msgid "Product Count"
msgstr ""

#. module: lunch
#: model:ir.model.fields,field_description:lunch.field_lunch_product__product_image
msgid "Product Image"
msgstr ""

#. module: lunch
#: model:ir.model.fields,field_description:lunch.field_lunch_order__name
#: model:ir.model.fields,field_description:lunch.field_lunch_product__name
msgid "Product Name"
msgstr ""

#. module: lunch
#: model_terms:ir.ui.view,arch_db:lunch.lunch_product_view_search
msgid "Product Search"
msgstr ""

#. module: lunch
#: code:addons/lunch/models/lunch_order.py:0
#, python-format
msgid "Product is no longer available."
msgstr ""

#. module: lunch
#: model:ir.actions.act_window,name:lunch.lunch_product_action
#: model:ir.actions.act_window,name:lunch.lunch_product_action_statbutton
#: model:ir.ui.menu,name:lunch.lunch_product_menu
#: model_terms:ir.ui.view,arch_db:lunch.lunch_product_category_view_form
#: model_terms:ir.ui.view,arch_db:lunch.lunch_product_category_view_kanban
msgid "Products"
msgstr ""

#. module: lunch
#: model_terms:ir.ui.view,arch_db:lunch.lunch_product_view_form
msgid "Products Form"
msgstr ""

#. module: lunch
#: model_terms:ir.ui.view,arch_db:lunch.lunch_product_category_view_tree
msgid "Products List"
msgstr ""

#. module: lunch
#: model_terms:ir.ui.view,arch_db:lunch.lunch_product_view_tree
msgid "Products Tree"
msgstr ""

#. module: lunch
#: model:ir.model.fields,field_description:lunch.field_lunch_order__quantity
msgid "Quantity"
msgstr ""

#. module: lunch
#: model_terms:ir.ui.view,arch_db:lunch.lunch_order_view_tree
msgid "Re-order"
msgstr ""

#. module: lunch
#: model_terms:ir.ui.view,arch_db:lunch.lunch_order_view_kanban
#: model_terms:ir.ui.view,arch_db:lunch.lunch_order_view_tree
msgid "Receive"
msgstr ""

#. module: lunch
#: model:ir.model.fields.selection,name:lunch.selection__lunch_order__state__confirmed
#: model_terms:ir.ui.view,arch_db:lunch.lunch_order_view_search
msgid "Received"
msgstr ""

#. module: lunch
#: model:ir.model.fields,field_description:lunch.field_lunch_alert__recipients
msgid "Recipients"
msgstr ""

#. module: lunch
#: model_terms:ir.actions.act_window,help:lunch.lunch_cashmove_action_payment
msgid "Register a payment"
msgstr ""

#. module: lunch
#: model_terms:ir.ui.view,arch_db:lunch.lunch_order_view_tree
msgid "Reset"
msgstr ""

#. module: lunch
#: model:ir.model.fields,field_description:lunch.field_lunch_supplier__responsible_id
msgid "Responsible"
msgstr ""

#. module: lunch
#: model:ir.model.fields,field_description:lunch.field_lunch_supplier__activity_user_id
msgid "Responsible User"
msgstr ""

#. module: lunch
#: model:lunch.product,name:lunch.product_chirashi
msgid "Salmon and Avocado"
msgstr ""

#. module: lunch
#: model:lunch.product.category,name:lunch.categ_sandwich
msgid "Sandwich"
msgstr ""

#. module: lunch
#: model:ir.model.fields,field_description:lunch.field_lunch_alert__sat
#: model:ir.model.fields,field_description:lunch.field_lunch_supplier__sat
msgid "Sat"
msgstr ""

#. module: lunch
#: model_terms:ir.ui.view,arch_db:lunch.lunch_product_view_search
msgid "Saturday"
msgstr ""

#. module: lunch
#: model_terms:ir.ui.view,arch_db:lunch.lunch_order_view_form
msgid "Save"
msgstr ""

#. module: lunch
#: model_terms:ir.ui.view,arch_db:lunch.lunch_alert_view_search
#: model_terms:ir.ui.view,arch_db:lunch.lunch_order_view_search
msgid "Search"
msgstr ""

#. module: lunch
#: model:ir.model.fields,field_description:lunch.field_lunch_supplier__send_by
msgid "Send Order By"
msgstr ""

#. module: lunch
#: model:ir.actions.act_window,name:lunch.lunch_config_settings_action
#: model:ir.ui.menu,name:lunch.lunch_settings_menu
msgid "Settings"
msgstr ""

#. module: lunch
#: model:ir.model.fields,field_description:lunch.field_lunch_alert__until
msgid "Show Until"
msgstr ""

#. module: lunch
#: model:lunch.product,name:lunch.product_spicy_tuna
msgid "Spicy Tuna"
msgstr ""

#. module: lunch
#: model:ir.model.fields,field_description:lunch.field_lunch_supplier__state_id
#: model_terms:ir.ui.view,arch_db:lunch.lunch_supplier_view_form
msgid "State"
msgstr ""

#. module: lunch
#: model:ir.model.fields,field_description:lunch.field_lunch_order__state
msgid "Status"
msgstr ""

#. module: lunch
#: model:ir.model.fields,help:lunch.field_lunch_supplier__activity_state
msgid ""
"Status based on activities\n"
"Overdue: Due date is already passed\n"
"Today: Activity date is today\n"
"Planned: Future activities."
msgstr ""

#. module: lunch
#: model:ir.model.fields,field_description:lunch.field_lunch_supplier__street
msgid "Street"
msgstr ""

#. module: lunch
#: model_terms:ir.ui.view,arch_db:lunch.lunch_supplier_view_form
msgid "Street 2..."
msgstr ""

#. module: lunch
#: model_terms:ir.ui.view,arch_db:lunch.lunch_supplier_view_form
msgid "Street..."
msgstr ""

#. module: lunch
#: model:ir.model.fields,field_description:lunch.field_lunch_supplier__street2
msgid "Street2"
msgstr ""

#. module: lunch
#: model_terms:ir.actions.act_window,help:lunch.lunch_order_action_control_suppliers
msgid "Summary of all lunch orders, grouped by vendor and by date."
msgstr ""

#. module: lunch
#: model:ir.model.fields,field_description:lunch.field_lunch_alert__sun
#: model:ir.model.fields,field_description:lunch.field_lunch_supplier__sun
msgid "Sun"
msgstr ""

#. module: lunch
#: model_terms:ir.ui.view,arch_db:lunch.lunch_product_view_search
msgid "Sunday"
msgstr ""

#. module: lunch
#: model:ir.model.fields,field_description:lunch.field_lunch_topping__supplier_id
msgid "Supplier"
msgstr ""

#. module: lunch
#: model:lunch.product.category,name:lunch.categ_sushi
msgid "Sushi"
msgstr ""

#. module: lunch
#: model:lunch.product.category,name:lunch.categ_temaki
msgid "Temaki"
msgstr ""

#. module: lunch
#: model:lunch.product,name:lunch.product_country
msgid "The Country"
msgstr ""

#. module: lunch
#: code:addons/lunch/models/lunch_product.py:0
#, python-format
msgid ""
"The following product categories are archived. You should either unarchive the categories or change the category of the product.\n"
"%s"
msgstr ""

#. module: lunch
#: code:addons/lunch/models/lunch_product.py:0
#, python-format
msgid ""
"The following suppliers are archived. You should either unarchive the suppliers or change the supplier of the product.\n"
"%s"
msgstr ""

#. module: lunch
#: model:ir.model.fields,help:lunch.field_lunch_product_category__product_count
msgid "The number of products related to this category"
msgstr ""

#. module: lunch
#: model:ir.model.fields,help:lunch.field_lunch_supplier__responsible_id
msgid ""
"The responsible is the person that will order lunch for everyone. It will be"
" used as the 'from' when sending the automatic email."
msgstr ""

#. module: lunch
#: code:addons/lunch/models/lunch_order.py:0
<<<<<<< HEAD
=======
#: code:addons/lunch/models/lunch_order.py:0
>>>>>>> 4d11cb0e
#, python-format
msgid "The vendor related to this order is not available today."
msgstr ""

#. module: lunch
#: model_terms:ir.actions.act_window,help:lunch.lunch_order_action
msgid ""
"There is no previous order recorded. Click on \"My Lunch\" and then create a"
" new lunch order."
msgstr ""

#. module: lunch
#: model_terms:ir.actions.act_window,help:lunch.lunch_product_action_order
msgid "There is no product available today"
msgstr ""

#. module: lunch
#: model:ir.model.fields,help:lunch.field_lunch_topping__topping_category
msgid "This field is a technical field"
msgstr ""

#. module: lunch
#: model:ir.model.fields,help:lunch.field_lunch_supplier__recurrency_end_date
msgid "This field is used in order to "
msgstr ""

#. module: lunch
#: model:ir.model.fields,field_description:lunch.field_lunch_supplier__available_today
msgid "This is True when if the supplier is available today"
msgstr ""

#. module: lunch
#: model:ir.model.fields,field_description:lunch.field_lunch_alert__thu
#: model:ir.model.fields,field_description:lunch.field_lunch_supplier__thu
msgid "Thu"
msgstr ""

#. module: lunch
#: model_terms:ir.ui.view,arch_db:lunch.lunch_product_view_search
msgid "Thursday"
msgstr ""

#. module: lunch
#: model:ir.model.fields,field_description:lunch.field_lunch_alert__tz
#: model:ir.model.fields,field_description:lunch.field_lunch_supplier__tz
msgid "Timezone"
msgstr ""

#. module: lunch
#. openerp-web
#: code:addons/lunch/static/src/js/lunch_widget.js:0
#: model:ir.model.fields.selection,name:lunch.selection__lunch_order__state__new
#, python-format
msgid "To Order"
msgstr ""

#. module: lunch
#: model_terms:ir.ui.view,arch_db:lunch.lunch_payment_dialog
msgid "To add some money to your wallet, please contact your lunch manager."
msgstr ""

#. module: lunch
#: model_terms:ir.actions.act_window,help:lunch.lunch_location_action
msgid "To see some locations, create one using the create button"
msgstr ""

#. module: lunch
#: model_terms:ir.actions.act_window,help:lunch.lunch_product_action_order
msgid ""
"To see some products, check if your vendors are available today and that you"
" have configured some products"
msgstr ""

#. module: lunch
#: model_terms:ir.ui.view,arch_db:lunch.lunch_order_view_search
msgid "Today"
msgstr ""

#. module: lunch
#: model:ir.actions.act_window,name:lunch.lunch_order_action_by_supplier
#: model:ir.ui.menu,name:lunch.lunch_order_menu_by_supplier
msgid "Today's Orders"
msgstr ""

#. module: lunch
#: model_terms:lunch.order,product_description:lunch.order_line_5
#: model_terms:lunch.product,description:lunch.product_4formaggi
msgid "Tomato sauce, Olive oil, Fresh Tomatoes, Onions, Vegetables, Parmesan"
msgstr ""

#. module: lunch
#: model_terms:lunch.product,description:lunch.product_Napoli
msgid "Tomatoes, Basil"
msgstr ""

#. module: lunch
#: model_terms:lunch.product,description:lunch.product_margherita
#: model_terms:lunch.product,description:lunch.product_pizza_0
msgid "Tomatoes, Mozzarella"
msgstr ""

#. module: lunch
#: model_terms:lunch.product,description:lunch.product_vege
msgid "Tomatoes, Mozzarella, Mushrooms, Peppers, Olives"
msgstr ""

#. module: lunch
#: model_terms:lunch.product,description:lunch.product_funghi
msgid "Tomatoes, Mushrooms, Mozzarella"
msgstr ""

#. module: lunch
#: model:ir.model.fields,field_description:lunch.field_lunch_topping__topping_category
msgid "Topping Category"
msgstr ""

#. module: lunch
#: model:ir.model.fields,field_description:lunch.field_lunch_supplier__topping_ids_1
msgid "Topping Ids 1"
msgstr ""

#. module: lunch
#: model:ir.model.fields,field_description:lunch.field_lunch_supplier__topping_ids_2
msgid "Topping Ids 2"
msgstr ""

#. module: lunch
#: model:ir.model.fields,field_description:lunch.field_lunch_supplier__topping_ids_3
msgid "Topping Ids 3"
msgstr ""

#. module: lunch
#. openerp-web
#: code:addons/lunch/static/src/xml/lunch_templates.xml:0
#: model_terms:ir.ui.view,arch_db:lunch.lunch_cashmove_report_view_tree
#: model_terms:ir.ui.view,arch_db:lunch.lunch_cashmove_report_view_tree_2
#: model_terms:ir.ui.view,arch_db:lunch.lunch_cashmove_view_tree
#: model_terms:ir.ui.view,arch_db:lunch.lunch_order_view_tree
#, python-format
msgid "Total"
msgstr ""

#. module: lunch
#: model:ir.model.fields,field_description:lunch.field_lunch_order__price
msgid "Total Price"
msgstr ""

#. module: lunch
#: model:ir.model.fields,field_description:lunch.field_lunch_alert__tue
#: model:ir.model.fields,field_description:lunch.field_lunch_supplier__tue
msgid "Tue"
msgstr ""

#. module: lunch
#: model_terms:ir.ui.view,arch_db:lunch.lunch_product_view_search
msgid "Tuesday"
msgstr ""

#. module: lunch
#: model:lunch.product,name:lunch.product_tuna
msgid "Tuna"
msgstr ""

#. module: lunch
#: model_terms:lunch.product,description:lunch.product_tuna
msgid "Tuna, Mayonnaise"
msgstr ""

#. module: lunch
#: model:ir.model.fields,help:lunch.field_lunch_supplier__activity_exception_decoration
msgid "Type of the exception activity on record."
msgstr ""

#. module: lunch
#: model:ir.model.fields,field_description:lunch.field_lunch_supplier__message_unread
msgid "Unread Messages"
msgstr ""

#. module: lunch
#: model:ir.model.fields,field_description:lunch.field_lunch_supplier__message_unread_counter
msgid "Unread Messages Counter"
msgstr ""

#. module: lunch
#: model:ir.model.fields,field_description:lunch.field_lunch_supplier__recurrency_end_date
msgid "Until"
msgstr ""

#. module: lunch
#: model:ir.model.fields,field_description:lunch.field_lunch_cashmove__user_id
#: model:ir.model.fields,field_description:lunch.field_lunch_cashmove_report__user_id
#: model:ir.model.fields,field_description:lunch.field_lunch_order__user_id
#: model:res.groups,name:lunch.group_lunch_user
#: model_terms:ir.ui.view,arch_db:lunch.lunch_order_view_search
msgid "User"
msgstr ""

#. module: lunch
#: model:ir.model,name:lunch.model_res_users
msgid "Users"
msgstr ""

#. module: lunch
#: model:ir.model.fields,field_description:lunch.field_lunch_order__supplier_id
#: model:ir.model.fields,field_description:lunch.field_lunch_product__supplier_id
#: model:ir.model.fields,field_description:lunch.field_lunch_supplier__partner_id
#: model_terms:ir.ui.view,arch_db:lunch.lunch_order_view_search
#: model_terms:ir.ui.view,arch_db:lunch.lunch_product_view_search
#: model_terms:ir.ui.view,arch_db:lunch.lunch_supplier_view_form
msgid "Vendor"
msgstr ""

#. module: lunch
#: model_terms:ir.ui.view,arch_db:lunch.lunch_order_view_search
msgid "Vendor Orders by Date"
msgstr ""

#. module: lunch
#: model:ir.actions.act_window,name:lunch.lunch_vendors_action
#: model:ir.ui.menu,name:lunch.lunch_vendors_menu
#: model_terms:ir.ui.view,arch_db:lunch.lunch_product_view_search
msgid "Vendors"
msgstr ""

#. module: lunch
#: model:ir.model.fields,field_description:lunch.field_lunch_alert__wed
#: model:ir.model.fields,field_description:lunch.field_lunch_supplier__wed
msgid "Wed"
msgstr ""

#. module: lunch
#: model_terms:ir.ui.view,arch_db:lunch.lunch_product_view_search
msgid "Wednesday"
msgstr ""

#. module: lunch
#: code:addons/lunch/controllers/main.py:0
#, python-format
msgid ""
"You are trying to impersonate another user, but this can only be done by a "
"lunch manager"
msgstr ""

#. module: lunch
#: code:addons/lunch/models/lunch_order.py:0
#, python-format
msgid "You have to order one and only one %s"
msgstr ""

#. module: lunch
#: code:addons/lunch/models/lunch_order.py:0
#, python-format
msgid "You should order at least one %s"
msgstr ""

#. module: lunch
#. openerp-web
#: code:addons/lunch/static/src/xml/lunch_templates.xml:0
#, python-format
msgid "Your Account"
msgstr ""

#. module: lunch
#. openerp-web
#: code:addons/lunch/static/src/xml/lunch_templates.xml:0
#, python-format
msgid ""
"Your cart\n"
"                ("
msgstr ""

#. module: lunch
#. openerp-web
#: code:addons/lunch/static/src/xml/lunch_templates.xml:0
#, python-format
msgid "Your order"
msgstr ""

#. module: lunch
#: code:addons/lunch/models/lunch_order.py:0
#, python-format
msgid ""
"Your wallet does not contain enough money to order that. To add some money "
"to your wallet, please contact your lunch manager."
msgstr ""

#. module: lunch
#: model_terms:ir.ui.view,arch_db:lunch.lunch_supplier_view_form
msgid "ZIP"
msgstr ""

#. module: lunch
#: model:ir.model.fields,field_description:lunch.field_lunch_supplier__zip_code
msgid "Zip"
msgstr ""

#. module: lunch
#: model_terms:ir.ui.view,arch_db:lunch.lunch_alert_view_form
msgid "alert form"
msgstr ""

#. module: lunch
#: model_terms:ir.ui.view,arch_db:lunch.lunch_cashmove_report_view_form
#: model_terms:ir.ui.view,arch_db:lunch.lunch_cashmove_view_form
msgid "cashmove form"
msgstr ""

#. module: lunch
#: model_terms:ir.ui.view,arch_db:lunch.lunch_cashmove_report_view_tree
#: model_terms:ir.ui.view,arch_db:lunch.lunch_cashmove_report_view_tree_2
#: model_terms:ir.ui.view,arch_db:lunch.lunch_cashmove_view_tree
msgid "cashmove tree"
msgstr ""

#. module: lunch
#: model_terms:ir.ui.view,arch_db:lunch.lunch_alert_view_form
msgid "e.g. Order before 11am"
msgstr ""

#. module: lunch
#: model_terms:ir.ui.view,arch_db:lunch.lunch_supplier_view_form
msgid "e.g. The Pizzeria Inn"
msgstr ""

#. module: lunch
#: model_terms:ir.ui.view,arch_db:lunch.lunch_cashmove_report_view_search_2
msgid "lunch cashmove"
msgstr ""

#. module: lunch
#: model_terms:ir.ui.view,arch_db:lunch.lunch_cashmove_report_view_search
#: model_terms:ir.ui.view,arch_db:lunch.lunch_cashmove_view_search
msgid "lunch employee payment"
msgstr ""

#. module: lunch
#: model_terms:ir.ui.view,arch_db:lunch.lunch_alert_view_kanban
msgid "on"
msgstr ""

#. module: lunch
#: model_terms:ir.ui.view,arch_db:lunch.lunch_alert_view_kanban
msgid "to"
msgstr ""<|MERGE_RESOLUTION|>--- conflicted
+++ resolved
@@ -4,17 +4,10 @@
 #
 msgid ""
 msgstr ""
-<<<<<<< HEAD
-"Project-Id-Version: Odoo Server saas~14.5\n"
-"Report-Msgid-Bugs-To: \n"
-"POT-Creation-Date: 2021-09-14 10:28+0000\n"
-"PO-Revision-Date: 2021-09-14 10:28+0000\n"
-=======
 "Project-Id-Version: Odoo Server 15.0\n"
 "Report-Msgid-Bugs-To: \n"
 "POT-Creation-Date: 2022-01-24 08:19+0000\n"
 "PO-Revision-Date: 2022-01-24 08:19+0000\n"
->>>>>>> 4d11cb0e
 "Last-Translator: \n"
 "Language-Team: \n"
 "MIME-Version: 1.0\n"
@@ -122,16 +115,9 @@
 "                <tr>\n"
 "                    <td valign=\"top\" style=\"font-size: 13px;\">\n"
 "    <div>\n"
-<<<<<<< HEAD
-"        % set lines = ctx['lines']\n"
-"        % set order = ctx['order']\n"
-"        % set supplier = user.env['res.partner'].browse(order['supplier_id'])\n"
-"        % set currency = user.env['res.currency'].browse(order['currency_id'])\n"
-=======
 "        <t t-set=\"lines\" t-value=\"ctx.get('lines', [])\"/>\n"
 "        <t t-set=\"order\" t-value=\"ctx.get('order')\"/>\n"
 "        <t t-set=\"currency\" t-value=\"user.env['res.currency'].browse(order.get('currency_id'))\"/>\n"
->>>>>>> 4d11cb0e
 "        <p>\n"
 "        Dear <t t-out=\"order.get('supplier_name', '')\">Laurie Poiret</t>,\n"
 "        </p><p>\n"
@@ -1540,14 +1526,11 @@
 msgstr ""
 
 #. module: lunch
-<<<<<<< HEAD
-=======
 #: model_terms:lunch.alert,message:lunch.alert_office_3
 msgid "Please order"
 msgstr ""
 
 #. module: lunch
->>>>>>> 4d11cb0e
 #: model:ir.model.fields,field_description:lunch.field_lunch_product__price
 #: model:ir.model.fields,field_description:lunch.field_lunch_topping__price
 #: model_terms:ir.ui.view,arch_db:lunch.lunch_order_view_tree
@@ -1842,10 +1825,7 @@
 
 #. module: lunch
 #: code:addons/lunch/models/lunch_order.py:0
-<<<<<<< HEAD
-=======
 #: code:addons/lunch/models/lunch_order.py:0
->>>>>>> 4d11cb0e
 #, python-format
 msgid "The vendor related to this order is not available today."
 msgstr ""
