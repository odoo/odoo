--- conflicted
+++ resolved
@@ -1,7 +1,7 @@
 # Translation of Odoo Server.
 # This file contains the translation of the following modules:
 # 	* lunch
-#
+# 
 # Translators:
 # fanha99 <fanha99@hotmail.com>, 2021
 # Martin Trigaux, 2021
@@ -9,12 +9,8 @@
 # Duy BQ <duybq86@gmail.com>, 2021
 # Dung Nguyen Thi <dungnt@trobz.com>, 2021
 # Vo Thanh Thuy, 2022
-<<<<<<< HEAD
+# Thin Tran <trvathin@gmail.com>, 2022
 #
-=======
-# Thin Tran <trvathin@gmail.com>, 2022
-# 
->>>>>>> b1cd48b2
 msgid ""
 msgstr ""
 "Project-Id-Version: Odoo Server 15.0\n"
@@ -104,8 +100,8 @@
 "<span class=\"o_form_label\">Lunch Overdraft</span>\n"
 "                                <span class=\"fa fa-lg fa-building-o\" title=\"Values set here are company-specific.\" aria-label=\"Values set here are company-specific.\" groups=\"base.group_multi_company\" role=\"img\"/>"
 msgstr ""
-"<span class=\"o_form_label\">Xuất ăn thấu chi</span>\n"
-"                                <span class=\"fa fa-lg fa-building-o\" title=\"Values set here are company-specific.\" aria-label=\"Values set here are company-specific.\" groups=\"base.group_multi_company\" role=\"img\"/>"
+"<span class=\"o_form_label\">Bữa trưa Thấu chi</span>\n"
+"                                <span class=\"fa fa-lg fa-building-o\" title=\"Giá trị đặt tại đây áp dụng cho công ty cụ thể.\" aria-label=\"Values set here are company-specific.\" groups=\"base.group_multi_company\" role=\"img\"/>"
 
 #. module: lunch
 #: model:mail.template,body_html:lunch.lunch_order_mail_supplier
