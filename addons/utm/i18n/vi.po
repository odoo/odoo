--- conflicted
+++ resolved
@@ -12,12 +12,8 @@
 # Dao Nguyen <trucdao.uel@gmail.com>, 2021
 # Trần Hà <tranthuha13590@gmail.com>, 2021
 # Vo Thanh Thuy, 2022
-<<<<<<< HEAD
-#
-=======
 # Duy BQ <duybq86@gmail.com>, 2022
 # 
->>>>>>> 34dd3788
 msgid ""
 msgstr ""
 "Project-Id-Version: Odoo Server saas~14.5\n"
