--- conflicted
+++ resolved
@@ -47,8 +47,8 @@
         'probable_revenue': fields.float('Probable Revenue', digits=(16,2),readonly=True),
         'stage_id': fields.many2one ('crm.case.stage', 'Stage', domain="[('section_ids', '=', section_id)]"),
         'partner_id': fields.many2one('res.partner', 'Customer' , readonly=True),
-        'opening_date': fields.date('Opening Date', readonly=True),
-        'date_closed': fields.date('Close Date', readonly=True),
+        'opening_date': fields.datetime('Opening Date', readonly=True),
+        'date_closed': fields.datetime('Close Date', readonly=True),
         'nbr_cases': fields.integer('# of Cases', readonly=True),
         'company_id': fields.many2one('res.company', 'Company', readonly=True),
         'priority': fields.selection(crm.AVAILABLE_PRIORITIES, 'Priority'),
@@ -68,8 +68,8 @@
             CREATE OR REPLACE VIEW crm_lead_report_assign AS (
                 SELECT
                     c.id,
-                    date(c.date_open) as opening_date,
-                    date(c.date_closed) as date_closed,
+                    c.date_open as opening_date,
+                    c.date_closed as date_closed,
                     c.date_assign,
                     c.user_id,
                     c.probability,
@@ -87,11 +87,7 @@
                     p.date as partner_date,
                     c.planned_revenue*(c.probability/100) as probable_revenue,
                     1 as nbr_cases,
-<<<<<<< HEAD
                     c.create_date as create_date,
-=======
-                    date_trunc('day',c.create_date) as create_date,
->>>>>>> 28a85687
                     extract('epoch' from (c.write_date-c.create_date))/(3600*24) as  delay_close,
                     extract('epoch' from (c.date_deadline - c.date_closed))/(3600*24) as  delay_expected,
                     extract('epoch' from (c.date_open-c.create_date))/(3600*24) as  delay_open
