--- conflicted
+++ resolved
@@ -59,18 +59,6 @@
                 </notebook>
             </field>
         </record>
-<<<<<<< HEAD
-        <record id="stock_picking_form_view_inherit" model="ir.ui.view">
-            <field name="name">stock.picking.form.inherit</field>
-            <field name="model">stock.picking</field>
-            <field name="inherit_id" ref="stock.view_picking_form"/>
-            <field name="arch" type="xml">
-                <xpath expr="//sheet/group/group/field[@name='partner_id']" position="replace">
-                        <field name="partner_id" on_change="onchange_partner_id(partner_id)" />
-                    </xpath>
-            </field>
-        </record>
-=======
 
         <record id="view_picking_form" model="ir.ui.view">
             <field name="name">stock.picking.form.warning</field>
@@ -83,6 +71,5 @@
             </field>
         </record>
 
->>>>>>> 4bef17cc
     </data>
 </openerp>