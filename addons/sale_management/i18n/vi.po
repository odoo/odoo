# Translation of Odoo Server.
# This file contains the translation of the following modules:
# 	* sale_management
# 
# Translators:
# Martin Trigaux, 2019
# fanha99 <fanha99@hotmail.com>, 2019
# Minh Nguyen <ndminh210994@gmail.com>, 2019
# Dao Nguyen <trucdao.uel@gmail.com>, 2019
# Trinh Tran Thi Phuong <trinhttp@trobz.com>, 2019
# Dung Nguyen Thi <dungnt@trobz.com>, 2019
# Phuc Tran Thanh <phuctran.odoo@gmail.com>, 2019
# Duy BQ <duybq86@gmail.com>, 2020
# Nancy Momoland <thanhnguyen.icsc@gmail.com>, 2020
# Trần Hà <tranthuha13590@gmail.com>, 2021
# 
msgid ""
msgstr ""
"Project-Id-Version: Odoo Server 13.0\n"
"Report-Msgid-Bugs-To: \n"
"POT-Creation-Date: 2019-12-05 12:32+0000\n"
"PO-Revision-Date: 2019-08-26 09:14+0000\n"
"Last-Translator: Trần Hà <tranthuha13590@gmail.com>, 2021\n"
"Language-Team: Vietnamese (https://www.transifex.com/odoo/teams/41243/vi/)\n"
"MIME-Version: 1.0\n"
"Content-Type: text/plain; charset=UTF-8\n"
"Content-Transfer-Encoding: \n"
"Language: vi\n"
"Plural-Forms: nplurals=1; plural=0;\n"

#. module: sale_management
#: model:sale.order.template.line,name:sale_management.sale_order_template_line_1
msgid "4 Person Desk"
msgstr ""

#. module: sale_management
#: model_terms:ir.ui.view,arch_db:sale_management.report_saleorder_document_inherit_sale_management
msgid "<span>Options</span>"
msgstr "<span>Tùy chọn</span>"

#. module: sale_management
#: model:ir.model.fields,field_description:sale_management.field_sale_order_template__active
msgid "Active"
msgstr "Có hiệu lực"

#. module: sale_management
#: model_terms:ir.ui.view,arch_db:sale_management.sale_order_template_view_form
msgid "Add a note"
msgstr "Thêm ghi chú"

#. module: sale_management
#: model_terms:ir.ui.view,arch_db:sale_management.sale_order_form_quote
#: model_terms:ir.ui.view,arch_db:sale_management.sale_order_template_view_form
msgid "Add a product"
msgstr "Thêm sản phẩm"

#. module: sale_management
#: model_terms:ir.ui.view,arch_db:sale_management.sale_order_template_view_form
msgid "Add a section"
msgstr "Thêm khu vực"

#. module: sale_management
#: model_terms:ir.ui.view,arch_db:sale_management.sale_order_portal_content_inherit_sale_management
msgid "Add one"
msgstr "Thêm một sản phẩm"

#. module: sale_management
#: model_terms:ir.ui.view,arch_db:sale_management.sale_order_portal_content_inherit_sale_management
msgid "Add to cart"
msgstr "Thêm vào giỏ hàng"

#. module: sale_management
#: model_terms:ir.ui.view,arch_db:sale_management.sale_order_form_quote
msgid "Add to order lines"
msgstr "Thêm vào dòng Đơn bán"

#. module: sale_management
#: model:ir.model.fields,field_description:sale_management.field_digest_digest__kpi_all_sale_total
msgid "All Sales"
<<<<<<< HEAD
msgstr "Chốt đơn bán"
=======
msgstr "All Sales"
>>>>>>> d5884484

#. module: sale_management
#: model_terms:ir.ui.view,arch_db:sale_management.sale_order_template_view_form
#: model_terms:ir.ui.view,arch_db:sale_management.sale_order_template_view_search
msgid "Archived"
msgstr "Đã lưu trữ"

#. module: sale_management
#: model:ir.ui.menu,name:sale_management.menu_product_attribute_action
msgid "Attributes"
msgstr "Thuộc tính"

#. module: sale_management
#: code:addons/sale_management/models/sale_order_template.py:0
#, python-format
msgid ""
"Before archiving \"%s\" please select another default template in the "
"settings."
msgstr ""
"Trước khi lưu trữ \"%s\", vui lòng chọn một mẫu mặc định khác ở Thiết "
"lập."

#. module: sale_management
#: model:ir.model.fields,field_description:sale_management.field_sale_order_option__product_uom_category_id
#: model:ir.model.fields,field_description:sale_management.field_sale_order_template_line__product_uom_category_id
#: model:ir.model.fields,field_description:sale_management.field_sale_order_template_option__product_uom_category_id
msgid "Category"
msgstr "Chuyên mục"

#. module: sale_management
#: model:ir.model.fields,field_description:sale_management.field_sale_order_template__company_id
#: model:ir.model.fields,field_description:sale_management.field_sale_order_template_line__company_id
#: model:ir.model.fields,field_description:sale_management.field_sale_order_template_option__company_id
msgid "Company"
msgstr "Công ty"

#. module: sale_management
#: model:ir.model,name:sale_management.model_res_config_settings
msgid "Config Settings"
msgstr "Thiết lập Cấu hình"

#. module: sale_management
#: model_terms:ir.ui.view,arch_db:sale_management.sale_order_template_view_form
msgid "Confirmation"
msgstr "Xác nhận"

#. module: sale_management
#: model:ir.model.fields,field_description:sale_management.field_sale_order_template__mail_template_id
msgid "Confirmation Mail"
msgstr "Mẫu Thư Xác nhận"

#. module: sale_management
#: model:ir.model.fields,help:sale_management.field_sale_order_option__product_uom_category_id
#: model:ir.model.fields,help:sale_management.field_sale_order_template_line__product_uom_category_id
#: model:ir.model.fields,help:sale_management.field_sale_order_template_option__product_uom_category_id
msgid ""
"Conversion between Units of Measure can only occur if they belong to the "
"same category. The conversion will be made based on the ratios."
msgstr ""
"Việc chuyển đổi qua lại giữa các Đơn vị tính chỉ có thể xảy ra nếu chúng"
" thuộc cùng một nhóm. Việc chuyển đổi sẽ dựa trên tỉ lệ."

#. module: sale_management
#: model_terms:ir.ui.view,arch_db:sale_management.res_config_settings_view_form
msgid "Create standardized offers with default products"
<<<<<<< HEAD
msgstr "Tạo các báo giá theo chuẩn mực với các sản phẩm mặc định"
=======
msgstr "Create standardized offers with default products"
>>>>>>> d5884484

#. module: sale_management
#: model_terms:ir.actions.act_window,help:sale_management.sale_order_template_action
msgid "Create your quotation template"
<<<<<<< HEAD
msgstr "Tạo mẫu báo giá của bạn"
=======
msgstr "Create your quotation template"
>>>>>>> d5884484

#. module: sale_management
#: model:ir.model.fields,field_description:sale_management.field_sale_order_option__create_uid
#: model:ir.model.fields,field_description:sale_management.field_sale_order_template__create_uid
#: model:ir.model.fields,field_description:sale_management.field_sale_order_template_line__create_uid
#: model:ir.model.fields,field_description:sale_management.field_sale_order_template_option__create_uid
msgid "Created by"
msgstr "Được tạo bởi"

#. module: sale_management
#: model:ir.model.fields,field_description:sale_management.field_sale_order_option__create_date
#: model:ir.model.fields,field_description:sale_management.field_sale_order_template__create_date
#: model:ir.model.fields,field_description:sale_management.field_sale_order_template_line__create_date
#: model:ir.model.fields,field_description:sale_management.field_sale_order_template_option__create_date
msgid "Created on"
msgstr "Thời điểm tạo"

#. module: sale_management
#: model:ir.model.fields,field_description:sale_management.field_res_config_settings__default_sale_order_template_id
msgid "Default Template"
msgstr "Mẫu Mặc định"

#. module: sale_management
#: model:ir.model.fields,field_description:sale_management.field_sale_order_option__name
#: model:ir.model.fields,field_description:sale_management.field_sale_order_template_line__name
#: model:ir.model.fields,field_description:sale_management.field_sale_order_template_option__name
#: model_terms:ir.ui.view,arch_db:sale_management.report_saleorder_document_inherit_sale_management
#: model_terms:ir.ui.view,arch_db:sale_management.sale_order_template_view_form
msgid "Description"
msgstr "Mô tả"

#. module: sale_management
#: model_terms:ir.ui.view,arch_db:sale_management.res_config_settings_view_form
msgid ""
"Design your quotation templates using building blocks<br/>\n"
"                            <em attrs=\"{'invisible': [('module_sale_quotation_builder','=',False)]}\">Warning: this option will install the Website app.</em>"
msgstr ""
<<<<<<< HEAD
"Thiết kế mẫu báo giá của bạn sử dụng các khối dựng web<br/>\n"
"                            <em attrs=\"{'invisible': [('module_sale_quotation_builder','=',False)]}\">Cảnh báo: tuỳ chọn này sẽ cài ứng dụng Website.</em>"
=======
"Design your quotation templates using building blocks<br/>\n"
"                            <em attrs=\"{'invisible': [('module_sale_quotation_builder','=',False)]}\">Warning: this option will install the Website app.</em>"
>>>>>>> d5884484

#. module: sale_management
#: model:ir.model,name:sale_management.model_digest_digest
msgid "Digest"
msgstr "Tập san"

#. module: sale_management
#: model_terms:ir.ui.view,arch_db:sale_management.report_saleorder_document_inherit_sale_management
#: model_terms:ir.ui.view,arch_db:sale_management.sale_order_form_quote
#: model_terms:ir.ui.view,arch_db:sale_management.sale_order_portal_content_inherit_sale_management
msgid "Disc.%"
msgstr "CK. (%)"

#. module: sale_management
#: model:ir.model.fields,field_description:sale_management.field_sale_order_option__discount
#: model:ir.model.fields,field_description:sale_management.field_sale_order_template_line__discount
#: model:ir.model.fields,field_description:sale_management.field_sale_order_template_option__discount
msgid "Discount (%)"
msgstr "Chiết khấu (%)"

#. module: sale_management
#: model:ir.model.fields,field_description:sale_management.field_sale_order_option__display_name
#: model:ir.model.fields,field_description:sale_management.field_sale_order_template__display_name
#: model:ir.model.fields,field_description:sale_management.field_sale_order_template_line__display_name
#: model:ir.model.fields,field_description:sale_management.field_sale_order_template_option__display_name
msgid "Display Name"
msgstr "Tên hiển thị"

#. module: sale_management
#: model:ir.model.fields,field_description:sale_management.field_sale_order_template_line__display_type
msgid "Display Type"
msgstr "Loại hiển thị"

#. module: sale_management
#: code:addons/sale_management/models/digest.py:0
#, python-format
msgid "Do not have access, skip this data for user's digest email"
msgstr ""
"Không có quyền truy cập, bỏ qua dữ liệu này cho email thông báo của người "
"dùng"

#. module: sale_management
#: model:ir.model.constraint,message:sale_management.constraint_sale_order_template_line_non_accountable_fields_null
msgid ""
"Forbidden product, unit price, quantity, and UoM on non-accountable sale "
"quote line"
msgstr ""
"Forbidden product, unit price, quantity, and UoM on non-accountable sale "
"quote line"

#. module: sale_management
#: model:ir.model.fields,help:sale_management.field_sale_order_option__sequence
msgid "Gives the sequence order when displaying a list of optional products."
msgstr "Gives the sequence order when displaying a list of optional products."

#. module: sale_management
#: model:ir.model.fields,help:sale_management.field_sale_order_template_line__sequence
msgid "Gives the sequence order when displaying a list of sale quote lines."
msgstr "Cung cấp thứ tự khi hiển thị một danh mục các dòng báo giá bán hàng."

#. module: sale_management
#: model:ir.model.fields,field_description:sale_management.field_sale_order_option__id
#: model:ir.model.fields,field_description:sale_management.field_sale_order_template__id
#: model:ir.model.fields,field_description:sale_management.field_sale_order_template_line__id
#: model:ir.model.fields,field_description:sale_management.field_sale_order_template_option__id
msgid "ID"
msgstr "ID"

#. module: sale_management
#: model:ir.model.fields,help:sale_management.field_sale_order_template__active
msgid ""
"If unchecked, it will allow you to hide the quotation template without "
"removing it."
msgstr ""
"If unchecked, it will allow you to hide the quotation template without "
"removing it."

#. module: sale_management
#: model:ir.model.fields,field_description:sale_management.field_digest_digest__kpi_all_sale_total_value
msgid "Kpi All Sale Total Value"
msgstr "Kpi All Sale Total Value"

#. module: sale_management
#: model:ir.model.fields,field_description:sale_management.field_sale_order_option____last_update
#: model:ir.model.fields,field_description:sale_management.field_sale_order_template____last_update
#: model:ir.model.fields,field_description:sale_management.field_sale_order_template_line____last_update
#: model:ir.model.fields,field_description:sale_management.field_sale_order_template_option____last_update
msgid "Last Modified on"
msgstr "Sửa lần cuối"

#. module: sale_management
#: model:ir.model.fields,field_description:sale_management.field_sale_order_option__write_uid
#: model:ir.model.fields,field_description:sale_management.field_sale_order_template__write_uid
#: model:ir.model.fields,field_description:sale_management.field_sale_order_template_line__write_uid
#: model:ir.model.fields,field_description:sale_management.field_sale_order_template_option__write_uid
msgid "Last Updated by"
msgstr "Cập nhật gần đây bởi"

#. module: sale_management
#: model:ir.model.fields,field_description:sale_management.field_sale_order_option__write_date
#: model:ir.model.fields,field_description:sale_management.field_sale_order_template__write_date
#: model:ir.model.fields,field_description:sale_management.field_sale_order_template_line__write_date
#: model:ir.model.fields,field_description:sale_management.field_sale_order_template_option__write_date
msgid "Last Updated on"
msgstr "Cập nhật gần đây vào"

#. module: sale_management
#: model:ir.model.fields,field_description:sale_management.field_sale_order_option__line_id
msgid "Line"
msgstr "Dòng"

#. module: sale_management
#: model:ir.model.fields,field_description:sale_management.field_sale_order_template__sale_order_template_line_ids
#: model_terms:ir.ui.view,arch_db:sale_management.sale_order_template_view_form
msgid "Lines"
msgstr "Dòng"

#. module: sale_management
#: model:ir.model.constraint,message:sale_management.constraint_sale_order_template_line_accountable_product_id_required
msgid "Missing required product and UoM on accountable sale quote line."
msgstr "Missing required product and UoM on accountable sale quote line."

#. module: sale_management
#: model:ir.model.fields.selection,name:sale_management.selection__sale_order_template_line__display_type__line_note
#: model_terms:ir.ui.view,arch_db:sale_management.sale_order_template_view_form
msgid "Note"
msgstr "Ghi chú"

#. module: sale_management
#: model:ir.model.fields,help:sale_management.field_sale_order_template__number_of_days
msgid "Number of days for the validity date computation of the quotation"
msgstr "Số ngày để tính toán ngày thẩm định của báo giá"

#. module: sale_management
#: model:sale.order.template.option,name:sale_management.sale_order_template_option_1
msgid "Office Chair"
msgstr "Ghế văn phòng"

#. module: sale_management
#: model:ir.model.fields,field_description:sale_management.field_sale_order_template__require_payment
msgid "Online Payment"
msgstr "Thanh toán Online"

#. module: sale_management
#: model:ir.model.fields,field_description:sale_management.field_sale_order_template__require_signature
msgid "Online Signature"
msgstr "Ký nhận trực tuyến"

#. module: sale_management
#: model:ir.model.fields,field_description:sale_management.field_sale_order_template__sale_order_template_option_ids
#: model_terms:ir.ui.view,arch_db:sale_management.sale_order_form_quote
#: model_terms:ir.ui.view,arch_db:sale_management.sale_order_template_view_form
msgid "Optional Products"
msgstr "Sản phẩm Tuỳ chọn"

#. module: sale_management
#: model:ir.model.fields,field_description:sale_management.field_sale_order__sale_order_option_ids
#: model:ir.model.fields,field_description:sale_management.field_sale_order_line__sale_order_option_ids
msgid "Optional Products Lines"
msgstr "Chi tiết Sản phẩm tuỳ chọn"

#. module: sale_management
#: model_terms:ir.ui.view,arch_db:sale_management.sale_order_portal_content_inherit_sale_management
msgid "Options"
msgstr "Tùy chọn"

#. module: sale_management
#: model:ir.model.fields,field_description:sale_management.field_sale_order_option__is_present
msgid "Present on Quotation"
msgstr "Present on Quotation"

#. module: sale_management
#: model:ir.model.fields,field_description:sale_management.field_sale_order_option__product_id
#: model:ir.model.fields,field_description:sale_management.field_sale_order_template_line__product_id
#: model:ir.model.fields,field_description:sale_management.field_sale_order_template_option__product_id
#: model_terms:ir.ui.view,arch_db:sale_management.sale_order_portal_content_inherit_sale_management
msgid "Product"
msgstr "Sản phẩm"

#. module: sale_management
#: model:ir.model.fields,field_description:sale_management.field_sale_order_option__quantity
#: model:ir.model.fields,field_description:sale_management.field_sale_order_template_line__product_uom_qty
#: model:ir.model.fields,field_description:sale_management.field_sale_order_template_option__quantity
msgid "Quantity"
msgstr "Số lượng"

#. module: sale_management
#: model_terms:ir.ui.view,arch_db:sale_management.sale_order_form_quote
msgid "Quantity:"
msgstr "Số lượng:"

#. module: sale_management
#: model:ir.model.fields,field_description:sale_management.field_res_config_settings__module_sale_quotation_builder
msgid "Quotation Builder"
msgstr "Xây dựng báo giá"

#. module: sale_management
#: model:ir.model.fields,field_description:sale_management.field_sale_order_template__number_of_days
msgid "Quotation Duration"
msgstr "Thời hạn báo giá"

#. module: sale_management
#: model:ir.model,name:sale_management.model_sale_order_template
#: model:ir.model.fields,field_description:sale_management.field_sale_order__sale_order_template_id
#: model:ir.model.fields,field_description:sale_management.field_sale_order_template__name
#: model_terms:ir.ui.view,arch_db:sale_management.sale_order_template_view_form
#: model_terms:ir.ui.view,arch_db:sale_management.sale_order_template_view_tree
msgid "Quotation Template"
msgstr "Mẫu báo giá"

#. module: sale_management
#: model:ir.model,name:sale_management.model_sale_order_template_line
msgid "Quotation Template Line"
msgstr "Chi tiết mẫu báo giá"

#. module: sale_management
#: model_terms:ir.ui.view,arch_db:sale_management.sale_order_template_view_form
msgid "Quotation Template Lines"
msgstr "Dòng trong Mẫu Báo giá"

#. module: sale_management
#: model:ir.model,name:sale_management.model_sale_order_template_option
msgid "Quotation Template Option"
msgstr "Tùy chọn mẫu báo giá"

#. module: sale_management
#: model:ir.model.fields,field_description:sale_management.field_sale_order_template_line__sale_order_template_id
#: model:ir.model.fields,field_description:sale_management.field_sale_order_template_option__sale_order_template_id
msgid "Quotation Template Reference"
msgstr "Tham chiếu Mẫu Báo giá"

#. module: sale_management
#: model:ir.actions.act_window,name:sale_management.sale_order_template_action
#: model:ir.model.fields,field_description:sale_management.field_res_config_settings__group_sale_order_template
#: model:ir.ui.menu,name:sale_management.sale_order_template_menu
#: model_terms:ir.ui.view,arch_db:sale_management.res_config_settings_view_form
#: model:res.groups,name:sale_management.group_sale_order_template
msgid "Quotation Templates"
msgstr "Mẫu Báo giá"

#. module: sale_management
#: model_terms:ir.ui.view,arch_db:sale_management.sale_order_template_view_form
msgid "Quotation expires after"
msgstr "Báo giá sẽ hết hạn sau"

#. module: sale_management
#: model_terms:ir.ui.view,arch_db:sale_management.sale_order_portal_content_inherit_sale_management
msgid "Remove"
msgstr "Gỡ"

#. module: sale_management
#: model_terms:ir.ui.view,arch_db:sale_management.sale_order_portal_content_inherit_sale_management
msgid "Remove one"
msgstr "Xóa"

#. module: sale_management
#: model:ir.model.fields,help:sale_management.field_sale_order_template__require_signature
msgid ""
"Request a online signature to the customer in order to confirm orders "
"automatically."
msgstr "Yêu cầu chữ ký trực tuyến của khách hàng để xác thực Đơn bán tự động"

#. module: sale_management
#: model:ir.model.fields,help:sale_management.field_sale_order_template__require_payment
msgid ""
"Request an online payment to the customer in order to confirm orders "
"automatically."
msgstr ""
"Yêu cầu một thanh toán trực tuyến của khách hàng dể xác thực hoá đơn tự "
"động."

#. module: sale_management
#: model:ir.model,name:sale_management.model_sale_order_option
msgid "Sale Options"
msgstr "Tùy chọn bán"

#. module: sale_management
#: model_terms:ir.ui.view,arch_db:sale_management.digest_digest_view_form
msgid "Sales"
msgstr "Bán hàng"

#. module: sale_management
#: model:ir.model,name:sale_management.model_sale_order
msgid "Sales Order"
msgstr "Đơn bán hàng"

#. module: sale_management
#: model:ir.model,name:sale_management.model_sale_order_line
msgid "Sales Order Line"
msgstr "Chi tiết Đơn bán"

#. module: sale_management
#: model:ir.model.fields,field_description:sale_management.field_sale_order_option__order_id
msgid "Sales Order Reference"
msgstr "Tham chiếu đơn đặt hàng"

#. module: sale_management
#: model_terms:ir.ui.view,arch_db:sale_management.sale_order_form_quote
msgid "Sales Quotation Template Lines"
msgstr "Dòng Mẫu Báo giá"

#. module: sale_management
#: model_terms:ir.ui.view,arch_db:sale_management.sale_order_template_view_search
msgid "Search Quotation Template"
msgstr "Tìm Mẫu báo giá"

#. module: sale_management
#: model:ir.model.fields.selection,name:sale_management.selection__sale_order_template_line__display_type__line_section
#: model_terms:ir.ui.view,arch_db:sale_management.sale_order_template_view_form
msgid "Section"
msgstr "Mục"

#. module: sale_management
#: model:ir.model.fields,field_description:sale_management.field_sale_order_option__sequence
#: model:ir.model.fields,field_description:sale_management.field_sale_order_template_line__sequence
msgid "Sequence"
msgstr "Trình tự"

#. module: sale_management
#: model:ir.model.fields,help:sale_management.field_sale_order_template_line__display_type
msgid "Technical field for UX purpose."
msgstr "Trường kỹ thuật cho mục đích UX."

#. module: sale_management
#: model:ir.model.fields,field_description:sale_management.field_sale_order_template__note
msgid "Terms and conditions"
msgstr "Điều khoản và Điều kiện"

#. module: sale_management
#: model_terms:ir.ui.view,arch_db:sale_management.sale_order_template_view_form
msgid ""
"The Administrator can set default Terms & Conditions in Sales Settings. "
"Terms set here will show up instead if you select this quotation template."
msgstr ""
"The Administrator can set default Terms & Conditions in Sales Settings. "
"Terms set here will show up instead if you select this quotation template."

#. module: sale_management
#: model:ir.model.fields,help:sale_management.field_sale_order_template__mail_template_id
msgid ""
"This e-mail template will be sent on confirmation. Leave empty to send "
"nothing."
msgstr "Mẫu email này sẽ được gửi khi xác nhận. Để trống để không gửi gì cả."

#. module: sale_management
#: model:ir.model.fields,help:sale_management.field_sale_order_option__is_present
msgid ""
"This field will be checked if the option line's product is already present "
"in the quotation."
msgstr ""
"This field will be checked if the option line's product is already present "
"in the quotation."

#. module: sale_management
#: model:ir.model.fields,field_description:sale_management.field_sale_order_option__price_unit
#: model:ir.model.fields,field_description:sale_management.field_sale_order_template_line__price_unit
#: model:ir.model.fields,field_description:sale_management.field_sale_order_template_option__price_unit
#: model_terms:ir.ui.view,arch_db:sale_management.report_saleorder_document_inherit_sale_management
#: model_terms:ir.ui.view,arch_db:sale_management.sale_order_portal_content_inherit_sale_management
msgid "Unit Price"
msgstr "Đơn giá"

#. module: sale_management
#: model_terms:ir.ui.view,arch_db:sale_management.sale_order_form_quote
msgid "Unit Price:"
msgstr "Đơn Giá:"

#. module: sale_management
#: model:ir.model.fields,field_description:sale_management.field_sale_order_template_line__product_uom_id
msgid "Unit of Measure"
msgstr "Đơn vị tính"

#. module: sale_management
#: model:ir.model.fields,field_description:sale_management.field_sale_order_option__uom_id
#: model:ir.model.fields,field_description:sale_management.field_sale_order_template_option__uom_id
msgid "Unit of Measure "
msgstr "Đơn vị tính"

#. module: sale_management
#: model_terms:ir.ui.view,arch_db:sale_management.sale_order_form_quote
msgid "UoM"
msgstr "Đơn vị"

#. module: sale_management
#: model_terms:ir.actions.act_window,help:sale_management.sale_order_template_action
msgid ""
"Use templates to create polished, professional quotes in minutes.\n"
"                Send these quotes by email and let your customers sign online.\n"
"                Use cross-selling and discounts to push and boost your sales."
msgstr ""
"Use templates to create polished, professional quotes in minutes.\n"
"                Send these quotes by email and let your customers sign online.\n"
"                Use cross-selling and discounts to push and boost your sales."

#. module: sale_management
#: code:addons/sale_management/models/sale_order.py:0
#, python-format
msgid "You cannot add options to a confirmed order."
msgstr "Bạn không thể thêm các tuỳ chọn cho một Đơn bán đã xác nhận."

#. module: sale_management
#: code:addons/sale_management/models/sale_order_template.py:0
#, python-format
msgid ""
"You cannot change the type of a sale quote line. Instead you should delete "
"the current line and create a new line of the proper type."
msgstr ""
"You cannot change the type of a sale quote line. Instead you should delete "
"the current line and create a new line of the proper type."

#. module: sale_management
#: code:addons/sale_management/models/sale_order.py:0
#, python-format
msgid ""
"Your quotation contains products from company %s whereas your quotation belongs to company %s. \n"
" Please change the company of your quotation or remove the products from other companies (%s)."
msgstr ""
"Báo giá của bạn chứa các sản phẩm từ công ty %s trong khi báo giá lại thuộc về công ty %s. \n"
"Vui long thay đổi công ty liên quan đến báo giá hoặc xoá các sản phẩm thuộc công ty khác ra khỏi báo giá (%s)."

#. module: sale_management
#: code:addons/sale_management/models/sale_order_template.py:0
#, python-format
msgid "Your template cannot contain products from multiple companies."
<<<<<<< HEAD
msgstr "Mẫu báo giá của bạn không thể chứa các sản phẩm từ nhiều công ty khác nhau."
=======
msgstr "Your template cannot contain products from multiple companies."
>>>>>>> d5884484

#. module: sale_management
#: code:addons/sale_management/models/sale_order_template.py:0
#, python-format
msgid ""
"Your template contains products from company %s whereas your template belongs to company %s. \n"
" Please change the company of your template or remove the products from other companies."
msgstr ""
"Báo giá của bạn chứa các sản phẩm từ công ty %s trong khi báo giá lại thuộc về công ty %s. \n"
"Vui long thay đổi công ty liên quan đến báo giá hoặc xoá các sản phẩm thuộc công ty khác ra khỏi báo giá (%s)."

#. module: sale_management
#: model_terms:ir.ui.view,arch_db:sale_management.sale_order_template_view_form
msgid "days"
msgstr "ngày"<|MERGE_RESOLUTION|>--- conflicted
+++ resolved
@@ -77,11 +77,7 @@
 #. module: sale_management
 #: model:ir.model.fields,field_description:sale_management.field_digest_digest__kpi_all_sale_total
 msgid "All Sales"
-<<<<<<< HEAD
 msgstr "Chốt đơn bán"
-=======
-msgstr "All Sales"
->>>>>>> d5884484
 
 #. module: sale_management
 #: model_terms:ir.ui.view,arch_db:sale_management.sale_order_template_view_form
@@ -147,20 +143,12 @@
 #. module: sale_management
 #: model_terms:ir.ui.view,arch_db:sale_management.res_config_settings_view_form
 msgid "Create standardized offers with default products"
-<<<<<<< HEAD
 msgstr "Tạo các báo giá theo chuẩn mực với các sản phẩm mặc định"
-=======
-msgstr "Create standardized offers with default products"
->>>>>>> d5884484
 
 #. module: sale_management
 #: model_terms:ir.actions.act_window,help:sale_management.sale_order_template_action
 msgid "Create your quotation template"
-<<<<<<< HEAD
 msgstr "Tạo mẫu báo giá của bạn"
-=======
-msgstr "Create your quotation template"
->>>>>>> d5884484
 
 #. module: sale_management
 #: model:ir.model.fields,field_description:sale_management.field_sale_order_option__create_uid
@@ -198,13 +186,8 @@
 "Design your quotation templates using building blocks<br/>\n"
 "                            <em attrs=\"{'invisible': [('module_sale_quotation_builder','=',False)]}\">Warning: this option will install the Website app.</em>"
 msgstr ""
-<<<<<<< HEAD
 "Thiết kế mẫu báo giá của bạn sử dụng các khối dựng web<br/>\n"
 "                            <em attrs=\"{'invisible': [('module_sale_quotation_builder','=',False)]}\">Cảnh báo: tuỳ chọn này sẽ cài ứng dụng Website.</em>"
-=======
-"Design your quotation templates using building blocks<br/>\n"
-"                            <em attrs=\"{'invisible': [('module_sale_quotation_builder','=',False)]}\">Warning: this option will install the Website app.</em>"
->>>>>>> d5884484
 
 #. module: sale_management
 #: model:ir.model,name:sale_management.model_digest_digest
@@ -252,13 +235,11 @@
 "Forbidden product, unit price, quantity, and UoM on non-accountable sale "
 "quote line"
 msgstr ""
-"Forbidden product, unit price, quantity, and UoM on non-accountable sale "
-"quote line"
 
 #. module: sale_management
 #: model:ir.model.fields,help:sale_management.field_sale_order_option__sequence
 msgid "Gives the sequence order when displaying a list of optional products."
-msgstr "Gives the sequence order when displaying a list of optional products."
+msgstr ""
 
 #. module: sale_management
 #: model:ir.model.fields,help:sale_management.field_sale_order_template_line__sequence
@@ -279,13 +260,11 @@
 "If unchecked, it will allow you to hide the quotation template without "
 "removing it."
 msgstr ""
-"If unchecked, it will allow you to hide the quotation template without "
-"removing it."
 
 #. module: sale_management
 #: model:ir.model.fields,field_description:sale_management.field_digest_digest__kpi_all_sale_total_value
 msgid "Kpi All Sale Total Value"
-msgstr "Kpi All Sale Total Value"
+msgstr ""
 
 #. module: sale_management
 #: model:ir.model.fields,field_description:sale_management.field_sale_order_option____last_update
@@ -325,7 +304,7 @@
 #. module: sale_management
 #: model:ir.model.constraint,message:sale_management.constraint_sale_order_template_line_accountable_product_id_required
 msgid "Missing required product and UoM on accountable sale quote line."
-msgstr "Missing required product and UoM on accountable sale quote line."
+msgstr ""
 
 #. module: sale_management
 #: model:ir.model.fields.selection,name:sale_management.selection__sale_order_template_line__display_type__line_note
@@ -374,7 +353,7 @@
 #. module: sale_management
 #: model:ir.model.fields,field_description:sale_management.field_sale_order_option__is_present
 msgid "Present on Quotation"
-msgstr "Present on Quotation"
+msgstr ""
 
 #. module: sale_management
 #: model:ir.model.fields,field_description:sale_management.field_sale_order_option__product_id
@@ -539,8 +518,6 @@
 "The Administrator can set default Terms & Conditions in Sales Settings. "
 "Terms set here will show up instead if you select this quotation template."
 msgstr ""
-"The Administrator can set default Terms & Conditions in Sales Settings. "
-"Terms set here will show up instead if you select this quotation template."
 
 #. module: sale_management
 #: model:ir.model.fields,help:sale_management.field_sale_order_template__mail_template_id
@@ -555,8 +532,6 @@
 "This field will be checked if the option line's product is already present "
 "in the quotation."
 msgstr ""
-"This field will be checked if the option line's product is already present "
-"in the quotation."
 
 #. module: sale_management
 #: model:ir.model.fields,field_description:sale_management.field_sale_order_option__price_unit
@@ -595,9 +570,6 @@
 "                Send these quotes by email and let your customers sign online.\n"
 "                Use cross-selling and discounts to push and boost your sales."
 msgstr ""
-"Use templates to create polished, professional quotes in minutes.\n"
-"                Send these quotes by email and let your customers sign online.\n"
-"                Use cross-selling and discounts to push and boost your sales."
 
 #. module: sale_management
 #: code:addons/sale_management/models/sale_order.py:0
@@ -612,8 +584,6 @@
 "You cannot change the type of a sale quote line. Instead you should delete "
 "the current line and create a new line of the proper type."
 msgstr ""
-"You cannot change the type of a sale quote line. Instead you should delete "
-"the current line and create a new line of the proper type."
 
 #. module: sale_management
 #: code:addons/sale_management/models/sale_order.py:0
@@ -629,11 +599,7 @@
 #: code:addons/sale_management/models/sale_order_template.py:0
 #, python-format
 msgid "Your template cannot contain products from multiple companies."
-<<<<<<< HEAD
 msgstr "Mẫu báo giá của bạn không thể chứa các sản phẩm từ nhiều công ty khác nhau."
-=======
-msgstr "Your template cannot contain products from multiple companies."
->>>>>>> d5884484
 
 #. module: sale_management
 #: code:addons/sale_management/models/sale_order_template.py:0
