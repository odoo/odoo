--- conflicted
+++ resolved
@@ -89,47 +89,3 @@
             'error': error,
             'default': default,
         })
-
-<<<<<<< HEAD
-    @http.route('/jobs/thankyou', type='http', auth="public", website=True)
-    def jobs_thankyou(self):
-        return request.render("website_hr_recruitment.thankyou", {})
-=======
-    @http.route('/jobs/thankyou', methods=['POST'], type='http', auth="public", website=True)
-    def jobs_thankyou(self, **post):
-        error = {}
-        for field_name in ["partner_name", "phone", "email_from"]:
-            if not post.get(field_name):
-                error[field_name] = 'missing'
-        if error:
-            request.session['website_hr_recruitment_error'] = error
-            ufile = post.pop('ufile')
-            if ufile:
-                error['ufile'] = 'reset'
-            request.session['website_hr_recruitment_default'] = post
-            return request.redirect('/jobs/apply/%s' % post.get("job_id"))
-
-        # public user can't create applicants (duh)
-        env = request.env(user=SUPERUSER_ID)
-        value = {
-            'source_id' : env.ref('hr_recruitment.source_website_company').id,
-            'name': '%s\'s Application' % post.get('partner_name'),
-        }
-        for f in ['email_from', 'partner_name', 'description']:
-            value[f] = post.get(f)
-        for f in ['department_id', 'job_id']:
-            value[f] = int(post.get(f) or 0)
-        # Retro-compatibility for saas-3. "phone" field should be replace by "partner_phone" in the template in trunk.
-        value['partner_phone'] = post.pop('phone', False)
-
-        applicant = env['hr.applicant'].create(value)
-        if post['ufile']:
-            name = applicant.partner_name if applicant.partner_name else applicant.name
-            applicant.message_post(
-                body = _("%s's Application \n From: %s \n\n %s \n") % (name, applicant.email_from or "", applicant.description or ""),
-                attachments = [(post['ufile'].filename, post['ufile'].read())],
-                content_subtype = 'plaintext',
-                subtype = "hr_recruitment.mt_applicant_hired")
->>>>>>> 4be6ac23
-
-        return request.render("website_hr_recruitment.thankyou", {})
