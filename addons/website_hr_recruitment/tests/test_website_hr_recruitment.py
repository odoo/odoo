# -*- coding: utf-8 -*-
# Part of Odoo. See LICENSE file for full copyright and licensing details.

from odoo.api import Environment
import odoo.tests
from odoo.tools import html2plaintext

from odoo.addons.website.tools import MockRequest
from odoo.addons.website_hr_recruitment.controllers.main import WebsiteHrRecruitment

@odoo.tests.tagged('post_install', '-at_install')
class TestWebsiteHrRecruitmentForm(odoo.tests.HttpCase):
    def test_tour(self):
        job_guru = self.env['hr.job'].create({
            'name': 'Guru',
            'is_published': True,
        })
        job_intern = self.env['hr.job'].create({
            'name': 'Internship',
            'is_published': True,
        })
        self.start_tour(self.env['website'].get_client_action_url('/jobs'), 'model_required_field_should_have_action_name', login='admin')

        self.start_tour(self.env['website'].get_client_action_url('/jobs'), 'website_hr_recruitment_tour_edit_form', login='admin')

        with odoo.tests.RecordCapturer(self.env['hr.applicant'], []) as capt:
            self.start_tour("/", 'website_hr_recruitment_tour')

        # check result
        self.assertEqual(len(capt.records), 2)

        guru_applicant = capt.records[0]
        self.assertEqual(guru_applicant.partner_name, 'John Smith')
        self.assertEqual(guru_applicant.email_from, 'john@smith.com')
        self.assertEqual(guru_applicant.partner_mobile, '118.218')
        self.assertEqual(html2plaintext(guru_applicant.description), '### [GURU] HR RECRUITMENT TEST DATA ###\n\n\nOther Information:\n___________\n\njob_name : Guru')
        self.assertEqual(guru_applicant.job_id, job_guru)

        internship_applicant = capt.records[1]
        self.assertEqual(internship_applicant.partner_name, 'Jack Doe')
        self.assertEqual(internship_applicant.email_from, 'jack@doe.com')
        self.assertEqual(internship_applicant.partner_mobile, '118.712')
<<<<<<< HEAD
        self.assertEqual(html2plaintext(internship_applicant.description), '### HR [INTERN] RECRUITMENT TEST DATA ###')
        self.assertEqual(internship_applicant.job_id, job_intern)

    def test_jobs_listing_city_unspecified(self):
        """ Test that the jobs listing page does not crash when a job has no address. """
        an_address, no_address = self.env['res.partner'].create([
            {
                'name': "An address",
                'company_id': self.env.company.id,
                'city': 'Paris',
            },
            {
                'name': "No address",
                'company_id': self.env.company.id,
            },
        ])
        self.env['hr.job'].create([
            {
                'name': 'Job A',
                'is_published': True,
                'address_id': an_address.id,
            },
            {
                'name': 'Job B',
                'is_published': True,
                'address_id': no_address.id,
            },
        ])
        WebsiteHrRecruitmentController = WebsiteHrRecruitment()
        with MockRequest(self.env, website=self.env['website'].browse(1)):
            response = WebsiteHrRecruitmentController.jobs()
        self.assertEqual(response.status, '200 OK')
=======
        self.assertEqual(html2plaintext(internship_applicant.description), '### HR [INTERN] RECRUITMENT TEST DATA ###\n\n\nOther Information:\n___________\n\njob_name : Internship')
        self.assertEqual(internship_applicant.job_id, job_intern)
>>>>>>> ab704092
<|MERGE_RESOLUTION|>--- conflicted
+++ resolved
@@ -40,8 +40,7 @@
         self.assertEqual(internship_applicant.partner_name, 'Jack Doe')
         self.assertEqual(internship_applicant.email_from, 'jack@doe.com')
         self.assertEqual(internship_applicant.partner_mobile, '118.712')
-<<<<<<< HEAD
-        self.assertEqual(html2plaintext(internship_applicant.description), '### HR [INTERN] RECRUITMENT TEST DATA ###')
+        self.assertEqual(html2plaintext(internship_applicant.description), '### HR [INTERN] RECRUITMENT TEST DATA ###\n\n\nOther Information:\n___________\n\njob_name : Internship')
         self.assertEqual(internship_applicant.job_id, job_intern)
 
     def test_jobs_listing_city_unspecified(self):
@@ -72,8 +71,4 @@
         WebsiteHrRecruitmentController = WebsiteHrRecruitment()
         with MockRequest(self.env, website=self.env['website'].browse(1)):
             response = WebsiteHrRecruitmentController.jobs()
-        self.assertEqual(response.status, '200 OK')
-=======
-        self.assertEqual(html2plaintext(internship_applicant.description), '### HR [INTERN] RECRUITMENT TEST DATA ###\n\n\nOther Information:\n___________\n\njob_name : Internship')
-        self.assertEqual(internship_applicant.job_id, job_intern)
->>>>>>> ab704092
+        self.assertEqual(response.status, '200 OK')