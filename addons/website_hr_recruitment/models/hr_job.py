--- conflicted
+++ resolved
@@ -18,9 +18,5 @@
         return super(hr_job, self).job_open(cr, uid, ids, context)
 
     _columns = {
-<<<<<<< HEAD
-        'website_description': fields.html('Website description'),
-=======
         'website_description': fields.html('Website description', translate=True),
->>>>>>> 4bef17cc
     }