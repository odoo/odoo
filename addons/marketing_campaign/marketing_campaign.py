# -*- coding: utf-8 -*-
##############################################################################
#
#    OpenERP, Open Source Management Solution
#    Copyright (C) 2004-2010 OpenERP SA (<http://openerp.com>).
#
#    This program is free software: you can redistribute it and/or modify
#    it under the terms of the GNU Affero General Public License as
#    published by the Free Software Foundation, either version 3 of the
#    License, or (at your option) any later version.
#
#    This program is distributed in the hope that it will be useful,
#    but WITHOUT ANY WARRANTY; without even the implied warranty of
#    MERCHANTABILITY or FITNESS FOR A PARTICULAR PURPOSE.  See the
#    GNU Affero General Public License for more details.
#
#    You should have received a copy of the GNU Affero General Public License
#    along with this program.  If not, see <http://www.gnu.org/licenses/>.
#
##############################################################################

import time
import base64
import itertools
from datetime import datetime
from dateutil.relativedelta import relativedelta
from operator import itemgetter
from traceback import format_exception
from sys import exc_info
from openerp.tools.safe_eval import safe_eval as eval
import re
from openerp.addons.decimal_precision import decimal_precision as dp

<<<<<<< HEAD
from openerp.osv import fields, osv
from openerp import netsvc
=======
from openerp.osv import fields, osv, api
from openerp.report import render_report
>>>>>>> d08651d2
from openerp.tools.translate import _

_intervalTypes = {
    'hours': lambda interval: relativedelta(hours=interval),
    'days': lambda interval: relativedelta(days=interval),
    'months': lambda interval: relativedelta(months=interval),
    'years': lambda interval: relativedelta(years=interval),
}

DT_FMT = '%Y-%m-%d %H:%M:%S'


class marketing_campaign(osv.osv):
    _name = "marketing.campaign"
    _description = "Marketing Campaign"

    _columns = {
        'name': fields.char('Name', size=64, required=True),
        'object_id': fields.many2one('ir.model', 'Resource', required=True,
                                      help="Choose the resource on which you want \
this campaign to be run"),
        'partner_field_id': fields.many2one('ir.model.fields', 'Partner Field',
                                            domain="[('model_id', '=', object_id), ('ttype', '=', 'many2one'), ('relation', '=', 'res.partner')]",
                                            help="The generated workitems will be linked to the partner related to the record. "\
                                                  "If the record is the partner itself leave this field empty. "\
                                                  "This is useful for reporting purposes, via the Campaign Analysis or Campaign Follow-up views."),
        'unique_field_id': fields.many2one('ir.model.fields', 'Unique Field',
                                            domain="[('model_id', '=', object_id), ('ttype', 'in', ['char','int','many2one','text','selection'])]",
                                            help='If set, this field will help segments that work in "no duplicates" mode to avoid '\
                                                 'selecting similar records twice. Similar records are records that have the same value for '\
                                                 'this unique field. For example by choosing the "email_from" field for CRM Leads you would prevent '\
                                                 'sending the same campaign to the same email address again. If not set, the "no duplicates" segments '\
                                                 "will only avoid selecting the same record again if it entered the campaign previously. "\
                                                 "Only easily comparable fields like textfields, integers, selections or single relationships may be used."),
        'mode': fields.selection([('test', 'Test Directly'),
                                ('test_realtime', 'Test in Realtime'),
                                ('manual', 'With Manual Confirmation'),
                                ('active', 'Normal')],
                                 'Mode', required=True, help= \
"""Test - It creates and process all the activities directly (without waiting for the delay on transitions) but does not send emails or produce reports.
Test in Realtime - It creates and processes all the activities directly but does not send emails or produce reports.
With Manual Confirmation - the campaigns runs normally, but the user has to validate all workitem manually.
Normal - the campaign runs normally and automatically sends all emails and reports (be very careful with this mode, you're live!)"""),
        'state': fields.selection([('draft', 'New'),
                                   ('running', 'Running'),
                                   ('cancelled', 'Cancelled'),
                                   ('done', 'Done')],
                                   'Status',),
        'activity_ids': fields.one2many('marketing.campaign.activity',
                                       'campaign_id', 'Activities'),
        'fixed_cost': fields.float('Fixed Cost', help="Fixed cost for running this campaign. You may also specify variable cost and revenue on each campaign activity. Cost and Revenue statistics are included in Campaign Reporting.", digits_compute=dp.get_precision('Product Price')),
    }

    _defaults = {
        'state': lambda *a: 'draft',
        'mode': lambda *a: 'test',
    }

    def state_running_set(self, cr, uid, ids, *args):
        # TODO check that all subcampaigns are running
        campaign = self.browse(cr, uid, ids[0])

        if not campaign.activity_ids:
            raise osv.except_osv(_("Error"), _("The campaign cannot be started. There are no activities in it."))

        has_start = False
        has_signal_without_from = False

        for activity in campaign.activity_ids:
            if activity.start:
                has_start = True
            if activity.signal and len(activity.from_ids) == 0:
                has_signal_without_from = True

        if not has_start and not has_signal_without_from:
            raise osv.except_osv(_("Error"), _("The campaign cannot be started. It does not have any starting activity. Modify campaign's activities to mark one as the starting point."))

        return self.write(cr, uid, ids, {'state': 'running'})

    def state_done_set(self, cr, uid, ids, *args):
        # TODO check that this campaign is not a subcampaign in running mode.
        segment_ids = self.pool.get('marketing.campaign.segment').search(cr, uid,
                                            [('campaign_id', 'in', ids),
                                            ('state', '=', 'running')])
        if segment_ids :
            raise osv.except_osv(_("Error"), _("The campaign cannot be marked as done before all segments are closed."))
        self.write(cr, uid, ids, {'state': 'done'})
        return True

    def state_cancel_set(self, cr, uid, ids, *args):
        # TODO check that this campaign is not a subcampaign in running mode.
        self.write(cr, uid, ids, {'state': 'cancelled'})
        return True

    # dead code
    def signal(self, cr, uid, model, res_id, signal, run_existing=True, context=None):
        record = self.pool.get(model).browse(cr, uid, res_id, context)
        return self._signal(cr, uid, record, signal, run_existing, context)

    #dead code
    def _signal(self, cr, uid, record, signal, run_existing=True, context=None):
        if not signal:
            raise ValueError('Signal cannot be False.')

        Workitems = self.pool.get('marketing.campaign.workitem')
        domain = [('object_id.model', '=', record._name),
                  ('state', '=', 'running')]
        campaign_ids = self.search(cr, uid, domain, context=context)
        for campaign in self.browse(cr, uid, campaign_ids, context=context):
            for activity in campaign.activity_ids:
                if activity.signal != signal:
                    continue

                data = dict(activity_id=activity.id,
                            res_id=record.id,
                            state='todo')
                wi_domain = [(k, '=', v) for k, v in data.items()]

                wi_ids = Workitems.search(cr, uid, wi_domain, context=context)
                if wi_ids:
                    if not run_existing:
                        continue
                else:
                    partner = self._get_partner_for(campaign, record)
                    if partner:
                        data['partner_id'] = partner.id
                    wi_id = Workitems.create(cr, uid, data, context=context)
                    wi_ids = [wi_id]
                Workitems.process(cr, uid, wi_ids, context=context)
        return True

    def _get_partner_for(self, campaign, record):
        partner_field = campaign.partner_field_id.name
        if partner_field:
            return getattr(record, partner_field)
        elif campaign.object_id.model == 'res.partner':
            return record
        return None

    # prevent duplication until the server properly duplicates several levels of nested o2m
    def copy(self, cr, uid, id, default=None, context=None):
        raise osv.except_osv(_("Operation not supported"), _("You cannot duplicate a campaign, Not supported yet."))

    def _find_duplicate_workitems(self, cr, uid, record, campaign_rec, context=None):
        """Finds possible duplicates workitems for a record in this campaign, based on a uniqueness
           field.

           :param record: browse_record to find duplicates workitems for.
           :param campaign_rec: browse_record of campaign
        """
        Workitems = self.pool.get('marketing.campaign.workitem')
        duplicate_workitem_domain = [('res_id','=', record.id),
                                     ('campaign_id','=', campaign_rec.id)]
        unique_field = campaign_rec.unique_field_id
        if unique_field:
            unique_value = getattr(record, unique_field.name, None)
            if unique_value:
                if unique_field.ttype == 'many2one':
                    unique_value = unique_value.id
                similar_res_ids = self.pool.get(campaign_rec.object_id.model).search(cr, uid,
                                    [(unique_field.name, '=', unique_value)], context=context)
                if similar_res_ids:
                    duplicate_workitem_domain = [('res_id','in', similar_res_ids),
                                                 ('campaign_id','=', campaign_rec.id)]
        return Workitems.search(cr, uid, duplicate_workitem_domain, context=context)


marketing_campaign()

class marketing_campaign_segment(osv.osv):
    _name = "marketing.campaign.segment"
    _description = "Campaign Segment"
    _order = "name"

    def _get_next_sync(self, cr, uid, ids, fn, args, context=None):
        # next auto sync date is same for all segments
        sync_job = self.pool.get('ir.model.data').get_object(cr, uid, 'marketing_campaign', 'ir_cron_marketing_campaign_every_day', context=context)
        next_sync = sync_job and sync_job.nextcall or False
        return dict.fromkeys(ids, next_sync)

    _columns = {
        'name': fields.char('Name', size=64,required=True),
        'campaign_id': fields.many2one('marketing.campaign', 'Campaign', required=True, select=1, ondelete="cascade"),
        'object_id': fields.related('campaign_id','object_id', type='many2one', relation='ir.model', string='Resource'),
        'ir_filter_id': fields.many2one('ir.filters', 'Filter', ondelete="restrict",
                            help="Filter to select the matching resource records that belong to this segment. "\
                                 "New filters can be created and saved using the advanced search on the list view of the Resource. "\
                                 "If no filter is set, all records are selected without filtering. "\
                                 "The synchronization mode may also add a criterion to the filter."),
        'sync_last_date': fields.datetime('Last Synchronization', help="Date on which this segment was synchronized last time (automatically or manually)"),
        'sync_mode': fields.selection([('create_date', 'Only records created after last sync'),
                                      ('write_date', 'Only records modified after last sync (no duplicates)'),
                                      ('all', 'All records (no duplicates)')],
                                      'Synchronization mode',
                                      help="Determines an additional criterion to add to the filter when selecting new records to inject in the campaign. "\
                                           '"No duplicates" prevents selecting records which have already entered the campaign previously.'\
                                           'If the campaign has a "unique field" set, "no duplicates" will also prevent selecting records which have '\
                                           'the same value for the unique field as other records that already entered the campaign.'),
        'state': fields.selection([('draft', 'New'),
                                   ('cancelled', 'Cancelled'),
                                   ('running', 'Running'),
                                   ('done', 'Done')],
                                   'Status',),
        'date_run': fields.datetime('Launch Date', help="Initial start date of this segment."),
        'date_done': fields.datetime('End Date', help="Date this segment was last closed or cancelled."),
        'date_next_sync': fields.function(_get_next_sync, string='Next Synchronization', type='datetime', help="Next time the synchronization job is scheduled to run automatically"),
    }

    _defaults = {
        'state': lambda *a: 'draft',
        'sync_mode': lambda *a: 'create_date',
    }

    def _check_model(self, cr, uid, ids, context=None):
        for obj in self.browse(cr, uid, ids, context=context):
            if not obj.ir_filter_id:
                return True
            if obj.campaign_id.object_id.model != obj.ir_filter_id.model_id:
                return False
        return True

    _constraints = [
        (_check_model, 'Model of filter must be same as resource model of Campaign ', ['ir_filter_id,campaign_id']),
    ]

    def onchange_campaign_id(self, cr, uid, ids, campaign_id):
        res = {'domain':{'ir_filter_id':[]}}
        campaign_pool = self.pool.get('marketing.campaign')
        if campaign_id:
            campaign = campaign_pool.browse(cr, uid, campaign_id)
            model_name = self.pool.get('ir.model').read(cr, uid, [campaign.object_id.id], ['model'])
            if model_name:
                mod_name = model_name[0]['model']
                res['domain'] = {'ir_filter_id': [('model_id', '=', mod_name)]}
        else:
            res['value'] = {'ir_filter_id': False}
        return res

    def state_running_set(self, cr, uid, ids, *args):
        segment = self.browse(cr, uid, ids[0])
        vals = {'state': 'running'}
        if not segment.date_run:
            vals['date_run'] = time.strftime('%Y-%m-%d %H:%M:%S')
        self.write(cr, uid, ids, vals)
        return True

    def state_done_set(self, cr, uid, ids, *args):
        wi_ids = self.pool.get("marketing.campaign.workitem").search(cr, uid,
                                [('state', '=', 'todo'), ('segment_id', 'in', ids)])
        self.pool.get("marketing.campaign.workitem").write(cr, uid, wi_ids, {'state':'cancelled'})
        self.write(cr, uid, ids, {'state': 'done','date_done': time.strftime('%Y-%m-%d %H:%M:%S')})
        return True

    def state_cancel_set(self, cr, uid, ids, *args):
        wi_ids = self.pool.get("marketing.campaign.workitem").search(cr, uid,
                                [('state', '=', 'todo'), ('segment_id', 'in', ids)])
        self.pool.get("marketing.campaign.workitem").write(cr, uid, wi_ids, {'state':'cancelled'})
        self.write(cr, uid, ids, {'state': 'cancelled','date_done': time.strftime('%Y-%m-%d %H:%M:%S')})
        return True

    def synchroniz(self, cr, uid, ids, *args):
        self.process_segment(cr, uid, ids)
        return True

    @api.cr_uid_ids_context
    def process_segment(self, cr, uid, segment_ids=None, context=None):
        Workitems = self.pool.get('marketing.campaign.workitem')
        Campaigns = self.pool.get('marketing.campaign')
        if not segment_ids:
            segment_ids = self.search(cr, uid, [('state', '=', 'running')], context=context)

        action_date = time.strftime('%Y-%m-%d %H:%M:%S')
        campaigns = set()
        for segment in self.browse(cr, uid, segment_ids, context=context):
            if segment.campaign_id.state != 'running':
                continue

            campaigns.add(segment.campaign_id.id)
            act_ids = self.pool.get('marketing.campaign.activity').search(cr,
                  uid, [('start', '=', True), ('campaign_id', '=', segment.campaign_id.id)], context=context)

            model_obj = self.pool.get(segment.object_id.model)
            criteria = []
            if segment.sync_last_date and segment.sync_mode != 'all':
                criteria += [(segment.sync_mode, '>', segment.sync_last_date)]
            if segment.ir_filter_id:
                criteria += eval(segment.ir_filter_id.domain)
            object_ids = model_obj.search(cr, uid, criteria, context=context)

            # XXX TODO: rewrite this loop more efficiently without doing 1 search per record!
            for record in model_obj.browse(cr, uid, object_ids, context=context):
                # avoid duplicate workitem for the same resource
                if segment.sync_mode in ('write_date','all'):
                    if Campaigns._find_duplicate_workitems(cr, uid, record, segment.campaign_id, context=context):
                        continue

                wi_vals = {
                    'segment_id': segment.id,
                    'date': action_date,
                    'state': 'todo',
                    'res_id': record.id
                }

                partner = self.pool.get('marketing.campaign')._get_partner_for(segment.campaign_id, record)
                if partner:
                    wi_vals['partner_id'] = partner.id

                for act_id in act_ids:
                    wi_vals['activity_id'] = act_id
                    Workitems.create(cr, uid, wi_vals, context=context)

            self.write(cr, uid, segment.id, {'sync_last_date':action_date}, context=context)
        Workitems.process_all(cr, uid, list(campaigns), context=context)
        return True

marketing_campaign_segment()

class marketing_campaign_activity(osv.osv):
    _name = "marketing.campaign.activity"
    _order = "name"
    _description = "Campaign Activity"

    _action_types = [
        ('email', 'Email'),
        ('report', 'Report'),
        ('action', 'Custom Action'),
        # TODO implement the subcampaigns.
        # TODO implement the subcampaign out. disallow out transitions from
        # subcampaign activities ?
        #('subcampaign', 'Sub-Campaign'),
    ]

    _columns = {
        'name': fields.char('Name', size=128, required=True),
        'campaign_id': fields.many2one('marketing.campaign', 'Campaign',
                                            required = True, ondelete='cascade', select=1),
        'object_id': fields.related('campaign_id','object_id',
                                      type='many2one', relation='ir.model',
                                      string='Object', readonly=True),
        'start': fields.boolean('Start', help= "This activity is launched when the campaign starts.", select=True),
        'condition': fields.text('Condition', size=256, required=True,
                                 help="Python expression to decide whether the activity can be executed, otherwise it will be deleted or cancelled."
                                 "The expression may use the following [browsable] variables:\n"
                                 "   - activity: the campaign activity\n"
                                 "   - workitem: the campaign workitem\n"
                                 "   - resource: the resource object this campaign item represents\n"
                                 "   - transitions: list of campaign transitions outgoing from this activity\n"
                                 "...- re: Python regular expression module"),
        'type': fields.selection(_action_types, 'Type', required=True,
                                  help="""The type of action to execute when an item enters this activity, such as:
   - Email: send an email using a predefined email template
   - Report: print an existing Report defined on the resource item and save it into a specific directory
   - Custom Action: execute a predefined action, e.g. to modify the fields of the resource record
  """),
        'email_template_id': fields.many2one('email.template', "Email Template", help='The email to send when this activity is activated'),
        'report_id': fields.many2one('ir.actions.report.xml', "Report", help='The report to generate when this activity is activated', ),
        'report_directory_id': fields.many2one('document.directory','Directory',
                                help="This folder is used to store the generated reports"),
        'server_action_id': fields.many2one('ir.actions.server', string='Action',
                                help= "The action to perform when this activity is activated"),
        'to_ids': fields.one2many('marketing.campaign.transition',
                                            'activity_from_id',
                                            'Next Activities'),
        'from_ids': fields.one2many('marketing.campaign.transition',
                                            'activity_to_id',
                                            'Previous Activities'),
        'variable_cost': fields.float('Variable Cost', help="Set a variable cost if you consider that every campaign item that has reached this point has entailed a certain cost. You can get cost statistics in the Reporting section", digits_compute=dp.get_precision('Product Price')),
        'revenue': fields.float('Revenue', help="Set an expected revenue if you consider that every campaign item that has reached this point has generated a certain revenue. You can get revenue statistics in the Reporting section", digits_compute=dp.get_precision('Account')),
        'signal': fields.char('Signal', size=128,
                              help='An activity with a signal can be called programmatically. Be careful, the workitem is always created when a signal is sent'),
        'keep_if_condition_not_met': fields.boolean("Don't Delete Workitems",
                                                    help="By activating this option, workitems that aren't executed because the condition is not met are marked as cancelled instead of being deleted.")
    }

    _defaults = {
        'type': lambda *a: 'email',
        'condition': lambda *a: 'True',
    }

    def search(self, cr, uid, args, offset=0, limit=None, order=None,
                                        context=None, count=False):
        if context == None:
            context = {}
        if 'segment_id' in context  and context['segment_id']:
            segment_obj = self.pool.get('marketing.campaign.segment').browse(cr,
                                                    uid, context['segment_id'])
            act_ids = []
            for activity in segment_obj.campaign_id.activity_ids:
                act_ids.append(activity.id)
            return act_ids
        return super(marketing_campaign_activity, self).search(cr, uid, args,
                                           offset, limit, order, context, count)

    #dead code
    def _process_wi_report(self, cr, uid, activity, workitem, context=None):
        service = netsvc.LocalService('report.%s'%activity.report_id.report_name)
        (report_data, format) = service.create(cr, uid, [], {}, {})
        attach_vals = {
            'name': '%s_%s_%s'%(activity.report_id.report_name,
                                activity.name,workitem.partner_id.name),
            'datas_fname': '%s.%s'%(activity.report_id.report_name,
                                        activity.report_id.report_type),
            'parent_id': activity.report_directory_id.id,
            'datas': base64.encodestring(report_data),
            'file_type': format
        }
        self.pool.get('ir.attachment').create(cr, uid, attach_vals)
        return True

    def _process_wi_email(self, cr, uid, activity, workitem, context=None):
        return self.pool.get('email.template').send_mail(cr, uid,
                                            activity.email_template_id.id,
                                            workitem.res_id, context=context)

    #dead code
    def _process_wi_action(self, cr, uid, activity, workitem, context=None):
        if context is None:
            context = {}
        server_obj = self.pool.get('ir.actions.server')

        action_context = dict(context,
                              active_id=workitem.res_id,
                              active_ids=[workitem.res_id],
                              active_model=workitem.object_id.model,
                              workitem=workitem)
        res = server_obj.run(cr, uid, [activity.server_action_id.id],
                             context=action_context)
        # server action return False if the action is performed
        # except client_action, other and python code
        return res == False and True or res

    def process(self, cr, uid, act_id, wi_id, context=None):
        activity = self.browse(cr, uid, act_id, context=context)
        method = '_process_wi_%s' % (activity.type,)
        action = getattr(self, method, None)
        if not action:
            raise NotImplementedError('Method %r is not implemented on %r object.' % (method, self))

        workitem_obj = self.pool.get('marketing.campaign.workitem')
        workitem = workitem_obj.browse(cr, uid, wi_id, context=context)
        return action(cr, uid, activity, workitem, context=context)

marketing_campaign_activity()

class marketing_campaign_transition(osv.osv):
    _name = "marketing.campaign.transition"
    _description = "Campaign Transition"

    _interval_units = [
        ('hours', 'Hour(s)'),
        ('days', 'Day(s)'),
        ('months', 'Month(s)'),
        ('years', 'Year(s)'),
    ]

    def _get_name(self, cr, uid, ids, fn, args, context=None):
        # name formatters that depend on trigger
        formatters = {
            'auto': _('Automatic transition'),
            'time': _('After %(interval_nbr)d %(interval_type)s'),
            'cosmetic': _('Cosmetic'),
        }
        # get the translations of the values of selection field 'interval_type'
        fields = self.fields_get(cr, uid, ['interval_type'], context=context)
        interval_type_selection = dict(fields['interval_type']['selection'])

        result = dict.fromkeys(ids, False)
        for trans in self.browse(cr, uid, ids, context=context):
            values = {
                'interval_nbr': trans.interval_nbr,
                'interval_type': interval_type_selection.get(trans.interval_type, ''),
            }
            result[trans.id] = formatters[trans.trigger] % values
        return result


    def _delta(self, cr, uid, ids, context=None):
        assert len(ids) == 1
        transition = self.browse(cr, uid, ids[0], context=context)
        if transition.trigger != 'time':
            raise ValueError('Delta is only relevant for timed transition.')
        return relativedelta(**{str(transition.interval_type): transition.interval_nbr})


    _columns = {
        'name': fields.function(_get_name, string='Name',
                                type='char', size=128),
        'activity_from_id': fields.many2one('marketing.campaign.activity',
                                            'Previous Activity', select=1,
                                            required=True, ondelete="cascade"),
        'activity_to_id': fields.many2one('marketing.campaign.activity',
                                          'Next Activity',
                                          required=True, ondelete="cascade"),
        'interval_nbr': fields.integer('Interval Value', required=True),
        'interval_type': fields.selection(_interval_units, 'Interval Unit',
                                          required=True),

        'trigger': fields.selection([('auto', 'Automatic'),
                                     ('time', 'Time'),
                                     ('cosmetic', 'Cosmetic'),  # fake plastic transition
                                    ],
                                    'Trigger', required=True,
                                    help="How is the destination workitem triggered"),
    }

    _defaults = {
        'interval_nbr': 1,
        'interval_type': 'days',
        'trigger': 'time',
    }
    def _check_campaign(self, cr, uid, ids, context=None):
        for obj in self.browse(cr, uid, ids, context=context):
            if obj.activity_from_id.campaign_id != obj.activity_to_id.campaign_id:
                return False
        return True

    _constraints = [
            (_check_campaign, 'The To/From Activity of transition must be of the same Campaign ', ['activity_from_id,activity_to_id']),
        ]

    _sql_constraints = [
        ('interval_positive', 'CHECK(interval_nbr >= 0)', 'The interval must be positive or zero')
    ]

marketing_campaign_transition()

class marketing_campaign_workitem(osv.osv):
    _name = "marketing.campaign.workitem"
    _description = "Campaign Workitem"

    def _res_name_get(self, cr, uid, ids, field_name, arg, context=None):
        res = dict.fromkeys(ids, '/')
        for wi in self.browse(cr, uid, ids, context=context):
            if not wi.res_id:
                continue

            proxy = self.pool.get(wi.object_id.model)
            if not proxy.exists(cr, uid, [wi.res_id]):
                continue
            ng = proxy.name_get(cr, uid, [wi.res_id], context=context)
            if ng:
                res[wi.id] = ng[0][1]
        return res

    def _resource_search(self, cr, uid, obj, name, args, domain=None, context=None):
        """Returns id of workitem whose resource_name matches  with the given name"""
        if not len(args):
            return []

        condition_name = None
        for domain_item in args:
            # we only use the first domain criterion and ignore all the rest including operators
            if isinstance(domain_item, (list,tuple)) and len(domain_item) == 3 and domain_item[0] == 'res_name':
                condition_name = [None, domain_item[1], domain_item[2]]
                break

        assert condition_name, "Invalid search domain for marketing_campaign_workitem.res_name. It should use 'res_name'"

        cr.execute("""select w.id, w.res_id, m.model  \
                                from marketing_campaign_workitem w \
                                    left join marketing_campaign_activity a on (a.id=w.activity_id)\
                                    left join marketing_campaign c on (c.id=a.campaign_id)\
                                    left join ir_model m on (m.id=c.object_id)
                                    """)
        res = cr.fetchall()
        workitem_map = {}
        matching_workitems = []
        for id, res_id, model in res:
            workitem_map.setdefault(model,{}).setdefault(res_id,set()).add(id)
        for model, id_map in workitem_map.iteritems():
            model_pool = self.pool.get(model)
            condition_name[0] = model_pool._rec_name
            condition = [('id', 'in', id_map.keys()), condition_name]
            for res_id in model_pool.search(cr, uid, condition, context=context):
                matching_workitems.extend(id_map[res_id])
        return [('id', 'in', list(set(matching_workitems)))]

    _columns = {
        'segment_id': fields.many2one('marketing.campaign.segment', 'Segment', readonly=True),
        'activity_id': fields.many2one('marketing.campaign.activity','Activity',
             required=True, readonly=True),
        'campaign_id': fields.related('activity_id', 'campaign_id',
             type='many2one', relation='marketing.campaign', string='Campaign', readonly=True, store=True),
        'object_id': fields.related('activity_id', 'campaign_id', 'object_id',
             type='many2one', relation='ir.model', string='Resource', select=1, readonly=True, store=True),
        'res_id': fields.integer('Resource ID', select=1, readonly=True),
        'res_name': fields.function(_res_name_get, string='Resource Name', fnct_search=_resource_search, type="char", size=64),
        'date': fields.datetime('Execution Date', help='If date is not set, this workitem has to be run manually', readonly=True),
        'partner_id': fields.many2one('res.partner', 'Partner', select=1, readonly=True),
        'state': fields.selection([ ('todo', 'To Do'),
                                    ('cancelled', 'Cancelled'),
                                    ('exception', 'Exception'),
                                    ('done', 'Done'),
                                   ], 'Status', readonly=True),
        'error_msg' : fields.text('Error Message', readonly=True)
    }
    _defaults = {
        'state': lambda *a: 'todo',
        'date': False,
    }

    @api.cr_uid_ids_context
    def button_draft(self, cr, uid, workitem_ids, context=None):
        for wi in self.browse(cr, uid, workitem_ids, context=context):
            if wi.state in ('exception', 'cancelled'):
                self.write(cr, uid, [wi.id], {'state':'todo'}, context=context)
        return True

    @api.cr_uid_ids_context
    def button_cancel(self, cr, uid, workitem_ids, context=None):
        for wi in self.browse(cr, uid, workitem_ids, context=context):
            if wi.state in ('todo','exception'):
                self.write(cr, uid, [wi.id], {'state':'cancelled'}, context=context)
        return True

    def _process_one(self, cr, uid, workitem, context=None):
        if workitem.state != 'todo':
            return False

        activity = workitem.activity_id
        proxy = self.pool.get(workitem.object_id.model)
        object_id = proxy.browse(cr, uid, workitem.res_id, context=context)

        eval_context = {
            'activity': activity,
            'workitem': workitem,
            'object': object_id,
            'resource': object_id,
            'transitions': activity.to_ids,
            're': re,
        }
        try:
            condition = activity.condition
            campaign_mode = workitem.campaign_id.mode
            if condition:
                if not eval(condition, eval_context):
                    if activity.keep_if_condition_not_met:
                        workitem.write({'state': 'cancelled'})
                    else:
                        workitem.unlink()
                    return
            result = True
            if campaign_mode in ('manual', 'active'):
                Activities = self.pool.get('marketing.campaign.activity')
                result = Activities.process(cr, uid, activity.id, workitem.id,
                                            context=context)

            values = dict(state='done')
            if not workitem.date:
                values['date'] = datetime.now().strftime(DT_FMT)
            workitem.write(values)

            if result:
                # process _chain
                workitem.refresh()       # reload
                date = datetime.strptime(workitem.date, DT_FMT)

                for transition in activity.to_ids:
                    if transition.trigger == 'cosmetic':
                        continue
                    launch_date = False
                    if transition.trigger == 'auto':
                        launch_date = date
                    elif transition.trigger == 'time':
                        launch_date = date + transition._delta()

                    if launch_date:
                        launch_date = launch_date.strftime(DT_FMT)
                    values = {
                        'date': launch_date,
                        'segment_id': workitem.segment_id.id,
                        'activity_id': transition.activity_to_id.id,
                        'partner_id': workitem.partner_id.id,
                        'res_id': workitem.res_id,
                        'state': 'todo',
                    }
                    wi_id = self.create(cr, uid, values, context=context)

                    # Now, depending on the trigger and the campaign mode
                    # we know whether we must run the newly created workitem.
                    #
                    # rows = transition trigger \ colums = campaign mode
                    #
                    #           test    test_realtime     manual      normal (active)
                    # time       Y            N             N           N
                    # cosmetic   N            N             N           N
                    # auto       Y            Y             N           Y
                    #

                    run = (transition.trigger == 'auto' \
                            and campaign_mode != 'manual') \
                          or (transition.trigger == 'time' \
                              and campaign_mode == 'test')
                    if run:
                        new_wi = self.browse(cr, uid, wi_id, context)
                        self._process_one(cr, uid, new_wi, context)

        except Exception:
            tb = "".join(format_exception(*exc_info()))
            workitem.write({'state': 'exception', 'error_msg': tb})

    @api.cr_uid_ids_context
    def process(self, cr, uid, workitem_ids, context=None):
        for wi in self.browse(cr, uid, workitem_ids, context=context):
            self._process_one(cr, uid, wi, context=context)
        return True

    def process_all(self, cr, uid, camp_ids=None, context=None):
        camp_obj = self.pool.get('marketing.campaign')
        if camp_ids is None:
            camp_ids = camp_obj.search(cr, uid, [('state','=','running')], context=context)
        for camp in camp_obj.browse(cr, uid, camp_ids, context=context):
            if camp.mode == 'manual':
                # manual states are not processed automatically
                continue
            while True:
                domain = [('campaign_id', '=', camp.id), ('state', '=', 'todo'), ('date', '!=', False)]
                if camp.mode in ('test_realtime', 'active'):
                    domain += [('date','<=', time.strftime('%Y-%m-%d %H:%M:%S'))]

                workitem_ids = self.search(cr, uid, domain, context=context)
                if not workitem_ids:
                    break

                self.process(cr, uid, workitem_ids, context=context)
        return True

    def preview(self, cr, uid, ids, context=None):
        res = {}
        wi_obj = self.browse(cr, uid, ids[0], context=context)
        if wi_obj.activity_id.type == 'email':
            view_id = self.pool.get('ir.model.data').get_object_reference(cr, uid, 'email_template', 'email_template_preview_form')
            res = {
                'name': _('Email Preview'),
                'view_type': 'form',
                'view_mode': 'form,tree',
                'res_model': 'email_template.preview',
                'view_id': False,
                'context': context,
                'views': [(view_id and view_id[1] or 0, 'form')],
                'type': 'ir.actions.act_window',
                'target': 'new',
                'nodestroy':True,
                'context': "{'template_id':%d,'default_res_id':%d}"%
                                (wi_obj.activity_id.email_template_id.id,
                                 wi_obj.res_id)
            }

        elif wi_obj.activity_id.type == 'report':
            datas = {
                'ids': [wi_obj.res_id],
                'model': wi_obj.object_id.model
            }
            res = {
                'type' : 'ir.actions.report.xml',
                'report_name': wi_obj.activity_id.report_id.report_name,
                'datas' : datas,
            }
        else:
            raise osv.except_osv(_('No preview'),_('The current step for this item has no email or report to preview.'))
        return res

marketing_campaign_workitem()

class email_template(osv.osv):
    _inherit = "email.template"
    _defaults = {
        'model_id': lambda obj, cr, uid, context: context.get('object_id',False),
    }

    # TODO: add constraint to prevent disabling / disapproving an email account used in a running campaign

email_template()

class report_xml(osv.osv):
    _inherit = 'ir.actions.report.xml'
    def search(self, cr, uid, args, offset=0, limit=None, order=None, context=None, count=False):
        if context is None:
            context = {}
        object_id = context.get('object_id')
        if object_id:
            model = self.pool.get('ir.model').browse(cr, uid, object_id, context=context).model
            args.append(('model', '=', model))
        return super(report_xml, self).search(cr, uid, args, offset, limit, order, context, count)

report_xml()


# vim:expandtab:smartindent:tabstop=4:softtabstop=4:shiftwidth=4:<|MERGE_RESOLUTION|>--- conflicted
+++ resolved
@@ -2,7 +2,7 @@
 ##############################################################################
 #
 #    OpenERP, Open Source Management Solution
-#    Copyright (C) 2004-2010 OpenERP SA (<http://openerp.com>).
+#    Copyright (C) 2004-2013 OpenERP SA (<http://openerp.com>).
 #
 #    This program is free software: you can redistribute it and/or modify
 #    it under the terms of the GNU Affero General Public License as
@@ -31,13 +31,8 @@
 import re
 from openerp.addons.decimal_precision import decimal_precision as dp
 
-<<<<<<< HEAD
-from openerp.osv import fields, osv
-from openerp import netsvc
-=======
 from openerp.osv import fields, osv, api
 from openerp.report import render_report
->>>>>>> d08651d2
 from openerp.tools.translate import _
 
 _intervalTypes = {
@@ -53,6 +48,15 @@
 class marketing_campaign(osv.osv):
     _name = "marketing.campaign"
     _description = "Marketing Campaign"
+    
+    def _count_segments(self, cr, uid, ids, field_name, arg, context=None):
+        res = {}
+        try:
+            for segments in self.browse(cr, uid, ids, context=context):
+                res[segments.id] = len(segments.segment_ids)
+        except: 
+            pass
+        return res
 
     _columns = {
         'name': fields.char('Name', size=64, required=True),
@@ -89,6 +93,8 @@
         'activity_ids': fields.one2many('marketing.campaign.activity',
                                        'campaign_id', 'Activities'),
         'fixed_cost': fields.float('Fixed Cost', help="Fixed cost for running this campaign. You may also specify variable cost and revenue on each campaign activity. Cost and Revenue statistics are included in Campaign Reporting.", digits_compute=dp.get_precision('Product Price')),
+        'segment_ids': fields.one2many('marketing.campaign.segment', 'campaign_id', 'Segments', readonly=False),
+        'segments_count': fields.function(_count_segments, type='integer', string='Segments')
     }
 
     _defaults = {
@@ -134,7 +140,7 @@
 
     # dead code
     def signal(self, cr, uid, model, res_id, signal, run_existing=True, context=None):
-        record = self.pool.get(model).browse(cr, uid, res_id, context)
+        record = self.pool[model].browse(cr, uid, res_id, context)
         return self._signal(cr, uid, record, signal, run_existing, context)
 
     #dead code
@@ -197,7 +203,7 @@
             if unique_value:
                 if unique_field.ttype == 'many2one':
                     unique_value = unique_value.id
-                similar_res_ids = self.pool.get(campaign_rec.object_id.model).search(cr, uid,
+                similar_res_ids = self.pool[campaign_rec.object_id.model].search(cr, uid,
                                     [(unique_field.name, '=', unique_value)], context=context)
                 if similar_res_ids:
                     duplicate_workitem_domain = [('res_id','in', similar_res_ids),
@@ -205,7 +211,6 @@
         return Workitems.search(cr, uid, duplicate_workitem_domain, context=context)
 
 
-marketing_campaign()
 
 class marketing_campaign_segment(osv.osv):
     _name = "marketing.campaign.segment"
@@ -319,7 +324,7 @@
             act_ids = self.pool.get('marketing.campaign.activity').search(cr,
                   uid, [('start', '=', True), ('campaign_id', '=', segment.campaign_id.id)], context=context)
 
-            model_obj = self.pool.get(segment.object_id.model)
+            model_obj = self.pool[segment.object_id.model]
             criteria = []
             if segment.sync_last_date and segment.sync_mode != 'all':
                 criteria += [(segment.sync_mode, '>', segment.sync_last_date)]
@@ -353,7 +358,6 @@
         Workitems.process_all(cr, uid, list(campaigns), context=context)
         return True
 
-marketing_campaign_segment()
 
 class marketing_campaign_activity(osv.osv):
     _name = "marketing.campaign.activity"
@@ -433,8 +437,7 @@
 
     #dead code
     def _process_wi_report(self, cr, uid, activity, workitem, context=None):
-        service = netsvc.LocalService('report.%s'%activity.report_id.report_name)
-        (report_data, format) = service.create(cr, uid, [], {}, {})
+        report_data, format = render_report(cr, uid, [], activity.report_id.report_name, {}, context=context)
         attach_vals = {
             'name': '%s_%s_%s'%(activity.report_id.report_name,
                                 activity.name,workitem.partner_id.name),
@@ -480,7 +483,6 @@
         workitem = workitem_obj.browse(cr, uid, wi_id, context=context)
         return action(cr, uid, activity, workitem, context=context)
 
-marketing_campaign_activity()
 
 class marketing_campaign_transition(osv.osv):
     _name = "marketing.campaign.transition"
@@ -562,7 +564,6 @@
         ('interval_positive', 'CHECK(interval_nbr >= 0)', 'The interval must be positive or zero')
     ]
 
-marketing_campaign_transition()
 
 class marketing_campaign_workitem(osv.osv):
     _name = "marketing.campaign.workitem"
@@ -574,7 +575,7 @@
             if not wi.res_id:
                 continue
 
-            proxy = self.pool.get(wi.object_id.model)
+            proxy = self.pool[wi.object_id.model]
             if not proxy.exists(cr, uid, [wi.res_id]):
                 continue
             ng = proxy.name_get(cr, uid, [wi.res_id], context=context)
@@ -608,7 +609,7 @@
         for id, res_id, model in res:
             workitem_map.setdefault(model,{}).setdefault(res_id,set()).add(id)
         for model, id_map in workitem_map.iteritems():
-            model_pool = self.pool.get(model)
+            model_pool = self.pool[model]
             condition_name[0] = model_pool._rec_name
             condition = [('id', 'in', id_map.keys()), condition_name]
             for res_id in model_pool.search(cr, uid, condition, context=context):
@@ -658,7 +659,7 @@
             return False
 
         activity = workitem.activity_id
-        proxy = self.pool.get(workitem.object_id.model)
+        proxy = self.pool[workitem.object_id.model]
         object_id = proxy.browse(cr, uid, workitem.res_id, context=context)
 
         eval_context = {
@@ -800,7 +801,6 @@
             raise osv.except_osv(_('No preview'),_('The current step for this item has no email or report to preview.'))
         return res
 
-marketing_campaign_workitem()
 
 class email_template(osv.osv):
     _inherit = "email.template"
@@ -810,7 +810,6 @@
 
     # TODO: add constraint to prevent disabling / disapproving an email account used in a running campaign
 
-email_template()
 
 class report_xml(osv.osv):
     _inherit = 'ir.actions.report.xml'
@@ -823,7 +822,6 @@
             args.append(('model', '=', model))
         return super(report_xml, self).search(cr, uid, args, offset, limit, order, context, count)
 
-report_xml()
 
 
 # vim:expandtab:smartindent:tabstop=4:softtabstop=4:shiftwidth=4: