# -*- coding: utf-8 -*-
##############################################################################
#
#    OpenERP, Open Source Management Solution
#    Copyright (C) 2004-2013 OpenERP SA (<http://openerp.com>).
#
#    This program is free software: you can redistribute it and/or modify
#    it under the terms of the GNU Affero General Public License as
#    published by the Free Software Foundation, either version 3 of the
#    License, or (at your option) any later version.
#
#    This program is distributed in the hope that it will be useful,
#    but WITHOUT ANY WARRANTY; without even the implied warranty of
#    MERCHANTABILITY or FITNESS FOR A PARTICULAR PURPOSE.  See the
#    GNU Affero General Public License for more details.
#
#    You should have received a copy of the GNU Affero General Public License
#    along with this program.  If not, see <http://www.gnu.org/licenses/>.
#
##############################################################################

import time
import base64
import itertools
from datetime import datetime
from dateutil.relativedelta import relativedelta
from operator import itemgetter
from traceback import format_exception
from sys import exc_info
from openerp.tools.safe_eval import safe_eval as eval
import re
from openerp.addons.decimal_precision import decimal_precision as dp

from openerp import api
from openerp.osv import fields, osv
from openerp.report import render_report
from openerp.tools.translate import _
from openerp.exceptions import UserError

_intervalTypes = {
    'hours': lambda interval: relativedelta(hours=interval),
    'days': lambda interval: relativedelta(days=interval),
    'months': lambda interval: relativedelta(months=interval),
    'years': lambda interval: relativedelta(years=interval),
}

DT_FMT = '%Y-%m-%d %H:%M:%S'


class marketing_campaign(osv.osv):
    _name = "marketing.campaign"
    _description = "Marketing Campaign"

    def _count_segments(self, cr, uid, ids, field_name, arg, context=None):
        res = {}
        try:
            for segments in self.browse(cr, uid, ids, context=context):
                res[segments.id] = len(segments.segment_ids)
        except:
            pass
        return res

    _columns = {
        'name': fields.char('Name', required=True),
        'object_id': fields.many2one('ir.model', 'Resource', required=True,
                                      help="Choose the resource on which you want \
this campaign to be run"),
        'partner_field_id': fields.many2one('ir.model.fields', 'Partner Field',
                                            domain="[('model_id', '=', object_id), ('ttype', '=', 'many2one'), ('relation', '=', 'res.partner')]",
                                            help="The generated workitems will be linked to the partner related to the record. "\
                                                  "If the record is the partner itself leave this field empty. "\
                                                  "This is useful for reporting purposes, via the Campaign Analysis or Campaign Follow-up views."),
        'unique_field_id': fields.many2one('ir.model.fields', 'Unique Field',
                                            domain="[('model_id', '=', object_id), ('ttype', 'in', ['char','int','many2one','text','selection'])]",
                                            help='If set, this field will help segments that work in "no duplicates" mode to avoid '\
                                                 'selecting similar records twice. Similar records are records that have the same value for '\
                                                 'this unique field. For example by choosing the "email_from" field for CRM Leads you would prevent '\
                                                 'sending the same campaign to the same email address again. If not set, the "no duplicates" segments '\
                                                 "will only avoid selecting the same record again if it entered the campaign previously. "\
                                                 "Only easily comparable fields like textfields, integers, selections or single relationships may be used."),
        'mode': fields.selection([('test', 'Test Directly'),
                                ('test_realtime', 'Test in Realtime'),
                                ('manual', 'With Manual Confirmation'),
                                ('active', 'Normal')],
                                 'Mode', required=True, help= \
"""Test - It creates and process all the activities directly (without waiting for the delay on transitions) but does not send emails or produce reports.
Test in Realtime - It creates and processes all the activities directly but does not send emails or produce reports.
With Manual Confirmation - the campaigns runs normally, but the user has to validate all workitem manually.
Normal - the campaign runs normally and automatically sends all emails and reports (be very careful with this mode, you're live!)"""),
        'state': fields.selection([('draft', 'New'),
                                   ('running', 'Running'),
                                   ('cancelled', 'Cancelled'),
                                   ('done', 'Done')],
                                   'Status', copy=False),
        'activity_ids': fields.one2many('marketing.campaign.activity',
                                       'campaign_id', 'Activities'),
        'fixed_cost': fields.float('Fixed Cost', help="Fixed cost for running this campaign. You may also specify variable cost and revenue on each campaign activity. Cost and Revenue statistics are included in Campaign Reporting.", digits_compute=dp.get_precision('Product Price')),
        'segment_ids': fields.one2many('marketing.campaign.segment', 'campaign_id', 'Segments', readonly=False),
        'segments_count': fields.function(_count_segments, type='integer', string='Segments')
    }

    _defaults = {
        'state': lambda *a: 'draft',
        'mode': lambda *a: 'test',
    }

    def state_running_set(self, cr, uid, ids, *args):
        # TODO check that all subcampaigns are running
        campaign = self.browse(cr, uid, ids[0])

        if not campaign.activity_ids:
            raise UserError(_("The campaign cannot be started. There are no activities in it."))

        has_start = False
        has_signal_without_from = False

        for activity in campaign.activity_ids:
            if activity.start:
                has_start = True
            if activity.signal and len(activity.from_ids) == 0:
                has_signal_without_from = True

        if not has_start and not has_signal_without_from:
            raise UserError(_("The campaign cannot be started. It does not have any starting activity. Modify campaign's activities to mark one as the starting point."))

        return self.write(cr, uid, ids, {'state': 'running'})

    def state_done_set(self, cr, uid, ids, *args):
        # TODO check that this campaign is not a subcampaign in running mode.
        segment_ids = self.pool.get('marketing.campaign.segment').search(cr, uid,
                                            [('campaign_id', 'in', ids),
                                            ('state', '=', 'running')])
        if segment_ids :
            raise UserError(_("The campaign cannot be marked as done before all segments are closed."))
        self.write(cr, uid, ids, {'state': 'done'})
        return True

    def state_cancel_set(self, cr, uid, ids, *args):
        # TODO check that this campaign is not a subcampaign in running mode.
        self.write(cr, uid, ids, {'state': 'cancelled'})
        return True

    # dead code
    def signal(self, cr, uid, model, res_id, signal, run_existing=True, context=None):
        record = self.pool[model].browse(cr, uid, res_id, context)
        return self._signal(cr, uid, record, signal, run_existing, context)

    #dead code
    def _signal(self, cr, uid, record, signal, run_existing=True, context=None):
        if not signal:
            raise ValueError('Signal cannot be False.')

        Workitems = self.pool.get('marketing.campaign.workitem')
        domain = [('object_id.model', '=', record._name),
                  ('state', '=', 'running')]
        campaign_ids = self.search(cr, uid, domain, context=context)
        for campaign in self.browse(cr, uid, campaign_ids, context=context):
            for activity in campaign.activity_ids:
                if activity.signal != signal:
                    continue

                data = dict(activity_id=activity.id,
                            res_id=record.id,
                            state='todo')
                wi_domain = [(k, '=', v) for k, v in data.items()]

                wi_ids = Workitems.search(cr, uid, wi_domain, context=context)
                if wi_ids:
                    if not run_existing:
                        continue
                else:
                    partner = self._get_partner_for(campaign, record)
                    if partner:
                        data['partner_id'] = partner.id
                    wi_id = Workitems.create(cr, uid, data, context=context)
                    wi_ids = [wi_id]
                Workitems.process(cr, uid, wi_ids, context=context)
        return True

    def _get_partner_for(self, campaign, record):
        partner_field = campaign.partner_field_id.name
        if partner_field:
            return getattr(record, partner_field)
        elif campaign.object_id.model == 'res.partner':
            return record
        return None

    # prevent duplication until the server properly duplicates several levels of nested o2m
    def copy(self, cr, uid, id, default=None, context=None):
        raise UserError(_('Duplicating campaigns is not supported.'))

    def _find_duplicate_workitems(self, cr, uid, record, campaign_rec, context=None):
        """Finds possible duplicates workitems for a record in this campaign, based on a uniqueness
           field.

           :param record: browse_record to find duplicates workitems for.
           :param campaign_rec: browse_record of campaign
        """
        Workitems = self.pool.get('marketing.campaign.workitem')
        duplicate_workitem_domain = [('res_id','=', record.id),
                                     ('campaign_id','=', campaign_rec.id)]
        unique_field = campaign_rec.unique_field_id
        if unique_field:
            unique_value = getattr(record, unique_field.name, None)
            if unique_value:
                if unique_field.ttype == 'many2one':
                    unique_value = unique_value.id
                similar_res_ids = self.pool[campaign_rec.object_id.model].search(cr, uid,
                                    [(unique_field.name, '=', unique_value)], context=context)
                if similar_res_ids:
                    duplicate_workitem_domain = [('res_id','in', similar_res_ids),
                                                 ('campaign_id','=', campaign_rec.id)]
        return Workitems.search(cr, uid, duplicate_workitem_domain, context=context)



class marketing_campaign_segment(osv.osv):
    _name = "marketing.campaign.segment"
    _description = "Campaign Segment"
    _order = "name"

    def _get_next_sync(self, cr, uid, ids, fn, args, context=None):
        # next auto sync date is same for all segments
        sync_job = self.pool.get('ir.model.data').get_object(cr, uid, 'marketing_campaign', 'ir_cron_marketing_campaign_every_day', context=context)
        next_sync = sync_job and sync_job.nextcall or False
        return dict.fromkeys(ids, next_sync)

    _columns = {
        'name': fields.char('Name', required=True),
        'campaign_id': fields.many2one('marketing.campaign', 'Campaign', required=True, select=1, ondelete="cascade"),
        'object_id': fields.related('campaign_id','object_id', type='many2one', relation='ir.model', string='Resource'),
        'ir_filter_id': fields.many2one('ir.filters', 'Filter', ondelete="restrict",
                            domain=lambda self: [('model_id', '=', self.object_id._name)],
                            help="Filter to select the matching resource records that belong to this segment. "\
                                 "New filters can be created and saved using the advanced search on the list view of the Resource. "\
                                 "If no filter is set, all records are selected without filtering. "\
                                 "The synchronization mode may also add a criterion to the filter."),
        'sync_last_date': fields.datetime('Last Synchronization', help="Date on which this segment was synchronized last time (automatically or manually)"),
        'sync_mode': fields.selection([('create_date', 'Only records created after last sync'),
                                      ('write_date', 'Only records modified after last sync (no duplicates)'),
                                      ('all', 'All records (no duplicates)')],
                                      'Synchronization mode',
                                      help="Determines an additional criterion to add to the filter when selecting new records to inject in the campaign. "\
                                           '"No duplicates" prevents selecting records which have already entered the campaign previously.'\
                                           'If the campaign has a "unique field" set, "no duplicates" will also prevent selecting records which have '\
                                           'the same value for the unique field as other records that already entered the campaign.'),
        'state': fields.selection([('draft', 'New'),
                                   ('cancelled', 'Cancelled'),
                                   ('running', 'Running'),
                                   ('done', 'Done')],
                                   'Status', copy=False),
        'date_run': fields.datetime('Launch Date', help="Initial start date of this segment."),
        'date_done': fields.datetime('End Date', help="Date this segment was last closed or cancelled."),
        'date_next_sync': fields.function(_get_next_sync, string='Next Synchronization', type='datetime', help="Next time the synchronization job is scheduled to run automatically"),
    }

    _defaults = {
        'state': lambda *a: 'draft',
        'sync_mode': lambda *a: 'create_date',
    }

    def _check_model(self, cr, uid, ids, context=None):
        for obj in self.browse(cr, uid, ids, context=context):
            if not obj.ir_filter_id:
                return True
            if obj.campaign_id.object_id.model != obj.ir_filter_id.model_id:
                return False
        return True

    _constraints = [
        (_check_model, 'Model of filter must be same as resource model of Campaign ', ['ir_filter_id,campaign_id']),
    ]

    def onchange_campaign_id(self, cr, uid, ids, campaign_id):
        res = {'domain':{'ir_filter_id':[]}}
        campaign_pool = self.pool.get('marketing.campaign')
        if campaign_id:
            campaign = campaign_pool.browse(cr, uid, campaign_id)
            model_name = self.pool.get('ir.model').read(cr, uid, [campaign.object_id.id], ['model'])
            if model_name:
                mod_name = model_name[0]['model']
                res['domain'] = {'ir_filter_id': [('model_id', '=', mod_name)]}
        else:
            res['value'] = {'ir_filter_id': False}
        return res

    def state_running_set(self, cr, uid, ids, *args):
        segment = self.browse(cr, uid, ids[0])
        vals = {'state': 'running'}
        if not segment.date_run:
            vals['date_run'] = time.strftime('%Y-%m-%d %H:%M:%S')
        self.write(cr, uid, ids, vals)
        return True

    def state_done_set(self, cr, uid, ids, *args):
        wi_ids = self.pool.get("marketing.campaign.workitem").search(cr, uid,
                                [('state', '=', 'todo'), ('segment_id', 'in', ids)])
        self.pool.get("marketing.campaign.workitem").write(cr, uid, wi_ids, {'state':'cancelled'})
        self.write(cr, uid, ids, {'state': 'done','date_done': time.strftime('%Y-%m-%d %H:%M:%S')})
        return True

    def state_cancel_set(self, cr, uid, ids, *args):
        wi_ids = self.pool.get("marketing.campaign.workitem").search(cr, uid,
                                [('state', '=', 'todo'), ('segment_id', 'in', ids)])
        self.pool.get("marketing.campaign.workitem").write(cr, uid, wi_ids, {'state':'cancelled'})
        self.write(cr, uid, ids, {'state': 'cancelled','date_done': time.strftime('%Y-%m-%d %H:%M:%S')})
        return True

    def synchroniz(self, cr, uid, ids, *args):
        self.process_segment(cr, uid, ids)
        return True

    @api.cr_uid_ids_context
    def process_segment(self, cr, uid, segment_ids=None, context=None):
        Workitems = self.pool.get('marketing.campaign.workitem')
        Campaigns = self.pool.get('marketing.campaign')
        if not segment_ids:
            segment_ids = self.search(cr, uid, [('state', '=', 'running')], context=context)

        action_date = time.strftime('%Y-%m-%d %H:%M:%S')
        campaigns = set()
        for segment in self.browse(cr, uid, segment_ids, context=context):
            if segment.campaign_id.state != 'running':
                continue

            campaigns.add(segment.campaign_id.id)
            act_ids = self.pool.get('marketing.campaign.activity').search(cr,
                  uid, [('start', '=', True), ('campaign_id', '=', segment.campaign_id.id)], context=context)

            model_obj = self.pool[segment.object_id.model]
            criteria = []
            if segment.sync_last_date and segment.sync_mode != 'all':
                criteria += [(segment.sync_mode, '>', segment.sync_last_date)]
            if segment.ir_filter_id:
                criteria += eval(segment.ir_filter_id.domain)
            object_ids = model_obj.search(cr, uid, criteria, context=context)

            # XXX TODO: rewrite this loop more efficiently without doing 1 search per record!
            for record in model_obj.browse(cr, uid, object_ids, context=context):
                # avoid duplicate workitem for the same resource
                if segment.sync_mode in ('write_date','all'):
                    if Campaigns._find_duplicate_workitems(cr, uid, record, segment.campaign_id, context=context):
                        continue

                wi_vals = {
                    'segment_id': segment.id,
                    'date': action_date,
                    'state': 'todo',
                    'res_id': record.id
                }

                partner = self.pool.get('marketing.campaign')._get_partner_for(segment.campaign_id, record)
                if partner:
                    wi_vals['partner_id'] = partner.id

                for act_id in act_ids:
                    wi_vals['activity_id'] = act_id
                    Workitems.create(cr, uid, wi_vals, context=context)

            self.write(cr, uid, segment.id, {'sync_last_date':action_date}, context=context)
        Workitems.process_all(cr, uid, list(campaigns), context=context)
        return True


class marketing_campaign_activity(osv.osv):
    _name = "marketing.campaign.activity"
    _order = "name"
    _description = "Campaign Activity"

    _action_types = [
        ('email', 'Email'),
        ('report', 'Report'),
        ('action', 'Custom Action'),
        # TODO implement the subcampaigns.
        # TODO implement the subcampaign out. disallow out transitions from
        # subcampaign activities ?
        #('subcampaign', 'Sub-Campaign'),
    ]

    _columns = {
        'name': fields.char('Name', required=True),
        'campaign_id': fields.many2one('marketing.campaign', 'Campaign',
                                            required = True, ondelete='cascade', select=1),
        'object_id': fields.related('campaign_id','object_id',
                                      type='many2one', relation='ir.model',
                                      string='Object', readonly=True),
        'start': fields.boolean('Start', help= "This activity is launched when the campaign starts.", select=True),
        'condition': fields.text('Condition', size=256, required=True,
                                 help="Python expression to decide whether the activity can be executed, otherwise it will be deleted or cancelled."
                                 "The expression may use the following [browsable] variables:\n"
                                 "   - activity: the campaign activity\n"
                                 "   - workitem: the campaign workitem\n"
                                 "   - resource: the resource object this campaign item represents\n"
                                 "   - transitions: list of campaign transitions outgoing from this activity\n"
                                 "...- re: Python regular expression module"),
        'type': fields.selection(_action_types, 'Type', required=True,
                                  help="""The type of action to execute when an item enters this activity, such as:
   - Email: send an email using a predefined email template
   - Report: print an existing Report defined on the resource item and save it into a specific directory
   - Custom Action: execute a predefined action, e.g. to modify the fields of the resource record
  """),
        'email_template_id': fields.many2one('mail.template', "Email Template", help='The email to send when this activity is activated'),
        'report_id': fields.many2one('ir.actions.report.xml', "Report", help='The report to generate when this activity is activated', ),
        'report_directory_id': fields.many2one('document.directory','Directory',
                                help="This folder is used to store the generated reports"),
        'server_action_id': fields.many2one('ir.actions.server', string='Action',
                                help= "The action to perform when this activity is activated"),
        'to_ids': fields.one2many('marketing.campaign.transition',
                                            'activity_from_id',
                                            'Next Activities'),
        'from_ids': fields.one2many('marketing.campaign.transition',
                                            'activity_to_id',
                                            'Previous Activities'),
        'variable_cost': fields.float('Variable Cost', help="Set a variable cost if you consider that every campaign item that has reached this point has entailed a certain cost. You can get cost statistics in the Reporting section", digits_compute=dp.get_precision('Product Price')),
<<<<<<< HEAD
        'revenue': fields.float('Revenue', help="Set an expected revenue if you consider that every campaign item that has reached this point has generated a certain revenue. You can get revenue statistics in the Reporting section", digits=0),
        'signal': fields.char('Signal', 
=======
        'revenue': fields.float('Revenue', help="Set an expected revenue if you consider that every campaign item that has reached this point has generated a certain revenue. You can get revenue statistics in the Reporting section", digits_compute=dp.get_precision('Account')),
        'signal': fields.char('Signal',
>>>>>>> 54c7eb44
                              help='An activity with a signal can be called programmatically. Be careful, the workitem is always created when a signal is sent'),
        'keep_if_condition_not_met': fields.boolean("Don't Delete Workitems",
                                                    help="By activating this option, workitems that aren't executed because the condition is not met are marked as cancelled instead of being deleted.")
    }

    _defaults = {
        'type': lambda *a: 'email',
        'condition': lambda *a: 'True',
    }

    def search(self, cr, uid, args, offset=0, limit=None, order=None,
                                        context=None, count=False):
        if context == None:
            context = {}
        if 'segment_id' in context  and context['segment_id']:
            segment_obj = self.pool.get('marketing.campaign.segment').browse(cr,
                                                    uid, context['segment_id'])
            act_ids = []
            for activity in segment_obj.campaign_id.activity_ids:
                act_ids.append(activity.id)
            return act_ids
        return super(marketing_campaign_activity, self).search(cr, uid, args,
                                           offset, limit, order, context, count)

    #dead code
    def _process_wi_report(self, cr, uid, activity, workitem, context=None):
        report_data, format = render_report(cr, uid, [], activity.report_id.report_name, {}, context=context)
        attach_vals = {
            'name': '%s_%s_%s'%(activity.report_id.report_name,
                                activity.name,workitem.partner_id.name),
            'datas_fname': '%s.%s'%(activity.report_id.report_name,
                                        activity.report_id.report_type),
            'parent_id': activity.report_directory_id.id,
            'datas': base64.encodestring(report_data),
            'file_type': format
        }
        self.pool.get('ir.attachment').create(cr, uid, attach_vals)
        return True

    def _process_wi_email(self, cr, uid, activity, workitem, context=None):
        return self.pool.get('mail.template').send_mail(cr, uid,
                                            activity.email_template_id.id,
                                            workitem.res_id, context=context)

    #dead code
    def _process_wi_action(self, cr, uid, activity, workitem, context=None):
        if context is None:
            context = {}
        server_obj = self.pool.get('ir.actions.server')

        action_context = dict(context,
                              active_id=workitem.res_id,
                              active_ids=[workitem.res_id],
                              active_model=workitem.object_id.model,
                              workitem=workitem)
        server_obj.run(cr, uid, [activity.server_action_id.id],
                             context=action_context)
        return True

    def process(self, cr, uid, act_id, wi_id, context=None):
        activity = self.browse(cr, uid, act_id, context=context)
        method = '_process_wi_%s' % (activity.type,)
        action = getattr(self, method, None)
        if not action:
            raise NotImplementedError('Method %r is not implemented on %r object.' % (method, self))

        workitem_obj = self.pool.get('marketing.campaign.workitem')
        workitem = workitem_obj.browse(cr, uid, wi_id, context=context)
        return action(cr, uid, activity, workitem, context=context)


class marketing_campaign_transition(osv.osv):
    _name = "marketing.campaign.transition"
    _description = "Campaign Transition"

    _interval_units = [
        ('hours', 'Hour(s)'),
        ('days', 'Day(s)'),
        ('months', 'Month(s)'),
        ('years', 'Year(s)'),
    ]

    def _get_name(self, cr, uid, ids, fn, args, context=None):
        # name formatters that depend on trigger
        formatters = {
            'auto': _('Automatic transition'),
            'time': _('After %(interval_nbr)d %(interval_type)s'),
            'cosmetic': _('Cosmetic'),
        }
        # get the translations of the values of selection field 'interval_type'
        fields = self.fields_get(cr, uid, ['interval_type'], context=context)
        interval_type_selection = dict(fields['interval_type']['selection'])

        result = dict.fromkeys(ids, False)
        for trans in self.browse(cr, uid, ids, context=context):
            values = {
                'interval_nbr': trans.interval_nbr,
                'interval_type': interval_type_selection.get(trans.interval_type, ''),
            }
            result[trans.id] = formatters[trans.trigger] % values
        return result


    def _delta(self, cr, uid, ids, context=None):
        assert len(ids) == 1
        transition = self.browse(cr, uid, ids[0], context=context)
        if transition.trigger != 'time':
            raise ValueError('Delta is only relevant for timed transition.')
        return relativedelta(**{str(transition.interval_type): transition.interval_nbr})


    _columns = {
        'name': fields.function(_get_name, string='Name',
                                type='char', size=128),
        'activity_from_id': fields.many2one('marketing.campaign.activity',
                                            'Previous Activity', select=1,
                                            required=True, ondelete="cascade"),
        'activity_to_id': fields.many2one('marketing.campaign.activity',
                                          'Next Activity',
                                          required=True, ondelete="cascade"),
        'interval_nbr': fields.integer('Interval Value', required=True),
        'interval_type': fields.selection(_interval_units, 'Interval Unit',
                                          required=True),

        'trigger': fields.selection([('auto', 'Automatic'),
                                     ('time', 'Time'),
                                     ('cosmetic', 'Cosmetic'),  # fake plastic transition
                                    ],
                                    'Trigger', required=True,
                                    help="How is the destination workitem triggered"),
    }

    _defaults = {
        'interval_nbr': 1,
        'interval_type': 'days',
        'trigger': 'time',
    }
    def _check_campaign(self, cr, uid, ids, context=None):
        for obj in self.browse(cr, uid, ids, context=context):
            if obj.activity_from_id.campaign_id != obj.activity_to_id.campaign_id:
                return False
        return True

    _constraints = [
            (_check_campaign, 'The To/From Activity of transition must be of the same Campaign ', ['activity_from_id,activity_to_id']),
        ]

    _sql_constraints = [
        ('interval_positive', 'CHECK(interval_nbr >= 0)', 'The interval must be positive or zero')
    ]


class marketing_campaign_workitem(osv.osv):
    _name = "marketing.campaign.workitem"
    _description = "Campaign Workitem"

    def _res_name_get(self, cr, uid, ids, field_name, arg, context=None):
        res = dict.fromkeys(ids, '/')
        for wi in self.browse(cr, uid, ids, context=context):
            if not wi.res_id:
                continue

            proxy = self.pool[wi.object_id.model]
            if not proxy.exists(cr, uid, [wi.res_id]):
                continue
            ng = proxy.name_get(cr, uid, [wi.res_id], context=context)
            if ng:
                res[wi.id] = ng[0][1]
        return res

    def _resource_search(self, cr, uid, obj, name, args, domain=None, context=None):
        """Returns id of workitem whose resource_name matches  with the given name"""
        if not len(args):
            return []

        condition_name = None
        for domain_item in args:
            # we only use the first domain criterion and ignore all the rest including operators
            if isinstance(domain_item, (list,tuple)) and len(domain_item) == 3 and domain_item[0] == 'res_name':
                condition_name = [None, domain_item[1], domain_item[2]]
                break

        assert condition_name, "Invalid search domain for marketing_campaign_workitem.res_name. It should use 'res_name'"

        cr.execute("""select w.id, w.res_id, m.model  \
                                from marketing_campaign_workitem w \
                                    left join marketing_campaign_activity a on (a.id=w.activity_id)\
                                    left join marketing_campaign c on (c.id=a.campaign_id)\
                                    left join ir_model m on (m.id=c.object_id)
                                    """)
        res = cr.fetchall()
        workitem_map = {}
        matching_workitems = []
        for id, res_id, model in res:
            workitem_map.setdefault(model,{}).setdefault(res_id,set()).add(id)
        for model, id_map in workitem_map.iteritems():
            model_pool = self.pool[model]
            condition_name[0] = model_pool._rec_name
            condition = [('id', 'in', id_map.keys()), condition_name]
            for res_id in model_pool.search(cr, uid, condition, context=context):
                matching_workitems.extend(id_map[res_id])
        return [('id', 'in', list(set(matching_workitems)))]

    _columns = {
        'segment_id': fields.many2one('marketing.campaign.segment', 'Segment', readonly=True),
        'activity_id': fields.many2one('marketing.campaign.activity','Activity',
             required=True, readonly=True),
        'campaign_id': fields.related('activity_id', 'campaign_id',
             type='many2one', relation='marketing.campaign', string='Campaign', readonly=True, store=True),
        'object_id': fields.related('activity_id', 'campaign_id', 'object_id',
             type='many2one', relation='ir.model', string='Resource', select=1, readonly=True, store=True),
        'res_id': fields.integer('Resource ID', select=1, readonly=True),
        'res_name': fields.function(_res_name_get, string='Resource Name', fnct_search=_resource_search, type="char", size=64),
        'date': fields.datetime('Execution Date', help='If date is not set, this workitem has to be run manually', readonly=True),
        'partner_id': fields.many2one('res.partner', 'Partner', select=1, readonly=True),
        'state': fields.selection([ ('todo', 'To Do'),
                                    ('cancelled', 'Cancelled'),
                                    ('exception', 'Exception'),
                                    ('done', 'Done'),
                                   ], 'Status', readonly=True, copy=False),
        'error_msg' : fields.text('Error Message', readonly=True)
    }
    _defaults = {
        'state': lambda *a: 'todo',
        'date': False,
    }

    @api.cr_uid_ids_context
    def button_draft(self, cr, uid, workitem_ids, context=None):
        for wi in self.browse(cr, uid, workitem_ids, context=context):
            if wi.state in ('exception', 'cancelled'):
                self.write(cr, uid, [wi.id], {'state':'todo'}, context=context)
        return True

    @api.cr_uid_ids_context
    def button_cancel(self, cr, uid, workitem_ids, context=None):
        for wi in self.browse(cr, uid, workitem_ids, context=context):
            if wi.state in ('todo','exception'):
                self.write(cr, uid, [wi.id], {'state':'cancelled'}, context=context)
        return True

    def _process_one(self, cr, uid, workitem, context=None):
        if workitem.state != 'todo':
            return False

        activity = workitem.activity_id
        proxy = self.pool[workitem.object_id.model]
        object_id = proxy.browse(cr, uid, workitem.res_id, context=context)

        eval_context = {
            'activity': activity,
            'workitem': workitem,
            'object': object_id,
            'resource': object_id,
            'transitions': activity.to_ids,
            're': re,
        }
        try:
            condition = activity.condition
            campaign_mode = workitem.campaign_id.mode
            if condition:
                if not eval(condition, eval_context):
                    if activity.keep_if_condition_not_met:
                        workitem.write({'state': 'cancelled'})
                    else:
                        workitem.unlink()
                    return
            result = True
            if campaign_mode in ('manual', 'active'):
                Activities = self.pool.get('marketing.campaign.activity')
                result = Activities.process(cr, uid, activity.id, workitem.id,
                                            context=context)

            values = dict(state='done')
            if not workitem.date:
                values['date'] = datetime.now().strftime(DT_FMT)
            workitem.write(values)

            if result:
                # process _chain
                workitem.refresh()       # reload
                date = datetime.strptime(workitem.date, DT_FMT)

                for transition in activity.to_ids:
                    if transition.trigger == 'cosmetic':
                        continue
                    launch_date = False
                    if transition.trigger == 'auto':
                        launch_date = date
                    elif transition.trigger == 'time':
                        launch_date = date + transition._delta()

                    if launch_date:
                        launch_date = launch_date.strftime(DT_FMT)
                    values = {
                        'date': launch_date,
                        'segment_id': workitem.segment_id.id,
                        'activity_id': transition.activity_to_id.id,
                        'partner_id': workitem.partner_id.id,
                        'res_id': workitem.res_id,
                        'state': 'todo',
                    }
                    wi_id = self.create(cr, uid, values, context=context)

                    # Now, depending on the trigger and the campaign mode
                    # we know whether we must run the newly created workitem.
                    #
                    # rows = transition trigger \ colums = campaign mode
                    #
                    #           test    test_realtime     manual      normal (active)
                    # time       Y            N             N           N
                    # cosmetic   N            N             N           N
                    # auto       Y            Y             N           Y
                    #

                    run = (transition.trigger == 'auto' \
                            and campaign_mode != 'manual') \
                          or (transition.trigger == 'time' \
                              and campaign_mode == 'test')
                    if run:
                        new_wi = self.browse(cr, uid, wi_id, context)
                        self._process_one(cr, uid, new_wi, context)

        except Exception:
            tb = "".join(format_exception(*exc_info()))
            workitem.write({'state': 'exception', 'error_msg': tb})

    @api.cr_uid_ids_context
    def process(self, cr, uid, workitem_ids, context=None):
        for wi in self.browse(cr, uid, workitem_ids, context=context):
            self._process_one(cr, uid, wi, context=context)
        return True

    def process_all(self, cr, uid, camp_ids=None, context=None):
        camp_obj = self.pool.get('marketing.campaign')
        if camp_ids is None:
            camp_ids = camp_obj.search(cr, uid, [('state','=','running')], context=context)
        for camp in camp_obj.browse(cr, uid, camp_ids, context=context):
            if camp.mode == 'manual':
                # manual states are not processed automatically
                continue
            while True:
                domain = [('campaign_id', '=', camp.id), ('state', '=', 'todo'), ('date', '!=', False)]
                if camp.mode in ('test_realtime', 'active'):
                    domain += [('date','<=', time.strftime('%Y-%m-%d %H:%M:%S'))]

                workitem_ids = self.search(cr, uid, domain, context=context)
                if not workitem_ids:
                    break

                self.process(cr, uid, workitem_ids, context=context)
        return True

    def preview(self, cr, uid, ids, context=None):
        res = {}
        wi_obj = self.browse(cr, uid, ids[0], context=context)
        if wi_obj.activity_id.type == 'email':
            view_id = self.pool.get('ir.model.data').get_object_reference(cr, uid, 'mail', 'email_template_preview_form')
            res = {
                'name': _('Email Preview'),
                'view_type': 'form',
                'view_mode': 'form,tree',
                'res_model': 'email_template.preview',
                'view_id': False,
                'context': context,
                'views': [(view_id and view_id[1] or 0, 'form')],
                'type': 'ir.actions.act_window',
                'target': 'new',
                'nodestroy':True,
                'context': "{'template_id':%d,'default_res_id':%d}"%
                                (wi_obj.activity_id.email_template_id.id,
                                 wi_obj.res_id)
            }

        elif wi_obj.activity_id.type == 'report':
            datas = {
                'ids': [wi_obj.res_id],
                'model': wi_obj.object_id.model
            }
            res = {
                'type' : 'ir.actions.report.xml',
                'report_name': wi_obj.activity_id.report_id.report_name,
                'datas' : datas,
            }
        else:
            raise UserError(_('The current step for this item has no email or report to preview.'))
        return res


class mail_template(osv.osv):
    _inherit = "mail.template"
    _defaults = {
        'model_id': lambda obj, cr, uid, context: context.get('object_id',False),
    }

    # TODO: add constraint to prevent disabling / disapproving an email account used in a running campaign


class report_xml(osv.osv):
    _inherit = 'ir.actions.report.xml'
    def search(self, cr, uid, args, offset=0, limit=None, order=None, context=None, count=False):
        if context is None:
            context = {}
        object_id = context.get('object_id')
        if object_id:
            model = self.pool.get('ir.model').browse(cr, uid, object_id, context=context).model
            args.append(('model', '=', model))
        return super(report_xml, self).search(cr, uid, args, offset, limit, order, context, count)<|MERGE_RESOLUTION|>--- conflicted
+++ resolved
@@ -412,13 +412,8 @@
                                             'activity_to_id',
                                             'Previous Activities'),
         'variable_cost': fields.float('Variable Cost', help="Set a variable cost if you consider that every campaign item that has reached this point has entailed a certain cost. You can get cost statistics in the Reporting section", digits_compute=dp.get_precision('Product Price')),
-<<<<<<< HEAD
         'revenue': fields.float('Revenue', help="Set an expected revenue if you consider that every campaign item that has reached this point has generated a certain revenue. You can get revenue statistics in the Reporting section", digits=0),
         'signal': fields.char('Signal', 
-=======
-        'revenue': fields.float('Revenue', help="Set an expected revenue if you consider that every campaign item that has reached this point has generated a certain revenue. You can get revenue statistics in the Reporting section", digits_compute=dp.get_precision('Account')),
-        'signal': fields.char('Signal',
->>>>>>> 54c7eb44
                               help='An activity with a signal can be called programmatically. Be careful, the workitem is always created when a signal is sent'),
         'keep_if_condition_not_met': fields.boolean("Don't Delete Workitems",
                                                     help="By activating this option, workitems that aren't executed because the condition is not met are marked as cancelled instead of being deleted.")
