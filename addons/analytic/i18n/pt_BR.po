--- conflicted
+++ resolved
@@ -1,19 +1,3 @@
-<<<<<<< HEAD
-# Brazilian Portuguese translation for openobject-addons
-# Copyright (c) 2014 Rosetta Contributors and Canonical Ltd 2014
-# This file is distributed under the same license as the openobject-addons package.
-# FIRST AUTHOR <EMAIL@ADDRESS>, 2014.
-#
-msgid ""
-msgstr ""
-"Project-Id-Version: openobject-addons\n"
-"Report-Msgid-Bugs-To: FULL NAME <EMAIL@ADDRESS>\n"
-"POT-Creation-Date: 2014-09-23 16:27+0000\n"
-"PO-Revision-Date: 2014-08-30 00:40+0000\n"
-"Last-Translator: Fábio Martinelli - http://zupy.com.br "
-"<webmaster@zupy.com.br>\n"
-"Language-Team: Brazilian Portuguese <pt_BR@li.org>\n"
-=======
 # Translation of Odoo Server.
 # This file contains the translation of the following modules:
 # * analytic
@@ -29,12 +13,11 @@
 "PO-Revision-Date: 2016-07-09 16:18+0000\n"
 "Last-Translator: grazziano <g.negocios@outlook.com.br>\n"
 "Language-Team: Portuguese (Brazil) (http://www.transifex.com/odoo/odoo-8/language/pt_BR/)\n"
->>>>>>> 96502490
 "MIME-Version: 1.0\n"
 "Content-Type: text/plain; charset=UTF-8\n"
-"Content-Transfer-Encoding: 8bit\n"
-"X-Launchpad-Export-Date: 2014-09-24 08:58+0000\n"
-"X-Generator: Launchpad (build 17196)\n"
+"Content-Transfer-Encoding: \n"
+"Language: pt_BR\n"
+"Plural-Forms: nplurals=2; plural=(n > 1);\n"
 
 #. module: analytic
 #: code:addons/analytic/analytic.py:278
@@ -100,9 +83,7 @@
 msgid ""
 "Calculated by multiplying the quantity and the price given in the Product's "
 "cost price. Always expressed in the company main currency."
-msgstr ""
-"Calculado multiplicando a quantidade e o preço dado no preço de custo do "
-"produto. Sempre expressos na moeda principal da empresa."
+msgstr "Calculado multiplicando a quantidade e o preço dado no preço de custo do produto. Sempre expressos na moeda principal da empresa."
 
 #. module: analytic
 #: selection:account.analytic.account,state:0
@@ -259,14 +240,10 @@
 msgid ""
 "Holds the Chatter summary (number of messages, ...). This summary is "
 "directly in html format in order to be inserted in kanban views."
-msgstr ""
-"Contém o resumo da conversação (número de mensagens, ...). Este resumo é "
-"gerado diretamente em formato HTML para que possa ser inserido nas visões "
-"kanban."
-
-#. module: analytic
-#: field:account.analytic.account,id:0
-#: field:account.analytic.line,id:0
+msgstr "Contém o resumo da conversação (número de mensagens, ...). Este resumo é gerado diretamente em formato HTML para que possa ser inserido nas visões kanban."
+
+#. module: analytic
+#: field:account.analytic.account,id:0 field:account.analytic.line,id:0
 msgid "ID"
 msgstr "ID"
 
@@ -278,38 +255,19 @@
 #. module: analytic
 #: help:account.analytic.account,type:0
 msgid ""
-"If you select the View Type, it means you won't allow to create journal "
-"entries using that account.\n"
-"The type 'Analytic account' stands for usual accounts that you only want to "
-"use in accounting.\n"
-"If you select Contract or Project, it offers you the possibility to manage "
-"the validity and the invoicing options for this account.\n"
-"The special type 'Template of Contract' allows you to define a template with "
-"default data that you can reuse easily."
-msgstr ""
-"Se você selecionar o tipo de visão, isso significa que você não vai permitir "
-"a criação de lançamentos de diário usando essa conta.\n"
-"O Tipo 'Conta Analítica' é para contas habituais que você só quer usar em "
-"contabilidade.\n"
-"Se você selecionar Contrato ou Projeto, oferece-lhe a possibilidade de "
-"controlar a validade e as opções de faturamento para esta conta.\n"
-"O tipo especial 'Modelo de Contrato' permite que você defina um modelo com "
-"dados padrão que você pode reutilizar facilmente."
+"If you select the View Type, it means you won't allow to create journal entries using that account.\n"
+"The type 'Analytic account' stands for usual accounts that you only want to use in accounting.\n"
+"If you select Contract or Project, it offers you the possibility to manage the validity and the invoicing options for this account.\n"
+"The special type 'Template of Contract' allows you to define a template with default data that you can reuse easily."
+msgstr "Se você selecionar o tipo de visão, isso significa que você não vai permitir a criação de lançamentos de diário usando essa conta.\nO Tipo 'Conta Analítica' é para contas habituais que você só quer usar em contabilidade.\nSe você selecionar Contrato ou Projeto, oferece-lhe a possibilidade de controlar a validade e as opções de faturamento para esta conta.\nO tipo especial 'Modelo de Contrato' permite que você defina um modelo com dados padrão que você pode reutilizar facilmente."
 
 #. module: analytic
 #: code:addons/analytic/analytic.py:160
 #, python-format
 msgid ""
-"If you set a company, the currency selected has to be the same as it's "
-"currency. \n"
-"You can remove the company belonging, and thus change the currency, only on "
-"analytic account of type 'view'. This can be really useful for consolidation "
-"purposes of several companies charts with different currencies, for example."
-msgstr ""
-"Se você definir uma empresa, a moeda selecionada precisa ser a mesma.\n"
-"Você pode remover uma empresa, e consequentemente alterar a moeda, somente "
-"em uma conta analítica do tipo 'Visualização'. Isto pode ser útil para casos "
-"de consolidação de diversas empresas com moedas diferentes por exemplo."
+"If you set a company, the currency selected has to be the same as it's currency. \n"
+"You can remove the company belonging, and thus change the currency, only on analytic account of type 'view'. This can be really useful for consolidation purposes of several companies charts with different currencies, for example."
+msgstr "Se você definir uma empresa, a moeda selecionada precisa ser a mesma.\nVocê pode remover uma empresa, e consequentemente alterar a moeda, somente em uma conta analítica do tipo 'Visualização'. Isto pode ser útil para casos de consolidação de diversas empresas com moedas diferentes por exemplo."
 
 #. module: analytic
 #: selection:account.analytic.account,state:0
@@ -357,21 +315,12 @@
 #: view:account.analytic.account:analytic.view_account_analytic_account_form
 msgid ""
 "Once the end date of the contract is\n"
-"                                        passed or the maximum number of "
-"service\n"
+"                                        passed or the maximum number of service\n"
 "                                        units (e.g. support contract) is\n"
-"                                        reached, the account manager is "
-"notified \n"
-"                                        by email to renew the contract with "
-"the\n"
+"                                        reached, the account manager is notified \n"
+"                                        by email to renew the contract with the\n"
 "                                        customer."
-msgstr ""
-"Uma vez que a data final do contrato é\n"
-"ultrapassada ou o número máximo de unidades \n"
-"de serviço (por exemplo, contrato de suporte) é\n"
-"atingido, o gerente de contas é notificado\n"
-"por e-mail para renovar o contrato com o\n"
-"cliente."
+msgstr "Uma vez que a data final do contrato é\nultrapassada ou o número máximo de unidades \nde serviço (por exemplo, contrato de suporte) é\natingido, o gerente de contas é notificado\npor e-mail para renovar o contrato com o\ncliente."
 
 #. module: analytic
 #: field:account.analytic.account,parent_id:0
@@ -415,10 +364,7 @@
 msgid ""
 "Sets the higher limit of time to work on the contract, based on the "
 "timesheet. (for instance, number of hours in a limited support contract.)"
-msgstr ""
-"Define o limite máximo de tempo para trabalhar sobre o contrato, com base na "
-"planilha de horas. (por exemplo, o número de horas em um contrato de suporte "
-"limitado.)"
+msgstr "Define o limite máximo de tempo para trabalhar sobre o contrato, com base na planilha de horas. (por exemplo, o número de horas em um contrato de suporte limitado.)"
 
 #. module: analytic
 #: help:account.analytic.line,unit_amount:0
@@ -485,5 +431,4 @@
 #. module: analytic
 #: constraint:account.analytic.line:0
 msgid "You cannot create analytic line on view account."
-msgstr ""
-"Você não pode criar uma linha analítica em uma conta de visualização."+msgstr "Você não pode criar uma linha analítica em uma conta de visualização."