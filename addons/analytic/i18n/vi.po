<<<<<<< HEAD
# Vietnamese translation for openobject-addons
# Copyright (c) 2014 Rosetta Contributors and Canonical Ltd 2014
# This file is distributed under the same license as the openobject-addons package.
# FIRST AUTHOR <EMAIL@ADDRESS>, 2014.
#
msgid ""
msgstr ""
"Project-Id-Version: openobject-addons\n"
"Report-Msgid-Bugs-To: FULL NAME <EMAIL@ADDRESS>\n"
"POT-Creation-Date: 2014-08-14 13:08+0000\n"
"PO-Revision-Date: 2014-08-14 16:10+0000\n"
"Last-Translator: FULL NAME <EMAIL@ADDRESS>\n"
"Language-Team: Vietnamese <vi@li.org>\n"
"MIME-Version: 1.0\n"
"Content-Type: text/plain; charset=UTF-8\n"
"Content-Transfer-Encoding: 8bit\n"
"X-Launchpad-Export-Date: 2014-08-15 06:54+0000\n"
"X-Generator: Launchpad (build 17156)\n"

#. module: analytic
#: code:addons/analytic/analytic.py:277
#, python-format
msgid "%s (copy)"
msgstr ""
=======
# Translation of OpenERP Server.
# This file contains the translation of the following modules:
# 	* analytic
#
msgid ""
msgstr ""
"Project-Id-Version: OpenERP Server 7.saas~5\n"
"Report-Msgid-Bugs-To: \n"
"POT-Creation-Date: 2014-09-08 08:19+0000\n"
"PO-Revision-Date: 2014-09-08 15:34+0700\n"
"Last-Translator: Leo Tran <leo.tran@tvtmarine.com>\n"
"Language-Team: T.V.T Marine Automation (aka TVTMA) <support@ma.tvtmarine."
"com>\n"
"MIME-Version: 1.0\n"
"Content-Type: text/plain; charset=UTF-8\n"
"Content-Transfer-Encoding: 8bit\n"
"Language: Vietnam\n"
"X-Generator: Poedit 1.5.4\n"

#. module: analytic
#: code:addons/analytic/analytic.py:272
#, python-format
msgid "%s (copy)"
msgstr "%s (sao chép)"
>>>>>>> a345b238

#. module: analytic
#: field:account.analytic.account,child_complete_ids:0
msgid "Account Hierarchy"
<<<<<<< HEAD
msgstr ""
=======
msgstr "Kiến trúc Tài khoản"
>>>>>>> a345b238

#. module: analytic
#: field:account.analytic.account,manager_id:0
msgid "Account Manager"
<<<<<<< HEAD
msgstr "Người quản lý Tài Khoản"
=======
msgstr "Quản lý Tài Khoản"
>>>>>>> a345b238

#. module: analytic
#: field:account.analytic.account,name:0
msgid "Account/Contract Name"
<<<<<<< HEAD
msgstr ""
=======
msgstr "Tên Tài khoản/Hợp đồng"
>>>>>>> a345b238

#. module: analytic
#: field:account.analytic.line,amount:0
msgid "Amount"
msgstr "Giá trị"

#. module: analytic
<<<<<<< HEAD
#: view:account.analytic.account:analytic.view_account_analytic_account_form
#: selection:account.analytic.account,type:0
#: field:account.analytic.line,account_id:0
#: model:ir.model,name:analytic.model_account_analytic_account
msgid "Analytic Account"
msgstr "Tài khoản Phân tích"
=======
#: view:account.analytic.account:0 selection:account.analytic.account,type:0
#: field:account.analytic.line,account_id:0
#: model:ir.model,name:analytic.model_account_analytic_account
msgid "Analytic Account"
msgstr "Tài khoản quản trị"
>>>>>>> a345b238

#. module: analytic
#: model:res.groups,name:analytic.group_analytic_accounting
msgid "Analytic Accounting"
<<<<<<< HEAD
msgstr ""
=======
msgstr "Kế toán quản trị"
>>>>>>> a345b238

#. module: analytic
#: field:account.analytic.account,line_ids:0
msgid "Analytic Entries"
<<<<<<< HEAD
msgstr ""
=======
msgstr "Bút toán quản trị"
>>>>>>> a345b238

#. module: analytic
#: model:ir.model,name:analytic.model_account_analytic_line
msgid "Analytic Line"
<<<<<<< HEAD
msgstr ""
=======
msgstr "Phát sinh quản trị"
>>>>>>> a345b238

#. module: analytic
#: selection:account.analytic.account,type:0
msgid "Analytic View"
<<<<<<< HEAD
msgstr ""
=======
msgstr "Analytic View"
>>>>>>> a345b238

#. module: analytic
#: field:account.analytic.account,balance:0
msgid "Balance"
msgstr "Số dư"

#. module: analytic
#: help:account.analytic.line,amount:0
msgid ""
"Calculated by multiplying the quantity and the price given in the Product's "
"cost price. Always expressed in the company main currency."
msgstr ""
"Được tính toán bằng cách chia số lượng và giá thành của Sản phẩm. Luôn luôn "
"được thể hiện bằng tiền tệ chính của công ty"

#. module: analytic
#: selection:account.analytic.account,state:0
msgid "Cancelled"
msgstr "Đã hủy bỏ"

#. module: analytic
#: field:account.analytic.account,child_ids:0
msgid "Child Accounts"
msgstr "Tài khoản con"

#. module: analytic
#: selection:account.analytic.account,state:0
msgid "Closed"
msgstr "Đã đóng"

#. module: analytic
#: field:account.analytic.account,company_id:0
#: field:account.analytic.line,company_id:0
msgid "Company"
msgstr "Công ty"
<<<<<<< HEAD

#. module: analytic
#: model:mail.message.subtype,name:analytic.mt_account_closed
msgid "Contract Finished"
msgstr ""

#. module: analytic
#: view:account.analytic.account:analytic.view_account_analytic_account_form
msgid "Contract Information"
msgstr ""

#. module: analytic
#: model:mail.message.subtype,name:analytic.mt_account_opened
msgid "Contract Opened"
msgstr ""

#. module: analytic
#: model:mail.message.subtype,description:analytic.mt_account_closed
msgid "Contract closed"
msgstr ""

#. module: analytic
#: model:mail.message.subtype,description:analytic.mt_account_opened
msgid "Contract opened"
msgstr ""

#. module: analytic
#: selection:account.analytic.account,type:0
msgid "Contract or Project"
msgstr ""

#. module: analytic
#: model:mail.message.subtype,description:analytic.mt_account_pending
msgid "Contract pending"
msgstr ""

#. module: analytic
#: model:mail.message.subtype,name:analytic.mt_account_pending
msgid "Contract to Renew"
msgstr ""

#. module: analytic
#: code:addons/analytic/analytic.py:238
#, python-format
msgid "Contract: "
msgstr ""

#. module: analytic
#: field:account.analytic.line,create_date:0
msgid "Create Date"
msgstr ""

#. module: analytic
#: field:account.analytic.account,create_uid:0
#: field:account.analytic.line,create_uid:0
msgid "Created by"
msgstr ""

#. module: analytic
#: field:account.analytic.account,create_date:0
msgid "Created on"
msgstr ""

#. module: analytic
#: field:account.analytic.account,credit:0
msgid "Credit"
msgstr "Bên có"

#. module: analytic
#: field:account.analytic.account,currency_id:0
msgid "Currency"
msgstr ""
=======

#. module: analytic
#: model:mail.message.subtype,name:analytic.mt_account_closed
msgid "Contract Finished"
msgstr "Hợp đồng đã kết thúc"

#. module: analytic
#: view:account.analytic.account:0
msgid "Contract Information"
msgstr "Thông tin hợp đồng"

#. module: analytic
#: model:mail.message.subtype,name:analytic.mt_account_opened
msgid "Contract Opened"
msgstr "Hợp đồng đã mở"

#. module: analytic
#: model:mail.message.subtype,description:analytic.mt_account_closed
msgid "Contract closed"
msgstr "Hợp đồng đã đóng"

#. module: analytic
#: model:mail.message.subtype,description:analytic.mt_account_opened
msgid "Contract opened"
msgstr "Hợp đồng đã mở"

#. module: analytic
#: selection:account.analytic.account,type:0
msgid "Contract or Project"
msgstr "Hợp đồng hoặc Dự án"

#. module: analytic
#: model:mail.message.subtype,description:analytic.mt_account_pending
msgid "Contract pending"
msgstr "Hợp đồng đang chờ"

#. module: analytic
#: model:mail.message.subtype,name:analytic.mt_account_pending
msgid "Contract to Renew"
msgstr "Hợp đồng cần gia hạn"

#. module: analytic
#: code:addons/analytic/analytic.py:230
#, python-format
msgid "Contract: "
msgstr "Hợp đồng: "

#. module: analytic
#: field:account.analytic.account,credit:0
msgid "Credit"
msgstr "Bên có"

#. module: analytic
#: field:account.analytic.account,currency_id:0
msgid "Currency"
msgstr "Tiền tệ"
>>>>>>> a345b238

#. module: analytic
#: field:account.analytic.account,partner_id:0
msgid "Customer"
<<<<<<< HEAD
msgstr ""
=======
msgstr "Khách hàng"
>>>>>>> a345b238

#. module: analytic
#: field:account.analytic.line,date:0
msgid "Date"
msgstr "Ngày"
<<<<<<< HEAD

#. module: analytic
#: help:account.analytic.account,message_last_post:0
msgid "Date of the last message posted on the record."
msgstr ""

#. module: analytic
#: field:account.analytic.account,debit:0
msgid "Debit"
msgstr "Bên nợ"

#. module: analytic
#: field:account.analytic.account,description:0
#: field:account.analytic.line,name:0
msgid "Description"
msgstr "Mô tả"

#. module: analytic
#: view:account.analytic.account:analytic.view_account_analytic_account_form
msgid "End Date"
msgstr ""

#. module: analytic
#: code:addons/analytic/analytic.py:160
#, python-format
msgid "Error!"
msgstr ""

#. module: analytic
#: constraint:account.analytic.account:0
msgid "Error! You cannot create recursive analytic accounts."
msgstr ""

#. module: analytic
#: field:account.analytic.account,date:0
msgid "Expiration Date"
msgstr ""

#. module: analytic
#: field:account.analytic.account,message_follower_ids:0
msgid "Followers"
msgstr ""

#. module: analytic
#: field:account.analytic.account,complete_name:0
msgid "Full Name"
msgstr ""

#. module: analytic
#: help:account.analytic.account,message_summary:0
msgid ""
"Holds the Chatter summary (number of messages, ...). This summary is "
"directly in html format in order to be inserted in kanban views."
msgstr ""

#. module: analytic
#: field:account.analytic.account,id:0
#: field:account.analytic.line,id:0
msgid "ID"
msgstr ""

#. module: analytic
#: help:account.analytic.account,message_unread:0
msgid "If checked new messages require your attention."
msgstr ""

#. module: analytic
#: help:account.analytic.account,type:0
msgid ""
"If you select the View Type, it means you won't allow to create journal "
"entries using that account.\n"
"The type 'Analytic account' stands for usual accounts that you only want to "
"use in accounting.\n"
"If you select Contract or Project, it offers you the possibility to manage "
"the validity and the invoicing options for this account.\n"
"The special type 'Template of Contract' allows you to define a template with "
"default data that you can reuse easily."
=======

#. module: analytic
#: help:account.analytic.account,message_last_post:0
msgid "Date of the last message posted on the record."
msgstr "Ngày của thông điệp gần nhất được vào sổ trên bản ghi."

#. module: analytic
#: field:account.analytic.account,debit:0
msgid "Debit"
msgstr "Bên nợ"

#. module: analytic
#: field:account.analytic.account,description:0
#: field:account.analytic.line,name:0
msgid "Description"
msgstr "Mô tả"

#. module: analytic
#: view:account.analytic.account:0
msgid "End Date"
msgstr "Ngày kết thúc"

#. module: analytic
#: code:addons/analytic/analytic.py:160
#, python-format
msgid "Error!"
msgstr "Lỗi!"

#. module: analytic
#: constraint:account.analytic.account:0
msgid "Error! You cannot create recursive analytic accounts."
msgstr "Lỗi! Bạn không thể tạo tài khoản quản trị lặp đi lặp lại."

#. module: analytic
#: field:account.analytic.account,date:0
msgid "Expiration Date"
msgstr "Ngày hết hạn"

#. module: analytic
#: field:account.analytic.account,message_follower_ids:0
msgid "Followers"
msgstr "Người theo dõi"

#. module: analytic
#: field:account.analytic.account,complete_name:0
msgid "Full Name"
msgstr "Tên đầy đủ"

#. module: analytic
#: help:account.analytic.account,message_summary:0
msgid ""
"Holds the Chatter summary (number of messages, ...). This summary is "
"directly in html format in order to be inserted in kanban views."
>>>>>>> a345b238
msgstr ""
"Holds the Chatter summary (number of messages, ...). This summary is "
"directly in html format in order to be inserted in kanban views."

#. module: analytic
<<<<<<< HEAD
#: code:addons/analytic/analytic.py:160
#, python-format
msgid ""
"If you set a company, the currency selected has to be the same as it's "
"currency. \n"
"You can remove the company belonging, and thus change the currency, only on "
"analytic account of type 'view'. This can be really useful for consolidation "
"purposes of several companies charts with different currencies, for example."
msgstr ""

#. module: analytic
#: selection:account.analytic.account,state:0
msgid "In Progress"
=======
#: help:account.analytic.account,message_unread:0
msgid "If checked new messages require your attention."
msgstr "If checked new messages require your attention."

#. module: analytic
#: help:account.analytic.account,type:0
msgid ""
"If you select the View Type, it means you won't allow to create journal "
"entries using that account.\n"
"The type 'Analytic account' stands for usual accounts that you only want to "
"use in accounting.\n"
"If you select Contract or Project, it offers you the possibility to manage "
"the validity and the invoicing options for this account.\n"
"The special type 'Template of Contract' allows you to define a template with "
"default data that you can reuse easily."
>>>>>>> a345b238
msgstr ""
"Nếu bạn chọn kiểu 'View', có nghĩa là bạn không được phép tạo phát sinh cho "
"tài khoản đó.\n"
"Loại 'Tài khoản quản trị' đại diện cho tài khoản thông thường mà bạn chỉ "
"muốn sử dụng trong kế toán.\n"
"Nếu bạn chọn loại 'Hợp đồng hoặc Dự án', nó cung cấp cho bạn khả năng quản "
"lý hiệu lực và tùy chọn xuất hóa đơn cho tài khoản này.\n"
"Loại đặc biệt 'Mẫu hợp đồng' cho phép bạn định nghĩa một mẫu với dữ liệu mặc "
"định mà bạn có thể dễ dàng dùng lại."

#. module: analytic
<<<<<<< HEAD
#: field:account.analytic.account,message_is_follower:0
msgid "Is a Follower"
=======
#: code:addons/analytic/analytic.py:160
#, python-format
msgid ""
"If you set a company, the currency selected has to be the same as it's "
"currency. \n"
"You can remove the company belonging, and thus change the currency, only on "
"analytic account of type 'view'. This can be really useful for consolidation "
"purposes of several companies charts with different currencies, for example."
>>>>>>> a345b238
msgstr ""
"Nếu bạn thiết lập một công ty, tiền tệ được chọn phải trùng với tiền tệ của "
"công ty."

#. module: analytic
<<<<<<< HEAD
#: field:account.analytic.account,message_last_post:0
msgid "Last Message Date"
msgstr ""

#. module: analytic
#: field:account.analytic.account,write_uid:0
#: field:account.analytic.line,write_uid:0
msgid "Last Updated by"
msgstr ""

#. module: analytic
#: field:account.analytic.account,write_date:0
#: field:account.analytic.line,write_date:0
msgid "Last Updated on"
msgstr ""
=======
#: selection:account.analytic.account,state:0
msgid "In Progress"
msgstr "Đang xử lý"

#. module: analytic
#: field:account.analytic.account,message_is_follower:0
msgid "Is a Follower"
msgstr "Là một người theo dõi"

#. module: analytic
#: field:account.analytic.account,message_last_post:0
msgid "Last Message Date"
msgstr "Ngày thông điệp gần nhất"
>>>>>>> a345b238

#. module: analytic
#: field:account.analytic.account,message_ids:0
msgid "Messages"
<<<<<<< HEAD
msgstr ""
=======
msgstr "Thông điệp"
>>>>>>> a345b238

#. module: analytic
#: help:account.analytic.account,message_ids:0
msgid "Messages and communication history"
<<<<<<< HEAD
msgstr ""
=======
msgstr "Lịch sử thông điệp và liên lạc"
>>>>>>> a345b238

#. module: analytic
#: selection:account.analytic.account,state:0
msgid "New"
<<<<<<< HEAD
msgstr ""

#. module: analytic
#: view:account.analytic.account:analytic.view_account_analytic_account_form
=======
msgstr "Mới"

#. module: analytic
#: view:account.analytic.account:0
>>>>>>> a345b238
msgid ""
"Once the end date of the contract is\n"
"                                        passed or the maximum number of "
"service\n"
"                                        units (e.g. support contract) is\n"
"                                        reached, the account manager is "
"notified \n"
"                                        by email to renew the contract with "
"the\n"
"                                        customer."
msgstr ""
"Khi ngày kết thúc hợp đồng bị vượt quá\n"
"                                        hoặc đạt đến số tối đa của đơn vị "
"dịch vụ (ví dụ: số lần hỗ trợ)\n"
"                                        người quản lý tài khoản được thông "
"báo bằng email \n"
"                                        để gia hạn hợp đồng cho khách hàng."

#. module: analytic
#: field:account.analytic.account,parent_id:0
msgid "Parent Analytic Account"
<<<<<<< HEAD
msgstr ""
=======
msgstr "Tài khoản quản trị cha"
>>>>>>> a345b238

#. module: analytic
#: field:account.analytic.account,quantity_max:0
msgid "Prepaid Service Units"
<<<<<<< HEAD
msgstr ""
=======
msgstr "Đơn vị dịch vụ trả trước"
>>>>>>> a345b238

#. module: analytic
#: field:account.analytic.account,user_id:0
msgid "Project Manager"
<<<<<<< HEAD
msgstr ""
=======
msgstr "Người quản trị dự án"
>>>>>>> a345b238

#. module: analytic
#: field:account.analytic.account,quantity:0
#: field:account.analytic.line,unit_amount:0
msgid "Quantity"
msgstr "Số lượng"

#. module: analytic
<<<<<<< HEAD
#: code:addons/analytic/analytic.py:271
#, python-format
msgid "Quick account creation disallowed."
msgstr ""
=======
#: code:addons/analytic/analytic.py:263
#, python-format
msgid "Quick account creation disallowed."
msgstr "Việc tạo tài khoản tắt không được phép"
>>>>>>> a345b238

#. module: analytic
#: field:account.analytic.account,code:0
msgid "Reference"
msgstr "Tham chiếu"

#. module: analytic
<<<<<<< HEAD
#: view:account.analytic.account:analytic.view_account_analytic_account_form
msgid "Renewal"
msgstr ""
=======
#: view:account.analytic.account:0
msgid "Renewal"
msgstr "Gia hạn"
>>>>>>> a345b238

#. module: analytic
#: help:account.analytic.account,quantity_max:0
msgid ""
"Sets the higher limit of time to work on the contract, based on the "
"timesheet. (for instance, number of hours in a limited support contract.)"
msgstr ""
"Thiết lập giới hạn cao hơn của thời gian làm việc trên hợp đồng, dựa trên "
"bảng chấm công (ví dụ: số giờ hỗ trợ giới hạn trong hợp đồng hỗ trợ)"

#. module: analytic
#: help:account.analytic.line,unit_amount:0
msgid "Specifies the amount of quantity to count."
<<<<<<< HEAD
msgstr ""
=======
msgstr "Specifies the amount of quantity to count."
>>>>>>> a345b238

#. module: analytic
#: field:account.analytic.account,date_start:0
msgid "Start Date"
<<<<<<< HEAD
msgstr ""
=======
msgstr "Ngày bắt đầu"
>>>>>>> a345b238

#. module: analytic
#: field:account.analytic.account,state:0
msgid "Status"
<<<<<<< HEAD
msgstr ""
=======
msgstr "Tình trạng"
>>>>>>> a345b238

#. module: analytic
#: field:account.analytic.account,message_summary:0
msgid "Summary"
<<<<<<< HEAD
msgstr ""
=======
msgstr "Tóm tắt"
>>>>>>> a345b238

#. module: analytic
#: selection:account.analytic.account,state:0
msgid "Template"
<<<<<<< HEAD
msgstr ""
=======
msgstr "Mẫu"
>>>>>>> a345b238

#. module: analytic
#: field:account.analytic.account,template_id:0
#: selection:account.analytic.account,type:0
msgid "Template of Contract"
<<<<<<< HEAD
msgstr ""

#. module: analytic
#: view:account.analytic.account:analytic.view_account_analytic_account_form
msgid "Terms and Conditions"
msgstr ""
=======
msgstr "Mẫu hợp đồng"

#. module: analytic
#: view:account.analytic.account:0
msgid "Terms and Conditions"
msgstr "Điều khoản và điều kiện"
>>>>>>> a345b238

#. module: analytic
#: selection:account.analytic.account,state:0
msgid "To Renew"
<<<<<<< HEAD
msgstr ""
=======
msgstr "Chờ gia hạn"
>>>>>>> a345b238

#. module: analytic
#: field:account.analytic.account,type:0
msgid "Type of Account"
<<<<<<< HEAD
msgstr ""
=======
msgstr "Loại tài khoản"
>>>>>>> a345b238

#. module: analytic
#: field:account.analytic.account,message_unread:0
msgid "Unread Messages"
<<<<<<< HEAD
msgstr ""
=======
msgstr "Thông điệp chưa đọc"
>>>>>>> a345b238

#. module: analytic
#: field:account.analytic.line,user_id:0
msgid "User"
msgstr "Người dùng"

#. module: analytic
<<<<<<< HEAD
#: code:addons/analytic/analytic.py:271
#, python-format
msgid "Warning"
msgstr ""
=======
#: code:addons/analytic/analytic.py:263
#, python-format
msgid "Warning"
msgstr "Cảnh báo"
>>>>>>> a345b238

#. module: analytic
#: constraint:account.analytic.line:0
msgid "You cannot create analytic line on view account."
<<<<<<< HEAD
msgstr ""
=======
msgstr "Bạn không thể tạo phát sinh trên tài khoản view."
>>>>>>> a345b238
<|MERGE_RESOLUTION|>--- conflicted
+++ resolved
@@ -1,29 +1,3 @@
-<<<<<<< HEAD
-# Vietnamese translation for openobject-addons
-# Copyright (c) 2014 Rosetta Contributors and Canonical Ltd 2014
-# This file is distributed under the same license as the openobject-addons package.
-# FIRST AUTHOR <EMAIL@ADDRESS>, 2014.
-#
-msgid ""
-msgstr ""
-"Project-Id-Version: openobject-addons\n"
-"Report-Msgid-Bugs-To: FULL NAME <EMAIL@ADDRESS>\n"
-"POT-Creation-Date: 2014-08-14 13:08+0000\n"
-"PO-Revision-Date: 2014-08-14 16:10+0000\n"
-"Last-Translator: FULL NAME <EMAIL@ADDRESS>\n"
-"Language-Team: Vietnamese <vi@li.org>\n"
-"MIME-Version: 1.0\n"
-"Content-Type: text/plain; charset=UTF-8\n"
-"Content-Transfer-Encoding: 8bit\n"
-"X-Launchpad-Export-Date: 2014-08-15 06:54+0000\n"
-"X-Generator: Launchpad (build 17156)\n"
-
-#. module: analytic
-#: code:addons/analytic/analytic.py:277
-#, python-format
-msgid "%s (copy)"
-msgstr ""
-=======
 # Translation of OpenERP Server.
 # This file contains the translation of the following modules:
 # 	* analytic
@@ -48,34 +22,21 @@
 #, python-format
 msgid "%s (copy)"
 msgstr "%s (sao chép)"
->>>>>>> a345b238
 
 #. module: analytic
 #: field:account.analytic.account,child_complete_ids:0
 msgid "Account Hierarchy"
-<<<<<<< HEAD
-msgstr ""
-=======
 msgstr "Kiến trúc Tài khoản"
->>>>>>> a345b238
 
 #. module: analytic
 #: field:account.analytic.account,manager_id:0
 msgid "Account Manager"
-<<<<<<< HEAD
-msgstr "Người quản lý Tài Khoản"
-=======
 msgstr "Quản lý Tài Khoản"
->>>>>>> a345b238
 
 #. module: analytic
 #: field:account.analytic.account,name:0
 msgid "Account/Contract Name"
-<<<<<<< HEAD
-msgstr ""
-=======
 msgstr "Tên Tài khoản/Hợp đồng"
->>>>>>> a345b238
 
 #. module: analytic
 #: field:account.analytic.line,amount:0
@@ -83,56 +44,31 @@
 msgstr "Giá trị"
 
 #. module: analytic
-<<<<<<< HEAD
-#: view:account.analytic.account:analytic.view_account_analytic_account_form
-#: selection:account.analytic.account,type:0
-#: field:account.analytic.line,account_id:0
-#: model:ir.model,name:analytic.model_account_analytic_account
-msgid "Analytic Account"
-msgstr "Tài khoản Phân tích"
-=======
 #: view:account.analytic.account:0 selection:account.analytic.account,type:0
 #: field:account.analytic.line,account_id:0
 #: model:ir.model,name:analytic.model_account_analytic_account
 msgid "Analytic Account"
 msgstr "Tài khoản quản trị"
->>>>>>> a345b238
 
 #. module: analytic
 #: model:res.groups,name:analytic.group_analytic_accounting
 msgid "Analytic Accounting"
-<<<<<<< HEAD
-msgstr ""
-=======
 msgstr "Kế toán quản trị"
->>>>>>> a345b238
 
 #. module: analytic
 #: field:account.analytic.account,line_ids:0
 msgid "Analytic Entries"
-<<<<<<< HEAD
-msgstr ""
-=======
 msgstr "Bút toán quản trị"
->>>>>>> a345b238
 
 #. module: analytic
 #: model:ir.model,name:analytic.model_account_analytic_line
 msgid "Analytic Line"
-<<<<<<< HEAD
-msgstr ""
-=======
 msgstr "Phát sinh quản trị"
->>>>>>> a345b238
 
 #. module: analytic
 #: selection:account.analytic.account,type:0
 msgid "Analytic View"
-<<<<<<< HEAD
-msgstr ""
-=======
 msgstr "Analytic View"
->>>>>>> a345b238
 
 #. module: analytic
 #: field:account.analytic.account,balance:0
@@ -168,69 +104,52 @@
 #: field:account.analytic.line,company_id:0
 msgid "Company"
 msgstr "Công ty"
-<<<<<<< HEAD
 
 #. module: analytic
 #: model:mail.message.subtype,name:analytic.mt_account_closed
 msgid "Contract Finished"
-msgstr ""
-
-#. module: analytic
-#: view:account.analytic.account:analytic.view_account_analytic_account_form
+msgstr "Hợp đồng đã kết thúc"
+
+#. module: analytic
+#: view:account.analytic.account:0
 msgid "Contract Information"
-msgstr ""
+msgstr "Thông tin hợp đồng"
 
 #. module: analytic
 #: model:mail.message.subtype,name:analytic.mt_account_opened
 msgid "Contract Opened"
-msgstr ""
+msgstr "Hợp đồng đã mở"
 
 #. module: analytic
 #: model:mail.message.subtype,description:analytic.mt_account_closed
 msgid "Contract closed"
-msgstr ""
+msgstr "Hợp đồng đã đóng"
 
 #. module: analytic
 #: model:mail.message.subtype,description:analytic.mt_account_opened
 msgid "Contract opened"
-msgstr ""
+msgstr "Hợp đồng đã mở"
 
 #. module: analytic
 #: selection:account.analytic.account,type:0
 msgid "Contract or Project"
-msgstr ""
+msgstr "Hợp đồng hoặc Dự án"
 
 #. module: analytic
 #: model:mail.message.subtype,description:analytic.mt_account_pending
 msgid "Contract pending"
-msgstr ""
+msgstr "Hợp đồng đang chờ"
 
 #. module: analytic
 #: model:mail.message.subtype,name:analytic.mt_account_pending
 msgid "Contract to Renew"
-msgstr ""
-
-#. module: analytic
-#: code:addons/analytic/analytic.py:238
+msgstr "Hợp đồng cần gia hạn"
+
+#. module: analytic
+#: code:addons/analytic/analytic.py:230
 #, python-format
 msgid "Contract: "
-msgstr ""
-
-#. module: analytic
-#: field:account.analytic.line,create_date:0
-msgid "Create Date"
-msgstr ""
-
-#. module: analytic
-#: field:account.analytic.account,create_uid:0
-#: field:account.analytic.line,create_uid:0
-msgid "Created by"
-msgstr ""
-
-#. module: analytic
-#: field:account.analytic.account,create_date:0
-msgid "Created on"
-msgstr ""
+msgstr "Hợp đồng: "
 
 #. module: analytic
 #: field:account.analytic.account,credit:0
@@ -240,85 +159,22 @@
 #. module: analytic
 #: field:account.analytic.account,currency_id:0
 msgid "Currency"
-msgstr ""
-=======
-
-#. module: analytic
-#: model:mail.message.subtype,name:analytic.mt_account_closed
-msgid "Contract Finished"
-msgstr "Hợp đồng đã kết thúc"
-
-#. module: analytic
-#: view:account.analytic.account:0
-msgid "Contract Information"
-msgstr "Thông tin hợp đồng"
-
-#. module: analytic
-#: model:mail.message.subtype,name:analytic.mt_account_opened
-msgid "Contract Opened"
-msgstr "Hợp đồng đã mở"
-
-#. module: analytic
-#: model:mail.message.subtype,description:analytic.mt_account_closed
-msgid "Contract closed"
-msgstr "Hợp đồng đã đóng"
-
-#. module: analytic
-#: model:mail.message.subtype,description:analytic.mt_account_opened
-msgid "Contract opened"
-msgstr "Hợp đồng đã mở"
-
-#. module: analytic
-#: selection:account.analytic.account,type:0
-msgid "Contract or Project"
-msgstr "Hợp đồng hoặc Dự án"
-
-#. module: analytic
-#: model:mail.message.subtype,description:analytic.mt_account_pending
-msgid "Contract pending"
-msgstr "Hợp đồng đang chờ"
-
-#. module: analytic
-#: model:mail.message.subtype,name:analytic.mt_account_pending
-msgid "Contract to Renew"
-msgstr "Hợp đồng cần gia hạn"
-
-#. module: analytic
-#: code:addons/analytic/analytic.py:230
-#, python-format
-msgid "Contract: "
-msgstr "Hợp đồng: "
-
-#. module: analytic
-#: field:account.analytic.account,credit:0
-msgid "Credit"
-msgstr "Bên có"
-
-#. module: analytic
-#: field:account.analytic.account,currency_id:0
-msgid "Currency"
 msgstr "Tiền tệ"
->>>>>>> a345b238
 
 #. module: analytic
 #: field:account.analytic.account,partner_id:0
 msgid "Customer"
-<<<<<<< HEAD
-msgstr ""
-=======
 msgstr "Khách hàng"
->>>>>>> a345b238
 
 #. module: analytic
 #: field:account.analytic.line,date:0
 msgid "Date"
 msgstr "Ngày"
-<<<<<<< HEAD
 
 #. module: analytic
 #: help:account.analytic.account,message_last_post:0
 msgid "Date of the last message posted on the record."
-msgstr ""
+msgstr "Ngày của thông điệp gần nhất được vào sổ trên bản ghi."
 
 #. module: analytic
 #: field:account.analytic.account,debit:0
@@ -332,35 +188,35 @@
 msgstr "Mô tả"
 
 #. module: analytic
-#: view:account.analytic.account:analytic.view_account_analytic_account_form
+#: view:account.analytic.account:0
 msgid "End Date"
-msgstr ""
+msgstr "Ngày kết thúc"
 
 #. module: analytic
 #: code:addons/analytic/analytic.py:160
 #, python-format
 msgid "Error!"
-msgstr ""
+msgstr "Lỗi!"
 
 #. module: analytic
 #: constraint:account.analytic.account:0
 msgid "Error! You cannot create recursive analytic accounts."
-msgstr ""
+msgstr "Lỗi! Bạn không thể tạo tài khoản quản trị lặp đi lặp lại."
 
 #. module: analytic
 #: field:account.analytic.account,date:0
 msgid "Expiration Date"
-msgstr ""
+msgstr "Ngày hết hạn"
 
 #. module: analytic
 #: field:account.analytic.account,message_follower_ids:0
 msgid "Followers"
-msgstr ""
+msgstr "Người theo dõi"
 
 #. module: analytic
 #: field:account.analytic.account,complete_name:0
 msgid "Full Name"
-msgstr ""
+msgstr "Tên đầy đủ"
 
 #. module: analytic
 #: help:account.analytic.account,message_summary:0
@@ -368,17 +224,13 @@
 "Holds the Chatter summary (number of messages, ...). This summary is "
 "directly in html format in order to be inserted in kanban views."
 msgstr ""
-
-#. module: analytic
-#: field:account.analytic.account,id:0
-#: field:account.analytic.line,id:0
-msgid "ID"
-msgstr ""
+"Holds the Chatter summary (number of messages, ...). This summary is "
+"directly in html format in order to be inserted in kanban views."
 
 #. module: analytic
 #: help:account.analytic.account,message_unread:0
 msgid "If checked new messages require your attention."
-msgstr ""
+msgstr "If checked new messages require your attention."
 
 #. module: analytic
 #: help:account.analytic.account,type:0
@@ -391,97 +243,6 @@
 "the validity and the invoicing options for this account.\n"
 "The special type 'Template of Contract' allows you to define a template with "
 "default data that you can reuse easily."
-=======
-
-#. module: analytic
-#: help:account.analytic.account,message_last_post:0
-msgid "Date of the last message posted on the record."
-msgstr "Ngày của thông điệp gần nhất được vào sổ trên bản ghi."
-
-#. module: analytic
-#: field:account.analytic.account,debit:0
-msgid "Debit"
-msgstr "Bên nợ"
-
-#. module: analytic
-#: field:account.analytic.account,description:0
-#: field:account.analytic.line,name:0
-msgid "Description"
-msgstr "Mô tả"
-
-#. module: analytic
-#: view:account.analytic.account:0
-msgid "End Date"
-msgstr "Ngày kết thúc"
-
-#. module: analytic
-#: code:addons/analytic/analytic.py:160
-#, python-format
-msgid "Error!"
-msgstr "Lỗi!"
-
-#. module: analytic
-#: constraint:account.analytic.account:0
-msgid "Error! You cannot create recursive analytic accounts."
-msgstr "Lỗi! Bạn không thể tạo tài khoản quản trị lặp đi lặp lại."
-
-#. module: analytic
-#: field:account.analytic.account,date:0
-msgid "Expiration Date"
-msgstr "Ngày hết hạn"
-
-#. module: analytic
-#: field:account.analytic.account,message_follower_ids:0
-msgid "Followers"
-msgstr "Người theo dõi"
-
-#. module: analytic
-#: field:account.analytic.account,complete_name:0
-msgid "Full Name"
-msgstr "Tên đầy đủ"
-
-#. module: analytic
-#: help:account.analytic.account,message_summary:0
-msgid ""
-"Holds the Chatter summary (number of messages, ...). This summary is "
-"directly in html format in order to be inserted in kanban views."
->>>>>>> a345b238
-msgstr ""
-"Holds the Chatter summary (number of messages, ...). This summary is "
-"directly in html format in order to be inserted in kanban views."
-
-#. module: analytic
-<<<<<<< HEAD
-#: code:addons/analytic/analytic.py:160
-#, python-format
-msgid ""
-"If you set a company, the currency selected has to be the same as it's "
-"currency. \n"
-"You can remove the company belonging, and thus change the currency, only on "
-"analytic account of type 'view'. This can be really useful for consolidation "
-"purposes of several companies charts with different currencies, for example."
-msgstr ""
-
-#. module: analytic
-#: selection:account.analytic.account,state:0
-msgid "In Progress"
-=======
-#: help:account.analytic.account,message_unread:0
-msgid "If checked new messages require your attention."
-msgstr "If checked new messages require your attention."
-
-#. module: analytic
-#: help:account.analytic.account,type:0
-msgid ""
-"If you select the View Type, it means you won't allow to create journal "
-"entries using that account.\n"
-"The type 'Analytic account' stands for usual accounts that you only want to "
-"use in accounting.\n"
-"If you select Contract or Project, it offers you the possibility to manage "
-"the validity and the invoicing options for this account.\n"
-"The special type 'Template of Contract' allows you to define a template with "
-"default data that you can reuse easily."
->>>>>>> a345b238
 msgstr ""
 "Nếu bạn chọn kiểu 'View', có nghĩa là bạn không được phép tạo phát sinh cho "
 "tài khoản đó.\n"
@@ -493,10 +254,6 @@
 "định mà bạn có thể dễ dàng dùng lại."
 
 #. module: analytic
-<<<<<<< HEAD
-#: field:account.analytic.account,message_is_follower:0
-msgid "Is a Follower"
-=======
 #: code:addons/analytic/analytic.py:160
 #, python-format
 msgid ""
@@ -505,29 +262,11 @@
 "You can remove the company belonging, and thus change the currency, only on "
 "analytic account of type 'view'. This can be really useful for consolidation "
 "purposes of several companies charts with different currencies, for example."
->>>>>>> a345b238
 msgstr ""
 "Nếu bạn thiết lập một công ty, tiền tệ được chọn phải trùng với tiền tệ của "
 "công ty."
 
 #. module: analytic
-<<<<<<< HEAD
-#: field:account.analytic.account,message_last_post:0
-msgid "Last Message Date"
-msgstr ""
-
-#. module: analytic
-#: field:account.analytic.account,write_uid:0
-#: field:account.analytic.line,write_uid:0
-msgid "Last Updated by"
-msgstr ""
-
-#. module: analytic
-#: field:account.analytic.account,write_date:0
-#: field:account.analytic.line,write_date:0
-msgid "Last Updated on"
-msgstr ""
-=======
 #: selection:account.analytic.account,state:0
 msgid "In Progress"
 msgstr "Đang xử lý"
@@ -541,40 +280,24 @@
 #: field:account.analytic.account,message_last_post:0
 msgid "Last Message Date"
 msgstr "Ngày thông điệp gần nhất"
->>>>>>> a345b238
 
 #. module: analytic
 #: field:account.analytic.account,message_ids:0
 msgid "Messages"
-<<<<<<< HEAD
-msgstr ""
-=======
 msgstr "Thông điệp"
->>>>>>> a345b238
 
 #. module: analytic
 #: help:account.analytic.account,message_ids:0
 msgid "Messages and communication history"
-<<<<<<< HEAD
-msgstr ""
-=======
 msgstr "Lịch sử thông điệp và liên lạc"
->>>>>>> a345b238
 
 #. module: analytic
 #: selection:account.analytic.account,state:0
 msgid "New"
-<<<<<<< HEAD
-msgstr ""
-
-#. module: analytic
-#: view:account.analytic.account:analytic.view_account_analytic_account_form
-=======
 msgstr "Mới"
 
 #. module: analytic
 #: view:account.analytic.account:0
->>>>>>> a345b238
 msgid ""
 "Once the end date of the contract is\n"
 "                                        passed or the maximum number of "
@@ -596,29 +319,17 @@
 #. module: analytic
 #: field:account.analytic.account,parent_id:0
 msgid "Parent Analytic Account"
-<<<<<<< HEAD
-msgstr ""
-=======
 msgstr "Tài khoản quản trị cha"
->>>>>>> a345b238
 
 #. module: analytic
 #: field:account.analytic.account,quantity_max:0
 msgid "Prepaid Service Units"
-<<<<<<< HEAD
-msgstr ""
-=======
 msgstr "Đơn vị dịch vụ trả trước"
->>>>>>> a345b238
 
 #. module: analytic
 #: field:account.analytic.account,user_id:0
 msgid "Project Manager"
-<<<<<<< HEAD
-msgstr ""
-=======
 msgstr "Người quản trị dự án"
->>>>>>> a345b238
 
 #. module: analytic
 #: field:account.analytic.account,quantity:0
@@ -627,17 +338,10 @@
 msgstr "Số lượng"
 
 #. module: analytic
-<<<<<<< HEAD
-#: code:addons/analytic/analytic.py:271
-#, python-format
-msgid "Quick account creation disallowed."
-msgstr ""
-=======
 #: code:addons/analytic/analytic.py:263
 #, python-format
 msgid "Quick account creation disallowed."
 msgstr "Việc tạo tài khoản tắt không được phép"
->>>>>>> a345b238
 
 #. module: analytic
 #: field:account.analytic.account,code:0
@@ -645,15 +349,9 @@
 msgstr "Tham chiếu"
 
 #. module: analytic
-<<<<<<< HEAD
-#: view:account.analytic.account:analytic.view_account_analytic_account_form
-msgid "Renewal"
-msgstr ""
-=======
 #: view:account.analytic.account:0
 msgid "Renewal"
 msgstr "Gia hạn"
->>>>>>> a345b238
 
 #. module: analytic
 #: help:account.analytic.account,quantity_max:0
@@ -667,94 +365,53 @@
 #. module: analytic
 #: help:account.analytic.line,unit_amount:0
 msgid "Specifies the amount of quantity to count."
-<<<<<<< HEAD
-msgstr ""
-=======
 msgstr "Specifies the amount of quantity to count."
->>>>>>> a345b238
 
 #. module: analytic
 #: field:account.analytic.account,date_start:0
 msgid "Start Date"
-<<<<<<< HEAD
-msgstr ""
-=======
 msgstr "Ngày bắt đầu"
->>>>>>> a345b238
 
 #. module: analytic
 #: field:account.analytic.account,state:0
 msgid "Status"
-<<<<<<< HEAD
-msgstr ""
-=======
 msgstr "Tình trạng"
->>>>>>> a345b238
 
 #. module: analytic
 #: field:account.analytic.account,message_summary:0
 msgid "Summary"
-<<<<<<< HEAD
-msgstr ""
-=======
 msgstr "Tóm tắt"
->>>>>>> a345b238
 
 #. module: analytic
 #: selection:account.analytic.account,state:0
 msgid "Template"
-<<<<<<< HEAD
-msgstr ""
-=======
 msgstr "Mẫu"
->>>>>>> a345b238
 
 #. module: analytic
 #: field:account.analytic.account,template_id:0
 #: selection:account.analytic.account,type:0
 msgid "Template of Contract"
-<<<<<<< HEAD
-msgstr ""
-
-#. module: analytic
-#: view:account.analytic.account:analytic.view_account_analytic_account_form
-msgid "Terms and Conditions"
-msgstr ""
-=======
 msgstr "Mẫu hợp đồng"
 
 #. module: analytic
 #: view:account.analytic.account:0
 msgid "Terms and Conditions"
 msgstr "Điều khoản và điều kiện"
->>>>>>> a345b238
 
 #. module: analytic
 #: selection:account.analytic.account,state:0
 msgid "To Renew"
-<<<<<<< HEAD
-msgstr ""
-=======
 msgstr "Chờ gia hạn"
->>>>>>> a345b238
 
 #. module: analytic
 #: field:account.analytic.account,type:0
 msgid "Type of Account"
-<<<<<<< HEAD
-msgstr ""
-=======
 msgstr "Loại tài khoản"
->>>>>>> a345b238
 
 #. module: analytic
 #: field:account.analytic.account,message_unread:0
 msgid "Unread Messages"
-<<<<<<< HEAD
-msgstr ""
-=======
 msgstr "Thông điệp chưa đọc"
->>>>>>> a345b238
 
 #. module: analytic
 #: field:account.analytic.line,user_id:0
@@ -762,23 +419,12 @@
 msgstr "Người dùng"
 
 #. module: analytic
-<<<<<<< HEAD
-#: code:addons/analytic/analytic.py:271
-#, python-format
-msgid "Warning"
-msgstr ""
-=======
 #: code:addons/analytic/analytic.py:263
 #, python-format
 msgid "Warning"
 msgstr "Cảnh báo"
->>>>>>> a345b238
 
 #. module: analytic
 #: constraint:account.analytic.line:0
 msgid "You cannot create analytic line on view account."
-<<<<<<< HEAD
-msgstr ""
-=======
-msgstr "Bạn không thể tạo phát sinh trên tài khoản view."
->>>>>>> a345b238
+msgstr "Bạn không thể tạo phát sinh trên tài khoản view."