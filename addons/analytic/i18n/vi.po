--- conflicted
+++ resolved
@@ -4,20 +4,13 @@
 #
 msgid ""
 msgstr ""
-"Project-Id-Version: OpenERP Server 7.saas~5\n"
+"Project-Id-Version: Odoo 8.0\n"
 "Report-Msgid-Bugs-To: \n"
-<<<<<<< HEAD
 "POT-Creation-Date: 2014-09-08 08:19+0000\n"
 "PO-Revision-Date: 2014-09-08 15:34+0700\n"
 "Last-Translator: Leo Tran <leo.tran@tvtmarine.com>\n"
 "Language-Team: T.V.T Marine Automation (aka TVTMA) <support@ma.tvtmarine."
 "com>\n"
-=======
-"POT-Creation-Date: 2015-01-21 14:07+0000\n"
-"PO-Revision-Date: 2016-02-23 04:22+0000\n"
-"Last-Translator: fanha99 <fanha99@hotmail.com>\n"
-"Language-Team: Vietnamese (http://www.transifex.com/odoo/odoo-8/language/vi/)\n"
->>>>>>> 9f073102
 "MIME-Version: 1.0\n"
 "Content-Type: text/plain; charset=UTF-8\n"
 "Content-Transfer-Encoding: 8bit\n"
@@ -156,10 +149,7 @@
 #: code:addons/analytic/analytic.py:230
 #, python-format
 msgid "Contract: "
-<<<<<<< HEAD
 msgstr "Hợp đồng: "
-=======
-msgstr ""
 
 #. module: analytic
 #: field:account.analytic.line,create_date:0
@@ -175,13 +165,12 @@
 #. module: analytic
 #: field:account.analytic.account,create_date:0
 msgid "Created on"
-msgstr "Tạo trên"
->>>>>>> 9f073102
+msgstr "Tạo vào"
 
 #. module: analytic
 #: field:account.analytic.account,credit:0
 msgid "Credit"
-msgstr "Bên có"
+msgstr "Bên Có"
 
 #. module: analytic
 #: field:account.analytic.account,currency_id:0
@@ -201,11 +190,7 @@
 #. module: analytic
 #: help:account.analytic.account,message_last_post:0
 msgid "Date of the last message posted on the record."
-<<<<<<< HEAD
-msgstr "Ngày của thông điệp gần nhất được ghi nhận trên bản ghi."
-=======
 msgstr "Ngày gần nhất của thông điệp được vào sổ trên bản ghi này."
->>>>>>> 9f073102
 
 #. module: analytic
 #: field:account.analytic.account,debit:0
@@ -254,23 +239,17 @@
 msgid ""
 "Holds the Chatter summary (number of messages, ...). This summary is "
 "directly in html format in order to be inserted in kanban views."
-<<<<<<< HEAD
-msgstr ""
-"Holds the Chatter summary (number of messages, ...). This summary is "
-"directly in html format in order to be inserted in kanban views."
-=======
 msgstr "Holds the Chatter summary (number of messages, ...). This summary is directly in html format in order to be inserted in kanban views."
 
 #. module: analytic
 #: field:account.analytic.account,id:0 field:account.analytic.line,id:0
 msgid "ID"
 msgstr "ID"
->>>>>>> 9f073102
 
 #. module: analytic
 #: help:account.analytic.account,message_unread:0
 msgid "If checked new messages require your attention."
-msgstr "If checked new messages require your attention."
+msgstr ""
 
 #. module: analytic
 #: help:account.analytic.account,type:0
@@ -320,8 +299,6 @@
 #: field:account.analytic.account,message_last_post:0
 msgid "Last Message Date"
 msgstr "Ngày thông điệp gần nhất"
-<<<<<<< HEAD
-=======
 
 #. module: analytic
 #: field:account.analytic.account,write_uid:0
@@ -334,7 +311,6 @@
 #: field:account.analytic.line,write_date:0
 msgid "Last Updated on"
 msgstr "Cập nhật lần cuối"
->>>>>>> 9f073102
 
 #. module: analytic
 #: field:account.analytic.account,message_ids:0
@@ -384,11 +360,7 @@
 #. module: analytic
 #: field:account.analytic.account,user_id:0
 msgid "Project Manager"
-<<<<<<< HEAD
-msgstr "Người quản trị dự án"
-=======
 msgstr "Chủ nhiệm Dự án"
->>>>>>> 9f073102
 
 #. module: analytic
 #: field:account.analytic.account,quantity:0
