# Translation of Odoo Server.
# This file contains the translation of the following modules:
# 	* analytic
# 
# Translators:
# Martin Trigaux, 2021
# fanha99 <fanha99@hotmail.com>, 2021
# Duy BQ <duybq86@gmail.com>, 2021
# Trinh Tran Thi Phuong <trinhttp@trobz.com>, 2021
# Trần Hà <tranthuha13590@gmail.com>, 2021
# Vo Thanh Thuy, 2022
# Nancy Momoland <thanhnguyen.icsc@gmail.com>, 2022
# 
msgid ""
msgstr ""
"Project-Id-Version: Odoo Server saas~14.5\n"
"Report-Msgid-Bugs-To: \n"
"POT-Creation-Date: 2021-09-14 10:28+0000\n"
"PO-Revision-Date: 2021-09-14 12:20+0000\n"
"Last-Translator: Nancy Momoland <thanhnguyen.icsc@gmail.com>, 2022\n"
"Language-Team: Vietnamese (https://www.transifex.com/odoo/teams/41243/vi/)\n"
"MIME-Version: 1.0\n"
"Content-Type: text/plain; charset=UTF-8\n"
"Content-Transfer-Encoding: \n"
"Language: vi\n"
"Plural-Forms: nplurals=1; plural=0;\n"

#. module: analytic
#: model_terms:ir.ui.view,arch_db:analytic.view_account_analytic_account_form
msgid "<span class=\"o_stat_text\">Gross Margin</span>"
msgstr "<span class=\"o_stat_text\">Biên lợi nhuận gộp</span>"

#. module: analytic
#: model:ir.model.fields,field_description:analytic.field_account_analytic_account__message_needaction
msgid "Action Needed"
msgstr "Cần có Hành động"

#. module: analytic
#: model:ir.model.fields,field_description:analytic.field_account_analytic_account__active
#: model:ir.model.fields,field_description:analytic.field_account_analytic_tag__active
msgid "Active"
msgstr "Có hiệu lực"

#. module: analytic
#: model_terms:ir.actions.act_window,help:analytic.action_account_analytic_account_form
#: model_terms:ir.actions.act_window,help:analytic.action_analytic_account_form
msgid "Add a new analytic account"
msgstr "Bấm để thêm tài khoản quản trị mới"

#. module: analytic
#: model_terms:ir.actions.act_window,help:analytic.account_analytic_tag_action
msgid "Add a new tag"
msgstr "Thêm từ khóa mới"

#. module: analytic
#: model:ir.model.fields,field_description:analytic.field_account_analytic_line__amount
#: model_terms:ir.ui.view,arch_db:analytic.view_account_analytic_line_form
msgid "Amount"
msgstr "Tổng tiền"

#. module: analytic
#: model:ir.model,name:analytic.model_account_analytic_account
#: model:ir.model.fields,field_description:analytic.field_account_analytic_account__name
#: model:ir.model.fields,field_description:analytic.field_account_analytic_distribution__account_id
#: model:ir.model.fields,field_description:analytic.field_account_analytic_line__account_id
#: model_terms:ir.ui.view,arch_db:analytic.view_account_analytic_account_form
#: model_terms:ir.ui.view,arch_db:analytic.view_account_analytic_account_search
#: model_terms:ir.ui.view,arch_db:analytic.view_account_analytic_line_filter
msgid "Analytic Account"
msgstr "Tài khoản Quản trị"

#. module: analytic
#: model:ir.model,name:analytic.model_account_analytic_distribution
msgid "Analytic Account Distribution"
msgstr "Phân bổ Tài khoản Quản trị"

#. module: analytic
#: model:ir.actions.act_window,name:analytic.account_analytic_group_action
#: model_terms:ir.ui.view,arch_db:analytic.account_analytic_group_form_view
#: model_terms:ir.ui.view,arch_db:analytic.account_analytic_group_tree_view
msgid "Analytic Account Groups"
msgstr "Nhóm Tài khoản Quản trị"

#. module: analytic
#: model:ir.model.fields,field_description:analytic.field_res_config_settings__group_analytic_accounting
#: model:res.groups,name:analytic.group_analytic_accounting
msgid "Analytic Accounting"
msgstr "Kế toán Quản trị"

#. module: analytic
#: model:res.groups,name:analytic.group_analytic_tags
msgid "Analytic Accounting Tags"
msgstr "Thẻ Kế toán Quản trị"

#. module: analytic
#: model:ir.actions.act_window,name:analytic.action_account_analytic_account_form
#: model:ir.model.fields,field_description:analytic.field_account_analytic_tag__analytic_distribution_ids
#: model_terms:ir.ui.view,arch_db:analytic.view_account_analytic_account_list
msgid "Analytic Accounts"
msgstr "Tài khoản Quản trị"

#. module: analytic
#: model:ir.model,name:analytic.model_account_analytic_group
msgid "Analytic Categories"
msgstr "Nhóm Tài khoản Quản trị"

#. module: analytic
#: model:ir.model.fields,field_description:analytic.field_account_analytic_tag__active_analytic_distribution
#: model_terms:ir.ui.view,arch_db:analytic.account_analytic_tag_form_view
msgid "Analytic Distribution"
msgstr "Phân bổ KT Quản trị"

#. module: analytic
#: model_terms:ir.ui.view,arch_db:analytic.view_account_analytic_line_graph
#: model_terms:ir.ui.view,arch_db:analytic.view_account_analytic_line_pivot
#: model_terms:ir.ui.view,arch_db:analytic.view_account_analytic_line_tree
msgid "Analytic Entries"
msgstr "Bút toán KT Quản trị"

#. module: analytic
#: model_terms:ir.ui.view,arch_db:analytic.view_account_analytic_line_form
msgid "Analytic Entry"
msgstr "Bút toán KT Quản trị"

#. module: analytic
#: model:ir.actions.act_window,name:analytic.account_analytic_line_action_entries
msgid "Analytic Items"
msgstr "Phát sinh KT Quản trị"

#. module: analytic
#: model:ir.model,name:analytic.model_account_analytic_line
msgid "Analytic Line"
msgstr "Phát sinh KT Quản trị"

#. module: analytic
#: model:ir.model.fields,field_description:analytic.field_account_analytic_account__line_ids
msgid "Analytic Lines"
msgstr "Phát sinh KT Quản trị"

#. module: analytic
#: model:ir.model.fields,field_description:analytic.field_account_analytic_tag__name
msgid "Analytic Tag"
msgstr "Thẻ KT Quản trị"

#. module: analytic
#: model:ir.actions.act_window,name:analytic.account_analytic_tag_action
#: model:ir.model,name:analytic.model_account_analytic_tag
#: model_terms:ir.ui.view,arch_db:analytic.account_analytic_tag_form_view
#: model_terms:ir.ui.view,arch_db:analytic.account_analytic_tag_tree_view
msgid "Analytic Tags"
msgstr "Thẻ KT Quản trị"

#. module: analytic
#: model_terms:ir.ui.view,arch_db:analytic.account_analytic_tag_form_view
#: model_terms:ir.ui.view,arch_db:analytic.account_analytic_tag_view_search
#: model_terms:ir.ui.view,arch_db:analytic.view_account_analytic_account_form
#: model_terms:ir.ui.view,arch_db:analytic.view_account_analytic_account_search
msgid "Archived"
msgstr "Đã lưu trữ"

#. module: analytic
#: model_terms:ir.ui.view,arch_db:analytic.view_account_analytic_account_search
msgid "Associated Partner"
msgstr "Đối tác Liên quan"

#. module: analytic
#: model:ir.model.fields,field_description:analytic.field_account_analytic_account__message_attachment_count
msgid "Attachment Count"
msgstr "Số lượng đính kèm"

#. module: analytic
#: model:ir.model.fields,field_description:analytic.field_account_analytic_account__balance
#: model_terms:ir.ui.view,arch_db:analytic.view_account_analytic_account_list
msgid "Balance"
msgstr "Số dư"

#. module: analytic
#: model_terms:ir.ui.view,arch_db:analytic.view_account_analytic_account_kanban
msgid "Balance:"
msgstr "Số dư:"

#. module: analytic
#: model:ir.model.fields,field_description:analytic.field_account_analytic_line__category
#: model_terms:ir.ui.view,arch_db:analytic.view_account_analytic_line_filter
msgid "Category"
msgstr "Nhóm"

#. module: analytic
#: model:ir.actions.act_window,name:analytic.action_analytic_account_form
msgid "Chart of Analytic Accounts"
msgstr "Hệ thống Tài khoản Quản trị"

#. module: analytic
#: model:ir.model.fields,field_description:analytic.field_account_analytic_group__children_ids
msgid "Childrens"
msgstr "Tài khoản con"

#. module: analytic
#: model_terms:ir.actions.act_window,help:analytic.account_analytic_group_action
msgid "Click to add a new analytic account group."
msgstr "Chọn để thêm mới một nhóm tài khoản quản trị."

#. module: analytic
#: model:ir.model.fields,field_description:analytic.field_account_analytic_tag__color
msgid "Color Index"
msgstr "Mã màu"

#. module: analytic
#: model:ir.model.fields,field_description:analytic.field_account_analytic_account__company_id
#: model:ir.model.fields,field_description:analytic.field_account_analytic_group__company_id
#: model:ir.model.fields,field_description:analytic.field_account_analytic_line__company_id
#: model:ir.model.fields,field_description:analytic.field_account_analytic_tag__company_id
msgid "Company"
msgstr "Công ty"

#. module: analytic
#: model:ir.model.fields,field_description:analytic.field_account_analytic_group__complete_name
msgid "Complete Name"
msgstr "Tên đầy đủ"

#. module: analytic
#: model:ir.model,name:analytic.model_res_config_settings
msgid "Config Settings"
msgstr "Thiết lập Cấu hình"

#. module: analytic
#: model:ir.model.fields,help:analytic.field_account_analytic_line__product_uom_category_id
msgid ""
"Conversion between Units of Measure can only occur if they belong to the "
"same category. The conversion will be made based on the ratios."
msgstr ""
"Việc chuyển đổi qua lại giữa các Đơn vị tính chỉ có thể xảy ra nếu chúng "
"thuộc cùng một nhóm. Việc chuyển đổi sẽ dựa trên tỉ lệ."

#. module: analytic
#: model_terms:ir.actions.act_window,help:analytic.account_analytic_line_action
#: model_terms:ir.actions.act_window,help:analytic.account_analytic_line_action_entries
msgid ""
"Costs will be created automatically when you register supplier\n"
"                invoices, expenses or timesheets."
msgstr ""
"Chi phí sẽ được tạo tự động khi bạn ghi nhận Hoá đơn nhà cung cấp,\n"
"                Chi tiêu nhân viên hoặc Chấm công (timesheet)."

#. module: analytic
#: model:ir.model.fields,field_description:analytic.field_account_analytic_account__create_uid
#: model:ir.model.fields,field_description:analytic.field_account_analytic_distribution__create_uid
#: model:ir.model.fields,field_description:analytic.field_account_analytic_group__create_uid
#: model:ir.model.fields,field_description:analytic.field_account_analytic_line__create_uid
#: model:ir.model.fields,field_description:analytic.field_account_analytic_tag__create_uid
msgid "Created by"
msgstr "Được tạo bởi"

#. module: analytic
#: model:ir.model.fields,field_description:analytic.field_account_analytic_account__create_date
#: model:ir.model.fields,field_description:analytic.field_account_analytic_distribution__create_date
#: model:ir.model.fields,field_description:analytic.field_account_analytic_group__create_date
#: model:ir.model.fields,field_description:analytic.field_account_analytic_line__create_date
#: model:ir.model.fields,field_description:analytic.field_account_analytic_tag__create_date
msgid "Created on"
msgstr "Thời điểm tạo"

#. module: analytic
#: model:ir.model.fields,field_description:analytic.field_account_analytic_account__credit
#: model_terms:ir.ui.view,arch_db:analytic.view_account_analytic_account_list
msgid "Credit"
msgstr "Có"

#. module: analytic
#: model:ir.model.fields,field_description:analytic.field_account_analytic_account__currency_id
#: model:ir.model.fields,field_description:analytic.field_account_analytic_line__currency_id
msgid "Currency"
msgstr "Tiền tệ"

#. module: analytic
#: model:ir.model.fields,field_description:analytic.field_account_analytic_account__partner_id
msgid "Customer"
msgstr "Khách hàng"

#. module: analytic
#: model:ir.model.fields,field_description:analytic.field_account_analytic_line__date
#: model_terms:ir.ui.view,arch_db:analytic.view_account_analytic_line_filter
msgid "Date"
msgstr "Ngày"

#. module: analytic
#: model:ir.model.fields,field_description:analytic.field_account_analytic_account__debit
#: model_terms:ir.ui.view,arch_db:analytic.view_account_analytic_account_list
msgid "Debit"
msgstr "Nợ"

#. module: analytic
#: model:ir.model.fields,field_description:analytic.field_account_analytic_group__description
#: model:ir.model.fields,field_description:analytic.field_account_analytic_line__name
msgid "Description"
msgstr "Miêu tả"

#. module: analytic
#: model:ir.model.fields,field_description:analytic.field_account_analytic_account__display_name
#: model:ir.model.fields,field_description:analytic.field_account_analytic_distribution__display_name
#: model:ir.model.fields,field_description:analytic.field_account_analytic_group__display_name
#: model:ir.model.fields,field_description:analytic.field_account_analytic_line__display_name
#: model:ir.model.fields,field_description:analytic.field_account_analytic_tag__display_name
msgid "Display Name"
msgstr "Tên hiển thị"

#. module: analytic
#: model:ir.model.fields,field_description:analytic.field_account_analytic_account__message_follower_ids
msgid "Followers"
msgstr "Người dõi theo"

#. module: analytic
#: model:ir.model.fields,field_description:analytic.field_account_analytic_account__message_partner_ids
msgid "Followers (Partners)"
msgstr "Người theo dõi (Các đối tác)"

#. module: analytic
#: model:ir.actions.act_window,name:analytic.account_analytic_line_action
msgid "Gross Margin"
msgstr "Biên Lợi nhuận gộp"

#. module: analytic
#: model:ir.model.fields,field_description:analytic.field_account_analytic_account__group_id
#: model:ir.model.fields,field_description:analytic.field_account_analytic_line__group_id
msgid "Group"
msgstr "Nhóm"

#. module: analytic
#: model_terms:ir.ui.view,arch_db:analytic.view_account_analytic_account_search
#: model_terms:ir.ui.view,arch_db:analytic.view_account_analytic_line_filter
msgid "Group By..."
msgstr "Nhóm theo..."

#. module: analytic
#: model:ir.model.fields,field_description:analytic.field_account_analytic_account__has_message
msgid "Has Message"
msgstr "Có tin nhắn"

#. module: analytic
#: model:ir.model.fields,field_description:analytic.field_account_analytic_account__id
#: model:ir.model.fields,field_description:analytic.field_account_analytic_distribution__id
#: model:ir.model.fields,field_description:analytic.field_account_analytic_group__id
#: model:ir.model.fields,field_description:analytic.field_account_analytic_line__id
#: model:ir.model.fields,field_description:analytic.field_account_analytic_tag__id
msgid "ID"
msgstr "ID"

#. module: analytic
#: model:ir.model.fields,help:analytic.field_account_analytic_account__message_needaction
#: model:ir.model.fields,help:analytic.field_account_analytic_account__message_unread
msgid "If checked, new messages require your attention."
msgstr "Nếu đánh dấu kiểm, các thông điệp mới yêu cầu sự có mặt của bạn."

#. module: analytic
#: model:ir.model.fields,help:analytic.field_account_analytic_account__message_has_error
msgid "If checked, some messages have a delivery error."
msgstr "Nếu có đánh dấu, một số thông điệp có lỗi về gửi tin."

#. module: analytic
#: model:ir.model.fields,help:analytic.field_account_analytic_account__active
msgid ""
"If the active field is set to False, it will allow you to hide the account "
"without removing it."
msgstr ""
"Nếu lĩnh vực hoạt động được thiết lập để sai, nó sẽ cho phép bạn ẩn các tài "
"khoản mà không cần loại bỏ nó."

#. module: analytic
#: model_terms:ir.actions.act_window,help:analytic.account_analytic_line_action
#: model_terms:ir.actions.act_window,help:analytic.account_analytic_line_action_entries
msgid ""
"In Odoo, sales orders and projects are implemented using\n"
"                analytic accounts. You can track costs and revenues to analyse\n"
"                your margins easily."
msgstr ""
"Trong Odoo, các đơn bán và dự án được triển khai sử dụng\n"
"                tài khoản kế toán quản trị. Bạn có thể theo dõi chi phí và doanh thu để phân tích\n"
"                biên lợi nhuận một cách dễ dàng."

#. module: analytic
#: model:ir.model.fields,field_description:analytic.field_account_analytic_account__message_is_follower
msgid "Is Follower"
msgstr "Là người theo dõi"

#. module: analytic
#: model:ir.model.fields,field_description:analytic.field_account_analytic_account____last_update
#: model:ir.model.fields,field_description:analytic.field_account_analytic_distribution____last_update
#: model:ir.model.fields,field_description:analytic.field_account_analytic_group____last_update
#: model:ir.model.fields,field_description:analytic.field_account_analytic_line____last_update
#: model:ir.model.fields,field_description:analytic.field_account_analytic_tag____last_update
msgid "Last Modified on"
msgstr "Sửa lần cuối"

#. module: analytic
#: model:ir.model.fields,field_description:analytic.field_account_analytic_account__write_uid
#: model:ir.model.fields,field_description:analytic.field_account_analytic_distribution__write_uid
#: model:ir.model.fields,field_description:analytic.field_account_analytic_group__write_uid
#: model:ir.model.fields,field_description:analytic.field_account_analytic_line__write_uid
#: model:ir.model.fields,field_description:analytic.field_account_analytic_tag__write_uid
msgid "Last Updated by"
msgstr "Cập nhật lần cuối bởi"

#. module: analytic
#: model:ir.model.fields,field_description:analytic.field_account_analytic_account__write_date
#: model:ir.model.fields,field_description:analytic.field_account_analytic_distribution__write_date
#: model:ir.model.fields,field_description:analytic.field_account_analytic_group__write_date
#: model:ir.model.fields,field_description:analytic.field_account_analytic_line__write_date
#: model:ir.model.fields,field_description:analytic.field_account_analytic_tag__write_date
msgid "Last Updated on"
msgstr "Cập nhật lần cuối"

#. module: analytic
#: model:ir.model.fields,field_description:analytic.field_account_analytic_account__message_main_attachment_id
msgid "Main Attachment"
msgstr "Đính kèm chính"

#. module: analytic
#: model:ir.model.fields,field_description:analytic.field_account_analytic_account__message_has_error
msgid "Message Delivery error"
msgstr "Có Lỗi Gửi Thông điệp"

#. module: analytic
#: model:ir.model.fields,field_description:analytic.field_account_analytic_account__message_ids
msgid "Messages"
msgstr "Thông điệp"

#. module: analytic
#: model:ir.model.fields,field_description:analytic.field_account_analytic_distribution__name
#: model:ir.model.fields,field_description:analytic.field_account_analytic_group__name
#: model_terms:ir.ui.view,arch_db:analytic.view_account_analytic_account_list
msgid "Name"
msgstr "Tên"

#. module: analytic
#: model_terms:ir.actions.act_window,help:analytic.account_analytic_line_action_entries
msgid "No activity yet"
msgstr "Chưa có hoạt động nào"

#. module: analytic
#: model_terms:ir.actions.act_window,help:analytic.account_analytic_line_action
msgid "No activity yet on this account"
msgstr "Chưa có hoạt động nào ở tài khoản này"

#. module: analytic
#: model:ir.model.fields,field_description:analytic.field_account_analytic_account__message_needaction_counter
msgid "Number of Actions"
msgstr "Số lượng Hành động"

#. module: analytic
#: model:ir.model.fields,field_description:analytic.field_account_analytic_account__message_has_error_counter
msgid "Number of errors"
msgstr "Số lần lỗi"

#. module: analytic
#: model:ir.model.fields,help:analytic.field_account_analytic_account__message_needaction_counter
msgid "Number of messages which requires an action"
msgstr "Số thông điệp cần có hành động"

#. module: analytic
#: model:ir.model.fields,help:analytic.field_account_analytic_account__message_has_error_counter
msgid "Number of messages with delivery error"
msgstr "Số lượng các thông điệp có lỗi về gửi tin"

#. module: analytic
#: model:ir.model.fields,help:analytic.field_account_analytic_account__message_unread_counter
msgid "Number of unread messages"
msgstr "Số thông điệp chưa đọc"

#. module: analytic
#: model:ir.model.fields.selection,name:analytic.selection__account_analytic_line__category__other
msgid "Other"
msgstr "Khác"

#. module: analytic
#: model:ir.model.fields,field_description:analytic.field_account_analytic_group__parent_id
msgid "Parent"
msgstr "Cấp cha"

#. module: analytic
#: model:ir.model.fields,field_description:analytic.field_account_analytic_group__parent_path
msgid "Parent Path"
msgstr "Path cha"

#. module: analytic
#: model:ir.model.fields,field_description:analytic.field_account_analytic_distribution__tag_id
msgid "Parent tag"
msgstr "Thẻ cha"

#. module: analytic
#: model:ir.model.fields,field_description:analytic.field_account_analytic_line__partner_id
msgid "Partner"
msgstr "Đối tác"

#. module: analytic
#: model:ir.model.fields,field_description:analytic.field_account_analytic_distribution__percentage
msgid "Percentage"
msgstr "Phần trăm"

#. module: analytic
#: model:ir.model.fields,field_description:analytic.field_account_analytic_line__unit_amount
#: model_terms:ir.ui.view,arch_db:analytic.view_account_analytic_line_tree
msgid "Quantity"
msgstr "Số lượng"

#. module: analytic
#: model:ir.model.fields,field_description:analytic.field_account_analytic_account__code
msgid "Reference"
msgstr "Tham chiếu"

#. module: analytic
#: model_terms:ir.actions.act_window,help:analytic.account_analytic_line_action
#: model_terms:ir.actions.act_window,help:analytic.account_analytic_line_action_entries
msgid ""
"Revenues will be created automatically when you create customer\n"
"                invoices. Customer invoices can be created based on sales orders\n"
"                (fixed price invoices), on timesheets (based on the work done) or\n"
"                on expenses (e.g. reinvoicing of travel costs)."
msgstr ""
"Doanh thu sẽ được tạo tự động khi bạn tạo hoá đơn\n"
"                khách hàng. Hoá đơn khách hàng có thể được tạo dựa trên đơn đặt hàng\n"
"                (hoá đơn giá cố định), bảng chấm công (theo công việc đã thực hiện) hoặc\n"
"                theo chi tiêu (ví dụ: xuất lại hoá dơn chi phí đi lại)."

#. module: analytic
#: model_terms:ir.ui.view,arch_db:analytic.view_account_analytic_line_filter
msgid "Search Analytic Lines"
msgstr "Tìm kiếm Phát sinh KT Quản trị"

#. module: analytic
#: model_terms:ir.ui.view,arch_db:analytic.account_analytic_tag_view_search
msgid "Search Analytic Tags"
msgstr "Tìm kiếm Thẻ Quản trị"

#. module: analytic
#: model:ir.model.fields,help:analytic.field_account_analytic_tag__active
msgid "Set active to false to hide the Analytic Tag without removing it."
msgstr "Thiết đặt hành động là sai để ẩn Thẻ Quản trị mà không cần xóa thẻ."

#. module: analytic
#: model:ir.model.fields,field_description:analytic.field_account_analytic_line__tag_ids
msgid "Tags"
msgstr "Thẻ"

#. module: analytic
#: model:ir.model.constraint,message:analytic.constraint_account_analytic_distribution_check_percentage
msgid ""
"The percentage of an analytic distribution should be between 0 and 100."
msgstr "Tỷ lệ phần trăm của phân bổ quản trị phải nằm trong khoảng 0 và 100."

#. module: analytic
#: code:addons/analytic/models/analytic_account.py:0
#, python-format
msgid ""
"The selected account belongs to another company than the one you're trying "
"to create an analytic item for"
msgstr ""
<<<<<<< HEAD
"Tài khoản được chọn thuộc về một công ty khác với công ty mà bạn đang định "
"tạo một phát sinh kế toán quản trị."
=======
"Tài khoản đã chọn thuộc về một công ty khác với công ty mà bạn đang cố gắng "
"tạo một mục phân tích cho"
>>>>>>> 34dd3788

#. module: analytic
#: model_terms:ir.actions.act_window,help:analytic.account_analytic_group_action
msgid "This allows you to classify your analytic accounts."
msgstr "Cái này cho phép bạn phân loại các tài khoản quản trị."

#. module: analytic
#: model_terms:ir.ui.view,arch_db:analytic.view_account_analytic_line_tree
msgid "Total"
msgstr "Tổng"

#. module: analytic
#: model:ir.model.fields,field_description:analytic.field_account_analytic_line__product_uom_id
msgid "Unit of Measure"
msgstr "Đơn vị tính"

#. module: analytic
#: model:ir.model.fields,field_description:analytic.field_account_analytic_account__message_unread
msgid "Unread Messages"
msgstr "Thông điệp chưa đọc"

#. module: analytic
#: model:ir.model.fields,field_description:analytic.field_account_analytic_account__message_unread_counter
msgid "Unread Messages Counter"
msgstr "Bộ đếm Thông điệp chưa đọc"

#. module: analytic
#: model:ir.model.fields,field_description:analytic.field_account_analytic_line__product_uom_category_id
msgid "UoM Category"
msgstr "Nhóm đơn vị tính"

#. module: analytic
#: model:ir.model.fields,field_description:analytic.field_account_analytic_line__user_id
msgid "User"
msgstr "Người dùng"

#. module: analytic
#: model_terms:ir.ui.view,arch_db:analytic.view_account_analytic_account_form
msgid "e.g. Project XYZ"
msgstr "vd. Dự án XYZ"<|MERGE_RESOLUTION|>--- conflicted
+++ resolved
@@ -554,13 +554,8 @@
 "The selected account belongs to another company than the one you're trying "
 "to create an analytic item for"
 msgstr ""
-<<<<<<< HEAD
 "Tài khoản được chọn thuộc về một công ty khác với công ty mà bạn đang định "
 "tạo một phát sinh kế toán quản trị."
-=======
-"Tài khoản đã chọn thuộc về một công ty khác với công ty mà bạn đang cố gắng "
-"tạo một mục phân tích cho"
->>>>>>> 34dd3788
 
 #. module: analytic
 #: model_terms:ir.actions.act_window,help:analytic.account_analytic_group_action
