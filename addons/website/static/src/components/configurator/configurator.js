--- conflicted
+++ resolved
@@ -318,11 +318,7 @@
             img = await svgToPNG(img);
         }
         img = img.split(',')[1];
-<<<<<<< HEAD
-        const [color1, color2] = await rpc.query({
-=======
         const [color1, color2] = await this.rpc({
->>>>>>> 4d11cb0e
             model: 'base.document.layout',
             method: 'extract_image_primary_secondary_colors',
             args: [img],
@@ -684,10 +680,6 @@
     env.loader = qweb.renderToString('website.ThemePreview.Loader', {
         showTips: true
     });
-<<<<<<< HEAD
-    const services = Component.env.services;
-=======
->>>>>>> 4d11cb0e
     return Object.assign(env, {router, store, qweb, services});
 }
 
