(function () {
    'use strict';

<<<<<<< HEAD
// raise an error in test mode if openerp don't exist
if (typeof openerp === "undefined") {
    var error = "openerp is undefined"
                + "\nhref: " + window.location.href
                + "\nreferrer: " + document.referrer
                + "\nlocalStorage: " + window.localStorage.getItem("tour");
    if (typeof $ !== "undefined") {
        error += '\n\n' + $("body").html();
    }
    throw new Error(error);
}

var website = window.openerp.website;

// don't rewrite T in test mode
if (typeof website.Tour !== "undefined") {
    return;
}

// don't need template to use bootstrap Tour in automatic mode
if (typeof QWeb2 !== "undefined") {
    website.add_template_file('/website/static/src/xml/website.tour.xml');
}

/////////////////////////////////////////////////


/* jQuery selector to match exact text inside an element
 *  :containsExact()     - case insensitive
 *  :containsExactCase() - case sensitive
 *  :containsRegex()     - set by user ( use: $(el).find(':containsRegex(/(red|blue|yellow)/gi)') )
 */
$.extend($.expr[':'],{
    containsExact: function(a,i,m){
        return $.trim(a.innerHTML.toLowerCase()) === m[3].toLowerCase();
    },
    containsExactCase: function(a,i,m){
        return $.trim(a.innerHTML) === m[3];
    },
    // Note all escaped characters need to be double escaped
    // inside of the containsRegex, so "\(" needs to be "\\("
    containsRegex: function(a,i,m){
        var regreg =  /^\/((?:\\\/|[^\/])+)\/([mig]{0,3})$/,
        reg = regreg.exec(m[3]);
        return reg ? new RegExp(reg[1], reg[2]).test($.trim(a.innerHTML)) : false;
    }
});
$.ajaxSetup({
    beforeSend:function(){
        $.ajaxBusy = ($.ajaxBusy|0) + 1;
    },
    complete:function(){
        $.ajaxBusy--;
    }
});

/////////////////////////////////////////////////

var localStorage = window.localStorage;

var T = website.Tour = {
    tours: {},
    defaultDelay: 50,
    retryRunningDelay: 1000,
    errorDelay: 5000,
    state: null,
    $element: null,
    timer: null,
    testtimer: null,
    currentTimer: null,
    register: function (tour) {
        if (tour.mode !== "test") tour.mode = "tutorial";
        T.tours[tour.id] = tour;
    },
    run: function (tour_id, mode) {
        var tour = T.tours[tour_id];
        this.time = new Date().getTime();
        if (tour.path && !window.location.href.match(new RegExp("("+T.getLang()+")?"+tour.path+"#?$", "i"))) {
            var href = "/"+T.getLang()+tour.path;
            console.log("Tour Begin from run method (redirection to "+href+")");
            T.saveState(tour.id, mode || tour.mode, -1, 0);
            window.location.href = href;
        } else {
            console.log("Tour Begin from run method");
            T.saveState(tour.id, mode || tour.mode, 0, 0);
            T.running();
        }
    },
    registerSteps: function (tour) {
        if (tour.register) {
            return;
        }
        tour.register = true;

        for (var index=0, len=tour.steps.length; index<len; index++) {
            var step = tour.steps[index];
            step.id = index;

            if (!step.waitNot && index > 0 && tour.steps[index-1] &&
                tour.steps[index-1].popover && tour.steps[index-1].popover.next) {
                step.waitNot = '.popover.tour.fade.in:visible';
            }
            if (!step.waitFor && index > 0 && tour.steps[index-1].snippet) {
                step.waitFor = '.oe_overlay_options .oe_options:visible';
            }


            var snippet = step.element && step.element.match(/#oe_snippets (.*) \.oe_snippet_thumbnail/);
            if (snippet) {
                step.snippet = snippet[1];
            } else if (step.snippet) {
                step.element = '#oe_snippets '+step.snippet+' .oe_snippet_thumbnail';
            }

            if (!step.element) {
                step.element = "body";
                step.orphan = true;
                step.backdrop = true;
            }
        }
        if (tour.steps[index-1] &&
            tour.steps[index-1].popover && tour.steps[index-1].popover.next) {
            var step = {
                _title: "",
                id: index,
                waitNot: '.popover.tour.fade.in:visible'
            };
            tour.steps.push(step);
        }

        // rendering bootstrap tour and popover
        if (tour.mode !== "test") {
            for (var index=0, len=tour.steps.length; index<len; index++) {
                var step = tour.steps[index];
                step._title = step._title || step.title;
                step.title = T.popoverTitle(tour, { title: step._title });
                step.template = step.template || T.popover( step.popover );
            }
        }
    },
    closePopover: function () {
        if (T.$element) {
            T.$element.popover('destroy');
            T.$element.removeData("tour");
            T.$element.removeData("tour-step");
            $(".tour-backdrop").remove();
            $(".popover.tour").remove();
            T.$element = null;
        }
    },
    autoTogglePopover: function () {
        var state = T.getState();
        var step = state.step;

        if (T.$element &&
            T.$element.is(":visible") &&
            T.$element.data("tour") === state.id &&
            T.$element.data("tour-step") === step.id) {
            T.repositionPopover();
            return;
        }

        if (step.busy) {
            return;
        }

        T.closePopover();

        var $element = $(step.element).first();
        if (!step.element || !$element.size() || !$element.is(":visible")) {
            return;
        }


        T.$element = $element;
        $element.data("tour", state.id);
        $element.data("tour-step", step.id);
        $element.popover({
            placement: step.placement || "auto",
            animation: true,
            trigger: "manual",
            title: step.title,
            content: step.content,
            html: true,
            container: "body",
            template: step.template,
            orphan: step.orphan
        }).popover("show");


        var $tip = $element.data("bs.popover").tip();


        // add popover style (orphan, static, backdrop)
        if (step.orphan) {
            $tip.addClass("orphan");
        }

        var node = $element[0];
        var css;
        do {
            css = window.getComputedStyle(node);
            if (!css || css.position == "fixed") {
                $tip.addClass("fixed");
                break;
            }
        } while ((node = node.parentNode) && node !== document);

        if (step.backdrop) {
            $("body").append('<div class="tour-backdrop"></div>');
        }

        if (step.backdrop || $element.parents("#website-top-navbar, .modal").size()) {
            $tip.css("z-index", 2010);
        }

        // button click event
        $tip.find("button")
            .one("click", function () {
                step.busy = true;
                if (!$(this).is("[data-role='next']")) {
                    clearTimeout(T.timer);
                    T.endTour();
                }
                T.closePopover();
            });

        T.repositionPopover();
    },
    repositionPopover: function() {
        var popover = T.$element.data("bs.popover");
        var $tip = T.$element.data("bs.popover").tip();

        if (popover.options.orphan) {
            return $tip.css("top", $(window).outerHeight() / 2 - $tip.outerHeight() / 2);
        }

        var offsetBottom, offsetHeight, offsetRight, offsetWidth, originalLeft, originalTop, tipOffset;
        offsetWidth = $tip[0].offsetWidth;
        offsetHeight = $tip[0].offsetHeight;
        tipOffset = $tip.offset();
        originalLeft = tipOffset.left;
        originalTop = tipOffset.top;
        offsetBottom = $(document).outerHeight() - tipOffset.top - $tip.outerHeight();
        if (offsetBottom < 0) {
            tipOffset.top = tipOffset.top + offsetBottom;
        }
        offsetRight = $("html").outerWidth() - tipOffset.left - $tip.outerWidth();
        if (offsetRight < 0) {
            tipOffset.left = tipOffset.left + offsetRight;
        }
        if (tipOffset.top < 0) {
            tipOffset.top = 0;
        }
        if (tipOffset.left < 0) {
            tipOffset.left = 0;
        }
        $tip.offset(tipOffset);
        if (popover.options.placement === "bottom" || popover.options.placement === "top") {
                var left = T.$element.offset().left + T.$element.outerWidth()/2 - tipOffset.left;
                $tip.find(".arrow").css("left", left ? left + "px" : "");
        } else if (popover.options.placement !== "auto") {
                var top = T.$element.offset().top + T.$element.outerHeight()/2 - tipOffset.top;
                $tip.find(".arrow").css("top", top ? top + "px" : "");
        }
    },
    popoverTitle: function (tour, options) {
        return openerp.qweb ? openerp.qweb.render('website.tour_popover_title', options) : options.title;
    },
    popover: function (options) {
        return openerp.qweb ? openerp.qweb.render('website.tour_popover', options) : options.title;
    },
    getLang: function () {
        return $("html").attr("lang").replace(/-/, '_');
    },
    getState: function () {
        var state = JSON.parse(localStorage.getItem("tour") || 'false') || {};
        if (state) { this.time = state.time; }
        var tour_id,mode,step_id;
        if (!state.id && window.location.href.indexOf("#tutorial.") > -1) {
            state = {
                "id": window.location.href.match(/#tutorial\.(.*)=true/)[1],
                "mode": "tutorial",
                "step_id": 0
            };
            window.location.hash = "";
            console.log("Tour Begin from url hash");
            T.saveState(state.id, state.mode, state.step_id, 0);
        }
        if (!state.id) {
            return;
        }
        state.tour = T.tours[state.id];
        state.step = state.tour && state.tour.steps[state.step_id === -1 ? 0 : state.step_id];
        return state;
    },
    error: function (step, message) {
        var state = T.getState();
        message += '\n tour: ' + state.id
            + '\n step: ' + step.id + ": '" + (step._title || step.title) + "'"
            + '\n href: ' + window.location.href
            + '\n referrer: ' + document.referrer
            + '\n element: ' + Boolean(!step.element || ($(step.element).size() && $(step.element).is(":visible") && !$(step.element).is(":hidden")))
            + '\n waitNot: ' + Boolean(!step.waitNot || !$(step.waitNot).size())
            + '\n waitFor: ' + Boolean(!step.waitFor || $(step.waitFor).size())
            + "\n localStorage: " + JSON.stringify(localStorage)
            + '\n\n' + $("body").html();
        T.reset();
        throw new Error(message);
    },
    lists: function () {
        var tour_ids = [];
        for (var k in T.tours) {
            tour_ids.push(k);
        }
        return tour_ids;
    },
    saveState: function (tour_id, mode, step_id, number) {
        localStorage.setItem("tour", JSON.stringify({"id":tour_id, "mode":mode, "step_id":step_id || 0, "time": this.time, "number": number+1}));
    },
    reset: function () {
        var state = T.getState();
        if (state) {
            for (var k in state.tour.steps) {
                state.tour.steps[k].busy = false;
            }
        }
        localStorage.removeItem("tour");
        clearTimeout(T.timer);
        clearTimeout(T.testtimer);
        T.closePopover();
    },
    running: function () {
        function run () {
            var state = T.getState();
            if (!state) return;
            if (state.tour) {
                console.log("Tour '"+state.id+"' is running");
                T.registerSteps(state.tour);
                T.nextStep();
            } else {
                console.log("Tour '"+state.id+"' wait for running (tour undefined)");
                setTimeout(T.running, state.mode === "test" ? T.defaultDelay : T.retryRunningDelay);
            }
        }
        setTimeout(function () {
            if ($.ajaxBusy) {
                $(document).ajaxStop(run);
            } else {
                run();
            }
        },0);
    },
    check: function (step) {
        return (step &&
            (!step.element || ($(step.element).size() && $(step.element).is(":visible") && !$(step.element).is(":hidden"))) &&
            (!step.waitNot || !$(step.waitNot).size()) &&
            (!step.waitFor || $(step.waitFor).size()));
    },
    waitNextStep: function () {
        var state = T.getState();
        var time = new Date().getTime();
        var timer;
        var next = state.tour.steps[state.step.id+1];
        var overlaps = state.mode === "test" ? T.errorDelay : 0;

        window.onbeforeunload = function () {
            clearTimeout(T.timer);
            clearTimeout(T.testtimer);
        };

        function checkNext () {
            T.autoTogglePopover();

            clearTimeout(T.timer);
            if (T.check(next)) {
                clearTimeout(T.currentTimer);
                // use an other timeout for cke dom loading
                T.saveState(state.id, state.mode, state.step.id, 0);
                setTimeout(function () {
                    T.nextStep(next);
                }, T.defaultDelay);
            } else if (!overlaps || new Date().getTime() - time < overlaps) {
                T.timer = setTimeout(checkNext, T.defaultDelay);
            } else {
                T.error(next, "Can't reach the next step");
            }
        }
        checkNext();
    },
    nextStep: function (step) {
        var state = T.getState();

        if (!state) {
            return;
        }

        step = step || state.step;
        var next = state.tour.steps[step.id+1];

        if (state.number > 3) {
            T.error(next, "Cycling. Can't reach the next step");
        }
        
        T.saveState(state.id, state.mode, step.id, state.number);

        if (step.id !== state.step_id) {
            console.log("Tour Step: '" + (step._title || step.title) + "' (" + (new Date().getTime() - this.time) + "ms)");
        }

        T.autoTogglePopover(true);

        if (step.onload) {
            step.onload();
        }

        if (next) {
            setTimeout(function () {
                    T.waitNextStep();
                    if (state.mode === "test") {
                        setTimeout(function(){
                            T.autoNextStep(state.tour, step);
                        }, T.defaultDelay);
                    }
            }, next.wait || 0);
        } else {
            T.endTour();
        }
    },
    endTour: function () {
        var state = T.getState();
        var test = state.step.id >= state.tour.steps.length-1;
        T.reset();
        if (test) {
            console.log('ok');
        } else {
            console.log('error');
        }
    },
    autoNextStep: function (tour, step) {
        clearTimeout(T.testtimer);

        function autoStep () {
            if (!step) return;

            if (step.autoComplete) {
                step.autoComplete(tour);
            }

            $(".popover.tour [data-role='next']").click();

            var $element = $(step.element);
            if (!$element.size()) return;

            if (step.snippet) {

                T.autoDragAndDropSnippet($element);
            
            } else if ($element.is(":visible")) {

                $element.trigger($.Event("mouseenter", { srcElement: $element[0] }));
                $element.trigger($.Event("mousedown", { srcElement: $element[0] }));
        
                var evt = document.createEvent("MouseEvents");
                evt.initMouseEvent("click", true, true, window, 0, 0, 0, 0, 0, false, false, false, false, 0, null);
                $element[0].dispatchEvent(evt);

                // trigger after for step like: mouseenter, next step click on button display with mouseenter
                setTimeout(function () {
                    $element.trigger($.Event("mouseup", { srcElement: $element[0] }));
                    $element.trigger($.Event("mouseleave", { srcElement: $element[0] }));
                }, 1000);
            }
            if (step.sampleText) {
            
                $element.trigger($.Event("keydown", { srcElement: $element }));
                if ($element.is("input") ) {
                    $element.val(step.sampleText);
                } if ($element.is("select")) {
                    $element.find("[value='"+step.sampleText+"'], option:contains('"+step.sampleText+"')").attr("selected", true);
                    $element.val(step.sampleText);
                } else {
                    $element.html(step.sampleText);
                }
                setTimeout(function () {
                    $element.trigger($.Event("keyup", { srcElement: $element }));
                    $element.trigger($.Event("change", { srcElement: $element }));
                }, self.defaultDelay<<1);
            
            }
        }
        T.testtimer = setTimeout(autoStep, 100);
    },
    autoDragAndDropSnippet: function (selector) {
        var $thumbnail = $(selector).first();
        var thumbnailPosition = $thumbnail.position();
        $thumbnail.trigger($.Event("mousedown", { which: 1, pageX: thumbnailPosition.left, pageY: thumbnailPosition.top }));
        $thumbnail.trigger($.Event("mousemove", { which: 1, pageX: document.body.scrollWidth/2, pageY: document.body.scrollHeight/2 }));
        var $dropZone = $(".oe_drop_zone").first();
        var dropPosition = $dropZone.position();
        $dropZone.trigger($.Event("mouseup", { which: 1, pageX: dropPosition.left, pageY: dropPosition.top }));
    }
};

website.ready().then(T.running);

website.ready().done(function() {
    var self = this;
    _.each(T.tours, function (tour) {
        if (tour.mode === "test") {
            return;
        }
        var $menuItem = $($.parseHTML('<li><a href="#">'+tour.name+'</a></li>'));
        $menuItem.click(function () {
            T.reset();
            T.run(tour.id);
        });
        $('#help-menu').append($menuItem);
    });
});
=======
window.openerp.website.EditorBar.include({
    tours: [],
    start: function () {
        var self = this;
        var menu = $('#help-menu');
        _.each(window.openerp.Tour.tours, function (tour) {
            if (tour.mode === "test") {
                return;
            }
            var $menuItem = $($.parseHTML('<li><a href="#">'+tour.name+'</a></li>'));
            $menuItem.click(function () {
                T.reset();
                T.run(tour.id);
            });
            menu.append($menuItem);
        });
        return this._super();
    }
});
>>>>>>> 003e910e

})();<|MERGE_RESOLUTION|>--- conflicted
+++ resolved
@@ -1,528 +1,6 @@
 (function () {
     'use strict';
 
-<<<<<<< HEAD
-// raise an error in test mode if openerp don't exist
-if (typeof openerp === "undefined") {
-    var error = "openerp is undefined"
-                + "\nhref: " + window.location.href
-                + "\nreferrer: " + document.referrer
-                + "\nlocalStorage: " + window.localStorage.getItem("tour");
-    if (typeof $ !== "undefined") {
-        error += '\n\n' + $("body").html();
-    }
-    throw new Error(error);
-}
-
-var website = window.openerp.website;
-
-// don't rewrite T in test mode
-if (typeof website.Tour !== "undefined") {
-    return;
-}
-
-// don't need template to use bootstrap Tour in automatic mode
-if (typeof QWeb2 !== "undefined") {
-    website.add_template_file('/website/static/src/xml/website.tour.xml');
-}
-
-/////////////////////////////////////////////////
-
-
-/* jQuery selector to match exact text inside an element
- *  :containsExact()     - case insensitive
- *  :containsExactCase() - case sensitive
- *  :containsRegex()     - set by user ( use: $(el).find(':containsRegex(/(red|blue|yellow)/gi)') )
- */
-$.extend($.expr[':'],{
-    containsExact: function(a,i,m){
-        return $.trim(a.innerHTML.toLowerCase()) === m[3].toLowerCase();
-    },
-    containsExactCase: function(a,i,m){
-        return $.trim(a.innerHTML) === m[3];
-    },
-    // Note all escaped characters need to be double escaped
-    // inside of the containsRegex, so "\(" needs to be "\\("
-    containsRegex: function(a,i,m){
-        var regreg =  /^\/((?:\\\/|[^\/])+)\/([mig]{0,3})$/,
-        reg = regreg.exec(m[3]);
-        return reg ? new RegExp(reg[1], reg[2]).test($.trim(a.innerHTML)) : false;
-    }
-});
-$.ajaxSetup({
-    beforeSend:function(){
-        $.ajaxBusy = ($.ajaxBusy|0) + 1;
-    },
-    complete:function(){
-        $.ajaxBusy--;
-    }
-});
-
-/////////////////////////////////////////////////
-
-var localStorage = window.localStorage;
-
-var T = website.Tour = {
-    tours: {},
-    defaultDelay: 50,
-    retryRunningDelay: 1000,
-    errorDelay: 5000,
-    state: null,
-    $element: null,
-    timer: null,
-    testtimer: null,
-    currentTimer: null,
-    register: function (tour) {
-        if (tour.mode !== "test") tour.mode = "tutorial";
-        T.tours[tour.id] = tour;
-    },
-    run: function (tour_id, mode) {
-        var tour = T.tours[tour_id];
-        this.time = new Date().getTime();
-        if (tour.path && !window.location.href.match(new RegExp("("+T.getLang()+")?"+tour.path+"#?$", "i"))) {
-            var href = "/"+T.getLang()+tour.path;
-            console.log("Tour Begin from run method (redirection to "+href+")");
-            T.saveState(tour.id, mode || tour.mode, -1, 0);
-            window.location.href = href;
-        } else {
-            console.log("Tour Begin from run method");
-            T.saveState(tour.id, mode || tour.mode, 0, 0);
-            T.running();
-        }
-    },
-    registerSteps: function (tour) {
-        if (tour.register) {
-            return;
-        }
-        tour.register = true;
-
-        for (var index=0, len=tour.steps.length; index<len; index++) {
-            var step = tour.steps[index];
-            step.id = index;
-
-            if (!step.waitNot && index > 0 && tour.steps[index-1] &&
-                tour.steps[index-1].popover && tour.steps[index-1].popover.next) {
-                step.waitNot = '.popover.tour.fade.in:visible';
-            }
-            if (!step.waitFor && index > 0 && tour.steps[index-1].snippet) {
-                step.waitFor = '.oe_overlay_options .oe_options:visible';
-            }
-
-
-            var snippet = step.element && step.element.match(/#oe_snippets (.*) \.oe_snippet_thumbnail/);
-            if (snippet) {
-                step.snippet = snippet[1];
-            } else if (step.snippet) {
-                step.element = '#oe_snippets '+step.snippet+' .oe_snippet_thumbnail';
-            }
-
-            if (!step.element) {
-                step.element = "body";
-                step.orphan = true;
-                step.backdrop = true;
-            }
-        }
-        if (tour.steps[index-1] &&
-            tour.steps[index-1].popover && tour.steps[index-1].popover.next) {
-            var step = {
-                _title: "",
-                id: index,
-                waitNot: '.popover.tour.fade.in:visible'
-            };
-            tour.steps.push(step);
-        }
-
-        // rendering bootstrap tour and popover
-        if (tour.mode !== "test") {
-            for (var index=0, len=tour.steps.length; index<len; index++) {
-                var step = tour.steps[index];
-                step._title = step._title || step.title;
-                step.title = T.popoverTitle(tour, { title: step._title });
-                step.template = step.template || T.popover( step.popover );
-            }
-        }
-    },
-    closePopover: function () {
-        if (T.$element) {
-            T.$element.popover('destroy');
-            T.$element.removeData("tour");
-            T.$element.removeData("tour-step");
-            $(".tour-backdrop").remove();
-            $(".popover.tour").remove();
-            T.$element = null;
-        }
-    },
-    autoTogglePopover: function () {
-        var state = T.getState();
-        var step = state.step;
-
-        if (T.$element &&
-            T.$element.is(":visible") &&
-            T.$element.data("tour") === state.id &&
-            T.$element.data("tour-step") === step.id) {
-            T.repositionPopover();
-            return;
-        }
-
-        if (step.busy) {
-            return;
-        }
-
-        T.closePopover();
-
-        var $element = $(step.element).first();
-        if (!step.element || !$element.size() || !$element.is(":visible")) {
-            return;
-        }
-
-
-        T.$element = $element;
-        $element.data("tour", state.id);
-        $element.data("tour-step", step.id);
-        $element.popover({
-            placement: step.placement || "auto",
-            animation: true,
-            trigger: "manual",
-            title: step.title,
-            content: step.content,
-            html: true,
-            container: "body",
-            template: step.template,
-            orphan: step.orphan
-        }).popover("show");
-
-
-        var $tip = $element.data("bs.popover").tip();
-
-
-        // add popover style (orphan, static, backdrop)
-        if (step.orphan) {
-            $tip.addClass("orphan");
-        }
-
-        var node = $element[0];
-        var css;
-        do {
-            css = window.getComputedStyle(node);
-            if (!css || css.position == "fixed") {
-                $tip.addClass("fixed");
-                break;
-            }
-        } while ((node = node.parentNode) && node !== document);
-
-        if (step.backdrop) {
-            $("body").append('<div class="tour-backdrop"></div>');
-        }
-
-        if (step.backdrop || $element.parents("#website-top-navbar, .modal").size()) {
-            $tip.css("z-index", 2010);
-        }
-
-        // button click event
-        $tip.find("button")
-            .one("click", function () {
-                step.busy = true;
-                if (!$(this).is("[data-role='next']")) {
-                    clearTimeout(T.timer);
-                    T.endTour();
-                }
-                T.closePopover();
-            });
-
-        T.repositionPopover();
-    },
-    repositionPopover: function() {
-        var popover = T.$element.data("bs.popover");
-        var $tip = T.$element.data("bs.popover").tip();
-
-        if (popover.options.orphan) {
-            return $tip.css("top", $(window).outerHeight() / 2 - $tip.outerHeight() / 2);
-        }
-
-        var offsetBottom, offsetHeight, offsetRight, offsetWidth, originalLeft, originalTop, tipOffset;
-        offsetWidth = $tip[0].offsetWidth;
-        offsetHeight = $tip[0].offsetHeight;
-        tipOffset = $tip.offset();
-        originalLeft = tipOffset.left;
-        originalTop = tipOffset.top;
-        offsetBottom = $(document).outerHeight() - tipOffset.top - $tip.outerHeight();
-        if (offsetBottom < 0) {
-            tipOffset.top = tipOffset.top + offsetBottom;
-        }
-        offsetRight = $("html").outerWidth() - tipOffset.left - $tip.outerWidth();
-        if (offsetRight < 0) {
-            tipOffset.left = tipOffset.left + offsetRight;
-        }
-        if (tipOffset.top < 0) {
-            tipOffset.top = 0;
-        }
-        if (tipOffset.left < 0) {
-            tipOffset.left = 0;
-        }
-        $tip.offset(tipOffset);
-        if (popover.options.placement === "bottom" || popover.options.placement === "top") {
-                var left = T.$element.offset().left + T.$element.outerWidth()/2 - tipOffset.left;
-                $tip.find(".arrow").css("left", left ? left + "px" : "");
-        } else if (popover.options.placement !== "auto") {
-                var top = T.$element.offset().top + T.$element.outerHeight()/2 - tipOffset.top;
-                $tip.find(".arrow").css("top", top ? top + "px" : "");
-        }
-    },
-    popoverTitle: function (tour, options) {
-        return openerp.qweb ? openerp.qweb.render('website.tour_popover_title', options) : options.title;
-    },
-    popover: function (options) {
-        return openerp.qweb ? openerp.qweb.render('website.tour_popover', options) : options.title;
-    },
-    getLang: function () {
-        return $("html").attr("lang").replace(/-/, '_');
-    },
-    getState: function () {
-        var state = JSON.parse(localStorage.getItem("tour") || 'false') || {};
-        if (state) { this.time = state.time; }
-        var tour_id,mode,step_id;
-        if (!state.id && window.location.href.indexOf("#tutorial.") > -1) {
-            state = {
-                "id": window.location.href.match(/#tutorial\.(.*)=true/)[1],
-                "mode": "tutorial",
-                "step_id": 0
-            };
-            window.location.hash = "";
-            console.log("Tour Begin from url hash");
-            T.saveState(state.id, state.mode, state.step_id, 0);
-        }
-        if (!state.id) {
-            return;
-        }
-        state.tour = T.tours[state.id];
-        state.step = state.tour && state.tour.steps[state.step_id === -1 ? 0 : state.step_id];
-        return state;
-    },
-    error: function (step, message) {
-        var state = T.getState();
-        message += '\n tour: ' + state.id
-            + '\n step: ' + step.id + ": '" + (step._title || step.title) + "'"
-            + '\n href: ' + window.location.href
-            + '\n referrer: ' + document.referrer
-            + '\n element: ' + Boolean(!step.element || ($(step.element).size() && $(step.element).is(":visible") && !$(step.element).is(":hidden")))
-            + '\n waitNot: ' + Boolean(!step.waitNot || !$(step.waitNot).size())
-            + '\n waitFor: ' + Boolean(!step.waitFor || $(step.waitFor).size())
-            + "\n localStorage: " + JSON.stringify(localStorage)
-            + '\n\n' + $("body").html();
-        T.reset();
-        throw new Error(message);
-    },
-    lists: function () {
-        var tour_ids = [];
-        for (var k in T.tours) {
-            tour_ids.push(k);
-        }
-        return tour_ids;
-    },
-    saveState: function (tour_id, mode, step_id, number) {
-        localStorage.setItem("tour", JSON.stringify({"id":tour_id, "mode":mode, "step_id":step_id || 0, "time": this.time, "number": number+1}));
-    },
-    reset: function () {
-        var state = T.getState();
-        if (state) {
-            for (var k in state.tour.steps) {
-                state.tour.steps[k].busy = false;
-            }
-        }
-        localStorage.removeItem("tour");
-        clearTimeout(T.timer);
-        clearTimeout(T.testtimer);
-        T.closePopover();
-    },
-    running: function () {
-        function run () {
-            var state = T.getState();
-            if (!state) return;
-            if (state.tour) {
-                console.log("Tour '"+state.id+"' is running");
-                T.registerSteps(state.tour);
-                T.nextStep();
-            } else {
-                console.log("Tour '"+state.id+"' wait for running (tour undefined)");
-                setTimeout(T.running, state.mode === "test" ? T.defaultDelay : T.retryRunningDelay);
-            }
-        }
-        setTimeout(function () {
-            if ($.ajaxBusy) {
-                $(document).ajaxStop(run);
-            } else {
-                run();
-            }
-        },0);
-    },
-    check: function (step) {
-        return (step &&
-            (!step.element || ($(step.element).size() && $(step.element).is(":visible") && !$(step.element).is(":hidden"))) &&
-            (!step.waitNot || !$(step.waitNot).size()) &&
-            (!step.waitFor || $(step.waitFor).size()));
-    },
-    waitNextStep: function () {
-        var state = T.getState();
-        var time = new Date().getTime();
-        var timer;
-        var next = state.tour.steps[state.step.id+1];
-        var overlaps = state.mode === "test" ? T.errorDelay : 0;
-
-        window.onbeforeunload = function () {
-            clearTimeout(T.timer);
-            clearTimeout(T.testtimer);
-        };
-
-        function checkNext () {
-            T.autoTogglePopover();
-
-            clearTimeout(T.timer);
-            if (T.check(next)) {
-                clearTimeout(T.currentTimer);
-                // use an other timeout for cke dom loading
-                T.saveState(state.id, state.mode, state.step.id, 0);
-                setTimeout(function () {
-                    T.nextStep(next);
-                }, T.defaultDelay);
-            } else if (!overlaps || new Date().getTime() - time < overlaps) {
-                T.timer = setTimeout(checkNext, T.defaultDelay);
-            } else {
-                T.error(next, "Can't reach the next step");
-            }
-        }
-        checkNext();
-    },
-    nextStep: function (step) {
-        var state = T.getState();
-
-        if (!state) {
-            return;
-        }
-
-        step = step || state.step;
-        var next = state.tour.steps[step.id+1];
-
-        if (state.number > 3) {
-            T.error(next, "Cycling. Can't reach the next step");
-        }
-        
-        T.saveState(state.id, state.mode, step.id, state.number);
-
-        if (step.id !== state.step_id) {
-            console.log("Tour Step: '" + (step._title || step.title) + "' (" + (new Date().getTime() - this.time) + "ms)");
-        }
-
-        T.autoTogglePopover(true);
-
-        if (step.onload) {
-            step.onload();
-        }
-
-        if (next) {
-            setTimeout(function () {
-                    T.waitNextStep();
-                    if (state.mode === "test") {
-                        setTimeout(function(){
-                            T.autoNextStep(state.tour, step);
-                        }, T.defaultDelay);
-                    }
-            }, next.wait || 0);
-        } else {
-            T.endTour();
-        }
-    },
-    endTour: function () {
-        var state = T.getState();
-        var test = state.step.id >= state.tour.steps.length-1;
-        T.reset();
-        if (test) {
-            console.log('ok');
-        } else {
-            console.log('error');
-        }
-    },
-    autoNextStep: function (tour, step) {
-        clearTimeout(T.testtimer);
-
-        function autoStep () {
-            if (!step) return;
-
-            if (step.autoComplete) {
-                step.autoComplete(tour);
-            }
-
-            $(".popover.tour [data-role='next']").click();
-
-            var $element = $(step.element);
-            if (!$element.size()) return;
-
-            if (step.snippet) {
-
-                T.autoDragAndDropSnippet($element);
-            
-            } else if ($element.is(":visible")) {
-
-                $element.trigger($.Event("mouseenter", { srcElement: $element[0] }));
-                $element.trigger($.Event("mousedown", { srcElement: $element[0] }));
-        
-                var evt = document.createEvent("MouseEvents");
-                evt.initMouseEvent("click", true, true, window, 0, 0, 0, 0, 0, false, false, false, false, 0, null);
-                $element[0].dispatchEvent(evt);
-
-                // trigger after for step like: mouseenter, next step click on button display with mouseenter
-                setTimeout(function () {
-                    $element.trigger($.Event("mouseup", { srcElement: $element[0] }));
-                    $element.trigger($.Event("mouseleave", { srcElement: $element[0] }));
-                }, 1000);
-            }
-            if (step.sampleText) {
-            
-                $element.trigger($.Event("keydown", { srcElement: $element }));
-                if ($element.is("input") ) {
-                    $element.val(step.sampleText);
-                } if ($element.is("select")) {
-                    $element.find("[value='"+step.sampleText+"'], option:contains('"+step.sampleText+"')").attr("selected", true);
-                    $element.val(step.sampleText);
-                } else {
-                    $element.html(step.sampleText);
-                }
-                setTimeout(function () {
-                    $element.trigger($.Event("keyup", { srcElement: $element }));
-                    $element.trigger($.Event("change", { srcElement: $element }));
-                }, self.defaultDelay<<1);
-            
-            }
-        }
-        T.testtimer = setTimeout(autoStep, 100);
-    },
-    autoDragAndDropSnippet: function (selector) {
-        var $thumbnail = $(selector).first();
-        var thumbnailPosition = $thumbnail.position();
-        $thumbnail.trigger($.Event("mousedown", { which: 1, pageX: thumbnailPosition.left, pageY: thumbnailPosition.top }));
-        $thumbnail.trigger($.Event("mousemove", { which: 1, pageX: document.body.scrollWidth/2, pageY: document.body.scrollHeight/2 }));
-        var $dropZone = $(".oe_drop_zone").first();
-        var dropPosition = $dropZone.position();
-        $dropZone.trigger($.Event("mouseup", { which: 1, pageX: dropPosition.left, pageY: dropPosition.top }));
-    }
-};
-
-website.ready().then(T.running);
-
-website.ready().done(function() {
-    var self = this;
-    _.each(T.tours, function (tour) {
-        if (tour.mode === "test") {
-            return;
-        }
-        var $menuItem = $($.parseHTML('<li><a href="#">'+tour.name+'</a></li>'));
-        $menuItem.click(function () {
-            T.reset();
-            T.run(tour.id);
-        });
-        $('#help-menu').append($menuItem);
-    });
-});
-=======
 window.openerp.website.EditorBar.include({
     tours: [],
     start: function () {
@@ -542,6 +20,5 @@
         return this._super();
     }
 });
->>>>>>> 003e910e
 
 })();