--- conflicted
+++ resolved
@@ -1,10 +1,5 @@
-<<<<<<< HEAD
-openerp.website = function(instance) {
-    'use strict';
-=======
 odoo.define('website.backend', function (require) {
 "use strict";
->>>>>>> 4bef17cc
 
 var core = require('web.core');
 var form_common = require('web.form_common');
@@ -23,154 +18,6 @@
         }
     },
 });
-<<<<<<< HEAD
-instance.web.form.widgets = instance.web.form.widgets.extend({
-    'website_button': 'instance.web.form.WidgetWebsiteButton',
-});
-
-var widget = instance.web.form.AbstractField.extend(instance.web.form.ReinitializeFieldMixin);
-instance.web.form.FieldTextHtml = widget.extend({
-    template: 'FieldTextHtml',
-    start: function () {
-        var self = this;
-
-        this.callback = _.uniqueId('FieldTextHtml_');
-        window.openerp[this.callback+"_editor"] = function (EditorBar) {
-            self.on_editor_loaded(EditorBar);
-        };
-        window.openerp[this.callback+"_content"] = function (EditorBar) {
-            self.on_content_loaded();
-        };
-        window.openerp[this.callback+"_updown"] = null;
-        window.openerp[this.callback+"_downup"] = function (value) {
-            self.dirty = true;
-            self.internal_set_value(value);
-            self.trigger('changed_value');
-            self.resize();
-        };
-
-        // init jqery objects
-        this.$iframe = this.$el.find('iframe');
-        this.document = null;
-        this.$body = $();
-        this.$content = $();
-
-        // init resize
-        this.resize = function resize() {
-            if ($("body").hasClass("o_form_FieldTextHtml_fullscreen")) {
-                self.$iframe.css('height', $("body").hasClass('o_form_FieldTextHtml_fullscreen') ? (document.body.clientHeight - self.$iframe.offset().top) + 'px' : '');
-            } else if (self.get('effective_readonly')) {
-                var height = 110;
-                try {
-                    height += self.$body.height();
-                    height +=  parseInt(self.$content.parent().css("margin-top"));
-                } catch (e) {}
-                self.$iframe.css("height", height+"px");
-            } else {
-                self.$iframe.css("height", (self.$body.find("#oe_snippets").length ? 500 : 300) + "px");
-            }
-        };
-        $(window).on('resize', self.resize);
-
-        return this._super();
-    },
-    get_url: function () {
-        var src = this.options.editor_url ? this.options.editor_url+"?" : "/website/field/html?";
-        var datarecord = this.view.get_fields_values();
-
-        var attr = {
-            'model': this.view.model,
-            'field': this.name,
-            'res_id': datarecord.id || '',
-            'callback': this.callback
-        };
-        if (this.options.snippets) {
-            attr['snippets'] = this.options.snippets;
-        }
-        if (!this.get("effective_readonly")) {
-            attr['enable_editor'] = 1;
-        }
-        if (openerp.session.debug) {
-            attr['debug'] = 1;
-        }
-
-        for (var k in attr) {
-            src += "&"+k+"="+attr[k];
-        }
-
-        delete datarecord[this.name];
-        src += "&datarecord="+ encodeURIComponent(JSON.stringify(datarecord));
-
-        return src;
-    },
-    initialize_content: function() {
-        this.$iframe = this.$el.find('iframe');
-        this.document = null;
-        this.$body = $();
-        this.$content = $();
-        this.dirty = false;
-        this.editor = false;
-        window.openerp[this.callback+"_set_value"] = function () {};
-
-        this.$iframe.attr("src", this.get_url());
-    },
-    on_content_loaded: function () {
-        var self = this;
-        this.document = this.$iframe.contents()[0];
-        this.$body = $("body", this.document);
-        this.$content = this.$body.find("#wrapwrap .o_editable:first");
-        setTimeout(this.resize,0);
-    },
-    on_editor_loaded: function (EditorBar) {
-        var self = this;
-        this.editor = EditorBar;
-
-        $("body").on('click', function (event) {
-            if ($("body").hasClass('o_form_FieldTextHtml_fullscreen')) {
-                $("body").removeClass("o_form_FieldTextHtml_fullscreen");
-                self.$iframe.css('height', '');
-                event.preventDefault();
-                event.stopPropagation();
-            }
-        });
-
-        setTimeout(function () {
-            var $fullscreen = $('<span class="btn btn-primary" style="margin: 5px;padding: 1px; position: fixed; top: 0; right: 0; z-index: 2000;"><span class="o_fullscreen fa fa-arrows-alt" style="color: white;margin: 3px 5px;"></span></span>');
-            var $nav = $("#website-top-navbar", self.document).append($fullscreen);
-            $fullscreen.on('click', function () {
-                $("body").toggleClass("o_form_FieldTextHtml_fullscreen");
-                self.resize();
-            });
-            setTimeout(self.resize,0);
-        }, 500);
-    },
-    render_value: function() {
-        if (!this.$content) {
-            return;
-        }
-        if(window.openerp[this.callback+"_set_value"]) {
-            window.openerp[this.callback+"_set_value"](this.get('value') || '', this.view.get_fields_values());
-            this.resize();
-        }
-    },
-    is_false: function() {
-        return this.get('value') === false || this.get('value') === "";
-    },
-    get_value: function(save_mode) {
-        if (save_mode && this.editor && this.editor.snippets && this.dirty) {
-            this.editor.snippets.clean_for_save();
-            this.internal_set_value( this.$content.prop('innerHTML') );
-        }
-        return this.get('value');
-    },
-    destroy: function () {
-        $(window).off('resize', self.resize);
-        delete window.openerp[this.callback];
-        delete window.openerp[this.callback+"_content"];
-        delete window.openerp[this.callback+"_updown"];
-    }
-});
-=======
 
 core.form_widget_registry.add('website_button', WidgetWebsiteButton);
 
@@ -326,6 +173,5 @@
 });
 
 core.form_widget_registry.add('html_frame', FieldTextHtmlFrame);
->>>>>>> 4bef17cc
 
 });