odoo.define('website.editor', function (require) {
'use strict';

<<<<<<< HEAD
    var website = openerp.website;
    var _t = openerp._t;

openerp.define.active();

define(['summernote/summernote'], function () {

    //////////////////////////////////////////////////////////////////////////////////////////////////////////
    /* Summernote Lib (neek change to make accessible: method and object) */
    var agent = $.summernote.core.agent;
    var dom = $.summernote.core.dom;
    var range = $.summernote.core.range;
    var list = $.summernote.core.list;
    var key = $.summernote.core.key;
    var eventHandler = $.summernote.eventHandler;
    var renderer = $.summernote.renderer;
    var options = $.summernote.options;

    var tplButton = renderer.getTemplate().button;
    var tplIconButton = renderer.getTemplate().iconButton;

    //////////////////////////////////////////////////////////////////////////////////////////////////////////
    /* update and change the popovers content, and add history button */

    var fn_createPalette = renderer.createPalette;
    renderer.createPalette = function ($container, options) {
        fn_createPalette.call(this, $container, options);

        if (!openerp.qweb.has_template('website.colorpicker')) {
            return;
        }

        var $color = $container.find('.note-color');
        var html = openerp.qweb.render('website.colorpicker');
        $color.find('.note-color-palette').prepend(html);
        var $bg = $color.find('.colorpicker:first button');
        var $fore = $color.find('.colorpicker:last button');

        $bg.each(function () { $(this).attr('data-event', 'backColor').attr('data-value', $(this).attr('class')); });
        $fore.each(function () { $(this).attr('data-event', 'foreColor').attr('data-value', $(this).attr('class').replace(/bg-/, 'text-')); });
    };
    
    var fn_tplPopovers = renderer.tplPopovers;
    renderer.tplPopovers = function (lang, options) {
        var $popover = $(fn_tplPopovers.call(this, lang, options));

        var $imagePopover = $popover.find('.note-image-popover');
        var $linkPopover = $popover.find('.note-link-popover');
        var $airPopover = $popover.find('.note-air-popover');

        if (window === window.top) {
            $popover.children().addClass("hidden-xs");
        }

        //////////////// image popover

        // add center button for images
        var $centerbutton = $(tplIconButton('fa fa-align-center', {
                title: _t('Center'),
                event: 'floatMe',
                value: 'center'
            })).insertAfter($imagePopover.find('[data-event="floatMe"][data-value="left"]'));
        $imagePopover.find('button[data-event="removeMedia"]').parent().remove();
        $imagePopover.find('button[data-event="floatMe"][data-value="none"]').remove();

        var $alt = $('<div class="btn-group"/>');
        $alt.prependTo($imagePopover.find('.popover-content'));
        $alt.append('<button class="btn btn-default btn-sm btn-small" data-event="alt"><strong>Alt: </strong><span class="o_image_alt"></span></button>');

        // padding button
        var $padding = $('<div class="btn-group"/>');
        $padding.insertBefore($imagePopover.find('.btn-group:first'));
        var $button = $(tplIconButton('fa fa-plus-square-o', {
                title: _t('Padding'),
                dropdown: true
            })).appendTo($padding);
        var $ul = $('<ul class="dropdown-menu"/>').insertAfter($button);
        $ul.append('<li><a data-event="padding" href="#" data-value="">'+_t('None')+'</a></li>');
        $ul.append('<li><a data-event="padding" href="#" data-value="small">'+_t('Small')+'</a></li>');
        $ul.append('<li><a data-event="padding" href="#" data-value="medium">'+_t('Medium')+'</a></li>');
        $ul.append('<li><a data-event="padding" href="#" data-value="large">'+_t('Large')+'</a></li>');
        $ul.append('<li><a data-event="padding" href="#" data-value="xl">'+_t('Xl')+'</a></li>');

        // circle, boxed... options became toggled
        $imagePopover.find('[data-event="imageShape"]:not([data-value])').remove();
        var $button = $(tplIconButton('fa fa-sun-o', {
                title: _t('Shadow'),
                event: 'imageShape',
                value: 'shadow'
            })).insertAfter($imagePopover.find('[data-event="imageShape"][data-value="img-circle"]'));

        // add spin for fa
        var $spin = $('<div class="btn-group hidden only_fa"/>').insertAfter($button.parent());
        $(tplIconButton('fa fa-refresh', {
                title: _t('Spin'),
                event: 'imageShape',
                value: 'fa-spin'
            })).appendTo($spin);

        // resize for fa
        var $resizefa = $('<div class="btn-group hidden only_fa"/>')
            .insertAfter($imagePopover.find('.btn-group:has([data-event="resize"])'));
        for (var size=1; size<=5; size++) {
            $(tplButton('<span class="note-fontsize-10">'+size+'x</span>', {
              title: size+"x",
              event: 'resizefa',
              value: size+''
            })).appendTo($resizefa);
        }
        var $colorfa = $airPopover.find('.note-color').clone();
        $colorfa.find(".btn-group:first").remove();
        $colorfa.find("ul.dropdown-menu").css('min-width', '172px');
        $colorfa.find('button[data-event="color"]').attr('data-value', '{"foreColor": "#f00"}')
            .find("i").css({'background': '', 'color': '#f00'});
        $resizefa.after($colorfa);

        // show dialog box and delete
        var $imageprop = $('<div class="btn-group"/>');
        $imageprop.appendTo($imagePopover.find('.popover-content'));
        $(tplIconButton('fa fa-picture-o', {
                title: _t('Edit'),
                event: 'showImageDialog'
            })).appendTo($imageprop);
        $(tplIconButton('fa fa-trash-o', {
                title: _t('Remove'),
                event: 'delete'
            })).appendTo($imageprop);

        $imagePopover.find('.popover-content').append($airPopover.find(".note-history").clone());

        $imagePopover.find('[data-event="showImageDialog"]').before($airPopover.find('[data-event="showLinkDialog"]').clone());
        
        //////////////// link popover

        $linkPopover.find('.popover-content').append($airPopover.find(".note-history").clone());

        $linkPopover.find('button[data-event="showLinkDialog"] i').attr("class", "fa fa-link");
        $linkPopover.find('button[data-event="unlink"]').before($airPopover.find('button[data-event="showImageDialog"]').clone());

        //////////////// text/air popover

        //// highlight the text format
        $airPopover.find('.note-style').on('mousedown', function () {
            var $format = $airPopover.find('[data-event="formatBlock"]');
            var node = range.create().sc;
            var formats = $format.map(function () { return $(this).data("value"); }).get();
            while (node && (!node.tagName || (!node.tagName || formats.indexOf(node.tagName.toLowerCase()) === -1))) {
                node = node.parentNode;
            }
            $format.parent().removeClass('active');
            $format.filter('[data-value="'+(node ? node.tagName.toLowerCase() : "p")+'"]')
                .parent().addClass("active");
        });

        //////////////// tooltip

        $airPopover.add($linkPopover).add($imagePopover).find("button")
            .tooltip('destroy')
            .tooltip({
                container: 'body',
                trigger: 'hover',
                placement: 'bottom'
            }).on('click', function () {$(this).tooltip('hide');});

        return $popover;
    };

    var fn_boutton_update = eventHandler.popover.button.update;
    eventHandler.popover.button.update = function ($container, oStyle) {
        // stop animation when edit content
        var previous = $(".note-control-selection").data('target');
        if (previous) {
            $(previous).css({"-webkit-animation-play-state": "", "animation-play-state": "", "-webkit-transition": "", "transition": "", "-webkit-animation": "", "animation": ""});
        }
        if (oStyle.image) {
            $(oStyle.image).css({"-webkit-animation": "none", "animation": "none"});
        }
        // end

        fn_boutton_update.call(this, $container, oStyle);

        $container.find('button[data-event="undo"]').attr('disabled', !history.hasUndo());
        $container.find('button[data-event="redo"]').attr('disabled', !history.hasRedo());

        if (oStyle.image) {
            $container.find('[data-event]').parent().removeClass("active");

            $container.find('a[data-event="padding"][data-value="small"]').parent().toggleClass("active", $(oStyle.image).hasClass("padding-small"));
            $container.find('a[data-event="padding"][data-value="medium"]').parent().toggleClass("active", $(oStyle.image).hasClass("padding-medium"));
            $container.find('a[data-event="padding"][data-value="large"]').parent().toggleClass("active", $(oStyle.image).hasClass("padding-large"));
            $container.find('a[data-event="padding"][data-value="xl"]').parent().toggleClass("active", $(oStyle.image).hasClass("padding-xl"));
            $container.find('a[data-event="padding"][data-value=""]').parent().toggleClass("active", !$container.find('.active a[data-event="padding"]').length);

            if (dom.isImgFont(oStyle.image)) {

                $container.find('.btn-group:not(.only_fa):has(button[data-event="resize"],button[data-event="imageShape"])').addClass("hidden");
                $container.find('.only_fa').removeClass("hidden");
                $container.find('button[data-event="resizefa"][data-value="2"]').toggleClass("active", $(oStyle.image).hasClass("fa-2x"));
                $container.find('button[data-event="resizefa"][data-value="3"]').toggleClass("active", $(oStyle.image).hasClass("fa-3x"));
                $container.find('button[data-event="resizefa"][data-value="4"]').toggleClass("active", $(oStyle.image).hasClass("fa-4x"));
                $container.find('button[data-event="resizefa"][data-value="5"]').toggleClass("active", $(oStyle.image).hasClass("fa-5x"));
                $container.find('button[data-event="resizefa"][data-value="1"]').toggleClass("active", !$container.find('.active[data-event="resizefa"]').length);

                $container.find('button[data-event="imageShape"][data-value="fa-spin"]').toggleClass("active", $(oStyle.image).hasClass("fa-spin"));
                
                $container.find('.note-color').removeClass("hidden");

            } else {

                $container.find('.hidden:not(.only_fa)').removeClass("hidden");
                $container.find('.only_fa').addClass("hidden");
                var width = ($(oStyle.image).attr('style') || '').match(/(^|;|\s)width:\s*([0-9]+%)/);
                if (width) {
                    width = width[2];
                }
                $container.find('button[data-event="resize"][data-value="1"]').toggleClass("active", width === "100%");
                $container.find('button[data-event="resize"][data-value="0.5"]').toggleClass("active", width === "50%");
                $container.find('button[data-event="resize"][data-value="0.25"]').toggleClass("active", width === "25%");

                $container.find('button[data-event="imageShape"][data-value="shadow"]').toggleClass("active", $(oStyle.image).hasClass("shadow"));
                
                if (!$(oStyle.image).is("img")) {
                    $container.find('.btn-group:has(button[data-event="imageShape"])').addClass("hidden");
                }

                $container.find('.note-color').addClass("hidden");

            }

            $container.find('button[data-event="floatMe"][data-value="left"]').toggleClass("active", $(oStyle.image).hasClass("pull-left"));
            $container.find('button[data-event="floatMe"][data-value="center"]').toggleClass("active", $(oStyle.image).hasClass("center-block"));
            $container.find('button[data-event="floatMe"][data-value="right"]').toggleClass("active", $(oStyle.image).hasClass("pull-right"));

            $(oStyle.image).trigger('attributes_change');
        }
    };

    var fn_popover_update = eventHandler.popover.update;
    eventHandler.popover.update = function ($popover, oStyle, isAirMode) {
        var $imagePopover = $popover.find('.note-image-popover');
        var $linkPopover = $popover.find('.note-link-popover');
        var $airPopover = $popover.find('.note-air-popover');

        fn_popover_update.call(this, $popover, oStyle, isAirMode);

        if (!isAirMode || $(oStyle.range.sc).closest('[data-oe-model]:not([data-oe-model="ir.ui.view"]):not([data-oe-type="html"])').length) {
            $imagePopover.hide();
            $linkPopover.hide();
            $airPopover.hide();
            return;
        }

        if (oStyle.image) {
            if (oStyle.image.parentNode.className.match(/(^|\s)media_iframe_video(\s|$)/i)) {
                oStyle.image = oStyle.image.parentNode;
            }
            var alt =  $(oStyle.image).attr("alt");

            $imagePopover.find('.o_image_alt').text( (alt || "").replace(/&quot;/g, '"') ).parent().toggle(oStyle.image.tagName === "IMG");
            $imagePopover.show();

            range.createFromNode(dom.firstChild(oStyle.image)).select();
        } else {
            $(".note-control-selection").hide();
        }

        if (oStyle.image || (!oStyle.range.isCollapsed() || (oStyle.range.sc.tagName && !dom.isAnchor(oStyle.range.sc)) || (oStyle.image && !$(oStyle.image).closest('a').length))) {
            $linkPopover.hide();
            oStyle.anchor = false;
        }

        if (oStyle.image || oStyle.anchor || !$(oStyle.range.sc).closest('.note-editable').length) {
            $airPopover.hide();
        } else {
            $airPopover.show();
        }
    };

    eventHandler.handle.update = function ($handle, oStyle, isAirMode) {
        $handle.toggle(!!oStyle.image);
        if (oStyle.image) {
            var $selection = $handle.find('.note-control-selection');
            var $image = $(oStyle.image);
            var szImage = {
              w: parseInt($image.outerWidth(true), 10),
              h: parseInt($image.outerHeight(true), 10)
            };
            $selection.data('target', oStyle.image); // save current image element.
            var sSizing = szImage.w + 'x' + szImage.h;
            $selection.find('.note-control-selection-info').text(szImage.h > 50 ? sSizing : "");

            $selection.find('.note-control-sizing').toggleClass('note-control-sizing note-control-holder').css({
                    'border-top': 0,
                    'border-left': 0
                });
        }
    };

    $(document).on('click keyup', function () {
        $('button[data-event="undo"]').attr('disabled', !history.hasUndo());
        $('button[data-event="redo"]').attr('disabled', !history.hasRedo());
    });

    eventHandler.editor.undo = function ($popover) {
        if(!$popover.attr('disabled')) history.undo();
    };
    eventHandler.editor.redo = function ($popover) {
        if(!$popover.attr('disabled')) history.redo();
    };

    //////////////////////////////////////////////////////////////////////////////////////////////////////////
    /* hack for image and link editor */

    function getImgTarget () {
      return $(".note-control-selection").data('target');
    }
    eventHandler.editor.padding = function ($editable, sValue) {
        var $target = $(getImgTarget());
        var paddings = "small medium large xl".split(/\s+/);
        $editable.data('NoteHistory').recordUndo();
        if (sValue.length) {
            paddings.splice(paddings.indexOf(sValue),1);
            $target.toggleClass('padding-'+sValue);
        }
        $target.removeClass("padding-" + paddings.join(" padding-"));
    };
    eventHandler.editor.resize = function ($editable, sValue) {
        var $target = $(getImgTarget());
        $editable.data('NoteHistory').recordUndo();
        var width = ($target.attr('style') || '').match(/(^|;|\s)width:\s*([0-9]+)%/);
        if (width) {
            width = width[2]/100;
        }
        $(getImgTarget()).css('width', width != sValue ? (sValue * 100) + '%' : '');
    };
    eventHandler.editor.resizefa = function ($editable, sValue) {
        var $target = $(getImgTarget());
        $editable.data('NoteHistory').recordUndo();
        $target.attr('class', $target.attr('class').replace(/\s*fa-[0-9]+x/g, ''));
        if (+sValue > 1) {
            $target.addClass('fa-'+sValue+'x');
        }
    };
    eventHandler.editor.floatMe = function ($editable, sValue) {
        var $target = $(getImgTarget());
        $editable.data('NoteHistory').recordUndo();
        switch (sValue) {
            case 'center': $target.toggleClass('center-block').removeClass('pull-right pull-left'); break;
            case 'left': $target.toggleClass('pull-left').removeClass('pull-right center-block'); break;
            case 'right': $target.toggleClass('pull-right').removeClass('pull-left center-block'); break;
        }
    };
    eventHandler.editor.imageShape = function ($editable, sValue) {
        var $target = $(getImgTarget());
        $editable.data('NoteHistory').recordUndo();
        $target.toggleClass(sValue);
    };

    eventHandler.dialog.showLinkDialog = function ($editable, $dialog, linkInfo) {
        $editable.data('range').select();
        $editable.data('NoteHistory').recordUndo();
        
        var editor = new website.editor.LinkDialog($editable, linkInfo);
        editor.appendTo(document.body);

        var def = new $.Deferred();
        editor.on("save", this, function (linkInfo) {
            linkInfo.range.select();
            $editable.data('range', linkInfo.range);
            def.resolve(linkInfo);
            $editable.data('NoteHistory').popUndo();
            $('.note-popover .note-link-popover').show();
        });
        editor.on("cancel", this, function () {
            def.reject();
            $editable.data('NoteHistory').popUndo();
        });
        return def;
    };
    eventHandler.dialog.showImageDialog = function ($editable) {
        var r = $editable.data('range');
        if (r.sc.tagName && r.sc.childNodes.length) {
            r.sc = r.sc.childNodes[r.so];
        }
        var editor = new website.editor.MediaDialog($editable, dom.isImg(r.sc) ? r.sc : null);
        editor.appendTo(document.body);
        return new $.Deferred().reject();
    };
    $.summernote.pluginEvents.alt = function (event, editor, layoutInfo, sorted) {
        var $editable = layoutInfo.editable();
        var $selection = layoutInfo.handle().find('.note-control-selection');
        var media = $selection.data('target');
        new website.editor.alt($editable, media).appendTo(document.body);
    };

    //////////////////////////////////////////////////////////////////////////////////////////////////////////

    dom.isVoid = function (node) {
        return node && /^BR|^IMG|^HR/.test(node.nodeName.toUpperCase()) || dom.isImg(node);
    };
    dom.isImg = function (node) {
        return dom.isImgFont(node) || (node && (node.nodeName === "IMG" || (node.className && node.className.match(/(^|\s)media_iframe_video(\s|$)/i)) ));
    };
    dom.isForbiddenNode = function (node) {
        return $(node).is(".media_iframe_video, .fa, img");
    };

    dom.isImgFont = function (node) {
        var nodeName = node && node.nodeName.toUpperCase();
        var className = (node && node.className || "");
        if (node && (nodeName === "SPAN" || nodeName === "I") && className.length) {
            var classNames = className.split(/\s+/);
            for (var k=0; k<website.editor.fontIcons.length; k++) {
                if (_.intersection(website.editor.fontIcons[k].icons, classNames).length) {
                    return true;
                }
            }
        }
        return false;
    };
    // re-overwrite font to include theme icons
    var isFont = dom.isFont;
    dom.isFont = function (node) {
        return dom.isImgFont(node) || isFont(node);
    };

    //////////////////////////////////////////////////////////////////////////////////////////////////////////

    var fn_visible = $.summernote.pluginEvents.visible;
    $.summernote.pluginEvents.visible = function (event, editor, layoutInfo) {
        var res = fn_visible.call(this, event, editor, layoutInfo);
        var $node = $(dom.node(range.create().sc));
        if (($node.is('[data-oe-type="html"]') || $node.is('[data-oe-field="arch"]')) && $node.hasClass("o_editable") && !$node[0].children.length) {
            var p = $('<p><br/></p>')[0];
            $node.append( p );
            range.createFromNode(p.firstChild).select();
        }
        return res;
    };

    //////////////////////////////////////////////////////////////////////////////////////////////////////////
    /* fix ie and re-range to don't break snippet*/

    var initial_data = {};
    function reRangeSelectKey (event) {
        initial_data.range = null;
        if (event.shiftKey && event.keyCode >= 37 && event.keyCode <= 40 && !$(event.target).is("input, textarea, select")) {
            var r = range.create();
            if (r) {
                var rng = r.reRange(event.keyCode <= 38);
                if (r !== rng) {
                    rng.select();
                }
            }
        }
=======
var ajax = require('web.ajax');
var core = require('web.core');
var utils = require('web.utils');
var Widget = require('web.Widget');
var website = require('website.website');

var _t = core._t;


//////////////////////////////////////////////////////////////////////////////////////////////////////////
/* Summernote Lib (neek change to make accessible: method and object) */
var dom = $.summernote.core.dom;
var range = $.summernote.core.range;
var eventHandler = $.summernote.eventHandler;
var renderer = $.summernote.renderer;

var tplButton = renderer.getTemplate().button;
var tplIconButton = renderer.getTemplate().iconButton;

//////////////////////////////////////////////////////////////////////////////////////////////////////////
/* update and change the popovers content, and add history button */

var fn_createPalette = renderer.createPalette;
renderer.createPalette = function ($container, options) {
    fn_createPalette.call(this, $container, options);

    if (!core.qweb.has_template('website.colorpicker')) {
        return;
    }

    var $color = $container.find('.note-color');
    var html = core.qweb.render('website.colorpicker');
    $color.find('.note-color-palette').prepend(html);
    var $bg = $color.find('.colorpicker:first button');
    var $fore = $color.find('.colorpicker:last button');

    $bg.each(function () { $(this).attr('data-event', 'backColor').attr('data-value', $(this).attr('class')); });
    $fore.each(function () { $(this).attr('data-event', 'foreColor').attr('data-value', $(this).attr('class').replace(/bg-/, 'text-')); });
};

var fn_tplPopovers = renderer.tplPopovers;
renderer.tplPopovers = function (lang, options) {
    var $popover = $(fn_tplPopovers.call(this, lang, options));

    var $imagePopover = $popover.find('.note-image-popover');
    var $linkPopover = $popover.find('.note-link-popover');
    var $airPopover = $popover.find('.note-air-popover');

    if (window === window.top) {
        $popover.children().addClass("hidden-xs");
>>>>>>> 4bef17cc
    }
    function reRangeSelect (event, dx, dy) {
        var r = range.create();
        if (!r || r.isCollapsed()) return;

        // check if the user move the caret on up or down
        var data = r.reRange(dy < 0 || (dy === 0 && dx < 0));

<<<<<<< HEAD
        if (data.sc !== r.sc || data.so !== r.so || data.ec !== r.ec || data.eo !== r.eo) {
            setTimeout(function () {
                data.select();
                $(data.sc.parentNode).closest('.note-popover');
            },0);
        }

        $(data.sc).closest('.o_editable').data('range', r);
        return r;
    }
    function summernote_mouseup (event) {
        if ($(event.target).closest("#website-top-navbar, .note-popover").length) {
            return;
        }
        // don't rerange if simple click
        if (initial_data.event) {
            var dx = event.clientX - (event.shiftKey ? initial_data.rect.left : initial_data.event.clientX);
            var dy = event.clientY - (event.shiftKey ? initial_data.rect.top : initial_data.event.clientY);
            if (10 < Math.pow(dx, 2)+Math.pow(dy, 2)) {
                reRangeSelect(event, dx, dy);
            }
        }

        if (!$(event.target).closest(".o_editable").length) {
            return;
        }
        if (!initial_data.range || !event.shiftKey) {
            setTimeout(function () {
                initial_data.range = range.create();
            },0);
        }
    }
    var remember_selection;
    function summernote_mousedown (event) {
        history.splitNext();

        var $editable = $(event.target).closest(".o_editable, .note-editor");
        
        if (!!document.documentMode) {
            summernote_ie_fix(event, function (node) { return node.tagName === "DIV" || node.tagName === "IMG" || (node.dataset && node.dataset.oeModel); });
        } else if (last_div && event.target !== last_div) {
            if (last_div.tagName === "A") {
                summernote_ie_fix(event, function (node) { return node.dataset && node.dataset.oeModel; });
            } else if ($editable.length) {
                if (summernote_ie_fix(event, function (node) { return node.tagName === "A"; })) {
                    r = range.create();
                    r.select();
                }
            }
        }

        // remember_selection when click on non editable area
        var r = range.create();
        if ($(r ? dom.node(r.sc) : event.srcElement || event.target).closest('#website-top-navbar, #oe_main_menu_navbar, .note-popover, .note-toolbar, .modal').length) {
            if (!$(event.target).is('input, select, label, button, a')) {
                if (!remember_selection) {
                    remember_selection = range.create(dom.firstChild($editable[0]), 0);
                }
                try {
                    remember_selection.select();
                } catch (e) {
                    console.warn(e);
                }
            }
        } else if (r && $(dom.node(r.sc)).closest('.o_editable, .note-editable').length) {
            remember_selection = r;
        }

        initial_data.event = event;

        // keep selection when click with shift
        if (event.shiftKey && $editable.length) {
            if (initial_data.range) {
                initial_data.range.select();
            }
            var rect = r && r.getClientRects();
            initial_data.rect = rect && rect.length ? rect[0] : { top: 0, left: 0 };
        }
    }

    var last_div;
    var last_div_change;
    var last_editable;
    function summernote_ie_fix (event, pred) {
        var editable;
        var div;
        var node = event.target;
        while(node.parentNode) {
            if (!div && pred(node)) {
                div = node;
            }
            if(last_div !== node && (node.getAttribute('contentEditable')==='false' || node.className && (node.className.indexOf('o_not_editable') !== -1))) {
                break;
            }
            if (node.className && node.className.indexOf('o_editable') !== -1) {
                if (!div) {
                    div = node;
                }
                editable = node;
                break;
            }
            node = node.parentNode;
        }

        if (!editable) {
            $(last_div_change).removeAttr("contentEditable").removeProp("contentEditable");
            $(last_editable).attr("contentEditable", "true").prop("contentEditable", "true");
            last_div_change = null;
            last_editable = null;
            return;
        }

        if (div === last_div) {
            return;
        }

        last_div = div;

        $(last_div_change).removeAttr("contentEditable").removeProp("contentEditable");

        if (last_editable !== editable) {
            if ($(editable).is("[contentEditable='true']")) {
               $(editable).removeAttr("contentEditable").removeProp("contentEditable");
                last_editable = editable;
            } else {
                last_editable = null;
            }
        }
        if (!$(div).attr("contentEditable") && !$(div).is("[data-oe-type='many2one'], [data-oe-type='contact']")) {
            $(div).attr("contentEditable", "true").prop("contentEditable", "true");
            last_div_change = div;
        } else {
            last_div_change = null;
        }
        return editable !== div ? div : null;
    }

    var fn_attach = eventHandler.attach;
    eventHandler.attach = function (oLayoutInfo, options) {
        fn_attach.call(this, oLayoutInfo, options);
        oLayoutInfo.editor.on('dragstart', 'img', function (e) { e.preventDefault(); });
        $(document).on('mousedown', summernote_mousedown);
        $(document).on('mouseup', summernote_mouseup);
        oLayoutInfo.editor.off('click').on('click', function (e) {e.preventDefault();}); // if the content editable is a link
        oLayoutInfo.editor.on('dblclick', 'img, .media_iframe_video, span.fa, i.fa, span.fa', function (event) {
            if (!$(event.target).closest(".note-toolbar").length) { // prevent icon edition of top bar for default summernote
                new website.editor.MediaDialog(oLayoutInfo.editor, event.target).appendTo(document.body);
            }
        });
        $(document).on("keyup", reRangeSelectKey);
        
        var clone_data = false;
        var $node = oLayoutInfo.editor;
        if ($node.data('oe-model')) {
            $node.on('content_changed', function () {

            var $nodes = $('[data-oe-model]')
                .filter(function () { return this != $node[0];})
                .filter('[data-oe-model="'+$node.data('oe-model')+'"]')
                .filter('[data-oe-id="'+$node.data('oe-id')+'"]')
                .filter('[data-oe-field="'+$node.data('oe-field')+'"]');
            if ($node.data('oe-type')) $nodes = $nodes.filter('[data-oe-type="'+$node.data('oe-type')+'"]');
            if ($node.data('oe-expression')) $nodes = $nodes.filter('[data-oe-expression="'+$node.data('oe-expression')+'"]');
            if ($node.data('oe-xpath')) $nodes = $nodes.filter('[data-oe-xpath="'+$node.data('oe-xpath')+'"]');
            if ($node.data('oe-contact-options')) $nodes = $nodes.filter('[data-oe-contact-options="'+$node.data('oe-contact-options')+'"]');

            var nodes = $node.get();

            if ($node.data('oe-type') === "many2one") {
                $nodes = $nodes.add($('[data-oe-model]')
                    .filter(function () { return this != $node[0] && nodes.indexOf(this) === -1; })
                    .filter('[data-oe-many2one-model="'+$node.data('oe-many2one-model')+'"]')
                    .filter('[data-oe-many2one-id="'+$node.data('oe-many2one-id')+'"]')
                    .filter('[data-oe-type="many2one"]'));

                $nodes = $nodes.add($('[data-oe-model]')
                    .filter(function () { return this != $node[0] && nodes.indexOf(this) === -1; })
                    .filter('[data-oe-model="'+$node.data('oe-many2one-model')+'"]')
                    .filter('[data-oe-id="'+$node.data('oe-many2one-id')+'"]')
                    .filter('[data-oe-field="name"]'));
            }

                if (!clone_data) {
                    clone_data = true;
                    $nodes.html(this.innerHTML);
                    clone_data = false;
                }
            });
        }
    };
    var fn_dettach = eventHandler.dettach;
    eventHandler.dettach = function (oLayoutInfo, options) {
        fn_dettach.call(this, oLayoutInfo, options);
        oLayoutInfo.editor.off("dragstart");
        $(document).off('mousedown', summernote_mousedown);
        $(document).off('mouseup', summernote_mouseup);
        oLayoutInfo.editor.off("dblclick");
        $(document).off("keyup", reRangeSelectKey);
    };

    //////////////////////////////////////////////////////////////////////////////////////////////////////////
    /* Translation for odoo */

    $.summernote.lang.odoo = {
        font: {
          bold: _t('Bold'),
          italic: _t('Italic'),
          underline: _t('Underline'),
          strikethrough: _t('Strikethrough'),
          subscript: _t('Subscript'),
          superscript: _t('Superscript'),
          clear: _t('Remove Font Style'),
          height: _t('Line Height'),
          name: _t('Font Family'),
          size: _t('Font Size')
        },
        image: {
          image: _t('Picture'),
          insert: _t('Insert Image'),
          resizeFull: _t('Resize Full'),
          resizeHalf: _t('Resize Half'),
          resizeQuarter: _t('Resize Quarter'),
          floatLeft: _t('Float Left'),
          floatRight: _t('Float Right'),
          floatNone: _t('Float None'),
          dragImageHere: _t('Drag an image here'),
          selectFromFiles: _t('Select from files'),
          url: _t('Image URL'),
          remove: _t('Remove Image')
        },
        link: {
          link: _t('Link'),
          insert: _t('Insert Link'),
          unlink: _t('Unlink'),
          edit: _t('Edit'),
          textToDisplay: _t('Text to display'),
          url: _t('To what URL should this link go?'),
          openInNewWindow: _t('Open in new window')
        },
        video: {
          video: _t('Video'),
          videoLink: _t('Video Link'),
          insert: _t('Insert Video'),
          url: _t('Video URL?'),
          providers: _t('(YouTube, Vimeo, Vine, Instagram, DailyMotion or Youku)')
        },
        table: {
          table: _t('Table')
        },
        hr: {
          insert: _t('Insert Horizontal Rule')
        },
        style: {
          style: _t('Style'),
          normal: _t('Normal'),
          blockquote: _t('Quote'),
          pre: _t('Code'),
          h1: _t('Header 1'),
          h2: _t('Header 2'),
          h3: _t('Header 3'),
          h4: _t('Header 4'),
          h5: _t('Header 5'),
          h6: _t('Header 6')
        },
        lists: {
          unordered: _t('Unordered list'),
          ordered: _t('Ordered list')
        },
        options: {
          help: _t('Help'),
          fullscreen: _t('Full Screen'),
          codeview: _t('Code View')
        },
        paragraph: {
          paragraph: _t('Paragraph'),
          outdent: _t('Outdent'),
          indent: _t('Indent'),
          left: _t('Align left'),
          center: _t('Align center'),
          right: _t('Align right'),
          justify: _t('Justify full')
        },
        color: {
          recent: _t('Recent Color'),
          more: _t('More Color'),
          background: _t('Background Color'),
          foreground: _t('Foreground Color'),
          transparent: _t('Transparent'),
          setTransparent: _t('Set transparent'),
          reset: _t('Reset'),
          resetToDefault: _t('Reset to default')
        },
        shortcut: {
          shortcuts: _t('Keyboard shortcuts'),
          close: _t('Close'),
          textFormatting: _t('Text formatting'),
          action: _t('Action'),
          paragraphFormatting: _t('Paragraph formatting'),
          documentStyle: _t('Document Style')
        },
        history: {
          undo: _t('Undo'),
          redo: _t('Redo')
        }
    };

    //////////////////////////////////////////////////////////////////////////////////////////////////////////
    /* Change History to have a global History for all summernote instances */

    var History = function History ($editable) {
        var aUndo = [];
        var pos = 0;

        this.makeSnap = function () {
            var rng = range.create(),
                elEditable = dom.ancestor(rng && rng.commonAncestor(), dom.isEditable) || $('.o_editable:first')[0];
            return {
                editable: elEditable,
                contents: elEditable.innerHTML,
                bookmark: rng && rng.bookmark(elEditable),
                scrollTop: $(elEditable).scrollTop()
            };
        };

        this.applySnap = function (oSnap) {
            var $editable = $(oSnap.editable);

            if (!!document.documentMode) {
                $editable.removeAttr("contentEditable").removeProp("contentEditable");
            }

            $editable.html(oSnap.contents).scrollTop(oSnap.scrollTop);
            $(".oe_overlay").remove();
            $(".note-control-selection").hide();
            
            $editable.trigger("content_changed");

            if (!oSnap.bookmark) {
                return;
            }

            try {
                var r = range.createFromBookmark(oSnap.editable, oSnap.bookmark);
                r.select();
            } catch(e) {
                console.error(e);
                return;
            }

            $(document).trigger("click");
            $(".o_editable *").filter(function () {
                var $el = $(this);
                if($el.data('snippet-editor')) {
                    $el.removeData();
                }
            });

            setTimeout(function () {
                var target = dom.isBR(r.sc) ? r.sc.parentNode : dom.node(r.sc);
                if (!target) {
                    return;
                }
                var evt = document.createEvent("MouseEvents");
                evt.initMouseEvent("mousedown", true, true, window, 0, 0, 0, 0, 0, false, false, false, false, 0, target);
                target.dispatchEvent(evt);

                var evt = document.createEvent("MouseEvents");
                evt.initMouseEvent("click", true, true, window, 0, 0, 0, 0, 0, false, false, false, false, 0, target);
                target.dispatchEvent(evt);
            },0);
        };

        this.undo = function () {
            if (!pos) { return; }
            last = null;
            if (!aUndo[pos]) aUndo[pos] = this.makeSnap();
            if (aUndo[pos-1].jump) pos--;
            this.applySnap(aUndo[--pos]);
        };
        this.hasUndo = function () {
            return pos > 0;
        };

        this.redo = function () {
            if (aUndo.length <= pos+1) { return; }
            if (aUndo[pos].jump) pos++;
            this.applySnap(aUndo[++pos]);
        };
        this.hasRedo = function () {
            return aUndo.length > pos+1;
        };

        this.popUndo = function () {
            pos--;
            aUndo.pop();
        };

        var last;
        this.recordUndo = function ($editable, event, internal_history) {
            if (!internal_history) {
                if (!event || !last || !aUndo[pos-1] || aUndo[pos-1].editable !== $editable[0]) { // don't trigger change for all keypress
                    $(".o_editable.note-editable").trigger("content_changed");
                }
            }
            if (event) {
                if (last && aUndo[pos-1] && aUndo[pos-1].editable !== $editable[0]) {
                    // => make a snap when the user change editable zone (because: don't make snap for each keydown)
                    aUndo.splice(pos, aUndo.length);
                    var prev = aUndo[pos-1];
                    aUndo[pos] = {
                        editable: prev.editable,
                        contents: $(prev.editable).html(),
                        bookmark: prev.bookmark,
                        scrollTop: prev.scrollTop,
                        jump: true
                    };
                    pos++;
                }
                else if (event === last) return;
            }
            last = event;
            aUndo.splice(pos, aUndo.length);
            aUndo[pos] = this.makeSnap($editable);
            pos++;
        };

        this.splitNext = function () {
            last = false;
        };
    };
    var history = new History();

    //////////////////////////////////////////////////////////////////////////////////////////////////////////
    // add focusIn to jQuery to allow to move caret into a div of a contentEditable area

    $.fn.extend({
        focusIn: function () {
            if (this.length) {
                range.create(dom.firstChild(this[0]), 0).select();
            }
            return this;
        },
        selectContent: function () {
            if (this.length) {
                var next = dom.lastChild(this[0]);
                range.create(dom.firstChild(this[0]), 0, next, next.textContent.length).select();
            }
            return this;
        },
        activateBlock: function () {
            var target = website.snippet.globalSelector.closest($(this))[0] || (dom.isBR(this) ? this.parentNode : dom.node(this));
            var evt = document.createEvent("MouseEvents");
            evt.initMouseEvent("click", true, true, window, 0, 0, 0, 0, 0, false, false, false, false, 0, target);
            target.dispatchEvent(evt);
            return this;
        }
    });

    //////////////////////////////////////////////////////////////////////////////////////////////////////////

    function change_default_bootstrap_animation_to_edit() {
        var fn_carousel = $.fn.carousel;
        $.fn.carousel = function () {
            var res = fn_carousel.apply(this, arguments);
            // off bootstrap keydown event to remove event.preventDefault()
            // and allow to change cursor position
            $(this).off('keydown.bs.carousel');
            return res;
        };
    }

    //////////////////////////////////////////////////////////////////////////////////////////////////////////

    website.no_editor = !!$(document.documentElement).data('editable-no-editor');

    website.add_template_file('/website/static/src/xml/website.editor.xml');
    website.dom_ready.done(function () {
        website.ready().then(website.init_editor);

        $(document).on('click', 'a.js_link2post', function (ev) {
            ev.preventDefault();
            website.form(this.pathname, 'POST');
        });

        $(document).on('click', '.note-editable', function (ev) {
            ev.preventDefault();
        });

        $(document).on('submit', '.note-editable form .btn', function (ev) {
            // Disable form submition in editable mode
            ev.preventDefault();
        });

        $(document).on('hide.bs.dropdown', '.dropdown', function (ev) {
            // Prevent dropdown closing when a contenteditable children is focused
            if (ev.originalEvent
                    && $(ev.target).has(ev.originalEvent.target).length
                    && $(ev.originalEvent.target).is('[contenteditable]')) {
                ev.preventDefault();
            }
        });
    });

    website.init_editor = function () {
        var editor = new website.EditorBar();
        var $body = $(document.body);
        editor.prependTo($body).then(function () {
            if (location.search.indexOf("enable_editor") >= 0) {
                editor.edit();
            }
        });
        website.editor_bar = editor;
    };
    
    /* ----- TOP EDITOR BAR FOR ADMIN ---- */
    website.EditorBar = openerp.Widget.extend({
        template: 'website.editorbar',
        events: {
            'click button[data-action=save]': 'save',
            'click a[data-action=cancel]': 'cancel',
        },
        start: function() {
            var self = this;
            this.saving_mutex = new openerp.Mutex();

            this.$buttons = {
                edit: this.$el.parents().find('button[data-action=edit]'),
                save: this.$('button[data-action=save]'),
                cancel: this.$('button[data-action=cancel]'),
            };
=======
    //////////////// image popover

    // add center button for images
    $(tplIconButton('fa fa-align-center', {
            title: _t('Center'),
            event: 'floatMe',
            value: 'center'
        })).insertAfter($imagePopover.find('[data-event="floatMe"][data-value="left"]'));
    $imagePopover.find('button[data-event="removeMedia"]').parent().remove();
    $imagePopover.find('button[data-event="floatMe"][data-value="none"]').remove();

    var $alt = $('<div class="btn-group"/>');
    $alt.prependTo($imagePopover.find('.popover-content'));
    $alt.append('<button class="btn btn-default btn-sm btn-small" data-event="alt"><strong>Alt: </strong><span class="o_image_alt"></span></button>');

    // padding button
    var $padding = $('<div class="btn-group"/>');
    $padding.insertBefore($imagePopover.find('.btn-group:first'));
    var $button = $(tplIconButton('fa fa-plus-square-o', {
            title: _t('Padding'),
            dropdown: true
        })).appendTo($padding);
    var $ul = $('<ul class="dropdown-menu"/>').insertAfter($button);
    $ul.append('<li><a data-event="padding" href="#" data-value="">'+_t('None')+'</a></li>');
    $ul.append('<li><a data-event="padding" href="#" data-value="small">'+_t('Small')+'</a></li>');
    $ul.append('<li><a data-event="padding" href="#" data-value="medium">'+_t('Medium')+'</a></li>');
    $ul.append('<li><a data-event="padding" href="#" data-value="large">'+_t('Large')+'</a></li>');
    $ul.append('<li><a data-event="padding" href="#" data-value="xl">'+_t('Xl')+'</a></li>');

    // circle, boxed... options became toggled
    $imagePopover.find('[data-event="imageShape"]:not([data-value])').remove();
    $button = $(tplIconButton('fa fa-sun-o', {
            title: _t('Shadow'),
            event: 'imageShape',
            value: 'shadow'
        })).insertAfter($imagePopover.find('[data-event="imageShape"][data-value="img-circle"]'));

    // add spin for fa
    var $spin = $('<div class="btn-group hidden only_fa"/>').insertAfter($button.parent());
    $(tplIconButton('fa fa-refresh', {
            title: _t('Spin'),
            event: 'imageShape',
            value: 'fa-spin'
        })).appendTo($spin);

    // resize for fa
    var $resizefa = $('<div class="btn-group hidden only_fa"/>')
        .insertAfter($imagePopover.find('.btn-group:has([data-event="resize"])'));
    for (var size=1; size<=5; size++) {
        $(tplButton('<span class="note-fontsize-10">'+size+'x</span>', {
          title: size+"x",
          event: 'resizefa',
          value: size+''
        })).appendTo($resizefa);
    }
    var $colorfa = $airPopover.find('.note-color').clone();
    $colorfa.find(".btn-group:first").remove();
    $colorfa.find("ul.dropdown-menu").css('min-width', '172px');
    $colorfa.find('button[data-event="color"]').attr('data-value', '{"foreColor": "#f00"}')
        .find("i").css({'background': '', 'color': '#f00'});
    $resizefa.after($colorfa);

    // show dialog box and delete
    var $imageprop = $('<div class="btn-group"/>');
    $imageprop.appendTo($imagePopover.find('.popover-content'));
    $(tplIconButton('fa fa-picture-o', {
            title: _t('Edit'),
            event: 'showImageDialog'
        })).appendTo($imageprop);
    $(tplIconButton('fa fa-trash-o', {
            title: _t('Remove'),
            event: 'delete'
        })).appendTo($imageprop);

    $imagePopover.find('.popover-content').append($airPopover.find(".note-history").clone());

    $imagePopover.find('[data-event="showImageDialog"]').before($airPopover.find('[data-event="showLinkDialog"]').clone());
    
    //////////////// link popover

    $linkPopover.find('.popover-content').append($airPopover.find(".note-history").clone());

    $linkPopover.find('button[data-event="showLinkDialog"] i').attr("class", "fa fa-link");
    $linkPopover.find('button[data-event="unlink"]').before($airPopover.find('button[data-event="showImageDialog"]').clone());

    //////////////// text/air popover

    //// highlight the text format
    $airPopover.find('.note-style').on('mousedown', function () {
        var $format = $airPopover.find('[data-event="formatBlock"]');
        var node = range.create().sc;
        var formats = $format.map(function () { return $(this).data("value"); }).get();
        while (node && (!node.tagName || (!node.tagName || formats.indexOf(node.tagName.toLowerCase()) === -1))) {
            node = node.parentNode;
        }
        $format.parent().removeClass('active');
        $format.filter('[data-value="'+(node ? node.tagName.toLowerCase() : "p")+'"]')
            .parent().addClass("active");
    });

    //////////////// tooltip

    $airPopover.add($linkPopover).add($imagePopover).find("button")
        .tooltip('destroy')
        .tooltip({
            container: 'body',
            trigger: 'hover',
            placement: 'bottom'
        }).on('click', function () {$(this).tooltip('hide');});

    return $popover;
};

var fn_boutton_update = eventHandler.popover.button.update;
eventHandler.popover.button.update = function ($container, oStyle) {
    // stop animation when edit content
    var previous = $(".note-control-selection").data('target');
    if (previous) {
        $(previous).css({"-webkit-animation-play-state": "", "animation-play-state": "", "-webkit-transition": "", "transition": "", "-webkit-animation": "", "animation": ""});
    }
    if (oStyle.image) {
        $(oStyle.image).css({"-webkit-animation": "none", "animation": "none"});
    }
    // end

    fn_boutton_update.call(this, $container, oStyle);

    $container.find('button[data-event="undo"]').attr('disabled', !history.hasUndo());
    $container.find('button[data-event="redo"]').attr('disabled', !history.hasRedo());

    if (oStyle.image) {
        $container.find('[data-event]').parent().removeClass("active");

        $container.find('a[data-event="padding"][data-value="small"]').parent().toggleClass("active", $(oStyle.image).hasClass("padding-small"));
        $container.find('a[data-event="padding"][data-value="medium"]').parent().toggleClass("active", $(oStyle.image).hasClass("padding-medium"));
        $container.find('a[data-event="padding"][data-value="large"]').parent().toggleClass("active", $(oStyle.image).hasClass("padding-large"));
        $container.find('a[data-event="padding"][data-value="xl"]').parent().toggleClass("active", $(oStyle.image).hasClass("padding-xl"));
        $container.find('a[data-event="padding"][data-value=""]').parent().toggleClass("active", !$container.find('.active a[data-event="padding"]').length);

        if (dom.isImgFont(oStyle.image)) {

            $container.find('.btn-group:not(.only_fa):has(button[data-event="resize"],button[data-event="imageShape"])').addClass("hidden");
            $container.find('.only_fa').removeClass("hidden");
            $container.find('button[data-event="resizefa"][data-value="2"]').toggleClass("active", $(oStyle.image).hasClass("fa-2x"));
            $container.find('button[data-event="resizefa"][data-value="3"]').toggleClass("active", $(oStyle.image).hasClass("fa-3x"));
            $container.find('button[data-event="resizefa"][data-value="4"]').toggleClass("active", $(oStyle.image).hasClass("fa-4x"));
            $container.find('button[data-event="resizefa"][data-value="5"]').toggleClass("active", $(oStyle.image).hasClass("fa-5x"));
            $container.find('button[data-event="resizefa"][data-value="1"]').toggleClass("active", !$container.find('.active[data-event="resizefa"]').length);

            $container.find('button[data-event="imageShape"][data-value="fa-spin"]').toggleClass("active", $(oStyle.image).hasClass("fa-spin"));
            
            $container.find('.note-color').removeClass("hidden");

        } else {

            $container.find('.hidden:not(.only_fa)').removeClass("hidden");
            $container.find('.only_fa').addClass("hidden");
            var width = ($(oStyle.image).attr('style') || '').match(/(^|;|\s)width:\s*([0-9]+%)/);
            if (width) {
                width = width[2];
            }
            $container.find('button[data-event="resize"][data-value="1"]').toggleClass("active", width === "100%");
            $container.find('button[data-event="resize"][data-value="0.5"]').toggleClass("active", width === "50%");
            $container.find('button[data-event="resize"][data-value="0.25"]').toggleClass("active", width === "25%");

            $container.find('button[data-event="imageShape"][data-value="shadow"]').toggleClass("active", $(oStyle.image).hasClass("shadow"));
            
            if (!$(oStyle.image).is("img")) {
                $container.find('.btn-group:has(button[data-event="imageShape"])').addClass("hidden");
            }

            $container.find('.note-color').addClass("hidden");

        }

        $container.find('button[data-event="floatMe"][data-value="left"]').toggleClass("active", $(oStyle.image).hasClass("pull-left"));
        $container.find('button[data-event="floatMe"][data-value="center"]').toggleClass("active", $(oStyle.image).hasClass("center-block"));
        $container.find('button[data-event="floatMe"][data-value="right"]').toggleClass("active", $(oStyle.image).hasClass("pull-right"));

        $(oStyle.image).trigger('attributes_change');
    }
};

var fn_popover_update = eventHandler.popover.update;
eventHandler.popover.update = function ($popover, oStyle, isAirMode) {
    var $imagePopover = $popover.find('.note-image-popover');
    var $linkPopover = $popover.find('.note-link-popover');
    var $airPopover = $popover.find('.note-air-popover');

    fn_popover_update.call(this, $popover, oStyle, isAirMode);
>>>>>>> 4bef17cc

    if (!isAirMode || $(oStyle.range.sc).closest('[data-oe-model]:not([data-oe-model="ir.ui.view"]):not([data-oe-type="html"])').length) {
        $imagePopover.hide();
        $linkPopover.hide();
        $airPopover.hide();
        return;
    }

    if (oStyle.image) {
        if (oStyle.image.parentNode.className.match(/(^|\s)media_iframe_video(\s|$)/i)) {
            oStyle.image = oStyle.image.parentNode;
        }
        var alt =  $(oStyle.image).attr("alt");

        $imagePopover.find('.o_image_alt').text( (alt || "").replace(/&quot;/g, '"') ).parent().toggle(oStyle.image.tagName === "IMG");
        $imagePopover.show();

        range.createFromNode(dom.firstChild(oStyle.image)).select();
    } else {
        $(".note-control-selection").hide();
    }

    if (oStyle.image || (!oStyle.range.isCollapsed() || (oStyle.range.sc.tagName && !dom.isAnchor(oStyle.range.sc)) || (oStyle.image && !$(oStyle.image).closest('a').length))) {
        $linkPopover.hide();
        oStyle.anchor = false;
    }

<<<<<<< HEAD
            this.rte = new website.RTE(this);
            this.rte.on('change', this, this.proxy('rte_changed'));
            this.rte.on('rte:ready', this, function () {
                self.trigger('rte:ready');
=======
    if (oStyle.image || oStyle.anchor || !$(oStyle.range.sc).closest('.note-editable').length) {
        $airPopover.hide();
    } else {
        $airPopover.show();
    }
};

eventHandler.handle.update = function ($handle, oStyle) {
    $handle.toggle(!!oStyle.image);
    if (oStyle.image) {
        var $selection = $handle.find('.note-control-selection');
        var $image = $(oStyle.image);
        var szImage = {
          w: parseInt($image.outerWidth(true), 10),
          h: parseInt($image.outerHeight(true), 10)
        };
        $selection.data('target', oStyle.image); // save current image element.
        var sSizing = szImage.w + 'x' + szImage.h;
        $selection.find('.note-control-selection-info').text(szImage.h > 50 ? sSizing : "");

        $selection.find('.note-control-sizing').toggleClass('note-control-sizing note-control-holder').css({
                'border-top': 0,
                'border-left': 0
>>>>>>> 4bef17cc
            });
    }
};

$(document).on('click keyup', function () {
    $('button[data-event="undo"]').attr('disabled', !history.hasUndo());
    $('button[data-event="redo"]').attr('disabled', !history.hasRedo());
});

eventHandler.editor.undo = function ($popover) {
    if(!$popover.attr('disabled')) history.undo();
};
eventHandler.editor.redo = function ($popover) {
    if(!$popover.attr('disabled')) history.redo();
};

//////////////////////////////////////////////////////////////////////////////////////////////////////////
/* hack for image and link editor */

function getImgTarget () {
  return $(".note-control-selection").data('target');
}
eventHandler.editor.padding = function ($editable, sValue) {
    var $target = $(getImgTarget());
    var paddings = "small medium large xl".split(/\s+/);
    $editable.data('NoteHistory').recordUndo();
    if (sValue.length) {
        paddings.splice(paddings.indexOf(sValue),1);
        $target.toggleClass('padding-'+sValue);
    }
    $target.removeClass("padding-" + paddings.join(" padding-"));
};
eventHandler.editor.resize = function ($editable, sValue) {
    var $target = $(getImgTarget());
    $editable.data('NoteHistory').recordUndo();
    var width = ($target.attr('style') || '').match(/(^|;|\s)width:\s*([0-9]+)%/);
    if (width) {
        width = width[2]/100;
    }
    $(getImgTarget()).css('width', width != sValue ? (sValue * 100) + '%' : '');
};
eventHandler.editor.resizefa = function ($editable, sValue) {
    var $target = $(getImgTarget());
    $editable.data('NoteHistory').recordUndo();
    $target.attr('class', $target.attr('class').replace(/\s*fa-[0-9]+x/g, ''));
    if (+sValue > 1) {
        $target.addClass('fa-'+sValue+'x');
    }
};
eventHandler.editor.floatMe = function ($editable, sValue) {
    var $target = $(getImgTarget());
    $editable.data('NoteHistory').recordUndo();
    switch (sValue) {
        case 'center': $target.toggleClass('center-block').removeClass('pull-right pull-left'); break;
        case 'left': $target.toggleClass('pull-left').removeClass('pull-right center-block'); break;
        case 'right': $target.toggleClass('pull-right').removeClass('pull-left center-block'); break;
    }
};
eventHandler.editor.imageShape = function ($editable, sValue) {
    var $target = $(getImgTarget());
    $editable.data('NoteHistory').recordUndo();
    $target.toggleClass(sValue);
};

eventHandler.dialog.showLinkDialog = function ($editable, $dialog, linkInfo) {
    $editable.data('range').select();
    $editable.data('NoteHistory').recordUndo();

    var editor = new LinkDialog($editable, linkInfo);
    editor.appendTo(document.body);

    var def = new $.Deferred();
    editor.on("save", this, function (linkInfo) {
        linkInfo.range.select();
        $editable.data('range', linkInfo.range);
        def.resolve(linkInfo);
        $editable.data('NoteHistory').popUndo();
        $('.note-popover .note-link-popover').show();
    });
    editor.on("cancel", this, function () {
        def.reject();
        $editable.data('NoteHistory').popUndo();
    });
    return def;
};
eventHandler.dialog.showImageDialog = function ($editable) {
    var r = $editable.data('range');
    if (r.sc.tagName && r.sc.childNodes.length) {
        r.sc = r.sc.childNodes[r.so];
    }
    var editor = new MediaDialog($editable, dom.isImg(r.sc) ? r.sc : null);
    editor.appendTo(document.body);
    return new $.Deferred().reject();
};
$.summernote.pluginEvents.alt = function (event, editor, layoutInfo) {
    var $editable = layoutInfo.editable();
    var $selection = layoutInfo.handle().find('.note-control-selection');
    var media = $selection.data('target');
    new alt($editable, media).appendTo(document.body);
};

//////////////////////////////////////////////////////////////////////////////////////////////////////////

dom.isVoid = function (node) {
    return node && /^BR|^IMG|^HR/.test(node.nodeName.toUpperCase()) || dom.isImg(node);
};
dom.isImg = function (node) {
    return dom.isImgFont(node) || (node && (node.nodeName === "IMG" || (node.className && node.className.match(/(^|\s)media_iframe_video(\s|$)/i)) ));
};
dom.isForbiddenNode = function (node) {
    return $(node).is(".media_iframe_video, .fa, img");
};

dom.isImgFont = function (node) {
    var nodeName = node && node.nodeName.toUpperCase();
    var className = (node && node.className || "");
    if (node && (nodeName === "SPAN" || nodeName === "I") && className.length) {
        var classNames = className.split(/\s+/);
        for (var k=0; k<fontIcons.length; k++) {
            if (_.intersection(fontIcons[k].icons, classNames).length) {
                return true;
            }
        }
    }
    return false;
};
// re-overwrite font to include theme icons
var isFont = dom.isFont;
dom.isFont = function (node) {
    return dom.isImgFont(node) || isFont(node);
};

//////////////////////////////////////////////////////////////////////////////////////////////////////////

var fn_visible = $.summernote.pluginEvents.visible;
$.summernote.pluginEvents.visible = function (event, editor, layoutInfo) {
    var res = fn_visible.call(this, event, editor, layoutInfo);
    var $node = $(dom.node(range.create().sc));
    if (($node.is('[data-oe-type="html"]') || $node.is('[data-oe-field="arch"]')) && $node.hasClass("o_editable") && !$node[0].children.length) {
        var p = $('<p><br/></p>')[0];
        $node.append( p );
        range.createFromNode(p.firstChild).select();
    }
    return res;
};

//////////////////////////////////////////////////////////////////////////////////////////////////////////
/* fix ie and re-range to don't break snippet*/

var initial_data = {};
function reRangeSelectKey (event) {
    initial_data.range = null;
    if (event.shiftKey && event.keyCode >= 37 && event.keyCode <= 40 && !$(event.target).is("input, textarea, select")) {
        var r = range.create();
        if (r) {
            var rng = r.reRange(event.keyCode <= 38);
            if (r !== rng) {
                rng.select();
            }
        }
    }
}
function reRangeSelect (event, dx, dy) {
    var r = range.create();
    if (!r || r.isCollapsed()) return;

    // check if the user move the caret on up or down
    var data = r.reRange(dy < 0 || (dy === 0 && dx < 0));

    if (data.sc !== r.sc || data.so !== r.so || data.ec !== r.ec || data.eo !== r.eo) {
        setTimeout(function () {
            data.select();
            $(data.sc.parentNode).closest('.note-popover');
        },0);
    }

<<<<<<< HEAD
            this.rte.appendTo(this.$('#website-top-edit .nav.js_editor_placeholder'));
            return this._super.apply(this, arguments);
        },
        edit: function (no_editor) {
            this.$buttons.edit.prop('disabled', true);
            this.$('#website-top-view').hide();
            this.$el.show();
            this.$('#website-top-edit').show();
            
            if (!no_editor) {
                this.rte.start_edition();
                this.trigger('rte:called');
            }

            var flag = false;
            window.onbeforeunload = function(event) {
                if ($('.o_editable.o_dirty').length && !flag) {
                    flag = true;
                    setTimeout(function () {flag=false;},0);
                    return _t('This document is not saved!');
                }
            };
        },
        rte_changed: function () {
            this.$buttons.save.prop('disabled', false);
        },
        _save: function () {
            var self = this;

            var saved = {}; // list of allready saved views and data

            var defs = $('.o_editable')
                .filter('.o_dirty')
                .removeAttr('contentEditable')
                .removeClass('o_dirty o_editable oe_carlos_danger o_is_inline_editable')
                .map(function () {
                    var $el = $(this);

                    // remove multi edition
                    var key =  $el.data('oe-model')+":"+$el.data('oe-id')+":"+$el.data('oe-field')+":"+$el.data('oe-type')+":"+$el.data('oe-expression');
                    if (saved[key]) return true;
                    saved[key] = true;

                    // TODO: Add a queue with concurrency limit in webclient
                    // https://github.com/medikoo/deferred/blob/master/lib/ext/function/gate.js
                    return self.saving_mutex.exec(function () {
                        return self.saveElement($el)
                            .then(undefined, function (thing, response) {
                                // because ckeditor regenerates all the dom,
                                // we can't just setup the popover here as
                                // everything will be destroyed by the DOM
                                // regeneration. Add markings instead, and
                                // returns a new rejection with all relevant
                                // info
                                var id = _.uniqueId('carlos_danger_');
                                $el.addClass('o_dirty oe_carlos_danger');
                                $el.addClass(id);
                                return $.Deferred().reject({
                                    id: id,
                                    error: response.data,
                                });
                            });
                    });
                }).get();
            return $.when.apply(null, defs).then(function () {
                window.onbeforeunload = null;
                website.reload();
            }, function (failed) {
                // If there were errors, re-enable edition
                self.rte.start_edition(true);
                // jquery's deferred being a pain in the ass
                if (!_.isArray(failed)) { failed = [failed]; }

                _(failed).each(function (failure) {
                    var html = failure.error.exception_type === "except_osv";
                    if (html) {
                        var msg = $("<div/>").text(failure.error.message).html();
                        var data = msg.substring(3,msg.length-2).split(/', u'/);
                        failure.error.message = '<b>' + data[0] + '</b>' + dom.blank + data[1];
                    }
                    $(root).find('.' + failure.id)
                        .removeClass(failure.id)
                        .popover({
                            html: html,
                            trigger: 'hover',
                            content: failure.error.message,
                            placement: 'auto top',
                        })
                        // Force-show popovers so users will notice them.
                        .popover('show');
                });
            });
        },
        save: function () {
            return this._save().then(function () {
                website.reload();
            });
        },
        /**
         * Saves an RTE content, which always corresponds to a view section (?).
         */
        save_without_reload: function () {
            return this._save();
        },
        saveElement: function ($el) {
            var markup = $el.prop('outerHTML');
            return openerp.jsonRpc('/web/dataset/call', 'call', {
                model: 'ir.ui.view',
                method: 'save',
                args: [$el.data('oe-id'), markup,
                       $el.data('oe-xpath') || null,
                       website.get_context()],
            });
        },
        cancel: function () {
            new $.Deferred(function (d) {
                var $dialog = $(openerp.qweb.render('website.editor.discard')).appendTo(document.body);
                $dialog.on('click', '.btn-danger', function () {
                    d.resolve();
                }).on('hidden.bs.modal', function () {
                    d.reject();
                });
                d.always(function () {
                    $dialog.remove();
                });
                $dialog.modal('show');
            }).then(function () {
                window.onbeforeunload = null;
                website.reload();
            });
        },
=======
    $(data.sc).closest('.o_editable').data('range', r);
    return r;
}
function summernote_mouseup (event) {
    if ($(event.target).closest("#website-top-navbar, .note-popover").length) {
        return;
    }
    // don't rerange if simple click
    if (initial_data.event) {
        var dx = event.clientX - (event.shiftKey ? initial_data.rect.left : initial_data.event.clientX);
        var dy = event.clientY - (event.shiftKey ? initial_data.rect.top : initial_data.event.clientY);
        if (10 < Math.pow(dx, 2)+Math.pow(dy, 2)) {
            reRangeSelect(event, dx, dy);
        }
    }

    if (!$(event.target).closest(".o_editable").length) {
        return;
    }
    if (!initial_data.range || !event.shiftKey) {
        setTimeout(function () {
            initial_data.range = range.create();
        },0);
    }
}
var remember_selection;
function summernote_mousedown (event) {
    history.splitNext();

    var $editable = $(event.target).closest(".o_editable, .note-editor");
    
    if (!!document.documentMode) {
        summernote_ie_fix(event, function (node) { return node.tagName === "DIV" || node.tagName === "IMG" || (node.dataset && node.dataset.oeModel); });
    } else if (last_div && event.target !== last_div) {
        if (last_div.tagName === "A") {
            summernote_ie_fix(event, function (node) { return node.dataset && node.dataset.oeModel; });
        } else if ($editable.length) {
            if (summernote_ie_fix(event, function (node) { return node.tagName === "A"; })) {
                r = range.create();
                r.select();
            }
        }
    }

    // remember_selection when click on non editable area
    var r = range.create();
    if ($(r ? dom.node(r.sc) : event.srcElement || event.target).closest('#website-top-navbar, #oe_main_menu_navbar, .note-popover, .note-toolbar, .modal').length) {
        if (!$(event.target).is('input, select, label, button, a')) {
            if (!remember_selection && $editable[0]) {
                remember_selection = range.create(dom.firstChild($editable[0]), 0);
            }
            try {
                remember_selection.select();
            } catch (e) {
                console.warn(e);
            }
        }
    } else if (r && $(dom.node(r.sc)).closest('.o_editable, .note-editable').length) {
        remember_selection = r;
    }

    initial_data.event = event;

    // keep selection when click with shift
    if (event.shiftKey && $editable.length) {
        if (initial_data.range) {
            initial_data.range.select();
        }
        var rect = r && r.getClientRects();
        initial_data.rect = rect && rect.length ? rect[0] : { top: 0, left: 0 };
    }
}

var last_div;
var last_div_change;
var last_editable;
function summernote_ie_fix (event, pred) {
    var editable;
    var div;
    var node = event.target;
    while(node.parentNode) {
        if (!div && pred(node)) {
            div = node;
        }
        if(last_div !== node && (node.getAttribute('contentEditable')==='false' || node.className && (node.className.indexOf('o_not_editable') !== -1))) {
            break;
        }
        if (node.className && node.className.indexOf('o_editable') !== -1) {
            if (!div) {
                div = node;
            }
            editable = node;
            break;
        }
        node = node.parentNode;
    }

    if (!editable) {
        $(last_div_change).removeAttr("contentEditable").removeProp("contentEditable");
        $(last_editable).attr("contentEditable", "true").prop("contentEditable", "true");
        last_div_change = null;
        last_editable = null;
        return;
    }

    if (div === last_div) {
        return;
    }

    last_div = div;

    $(last_div_change).removeAttr("contentEditable").removeProp("contentEditable");

    if (last_editable !== editable) {
        if ($(editable).is("[contentEditable='true']")) {
           $(editable).removeAttr("contentEditable").removeProp("contentEditable");
            last_editable = editable;
        } else {
            last_editable = null;
        }
    }
    if (!$(div).attr("contentEditable") && !$(div).is("[data-oe-type='many2one'], [data-oe-type='contact']")) {
        $(div).attr("contentEditable", "true").prop("contentEditable", "true");
        last_div_change = div;
    } else {
        last_div_change = null;
    }
    return editable !== div ? div : null;
}

var fn_attach = eventHandler.attach;
eventHandler.attach = function (oLayoutInfo, options) {
    fn_attach.call(this, oLayoutInfo, options);
    oLayoutInfo.editor.on('dragstart', 'img', function (e) { e.preventDefault(); });
    $(document).on('mousedown', summernote_mousedown);
    $(document).on('mouseup', summernote_mouseup);
    oLayoutInfo.editor.off('click').on('click', function (e) {e.preventDefault();}); // if the content editable is a link
    oLayoutInfo.editor.on('dblclick', 'img, .media_iframe_video, span.fa, i.fa, span.fa', function (event) {
        if (!$(event.target).closest(".note-toolbar").length) { // prevent icon edition of top bar for default summernote
            new MediaDialog(oLayoutInfo.editor, event.target).appendTo(document.body);
        }
>>>>>>> 4bef17cc
    });
    $(document).on("keyup", reRangeSelectKey);
    
    var clone_data = false;
    var $node = oLayoutInfo.editor;
    if ($node.data('oe-model')) {
        $node.on('content_changed', function () {

        var $nodes = $('[data-oe-model]')
            .filter(function () { return this != $node[0];})
            .filter('[data-oe-model="'+$node.data('oe-model')+'"]')
            .filter('[data-oe-id="'+$node.data('oe-id')+'"]')
            .filter('[data-oe-field="'+$node.data('oe-field')+'"]');
        if ($node.data('oe-type')) $nodes = $nodes.filter('[data-oe-type="'+$node.data('oe-type')+'"]');
        if ($node.data('oe-expression')) $nodes = $nodes.filter('[data-oe-expression="'+$node.data('oe-expression')+'"]');
        if ($node.data('oe-xpath')) $nodes = $nodes.filter('[data-oe-xpath="'+$node.data('oe-xpath')+'"]');
        if ($node.data('oe-contact-options')) $nodes = $nodes.filter('[data-oe-contact-options="'+$node.data('oe-contact-options')+'"]');

        var nodes = $node.get();

        if ($node.data('oe-type') === "many2one") {
            $nodes = $nodes.add($('[data-oe-model]')
                .filter(function () { return this != $node[0] && nodes.indexOf(this) === -1; })
                .filter('[data-oe-many2one-model="'+$node.data('oe-many2one-model')+'"]')
                .filter('[data-oe-many2one-id="'+$node.data('oe-many2one-id')+'"]')
                .filter('[data-oe-type="many2one"]'));

            $nodes = $nodes.add($('[data-oe-model]')
                .filter(function () { return this != $node[0] && nodes.indexOf(this) === -1; })
                .filter('[data-oe-model="'+$node.data('oe-many2one-model')+'"]')
                .filter('[data-oe-id="'+$node.data('oe-many2one-id')+'"]')
                .filter('[data-oe-field="name"]'));
        }

            if (!clone_data) {
                clone_data = true;
                $nodes.html(this.innerHTML);
                clone_data = false;
            }
<<<<<<< HEAD
            openerp.jsonRpc('/website/customize_template_get', 'call', { 'key': this.view_name }).then(
                function(result) {
                    _.each(result, function (item) {
                        if (item.key === "website.debugger" && !window.location.search.match(/[&?]debug(&|$)/)) return;
                        if (item.header) {
                            self.$menu.append('<li class="dropdown-header">' + item.name + '</li>');
                        } else {
                            self.$menu.append(_.str.sprintf('<li role="presentation"><a href="#" data-view-id="%s" role="menuitem"><strong class="fa fa%s-square-o"></strong> %s</a></li>',
                                item.id, item.active ? '-check' : '', item.name));
                        }
                    });
                    self.loaded = true;
                }
            );
        },
        do_customize: function (event) {
            var view_id = $(event.currentTarget).data('view-id');
            return openerp.jsonRpc('/web/dataset/call_kw', 'call', {
                model: 'ir.ui.view',
                method: 'toggle',
                args: [],
                kwargs: {
                    ids: [parseInt(view_id, 10)],
                    context: website.get_context()
                }
            }).then( function() {
                window.location.reload();
            });
        },
    });
=======
        });
    }
};
var fn_dettach = eventHandler.dettach;
eventHandler.dettach = function (oLayoutInfo, options) {
    fn_dettach.call(this, oLayoutInfo, options);
    oLayoutInfo.editor.off("dragstart");
    $(document).off('mousedown', summernote_mousedown);
    $(document).off('mouseup', summernote_mouseup);
    oLayoutInfo.editor.off("dblclick");
    $(document).off("keyup", reRangeSelectKey);
};

//////////////////////////////////////////////////////////////////////////////////////////////////////////
/* Translation for odoo */

$.summernote.lang.odoo = {
    font: {
      bold: _t('Bold'),
      italic: _t('Italic'),
      underline: _t('Underline'),
      strikethrough: _t('Strikethrough'),
      subscript: _t('Subscript'),
      superscript: _t('Superscript'),
      clear: _t('Remove Font Style'),
      height: _t('Line Height'),
      name: _t('Font Family'),
      size: _t('Font Size')
    },
    image: {
      image: _t('Picture'),
      insert: _t('Insert Image'),
      resizeFull: _t('Resize Full'),
      resizeHalf: _t('Resize Half'),
      resizeQuarter: _t('Resize Quarter'),
      floatLeft: _t('Float Left'),
      floatRight: _t('Float Right'),
      floatNone: _t('Float None'),
      dragImageHere: _t('Drag an image here'),
      selectFromFiles: _t('Select from files'),
      url: _t('Image URL'),
      remove: _t('Remove Image')
    },
    link: {
      link: _t('Link'),
      insert: _t('Insert Link'),
      unlink: _t('Unlink'),
      edit: _t('Edit'),
      textToDisplay: _t('Text to display'),
      url: _t('To what URL should this link go?'),
      openInNewWindow: _t('Open in new window')
    },
    video: {
      video: _t('Video'),
      videoLink: _t('Video Link'),
      insert: _t('Insert Video'),
      url: _t('Video URL?'),
      providers: _t('(YouTube, Vimeo, Vine, Instagram, DailyMotion or Youku)')
    },
    table: {
      table: _t('Table')
    },
    hr: {
      insert: _t('Insert Horizontal Rule')
    },
    style: {
      style: _t('Style'),
      normal: _t('Normal'),
      blockquote: _t('Quote'),
      pre: _t('Code'),
      h1: _t('Header 1'),
      h2: _t('Header 2'),
      h3: _t('Header 3'),
      h4: _t('Header 4'),
      h5: _t('Header 5'),
      h6: _t('Header 6')
    },
    lists: {
      unordered: _t('Unordered list'),
      ordered: _t('Ordered list')
    },
    options: {
      help: _t('Help'),
      fullscreen: _t('Full Screen'),
      codeview: _t('Code View')
    },
    paragraph: {
      paragraph: _t('Paragraph'),
      outdent: _t('Outdent'),
      indent: _t('Indent'),
      left: _t('Align left'),
      center: _t('Align center'),
      right: _t('Align right'),
      justify: _t('Justify full')
    },
    color: {
      recent: _t('Recent Color'),
      more: _t('More Color'),
      background: _t('Background Color'),
      foreground: _t('Foreground Color'),
      transparent: _t('Transparent'),
      setTransparent: _t('Set transparent'),
      reset: _t('Reset'),
      resetToDefault: _t('Reset to default')
    },
    shortcut: {
      shortcuts: _t('Keyboard shortcuts'),
      close: _t('Close'),
      textFormatting: _t('Text formatting'),
      action: _t('Action'),
      paragraphFormatting: _t('Paragraph formatting'),
      documentStyle: _t('Document Style')
    },
    history: {
      undo: _t('Undo'),
      redo: _t('Redo')
    }
};

//////////////////////////////////////////////////////////////////////////////////////////////////////////
/* Change History to have a global History for all summernote instances */

var History = function History ($editable) {
    var aUndo = [];
    var pos = 0;

    this.makeSnap = function () {
        var rng = range.create(),
            elEditable = dom.ancestor(rng && rng.commonAncestor(), dom.isEditable) || $('.o_editable:first')[0];
        return {
            editable: elEditable,
            contents: elEditable.innerHTML,
            bookmark: rng && rng.bookmark(elEditable),
            scrollTop: $(elEditable).scrollTop()
        };
    };
>>>>>>> 4bef17cc

    this.applySnap = function (oSnap) {
        var $editable = $(oSnap.editable);

<<<<<<< HEAD
    /* ----- RICH TEXT EDITOR ---- */

    website.RTE = openerp.Widget.extend({
        init: function (EditorBar) {
            this.EditorBar = EditorBar;
            $('.inline-media-link').remove();
            this._super.apply(this, arguments);

            computeFonts();
        },
        /**
         * Add a record undo to history
         * @param {DOM} target where the dom is changed is editable zone
         */
        historyRecordUndo: function ($target, internal_history) {
            var rng = range.create();
            var $editable = $($target || (rng && rng.sc)).closest(".o_editable");
            if ($editable.length) {
                rng = $editable.data('range') || rng;
            }
            if (!rng && $target.length) {
                rng = range.create($target[0],0);
            }
            if (rng) {
                try {
                    rng.select();
                } catch (e) {
                    console.error(e);
                }
            }
            $target = $(rng.sc);
            $target.mousedown();
            this.history.recordUndo($target, null, internal_history);
            $target.mousedown();
        },
        /**
         * Makes the page editable
         *
         * @param {Boolean} [restart=false] in case the edition was already set
         *                                  up once and is being re-enabled.
         * @returns {$.Deferred} deferred indicating when the RTE is ready
         */
        start_edition: function (restart) {
            var self = this;

            change_default_bootstrap_animation_to_edit();

            this.history = history;

            // handler for cancel editor
            $(document).on('keydown', function (event) {
                if (event.keyCode === 27 && !$('.modal-content:visible').length) {
                    setTimeout(function () {
                        $('#website-top-navbar [data-action="cancel"]').click();
                        var $modal = $('.modal-content > .modal-body').parents(".modal:first");
                        $modal.off('keyup.dismiss.bs.modal');
                        setTimeout(function () {
                            $modal.on('keyup.dismiss.bs.modal', function () {
                                $(this).modal('hide');
                            });
                        },500);
                    },0);
                }
            });

            // activate editor
            var $last;
            $(document).on('mousedown', function (event) {
                var $target = $(event.target);
                var $editable = $target.closest('.o_editable');

                if (!$editable.size()) {
                    return;
                }

                if ($last && (!$editable.size() || $last[0] != $editable[0])) {
                    var $destroy = $last;
                    setTimeout(function () {$destroy.destroy();},150); // setTimeout to remove flickering when change to editable zone (re-create an editor)
                    $last = null;
                }
                if ($editable.size() && (!$last || $last[0] != $editable[0]) &&
                        ($target.closest('[contenteditable]').attr('contenteditable') || "").toLowerCase() !== 'false') {
                    $editable.summernote(self._config());
                    $editable.data('NoteHistory', self.history);
                    $editable.data('rte', self);
                    $last = $editable;

                    // firefox & IE fix
                    try {
                        document.execCommand('enableObjectResizing', false, false);
                        document.execCommand('enableInlineTableEditing', false, false);
                        document.execCommand( '2D-position', false, false);
                    } catch (e) {}
                    document.body.addEventListener('resizestart', function (evt) {evt.preventDefault(); return false;});
                    document.body.addEventListener('movestart', function (evt) {evt.preventDefault(); return false;});
                    document.body.addEventListener('dragstart', function (evt) {evt.preventDefault(); return false;});

                    if (!range.create()) {
                        range.create($editable[0],0).select();
                    }

                    $target.trigger('mousedown'); // for activate selection on picture
                    setTimeout(function () {
                        self.historyRecordUndo($editable, true);
                    },0);
                }
            });

            $('.o_not_editable').attr("contentEditable", false);

            $('#wrapwrap [data-oe-model]')
                .not('.o_not_editable')
                .filter(function () {
                    return !$(this).closest('.o_not_editable').length;
                })
                .not('link, script')
                .not('[data-oe-readonly]')
                .not('img[data-oe-field="arch"], br[data-oe-field="arch"], input[data-oe-field="arch"]')
                .not('.oe_snippet_editor')
                .addClass('o_editable');

            $('.o_editable').each(function () {
                var node = this;
                var $node = $(node);

                // add class to display inline-block for empty t-field
                if(window.getComputedStyle(node).display === "inline" && $node.data('oe-type') !== "image") {
                    $node.addClass('o_is_inline_editable');
                }

                // start element observation
                $(node).one('content_changed', function () {
                    $node.addClass('o_dirty');
                });
                $(node).on('content_changed', function () {
                    self.trigger('change');
                });
            });

            $(document).trigger('mousedown');

            if (!restart) {
                $('#wrapwrap, .o_editable').on('click', '*', function (event) {
                    event.preventDefault();
                });

                $('body').addClass("editor_enable");

                $(document)
                    .tooltip({
                        selector: '[data-oe-readonly]',
                        container: 'body',
                        trigger: 'hover',
                        delay: { "show": 1000, "hide": 100 },
                        placement: 'bottom',
                        title: _t("Readonly field")
                    })
                    .on('click', function () {
                        $(this).tooltip('hide');
                    });

                self.trigger('rte:ready');
            }
        },

        _config: function () {
            return {
                airMode : true,
                focus: false,
                airPopover: [
                    ['style', ['style']],
                    ['font', ['bold', 'italic', 'underline', 'clear']],
                    ['fontsize', ['fontsize']],
                    ['color', ['color']],
                    ['para', ['ul', 'ol', 'paragraph']],
                    ['table', ['table']],
                    ['insert', ['link', 'picture']],
                    ['history', ['undo', 'redo']],
                ],
                oninit: function() {
                },
                styleWithSpan: false,
                inlinemedia : ['p'],
                lang: "odoo"
            };
        }
    });

    /* ----- EDITOR: LINK & MEDIA ---- */

    website.editor = { };
    website.editor.Dialog = openerp.Widget.extend({
        events: {
            'hidden.bs.modal': 'destroy',
            'click button.save': 'save',
            'click button[data-dismiss="modal"]': 'cancel',
        },
        init: function () {
            this._super();
        },
        start: function () {
            var sup = this._super();
            this.$el.modal({backdrop: 'static'});
            this.$('input:first').focus();
            return sup;
        },
        save: function () {
            this.close();
            this.trigger("saved");
        },
        cancel: function () {
            this.trigger("cancel");
        },
        close: function () {
            this.$el.modal('hide');
        },
    });

    website.editor.LinkDialog = website.editor.Dialog.extend({
        template: 'website.editor.dialog.link',
        events: _.extend({}, website.editor.Dialog.prototype.events, {
            'change :input.url-source': 'changed',
            'keyup :input.url': 'onkeyup',
            'keyup :input': 'preview',
            'click button.remove': 'remove_link',
            'change input#link-text': function (e) {
                this.text = $(e.target).val();
            },
            'change .link-style': function (e) {
                this.preview();
            },
        }),
        init: function (editable, linkInfo) {
            this._super(editable, linkInfo);
            this.editable = editable;
            this.data = linkInfo || {};

            this.data.className = "";
            if (this.data.range) {
                this.data.iniClassName = $(this.data.range.sc).filter("a").attr("class") || "";
                this.data.className = this.data.iniClassName.replace(/(^|\s+)btn(-[a-z0-9_-]*)?/gi, ' ');

                var is_link = this.data.range.isOnAnchor();
                var r = this.data.range;

                var sc = r.sc;
                var so = r.so;
                var ec = r.ec;
                var eo = r.eo;

                var nodes;
                if (!is_link) {
                    if (sc.tagName) {
                        sc = dom.firstChild(so ? sc.childNodes[so] : sc);
                        so = 0;
                    } else if (so !== sc.textContent.length) {
                        if (sc === ec) {
                            ec = sc = sc.splitText(so);
                            eo -= so;
                        } else {
                            sc = sc.splitText(so);
                        }
                        so = 0;
                    }
                    if (ec.tagName) {
                        ec = dom.lastChild(eo ? ec.childNodes[eo-1] : ec);
                        eo = ec.textContent.length;
                    } else if (eo !== ec.textContent.length) {
                        ec.splitText(eo);
                    }
                    
                    nodes = dom.listBetween(sc, ec);

                    // browsers can't target a picture or void node
                    if (dom.isVoid(sc) || dom.isImg(sc)) {
                      so = dom.listPrev(sc).length-1;
                      sc = sc.parentNode;
                    }
                    if (dom.isBR(ec)) {
                      eo = dom.listPrev(ec).length-1;
                      ec = ec.parentNode;
                    } else if (dom.isVoid(ec) || dom.isImg(sc)) {
                      eo = dom.listPrev(ec).length;
                      ec = ec.parentNode;
                    }

                    this.data.range = range.create(sc, so, ec, eo);
                    this.data.range.select();
                } else {
                    nodes = dom.ancestor(sc, dom.isAnchor).childNodes;
                }

                if (dom.isImg(sc) && nodes.indexOf(sc) === -1) {
                    nodes.push(sc);
                }
                if (nodes.length > 1 || dom.ancestor(nodes[0], dom.isImg)) {
                    var text = "";
                    this.data.images = [];
                    for (var i=0; i<nodes.length; i++) {
                        if (dom.ancestor(nodes[i], dom.isImg)) {
                            this.data.images.push(dom.ancestor(nodes[i], dom.isImg));
                            text += '[IMG]';
                        } else if (!is_link && i===0) {
                            text += nodes[i].textContent.slice(so, Infinity);
                        } else if (!is_link && i===nodes.length-1) {
                            text += nodes[i].textContent.slice(0, eo);
                        } else {
                            text += nodes[i].textContent;
                        }
                    }
                    this.data.text = text;
                }
            }

            this.data.text = this.data.text.replace(/[ \t\r\n]+/g, ' ');

            // Store last-performed request to be able to cancel/abort it.
            this.page_exists_req = null;
            this.search_pages_req = null;
            this.bind_data();
        },
        start: function () {
            var self = this;
            var last;
            this.$('#link-page').select2({
                minimumInputLength: 1,
                placeholder: _t("New or existing page"),
                query: function (q) {
                    if (q.term == last) return;
                    last = q.term;
                    $.when(
                        self.page_exists(q.term),
                        self.fetch_pages(q.term)
                    ).then(function (exists, results) {
                        var rs = _.map(results, function (r) {
                            return { id: r.loc, text: r.loc, };
                        });
                        if (!exists) {
                            rs.push({
                                create: true,
                                id: q.term,
                                text: _.str.sprintf(_t("Create page '%s'"), q.term),
                            });
                        }
                        q.callback({
                            more: false,
                            results: rs
                        });
                    }, function () {
                        q.callback({more: false, results: []});
                    });
                },
            });
            return this._super().then(this.proxy('bind_data'));
        },
        get_data: function (test) {
            var self = this,
                def = new $.Deferred(),
                $e = this.$('.active input.url-source').filter(':input'),
                val = $e.val(),
                label = this.$('#link-text').val() || val;

            if (label && this.data.images) {
                for(var i=0; i<this.data.images.length; i++) {
                    label = label.replace(/</, "&lt;").replace(/>/, "&gt;").replace(/\[IMG\]/, this.data.images[i].outerHTML);
                }
            }

            if (!test && (!val || !$e[0].checkValidity())) {
                // FIXME: error message
                $e.closest('.form-group').addClass('has-error');
                $e.focus();
                def.reject();
            }

            var style = this.$("input[name='link-style-type']:checked").val() || '';
            var size = this.$("input[name='link-style-size']:checked").val() || '';
            var classes = (this.data.className || "") + (style && style.length ? " btn " : "") + style + " " + size;
            var isNewWindow = this.$('input.window-new').prop('checked');

            var done = $.when();
            if ($e.hasClass('email-address') && $e.val().indexOf("@") !== -1) {
                def.resolve(val.indexOf("mailto:") === 0 ? val : 'mailto:' + val, isNewWindow, label, classes);
            } else if ($e.val() && $e.val().length && $e.hasClass('page')) {
                var data = $e.select2('data');
                if (test || !data.create) {
                    def.resolve(data.id, isNewWindow, label || data.text, classes);
                } else {
                    // Create the page, get the URL back
                    $.get(_.str.sprintf(
                            '/website/add/%s?noredirect=1', encodeURI(data.id)))
                        .then(function (response) {
                            def.resolve(response, isNewWindow, label, classes);
                        });
                }
            } else {
                def.resolve(val, isNewWindow, label, classes);
            }
            return def;
        },
        save: function () {
            var self = this;
            var _super = this._super.bind(this);
            return this.get_data()
                .then(function (url, new_window, label, classes) {
                    self.data.url = url;
                    self.data.newWindow = new_window;
                    self.data.text = label;
                    self.data.className = classes.replace(/\s+/gi, ' ').replace(/^\s+|\s+$/gi, '');

                    self.trigger("save", self.data);
                }).then(_super);
        },
        bind_data: function () {
            var href = this.data.url;
            var new_window = this.data.isNewWindow;
            var text = this.data.text;
            var classes = this.data.iniClassName;
=======
        if (!!document.documentMode) {
            $editable.removeAttr("contentEditable").removeProp("contentEditable");
        }

        $editable.html(oSnap.contents).scrollTop(oSnap.scrollTop);
        $(".oe_overlay").remove();
        $(".note-control-selection").hide();
        
        $editable.trigger("content_changed");

        if (!oSnap.bookmark) {
            return;
        }

        try {
            var r = range.createFromBookmark(oSnap.editable, oSnap.bookmark);
            r.select();
        } catch(e) {
            console.error(e);
            return;
        }

        $(document).trigger("click");
        $(".o_editable *").filter(function () {
            var $el = $(this);
            if($el.data('snippet-editor')) {
                $el.removeData();
            }
        });

        setTimeout(function () {
            var target = dom.isBR(r.sc) ? r.sc.parentNode : dom.node(r.sc);
            if (!target) {
                return;
            }
            var evt = document.createEvent("MouseEvents");
            evt.initMouseEvent("mousedown", true, true, window, 0, 0, 0, 0, 0, false, false, false, false, 0, target);
            target.dispatchEvent(evt);

            var other_evt = document.createEvent("MouseEvents");
            other_evt.initMouseEvent("click", true, true, window, 0, 0, 0, 0, 0, false, false, false, false, 0, target);
            target.dispatchEvent(other_evt);
        },0);
    };

    this.undo = function () {
        if (!pos) { return; }
        last = null;
        if (!aUndo[pos]) aUndo[pos] = this.makeSnap();
        if (aUndo[pos-1].jump) pos--;
        this.applySnap(aUndo[--pos]);
    };
    this.hasUndo = function () {
        return pos > 0;
    };

    this.redo = function () {
        if (aUndo.length <= pos+1) { return; }
        if (aUndo[pos].jump) pos++;
        this.applySnap(aUndo[++pos]);
    };
    this.hasRedo = function () {
        return aUndo.length > pos+1;
    };

    this.popUndo = function () {
        pos--;
        aUndo.pop();
    };

    var last;
    this.recordUndo = function ($editable, event, internal_history) {
        if (!internal_history) {
            if (!event || !last || !aUndo[pos-1] || aUndo[pos-1].editable !== $editable[0]) { // don't trigger change for all keypress
                $(".o_editable.note-editable").trigger("content_changed");
            }
        }
        if (event) {
            if (last && aUndo[pos-1] && aUndo[pos-1].editable !== $editable[0]) {
                // => make a snap when the user change editable zone (because: don't make snap for each keydown)
                aUndo.splice(pos, aUndo.length);
                var prev = aUndo[pos-1];
                aUndo[pos] = {
                    editable: prev.editable,
                    contents: $(prev.editable).html(),
                    bookmark: prev.bookmark,
                    scrollTop: prev.scrollTop,
                    jump: true
                };
                pos++;
            }
            else if (event === last) return;
        }
        last = event;
        aUndo.splice(pos, aUndo.length);
        aUndo[pos] = this.makeSnap($editable);
        pos++;
    };

    this.splitNext = function () {
        last = false;
    };
};
var history = new History();

//////////////////////////////////////////////////////////////////////////////////////////////////////////
// add focusIn to jQuery to allow to move caret into a div of a contentEditable area

$.fn.extend({
    focusIn: function () {
        if (this.length) {
            range.create(dom.firstChild(this[0]), 0).select();
        }
        return this;
    },
    selectContent: function () {
        if (this.length) {
            var next = dom.lastChild(this[0]);
            range.create(dom.firstChild(this[0]), 0, next, next.textContent.length).select();
        }
        return this;
    },
    activateBlock: function () {
        var target = snippet_editor.snippet.globalSelector.closest($(this))[0] || (dom.isBR(this) ? this.parentNode : dom.node(this));
        var evt = document.createEvent("MouseEvents");
        evt.initMouseEvent("click", true, true, window, 0, 0, 0, 0, 0, false, false, false, false, 0, target);
        target.dispatchEvent(evt);
        return this;
    }
});

//////////////////////////////////////////////////////////////////////////////////////////////////////////

function change_default_bootstrap_animation_to_edit() {
    var fn_carousel = $.fn.carousel;
    $.fn.carousel = function () {
        var res = fn_carousel.apply(this, arguments);
        // off bootstrap keydown event to remove event.preventDefault()
        // and allow to change cursor position
        $(this).off('keydown.bs.carousel');
        return res;
    };
}

//////////////////////////////////////////////////////////////////////////////////////////////////////////

website.no_editor = !!$(document.documentElement).data('editable-no-editor');

website.add_template_file('/website/static/src/xml/website.editor.xml');
website.dom_ready.done(function () {
    website.ready().then(init_editor);

    $(document).on('click', 'a.js_link2post', function (ev) {
        ev.preventDefault();
        website.form(this.pathname, 'POST');
    });

    $(document).on('click', '.note-editable', function (ev) {
        ev.preventDefault();
    });

    $(document).on('submit', '.note-editable form .btn', function (ev) {
        // Disable form submition in editable mode
        ev.preventDefault();
    });

    $(document).on('hide.bs.dropdown', '.dropdown', function (ev) {
        // Prevent dropdown closing when a contenteditable children is focused
        if (ev.originalEvent
                && $(ev.target).has(ev.originalEvent.target).length
                && $(ev.originalEvent.target).is('[contenteditable]')) {
            ev.preventDefault();
        }
    });
});


/* ----- TOP EDITOR BAR FOR ADMIN ---- */
var EditorBar = Widget.extend({
    template: 'website.editorbar',
    events: {
        'click button[data-action=save]': 'save',
        'click a[data-action=cancel]': 'cancel',
    },
    start: function() {
        var self = this;
        this.saving_mutex = new utils.Mutex();

        this.$buttons = {
            edit: this.$el.parents().find('button[data-action=edit]'),
            save: this.$('button[data-action=save]'),
            cancel: this.$('button[data-action=cancel]'),
        };

        this.$('#website-top-edit').hide();
        this.$('#website-top-view').show();

        var $edit_button = this.$buttons.edit
                .prop('disabled', website.no_editor);
        if (website.no_editor) {
            var help_text = $(document.documentElement).data('editable-no-editor');
            $edit_button.parent()
                // help must be set on form above button because it does
                // not appear on disabled button
                .attr('title', help_text);
        }

        $('.dropdown-toggle').dropdown();
>>>>>>> 4bef17cc

        this.$buttons.edit.click(function(ev) {
            self.edit();
        });

<<<<<<< HEAD
            if (classes) {
                this.$('input[value!=""]').each(function () {
                    var $option = $(this);
                    if (classes.indexOf($option.val()) !== -1) {
                        $option.attr("checked", "checked");
                    }
                });
            }
=======
        this.rte = new RTE(this);
        this.rte.on('change', this, this.proxy('rte_changed'));
        this.rte.on('rte:ready', this, function () {
            self.trigger('rte:ready');
        });
>>>>>>> 4bef17cc

        this.rte.appendTo(this.$('#website-top-edit .nav.js_editor_placeholder'));
        return this._super.apply(this, arguments);
    },
    edit: function (no_editor) {
        this.$buttons.edit.prop('disabled', true);
        this.$('#website-top-view').hide();
        this.$el.show();
        this.$('#website-top-edit').show();
        
        if (!no_editor) {
            this.rte.start_edition();
            this.trigger('rte:called');
        }

        var flag = false;
        window.onbeforeunload = function(event) {
            if ($('.o_editable.o_dirty').length && !flag) {
                flag = true;
                setTimeout(function () {flag=false;},0);
                return _t('This document is not saved!');
            }
        };
    },
    rte_changed: function () {
        this.$buttons.save.prop('disabled', false);
    },
    _save: function () {
        var self = this;

        var saved = {}; // list of allready saved views and data

        var defs = $('.o_editable')
            .filter('.o_dirty')
            .removeAttr('contentEditable')
            .removeClass('o_dirty o_editable oe_carlos_danger o_is_inline_editable')
            .map(function () {
                var $el = $(this);

                // remove multi edition
                var key =  $el.data('oe-model')+":"+$el.data('oe-id')+":"+$el.data('oe-field')+":"+$el.data('oe-type')+":"+$el.data('oe-expression');
                if (saved[key]) return true;
                saved[key] = true;

                // TODO: Add a queue with concurrency limit in webclient
                // https://github.com/medikoo/deferred/blob/master/lib/ext/function/gate.js
                return self.saving_mutex.exec(function () {
                    return self.saveElement($el)
                        .then(undefined, function (thing, response) {
                            // because ckeditor regenerates all the dom,
                            // we can't just setup the popover here as
                            // everything will be destroyed by the DOM
                            // regeneration. Add markings instead, and
                            // returns a new rejection with all relevant
                            // info
                            var id = _.uniqueId('carlos_danger_');
                            $el.addClass('o_dirty oe_carlos_danger');
                            $el.addClass(id);
                            return $.Deferred().reject({
                                id: id,
                                error: response.data,
                            });
                        });
                });
<<<<<<< HEAD
            }

            this.page_exists(href).then(function (exist) {
                if (exist) {
                    self.$('#link-page').select2('data', {'id': href, 'text': href});
                } else {
                    self.$('input.url').val(href).change();
                    self.$('input.window-new').closest("div").show();
                }
            });

            this.preview();
        },
        changed: function (e) {
            var $e = $(e.target);
            this.$('.url-source').filter(':input').not($e).val('')
                    .filter(function () { return !!$(this).data('select2'); })
                    .select2('data', null);
            $e.closest('.list-group-item')
                .addClass('active')
                .siblings().removeClass('active')
                .addBack().removeClass('has-error');
            this.preview();
        },
        call: function (method, args, kwargs) {
            var self = this;
            var req = method + '_req';
            if (this[req]) { this[req].abort(); }
            return this[req] = openerp.jsonRpc('/web/dataset/call_kw', 'call', {
                model: 'website',
                method: method,
                args: args,
                kwargs: kwargs,
            }).always(function () {
                self[req] = null;
            });
        },
        page_exists: function (term) {
            return this.call('page_exists', [null, term], {
                context: website.get_context(),
=======
            }).get();
        return $.when.apply(null, defs).then(function () {
            window.onbeforeunload = null;
            website.reload();
        }, function (failed) {
            // If there were errors, re-enable edition
            self.rte.start_edition(true);
            // jquery's deferred being a pain in the ass
            if (!_.isArray(failed)) { failed = [failed]; }

            _(failed).each(function (failure) {
                var html = failure.error.exception_type === "except_osv";
                if (html) {
                    var msg = $("<div/>").text(failure.error.message).html();
                    var data = msg.substring(3,msg.length-2).split(/', u'/);
                    failure.error.message = '<b>' + data[0] + '</b>' + dom.blank + data[1];
                }
                $(root).find('.' + failure.id)
                    .removeClass(failure.id)
                    .popover({
                        html: html,
                        trigger: 'hover',
                        content: failure.error.message,
                        placement: 'auto top',
                    })
                    // Force-show popovers so users will notice them.
                    .popover('show');
>>>>>>> 4bef17cc
            });
        });
    },
    save: function () {
        return this._save().then(function () {
            website.reload();
        });
    },
    /**
     * Saves an RTE content, which always corresponds to a view section (?).
     */
    save_without_reload: function () {
        return this._save();
    },
    saveElement: function ($el) {
        var markup = $el.prop('outerHTML');
        return ajax.jsonRpc('/web/dataset/call', 'call', {
            model: 'ir.ui.view',
            method: 'save',
            args: [$el.data('oe-id'), markup,
                   $el.data('oe-xpath') || null,
                   website.get_context()],
        });
    },
    cancel: function () {
        new $.Deferred(function (d) {
            var $dialog = $(core.qweb.render('website.editor.discard')).appendTo(document.body);
            $dialog.on('click', '.btn-danger', function () {
                d.resolve();
            }).on('hidden.bs.modal', function () {
                d.reject();
            });
<<<<<<< HEAD
        },
        onkeyup: function (e) {
            var $e = $(e.target);
            var is_link = ($e.val()||'').length && $e.val().indexOf("@") === -1;
            this.$('input.window-new').closest("div").toggle(is_link);
            this.preview();
        },
        preview: function () {
            var $preview = this.$("#link-preview");
            this.get_data(true).then(function (url, new_window, label, classes) {
                $preview.attr("target", new_window ? '_blank' : "")
                    .attr("href", url && url.length ? url : "#")
                    .html((label && label.length ? label : url))
                    .attr("class", classes.replace(/pull-\w+/, ''));
=======
            d.always(function () {
                $dialog.remove();
>>>>>>> 4bef17cc
            });
            $dialog.modal('show');
        }).then(function () {
            window.onbeforeunload = null;
            website.reload();
        });
    },
});

var EditorBarCustomize = Widget.extend({
    events: {
        'mousedown a.dropdown-toggle': 'load_menu',
        'click ul a[data-view-id]': 'do_customize',
    },
    start: function() {
        var self = this;
        this.$menu = self.$el.find('ul');
        this.view_name = $(document.documentElement).data('view-xmlid');
        if (!this.view_name) {
            this.$el.hide();
        }
<<<<<<< HEAD
    });

    /**
     * alt widget. Lets users change a alt & title on a media
     */
    website.editor.alt = website.editor.Dialog.extend({
        template: 'website.editor.dialog.alt',
        init: function ($editable, media) {
            this.$editable = $editable;
            this.media = media;
            this.alt = ($(this.media).attr('alt') || "").replace(/&quot;/g, '"');
            this.title = ($(this.media).attr('title') || "").replace(/&quot;/g, '"');
            return this._super();
        },
        save: function () {
            var self = this;
            range.createFromNode(self.media).select();
            this.$editable.data('NoteHistory').recordUndo();
            var alt = this.$('#alt').val();
            var title = this.$('#title').val();
            $(this.media).attr('alt', alt ? alt.replace(/"/g, "&quot;") : null).attr('title', title ? title.replace(/"/g, "&quot;") : null);
            setTimeout(function () {
                click_event(self.media, "mouseup");
            },0);
            return this._super();
        },
    });

    var click_event = function(el, type) {
        var evt = document.createEvent("MouseEvents");
        evt.initMouseEvent(type, true, true, window, 0, 0, 0, 0, 0, false, false, false, false, 0, el);
        el.dispatchEvent(evt);
    };

    /**
     * MediaDialog widget. Lets users change a media, including uploading a
     * new image, font awsome or video and can change a media into an other
     * media
     *
     * options: select_images: allow the selection of more of one image
     */
    website.editor.MediaDialog = website.editor.Dialog.extend({
        template: 'website.editor.dialog.media',
        events : _.extend({}, website.editor.Dialog.prototype.events, {
            'input input#icon-search': 'search',
        }),
        init: function ($editable, media, options) {
            this._super();
            if ($editable) {
                this.$editable = $editable;
                this.rte = this.$editable.rte || this.$editable.data('rte');
            }
            this.options = options || {};
            this.old_media = media;
            this.media = media;
            this.isNewMedia = !media;
            this.range = range.create();
        },
        start: function () {
            var self = this;

            this.only_images = this.options.only_images || this.options.select_images || (this.media && $(this.media).parent().data("oe-field") === "image");
            if (this.only_images) {
                this.$('[href="#editor-media-video"], [href="#editor-media-icon"]').addClass('hidden');
            }

            if (this.media) {
                if (this.media.nodeName === "IMG") {
                    this.$('[href="#editor-media-image"]').tab('show');
                } else if (this.media.className.match(/(^|\s)media_iframe_video($|\s)/)) {
                    this.$('[href="#editor-media-video"]').tab('show');
                }  else if (this.media.parentNode.className.match(/(^|\s)media_iframe_video($|\s)/)) {
                    this.media = this.media.parentNode;
                    this.$('[href="#editor-media-video"]').tab('show');
                } else if (this.media.className.match(/(^|\s)fa($|\s)/)) {
                    this.$('[href="#editor-media-icon"]').tab('show');
                }
            }

            this.imageDialog = new website.editor.ImageDialog(this, this.media, this.options);
            this.imageDialog.appendTo(this.$("#editor-media-image"));
            this.iconDialog = new website.editor.FontIconsDialog(this, this.media, this.options);
            this.iconDialog.appendTo(this.$("#editor-media-icon"));
            this.videoDialog = new website.editor.VideoDialog(this, this.media, this.options);
            this.videoDialog.appendTo(this.$("#editor-media-video"));

            this.active = this.imageDialog;

            $('a[data-toggle="tab"]').on('shown.bs.tab', function (event) {
                if ($(event.target).is('[href="#editor-media-image"]')) {
                    self.active = self.imageDialog;
                    self.$('li.search, li.previous, li.next').removeClass("hidden");
                } else if ($(event.target).is('[href="#editor-media-icon"]')) {
                    self.active = self.iconDialog;
                    self.$('li.search, li.previous, li.next').removeClass("hidden");
                    self.$('.nav-tabs li.previous, .nav-tabs li.next').addClass("hidden");
                } else if ($(event.target).is('[href="#editor-media-video"]')) {
                    self.active = self.videoDialog;
                    self.$('.nav-tabs li.search').addClass("hidden");
                }
=======
        this.loaded = false;
    },
    load_menu: function () {
        var self = this;
        if(this.loaded) {
            return;
        }
        ajax.jsonRpc('/website/customize_template_get', 'call', { 'key': this.view_name }).then(
            function(result) {
                _.each(result, function (item) {
                    if (item.key === "website.debugger" && !window.location.search.match(/[&?]debug(&|$)/)) return;
                    if (item.header) {
                        self.$menu.append('<li class="dropdown-header">' + item.name + '</li>');
                    } else {
                        self.$menu.append(_.str.sprintf('<li role="presentation"><a href="#" data-view-id="%s" role="menuitem"><strong class="fa fa%s-square-o"></strong> %s</a></li>',
                            item.id, item.active ? '-check' : '', item.name));
                    }
                });
                self.loaded = true;
            }
        );
    },
    do_customize: function (event) {
        var view_id = $(event.currentTarget).data('view-id');
        return ajax.jsonRpc('/web/dataset/call_kw', 'call', {
            model: 'ir.ui.view',
            method: 'toggle',
            args: [],
            kwargs: {
                ids: [parseInt(view_id, 10)],
                context: website.get_context()
            }
        }).then( function() {
            window.location.reload();
        });
    },
});

$(document).ready(function() {
    var editorBarCustomize = new EditorBarCustomize();
    editorBarCustomize.setElement($('li[id=customize-menu]'));
    editorBarCustomize.start();
});

/* ----- RICH TEXT EDITOR ---- */

var RTE = Widget.extend({
    init: function (EditorBar) {
        this.EditorBar = EditorBar;
        $('.inline-media-link').remove();
        this._super.apply(this, arguments);

        computeFonts();
    },
    /**
     * Add a record undo to history
     * @param {DOM} target where the dom is changed is editable zone
     */
    historyRecordUndo: function ($target, internal_history) {
        var rng = range.create();
        var $editable = $($target || (rng && rng.sc)).closest(".o_editable");
        if ($editable.length) {
            rng = $editable.data('range') || rng;
        }
        if (!rng && $target.length) {
            rng = range.create($target.closest("*")[0],0);
        }
        if (rng) {
            try {
                rng.select();
            } catch (e) {
                console.error(e);
            }
        }
        $target = $(rng.sc);
        $target.mousedown();
        this.history.recordUndo($target, null, internal_history);
        $target.mousedown();
    },
    /**
     * Makes the page editable
     *
     * @param {Boolean} [restart=false] in case the edition was already set
     *                                  up once and is being re-enabled.
     * @returns {$.Deferred} deferred indicating when the RTE is ready
     */
    start_edition: function (restart) {
        var self = this;

        change_default_bootstrap_animation_to_edit();

        this.history = history;

        // handler for cancel editor
        $(document).on('keydown', function (event) {
            if (event.keyCode === 27 && !$('.modal-content:visible').length) {
                setTimeout(function () {
                    $('#website-top-navbar [data-action="cancel"]').click();
                    var $modal = $('.modal-content > .modal-body').parents(".modal:first");
                    $modal.off('keyup.dismiss.bs.modal');
                    setTimeout(function () {
                        $modal.on('keyup.dismiss.bs.modal', function () {
                            $(this).modal('hide');
                        });
                    },500);
                },0);
            }
        });

        // activate editor
        var $last;
        $(document).on('mousedown', function (event) {
            var $target = $(event.target);
            var $editable = $target.closest('.o_editable');

            if (!$editable.size()) {
                return;
            }

            if ($last && (!$editable.size() || $last[0] != $editable[0])) {
                var $destroy = $last;
                setTimeout(function () {$destroy.destroy();},150); // setTimeout to remove flickering when change to editable zone (re-create an editor)
                $last = null;
            }
            if ($editable.size() && (!$last || $last[0] != $editable[0]) &&
                    ($target.closest('[contenteditable]').attr('contenteditable') || "").toLowerCase() !== 'false') {
                $editable.summernote(self._config());
                $editable.data('NoteHistory', self.history);
                $editable.data('rte', self);
                $last = $editable;

                // firefox & IE fix
                try {
                    document.execCommand('enableObjectResizing', false, false);
                    document.execCommand('enableInlineTableEditing', false, false);
                    document.execCommand( '2D-position', false, false);
                } catch (e) {}
                document.body.addEventListener('resizestart', function (evt) {evt.preventDefault(); return false;});
                document.body.addEventListener('movestart', function (evt) {evt.preventDefault(); return false;});
                document.body.addEventListener('dragstart', function (evt) {evt.preventDefault(); return false;});

                if (!range.create()) {
                    range.create($editable[0],0).select();
                }

                $target.trigger('mousedown'); // for activate selection on picture
                setTimeout(function () {
                    self.historyRecordUndo($editable, true);
                },0);
            }
        });

        $('.o_not_editable').attr("contentEditable", false);

        $('#wrapwrap [data-oe-model]')
            .not('.o_not_editable')
            .filter(function () {
                return !$(this).closest('.o_not_editable').length;
            })
            .not('link, script')
            .not('[data-oe-readonly]')
            .not('img[data-oe-field="arch"], br[data-oe-field="arch"], input[data-oe-field="arch"]')
            .not('.oe_snippet_editor')
            .addClass('o_editable');

        $('.o_editable').each(function () {
            var node = this;
            var $node = $(node);

            // add class to display inline-block for empty t-field
            if(window.getComputedStyle(node).display === "inline" && $node.data('oe-type') !== "image") {
                $node.addClass('o_is_inline_editable');
            }

            // start element observation
            $(node).one('content_changed', function () {
                $node.addClass('o_dirty');
>>>>>>> 4bef17cc
            });
            $(node).on('content_changed', function () {
                self.trigger('change');
            });
        });

<<<<<<< HEAD
            return this._super();
        },
        save: function () {
            if (this.options.select_images) {
                this.trigger("saved", this.active.save());
                this.close();
                return;
            }
            if(this.rte) {
                this.range.select();
                this.rte.historyRecordUndo(this.media);
            }

            var self = this;
            if (self.media) {
                this.media.innerHTML = "";
                if (this.active !== this.imageDialog) {
                    this.imageDialog.clear();
=======
        $(document).trigger('mousedown');

        if (!restart) {
            $('#wrapwrap, .o_editable').on('click', '*', function (event) {
                event.preventDefault();
            });

            $('body').addClass("editor_enable");

            $(document)
                .tooltip({
                    selector: '[data-oe-readonly]',
                    container: 'body',
                    trigger: 'hover',
                    delay: { "show": 1000, "hide": 100 },
                    placement: 'bottom',
                    title: _t("Readonly field")
                })
                .on('click', function () {
                    $(this).tooltip('hide');
                });

            self.trigger('rte:ready');
        }
    },

    _config: function () {
        return {
            airMode : true,
            focus: false,
            airPopover: [
                ['style', ['style']],
                ['font', ['bold', 'italic', 'underline', 'clear']],
                ['fontsize', ['fontsize']],
                ['color', ['color']],
                ['para', ['ul', 'ol', 'paragraph']],
                ['table', ['table']],
                ['insert', ['link', 'picture']],
                ['history', ['undo', 'redo']],
            ],
            oninit: function() {
            },
            styleWithSpan: false,
            inlinemedia : ['p'],
            lang: "odoo"
        };
    }
});

/* ----- EDITOR: LINK & MEDIA ---- */

var Dialog = Widget.extend({
    events: {
        'hidden.bs.modal': 'destroy',
        'click button.save': 'save',
        'click button[data-dismiss="modal"]': 'cancel',
    },
    init: function () {
        this._super();
    },
    start: function () {
        var sup = this._super();
        this.$el.modal({backdrop: 'static'});
        this.$('input:first').focus();
        return sup;
    },
    save: function () {
        this.close();
        this.trigger("saved");
    },
    cancel: function () {
        this.trigger("cancel");
    },
    close: function () {
        this.$el.modal('hide');
    },
});

var LinkDialog = Dialog.extend({
    template: 'website.editor.dialog.link',
    events: _.extend({}, Dialog.prototype.events, {
        'change :input.url-source': 'changed',
        'keyup :input.url': 'onkeyup',
        'keyup :input': 'preview',
        'click button.remove': 'remove_link',
        'change input#link-text': function (e) {
            this.text = $(e.target).val();
        },
        'change .link-style': function (e) {
            this.preview();
        },
    }),
    init: function (editable, linkInfo) {
        this._super(editable, linkInfo);
        this.editable = editable;
        this.data = linkInfo || {};

        this.data.className = "";
        if (this.data.range) {
            this.data.iniClassName = $(this.data.range.sc).filter("a").attr("class") || "";
            this.data.className = this.data.iniClassName.replace(/(^|\s+)btn(-[a-z0-9_-]*)?/gi, ' ');

            var is_link = this.data.range.isOnAnchor();
            var r = this.data.range;

            var sc = r.sc;
            var so = r.so;
            var ec = r.ec;
            var eo = r.eo;

            var nodes;
            if (!is_link) {
                if (sc.tagName) {
                    sc = dom.firstChild(so ? sc.childNodes[so] : sc);
                    so = 0;
                } else if (so !== sc.textContent.length) {
                    if (sc === ec) {
                        ec = sc = sc.splitText(so);
                        eo -= so;
                    } else {
                        sc = sc.splitText(so);
                    }
                    so = 0;
>>>>>>> 4bef17cc
                }
                if (ec.tagName) {
                    ec = dom.lastChild(eo ? ec.childNodes[eo-1] : ec);
                    eo = ec.textContent.length;
                } else if (eo !== ec.textContent.length) {
                    ec.splitText(eo);
                }
                
                nodes = dom.listBetween(sc, ec);

                // browsers can't target a picture or void node
                if (dom.isVoid(sc) || dom.isImg(sc)) {
                  so = dom.listPrev(sc).length-1;
                  sc = sc.parentNode;
                }
                if (dom.isBR(ec)) {
                  eo = dom.listPrev(ec).length-1;
                  ec = ec.parentNode;
                } else if (dom.isVoid(ec) || dom.isImg(sc)) {
                  eo = dom.listPrev(ec).length;
                  ec = ec.parentNode;
                }

                this.data.range = range.create(sc, so, ec, eo);
                this.data.range.select();
            } else {
<<<<<<< HEAD
                this.media = document.createElement("img");
                this.range.insertNode(this.media, true);
                this.active.media = this.media;
            }
            this.active.save();

            if (this.active.add_class) {
                $(this.media).addClass(this.active.add_class);
            }

            $(document.body).trigger("media-saved", [self.active.media, self.old_media]);
            self.trigger("saved", [self.active.media, self.old_media]);
            setTimeout(function () {
                range.createFromNode(self.active.media).select();
                click_event(self.active.media, "mousedown");
                if (!this.only_images) {
                    setTimeout(function () {
                        if($(self.active.media).parent().data("oe-field") !== "image") {
                            click_event(self.active.media, "click");
                        }
                        click_event(self.active.media, "mouseup");
                    },0);
                }
            },0);

            this.close();
        },
        searchTimer: null,
        search: function () {
            var self = this;
            var needle = this.$("input#icon-search").val();
            clearTimeout(this.searchTimer);
            this.searchTimer = setTimeout(function () {
                self.active.search(needle || "");
            },250);
=======
                nodes = dom.ancestor(sc, dom.isAnchor).childNodes;
            }

            if (dom.isImg(sc) && nodes.indexOf(sc) === -1) {
                nodes.push(sc);
            }
            if (nodes.length > 1 || dom.ancestor(nodes[0], dom.isImg)) {
                var text = "";
                this.data.images = [];
                for (var i=0; i<nodes.length; i++) {
                    if (dom.ancestor(nodes[i], dom.isImg)) {
                        this.data.images.push(dom.ancestor(nodes[i], dom.isImg));
                        text += '[IMG]';
                    } else if (!is_link && i===0) {
                        text += nodes[i].textContent.slice(so, Infinity);
                    } else if (!is_link && i===nodes.length-1) {
                        text += nodes[i].textContent.slice(0, eo);
                    } else {
                        text += nodes[i].textContent;
                    }
                }
                this.data.text = text;
            }
        }

        this.data.text = this.data.text.replace(/[ \t\r\n]+/g, ' ');

        // Store last-performed request to be able to cancel/abort it.
        this.page_exists_req = null;
        this.search_pages_req = null;
        this.bind_data();
    },
    start: function () {
        var self = this;
        var last;
        this.$('#link-page').select2({
            minimumInputLength: 1,
            placeholder: _t("New or existing page"),
            query: function (q) {
                if (q.term == last) return;
                last = q.term;
                $.when(
                    self.page_exists(q.term),
                    self.fetch_pages(q.term)
                ).then(function (exists, results) {
                    var rs = _.map(results, function (r) {
                        return { id: r.loc, text: r.loc, };
                    });
                    if (!exists) {
                        rs.push({
                            create: true,
                            id: q.term,
                            text: _.str.sprintf(_t("Create page '%s'"), q.term),
                        });
                    }
                    q.callback({
                        more: false,
                        results: rs
                    });
                }, function () {
                    q.callback({more: false, results: []});
                });
            },
        });
        return this._super().then(this.proxy('bind_data'));
    },
    get_data: function (test) {
        var def = new $.Deferred(),
            $e = this.$('.active input.url-source').filter(':input'),
            val = $e.val(),
            label = this.$('#link-text').val() || val;

        if (label && this.data.images) {
            for(var i=0; i<this.data.images.length; i++) {
                label = label.replace(/</, "&lt;").replace(/>/, "&gt;").replace(/\[IMG\]/, this.data.images[i].outerHTML);
            }
        }

        if (!test && (!val || !$e[0].checkValidity())) {
            // FIXME: error message
            $e.closest('.form-group').addClass('has-error');
            $e.focus();
            def.reject();
>>>>>>> 4bef17cc
        }

<<<<<<< HEAD
    /**
     * ImageDialog widget. Lets users change an image, including uploading a
     * new image in OpenERP or selecting the image style (if supported by
     * the caller).
     */
    var IMAGES_PER_ROW = 6;
    var IMAGES_ROWS = 2;
    website.editor.ImageDialog = openerp.Widget.extend({
        template: 'website.editor.dialog.image',
        events: _.extend({}, website.editor.Dialog.prototype.events, {
            'change .url-source': function (e) {
                this.changed($(e.target));
            },
            'click button.filepicker': function () {
                var filepicker = this.$('input[type=file]');
                if (!_.isEmpty(filepicker)){
                    filepicker[0].click();
                }
            },
            'click .js_disable_optimization': function () {
                this.$('input[name="disable_optimization"]').val('1');
                var filepicker = this.$('button.filepicker');
                if (!_.isEmpty(filepicker)){
                    filepicker[0].click();
                }
            },
            'change input[type=file]': 'file_selection',
            'submit form': 'form_submit',
            'change input.url': "change_input",
            'keyup input.url': "change_input",
            //'change select.image-style': 'preview_image',
            'click .existing-attachments img': 'select_existing',
            'click .existing-attachment-remove': 'try_remove',
        }),
        init: function (parent, media, options) {
            this._super();
            this.options = options || {};
            this.parent = parent;
            this.media = media;
            this.images = [];
            this.page = 0;
        },
        start: function () {
            this.$preview = this.$('.preview-container').detach();
            var self = this;
            var res = this._super();
            var o = { url: null, alt: null };
            // avoid typos, prevent addition of new properties to the object
            Object.preventExtensions(o);

            if ($(this.media).is("img")) {
                o.url = this.media.getAttribute('src');
            } else {
                this.add_class = "img-responsive pull-left";
            }
            this.parent.$(".pager > li").click(function (e) {
                e.preventDefault();
                var $target = $(e.currentTarget);
                if ($target.hasClass('disabled')) {
                    return;
=======
        var style = this.$("input[name='link-style-type']:checked").val() || '';
        var size = this.$("input[name='link-style-size']:checked").val() || '';
        var classes = (this.data.className || "") + (style && style.length ? " btn " : "") + style + " " + size;
        var isNewWindow = this.$('input.window-new').prop('checked');

        if ($e.hasClass('email-address') && $e.val().indexOf("@") !== -1) {
            def.resolve(val.indexOf("mailto:") === 0 ? val : 'mailto:' + val, isNewWindow, label, classes);
        } else if ($e.val() && $e.val().length && $e.hasClass('page')) {
            var data = $e.select2('data');
            if (test || !data.create) {
                def.resolve(data.id, isNewWindow, label || data.text, classes);
            } else {
                // Create the page, get the URL back
                $.get(_.str.sprintf(
                        '/website/add/%s?noredirect=1', encodeURI(data.id)))
                    .then(function (response) {
                        def.resolve(response, isNewWindow, label, classes);
                    });
            }
        } else {
            def.resolve(val, isNewWindow, label, classes);
        }
        return def;
    },
    save: function () {
        var self = this;
        var _super = this._super.bind(this);
        return this.get_data()
            .then(function (url, new_window, label, classes) {
                self.data.url = url;
                self.data.newWindow = new_window;
                self.data.text = label;
                self.data.className = classes.replace(/\s+/gi, ' ').replace(/^\s+|\s+$/gi, '');

                self.trigger("save", self.data);
            }).then(_super);
    },
    bind_data: function () {
        var self = this;
        var href = this.data.url;
        var new_window = this.data.isNewWindow;
        var text = this.data.text;
        var classes = this.data.iniClassName;

        this.$('input#link-text').val(text);
        this.$('input.window-new').prop('checked', new_window);

        if (classes) {
            this.$('input[value!=""]').each(function () {
                var $option = $(this);
                if (classes.indexOf($option.val()) !== -1) {
                    $option.attr("checked", "checked");
>>>>>>> 4bef17cc
                }
            });
<<<<<<< HEAD
            this.set_image(o.url, o.alt);
            this.fetch_existing();
            return res;
        },
        push: function (url, alt, id) {
            if (this.options.select_images) {
                var img = _.select(this.images, function (v) { return v.url == url;});
                if (img.length) {
                    this.images.splice(this.images.indexOf(img[0]),1);
                    return;
                }
            } else {
                this.images = [];
            }
            this.images.push({'url': url, 'alt': alt, 'id': id});
        },
        save: function () {
            if (this.options.select_images) {
                this.parent.trigger("save", this.images);
                return this.images;
            }
            this.parent.trigger("save", this.media);

            var img = this.images[0] || {
                    'url': this.$(".existing-attachments img:first").attr('src'),
                    'alt': this.$(".existing-attachments img:first").attr('alt')
                };

            if (this.media.tagName !== "IMG") {
                var media = document.createElement('img');
                $(this.media).replaceWith(media);
                this.media = media;
            }

            $(this.media).attr('src', img.url).attr('alt', img.alt);

            var style = this.style;
            this.media.setAttribute('src', img.url);
            if (style) { this.media.addClass(style); }

            return this.media;
        },
        clear: function () {
            this.media.className = this.media.className.replace(/(^|\s)(img(\s|$)|img-[^\s]*)/g, ' ');
        },
        cancel: function () {
            this.trigger('cancel');
        },
        change_input: function (e) {
            var $input = $(e.target);
            var $button = $input.parent().find("button");
            if ($input.val() === "") {
                $button.addClass("btn-default").removeClass("btn-primary");
=======
        }

        var match, $control;
        if (href && (match = /mailto:(.+)/.exec(href))) {
            this.$('input.email-address').val(match[1]).change();
        }
        if (href && !$control) {
            this.page_exists(href).then(function (exist) {
                if (exist) {
                    self.$('#link-page').select2('data', {'id': href, 'text': href});
                } else {
                    self.$('input.url').val(href).change();
                    self.$('input.window-new').closest("div").show();
                }
            });
        }

        this.page_exists(href).then(function (exist) {
            if (exist) {
                self.$('#link-page').select2('data', {'id': href, 'text': href});
>>>>>>> 4bef17cc
            } else {
                self.$('input.url').val(href).change();
                self.$('input.window-new').closest("div").show();
            }
<<<<<<< HEAD
        },
        search: function (needle) {
            var self = this;
            this.fetch_existing(needle).then(function () {
                self.selected_existing();
            });
        },
        set_image: function (url, alt, error) {
            var self = this;
            if (url) {
                this.push(url, alt);
            }
            this.$('input.url').val('');
            this.fetch_existing().then(function () {
                self.selected_existing();
            });
        },
        form_submit: function (event) {
            var self = this;
            var $form = this.$('form[action="/website/attach"]');
            if (!$form.find('input[name="upload"]').val().length) {
                var url = $form.find('input[name="url"]').val();
                if (this.selected_existing().size()) {
                    event.preventDefault();
                    return false;
                }
            }
            $form.find('.well > div').hide().last().after('<span class="fa fa-spin fa-3x fa-refresh"/>');

            var callback = _.uniqueId('func_');
            this.$('input[name=func]').val(callback);
            window[callback] = function (attachments, error) {
                delete window[callback];
                $form.find('.well > span').remove();
                $form.find('.well > div').show();
                if (error || !attachments.length) {
                    self.file_selected(null, error || !attachments.length);
                }
                for (var i=0; i<attachments.length; i++) {
                    self.file_selected(attachments[i]['website_url'], error);
                }
            };
        },
        file_selection: function () {
            this.$el.addClass('nosave');
            this.$('form').removeClass('has-error').find('.help-block').empty();
            this.$('button.filepicker').removeClass('btn-danger btn-success');
            this.$('form').submit();
        },
        file_selected: function(url, error) {
            var $button = this.$('button.filepicker');
            if (!error) {
                $button.addClass('btn-success');
            } else {
                url = null;
                this.$('form').addClass('has-error')
                    .find('.help-block').text(error);
                $button.addClass('btn-danger');
            }
            this.set_image(url, null, error);

            if (!this.options.select_images) {
                // auto save and close popup
                this.parent.save();
            }
        },
        fetch_existing: function (needle) {
            var domain = [['res_model', '=', 'ir.ui.view'], '|',
                        ['mimetype', '=', false], ['mimetype', '=like', 'image/%']];
            if (needle && needle.length) {
                domain.push('|', ['datas_fname', 'ilike', needle], ['name', 'ilike', needle]);
            }
            return openerp.jsonRpc('/web/dataset/call_kw', 'call', {
                model: 'ir.attachment',
                method: 'search_read',
                args: [],
                kwargs: {
                    domain: domain,
                    fields: ['name', 'website_url'],
                    order: 'id desc',
                    context: website.get_context()
                }
            }).then(this.proxy('fetched_existing'));
        },
        fetched_existing: function (records) {
            this.records = records;
            this.display_attachments();
        },
        display_attachments: function () {
            this.$('.help-block').empty();
            var per_screen = IMAGES_PER_ROW * IMAGES_ROWS;

            var from = this.page * per_screen;
            var records = this.records;

            // Create rows of 3 records
            var rows = _(records).chain()
                .slice(from, from + per_screen)
                .groupBy(function (_, index) { return Math.floor(index / IMAGES_PER_ROW); })
                .values()
                .value();
            this.$('.existing-attachments').replaceWith(
                openerp.qweb.render(
                    'website.editor.dialog.image.existing.content', {rows: rows}));
            this.parent.$('.pager')
                .find('li.previous').toggleClass('disabled', (from === 0)).end()
                .find('li.next').toggleClass('disabled', (from + per_screen >= records.length));

            this.selected_existing();
        },
        select_existing: function (e) {
            var $img = $(e.currentTarget);
            this.push($img.attr('src'), $img.attr('alt'), $img.data('id'));
            this.selected_existing();
        },
        selected_existing: function () {
            var self = this;
            this.$('.existing-attachment-cell.media_selected').removeClass("media_selected");
            var $select = this.$('.existing-attachment-cell img').filter(function () {
                var $img = $(this);
                var url = $img.attr("src");
                return !!_.select(self.images, function (v) {
                    if (v.url === url) {
                        if (!v.id) {
                            v.id = $img.data('id');
                            v.alt = $img.attr('alt');
                        }
                        return true;
                    }
                }).length;
            });
            $select.parent().addClass("media_selected");
            return $select;
        },
        try_remove: function (e) {
            var $help_block = this.$('.help-block').empty();
            var self = this;
            var $a = $(e.target);
            var id = parseInt($a.data('id'), 10);
            var attachment = _.findWhere(this.records, {id: id});
            var $both = $a.parent().children();

            $both.css({borderWidth: "5px", borderColor: "#f00"});

            return openerp.jsonRpc('/web/dataset/call_kw', 'call', {
                model: 'ir.attachment',
                method: 'try_remove',
                args: [],
                kwargs: {
                    ids: [id],
                    context: website.get_context()
                }
            }).then(function (prevented) {
                if (_.isEmpty(prevented)) {
                    self.records = _.without(self.records, attachment);
                    self.display_attachments();
                    return;
                }
                $both.css({borderWidth: "", borderColor: ""});
                $help_block.replaceWith(openerp.qweb.render(
                    'website.editor.dialog.image.existing.error', {
                        views: prevented[id]
                    }
                ));
            });
        },
    });


    var cacheCssSelectors = {};
    website.editor.getCssSelectors = function(filter) {
        var css = [];
        if (cacheCssSelectors[filter]) {
            return cacheCssSelectors[filter];
        }
        var sheets = document.styleSheets;
        for(var i = 0; i < sheets.length; i++) {
            var rules = sheets[i].rules || sheets[i].cssRules;
            if (rules) {
                for(var r = 0; r < rules.length; r++) {
                    var selectorText = rules[r].selectorText;
                    if (selectorText) {
                        var match = selectorText.match(filter);
                        if (match) {
                            css.push([match[1], rules[r].cssText.replace(/(^.*\{\s*)|(\s*\}\s*$)/g, '')]);
                        }
                    }
                }
            }
        }
        return cacheCssSelectors[filter] = css;
    };
    function computeFonts() {
        _.each(website.editor.fontIcons, function (data) {
            data.icons = _.map(website.editor.getCssSelectors(data.parser), function (css) {
                return css[0].slice(1, css[0].length).replace(/::?before$/, '');
            });
        });
    }

    /* list of font icons to load by editor. The icons are displayed in the media editor and
     * identified like font and image (can be colored, spinned, resized with fa classes).
     * To add font, push a new object {base, parser}
     * - base: class who appear on all fonts (eg: fa fa-refresh)
     * - parser: regular expression used to select all font in css style sheets
     */
    website.editor.fontIcons = [{'base': 'fa', 'parser': /(?=^|\s)(\.fa-[0-9a-z_-]+::?before)/i}];


    /**
     * FontIconsDialog widget. Lets users change a font awsome, suport all
     * font awsome loaded in the css files.
     */
    website.editor.FontIconsDialog = openerp.Widget.extend({
        template: 'website.editor.dialog.font-icons',
        events : _.extend({}, website.editor.Dialog.prototype.events, {
            'click .font-icons-icon': function (e) {
                e.preventDefault();
                e.stopPropagation();

                this.$('#fa-icon').val(e.target.getAttribute('data-id'));
                $(".font-icons-icon").removeClass("font-icons-selected");
                $(event.target).addClass("font-icons-selected");
            },
        }),

        // extract list of font (like awsome) from the cheatsheet.
        renderElement: function() {
            this.iconsParser = website.editor.fontIcons;
            this.icons = _.flatten(_.map(website.editor.fontIcons, function (data) {
                    return data.icons;
                }));
            this._super();
        },

        init: function (parent, media) {
            this._super();
            this.parent = parent;
            this.media = media;
        },
        start: function () {
            return this._super().then(this.proxy('load_data'));
        },
        search: function (needle) {
            var iconsParser = this.iconsParser;
            if (needle) {
                var parser = [];
                var fontIcons = website.editor.fontIcons, fontIcon;

                for (var k=0; k<fontIcons.length; k++) {
                    fontIcon = fontIcons[k];
                    var icons = _(fontIcon.icons).filter(function (icon) {
                        return icon.indexOf(needle) !== -1;
                    });
                    if (icons.length) {
                        parser.push({
                            base: fontIcon.base,
                            icons: icons
                        });
                    }
                }
                iconsParser = parser;
            }
            this.$('div.font-icons-icons').html(
                openerp.qweb.render('website.editor.dialog.font-icons.icons', {'iconsParser': iconsParser}));
        },
        /**
         * Removes existing FontAwesome classes on the bound element, and sets
         * all the new ones if necessary.
         */
        save: function () {
            var self = this;
            this.parent.trigger("save", this.media);
            var icons = this.icons;
            var style = this.media.attributes.style ? this.media.attributes.style.value : '';
            var classes = (this.media.className||"").split(/\s+/);
            var non_fa_classes = _.reject(classes, function (cls) {
                return self.getFont(cls);
            });
            var final_classes = non_fa_classes.concat(this.get_fa_classes());
            if (this.media.tagName !== "SPAN") {
                var media = document.createElement('span');
                $(this.media).replaceWith(media);
                this.media = media;
                style = style.replace(/\s*width:[^;]+/, '');
            }
            $(this.media).attr("class", _.compact(final_classes).join(' ')).attr("style", style);
        },
        /**
         * return the data font object (with base, parser and icons) or null
         */
        getFont: function (classNames) {
            if (!(classNames instanceof Array)) {
                classNames = (classNames||"").split(/\s+/);
            }
            var fontIcons = website.editor.fontIcons, fontIcon, className;
            for (var i=0; i<classNames.length; i++) {
                className = classNames[i];
                for (var k=0; k<fontIcons.length; k++) {
                    fontIcon = fontIcons[k];
                    if (className === fontIcon.base || fontIcon.icons.indexOf(className) !== -1) {
                        return {
                            'base': fontIcon.base,
                            'parser': fontIcon.parser,
                            'icons': fontIcon.icons,
                            'font': className
                        };
                    }
                }
            }
            return null;
        },

        /**
         * Looks up the various FontAwesome classes on the bound element and
         * sets the corresponding template/form elements to the right state.
         * If multiple classes of the same category are present on an element
         * (e.g. fa-lg and fa-3x) the last one occurring will be selected,
         * which may not match the visual look of the element.
         */
        load_data: function () {
            var classes = (this.media&&this.media.className||"").split(/\s+/);
            for (var i = 0; i < classes.length; i++) {
                var cls = classes[i];
                switch(cls) {
                    case 'fa-1x':case 'fa-2x':case 'fa-3x':case 'fa-4x':case 'fa-5x':
                        // size classes
                        this.$('#fa-size').val(cls);
                        continue;
                    case 'fa-spin':
                    case 'fa-rotate-90':case 'fa-rotate-180':case 'fa-rotate-270':
                    case 'fa-flip-horizontal':case 'fa-rotate-vertical':
                        this.$('#fa-rotation').val(cls);
                        continue;
                    case 'fa-fw':
                        continue;
                    case 'fa-border':
                        this.$('#fa-border').prop('checked', true);
                        continue;
                    case '': continue;
                    default:
                        $(".font-icons-icon").removeClass("font-icons-selected").filter("."+cls).addClass("font-icons-selected");
                        for (var k=0; k<this.icons.length; k++) {
                            if (this.icons.indexOf(cls) !== -1) {
                                this.$('#fa-icon').val(cls);
                                break;
                            }
                        }
                }
            }
        },
        /**
         * Serializes the dialog to an array of FontAwesome classes. Includes
         * the base ``fa``.
         */
        get_fa_classes: function () {
            var font = this.getFont(this.$('#fa-icon').val());
            return [
                font ? font.base : 'fa',
                font ? font.font : "",
                this.$('#fa-size').val(),
                this.$('#fa-rotation').val(),
                this.$('#fa-border').prop('checked') ? 'fa-border' : ''
            ];
        },
        clear: function () {
            this.media.className = this.media.className.replace(/(^|\s)(fa(\s|$)|fa-[^\s]*)/g, ' ');
        },
    });


    function createVideoNode(url) {
        // video url patterns(youtube, instagram, vimeo, dailymotion, youku)
        var ytRegExp = /^(?:(?:https?:)?\/\/)?(?:www\.)?(?:youtu\.be\/|youtube\.com\/(?:embed\/|v\/|watch\?v=|watch\?.+&v=))((\w|-){11})(?:\S+)?$/;
        var ytMatch = url.match(ytRegExp);

        var igRegExp = /\/\/instagram.com\/p\/(.[a-zA-Z0-9]*)/;
        var igMatch = url.match(igRegExp);

        var vRegExp = /\/\/vine.co\/v\/(.[a-zA-Z0-9]*)/;
        var vMatch = url.match(vRegExp);

        var vimRegExp = /\/\/(player.)?vimeo.com\/([a-z]*\/)*([0-9]{6,11})[?]?.*/;
        var vimMatch = url.match(vimRegExp);

        var dmRegExp = /.+dailymotion.com\/(video|hub)\/([^_]+)[^#]*(#video=([^_&]+))?/;
        var dmMatch = url.match(dmRegExp);

        var youkuRegExp = /\/\/v\.youku\.com\/v_show\/id_(\w+)\.html/;
        var youkuMatch = url.match(youkuRegExp);

        var $video = $('<iframe>');
        if (ytMatch && ytMatch[1].length === 11) {
          var youtubeId = ytMatch[1];
          $video = $('<iframe>')
            .attr('src', '//www.youtube.com/embed/' + youtubeId)
            .attr('width', '640').attr('height', '360');
        } else if (igMatch && igMatch[0].length) {
          $video = $('<iframe>')
            .attr('src', igMatch[0] + '/embed/')
            .attr('width', '612').attr('height', '710')
            .attr('scrolling', 'no')
            .attr('allowtransparency', 'true');
        } else if (vMatch && vMatch[0].length) {
          $video = $('<iframe>')
            .attr('src', vMatch[0] + '/embed/simple')
            .attr('width', '600').attr('height', '600')
            .attr('class', 'vine-embed');
        } else if (vimMatch && vimMatch[3].length) {
          $video = $('<iframe webkitallowfullscreen mozallowfullscreen allowfullscreen>')
            .attr('src', '//player.vimeo.com/video/' + vimMatch[3])
            .attr('width', '640').attr('height', '360');
        } else if (dmMatch && dmMatch[2].length) {
          $video = $('<iframe>')
            .attr('src', '//www.dailymotion.com/embed/video/' + dmMatch[2])
            .attr('width', '640').attr('height', '360');
        } else if (youkuMatch && youkuMatch[1].length) {
          $video = $('<iframe webkitallowfullscreen mozallowfullscreen allowfullscreen>')
            .attr('height', '498')
            .attr('width', '510')
            .attr('src', '//player.youku.com/embed/' + youkuMatch[1]);
        } else {
          // this is not a known video link. Now what, Cat? Now what?
        }

        $video.attr('frameborder', 0);

        return $video;
      };

    /**
     * VideoDialog widget. Lets users change a video, support all summernote
     * video, and embled iframe
     */
    website.editor.VideoDialog = openerp.Widget.extend({
        template: 'website.editor.dialog.video',
        events : _.extend({}, website.editor.Dialog.prototype.events, {
            'click input#urlvideo ~ button': 'get_video',
            'click input#embedvideo ~ button': 'get_embed_video',
            'change input#urlvideo': 'change_input',
            'keyup input#urlvideo': 'change_input',
            'change input#embedvideo': 'change_input',
            'keyup input#embedvideo': 'change_input'
        }),
        init: function (parent, media) {
            this._super();
            this.parent = parent;
            this.media = media;
        },
        start: function () {
            this.$preview = this.$('.preview-container').detach();
            this.$iframe = this.$("iframe");
            var $media = $(this.media);
            if ($media.hasClass("media_iframe_video")) {
                var src = $media.data('src');
                this.$("input#urlvideo").val(src);
                this.$("#autoplay").attr("checked", src.indexOf('autoplay=1') != -1);
                this.get_video();
            } else {
                this.add_class = "pull-left";
            }
            return this._super();
        },
        change_input: function (e) {
            var $input = $(e.target);
            var $button = $input.parent().find("button");
            if ($input.val() === "") {
                $button.addClass("btn-default").removeClass("btn-primary");
            } else {
                $button.removeClass("btn-default").addClass("btn-primary");
            }
        },
        get_embed_video: function (event) {
            event.preventDefault();
            var embedvideo = this.$("input#embedvideo").val().match(/src=["']?([^"']+)["' ]?/);
            if (embedvideo) {
                this.$("input#urlvideo").val(embedvideo[1]);
                this.get_video(event);
            }
            return false;
        },
        get_video: function (event) {
            if (event) event.preventDefault();
            var $video = createVideoNode(this.$("input#urlvideo").val());
            this.$iframe.replaceWith($video);
            this.$iframe = $video;
            return false;
        },
        save: function () {
            this.parent.trigger("save", this.media);
            var video_id = this.$("#video_id").val();
            if (!video_id) {
                this.$("button.btn-primary").click();
                video_id = this.$("#video_id").val();
            }
            var video_type = this.$("#video_type").val();
            var $iframe = $(
                '<div class="media_iframe_video" data-src="'+this.$iframe.attr("src")+'">'+
                    '<div class="css_editable_mode_display">&nbsp;</div>'+
                    '<div class="media_iframe_video_size" contentEditable="false">&nbsp;</div>'+
                    '<iframe src="'+this.$iframe.attr("src")+'" frameborder="0" allowfullscreen="allowfullscreen" contentEditable="false"></iframe>'+
                '</div>');
            $(this.media).replaceWith($iframe);
            this.media = $iframe[0];
        },
        clear: function () {
            delete this.media.dataset.src;
            this.media.className = this.media.className.replace(/(^|\s)media_iframe_video(\s|$)/g, ' ');
        },
    });

});

openerp.define.desactive();

})();
=======
        });

        this.preview();
    },
    changed: function (e) {
        var $e = $(e.target);
        this.$('.url-source').filter(':input').not($e).val('')
                .filter(function () { return !!$(this).data('select2'); })
                .select2('data', null);
        $e.closest('.list-group-item')
            .addClass('active')
            .siblings().removeClass('active')
            .addBack().removeClass('has-error');
        this.preview();
    },
    call: function (method, args, kwargs) {
        var self = this;
        var req = method + '_req';
        if (this[req]) { this[req].abort(); }
        return this[req] = ajax.jsonRpc('/web/dataset/call_kw', 'call', {
            model: 'website',
            method: method,
            args: args,
            kwargs: kwargs,
        }).always(function () {
            self[req] = null;
        });
    },
    page_exists: function (term) {
        return this.call('page_exists', [null, term], {
            context: website.get_context(),
        });
    },
    fetch_pages: function (term) {
        return this.call('search_pages', [null, term], {
            limit: 9,
            context: website.get_context(),
        });
    },
    onkeyup: function (e) {
        var $e = $(e.target);
        var is_link = ($e.val()||'').length && $e.val().indexOf("@") === -1;
        this.$('input.window-new').closest("div").toggle(is_link);
        this.preview();
    },
    preview: function () {
        var $preview = this.$("#link-preview");
        this.get_data(true).then(function (url, new_window, label, classes) {
            $preview.attr("target", new_window ? '_blank' : "")
                .attr("href", url && url.length ? url : "#")
                .html((label && label.length ? label : url))
                .attr("class", classes.replace(/pull-\w+/, ''));
        });
    }
});

/**
 * alt widget. Lets users change a alt & title on a media
 */
var alt = Dialog.extend({
    template: 'website.editor.dialog.alt',
    init: function ($editable, media) {
        this.$editable = $editable;
        this.media = media;
        this.alt = ($(this.media).attr('alt') || "").replace(/&quot;/g, '"');
        this.title = ($(this.media).attr('title') || "").replace(/&quot;/g, '"');
        return this._super();
    },
    save: function () {
        var self = this;
        range.createFromNode(self.media).select();
        this.$editable.data('NoteHistory').recordUndo();
        var alt = this.$('#alt').val();
        var title = this.$('#title').val();
        $(this.media).attr('alt', alt ? alt.replace(/"/g, "&quot;") : null).attr('title', title ? title.replace(/"/g, "&quot;") : null);
        setTimeout(function () {
            click_event(self.media, "mouseup");
        },0);
        return this._super();
    },
});

var click_event = function(el, type) {
    var evt = document.createEvent("MouseEvents");
    evt.initMouseEvent(type, true, true, window, 0, 0, 0, 0, 0, false, false, false, false, 0, el);
    el.dispatchEvent(evt);
};

/**
 * MediaDialog widget. Lets users change a media, including uploading a
 * new image, font awsome or video and can change a media into an other
 * media
 *
 * options: select_images: allow the selection of more of one image
 */
var MediaDialog = Dialog.extend({
    template: 'website.editor.dialog.media',
    events : _.extend({}, Dialog.prototype.events, {
        'input input#icon-search': 'search',
    }),
    init: function ($editable, media, options) {
        this._super();
        if ($editable) {
            this.$editable = $editable;
            this.rte = this.$editable.rte || this.$editable.data('rte');
        }
        this.options = options || {};
        this.old_media = media;
        this.media = media;
        this.isNewMedia = !media;
        this.range = range.create();
    },
    start: function () {
        var self = this;

        this.only_images = this.options.only_images || this.options.select_images || (this.media && $(this.media).parent().data("oe-field") === "image");
        if (this.only_images) {
            this.$('[href="#editor-media-video"], [href="#editor-media-icon"]').addClass('hidden');
        }

        if (this.media) {
            if (this.media.nodeName === "IMG") {
                this.$('[href="#editor-media-image"]').tab('show');
            } else if (this.media.className.match(/(^|\s)media_iframe_video($|\s)/)) {
                this.$('[href="#editor-media-video"]').tab('show');
            }  else if (this.media.parentNode.className.match(/(^|\s)media_iframe_video($|\s)/)) {
                this.media = this.media.parentNode;
                this.$('[href="#editor-media-video"]').tab('show');
            } else if (this.media.className.match(/(^|\s)fa($|\s)/)) {
                this.$('[href="#editor-media-icon"]').tab('show');
            }
        }

        this.imageDialog = new ImageDialog(this, this.media, this.options);
        this.imageDialog.appendTo(this.$("#editor-media-image"));
        this.iconDialog = new FontIconsDialog(this, this.media, this.options);
        this.iconDialog.appendTo(this.$("#editor-media-icon"));
        this.videoDialog = new VideoDialog(this, this.media, this.options);
        this.videoDialog.appendTo(this.$("#editor-media-video"));

        this.active = this.imageDialog;

        $('a[data-toggle="tab"]').on('shown.bs.tab', function (event) {
            if ($(event.target).is('[href="#editor-media-image"]')) {
                self.active = self.imageDialog;
                self.$('li.search, li.previous, li.next').removeClass("hidden");
            } else if ($(event.target).is('[href="#editor-media-icon"]')) {
                self.active = self.iconDialog;
                self.$('li.search, li.previous, li.next').removeClass("hidden");
                self.$('.nav-tabs li.previous, .nav-tabs li.next').addClass("hidden");
            } else if ($(event.target).is('[href="#editor-media-video"]')) {
                self.active = self.videoDialog;
                self.$('.nav-tabs li.search').addClass("hidden");
            }
        });

        return this._super();
    },
    save: function () {
        if (this.options.select_images) {
            this.trigger("saved", this.active.save());
            this.close();
            return;
        }
        if(this.rte) {
            this.range.select();
            this.rte.historyRecordUndo(this.media);
        }

        var self = this;
        if (self.media) {
            this.media.innerHTML = "";
            if (this.active !== this.imageDialog) {
                this.imageDialog.clear();
            }
            if (this.active !== this.iconDialog) {
                this.iconDialog.clear();
            }
            if (this.active !== this.videoDialog) {
                this.videoDialog.clear();
            }
        } else {
            this.media = document.createElement("img");
            this.range.insertNode(this.media, true);
            this.active.media = this.media;
        }
        this.active.save();

        if (this.active.add_class) {
            $(this.media).addClass(this.active.add_class);
        }

        $(document.body).trigger("media-saved", [self.active.media, self.old_media]);
        self.trigger("saved", [self.active.media, self.old_media]);
        setTimeout(function () {
            range.createFromNode(self.active.media).select();
            click_event(self.active.media, "mousedown");
            if (!this.only_images) {
                setTimeout(function () {
                    if($(self.active.media).parent().data("oe-field") !== "image") {
                        click_event(self.active.media, "click");
                    }
                    click_event(self.active.media, "mouseup");
                },0);
            }
        },0);

        this.close();
    },
    searchTimer: null,
    search: function () {
        var self = this;
        var needle = this.$("input#icon-search").val();
        clearTimeout(this.searchTimer);
        this.searchTimer = setTimeout(function () {
            self.active.search(needle || "");
        },250);
    }
});

/**
 * ImageDialog widget. Lets users change an image, including uploading a
 * new image in OpenERP or selecting the image style (if supported by
 * the caller).
 */
var IMAGES_PER_ROW = 6;
var IMAGES_ROWS = 2;
var ImageDialog = Widget.extend({
    template: 'website.editor.dialog.image',
    events: _.extend({}, Dialog.prototype.events, {
        'change .url-source': function (e) {
            this.changed($(e.target));
        },
        'click button.filepicker': function () {
            var filepicker = this.$('input[type=file]');
            if (!_.isEmpty(filepicker)){
                filepicker[0].click();
            }
        },
        'click .js_disable_optimization': function () {
            this.$('input[name="disable_optimization"]').val('1');
            var filepicker = this.$('button.filepicker');
            if (!_.isEmpty(filepicker)){
                filepicker[0].click();
            }
        },
        'change input[type=file]': 'file_selection',
        'submit form': 'form_submit',
        'change input.url': "change_input",
        'keyup input.url': "change_input",
        //'change select.image-style': 'preview_image',
        'click .existing-attachments img': 'select_existing',
        'click .existing-attachment-remove': 'try_remove',
    }),
    init: function (parent, media, options) {
        this._super();
        this.options = options || {};
        this.parent = parent;
        this.media = media;
        this.images = [];
        this.page = 0;
    },
    start: function () {
        this.$preview = this.$('.preview-container').detach();
        var self = this;
        var res = this._super();
        var o = { url: null, alt: null };
        // avoid typos, prevent addition of new properties to the object
        Object.preventExtensions(o);

        if ($(this.media).is("img")) {
            o.url = this.media.getAttribute('src');
        } else {
            this.add_class = "img-responsive pull-left";
        }
        this.parent.$(".pager > li").click(function (e) {
            e.preventDefault();
            var $target = $(e.currentTarget);
            if ($target.hasClass('disabled')) {
                return;
            }
            self.page += $target.hasClass('previous') ? -1 : 1;
            self.display_attachments();
        });
        this.set_image(o.url, o.alt);
        this.fetch_existing();
        return res;
    },
    push: function (url, alt, id) {
        if (this.options.select_images) {
            var img = _.select(this.images, function (v) { return v.url == url;});
            if (img.length) {
                this.images.splice(this.images.indexOf(img[0]),1);
                return;
            }
        } else {
            this.images = [];
        }
        this.images.push({'url': url, 'alt': alt, 'id': id});
    },
    save: function () {
        if (this.options.select_images) {
            this.parent.trigger("save", this.images);
            return this.images;
        }
        this.parent.trigger("save", this.media);

        var img = this.images[0] || {
                'url': this.$(".existing-attachments img:first").attr('src'),
                'alt': this.$(".existing-attachments img:first").attr('alt')
            };

        if (this.media.tagName !== "IMG") {
            var media = document.createElement('img');
            $(this.media).replaceWith(media);
            this.media = media;
        }

        $(this.media).attr('src', img.url).attr('alt', img.alt);

        var style = this.style;
        this.media.setAttribute('src', img.url);
        if (style) { this.media.addClass(style); }

        return this.media;
    },
    clear: function () {
        this.media.className = this.media.className.replace(/(^|\s)(img(\s|$)|img-[^\s]*)/g, ' ');
    },
    cancel: function () {
        this.trigger('cancel');
    },
    change_input: function (e) {
        var $input = $(e.target);
        var $button = $input.parent().find("button");
        if ($input.val() === "") {
            $button.addClass("btn-default").removeClass("btn-primary");
        } else {
            $button.removeClass("btn-default").addClass("btn-primary");
        }
    },
    search: function (needle) {
        var self = this;
        this.fetch_existing(needle).then(function () {
            self.selected_existing();
        });
    },
    set_image: function (url, alt) {
        var self = this;
        if (url) {
            this.push(url, alt);
        }
        this.$('input.url').val('');
        this.fetch_existing().then(function () {
            self.selected_existing();
        });
    },
    form_submit: function (event) {
        var self = this;
        var $form = this.$('form[action="/website/attach"]');
        if (!$form.find('input[name="upload"]').val().length) {
            $form.find('input[name="url"]').val();
            if (this.selected_existing().size()) {
                event.preventDefault();
                return false;
            }
        }
        $form.find('.well > div').hide().last().after('<span class="fa fa-spin fa-3x fa-refresh"/>');

        var callback = _.uniqueId('func_');
        this.$('input[name=func]').val(callback);
        window[callback] = function (attachments, error) {
            delete window[callback];
            $form.find('.well > span').remove();
            $form.find('.well > div').show();
            if (error || !attachments.length) {
                self.file_selected(null, error || !attachments.length);
            }
            for (var i=0; i<attachments.length; i++) {
                self.file_selected(attachments[i]['website_url'], error);
            }
        };
    },
    file_selection: function () {
        this.$el.addClass('nosave');
        this.$('form').removeClass('has-error').find('.help-block').empty();
        this.$('button.filepicker').removeClass('btn-danger btn-success');
        this.$('form').submit();
    },
    file_selected: function(url, error) {
        var $button = this.$('button.filepicker');
        if (!error) {
            $button.addClass('btn-success');
        } else {
            url = null;
            this.$('form').addClass('has-error')
                .find('.help-block').text(error);
            $button.addClass('btn-danger');
        }
        this.set_image(url, null, error);

        if (!this.options.select_images) {
            // auto save and close popup
            this.parent.save();
        }
    },
    fetch_existing: function (needle) {
        var domain = [['res_model', '=', 'ir.ui.view'], '|',
                    ['mimetype', '=', false], ['mimetype', '=like', 'image/%']];
        if (needle && needle.length) {
            domain.push('|', ['datas_fname', 'ilike', needle], ['name', 'ilike', needle]);
        }
        return ajax.jsonRpc('/web/dataset/call_kw', 'call', {
            model: 'ir.attachment',
            method: 'search_read',
            args: [],
            kwargs: {
                domain: domain,
                fields: ['name', 'website_url'],
                order: 'id desc',
                context: website.get_context()
            }
        }).then(this.proxy('fetched_existing'));
    },
    fetched_existing: function (records) {
        this.records = records;
        this.display_attachments();
    },
    display_attachments: function () {
        this.$('.help-block').empty();
        var per_screen = IMAGES_PER_ROW * IMAGES_ROWS;

        var from = this.page * per_screen;
        var records = this.records;

        // Create rows of 3 records
        var rows = _(records).chain()
            .slice(from, from + per_screen)
            .groupBy(function (_, index) { return Math.floor(index / IMAGES_PER_ROW); })
            .values()
            .value();
        this.$('.existing-attachments').replaceWith(
            core.qweb.render(
                'website.editor.dialog.image.existing.content', {rows: rows}));
        this.parent.$('.pager')
            .find('li.previous').toggleClass('disabled', (from === 0)).end()
            .find('li.next').toggleClass('disabled', (from + per_screen >= records.length));

        this.selected_existing();
    },
    select_existing: function (e) {
        var $img = $(e.currentTarget);
        this.push($img.attr('src'), $img.attr('alt'), $img.data('id'));
        this.selected_existing();
    },
    selected_existing: function () {
        var self = this;
        this.$('.existing-attachment-cell.media_selected').removeClass("media_selected");
        var $select = this.$('.existing-attachment-cell img').filter(function () {
            var $img = $(this);
            var url = $img.attr("src");
            return !!_.select(self.images, function (v) {
                if (v.url === url) {
                    if (!v.id) {
                        v.id = $img.data('id');
                        v.alt = $img.attr('alt');
                    }
                    return true;
                }
            }).length;
        });
        $select.parent().addClass("media_selected");
        return $select;
    },
    try_remove: function (e) {
        var $help_block = this.$('.help-block').empty();
        var self = this;
        var $a = $(e.target);
        var id = parseInt($a.data('id'), 10);
        var attachment = _.findWhere(this.records, {id: id});
        var $both = $a.parent().children();

        $both.css({borderWidth: "5px", borderColor: "#f00"});

        return ajax.jsonRpc('/web/dataset/call_kw', 'call', {
            model: 'ir.attachment',
            method: 'try_remove',
            args: [],
            kwargs: {
                ids: [id],
                context: website.get_context()
            }
        }).then(function (prevented) {
            if (_.isEmpty(prevented)) {
                self.records = _.without(self.records, attachment);
                self.display_attachments();
                return;
            }
            $both.css({borderWidth: "", borderColor: ""});
            $help_block.replaceWith(core.qweb.render(
                'website.editor.dialog.image.existing.error', {
                    views: prevented[id]
                }
            ));
        });
    },
});


var cacheCssSelectors = {};
function getCssSelectors(filter) {
    var css = [];
    if (cacheCssSelectors[filter]) {
        return cacheCssSelectors[filter];
    }
    var sheets = document.styleSheets;
    for(var i = 0; i < sheets.length; i++) {
        var rules = sheets[i].rules || sheets[i].cssRules;
        if (rules) {
            for(var r = 0; r < rules.length; r++) {
                var selectorText = rules[r].selectorText;
                if (selectorText) {
                    var match = selectorText.match(filter);
                    if (match) {
                        css.push([match[1], rules[r].cssText.replace(/(^.*\{\s*)|(\s*\}\s*$)/g, '')]);
                    }
                }
            }
        }
    }
    return cacheCssSelectors[filter] = css;
}

function computeFonts() {
    _.each(fontIcons, function (data) {
        data.icons = _.map(getCssSelectors(data.parser), function (css) {
            return css[0].slice(1, css[0].length).replace(/::?before$/, '');
        });
    });
}

/* list of font icons to load by editor. The icons are displayed in the media editor and
 * identified like font and image (can be colored, spinned, resized with fa classes).
 * To add font, push a new object {base, parser}
 * - base: class who appear on all fonts (eg: fa fa-refresh)
 * - parser: regular expression used to select all font in css style sheets
 */
var fontIcons = [{'base': 'fa', 'parser': /(?=^|\s)(\.fa-[0-9a-z_-]+::?before)/i}];


/**
 * FontIconsDialog widget. Lets users change a font awsome, suport all
 * font awsome loaded in the css files.
 */
var FontIconsDialog = Widget.extend({
    template: 'website.editor.dialog.font-icons',
    events : _.extend({}, Dialog.prototype.events, {
        'click .font-icons-icon': function (e) {
            e.preventDefault();
            e.stopPropagation();

            this.$('#fa-icon').val(e.target.getAttribute('data-id'));
            $(".font-icons-icon").removeClass("font-icons-selected");
            $(event.target).addClass("font-icons-selected");
        },
    }),

    // extract list of font (like awsome) from the cheatsheet.
    renderElement: function() {
        this.iconsParser = fontIcons;
        this.icons = _.flatten(_.map(fontIcons, function (data) {
                return data.icons;
            }));
        this._super();
    },

    init: function (parent, media) {
        this._super();
        this.parent = parent;
        this.media = media;
    },
    start: function () {
        return this._super().then(this.proxy('load_data'));
    },
    search: function (needle) {
        var iconsParser = this.iconsParser;
        if (needle) {
            var parser = [];
            var fontIcon;

            for (var k=0; k<fontIcons.length; k++) {
                fontIcon = fontIcons[k];
                var icons = _(fontIcon.icons).filter(function (icon) {
                    return icon.indexOf(needle) !== -1;
                });
                if (icons.length) {
                    parser.push({
                        base: fontIcon.base,
                        icons: icons
                    });
                }
            }
            iconsParser = parser;
        }
        this.$('div.font-icons-icons').html(
            core.qweb.render('website.editor.dialog.font-icons.icons', {'iconsParser': iconsParser}));
    },
    /**
     * Removes existing FontAwesome classes on the bound element, and sets
     * all the new ones if necessary.
     */
    save: function () {
        var self = this;
        this.parent.trigger("save", this.media);
        var icons = this.icons;
        var style = this.media.attributes.style ? this.media.attributes.style.value : '';
        var classes = (this.media.className||"").split(/\s+/);
        var non_fa_classes = _.reject(classes, function (cls) {
            return self.getFont(cls);
        });
        var final_classes = non_fa_classes.concat(this.get_fa_classes());
        if (this.media.tagName !== "SPAN") {
            var media = document.createElement('span');
            $(this.media).replaceWith(media);
            this.media = media;
            style = style.replace(/\s*width:[^;]+/, '');
        }
        $(this.media).attr("class", _.compact(final_classes).join(' ')).attr("style", style);
    },
    /**
     * return the data font object (with base, parser and icons) or null
     */
    getFont: function (classNames) {
        if (!(classNames instanceof Array)) {
            classNames = (classNames||"").split(/\s+/);
        }
        var fontIcon, className;
        for (var i=0; i<classNames.length; i++) {
            className = classNames[i];
            for (var k=0; k<fontIcons.length; k++) {
                fontIcon = fontIcons[k];
                if (className === fontIcon.base || fontIcon.icons.indexOf(className) !== -1) {
                    return {
                        'base': fontIcon.base,
                        'parser': fontIcon.parser,
                        'icons': fontIcon.icons,
                        'font': className
                    };
                }
            }
        }
        return null;
    },

    /**
     * Looks up the various FontAwesome classes on the bound element and
     * sets the corresponding template/form elements to the right state.
     * If multiple classes of the same category are present on an element
     * (e.g. fa-lg and fa-3x) the last one occurring will be selected,
     * which may not match the visual look of the element.
     */
    load_data: function () {
        var classes = (this.media&&this.media.className||"").split(/\s+/);
        for (var i = 0; i < classes.length; i++) {
            var cls = classes[i];
            switch(cls) {
                case 'fa-1x':case 'fa-2x':case 'fa-3x':case 'fa-4x':case 'fa-5x':
                    // size classes
                    this.$('#fa-size').val(cls);
                    continue;
                case 'fa-spin':
                case 'fa-rotate-90':case 'fa-rotate-180':case 'fa-rotate-270':
                case 'fa-flip-horizontal':case 'fa-rotate-vertical':
                    this.$('#fa-rotation').val(cls);
                    continue;
                case 'fa-fw':
                    continue;
                case 'fa-border':
                    this.$('#fa-border').prop('checked', true);
                    continue;
                case '': continue;
                default:
                    $(".font-icons-icon").removeClass("font-icons-selected").filter("."+cls).addClass("font-icons-selected");
                    for (var k=0; k<this.icons.length; k++) {
                        if (this.icons.indexOf(cls) !== -1) {
                            this.$('#fa-icon').val(cls);
                            break;
                        }
                    }
            }
        }
    },
    /**
     * Serializes the dialog to an array of FontAwesome classes. Includes
     * the base ``fa``.
     */
    get_fa_classes: function () {
        var font = this.getFont(this.$('#fa-icon').val());
        return [
            font ? font.base : 'fa',
            font ? font.font : "",
            this.$('#fa-size').val(),
            this.$('#fa-rotation').val(),
            this.$('#fa-border').prop('checked') ? 'fa-border' : ''
        ];
    },
    clear: function () {
        this.media.className = this.media.className.replace(/(^|\s)(fa(\s|$)|fa-[^\s]*)/g, ' ');
    },
});


function createVideoNode(url) {
    // video url patterns(youtube, instagram, vimeo, dailymotion, youku)
    var ytRegExp = /^(?:(?:https?:)?\/\/)?(?:www\.)?(?:youtu\.be\/|youtube\.com\/(?:embed\/|v\/|watch\?v=|watch\?.+&v=))((\w|-){11})(?:\S+)?$/;
    var ytMatch = url.match(ytRegExp);

    var igRegExp = /\/\/instagram.com\/p\/(.[a-zA-Z0-9]*)/;
    var igMatch = url.match(igRegExp);

    var vRegExp = /\/\/vine.co\/v\/(.[a-zA-Z0-9]*)/;
    var vMatch = url.match(vRegExp);

    var vimRegExp = /\/\/(player.)?vimeo.com\/([a-z]*\/)*([0-9]{6,11})[?]?.*/;
    var vimMatch = url.match(vimRegExp);

    var dmRegExp = /.+dailymotion.com\/(video|hub)\/([^_]+)[^#]*(#video=([^_&]+))?/;
    var dmMatch = url.match(dmRegExp);

    var youkuRegExp = /\/\/v\.youku\.com\/v_show\/id_(\w+)\.html/;
    var youkuMatch = url.match(youkuRegExp);

    var $video = $('<iframe>');
    if (ytMatch && ytMatch[1].length === 11) {
      var youtubeId = ytMatch[1];
      $video = $('<iframe>')
        .attr('src', '//www.youtube.com/embed/' + youtubeId)
        .attr('width', '640').attr('height', '360');
    } else if (igMatch && igMatch[0].length) {
      $video = $('<iframe>')
        .attr('src', igMatch[0] + '/embed/')
        .attr('width', '612').attr('height', '710')
        .attr('scrolling', 'no')
        .attr('allowtransparency', 'true');
    } else if (vMatch && vMatch[0].length) {
      $video = $('<iframe>')
        .attr('src', vMatch[0] + '/embed/simple')
        .attr('width', '600').attr('height', '600')
        .attr('class', 'vine-embed');
    } else if (vimMatch && vimMatch[3].length) {
      $video = $('<iframe webkitallowfullscreen mozallowfullscreen allowfullscreen>')
        .attr('src', '//player.vimeo.com/video/' + vimMatch[3])
        .attr('width', '640').attr('height', '360');
    } else if (dmMatch && dmMatch[2].length) {
      $video = $('<iframe>')
        .attr('src', '//www.dailymotion.com/embed/video/' + dmMatch[2])
        .attr('width', '640').attr('height', '360');
    } else if (youkuMatch && youkuMatch[1].length) {
      $video = $('<iframe webkitallowfullscreen mozallowfullscreen allowfullscreen>')
        .attr('height', '498')
        .attr('width', '510')
        .attr('src', '//player.youku.com/embed/' + youkuMatch[1]);
    } else {
      // this is not a known video link. Now what, Cat? Now what?
    }

    $video.attr('frameborder', 0);

    return $video;
}

/**
 * VideoDialog widget. Lets users change a video, support all summernote
 * video, and embled iframe
 */
var VideoDialog = Widget.extend({
    template: 'website.editor.dialog.video',
    events : _.extend({}, Dialog.prototype.events, {
        'click input#urlvideo ~ button': 'get_video',
        'click input#embedvideo ~ button': 'get_embed_video',
        'change input#urlvideo': 'change_input',
        'keyup input#urlvideo': 'change_input',
        'change input#embedvideo': 'change_input',
        'keyup input#embedvideo': 'change_input'
    }),
    init: function (parent, media) {
        this._super();
        this.parent = parent;
        this.media = media;
    },
    start: function () {
        this.$preview = this.$('.preview-container').detach();
        this.$iframe = this.$("iframe");
        var $media = $(this.media);
        if ($media.hasClass("media_iframe_video")) {
            var src = $media.data('src');
            this.$("input#urlvideo").val(src);
            this.$("#autoplay").attr("checked", src.indexOf('autoplay=1') != -1);
            this.get_video();
        } else {
            this.add_class = "pull-left";
        }
        return this._super();
    },
    change_input: function (e) {
        var $input = $(e.target);
        var $button = $input.parent().find("button");
        if ($input.val() === "") {
            $button.addClass("btn-default").removeClass("btn-primary");
        } else {
            $button.removeClass("btn-default").addClass("btn-primary");
        }
    },
    get_embed_video: function (event) {
        event.preventDefault();
        var embedvideo = this.$("input#embedvideo").val().match(/src=["']?([^"']+)["' ]?/);
        if (embedvideo) {
            this.$("input#urlvideo").val(embedvideo[1]);
            this.get_video(event);
        }
        return false;
    },
    get_video: function (event) {
        if (event) event.preventDefault();
        var $video = createVideoNode(this.$("input#urlvideo").val());
        this.$iframe.replaceWith($video);
        this.$iframe = $video;
        return false;
    },
    save: function () {
        this.parent.trigger("save", this.media);
        var video_id = this.$("#video_id").val();
        if (!video_id) {
            this.$("button.btn-primary").click();
            video_id = this.$("#video_id").val();
        }
        var video_type = this.$("#video_type").val();
        var $iframe = $(
            '<div class="media_iframe_video" data-src="'+this.$iframe.attr("src")+'">'+
                '<div class="css_editable_mode_display">&nbsp;</div>'+
                '<div class="media_iframe_video_size" contentEditable="false">&nbsp;</div>'+
                '<iframe src="'+this.$iframe.attr("src")+'" frameborder="0" allowfullscreen="allowfullscreen" contentEditable="false"></iframe>'+
            '</div>');
        $(this.media).replaceWith($iframe);
        this.media = $iframe[0];
    },
    clear: function () {
        delete this.media.dataset.src;
        this.media.className = this.media.className.replace(/(^|\s)media_iframe_video(\s|$)/g, ' ');
    },
});

var editor_bar = new EditorBar();
function init_editor() {
    var $body = $(document.body);
    editor_bar.prependTo($body).then(function () {
        if (location.search.indexOf("enable_editor") >= 0) {
            editor_bar.edit();
        }
    });
};

return {
    EditorBar: EditorBar,
    editor_bar: editor_bar,
    LinkDialog: LinkDialog,
    Dialog: Dialog,
    MediaDialog: MediaDialog,
    getCssSelectors: getCssSelectors,
};

});
>>>>>>> 4bef17cc
<|MERGE_RESOLUTION|>--- conflicted
+++ resolved
@@ -1,463 +1,6 @@
 odoo.define('website.editor', function (require) {
 'use strict';
 
-<<<<<<< HEAD
-    var website = openerp.website;
-    var _t = openerp._t;
-
-openerp.define.active();
-
-define(['summernote/summernote'], function () {
-
-    //////////////////////////////////////////////////////////////////////////////////////////////////////////
-    /* Summernote Lib (neek change to make accessible: method and object) */
-    var agent = $.summernote.core.agent;
-    var dom = $.summernote.core.dom;
-    var range = $.summernote.core.range;
-    var list = $.summernote.core.list;
-    var key = $.summernote.core.key;
-    var eventHandler = $.summernote.eventHandler;
-    var renderer = $.summernote.renderer;
-    var options = $.summernote.options;
-
-    var tplButton = renderer.getTemplate().button;
-    var tplIconButton = renderer.getTemplate().iconButton;
-
-    //////////////////////////////////////////////////////////////////////////////////////////////////////////
-    /* update and change the popovers content, and add history button */
-
-    var fn_createPalette = renderer.createPalette;
-    renderer.createPalette = function ($container, options) {
-        fn_createPalette.call(this, $container, options);
-
-        if (!openerp.qweb.has_template('website.colorpicker')) {
-            return;
-        }
-
-        var $color = $container.find('.note-color');
-        var html = openerp.qweb.render('website.colorpicker');
-        $color.find('.note-color-palette').prepend(html);
-        var $bg = $color.find('.colorpicker:first button');
-        var $fore = $color.find('.colorpicker:last button');
-
-        $bg.each(function () { $(this).attr('data-event', 'backColor').attr('data-value', $(this).attr('class')); });
-        $fore.each(function () { $(this).attr('data-event', 'foreColor').attr('data-value', $(this).attr('class').replace(/bg-/, 'text-')); });
-    };
-    
-    var fn_tplPopovers = renderer.tplPopovers;
-    renderer.tplPopovers = function (lang, options) {
-        var $popover = $(fn_tplPopovers.call(this, lang, options));
-
-        var $imagePopover = $popover.find('.note-image-popover');
-        var $linkPopover = $popover.find('.note-link-popover');
-        var $airPopover = $popover.find('.note-air-popover');
-
-        if (window === window.top) {
-            $popover.children().addClass("hidden-xs");
-        }
-
-        //////////////// image popover
-
-        // add center button for images
-        var $centerbutton = $(tplIconButton('fa fa-align-center', {
-                title: _t('Center'),
-                event: 'floatMe',
-                value: 'center'
-            })).insertAfter($imagePopover.find('[data-event="floatMe"][data-value="left"]'));
-        $imagePopover.find('button[data-event="removeMedia"]').parent().remove();
-        $imagePopover.find('button[data-event="floatMe"][data-value="none"]').remove();
-
-        var $alt = $('<div class="btn-group"/>');
-        $alt.prependTo($imagePopover.find('.popover-content'));
-        $alt.append('<button class="btn btn-default btn-sm btn-small" data-event="alt"><strong>Alt: </strong><span class="o_image_alt"></span></button>');
-
-        // padding button
-        var $padding = $('<div class="btn-group"/>');
-        $padding.insertBefore($imagePopover.find('.btn-group:first'));
-        var $button = $(tplIconButton('fa fa-plus-square-o', {
-                title: _t('Padding'),
-                dropdown: true
-            })).appendTo($padding);
-        var $ul = $('<ul class="dropdown-menu"/>').insertAfter($button);
-        $ul.append('<li><a data-event="padding" href="#" data-value="">'+_t('None')+'</a></li>');
-        $ul.append('<li><a data-event="padding" href="#" data-value="small">'+_t('Small')+'</a></li>');
-        $ul.append('<li><a data-event="padding" href="#" data-value="medium">'+_t('Medium')+'</a></li>');
-        $ul.append('<li><a data-event="padding" href="#" data-value="large">'+_t('Large')+'</a></li>');
-        $ul.append('<li><a data-event="padding" href="#" data-value="xl">'+_t('Xl')+'</a></li>');
-
-        // circle, boxed... options became toggled
-        $imagePopover.find('[data-event="imageShape"]:not([data-value])').remove();
-        var $button = $(tplIconButton('fa fa-sun-o', {
-                title: _t('Shadow'),
-                event: 'imageShape',
-                value: 'shadow'
-            })).insertAfter($imagePopover.find('[data-event="imageShape"][data-value="img-circle"]'));
-
-        // add spin for fa
-        var $spin = $('<div class="btn-group hidden only_fa"/>').insertAfter($button.parent());
-        $(tplIconButton('fa fa-refresh', {
-                title: _t('Spin'),
-                event: 'imageShape',
-                value: 'fa-spin'
-            })).appendTo($spin);
-
-        // resize for fa
-        var $resizefa = $('<div class="btn-group hidden only_fa"/>')
-            .insertAfter($imagePopover.find('.btn-group:has([data-event="resize"])'));
-        for (var size=1; size<=5; size++) {
-            $(tplButton('<span class="note-fontsize-10">'+size+'x</span>', {
-              title: size+"x",
-              event: 'resizefa',
-              value: size+''
-            })).appendTo($resizefa);
-        }
-        var $colorfa = $airPopover.find('.note-color').clone();
-        $colorfa.find(".btn-group:first").remove();
-        $colorfa.find("ul.dropdown-menu").css('min-width', '172px');
-        $colorfa.find('button[data-event="color"]').attr('data-value', '{"foreColor": "#f00"}')
-            .find("i").css({'background': '', 'color': '#f00'});
-        $resizefa.after($colorfa);
-
-        // show dialog box and delete
-        var $imageprop = $('<div class="btn-group"/>');
-        $imageprop.appendTo($imagePopover.find('.popover-content'));
-        $(tplIconButton('fa fa-picture-o', {
-                title: _t('Edit'),
-                event: 'showImageDialog'
-            })).appendTo($imageprop);
-        $(tplIconButton('fa fa-trash-o', {
-                title: _t('Remove'),
-                event: 'delete'
-            })).appendTo($imageprop);
-
-        $imagePopover.find('.popover-content').append($airPopover.find(".note-history").clone());
-
-        $imagePopover.find('[data-event="showImageDialog"]').before($airPopover.find('[data-event="showLinkDialog"]').clone());
-        
-        //////////////// link popover
-
-        $linkPopover.find('.popover-content').append($airPopover.find(".note-history").clone());
-
-        $linkPopover.find('button[data-event="showLinkDialog"] i').attr("class", "fa fa-link");
-        $linkPopover.find('button[data-event="unlink"]').before($airPopover.find('button[data-event="showImageDialog"]').clone());
-
-        //////////////// text/air popover
-
-        //// highlight the text format
-        $airPopover.find('.note-style').on('mousedown', function () {
-            var $format = $airPopover.find('[data-event="formatBlock"]');
-            var node = range.create().sc;
-            var formats = $format.map(function () { return $(this).data("value"); }).get();
-            while (node && (!node.tagName || (!node.tagName || formats.indexOf(node.tagName.toLowerCase()) === -1))) {
-                node = node.parentNode;
-            }
-            $format.parent().removeClass('active');
-            $format.filter('[data-value="'+(node ? node.tagName.toLowerCase() : "p")+'"]')
-                .parent().addClass("active");
-        });
-
-        //////////////// tooltip
-
-        $airPopover.add($linkPopover).add($imagePopover).find("button")
-            .tooltip('destroy')
-            .tooltip({
-                container: 'body',
-                trigger: 'hover',
-                placement: 'bottom'
-            }).on('click', function () {$(this).tooltip('hide');});
-
-        return $popover;
-    };
-
-    var fn_boutton_update = eventHandler.popover.button.update;
-    eventHandler.popover.button.update = function ($container, oStyle) {
-        // stop animation when edit content
-        var previous = $(".note-control-selection").data('target');
-        if (previous) {
-            $(previous).css({"-webkit-animation-play-state": "", "animation-play-state": "", "-webkit-transition": "", "transition": "", "-webkit-animation": "", "animation": ""});
-        }
-        if (oStyle.image) {
-            $(oStyle.image).css({"-webkit-animation": "none", "animation": "none"});
-        }
-        // end
-
-        fn_boutton_update.call(this, $container, oStyle);
-
-        $container.find('button[data-event="undo"]').attr('disabled', !history.hasUndo());
-        $container.find('button[data-event="redo"]').attr('disabled', !history.hasRedo());
-
-        if (oStyle.image) {
-            $container.find('[data-event]').parent().removeClass("active");
-
-            $container.find('a[data-event="padding"][data-value="small"]').parent().toggleClass("active", $(oStyle.image).hasClass("padding-small"));
-            $container.find('a[data-event="padding"][data-value="medium"]').parent().toggleClass("active", $(oStyle.image).hasClass("padding-medium"));
-            $container.find('a[data-event="padding"][data-value="large"]').parent().toggleClass("active", $(oStyle.image).hasClass("padding-large"));
-            $container.find('a[data-event="padding"][data-value="xl"]').parent().toggleClass("active", $(oStyle.image).hasClass("padding-xl"));
-            $container.find('a[data-event="padding"][data-value=""]').parent().toggleClass("active", !$container.find('.active a[data-event="padding"]').length);
-
-            if (dom.isImgFont(oStyle.image)) {
-
-                $container.find('.btn-group:not(.only_fa):has(button[data-event="resize"],button[data-event="imageShape"])').addClass("hidden");
-                $container.find('.only_fa').removeClass("hidden");
-                $container.find('button[data-event="resizefa"][data-value="2"]').toggleClass("active", $(oStyle.image).hasClass("fa-2x"));
-                $container.find('button[data-event="resizefa"][data-value="3"]').toggleClass("active", $(oStyle.image).hasClass("fa-3x"));
-                $container.find('button[data-event="resizefa"][data-value="4"]').toggleClass("active", $(oStyle.image).hasClass("fa-4x"));
-                $container.find('button[data-event="resizefa"][data-value="5"]').toggleClass("active", $(oStyle.image).hasClass("fa-5x"));
-                $container.find('button[data-event="resizefa"][data-value="1"]').toggleClass("active", !$container.find('.active[data-event="resizefa"]').length);
-
-                $container.find('button[data-event="imageShape"][data-value="fa-spin"]').toggleClass("active", $(oStyle.image).hasClass("fa-spin"));
-                
-                $container.find('.note-color').removeClass("hidden");
-
-            } else {
-
-                $container.find('.hidden:not(.only_fa)').removeClass("hidden");
-                $container.find('.only_fa').addClass("hidden");
-                var width = ($(oStyle.image).attr('style') || '').match(/(^|;|\s)width:\s*([0-9]+%)/);
-                if (width) {
-                    width = width[2];
-                }
-                $container.find('button[data-event="resize"][data-value="1"]').toggleClass("active", width === "100%");
-                $container.find('button[data-event="resize"][data-value="0.5"]').toggleClass("active", width === "50%");
-                $container.find('button[data-event="resize"][data-value="0.25"]').toggleClass("active", width === "25%");
-
-                $container.find('button[data-event="imageShape"][data-value="shadow"]').toggleClass("active", $(oStyle.image).hasClass("shadow"));
-                
-                if (!$(oStyle.image).is("img")) {
-                    $container.find('.btn-group:has(button[data-event="imageShape"])').addClass("hidden");
-                }
-
-                $container.find('.note-color').addClass("hidden");
-
-            }
-
-            $container.find('button[data-event="floatMe"][data-value="left"]').toggleClass("active", $(oStyle.image).hasClass("pull-left"));
-            $container.find('button[data-event="floatMe"][data-value="center"]').toggleClass("active", $(oStyle.image).hasClass("center-block"));
-            $container.find('button[data-event="floatMe"][data-value="right"]').toggleClass("active", $(oStyle.image).hasClass("pull-right"));
-
-            $(oStyle.image).trigger('attributes_change');
-        }
-    };
-
-    var fn_popover_update = eventHandler.popover.update;
-    eventHandler.popover.update = function ($popover, oStyle, isAirMode) {
-        var $imagePopover = $popover.find('.note-image-popover');
-        var $linkPopover = $popover.find('.note-link-popover');
-        var $airPopover = $popover.find('.note-air-popover');
-
-        fn_popover_update.call(this, $popover, oStyle, isAirMode);
-
-        if (!isAirMode || $(oStyle.range.sc).closest('[data-oe-model]:not([data-oe-model="ir.ui.view"]):not([data-oe-type="html"])').length) {
-            $imagePopover.hide();
-            $linkPopover.hide();
-            $airPopover.hide();
-            return;
-        }
-
-        if (oStyle.image) {
-            if (oStyle.image.parentNode.className.match(/(^|\s)media_iframe_video(\s|$)/i)) {
-                oStyle.image = oStyle.image.parentNode;
-            }
-            var alt =  $(oStyle.image).attr("alt");
-
-            $imagePopover.find('.o_image_alt').text( (alt || "").replace(/&quot;/g, '"') ).parent().toggle(oStyle.image.tagName === "IMG");
-            $imagePopover.show();
-
-            range.createFromNode(dom.firstChild(oStyle.image)).select();
-        } else {
-            $(".note-control-selection").hide();
-        }
-
-        if (oStyle.image || (!oStyle.range.isCollapsed() || (oStyle.range.sc.tagName && !dom.isAnchor(oStyle.range.sc)) || (oStyle.image && !$(oStyle.image).closest('a').length))) {
-            $linkPopover.hide();
-            oStyle.anchor = false;
-        }
-
-        if (oStyle.image || oStyle.anchor || !$(oStyle.range.sc).closest('.note-editable').length) {
-            $airPopover.hide();
-        } else {
-            $airPopover.show();
-        }
-    };
-
-    eventHandler.handle.update = function ($handle, oStyle, isAirMode) {
-        $handle.toggle(!!oStyle.image);
-        if (oStyle.image) {
-            var $selection = $handle.find('.note-control-selection');
-            var $image = $(oStyle.image);
-            var szImage = {
-              w: parseInt($image.outerWidth(true), 10),
-              h: parseInt($image.outerHeight(true), 10)
-            };
-            $selection.data('target', oStyle.image); // save current image element.
-            var sSizing = szImage.w + 'x' + szImage.h;
-            $selection.find('.note-control-selection-info').text(szImage.h > 50 ? sSizing : "");
-
-            $selection.find('.note-control-sizing').toggleClass('note-control-sizing note-control-holder').css({
-                    'border-top': 0,
-                    'border-left': 0
-                });
-        }
-    };
-
-    $(document).on('click keyup', function () {
-        $('button[data-event="undo"]').attr('disabled', !history.hasUndo());
-        $('button[data-event="redo"]').attr('disabled', !history.hasRedo());
-    });
-
-    eventHandler.editor.undo = function ($popover) {
-        if(!$popover.attr('disabled')) history.undo();
-    };
-    eventHandler.editor.redo = function ($popover) {
-        if(!$popover.attr('disabled')) history.redo();
-    };
-
-    //////////////////////////////////////////////////////////////////////////////////////////////////////////
-    /* hack for image and link editor */
-
-    function getImgTarget () {
-      return $(".note-control-selection").data('target');
-    }
-    eventHandler.editor.padding = function ($editable, sValue) {
-        var $target = $(getImgTarget());
-        var paddings = "small medium large xl".split(/\s+/);
-        $editable.data('NoteHistory').recordUndo();
-        if (sValue.length) {
-            paddings.splice(paddings.indexOf(sValue),1);
-            $target.toggleClass('padding-'+sValue);
-        }
-        $target.removeClass("padding-" + paddings.join(" padding-"));
-    };
-    eventHandler.editor.resize = function ($editable, sValue) {
-        var $target = $(getImgTarget());
-        $editable.data('NoteHistory').recordUndo();
-        var width = ($target.attr('style') || '').match(/(^|;|\s)width:\s*([0-9]+)%/);
-        if (width) {
-            width = width[2]/100;
-        }
-        $(getImgTarget()).css('width', width != sValue ? (sValue * 100) + '%' : '');
-    };
-    eventHandler.editor.resizefa = function ($editable, sValue) {
-        var $target = $(getImgTarget());
-        $editable.data('NoteHistory').recordUndo();
-        $target.attr('class', $target.attr('class').replace(/\s*fa-[0-9]+x/g, ''));
-        if (+sValue > 1) {
-            $target.addClass('fa-'+sValue+'x');
-        }
-    };
-    eventHandler.editor.floatMe = function ($editable, sValue) {
-        var $target = $(getImgTarget());
-        $editable.data('NoteHistory').recordUndo();
-        switch (sValue) {
-            case 'center': $target.toggleClass('center-block').removeClass('pull-right pull-left'); break;
-            case 'left': $target.toggleClass('pull-left').removeClass('pull-right center-block'); break;
-            case 'right': $target.toggleClass('pull-right').removeClass('pull-left center-block'); break;
-        }
-    };
-    eventHandler.editor.imageShape = function ($editable, sValue) {
-        var $target = $(getImgTarget());
-        $editable.data('NoteHistory').recordUndo();
-        $target.toggleClass(sValue);
-    };
-
-    eventHandler.dialog.showLinkDialog = function ($editable, $dialog, linkInfo) {
-        $editable.data('range').select();
-        $editable.data('NoteHistory').recordUndo();
-        
-        var editor = new website.editor.LinkDialog($editable, linkInfo);
-        editor.appendTo(document.body);
-
-        var def = new $.Deferred();
-        editor.on("save", this, function (linkInfo) {
-            linkInfo.range.select();
-            $editable.data('range', linkInfo.range);
-            def.resolve(linkInfo);
-            $editable.data('NoteHistory').popUndo();
-            $('.note-popover .note-link-popover').show();
-        });
-        editor.on("cancel", this, function () {
-            def.reject();
-            $editable.data('NoteHistory').popUndo();
-        });
-        return def;
-    };
-    eventHandler.dialog.showImageDialog = function ($editable) {
-        var r = $editable.data('range');
-        if (r.sc.tagName && r.sc.childNodes.length) {
-            r.sc = r.sc.childNodes[r.so];
-        }
-        var editor = new website.editor.MediaDialog($editable, dom.isImg(r.sc) ? r.sc : null);
-        editor.appendTo(document.body);
-        return new $.Deferred().reject();
-    };
-    $.summernote.pluginEvents.alt = function (event, editor, layoutInfo, sorted) {
-        var $editable = layoutInfo.editable();
-        var $selection = layoutInfo.handle().find('.note-control-selection');
-        var media = $selection.data('target');
-        new website.editor.alt($editable, media).appendTo(document.body);
-    };
-
-    //////////////////////////////////////////////////////////////////////////////////////////////////////////
-
-    dom.isVoid = function (node) {
-        return node && /^BR|^IMG|^HR/.test(node.nodeName.toUpperCase()) || dom.isImg(node);
-    };
-    dom.isImg = function (node) {
-        return dom.isImgFont(node) || (node && (node.nodeName === "IMG" || (node.className && node.className.match(/(^|\s)media_iframe_video(\s|$)/i)) ));
-    };
-    dom.isForbiddenNode = function (node) {
-        return $(node).is(".media_iframe_video, .fa, img");
-    };
-
-    dom.isImgFont = function (node) {
-        var nodeName = node && node.nodeName.toUpperCase();
-        var className = (node && node.className || "");
-        if (node && (nodeName === "SPAN" || nodeName === "I") && className.length) {
-            var classNames = className.split(/\s+/);
-            for (var k=0; k<website.editor.fontIcons.length; k++) {
-                if (_.intersection(website.editor.fontIcons[k].icons, classNames).length) {
-                    return true;
-                }
-            }
-        }
-        return false;
-    };
-    // re-overwrite font to include theme icons
-    var isFont = dom.isFont;
-    dom.isFont = function (node) {
-        return dom.isImgFont(node) || isFont(node);
-    };
-
-    //////////////////////////////////////////////////////////////////////////////////////////////////////////
-
-    var fn_visible = $.summernote.pluginEvents.visible;
-    $.summernote.pluginEvents.visible = function (event, editor, layoutInfo) {
-        var res = fn_visible.call(this, event, editor, layoutInfo);
-        var $node = $(dom.node(range.create().sc));
-        if (($node.is('[data-oe-type="html"]') || $node.is('[data-oe-field="arch"]')) && $node.hasClass("o_editable") && !$node[0].children.length) {
-            var p = $('<p><br/></p>')[0];
-            $node.append( p );
-            range.createFromNode(p.firstChild).select();
-        }
-        return res;
-    };
-
-    //////////////////////////////////////////////////////////////////////////////////////////////////////////
-    /* fix ie and re-range to don't break snippet*/
-
-    var initial_data = {};
-    function reRangeSelectKey (event) {
-        initial_data.range = null;
-        if (event.shiftKey && event.keyCode >= 37 && event.keyCode <= 40 && !$(event.target).is("input, textarea, select")) {
-            var r = range.create();
-            if (r) {
-                var rng = r.reRange(event.keyCode <= 38);
-                if (r !== rng) {
-                    rng.select();
-                }
-            }
-        }
-=======
 var ajax = require('web.ajax');
 var core = require('web.core');
 var utils = require('web.utils');
@@ -508,547 +51,8 @@
 
     if (window === window.top) {
         $popover.children().addClass("hidden-xs");
->>>>>>> 4bef17cc
-    }
-    function reRangeSelect (event, dx, dy) {
-        var r = range.create();
-        if (!r || r.isCollapsed()) return;
-
-        // check if the user move the caret on up or down
-        var data = r.reRange(dy < 0 || (dy === 0 && dx < 0));
-
-<<<<<<< HEAD
-        if (data.sc !== r.sc || data.so !== r.so || data.ec !== r.ec || data.eo !== r.eo) {
-            setTimeout(function () {
-                data.select();
-                $(data.sc.parentNode).closest('.note-popover');
-            },0);
-        }
-
-        $(data.sc).closest('.o_editable').data('range', r);
-        return r;
-    }
-    function summernote_mouseup (event) {
-        if ($(event.target).closest("#website-top-navbar, .note-popover").length) {
-            return;
-        }
-        // don't rerange if simple click
-        if (initial_data.event) {
-            var dx = event.clientX - (event.shiftKey ? initial_data.rect.left : initial_data.event.clientX);
-            var dy = event.clientY - (event.shiftKey ? initial_data.rect.top : initial_data.event.clientY);
-            if (10 < Math.pow(dx, 2)+Math.pow(dy, 2)) {
-                reRangeSelect(event, dx, dy);
-            }
-        }
-
-        if (!$(event.target).closest(".o_editable").length) {
-            return;
-        }
-        if (!initial_data.range || !event.shiftKey) {
-            setTimeout(function () {
-                initial_data.range = range.create();
-            },0);
-        }
-    }
-    var remember_selection;
-    function summernote_mousedown (event) {
-        history.splitNext();
-
-        var $editable = $(event.target).closest(".o_editable, .note-editor");
-        
-        if (!!document.documentMode) {
-            summernote_ie_fix(event, function (node) { return node.tagName === "DIV" || node.tagName === "IMG" || (node.dataset && node.dataset.oeModel); });
-        } else if (last_div && event.target !== last_div) {
-            if (last_div.tagName === "A") {
-                summernote_ie_fix(event, function (node) { return node.dataset && node.dataset.oeModel; });
-            } else if ($editable.length) {
-                if (summernote_ie_fix(event, function (node) { return node.tagName === "A"; })) {
-                    r = range.create();
-                    r.select();
-                }
-            }
-        }
-
-        // remember_selection when click on non editable area
-        var r = range.create();
-        if ($(r ? dom.node(r.sc) : event.srcElement || event.target).closest('#website-top-navbar, #oe_main_menu_navbar, .note-popover, .note-toolbar, .modal').length) {
-            if (!$(event.target).is('input, select, label, button, a')) {
-                if (!remember_selection) {
-                    remember_selection = range.create(dom.firstChild($editable[0]), 0);
-                }
-                try {
-                    remember_selection.select();
-                } catch (e) {
-                    console.warn(e);
-                }
-            }
-        } else if (r && $(dom.node(r.sc)).closest('.o_editable, .note-editable').length) {
-            remember_selection = r;
-        }
-
-        initial_data.event = event;
-
-        // keep selection when click with shift
-        if (event.shiftKey && $editable.length) {
-            if (initial_data.range) {
-                initial_data.range.select();
-            }
-            var rect = r && r.getClientRects();
-            initial_data.rect = rect && rect.length ? rect[0] : { top: 0, left: 0 };
-        }
-    }
-
-    var last_div;
-    var last_div_change;
-    var last_editable;
-    function summernote_ie_fix (event, pred) {
-        var editable;
-        var div;
-        var node = event.target;
-        while(node.parentNode) {
-            if (!div && pred(node)) {
-                div = node;
-            }
-            if(last_div !== node && (node.getAttribute('contentEditable')==='false' || node.className && (node.className.indexOf('o_not_editable') !== -1))) {
-                break;
-            }
-            if (node.className && node.className.indexOf('o_editable') !== -1) {
-                if (!div) {
-                    div = node;
-                }
-                editable = node;
-                break;
-            }
-            node = node.parentNode;
-        }
-
-        if (!editable) {
-            $(last_div_change).removeAttr("contentEditable").removeProp("contentEditable");
-            $(last_editable).attr("contentEditable", "true").prop("contentEditable", "true");
-            last_div_change = null;
-            last_editable = null;
-            return;
-        }
-
-        if (div === last_div) {
-            return;
-        }
-
-        last_div = div;
-
-        $(last_div_change).removeAttr("contentEditable").removeProp("contentEditable");
-
-        if (last_editable !== editable) {
-            if ($(editable).is("[contentEditable='true']")) {
-               $(editable).removeAttr("contentEditable").removeProp("contentEditable");
-                last_editable = editable;
-            } else {
-                last_editable = null;
-            }
-        }
-        if (!$(div).attr("contentEditable") && !$(div).is("[data-oe-type='many2one'], [data-oe-type='contact']")) {
-            $(div).attr("contentEditable", "true").prop("contentEditable", "true");
-            last_div_change = div;
-        } else {
-            last_div_change = null;
-        }
-        return editable !== div ? div : null;
-    }
-
-    var fn_attach = eventHandler.attach;
-    eventHandler.attach = function (oLayoutInfo, options) {
-        fn_attach.call(this, oLayoutInfo, options);
-        oLayoutInfo.editor.on('dragstart', 'img', function (e) { e.preventDefault(); });
-        $(document).on('mousedown', summernote_mousedown);
-        $(document).on('mouseup', summernote_mouseup);
-        oLayoutInfo.editor.off('click').on('click', function (e) {e.preventDefault();}); // if the content editable is a link
-        oLayoutInfo.editor.on('dblclick', 'img, .media_iframe_video, span.fa, i.fa, span.fa', function (event) {
-            if (!$(event.target).closest(".note-toolbar").length) { // prevent icon edition of top bar for default summernote
-                new website.editor.MediaDialog(oLayoutInfo.editor, event.target).appendTo(document.body);
-            }
-        });
-        $(document).on("keyup", reRangeSelectKey);
-        
-        var clone_data = false;
-        var $node = oLayoutInfo.editor;
-        if ($node.data('oe-model')) {
-            $node.on('content_changed', function () {
-
-            var $nodes = $('[data-oe-model]')
-                .filter(function () { return this != $node[0];})
-                .filter('[data-oe-model="'+$node.data('oe-model')+'"]')
-                .filter('[data-oe-id="'+$node.data('oe-id')+'"]')
-                .filter('[data-oe-field="'+$node.data('oe-field')+'"]');
-            if ($node.data('oe-type')) $nodes = $nodes.filter('[data-oe-type="'+$node.data('oe-type')+'"]');
-            if ($node.data('oe-expression')) $nodes = $nodes.filter('[data-oe-expression="'+$node.data('oe-expression')+'"]');
-            if ($node.data('oe-xpath')) $nodes = $nodes.filter('[data-oe-xpath="'+$node.data('oe-xpath')+'"]');
-            if ($node.data('oe-contact-options')) $nodes = $nodes.filter('[data-oe-contact-options="'+$node.data('oe-contact-options')+'"]');
-
-            var nodes = $node.get();
-
-            if ($node.data('oe-type') === "many2one") {
-                $nodes = $nodes.add($('[data-oe-model]')
-                    .filter(function () { return this != $node[0] && nodes.indexOf(this) === -1; })
-                    .filter('[data-oe-many2one-model="'+$node.data('oe-many2one-model')+'"]')
-                    .filter('[data-oe-many2one-id="'+$node.data('oe-many2one-id')+'"]')
-                    .filter('[data-oe-type="many2one"]'));
-
-                $nodes = $nodes.add($('[data-oe-model]')
-                    .filter(function () { return this != $node[0] && nodes.indexOf(this) === -1; })
-                    .filter('[data-oe-model="'+$node.data('oe-many2one-model')+'"]')
-                    .filter('[data-oe-id="'+$node.data('oe-many2one-id')+'"]')
-                    .filter('[data-oe-field="name"]'));
-            }
-
-                if (!clone_data) {
-                    clone_data = true;
-                    $nodes.html(this.innerHTML);
-                    clone_data = false;
-                }
-            });
-        }
-    };
-    var fn_dettach = eventHandler.dettach;
-    eventHandler.dettach = function (oLayoutInfo, options) {
-        fn_dettach.call(this, oLayoutInfo, options);
-        oLayoutInfo.editor.off("dragstart");
-        $(document).off('mousedown', summernote_mousedown);
-        $(document).off('mouseup', summernote_mouseup);
-        oLayoutInfo.editor.off("dblclick");
-        $(document).off("keyup", reRangeSelectKey);
-    };
-
-    //////////////////////////////////////////////////////////////////////////////////////////////////////////
-    /* Translation for odoo */
-
-    $.summernote.lang.odoo = {
-        font: {
-          bold: _t('Bold'),
-          italic: _t('Italic'),
-          underline: _t('Underline'),
-          strikethrough: _t('Strikethrough'),
-          subscript: _t('Subscript'),
-          superscript: _t('Superscript'),
-          clear: _t('Remove Font Style'),
-          height: _t('Line Height'),
-          name: _t('Font Family'),
-          size: _t('Font Size')
-        },
-        image: {
-          image: _t('Picture'),
-          insert: _t('Insert Image'),
-          resizeFull: _t('Resize Full'),
-          resizeHalf: _t('Resize Half'),
-          resizeQuarter: _t('Resize Quarter'),
-          floatLeft: _t('Float Left'),
-          floatRight: _t('Float Right'),
-          floatNone: _t('Float None'),
-          dragImageHere: _t('Drag an image here'),
-          selectFromFiles: _t('Select from files'),
-          url: _t('Image URL'),
-          remove: _t('Remove Image')
-        },
-        link: {
-          link: _t('Link'),
-          insert: _t('Insert Link'),
-          unlink: _t('Unlink'),
-          edit: _t('Edit'),
-          textToDisplay: _t('Text to display'),
-          url: _t('To what URL should this link go?'),
-          openInNewWindow: _t('Open in new window')
-        },
-        video: {
-          video: _t('Video'),
-          videoLink: _t('Video Link'),
-          insert: _t('Insert Video'),
-          url: _t('Video URL?'),
-          providers: _t('(YouTube, Vimeo, Vine, Instagram, DailyMotion or Youku)')
-        },
-        table: {
-          table: _t('Table')
-        },
-        hr: {
-          insert: _t('Insert Horizontal Rule')
-        },
-        style: {
-          style: _t('Style'),
-          normal: _t('Normal'),
-          blockquote: _t('Quote'),
-          pre: _t('Code'),
-          h1: _t('Header 1'),
-          h2: _t('Header 2'),
-          h3: _t('Header 3'),
-          h4: _t('Header 4'),
-          h5: _t('Header 5'),
-          h6: _t('Header 6')
-        },
-        lists: {
-          unordered: _t('Unordered list'),
-          ordered: _t('Ordered list')
-        },
-        options: {
-          help: _t('Help'),
-          fullscreen: _t('Full Screen'),
-          codeview: _t('Code View')
-        },
-        paragraph: {
-          paragraph: _t('Paragraph'),
-          outdent: _t('Outdent'),
-          indent: _t('Indent'),
-          left: _t('Align left'),
-          center: _t('Align center'),
-          right: _t('Align right'),
-          justify: _t('Justify full')
-        },
-        color: {
-          recent: _t('Recent Color'),
-          more: _t('More Color'),
-          background: _t('Background Color'),
-          foreground: _t('Foreground Color'),
-          transparent: _t('Transparent'),
-          setTransparent: _t('Set transparent'),
-          reset: _t('Reset'),
-          resetToDefault: _t('Reset to default')
-        },
-        shortcut: {
-          shortcuts: _t('Keyboard shortcuts'),
-          close: _t('Close'),
-          textFormatting: _t('Text formatting'),
-          action: _t('Action'),
-          paragraphFormatting: _t('Paragraph formatting'),
-          documentStyle: _t('Document Style')
-        },
-        history: {
-          undo: _t('Undo'),
-          redo: _t('Redo')
-        }
-    };
-
-    //////////////////////////////////////////////////////////////////////////////////////////////////////////
-    /* Change History to have a global History for all summernote instances */
-
-    var History = function History ($editable) {
-        var aUndo = [];
-        var pos = 0;
-
-        this.makeSnap = function () {
-            var rng = range.create(),
-                elEditable = dom.ancestor(rng && rng.commonAncestor(), dom.isEditable) || $('.o_editable:first')[0];
-            return {
-                editable: elEditable,
-                contents: elEditable.innerHTML,
-                bookmark: rng && rng.bookmark(elEditable),
-                scrollTop: $(elEditable).scrollTop()
-            };
-        };
-
-        this.applySnap = function (oSnap) {
-            var $editable = $(oSnap.editable);
-
-            if (!!document.documentMode) {
-                $editable.removeAttr("contentEditable").removeProp("contentEditable");
-            }
-
-            $editable.html(oSnap.contents).scrollTop(oSnap.scrollTop);
-            $(".oe_overlay").remove();
-            $(".note-control-selection").hide();
-            
-            $editable.trigger("content_changed");
-
-            if (!oSnap.bookmark) {
-                return;
-            }
-
-            try {
-                var r = range.createFromBookmark(oSnap.editable, oSnap.bookmark);
-                r.select();
-            } catch(e) {
-                console.error(e);
-                return;
-            }
-
-            $(document).trigger("click");
-            $(".o_editable *").filter(function () {
-                var $el = $(this);
-                if($el.data('snippet-editor')) {
-                    $el.removeData();
-                }
-            });
-
-            setTimeout(function () {
-                var target = dom.isBR(r.sc) ? r.sc.parentNode : dom.node(r.sc);
-                if (!target) {
-                    return;
-                }
-                var evt = document.createEvent("MouseEvents");
-                evt.initMouseEvent("mousedown", true, true, window, 0, 0, 0, 0, 0, false, false, false, false, 0, target);
-                target.dispatchEvent(evt);
-
-                var evt = document.createEvent("MouseEvents");
-                evt.initMouseEvent("click", true, true, window, 0, 0, 0, 0, 0, false, false, false, false, 0, target);
-                target.dispatchEvent(evt);
-            },0);
-        };
-
-        this.undo = function () {
-            if (!pos) { return; }
-            last = null;
-            if (!aUndo[pos]) aUndo[pos] = this.makeSnap();
-            if (aUndo[pos-1].jump) pos--;
-            this.applySnap(aUndo[--pos]);
-        };
-        this.hasUndo = function () {
-            return pos > 0;
-        };
-
-        this.redo = function () {
-            if (aUndo.length <= pos+1) { return; }
-            if (aUndo[pos].jump) pos++;
-            this.applySnap(aUndo[++pos]);
-        };
-        this.hasRedo = function () {
-            return aUndo.length > pos+1;
-        };
-
-        this.popUndo = function () {
-            pos--;
-            aUndo.pop();
-        };
-
-        var last;
-        this.recordUndo = function ($editable, event, internal_history) {
-            if (!internal_history) {
-                if (!event || !last || !aUndo[pos-1] || aUndo[pos-1].editable !== $editable[0]) { // don't trigger change for all keypress
-                    $(".o_editable.note-editable").trigger("content_changed");
-                }
-            }
-            if (event) {
-                if (last && aUndo[pos-1] && aUndo[pos-1].editable !== $editable[0]) {
-                    // => make a snap when the user change editable zone (because: don't make snap for each keydown)
-                    aUndo.splice(pos, aUndo.length);
-                    var prev = aUndo[pos-1];
-                    aUndo[pos] = {
-                        editable: prev.editable,
-                        contents: $(prev.editable).html(),
-                        bookmark: prev.bookmark,
-                        scrollTop: prev.scrollTop,
-                        jump: true
-                    };
-                    pos++;
-                }
-                else if (event === last) return;
-            }
-            last = event;
-            aUndo.splice(pos, aUndo.length);
-            aUndo[pos] = this.makeSnap($editable);
-            pos++;
-        };
-
-        this.splitNext = function () {
-            last = false;
-        };
-    };
-    var history = new History();
-
-    //////////////////////////////////////////////////////////////////////////////////////////////////////////
-    // add focusIn to jQuery to allow to move caret into a div of a contentEditable area
-
-    $.fn.extend({
-        focusIn: function () {
-            if (this.length) {
-                range.create(dom.firstChild(this[0]), 0).select();
-            }
-            return this;
-        },
-        selectContent: function () {
-            if (this.length) {
-                var next = dom.lastChild(this[0]);
-                range.create(dom.firstChild(this[0]), 0, next, next.textContent.length).select();
-            }
-            return this;
-        },
-        activateBlock: function () {
-            var target = website.snippet.globalSelector.closest($(this))[0] || (dom.isBR(this) ? this.parentNode : dom.node(this));
-            var evt = document.createEvent("MouseEvents");
-            evt.initMouseEvent("click", true, true, window, 0, 0, 0, 0, 0, false, false, false, false, 0, target);
-            target.dispatchEvent(evt);
-            return this;
-        }
-    });
-
-    //////////////////////////////////////////////////////////////////////////////////////////////////////////
-
-    function change_default_bootstrap_animation_to_edit() {
-        var fn_carousel = $.fn.carousel;
-        $.fn.carousel = function () {
-            var res = fn_carousel.apply(this, arguments);
-            // off bootstrap keydown event to remove event.preventDefault()
-            // and allow to change cursor position
-            $(this).off('keydown.bs.carousel');
-            return res;
-        };
-    }
-
-    //////////////////////////////////////////////////////////////////////////////////////////////////////////
-
-    website.no_editor = !!$(document.documentElement).data('editable-no-editor');
-
-    website.add_template_file('/website/static/src/xml/website.editor.xml');
-    website.dom_ready.done(function () {
-        website.ready().then(website.init_editor);
-
-        $(document).on('click', 'a.js_link2post', function (ev) {
-            ev.preventDefault();
-            website.form(this.pathname, 'POST');
-        });
-
-        $(document).on('click', '.note-editable', function (ev) {
-            ev.preventDefault();
-        });
-
-        $(document).on('submit', '.note-editable form .btn', function (ev) {
-            // Disable form submition in editable mode
-            ev.preventDefault();
-        });
-
-        $(document).on('hide.bs.dropdown', '.dropdown', function (ev) {
-            // Prevent dropdown closing when a contenteditable children is focused
-            if (ev.originalEvent
-                    && $(ev.target).has(ev.originalEvent.target).length
-                    && $(ev.originalEvent.target).is('[contenteditable]')) {
-                ev.preventDefault();
-            }
-        });
-    });
-
-    website.init_editor = function () {
-        var editor = new website.EditorBar();
-        var $body = $(document.body);
-        editor.prependTo($body).then(function () {
-            if (location.search.indexOf("enable_editor") >= 0) {
-                editor.edit();
-            }
-        });
-        website.editor_bar = editor;
-    };
-    
-    /* ----- TOP EDITOR BAR FOR ADMIN ---- */
-    website.EditorBar = openerp.Widget.extend({
-        template: 'website.editorbar',
-        events: {
-            'click button[data-action=save]': 'save',
-            'click a[data-action=cancel]': 'cancel',
-        },
-        start: function() {
-            var self = this;
-            this.saving_mutex = new openerp.Mutex();
-
-            this.$buttons = {
-                edit: this.$el.parents().find('button[data-action=edit]'),
-                save: this.$('button[data-action=save]'),
-                cancel: this.$('button[data-action=cancel]'),
-            };
-=======
+    }
+
     //////////////// image popover
 
     // add center button for images
@@ -1239,7 +243,6 @@
     var $airPopover = $popover.find('.note-air-popover');
 
     fn_popover_update.call(this, $popover, oStyle, isAirMode);
->>>>>>> 4bef17cc
 
     if (!isAirMode || $(oStyle.range.sc).closest('[data-oe-model]:not([data-oe-model="ir.ui.view"]):not([data-oe-type="html"])').length) {
         $imagePopover.hide();
@@ -1267,12 +270,6 @@
         oStyle.anchor = false;
     }
 
-<<<<<<< HEAD
-            this.rte = new website.RTE(this);
-            this.rte.on('change', this, this.proxy('rte_changed'));
-            this.rte.on('rte:ready', this, function () {
-                self.trigger('rte:ready');
-=======
     if (oStyle.image || oStyle.anchor || !$(oStyle.range.sc).closest('.note-editable').length) {
         $airPopover.hide();
     } else {
@@ -1296,7 +293,6 @@
         $selection.find('.note-control-sizing').toggleClass('note-control-sizing note-control-holder').css({
                 'border-top': 0,
                 'border-left': 0
->>>>>>> 4bef17cc
             });
     }
 };
@@ -1473,139 +469,6 @@
         },0);
     }
 
-<<<<<<< HEAD
-            this.rte.appendTo(this.$('#website-top-edit .nav.js_editor_placeholder'));
-            return this._super.apply(this, arguments);
-        },
-        edit: function (no_editor) {
-            this.$buttons.edit.prop('disabled', true);
-            this.$('#website-top-view').hide();
-            this.$el.show();
-            this.$('#website-top-edit').show();
-            
-            if (!no_editor) {
-                this.rte.start_edition();
-                this.trigger('rte:called');
-            }
-
-            var flag = false;
-            window.onbeforeunload = function(event) {
-                if ($('.o_editable.o_dirty').length && !flag) {
-                    flag = true;
-                    setTimeout(function () {flag=false;},0);
-                    return _t('This document is not saved!');
-                }
-            };
-        },
-        rte_changed: function () {
-            this.$buttons.save.prop('disabled', false);
-        },
-        _save: function () {
-            var self = this;
-
-            var saved = {}; // list of allready saved views and data
-
-            var defs = $('.o_editable')
-                .filter('.o_dirty')
-                .removeAttr('contentEditable')
-                .removeClass('o_dirty o_editable oe_carlos_danger o_is_inline_editable')
-                .map(function () {
-                    var $el = $(this);
-
-                    // remove multi edition
-                    var key =  $el.data('oe-model')+":"+$el.data('oe-id')+":"+$el.data('oe-field')+":"+$el.data('oe-type')+":"+$el.data('oe-expression');
-                    if (saved[key]) return true;
-                    saved[key] = true;
-
-                    // TODO: Add a queue with concurrency limit in webclient
-                    // https://github.com/medikoo/deferred/blob/master/lib/ext/function/gate.js
-                    return self.saving_mutex.exec(function () {
-                        return self.saveElement($el)
-                            .then(undefined, function (thing, response) {
-                                // because ckeditor regenerates all the dom,
-                                // we can't just setup the popover here as
-                                // everything will be destroyed by the DOM
-                                // regeneration. Add markings instead, and
-                                // returns a new rejection with all relevant
-                                // info
-                                var id = _.uniqueId('carlos_danger_');
-                                $el.addClass('o_dirty oe_carlos_danger');
-                                $el.addClass(id);
-                                return $.Deferred().reject({
-                                    id: id,
-                                    error: response.data,
-                                });
-                            });
-                    });
-                }).get();
-            return $.when.apply(null, defs).then(function () {
-                window.onbeforeunload = null;
-                website.reload();
-            }, function (failed) {
-                // If there were errors, re-enable edition
-                self.rte.start_edition(true);
-                // jquery's deferred being a pain in the ass
-                if (!_.isArray(failed)) { failed = [failed]; }
-
-                _(failed).each(function (failure) {
-                    var html = failure.error.exception_type === "except_osv";
-                    if (html) {
-                        var msg = $("<div/>").text(failure.error.message).html();
-                        var data = msg.substring(3,msg.length-2).split(/', u'/);
-                        failure.error.message = '<b>' + data[0] + '</b>' + dom.blank + data[1];
-                    }
-                    $(root).find('.' + failure.id)
-                        .removeClass(failure.id)
-                        .popover({
-                            html: html,
-                            trigger: 'hover',
-                            content: failure.error.message,
-                            placement: 'auto top',
-                        })
-                        // Force-show popovers so users will notice them.
-                        .popover('show');
-                });
-            });
-        },
-        save: function () {
-            return this._save().then(function () {
-                website.reload();
-            });
-        },
-        /**
-         * Saves an RTE content, which always corresponds to a view section (?).
-         */
-        save_without_reload: function () {
-            return this._save();
-        },
-        saveElement: function ($el) {
-            var markup = $el.prop('outerHTML');
-            return openerp.jsonRpc('/web/dataset/call', 'call', {
-                model: 'ir.ui.view',
-                method: 'save',
-                args: [$el.data('oe-id'), markup,
-                       $el.data('oe-xpath') || null,
-                       website.get_context()],
-            });
-        },
-        cancel: function () {
-            new $.Deferred(function (d) {
-                var $dialog = $(openerp.qweb.render('website.editor.discard')).appendTo(document.body);
-                $dialog.on('click', '.btn-danger', function () {
-                    d.resolve();
-                }).on('hidden.bs.modal', function () {
-                    d.reject();
-                });
-                d.always(function () {
-                    $dialog.remove();
-                });
-                $dialog.modal('show');
-            }).then(function () {
-                window.onbeforeunload = null;
-                website.reload();
-            });
-        },
-=======
     $(data.sc).closest('.o_editable').data('range', r);
     return r;
 }
@@ -1747,7 +610,6 @@
         if (!$(event.target).closest(".note-toolbar").length) { // prevent icon edition of top bar for default summernote
             new MediaDialog(oLayoutInfo.editor, event.target).appendTo(document.body);
         }
->>>>>>> 4bef17cc
     });
     $(document).on("keyup", reRangeSelectKey);
     
@@ -1787,38 +649,6 @@
                 $nodes.html(this.innerHTML);
                 clone_data = false;
             }
-<<<<<<< HEAD
-            openerp.jsonRpc('/website/customize_template_get', 'call', { 'key': this.view_name }).then(
-                function(result) {
-                    _.each(result, function (item) {
-                        if (item.key === "website.debugger" && !window.location.search.match(/[&?]debug(&|$)/)) return;
-                        if (item.header) {
-                            self.$menu.append('<li class="dropdown-header">' + item.name + '</li>');
-                        } else {
-                            self.$menu.append(_.str.sprintf('<li role="presentation"><a href="#" data-view-id="%s" role="menuitem"><strong class="fa fa%s-square-o"></strong> %s</a></li>',
-                                item.id, item.active ? '-check' : '', item.name));
-                        }
-                    });
-                    self.loaded = true;
-                }
-            );
-        },
-        do_customize: function (event) {
-            var view_id = $(event.currentTarget).data('view-id');
-            return openerp.jsonRpc('/web/dataset/call_kw', 'call', {
-                model: 'ir.ui.view',
-                method: 'toggle',
-                args: [],
-                kwargs: {
-                    ids: [parseInt(view_id, 10)],
-                    context: website.get_context()
-                }
-            }).then( function() {
-                window.location.reload();
-            });
-        },
-    });
-=======
         });
     }
 };
@@ -1955,431 +785,10 @@
             scrollTop: $(elEditable).scrollTop()
         };
     };
->>>>>>> 4bef17cc
 
     this.applySnap = function (oSnap) {
         var $editable = $(oSnap.editable);
 
-<<<<<<< HEAD
-    /* ----- RICH TEXT EDITOR ---- */
-
-    website.RTE = openerp.Widget.extend({
-        init: function (EditorBar) {
-            this.EditorBar = EditorBar;
-            $('.inline-media-link').remove();
-            this._super.apply(this, arguments);
-
-            computeFonts();
-        },
-        /**
-         * Add a record undo to history
-         * @param {DOM} target where the dom is changed is editable zone
-         */
-        historyRecordUndo: function ($target, internal_history) {
-            var rng = range.create();
-            var $editable = $($target || (rng && rng.sc)).closest(".o_editable");
-            if ($editable.length) {
-                rng = $editable.data('range') || rng;
-            }
-            if (!rng && $target.length) {
-                rng = range.create($target[0],0);
-            }
-            if (rng) {
-                try {
-                    rng.select();
-                } catch (e) {
-                    console.error(e);
-                }
-            }
-            $target = $(rng.sc);
-            $target.mousedown();
-            this.history.recordUndo($target, null, internal_history);
-            $target.mousedown();
-        },
-        /**
-         * Makes the page editable
-         *
-         * @param {Boolean} [restart=false] in case the edition was already set
-         *                                  up once and is being re-enabled.
-         * @returns {$.Deferred} deferred indicating when the RTE is ready
-         */
-        start_edition: function (restart) {
-            var self = this;
-
-            change_default_bootstrap_animation_to_edit();
-
-            this.history = history;
-
-            // handler for cancel editor
-            $(document).on('keydown', function (event) {
-                if (event.keyCode === 27 && !$('.modal-content:visible').length) {
-                    setTimeout(function () {
-                        $('#website-top-navbar [data-action="cancel"]').click();
-                        var $modal = $('.modal-content > .modal-body').parents(".modal:first");
-                        $modal.off('keyup.dismiss.bs.modal');
-                        setTimeout(function () {
-                            $modal.on('keyup.dismiss.bs.modal', function () {
-                                $(this).modal('hide');
-                            });
-                        },500);
-                    },0);
-                }
-            });
-
-            // activate editor
-            var $last;
-            $(document).on('mousedown', function (event) {
-                var $target = $(event.target);
-                var $editable = $target.closest('.o_editable');
-
-                if (!$editable.size()) {
-                    return;
-                }
-
-                if ($last && (!$editable.size() || $last[0] != $editable[0])) {
-                    var $destroy = $last;
-                    setTimeout(function () {$destroy.destroy();},150); // setTimeout to remove flickering when change to editable zone (re-create an editor)
-                    $last = null;
-                }
-                if ($editable.size() && (!$last || $last[0] != $editable[0]) &&
-                        ($target.closest('[contenteditable]').attr('contenteditable') || "").toLowerCase() !== 'false') {
-                    $editable.summernote(self._config());
-                    $editable.data('NoteHistory', self.history);
-                    $editable.data('rte', self);
-                    $last = $editable;
-
-                    // firefox & IE fix
-                    try {
-                        document.execCommand('enableObjectResizing', false, false);
-                        document.execCommand('enableInlineTableEditing', false, false);
-                        document.execCommand( '2D-position', false, false);
-                    } catch (e) {}
-                    document.body.addEventListener('resizestart', function (evt) {evt.preventDefault(); return false;});
-                    document.body.addEventListener('movestart', function (evt) {evt.preventDefault(); return false;});
-                    document.body.addEventListener('dragstart', function (evt) {evt.preventDefault(); return false;});
-
-                    if (!range.create()) {
-                        range.create($editable[0],0).select();
-                    }
-
-                    $target.trigger('mousedown'); // for activate selection on picture
-                    setTimeout(function () {
-                        self.historyRecordUndo($editable, true);
-                    },0);
-                }
-            });
-
-            $('.o_not_editable').attr("contentEditable", false);
-
-            $('#wrapwrap [data-oe-model]')
-                .not('.o_not_editable')
-                .filter(function () {
-                    return !$(this).closest('.o_not_editable').length;
-                })
-                .not('link, script')
-                .not('[data-oe-readonly]')
-                .not('img[data-oe-field="arch"], br[data-oe-field="arch"], input[data-oe-field="arch"]')
-                .not('.oe_snippet_editor')
-                .addClass('o_editable');
-
-            $('.o_editable').each(function () {
-                var node = this;
-                var $node = $(node);
-
-                // add class to display inline-block for empty t-field
-                if(window.getComputedStyle(node).display === "inline" && $node.data('oe-type') !== "image") {
-                    $node.addClass('o_is_inline_editable');
-                }
-
-                // start element observation
-                $(node).one('content_changed', function () {
-                    $node.addClass('o_dirty');
-                });
-                $(node).on('content_changed', function () {
-                    self.trigger('change');
-                });
-            });
-
-            $(document).trigger('mousedown');
-
-            if (!restart) {
-                $('#wrapwrap, .o_editable').on('click', '*', function (event) {
-                    event.preventDefault();
-                });
-
-                $('body').addClass("editor_enable");
-
-                $(document)
-                    .tooltip({
-                        selector: '[data-oe-readonly]',
-                        container: 'body',
-                        trigger: 'hover',
-                        delay: { "show": 1000, "hide": 100 },
-                        placement: 'bottom',
-                        title: _t("Readonly field")
-                    })
-                    .on('click', function () {
-                        $(this).tooltip('hide');
-                    });
-
-                self.trigger('rte:ready');
-            }
-        },
-
-        _config: function () {
-            return {
-                airMode : true,
-                focus: false,
-                airPopover: [
-                    ['style', ['style']],
-                    ['font', ['bold', 'italic', 'underline', 'clear']],
-                    ['fontsize', ['fontsize']],
-                    ['color', ['color']],
-                    ['para', ['ul', 'ol', 'paragraph']],
-                    ['table', ['table']],
-                    ['insert', ['link', 'picture']],
-                    ['history', ['undo', 'redo']],
-                ],
-                oninit: function() {
-                },
-                styleWithSpan: false,
-                inlinemedia : ['p'],
-                lang: "odoo"
-            };
-        }
-    });
-
-    /* ----- EDITOR: LINK & MEDIA ---- */
-
-    website.editor = { };
-    website.editor.Dialog = openerp.Widget.extend({
-        events: {
-            'hidden.bs.modal': 'destroy',
-            'click button.save': 'save',
-            'click button[data-dismiss="modal"]': 'cancel',
-        },
-        init: function () {
-            this._super();
-        },
-        start: function () {
-            var sup = this._super();
-            this.$el.modal({backdrop: 'static'});
-            this.$('input:first').focus();
-            return sup;
-        },
-        save: function () {
-            this.close();
-            this.trigger("saved");
-        },
-        cancel: function () {
-            this.trigger("cancel");
-        },
-        close: function () {
-            this.$el.modal('hide');
-        },
-    });
-
-    website.editor.LinkDialog = website.editor.Dialog.extend({
-        template: 'website.editor.dialog.link',
-        events: _.extend({}, website.editor.Dialog.prototype.events, {
-            'change :input.url-source': 'changed',
-            'keyup :input.url': 'onkeyup',
-            'keyup :input': 'preview',
-            'click button.remove': 'remove_link',
-            'change input#link-text': function (e) {
-                this.text = $(e.target).val();
-            },
-            'change .link-style': function (e) {
-                this.preview();
-            },
-        }),
-        init: function (editable, linkInfo) {
-            this._super(editable, linkInfo);
-            this.editable = editable;
-            this.data = linkInfo || {};
-
-            this.data.className = "";
-            if (this.data.range) {
-                this.data.iniClassName = $(this.data.range.sc).filter("a").attr("class") || "";
-                this.data.className = this.data.iniClassName.replace(/(^|\s+)btn(-[a-z0-9_-]*)?/gi, ' ');
-
-                var is_link = this.data.range.isOnAnchor();
-                var r = this.data.range;
-
-                var sc = r.sc;
-                var so = r.so;
-                var ec = r.ec;
-                var eo = r.eo;
-
-                var nodes;
-                if (!is_link) {
-                    if (sc.tagName) {
-                        sc = dom.firstChild(so ? sc.childNodes[so] : sc);
-                        so = 0;
-                    } else if (so !== sc.textContent.length) {
-                        if (sc === ec) {
-                            ec = sc = sc.splitText(so);
-                            eo -= so;
-                        } else {
-                            sc = sc.splitText(so);
-                        }
-                        so = 0;
-                    }
-                    if (ec.tagName) {
-                        ec = dom.lastChild(eo ? ec.childNodes[eo-1] : ec);
-                        eo = ec.textContent.length;
-                    } else if (eo !== ec.textContent.length) {
-                        ec.splitText(eo);
-                    }
-                    
-                    nodes = dom.listBetween(sc, ec);
-
-                    // browsers can't target a picture or void node
-                    if (dom.isVoid(sc) || dom.isImg(sc)) {
-                      so = dom.listPrev(sc).length-1;
-                      sc = sc.parentNode;
-                    }
-                    if (dom.isBR(ec)) {
-                      eo = dom.listPrev(ec).length-1;
-                      ec = ec.parentNode;
-                    } else if (dom.isVoid(ec) || dom.isImg(sc)) {
-                      eo = dom.listPrev(ec).length;
-                      ec = ec.parentNode;
-                    }
-
-                    this.data.range = range.create(sc, so, ec, eo);
-                    this.data.range.select();
-                } else {
-                    nodes = dom.ancestor(sc, dom.isAnchor).childNodes;
-                }
-
-                if (dom.isImg(sc) && nodes.indexOf(sc) === -1) {
-                    nodes.push(sc);
-                }
-                if (nodes.length > 1 || dom.ancestor(nodes[0], dom.isImg)) {
-                    var text = "";
-                    this.data.images = [];
-                    for (var i=0; i<nodes.length; i++) {
-                        if (dom.ancestor(nodes[i], dom.isImg)) {
-                            this.data.images.push(dom.ancestor(nodes[i], dom.isImg));
-                            text += '[IMG]';
-                        } else if (!is_link && i===0) {
-                            text += nodes[i].textContent.slice(so, Infinity);
-                        } else if (!is_link && i===nodes.length-1) {
-                            text += nodes[i].textContent.slice(0, eo);
-                        } else {
-                            text += nodes[i].textContent;
-                        }
-                    }
-                    this.data.text = text;
-                }
-            }
-
-            this.data.text = this.data.text.replace(/[ \t\r\n]+/g, ' ');
-
-            // Store last-performed request to be able to cancel/abort it.
-            this.page_exists_req = null;
-            this.search_pages_req = null;
-            this.bind_data();
-        },
-        start: function () {
-            var self = this;
-            var last;
-            this.$('#link-page').select2({
-                minimumInputLength: 1,
-                placeholder: _t("New or existing page"),
-                query: function (q) {
-                    if (q.term == last) return;
-                    last = q.term;
-                    $.when(
-                        self.page_exists(q.term),
-                        self.fetch_pages(q.term)
-                    ).then(function (exists, results) {
-                        var rs = _.map(results, function (r) {
-                            return { id: r.loc, text: r.loc, };
-                        });
-                        if (!exists) {
-                            rs.push({
-                                create: true,
-                                id: q.term,
-                                text: _.str.sprintf(_t("Create page '%s'"), q.term),
-                            });
-                        }
-                        q.callback({
-                            more: false,
-                            results: rs
-                        });
-                    }, function () {
-                        q.callback({more: false, results: []});
-                    });
-                },
-            });
-            return this._super().then(this.proxy('bind_data'));
-        },
-        get_data: function (test) {
-            var self = this,
-                def = new $.Deferred(),
-                $e = this.$('.active input.url-source').filter(':input'),
-                val = $e.val(),
-                label = this.$('#link-text').val() || val;
-
-            if (label && this.data.images) {
-                for(var i=0; i<this.data.images.length; i++) {
-                    label = label.replace(/</, "&lt;").replace(/>/, "&gt;").replace(/\[IMG\]/, this.data.images[i].outerHTML);
-                }
-            }
-
-            if (!test && (!val || !$e[0].checkValidity())) {
-                // FIXME: error message
-                $e.closest('.form-group').addClass('has-error');
-                $e.focus();
-                def.reject();
-            }
-
-            var style = this.$("input[name='link-style-type']:checked").val() || '';
-            var size = this.$("input[name='link-style-size']:checked").val() || '';
-            var classes = (this.data.className || "") + (style && style.length ? " btn " : "") + style + " " + size;
-            var isNewWindow = this.$('input.window-new').prop('checked');
-
-            var done = $.when();
-            if ($e.hasClass('email-address') && $e.val().indexOf("@") !== -1) {
-                def.resolve(val.indexOf("mailto:") === 0 ? val : 'mailto:' + val, isNewWindow, label, classes);
-            } else if ($e.val() && $e.val().length && $e.hasClass('page')) {
-                var data = $e.select2('data');
-                if (test || !data.create) {
-                    def.resolve(data.id, isNewWindow, label || data.text, classes);
-                } else {
-                    // Create the page, get the URL back
-                    $.get(_.str.sprintf(
-                            '/website/add/%s?noredirect=1', encodeURI(data.id)))
-                        .then(function (response) {
-                            def.resolve(response, isNewWindow, label, classes);
-                        });
-                }
-            } else {
-                def.resolve(val, isNewWindow, label, classes);
-            }
-            return def;
-        },
-        save: function () {
-            var self = this;
-            var _super = this._super.bind(this);
-            return this.get_data()
-                .then(function (url, new_window, label, classes) {
-                    self.data.url = url;
-                    self.data.newWindow = new_window;
-                    self.data.text = label;
-                    self.data.className = classes.replace(/\s+/gi, ' ').replace(/^\s+|\s+$/gi, '');
-
-                    self.trigger("save", self.data);
-                }).then(_super);
-        },
-        bind_data: function () {
-            var href = this.data.url;
-            var new_window = this.data.isNewWindow;
-            var text = this.data.text;
-            var classes = this.data.iniClassName;
-=======
         if (!!document.documentMode) {
             $editable.removeAttr("contentEditable").removeProp("contentEditable");
         }
@@ -2588,28 +997,16 @@
         }
 
         $('.dropdown-toggle').dropdown();
->>>>>>> 4bef17cc
 
         this.$buttons.edit.click(function(ev) {
             self.edit();
         });
 
-<<<<<<< HEAD
-            if (classes) {
-                this.$('input[value!=""]').each(function () {
-                    var $option = $(this);
-                    if (classes.indexOf($option.val()) !== -1) {
-                        $option.attr("checked", "checked");
-                    }
-                });
-            }
-=======
         this.rte = new RTE(this);
         this.rte.on('change', this, this.proxy('rte_changed'));
         this.rte.on('rte:ready', this, function () {
             self.trigger('rte:ready');
         });
->>>>>>> 4bef17cc
 
         this.rte.appendTo(this.$('#website-top-edit .nav.js_editor_placeholder'));
         return this._super.apply(this, arguments);
@@ -2674,48 +1071,6 @@
                             });
                         });
                 });
-<<<<<<< HEAD
-            }
-
-            this.page_exists(href).then(function (exist) {
-                if (exist) {
-                    self.$('#link-page').select2('data', {'id': href, 'text': href});
-                } else {
-                    self.$('input.url').val(href).change();
-                    self.$('input.window-new').closest("div").show();
-                }
-            });
-
-            this.preview();
-        },
-        changed: function (e) {
-            var $e = $(e.target);
-            this.$('.url-source').filter(':input').not($e).val('')
-                    .filter(function () { return !!$(this).data('select2'); })
-                    .select2('data', null);
-            $e.closest('.list-group-item')
-                .addClass('active')
-                .siblings().removeClass('active')
-                .addBack().removeClass('has-error');
-            this.preview();
-        },
-        call: function (method, args, kwargs) {
-            var self = this;
-            var req = method + '_req';
-            if (this[req]) { this[req].abort(); }
-            return this[req] = openerp.jsonRpc('/web/dataset/call_kw', 'call', {
-                model: 'website',
-                method: method,
-                args: args,
-                kwargs: kwargs,
-            }).always(function () {
-                self[req] = null;
-            });
-        },
-        page_exists: function (term) {
-            return this.call('page_exists', [null, term], {
-                context: website.get_context(),
-=======
             }).get();
         return $.when.apply(null, defs).then(function () {
             window.onbeforeunload = null;
@@ -2743,7 +1098,6 @@
                     })
                     // Force-show popovers so users will notice them.
                     .popover('show');
->>>>>>> 4bef17cc
             });
         });
     },
@@ -2776,25 +1130,8 @@
             }).on('hidden.bs.modal', function () {
                 d.reject();
             });
-<<<<<<< HEAD
-        },
-        onkeyup: function (e) {
-            var $e = $(e.target);
-            var is_link = ($e.val()||'').length && $e.val().indexOf("@") === -1;
-            this.$('input.window-new').closest("div").toggle(is_link);
-            this.preview();
-        },
-        preview: function () {
-            var $preview = this.$("#link-preview");
-            this.get_data(true).then(function (url, new_window, label, classes) {
-                $preview.attr("target", new_window ? '_blank' : "")
-                    .attr("href", url && url.length ? url : "#")
-                    .html((label && label.length ? label : url))
-                    .attr("class", classes.replace(/pull-\w+/, ''));
-=======
             d.always(function () {
                 $dialog.remove();
->>>>>>> 4bef17cc
             });
             $dialog.modal('show');
         }).then(function () {
@@ -2816,108 +1153,6 @@
         if (!this.view_name) {
             this.$el.hide();
         }
-<<<<<<< HEAD
-    });
-
-    /**
-     * alt widget. Lets users change a alt & title on a media
-     */
-    website.editor.alt = website.editor.Dialog.extend({
-        template: 'website.editor.dialog.alt',
-        init: function ($editable, media) {
-            this.$editable = $editable;
-            this.media = media;
-            this.alt = ($(this.media).attr('alt') || "").replace(/&quot;/g, '"');
-            this.title = ($(this.media).attr('title') || "").replace(/&quot;/g, '"');
-            return this._super();
-        },
-        save: function () {
-            var self = this;
-            range.createFromNode(self.media).select();
-            this.$editable.data('NoteHistory').recordUndo();
-            var alt = this.$('#alt').val();
-            var title = this.$('#title').val();
-            $(this.media).attr('alt', alt ? alt.replace(/"/g, "&quot;") : null).attr('title', title ? title.replace(/"/g, "&quot;") : null);
-            setTimeout(function () {
-                click_event(self.media, "mouseup");
-            },0);
-            return this._super();
-        },
-    });
-
-    var click_event = function(el, type) {
-        var evt = document.createEvent("MouseEvents");
-        evt.initMouseEvent(type, true, true, window, 0, 0, 0, 0, 0, false, false, false, false, 0, el);
-        el.dispatchEvent(evt);
-    };
-
-    /**
-     * MediaDialog widget. Lets users change a media, including uploading a
-     * new image, font awsome or video and can change a media into an other
-     * media
-     *
-     * options: select_images: allow the selection of more of one image
-     */
-    website.editor.MediaDialog = website.editor.Dialog.extend({
-        template: 'website.editor.dialog.media',
-        events : _.extend({}, website.editor.Dialog.prototype.events, {
-            'input input#icon-search': 'search',
-        }),
-        init: function ($editable, media, options) {
-            this._super();
-            if ($editable) {
-                this.$editable = $editable;
-                this.rte = this.$editable.rte || this.$editable.data('rte');
-            }
-            this.options = options || {};
-            this.old_media = media;
-            this.media = media;
-            this.isNewMedia = !media;
-            this.range = range.create();
-        },
-        start: function () {
-            var self = this;
-
-            this.only_images = this.options.only_images || this.options.select_images || (this.media && $(this.media).parent().data("oe-field") === "image");
-            if (this.only_images) {
-                this.$('[href="#editor-media-video"], [href="#editor-media-icon"]').addClass('hidden');
-            }
-
-            if (this.media) {
-                if (this.media.nodeName === "IMG") {
-                    this.$('[href="#editor-media-image"]').tab('show');
-                } else if (this.media.className.match(/(^|\s)media_iframe_video($|\s)/)) {
-                    this.$('[href="#editor-media-video"]').tab('show');
-                }  else if (this.media.parentNode.className.match(/(^|\s)media_iframe_video($|\s)/)) {
-                    this.media = this.media.parentNode;
-                    this.$('[href="#editor-media-video"]').tab('show');
-                } else if (this.media.className.match(/(^|\s)fa($|\s)/)) {
-                    this.$('[href="#editor-media-icon"]').tab('show');
-                }
-            }
-
-            this.imageDialog = new website.editor.ImageDialog(this, this.media, this.options);
-            this.imageDialog.appendTo(this.$("#editor-media-image"));
-            this.iconDialog = new website.editor.FontIconsDialog(this, this.media, this.options);
-            this.iconDialog.appendTo(this.$("#editor-media-icon"));
-            this.videoDialog = new website.editor.VideoDialog(this, this.media, this.options);
-            this.videoDialog.appendTo(this.$("#editor-media-video"));
-
-            this.active = this.imageDialog;
-
-            $('a[data-toggle="tab"]').on('shown.bs.tab', function (event) {
-                if ($(event.target).is('[href="#editor-media-image"]')) {
-                    self.active = self.imageDialog;
-                    self.$('li.search, li.previous, li.next').removeClass("hidden");
-                } else if ($(event.target).is('[href="#editor-media-icon"]')) {
-                    self.active = self.iconDialog;
-                    self.$('li.search, li.previous, li.next').removeClass("hidden");
-                    self.$('.nav-tabs li.previous, .nav-tabs li.next').addClass("hidden");
-                } else if ($(event.target).is('[href="#editor-media-video"]')) {
-                    self.active = self.videoDialog;
-                    self.$('.nav-tabs li.search').addClass("hidden");
-                }
-=======
         this.loaded = false;
     },
     load_menu: function () {
@@ -3095,33 +1330,12 @@
             // start element observation
             $(node).one('content_changed', function () {
                 $node.addClass('o_dirty');
->>>>>>> 4bef17cc
             });
             $(node).on('content_changed', function () {
                 self.trigger('change');
             });
         });
 
-<<<<<<< HEAD
-            return this._super();
-        },
-        save: function () {
-            if (this.options.select_images) {
-                this.trigger("saved", this.active.save());
-                this.close();
-                return;
-            }
-            if(this.rte) {
-                this.range.select();
-                this.rte.historyRecordUndo(this.media);
-            }
-
-            var self = this;
-            if (self.media) {
-                this.media.innerHTML = "";
-                if (this.active !== this.imageDialog) {
-                    this.imageDialog.clear();
-=======
         $(document).trigger('mousedown');
 
         if (!restart) {
@@ -3245,7 +1459,6 @@
                         sc = sc.splitText(so);
                     }
                     so = 0;
->>>>>>> 4bef17cc
                 }
                 if (ec.tagName) {
                     ec = dom.lastChild(eo ? ec.childNodes[eo-1] : ec);
@@ -3272,43 +1485,6 @@
                 this.data.range = range.create(sc, so, ec, eo);
                 this.data.range.select();
             } else {
-<<<<<<< HEAD
-                this.media = document.createElement("img");
-                this.range.insertNode(this.media, true);
-                this.active.media = this.media;
-            }
-            this.active.save();
-
-            if (this.active.add_class) {
-                $(this.media).addClass(this.active.add_class);
-            }
-
-            $(document.body).trigger("media-saved", [self.active.media, self.old_media]);
-            self.trigger("saved", [self.active.media, self.old_media]);
-            setTimeout(function () {
-                range.createFromNode(self.active.media).select();
-                click_event(self.active.media, "mousedown");
-                if (!this.only_images) {
-                    setTimeout(function () {
-                        if($(self.active.media).parent().data("oe-field") !== "image") {
-                            click_event(self.active.media, "click");
-                        }
-                        click_event(self.active.media, "mouseup");
-                    },0);
-                }
-            },0);
-
-            this.close();
-        },
-        searchTimer: null,
-        search: function () {
-            var self = this;
-            var needle = this.$("input#icon-search").val();
-            clearTimeout(this.searchTimer);
-            this.searchTimer = setTimeout(function () {
-                self.active.search(needle || "");
-            },250);
-=======
                 nodes = dom.ancestor(sc, dom.isAnchor).childNodes;
             }
 
@@ -3392,71 +1568,8 @@
             $e.closest('.form-group').addClass('has-error');
             $e.focus();
             def.reject();
->>>>>>> 4bef17cc
-        }
-
-<<<<<<< HEAD
-    /**
-     * ImageDialog widget. Lets users change an image, including uploading a
-     * new image in OpenERP or selecting the image style (if supported by
-     * the caller).
-     */
-    var IMAGES_PER_ROW = 6;
-    var IMAGES_ROWS = 2;
-    website.editor.ImageDialog = openerp.Widget.extend({
-        template: 'website.editor.dialog.image',
-        events: _.extend({}, website.editor.Dialog.prototype.events, {
-            'change .url-source': function (e) {
-                this.changed($(e.target));
-            },
-            'click button.filepicker': function () {
-                var filepicker = this.$('input[type=file]');
-                if (!_.isEmpty(filepicker)){
-                    filepicker[0].click();
-                }
-            },
-            'click .js_disable_optimization': function () {
-                this.$('input[name="disable_optimization"]').val('1');
-                var filepicker = this.$('button.filepicker');
-                if (!_.isEmpty(filepicker)){
-                    filepicker[0].click();
-                }
-            },
-            'change input[type=file]': 'file_selection',
-            'submit form': 'form_submit',
-            'change input.url': "change_input",
-            'keyup input.url': "change_input",
-            //'change select.image-style': 'preview_image',
-            'click .existing-attachments img': 'select_existing',
-            'click .existing-attachment-remove': 'try_remove',
-        }),
-        init: function (parent, media, options) {
-            this._super();
-            this.options = options || {};
-            this.parent = parent;
-            this.media = media;
-            this.images = [];
-            this.page = 0;
-        },
-        start: function () {
-            this.$preview = this.$('.preview-container').detach();
-            var self = this;
-            var res = this._super();
-            var o = { url: null, alt: null };
-            // avoid typos, prevent addition of new properties to the object
-            Object.preventExtensions(o);
-
-            if ($(this.media).is("img")) {
-                o.url = this.media.getAttribute('src');
-            } else {
-                this.add_class = "img-responsive pull-left";
-            }
-            this.parent.$(".pager > li").click(function (e) {
-                e.preventDefault();
-                var $target = $(e.currentTarget);
-                if ($target.hasClass('disabled')) {
-                    return;
-=======
+        }
+
         var style = this.$("input[name='link-style-type']:checked").val() || '';
         var size = this.$("input[name='link-style-size']:checked").val() || '';
         var classes = (this.data.className || "") + (style && style.length ? " btn " : "") + style + " " + size;
@@ -3509,64 +1622,8 @@
                 var $option = $(this);
                 if (classes.indexOf($option.val()) !== -1) {
                     $option.attr("checked", "checked");
->>>>>>> 4bef17cc
                 }
             });
-<<<<<<< HEAD
-            this.set_image(o.url, o.alt);
-            this.fetch_existing();
-            return res;
-        },
-        push: function (url, alt, id) {
-            if (this.options.select_images) {
-                var img = _.select(this.images, function (v) { return v.url == url;});
-                if (img.length) {
-                    this.images.splice(this.images.indexOf(img[0]),1);
-                    return;
-                }
-            } else {
-                this.images = [];
-            }
-            this.images.push({'url': url, 'alt': alt, 'id': id});
-        },
-        save: function () {
-            if (this.options.select_images) {
-                this.parent.trigger("save", this.images);
-                return this.images;
-            }
-            this.parent.trigger("save", this.media);
-
-            var img = this.images[0] || {
-                    'url': this.$(".existing-attachments img:first").attr('src'),
-                    'alt': this.$(".existing-attachments img:first").attr('alt')
-                };
-
-            if (this.media.tagName !== "IMG") {
-                var media = document.createElement('img');
-                $(this.media).replaceWith(media);
-                this.media = media;
-            }
-
-            $(this.media).attr('src', img.url).attr('alt', img.alt);
-
-            var style = this.style;
-            this.media.setAttribute('src', img.url);
-            if (style) { this.media.addClass(style); }
-
-            return this.media;
-        },
-        clear: function () {
-            this.media.className = this.media.className.replace(/(^|\s)(img(\s|$)|img-[^\s]*)/g, ' ');
-        },
-        cancel: function () {
-            this.trigger('cancel');
-        },
-        change_input: function (e) {
-            var $input = $(e.target);
-            var $button = $input.parent().find("button");
-            if ($input.val() === "") {
-                $button.addClass("btn-default").removeClass("btn-primary");
-=======
         }
 
         var match, $control;
@@ -3587,529 +1644,10 @@
         this.page_exists(href).then(function (exist) {
             if (exist) {
                 self.$('#link-page').select2('data', {'id': href, 'text': href});
->>>>>>> 4bef17cc
             } else {
                 self.$('input.url').val(href).change();
                 self.$('input.window-new').closest("div").show();
             }
-<<<<<<< HEAD
-        },
-        search: function (needle) {
-            var self = this;
-            this.fetch_existing(needle).then(function () {
-                self.selected_existing();
-            });
-        },
-        set_image: function (url, alt, error) {
-            var self = this;
-            if (url) {
-                this.push(url, alt);
-            }
-            this.$('input.url').val('');
-            this.fetch_existing().then(function () {
-                self.selected_existing();
-            });
-        },
-        form_submit: function (event) {
-            var self = this;
-            var $form = this.$('form[action="/website/attach"]');
-            if (!$form.find('input[name="upload"]').val().length) {
-                var url = $form.find('input[name="url"]').val();
-                if (this.selected_existing().size()) {
-                    event.preventDefault();
-                    return false;
-                }
-            }
-            $form.find('.well > div').hide().last().after('<span class="fa fa-spin fa-3x fa-refresh"/>');
-
-            var callback = _.uniqueId('func_');
-            this.$('input[name=func]').val(callback);
-            window[callback] = function (attachments, error) {
-                delete window[callback];
-                $form.find('.well > span').remove();
-                $form.find('.well > div').show();
-                if (error || !attachments.length) {
-                    self.file_selected(null, error || !attachments.length);
-                }
-                for (var i=0; i<attachments.length; i++) {
-                    self.file_selected(attachments[i]['website_url'], error);
-                }
-            };
-        },
-        file_selection: function () {
-            this.$el.addClass('nosave');
-            this.$('form').removeClass('has-error').find('.help-block').empty();
-            this.$('button.filepicker').removeClass('btn-danger btn-success');
-            this.$('form').submit();
-        },
-        file_selected: function(url, error) {
-            var $button = this.$('button.filepicker');
-            if (!error) {
-                $button.addClass('btn-success');
-            } else {
-                url = null;
-                this.$('form').addClass('has-error')
-                    .find('.help-block').text(error);
-                $button.addClass('btn-danger');
-            }
-            this.set_image(url, null, error);
-
-            if (!this.options.select_images) {
-                // auto save and close popup
-                this.parent.save();
-            }
-        },
-        fetch_existing: function (needle) {
-            var domain = [['res_model', '=', 'ir.ui.view'], '|',
-                        ['mimetype', '=', false], ['mimetype', '=like', 'image/%']];
-            if (needle && needle.length) {
-                domain.push('|', ['datas_fname', 'ilike', needle], ['name', 'ilike', needle]);
-            }
-            return openerp.jsonRpc('/web/dataset/call_kw', 'call', {
-                model: 'ir.attachment',
-                method: 'search_read',
-                args: [],
-                kwargs: {
-                    domain: domain,
-                    fields: ['name', 'website_url'],
-                    order: 'id desc',
-                    context: website.get_context()
-                }
-            }).then(this.proxy('fetched_existing'));
-        },
-        fetched_existing: function (records) {
-            this.records = records;
-            this.display_attachments();
-        },
-        display_attachments: function () {
-            this.$('.help-block').empty();
-            var per_screen = IMAGES_PER_ROW * IMAGES_ROWS;
-
-            var from = this.page * per_screen;
-            var records = this.records;
-
-            // Create rows of 3 records
-            var rows = _(records).chain()
-                .slice(from, from + per_screen)
-                .groupBy(function (_, index) { return Math.floor(index / IMAGES_PER_ROW); })
-                .values()
-                .value();
-            this.$('.existing-attachments').replaceWith(
-                openerp.qweb.render(
-                    'website.editor.dialog.image.existing.content', {rows: rows}));
-            this.parent.$('.pager')
-                .find('li.previous').toggleClass('disabled', (from === 0)).end()
-                .find('li.next').toggleClass('disabled', (from + per_screen >= records.length));
-
-            this.selected_existing();
-        },
-        select_existing: function (e) {
-            var $img = $(e.currentTarget);
-            this.push($img.attr('src'), $img.attr('alt'), $img.data('id'));
-            this.selected_existing();
-        },
-        selected_existing: function () {
-            var self = this;
-            this.$('.existing-attachment-cell.media_selected').removeClass("media_selected");
-            var $select = this.$('.existing-attachment-cell img').filter(function () {
-                var $img = $(this);
-                var url = $img.attr("src");
-                return !!_.select(self.images, function (v) {
-                    if (v.url === url) {
-                        if (!v.id) {
-                            v.id = $img.data('id');
-                            v.alt = $img.attr('alt');
-                        }
-                        return true;
-                    }
-                }).length;
-            });
-            $select.parent().addClass("media_selected");
-            return $select;
-        },
-        try_remove: function (e) {
-            var $help_block = this.$('.help-block').empty();
-            var self = this;
-            var $a = $(e.target);
-            var id = parseInt($a.data('id'), 10);
-            var attachment = _.findWhere(this.records, {id: id});
-            var $both = $a.parent().children();
-
-            $both.css({borderWidth: "5px", borderColor: "#f00"});
-
-            return openerp.jsonRpc('/web/dataset/call_kw', 'call', {
-                model: 'ir.attachment',
-                method: 'try_remove',
-                args: [],
-                kwargs: {
-                    ids: [id],
-                    context: website.get_context()
-                }
-            }).then(function (prevented) {
-                if (_.isEmpty(prevented)) {
-                    self.records = _.without(self.records, attachment);
-                    self.display_attachments();
-                    return;
-                }
-                $both.css({borderWidth: "", borderColor: ""});
-                $help_block.replaceWith(openerp.qweb.render(
-                    'website.editor.dialog.image.existing.error', {
-                        views: prevented[id]
-                    }
-                ));
-            });
-        },
-    });
-
-
-    var cacheCssSelectors = {};
-    website.editor.getCssSelectors = function(filter) {
-        var css = [];
-        if (cacheCssSelectors[filter]) {
-            return cacheCssSelectors[filter];
-        }
-        var sheets = document.styleSheets;
-        for(var i = 0; i < sheets.length; i++) {
-            var rules = sheets[i].rules || sheets[i].cssRules;
-            if (rules) {
-                for(var r = 0; r < rules.length; r++) {
-                    var selectorText = rules[r].selectorText;
-                    if (selectorText) {
-                        var match = selectorText.match(filter);
-                        if (match) {
-                            css.push([match[1], rules[r].cssText.replace(/(^.*\{\s*)|(\s*\}\s*$)/g, '')]);
-                        }
-                    }
-                }
-            }
-        }
-        return cacheCssSelectors[filter] = css;
-    };
-    function computeFonts() {
-        _.each(website.editor.fontIcons, function (data) {
-            data.icons = _.map(website.editor.getCssSelectors(data.parser), function (css) {
-                return css[0].slice(1, css[0].length).replace(/::?before$/, '');
-            });
-        });
-    }
-
-    /* list of font icons to load by editor. The icons are displayed in the media editor and
-     * identified like font and image (can be colored, spinned, resized with fa classes).
-     * To add font, push a new object {base, parser}
-     * - base: class who appear on all fonts (eg: fa fa-refresh)
-     * - parser: regular expression used to select all font in css style sheets
-     */
-    website.editor.fontIcons = [{'base': 'fa', 'parser': /(?=^|\s)(\.fa-[0-9a-z_-]+::?before)/i}];
-
-
-    /**
-     * FontIconsDialog widget. Lets users change a font awsome, suport all
-     * font awsome loaded in the css files.
-     */
-    website.editor.FontIconsDialog = openerp.Widget.extend({
-        template: 'website.editor.dialog.font-icons',
-        events : _.extend({}, website.editor.Dialog.prototype.events, {
-            'click .font-icons-icon': function (e) {
-                e.preventDefault();
-                e.stopPropagation();
-
-                this.$('#fa-icon').val(e.target.getAttribute('data-id'));
-                $(".font-icons-icon").removeClass("font-icons-selected");
-                $(event.target).addClass("font-icons-selected");
-            },
-        }),
-
-        // extract list of font (like awsome) from the cheatsheet.
-        renderElement: function() {
-            this.iconsParser = website.editor.fontIcons;
-            this.icons = _.flatten(_.map(website.editor.fontIcons, function (data) {
-                    return data.icons;
-                }));
-            this._super();
-        },
-
-        init: function (parent, media) {
-            this._super();
-            this.parent = parent;
-            this.media = media;
-        },
-        start: function () {
-            return this._super().then(this.proxy('load_data'));
-        },
-        search: function (needle) {
-            var iconsParser = this.iconsParser;
-            if (needle) {
-                var parser = [];
-                var fontIcons = website.editor.fontIcons, fontIcon;
-
-                for (var k=0; k<fontIcons.length; k++) {
-                    fontIcon = fontIcons[k];
-                    var icons = _(fontIcon.icons).filter(function (icon) {
-                        return icon.indexOf(needle) !== -1;
-                    });
-                    if (icons.length) {
-                        parser.push({
-                            base: fontIcon.base,
-                            icons: icons
-                        });
-                    }
-                }
-                iconsParser = parser;
-            }
-            this.$('div.font-icons-icons').html(
-                openerp.qweb.render('website.editor.dialog.font-icons.icons', {'iconsParser': iconsParser}));
-        },
-        /**
-         * Removes existing FontAwesome classes on the bound element, and sets
-         * all the new ones if necessary.
-         */
-        save: function () {
-            var self = this;
-            this.parent.trigger("save", this.media);
-            var icons = this.icons;
-            var style = this.media.attributes.style ? this.media.attributes.style.value : '';
-            var classes = (this.media.className||"").split(/\s+/);
-            var non_fa_classes = _.reject(classes, function (cls) {
-                return self.getFont(cls);
-            });
-            var final_classes = non_fa_classes.concat(this.get_fa_classes());
-            if (this.media.tagName !== "SPAN") {
-                var media = document.createElement('span');
-                $(this.media).replaceWith(media);
-                this.media = media;
-                style = style.replace(/\s*width:[^;]+/, '');
-            }
-            $(this.media).attr("class", _.compact(final_classes).join(' ')).attr("style", style);
-        },
-        /**
-         * return the data font object (with base, parser and icons) or null
-         */
-        getFont: function (classNames) {
-            if (!(classNames instanceof Array)) {
-                classNames = (classNames||"").split(/\s+/);
-            }
-            var fontIcons = website.editor.fontIcons, fontIcon, className;
-            for (var i=0; i<classNames.length; i++) {
-                className = classNames[i];
-                for (var k=0; k<fontIcons.length; k++) {
-                    fontIcon = fontIcons[k];
-                    if (className === fontIcon.base || fontIcon.icons.indexOf(className) !== -1) {
-                        return {
-                            'base': fontIcon.base,
-                            'parser': fontIcon.parser,
-                            'icons': fontIcon.icons,
-                            'font': className
-                        };
-                    }
-                }
-            }
-            return null;
-        },
-
-        /**
-         * Looks up the various FontAwesome classes on the bound element and
-         * sets the corresponding template/form elements to the right state.
-         * If multiple classes of the same category are present on an element
-         * (e.g. fa-lg and fa-3x) the last one occurring will be selected,
-         * which may not match the visual look of the element.
-         */
-        load_data: function () {
-            var classes = (this.media&&this.media.className||"").split(/\s+/);
-            for (var i = 0; i < classes.length; i++) {
-                var cls = classes[i];
-                switch(cls) {
-                    case 'fa-1x':case 'fa-2x':case 'fa-3x':case 'fa-4x':case 'fa-5x':
-                        // size classes
-                        this.$('#fa-size').val(cls);
-                        continue;
-                    case 'fa-spin':
-                    case 'fa-rotate-90':case 'fa-rotate-180':case 'fa-rotate-270':
-                    case 'fa-flip-horizontal':case 'fa-rotate-vertical':
-                        this.$('#fa-rotation').val(cls);
-                        continue;
-                    case 'fa-fw':
-                        continue;
-                    case 'fa-border':
-                        this.$('#fa-border').prop('checked', true);
-                        continue;
-                    case '': continue;
-                    default:
-                        $(".font-icons-icon").removeClass("font-icons-selected").filter("."+cls).addClass("font-icons-selected");
-                        for (var k=0; k<this.icons.length; k++) {
-                            if (this.icons.indexOf(cls) !== -1) {
-                                this.$('#fa-icon').val(cls);
-                                break;
-                            }
-                        }
-                }
-            }
-        },
-        /**
-         * Serializes the dialog to an array of FontAwesome classes. Includes
-         * the base ``fa``.
-         */
-        get_fa_classes: function () {
-            var font = this.getFont(this.$('#fa-icon').val());
-            return [
-                font ? font.base : 'fa',
-                font ? font.font : "",
-                this.$('#fa-size').val(),
-                this.$('#fa-rotation').val(),
-                this.$('#fa-border').prop('checked') ? 'fa-border' : ''
-            ];
-        },
-        clear: function () {
-            this.media.className = this.media.className.replace(/(^|\s)(fa(\s|$)|fa-[^\s]*)/g, ' ');
-        },
-    });
-
-
-    function createVideoNode(url) {
-        // video url patterns(youtube, instagram, vimeo, dailymotion, youku)
-        var ytRegExp = /^(?:(?:https?:)?\/\/)?(?:www\.)?(?:youtu\.be\/|youtube\.com\/(?:embed\/|v\/|watch\?v=|watch\?.+&v=))((\w|-){11})(?:\S+)?$/;
-        var ytMatch = url.match(ytRegExp);
-
-        var igRegExp = /\/\/instagram.com\/p\/(.[a-zA-Z0-9]*)/;
-        var igMatch = url.match(igRegExp);
-
-        var vRegExp = /\/\/vine.co\/v\/(.[a-zA-Z0-9]*)/;
-        var vMatch = url.match(vRegExp);
-
-        var vimRegExp = /\/\/(player.)?vimeo.com\/([a-z]*\/)*([0-9]{6,11})[?]?.*/;
-        var vimMatch = url.match(vimRegExp);
-
-        var dmRegExp = /.+dailymotion.com\/(video|hub)\/([^_]+)[^#]*(#video=([^_&]+))?/;
-        var dmMatch = url.match(dmRegExp);
-
-        var youkuRegExp = /\/\/v\.youku\.com\/v_show\/id_(\w+)\.html/;
-        var youkuMatch = url.match(youkuRegExp);
-
-        var $video = $('<iframe>');
-        if (ytMatch && ytMatch[1].length === 11) {
-          var youtubeId = ytMatch[1];
-          $video = $('<iframe>')
-            .attr('src', '//www.youtube.com/embed/' + youtubeId)
-            .attr('width', '640').attr('height', '360');
-        } else if (igMatch && igMatch[0].length) {
-          $video = $('<iframe>')
-            .attr('src', igMatch[0] + '/embed/')
-            .attr('width', '612').attr('height', '710')
-            .attr('scrolling', 'no')
-            .attr('allowtransparency', 'true');
-        } else if (vMatch && vMatch[0].length) {
-          $video = $('<iframe>')
-            .attr('src', vMatch[0] + '/embed/simple')
-            .attr('width', '600').attr('height', '600')
-            .attr('class', 'vine-embed');
-        } else if (vimMatch && vimMatch[3].length) {
-          $video = $('<iframe webkitallowfullscreen mozallowfullscreen allowfullscreen>')
-            .attr('src', '//player.vimeo.com/video/' + vimMatch[3])
-            .attr('width', '640').attr('height', '360');
-        } else if (dmMatch && dmMatch[2].length) {
-          $video = $('<iframe>')
-            .attr('src', '//www.dailymotion.com/embed/video/' + dmMatch[2])
-            .attr('width', '640').attr('height', '360');
-        } else if (youkuMatch && youkuMatch[1].length) {
-          $video = $('<iframe webkitallowfullscreen mozallowfullscreen allowfullscreen>')
-            .attr('height', '498')
-            .attr('width', '510')
-            .attr('src', '//player.youku.com/embed/' + youkuMatch[1]);
-        } else {
-          // this is not a known video link. Now what, Cat? Now what?
-        }
-
-        $video.attr('frameborder', 0);
-
-        return $video;
-      };
-
-    /**
-     * VideoDialog widget. Lets users change a video, support all summernote
-     * video, and embled iframe
-     */
-    website.editor.VideoDialog = openerp.Widget.extend({
-        template: 'website.editor.dialog.video',
-        events : _.extend({}, website.editor.Dialog.prototype.events, {
-            'click input#urlvideo ~ button': 'get_video',
-            'click input#embedvideo ~ button': 'get_embed_video',
-            'change input#urlvideo': 'change_input',
-            'keyup input#urlvideo': 'change_input',
-            'change input#embedvideo': 'change_input',
-            'keyup input#embedvideo': 'change_input'
-        }),
-        init: function (parent, media) {
-            this._super();
-            this.parent = parent;
-            this.media = media;
-        },
-        start: function () {
-            this.$preview = this.$('.preview-container').detach();
-            this.$iframe = this.$("iframe");
-            var $media = $(this.media);
-            if ($media.hasClass("media_iframe_video")) {
-                var src = $media.data('src');
-                this.$("input#urlvideo").val(src);
-                this.$("#autoplay").attr("checked", src.indexOf('autoplay=1') != -1);
-                this.get_video();
-            } else {
-                this.add_class = "pull-left";
-            }
-            return this._super();
-        },
-        change_input: function (e) {
-            var $input = $(e.target);
-            var $button = $input.parent().find("button");
-            if ($input.val() === "") {
-                $button.addClass("btn-default").removeClass("btn-primary");
-            } else {
-                $button.removeClass("btn-default").addClass("btn-primary");
-            }
-        },
-        get_embed_video: function (event) {
-            event.preventDefault();
-            var embedvideo = this.$("input#embedvideo").val().match(/src=["']?([^"']+)["' ]?/);
-            if (embedvideo) {
-                this.$("input#urlvideo").val(embedvideo[1]);
-                this.get_video(event);
-            }
-            return false;
-        },
-        get_video: function (event) {
-            if (event) event.preventDefault();
-            var $video = createVideoNode(this.$("input#urlvideo").val());
-            this.$iframe.replaceWith($video);
-            this.$iframe = $video;
-            return false;
-        },
-        save: function () {
-            this.parent.trigger("save", this.media);
-            var video_id = this.$("#video_id").val();
-            if (!video_id) {
-                this.$("button.btn-primary").click();
-                video_id = this.$("#video_id").val();
-            }
-            var video_type = this.$("#video_type").val();
-            var $iframe = $(
-                '<div class="media_iframe_video" data-src="'+this.$iframe.attr("src")+'">'+
-                    '<div class="css_editable_mode_display">&nbsp;</div>'+
-                    '<div class="media_iframe_video_size" contentEditable="false">&nbsp;</div>'+
-                    '<iframe src="'+this.$iframe.attr("src")+'" frameborder="0" allowfullscreen="allowfullscreen" contentEditable="false"></iframe>'+
-                '</div>');
-            $(this.media).replaceWith($iframe);
-            this.media = $iframe[0];
-        },
-        clear: function () {
-            delete this.media.dataset.src;
-            this.media.className = this.media.className.replace(/(^|\s)media_iframe_video(\s|$)/g, ' ');
-        },
-    });
-
-});
-
-openerp.define.desactive();
-
-})();
-=======
         });
 
         this.preview();
@@ -4981,5 +2519,4 @@
     getCssSelectors: getCssSelectors,
 };
 
-});
->>>>>>> 4bef17cc
+});