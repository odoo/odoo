--- conflicted
+++ resolved
@@ -11,13 +11,7 @@
     var nodialog = 'website_translator_nodialog';
 
     website.EditorBar.include({
-<<<<<<< HEAD
-=======
         do_not_translate : ['-','*','!'],
-        events: _.extend({}, website.EditorBar.prototype.events, {
-            'click a[data-action=edit_master]': 'edit_master',
-        }),
->>>>>>> 864e94a1
         start: function () {
             var self = this;
             this.initial_content = {};
