--- conflicted
+++ resolved
@@ -7,44 +7,6 @@
 var editor = require('website.editor');
 var website = require('website.website');
 
-<<<<<<< HEAD
-    website.EditorBarContent = openerp.Widget.extend({
-        start: function() {
-            var self = this;
-            self.$el.on('click', 'a[data-action]', function(ev) {
-                ev.preventDefault();
-                var $content_item = $(this);
-                self[$content_item.data('action')]();
-            });
-            return this._super();
-        },
-        edit_menu: function() {
-            var self = this;
-            var context = website.get_context();
-            var def = $.Deferred();
-            if ($("[data-content_menu_id]").length) {
-                var select = new website.contentMenu.SelectEditMenuDialog();
-                select.appendTo(document.body);
-                select.on('save', this, function (root) {
-                    def.resolve(root);
-                });
-            } else {
-                def.resolve(null);
-            }
-
-            def.then(function (root_id) {
-                openerp.jsonRpc('/web/dataset/call_kw', 'call', {
-                    model: 'website.menu',
-                    method: 'get_tree',
-                    args: [context.website_id, root_id],
-                    kwargs: {
-                        context: context
-                    },
-                }).then(function (menu) {
-                    var result = new website.contentMenu.EditMenuDialog(menu).appendTo(document.body);
-                    return result;
-                });
-=======
 var _t = core._t;
 var QWeb = core.qweb;
 
@@ -87,7 +49,6 @@
             }).then(function (menu) {
                 var result = new EditMenuDialog(menu).appendTo(document.body);
                 return result;
->>>>>>> 4bef17cc
             });
         });
     },
@@ -100,167 +61,6 @@
                 var $group = this.$dialog.find("div.form-group");
                 $group.removeClass("mb0");
 
-<<<<<<< HEAD
-                    var $add = $(
-                        '<div class="form-group mb0">'+
-                            '<label class="col-sm-offset-3 col-sm-9 text-left">'+
-                            '    <input type="checkbox" checked="checked" required="required"/> '+
-                            '</label>'+
-                        '</div>');
-                    $add.find('label').append(_t("Add page in menu"));
-                    $group.after($add);
-                }
-            }).then(function (val, field, $dialog) {
-                if (val) {
-                    var url = '/website/add/' + encodeURIComponent(val);
-                    if ($dialog.find('input[type="checkbox"]').is(':checked')) url +="?add_menu=1";
-                    document.location = url;
-                }
-            });
-        },
-        delete_page: function() {
-            var self = this;
-            var context = website.get_context();
-            self.mo_id = self.getMainObject().id;
-
-            openerp.jsonRpc('/web/dataset/call_kw', 'call', {
-                model: 'website',
-                method: 'page_search_dependencies',
-                args: [self.mo_id],
-                kwargs: {
-                    context: context
-                },
-            }).then(function (deps) {
-                website.prompt({
-                    id: "editor_delete_page",
-                    window_title: _t("Delete Page"),
-                    dependencies: deps,
-                }, 'website.delete_page').then(function (val, field, $dialog) {
-                    if ($dialog.find('input[type="checkbox"]').is(':checked')){
-                        openerp.jsonRpc('/web/dataset/call_kw', 'call', {
-                            model: 'website',
-                            method: 'delete_page',
-                            args: [self.mo_id],
-                            kwargs: {
-                                context: context
-                            },
-                        }).then(function () {
-                            window.location = "/";
-                        });
-                    }
-                });
-            });
-        },
-        getMainObject: function () {
-            var repr = $('html').data('main-object');
-            var m = repr.match(/(.+)\((\d+),(.*)\)/);
-            if (!m) {
-                return null;
-            } else {
-                return {
-                    model: m[1],
-                    id: m[2]|0
-                };
-            }
-        }
-    });
-
-    website.contentMenu.SelectEditMenuDialog = website.editor.Dialog.extend({
-        template: 'website.contentMenu.dialog.select',
-        init: function () {
-            var self = this;
-            self.roots = [{id: null, name: _t("Top Menu")}];
-            $("[data-content_menu_id]").each(function () {
-                self.roots.push({id: $(this).data("content_menu_id"), name: $(this).attr("name")});
-            });
-            this._super();
-        },
-        save: function () {
-            this.trigger("save", parseInt(this.$el.find("select").val() || null));
-            this._super();
-        }
-    });
-    
-    website.contentMenu.EditMenuDialog = website.editor.Dialog.extend({
-        template: 'website.contentMenu.dialog.edit',
-        events: _.extend({}, website.editor.Dialog.prototype.events, {
-            'click a.js_add_menu': 'add_menu',
-            'click button.js_edit_menu': 'edit_menu',
-            'click button.js_delete_menu': 'delete_menu',
-        }),
-        init: function (menu) {
-            this.menu = menu;
-            this.root_menu_id = menu.id;
-            this.flat = this.flatenize(menu);
-            this.to_delete = [];
-            this._super();
-        },
-        start: function () {
-            var r = this._super.apply(this, arguments);
-            this.$('.oe_menu_editor').nestedSortable({
-                listType: 'ul',
-                handle: 'div',
-                items: 'li',
-                maxLevels: 2,
-                toleranceElement: '> div',
-                forcePlaceholderSize: true,
-                opacity: 0.6,
-                placeholder: 'oe_menu_placeholder',
-                tolerance: 'pointer',
-                attribute: 'data-menu-id',
-                expression: '()(.+)', // nestedSortable takes the second match of an expression (*sigh*)
-            });
-            return r;
-        },
-        flatenize: function (node, dict) {
-            dict = dict || {};
-            var self = this;
-            dict[node.id] = node;
-            node.children.forEach(function (child) {
-                self.flatenize(child, dict);
-            });
-            return dict;
-        },
-        add_menu: function () {
-            var self = this;
-            var dialog = new website.contentMenu.MenuEntryDialog(undefined, {});
-            dialog.on('save', this, function (link) {
-                var new_menu = {
-                    id: _.uniqueId('new-'),
-                    name: link.text,
-                    url: link.url,
-                    new_window: link.newWindow,
-                    parent_id: false,
-                    sequence: 0,
-                    children: [],
-                };
-                self.flat[new_menu.id] = new_menu;
-                self.$('.oe_menu_editor').append(
-                    openerp.qweb.render('website.contentMenu.dialog.submenu', { submenu: new_menu }));
-            });
-            dialog.appendTo(document.body);
-        },
-        edit_menu: function (ev) {
-            var self = this;
-            var menu_id = $(ev.currentTarget).closest('[data-menu-id]').data('menu-id');
-            var menu = self.flat[menu_id];
-            if (menu) {
-                var dialog = new website.contentMenu.MenuEntryDialog(undefined, menu);
-                dialog.on('save', this, function (link) {
-                    var id = link.id;
-                    var menu_obj = self.flat[id];
-                    _.extend(menu_obj, {
-                        'name': link.text,
-                        'url': link.url,
-                        'new_window': link.newWindow,
-                    });
-                    var $menu = self.$('[data-menu-id="' + id + '"]');
-                    $menu.find('.js_menu_label').first().text(menu_obj.name);
-                });
-                dialog.appendTo(document.body);
-            } else {
-                alert("Could not find menu entry");
-=======
                 var $add = $(
                     '<div class="form-group mb0">'+
                         '<label class="col-sm-offset-3 col-sm-9 text-left">'+
@@ -269,7 +69,6 @@
                     '</div>');
                 $add.find('label').append(_t("Add page in menu"));
                 $group.after($add);
->>>>>>> 4bef17cc
             }
         }).then(function (val, field, $dialog) {
             if (val) {
@@ -318,21 +117,6 @@
         var context = website.get_context();
         self.mo_id = self.getMainObject().id;
 
-<<<<<<< HEAD
-    website.contentMenu.MenuEntryDialog = website.editor.LinkDialog.extend({
-        template: 'website.contentMenu.dialog.add',
-        init: function (editor, data) {
-            data.text = data.name || '';
-            data.newWindow = data.new_window;
-            this.data = data;
-            return this._super.apply(this, arguments);
-        },
-        start: function () {
-            var self = this;
-            var result = $.when(this._super.apply(this, arguments)).then(function () {
-                if (self.data) {
-                    self.bind_data();
-=======
         ajax.jsonRpc('/web/dataset/call_kw', 'call', {
             model: 'website',
             method: 'page_search_dependencies',
@@ -359,7 +143,6 @@
                     }).then(function () {
                         window.location = "/";
                     });
->>>>>>> 4bef17cc
                 }
             });
         });
@@ -500,14 +283,6 @@
                 delete(mobj.children);
                 data.push(mobj);
             }
-<<<<<<< HEAD
-            return this._super.apply(this, arguments);
-        },
-        destroy: function () {
-            this._super.apply(this, arguments);
-        },
-    });
-=======
         });
         ajax.jsonRpc('/web/dataset/call_kw', 'call', {
             model: 'website.menu',
@@ -566,7 +341,6 @@
     content.setElement($('.oe_content_menu'));
     content.start();
 });
->>>>>>> 4bef17cc
 
 return {
     EditorBarContent: EditorBarContent,
