--- conflicted
+++ resolved
@@ -140,92 +140,6 @@
             field.val(data);
         }
     };
-<<<<<<< HEAD
-
-    /* ----------------------------------------------------
-       Widgets
-       ---------------------------------------------------- */ 
-
-    website.prompt = function (options, qweb) {
-        /**
-         * A bootstrapped version of prompt() albeit asynchronous
-         * This was built to quickly prompt the user with a single field.
-         * For anything more complex, please use editor.Dialog class
-         *
-         * Usage Ex:
-         *
-         * website.prompt("What... is your quest ?").then(function (answer) {
-         *     arthur.reply(answer || "To seek the Holy Grail.");
-         * });
-         *
-         * website.prompt({
-         *     select: "Please choose your destiny",
-         *     init: function() {
-         *         return [ [0, "Sub-Zero"], [1, "Robo-Ky"] ];
-         *     }
-         * }).then(function (answer) {
-         *     mame_station.loadCharacter(answer);
-         * });
-         *
-         * @param {Object|String} options A set of options used to configure the prompt or the text field name if string
-         * @param {String} [options.window_title=''] title of the prompt modal
-         * @param {String} [options.input] tell the modal to use an input text field, the given value will be the field title
-         * @param {String} [options.textarea] tell the modal to use a textarea field, the given value will be the field title
-         * @param {String} [options.select] tell the modal to use a select box, the given value will be the field title
-         * @param {Object} [options.default=''] default value of the field
-         * @param {Function} [options.init] optional function that takes the `field` (enhanced with a fillWith() method) and the `dialog` as parameters [can return a deferred]
-         */
-        if (typeof options === 'string') {
-            options = {
-                text: options
-            };
-        }
-        if (_.isUndefined(qweb)) {
-            qweb = 'website.prompt';
-        }
-        options = _.extend({
-            window_title: '',
-            field_name: '',
-            'default': '', // dict notation for IE<9
-            init: function() {},
-        }, options || {});
-
-        var type = _.intersection(Object.keys(options), ['input', 'textarea', 'select']);
-        type = type.length ? type[0] : 'text';
-        options.field_type = type;
-        options.field_name = options.field_name || options[type];
-
-        var def = $.Deferred();
-        var dialog = $(openerp.qweb.render(qweb, options)).appendTo("body");
-        options.$dialog = dialog;
-        var field = dialog.find(options.field_type).first();
-        field.val(options['default']); // dict notation for IE<9
-        field.fillWith = function (data) {
-            if (field.is('select')) {
-                var select = field[0];
-                data.forEach(function (item) {
-                    select.options[select.options.length] = new Option(item[1], item[0]);
-                });
-            } else {
-                field.val(data);
-            }
-        };
-        var init = options.init(field, dialog);
-        $.when(init).then(function (fill) {
-            if (fill) {
-                field.fillWith(fill);
-            }
-            dialog.modal('show');
-            field.focus();
-            dialog.on('click', '.btn-primary', function () {
-                def.resolve(field.val(), field, dialog);
-                dialog.remove();
-                $('.modal-backdrop').remove();
-            });
-        });
-        dialog.on('hidden.bs.modal', function () {
-            def.reject();
-=======
     var init = options.init(field, dialog);
     $.when(init).then(function (fill) {
         if (fill) {
@@ -235,7 +149,6 @@
         field.focus();
         dialog.on('click', '.btn-primary', function () {
             def.resolve(field.val(), field, dialog);
->>>>>>> 4bef17cc
             dialog.remove();
             $('.modal-backdrop').remove();
         });
@@ -333,30 +246,7 @@
             $pagination.find('li.active').removeClass('active');
             $pagination.find('li:has(a[href="'+kanban_url_col+page+'"])').addClass('active');
 
-<<<<<<< HEAD
-    /* ----------------------------------------------------
-       Async Ready and Template loading
-       ---------------------------------------------------- */ 
-    var templates_def = $.Deferred().resolve();
-    website.add_template_file = function(template) {
-        var def = $.Deferred();
-        templates_def = templates_def.then(function() {
-            openerp.qweb.add_template(template, function(err) {
-                if (err) {
-                    def.reject(err);
-                } else {
-                    def.resolve();
-                }
-            });
-            return def;
         });
-        return def;
-    };
-
-    website.add_template_file('/website/static/src/xml/website.xml');
-=======
-        });
->>>>>>> 4bef17cc
 
     });
 }
@@ -375,32 +265,6 @@
                 def.resolve();
             }
         });
-<<<<<<< HEAD
-    };
-
-    var all_ready = null;
-    /**
-     * Returns a deferred resolved when the templates are loaded
-     * and the Widgets can be instanciated.
-     */
-    website.ready = function() {
-        if (!all_ready) {
-            all_ready = website.dom_ready.then(function () {
-                return templates_def;
-            }).then(function () {
-                // display button if they are at least one editable zone in the page (check the branding)
-                if ($('[data-oe-model]').size()) {
-                    $("#oe_editzone").show();
-                }
-
-                if ($('html').data('website-id')) {
-                    website.id = $('html').data('website-id');
-                    website.session = new openerp.Session();
-                    var modules = ['website'];
-                    return openerp._t.database.load_translations(website.session, modules, website.get_context().lang);
-                }
-            }).promise();
-=======
         return def;
     });
     return def;
@@ -427,7 +291,6 @@
         var elems = $(selector);
         if (elems.length) {
             fn(elems);
->>>>>>> 4bef17cc
         }
     });
 }
