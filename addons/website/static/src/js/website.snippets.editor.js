<<<<<<< HEAD
(function () {
    'use strict';

    var dummy = function () {};
=======
odoo.define('website.snippets.editor', function (require) {
'use strict';

var ajax = require('web.ajax');
var Class = require('web.Class');
var core = require('web.core');
var Widget = require('web.Widget');
var editor = require('website.editor');

var animation = require('website.snippets.animation');
var website = require('website.website');

var dummy = function () {};

var options = {};

var templateOptions = [];
var globalSelector = {
    closest: function () { return $(); },
    all: function () { return $(); },
    is: function () { return false; },
};
var selector = [];

website.add_template_file('/website/static/src/xml/website.snippets.xml');

editor.EditorBar.include({
    start: function () {
        var self = this;
        $(document).on('click', '.o_editable', function (event) {
            var $this = $(event.srcElement);
            var tag = $this[0] && $this[0].tagName.toLowerCase();
            if (!(tag === 'a' || tag === "button") && !$this.parents("a, button").length) {
                self.$('[data-action="edit"]').parent().effect('bounce', {distance: 18, times: 5}, 250);
            }
        });
        return this._super();
    },
    edit: function () {
        var self = this;
        animation.stop_animation();
        this.on('rte:ready', this, function () {
            var $editable = $(".o_editable");
            window.snippets = this.snippets = new BuildingBlock(this, $editable);
            this.snippets.insertAfter(this.$el);
            animation.start_animation(true);
            $editable.find("*").off('mousedown mouseup click');
            this.snippets.on("snippets:ready", this, function () {
                self.trigger("snippets:ready");
            });
        });

        return this._super.apply(this, arguments);
    },
    save: function () {
        this.snippets.clean_for_save();
        this._super();
    },
});

/* ----- SNIPPET SELECTOR ---- */

$.extend($.expr[':'],{
    o_editable: function(node,i,m){
        while (node) {
            if (node.className) {
                if (node.className.indexOf('o_not_editable')!==-1 ) {
                    return false;
                }
                if (node.className.indexOf('o_editable')!==-1 ) {
                    return true;
                }
            }
            node = node.parentNode;
        }
        return false;
    },
    hasData: function(node,i,m){
        return !!_.toArray(node.dataset).length;
    },
    data: function(node,i,m){
        return $(node).data(m[3]);
    }
});


var BuildingBlock = Widget.extend({
    template: 'website.snippets',
    activeSnippets: [],
    init: function (parent, $editable) {
        this.parent = parent;
        this.$editable = $editable;

        this._super.apply(this, arguments);
        if(!$('#oe_manipulators').length){
            $("<div id='oe_manipulators'></div>").appendTo('body');
        }
        this.$active_snipped_id = false;
        this.snippets = [];
    },
    start: function() {
        var self = this;
        this.$snippet = $("#oe_snippets");

        this.$el
            .on("mouseenter", function () { self.show(); })
            .on("mouseleave", function (event) { if (event.clientX>0 && event.clientY>0) self.hide(); });

        $(window).resize(function () {
            setTimeout('$(document).click()',0);
        });

        this.fetch_snippet_templates();
        this.bind_snippet_click_editor();

        $(document).on('click', '.dropdown-submenu a[tabindex]', function (e) {
            e.preventDefault();
        });

        var _isNotBreakable = $.summernote.core.dom.isNotBreakable;
        $.summernote.core.dom.isNotBreakable = function (node, sc, so, ec, eo) {
            return _isNotBreakable(node, sc, so, ec, eo) || $(node).is('div') || globalSelector.is($(node));
        };
>>>>>>> 4bef17cc

        $(window).on('resize', function () {
            if (self.$active_snipped_id && self.$active_snipped_id.data("snippet-editor")) {
                self.cover_target(self.$active_snipped_id.data("snippet-editor").$overlay, self.$active_snipped_id);
            }
        });

<<<<<<< HEAD
    website.EditorBar.include({
        start: function () {
            var self = this;
            $(document).on('click', '.o_editable', function (event) {
                var $this = $(event.srcElement);
                var tag = $this[0] && $this[0].tagName.toLowerCase();
                if (!(tag === 'a' || tag === "button") && !$this.parents("a, button").length) {
                    self.$('[data-action="edit"]').parent().effect('bounce', {distance: 18, times: 5}, 250);
                }
            });
            return this._super();
        },
        edit: function () {
            var self = this;
            website.snippet.stop_animation();
            this.on('rte:ready', this, function () {
                var $editable = $(".o_editable");
                window.snippets = this.snippets = new website.snippet.BuildingBlock(this, $editable);
                this.snippets.insertAfter(this.$el);
                website.snippet.start_animation(true);
                $editable.find("*").off('mousedown mouseup click');
                this.snippets.on("snippets:ready", this, function () {
                    self.trigger("snippets:ready");
                });
            });

            return this._super.apply(this, arguments);
        },
        save: function () {
            this.snippets.clean_for_save();
            this._super();
        },
    });

    /* ----- SNIPPET SELECTOR ---- */

    $.extend($.expr[':'],{
        o_editable: function(node,i,m){
            while (node) {
                if (node.className) {
                    if (node.className.indexOf('o_not_editable')!==-1 ) {
                        return false;
                    }
                    if (node.className.indexOf('o_editable')!==-1 ) {
                        return true;
                    }
                }
                node = node.parentNode;
            }
            return false;
        },
        hasData: function(node,i,m){
            return !!_.toArray(node.dataset).length;
        },
        data: function(node,i,m){
            return $(node).data(m[3]);
        }
    });

    if (!website.snippet) website.snippet = {};
    website.snippet.templateOptions = [];
    website.snippet.globalSelector = {
        closest: function () { return $(); },
        all: function () { return $(); },
        is: function () { return false; },
    };
    website.snippet.selector = [];
    website.snippet.BuildingBlock = openerp.Widget.extend({
        template: 'website.snippets',
        activeSnippets: [],
        init: function (parent, $editable) {
            this.parent = parent;
            this.$editable = $editable;

            this._super.apply(this, arguments);
            if(!$('#oe_manipulators').length){
                $("<div id='oe_manipulators'></div>").appendTo('body');
            }
            this.$active_snipped_id = false;
            this.snippets = [];
        },
        start: function() {
            var self = this;
            this.$snippet = $("#oe_snippets");

            this.$el
                .on("mouseenter", function () { self.show(); })
                .on("mouseleave", function (event) { if (event.clientX>0 && event.clientY>0) self.hide(); });

            $(window).resize(function () {
                setTimeout('$(document).click()',0);
            });

            this.fetch_snippet_templates();
            this.bind_snippet_click_editor();

            $(document).on('click', '.dropdown-submenu a[tabindex]', function (e) {
                e.preventDefault();
            });

            var _isNotBreakable = $.summernote.core.dom.isNotBreakable;
            $.summernote.core.dom.isNotBreakable = function (node, sc, so, ec, eo) {
                return _isNotBreakable(node, sc, so, ec, eo) || $(node).is('div') || website.snippet.globalSelector.is($(node));
            };

            $(window).on('resize', function () {
                if (self.$active_snipped_id && self.$active_snipped_id.data("snippet-editor")) {
                    self.cover_target(self.$active_snipped_id.data("snippet-editor").$overlay, self.$active_snipped_id);
                }
            });

            $(document).on('mousemove', function () {
                if (self.$active_snipped_id && self.$active_snipped_id.data("snippet-editor")) {
                    self.$active_snipped_id.data("snippet-editor").$overlay.removeClass('o_keypress');
                }
            });
            $(document).on('keydown', function (event) {
                if (self.$active_snipped_id && self.$active_snipped_id.data("snippet-editor")) {
                    self.$active_snipped_id.data("snippet-editor").$overlay.addClass('o_keypress');
                }
                if ((event.metaKey || (event.ctrlKey && !event.altKey)) && event.shiftKey && event.keyCode >= 48 && event.keyCode <= 57) {
                    self.$snippet.find('.scroll:first > ul li:eq('+(event.keyCode-49)+') a').trigger("click");
                    self.show();
                    event.preventDefault();
                }
            });
        },

        _get_snippet_url: function () {
            return '/website/snippets';
        },
        _add_check_selector : function (selector, no_check) {
            var self = this;
            var selector = selector.split(/\s*,/).join(":not(.o_snippet_not_selectable), ") + ":not(.o_snippet_not_selectable)";

            if (no_check) {
                return {
                    closest: function ($from, parentNode) {
                        return $from.closest(selector, parentNode);
                    },
                    all: function ($from) {
                        return $from ? $from.find(selector) : $(selector);
                    },
                    is: function ($from) {
                        return $from.is(selector);
                    }
                };
            } else {
                var selector = selector.split(/\s*,/).join(":o_editable, ") + ":o_editable";
                return {
                    closest: function ($from, parentNode) {
                        var parents = self.$editable.get();
                        return $from.closest(selector, parentNode).filter(function () {
                            var node = this;
                            while (node.parentNode) {
                                if (parents.indexOf(node)!==-1) {
                                    return true;
                                }
                                node = node.parentNode;
                            }
                            return false;
                        });
                    },
                    all: function ($from) {
                        return $from ? $from.find(selector) : self.$editable.filter(selector).add(self.$editable.find(selector));
                    },
                    is: function ($from) {
                        return $from.is(selector);
                    }
                };
            }
        },

        fetch_snippet_templates: function () {
            var self = this;
            var url = this._get_snippet_url();
            if (!url || !url.length) {
                this.$snippet.detach();
                return;
            }
            return openerp.jsonRpc(url, 'call', {}).then(function (html) {
                self.compute_snippet_templates(html);
                self.trigger("snippets:ready");
            });
        },
        compute_snippet_templates: function (html) {
            var self = this;
            var $html = $(html);
            var $left_bar = this.$el.find("#o_left_bar");
            var $ul = $html.siblings("ul");
            var $scroll = $html.siblings("#o_scroll");

            if (!$scroll.length) {
                throw new Error("Wrong snippets xml definition");
            }

            $ul.children().tooltip({
                    delay: { "show": 500, "hide": 100 },
                    container: 'body',
                    title: function () {
                        return (navigator.appVersion.indexOf('Mac') > -1 ? 'CMD' : 'CTRL')+'+SHIFT+'+($(this).index()+1);
                    },
                    trigger: 'hover',
                    placement: 'top'
                }).on('click', function () {$(this).tooltip('hide');});

            // t-snippet
            $html.find('[data-oe-type="snippet"][data-oe-name]').each(function () {
                var $div = $('<div/>').insertAfter(this).append(this).attr('name', $(this).data('oe-name'));
            });
            // end

            var selector = [];
            var $styles = $html.find("[data-js], [data-selector]");
            $styles.each(function () {
                var $style = $(this);
                var no_check = $style.data('no-check');
                var option_id = $style.data('js');
                var option = {
                    'option' : option_id,
                    'base_selector': $style.data('selector'),
                    'selector': self._add_check_selector($style.data('selector'), no_check),
                    '$el': $style,
                    'drop-near': $style.data('drop-near') && self._add_check_selector($style.data('drop-near'), no_check),
                    'drop-in': $style.data('drop-in') && self._add_check_selector($style.data('drop-in'), no_check),
                    'data': $style.data()
                };
                website.snippet.templateOptions.push(option);
                selector.push(option.selector);
            });
            $styles.addClass("hidden");
            website.snippet.globalSelector = {
                closest: function ($from) {
                    var $temp;
                    var $target;
                    var len = selector.length;
                    for (var i = 0; i<len; i++) {
                        $temp = selector[i].closest($from, $target && $target[0]);
                        if (!$target || $temp.length) {
                            $target = $temp;
                        }
                    }
                    return $target;
                },
                all: function ($from) {
                    var $target;
                    var len = selector.length;
                    for (var i = 0; i<len; i++) {
                        if (!$target) $target = selector[i].all($from);
                        else $target = $target.add(selector[i].all($from));
                    }
                    return $target;
                },
                is: function ($from) {
                    var len = selector.length;
                    for (var i = 0; i<len; i++) {
                        if (selector[i].is($from)) {
                            return true;
                        }
                    }
                    return false;
                },
            };

            // oe_snippet_body
            self.$snippets = $scroll.find(".o_panel_body").children()
                .addClass("oe_snippet")
                .each(function () {
                    if (!$('.oe_snippet_thumbnail', this).size()) {
                        var $div = $(
                            '<div class="oe_snippet_thumbnail">'+
                                '<div class="oe_snippet_thumbnail_img"/>'+
                                '<span class="oe_snippet_thumbnail_title"></span>'+
                            '</div>');
                        $div.find('span').text($(this).attr("name"));
                        $(this).prepend($div);

                        // from t-snippet
                        var thumbnail = $("[data-oe-thumbnail]", this).data("oe-thumbnail");
                        if (thumbnail) {
                            $div.find('.oe_snippet_thumbnail_img').css('background-image', 'url(' + thumbnail + ')');
                        }
                        // end
                    }
                    $("> *:not(.oe_snippet_thumbnail)", this).addClass('oe_snippet_body');
                });

            // select all default text to edit (if snippet default text)
            self.$snippets.find('.oe_snippet_body, .oe_snippet_body *')
                .contents()
                .filter(function() {
                    return this.nodeType === 3 && this.textContent.match(/\S/);
                }).parent().addClass("o_default_snippet_text");
            $(document).on("mouseup", ".o_default_snippet_text", function (event) {
                $(event.target).selectContent();
            });
            $(document).on("keyup", function (event) {
                var r = $.summernote.core.range.create();
                $(r && r.sc).closest(".o_default_snippet_text").removeClass("o_default_snippet_text");
            });
            // end

            // clean t-oe
            $html.find('[data-oe-model]').each(function () {
                for (var k=0; k<this.attributes.length; k++) {
                    if (this.attributes[k].name.indexOf('data-oe-') === 0) {
                        $(this).removeAttr(this.attributes[k].name);
                        k--;
                    }
                }
            });
            // end
            
            $html.find('.o_not_editable').attr("contentEditable", false);

            $left_bar.append($html);

            // animate for list of snippet blocks
            $left_bar.on('click', '.scroll-link', function (event) {
                event.preventDefault();
                var targetOffset =  $($(this).attr("href")).position().top - $ul.outerHeight() + $scroll[0].scrollTop;
                $scroll.animate({'scrollTop': targetOffset}, 750);
            });
            $scroll.on('scroll', function () {
                var middle = $scroll.height()/4;
                var $li = $ul.find("a").parent().removeClass('active');
                var last;
                for (var k=0; k<$li.length; k++) {
                    var li = $($li[k]);
                    if (!li.data('target')) {
                        li.data('target', $($("a", li).attr("href")));
                    }
                    if (li.data('target').position().top > middle) {
                        break;
                    }
                    last = $li[k];
                }
                $(last).addClass("active");
            });
            // end

            // display scrollbar
            $(window).on('resize', function () {
                $scroll.css("overflow", "");
                var height = $left_bar.height() - $ul.outerHeight();
                $scroll.css("height", height);
                var $last = $scroll.children(":visible").last().children(".o_panel_body");
                $last.css({'min-height': (height-$last.prev().outerHeight())+'px'});
                if ($scroll[0].scrollHeight + $ul[0].scrollHeight > document.body.clientHeight) {
                    $scroll.css("overflow", "auto").css("width", "226px");
                } else {
                    $scroll.css("width", "");
                }
            }).trigger('resize');
            // end

            self.make_snippet_draggable(self.$snippets);
        },

        cover_target: function ($el, $target){
            if($el.data('not-cover_target')) return;
            var pos = $target.offset();
            var mt = parseInt($target.css("margin-top") || 0);
            var mb = parseInt($target.css("margin-bottom") || 0);
            var width = $target.outerWidth();
            var bigger = pos.left+width > $("body").outerWidth()-8;
            $el.css({
                'width': width,
                'top': pos.top - mt - 5,
                'left': pos.left-1
            });
            $el.find(".oe_handle.e,.oe_handle.w").css({'height': $target.outerHeight() + mt + mb+1});
            if (bigger) {
                $el.find(".oe_handle.e").css({right: 0, margin: 0})
                    .find("div").css({right: 0, left: 'auto'});
            } else {
                $el.find(".oe_handle.e").css({right: "", margin: ""})
                    .find("div").css({right: "", left: ""});
            }
            $el.find(".oe_handle.s").css({'top': $target.outerHeight() + mt + mb});
            $el.find(".oe_handle.size").css({'top': $target.outerHeight() + mt});
            $el.find(".oe_handle.s,.oe_handle.n").css({'width': width-2});
        },

        show_blocks: function () {
            var cache = {};
            this.$snippet.find(".tab-pane").each(function () {
                var catcheck = false;
                var $category = $(this);
                $category.find(".oe_snippet_body").each(function () {
                    var $snippet = $(this);

                    var check = false;

                    for (var k in website.snippet.templateOptions) {
                        var option = website.snippet.templateOptions[k];
                        if ($snippet.is(option.base_selector)) {

                            cache[k] = cache[k] || {
                                'drop-near': option['drop-near'] ? option['drop-near'].all() : [],
                                'drop-in': option['drop-in'] ? option['drop-in'].all() : []
                            };

                            if (cache[k]['drop-near'].length || cache[k]['drop-in'].length) {
                                catcheck = true;
                                check = true;
                                break;
                            }
                        }
                    }

                    if (check) {
                        $snippet.closest(".oe_snippet").removeClass("disable");
                    } else {
                        $snippet.closest(".oe_snippet").addClass("disable");
                    }
                });

                $('#oe_snippets .scroll a[data-toggle="tab"][href="#' + $category.attr("id") + '"]').toggle(catcheck);
            });
        },
        show: function () {
            var self = this;
            this.make_active(false);
            this.$el.addClass("o_open");
            this.show_blocks();
        },
        hide: function () {
            this.$el.removeClass("o_open");
        },
        bind_snippet_click_editor: function () {
            var self = this;
            var snipped_event_flag;
            $(document).on('click', '*', function (event) {
                var srcElement = event.srcElement || (event.originalEvent && (event.originalEvent.originalTarget || event.originalEvent.target) || event.target);
                if (self.editor_busy || snipped_event_flag===srcElement || !srcElement) {
                    return;
                }
                snipped_event_flag = srcElement;

                setTimeout(function () {snipped_event_flag = false;}, 0);
                var $target = $(srcElement);

                if ($target.closest(".oe_overlay, .note-popover").length) {
                    return;
=======
        $(document).on('mousemove', function () {
            if (self.$active_snipped_id && self.$active_snipped_id.data("snippet-editor")) {
                self.$active_snipped_id.data("snippet-editor").$overlay.removeClass('o_keypress');
            }
        });
        $(document).on('keydown', function (event) {
            if (self.$active_snipped_id && self.$active_snipped_id.data("snippet-editor")) {
                self.$active_snipped_id.data("snippet-editor").$overlay.addClass('o_keypress');
            }
            if ((event.metaKey || (event.ctrlKey && !event.altKey)) && event.shiftKey && event.keyCode >= 48 && event.keyCode <= 57) {
                self.$snippet.find('.scroll:first > ul li:eq('+(event.keyCode-49)+') a').trigger("click");
                self.show();
                event.preventDefault();
            }
        });
    },

    _get_snippet_url: function () {
        return '/website/snippets';
    },
    _add_check_selector : function (selector, no_check) {
        var self = this;
        selector = selector.split(/\s*,/).join(":not(.o_snippet_not_selectable), ") + ":not(.o_snippet_not_selectable)";

        if (no_check) {
            return {
                closest: function ($from, parentNode) {
                    return $from.closest(selector, parentNode);
                },
                all: function ($from) {
                    return $from ? $from.find(selector) : $(selector);
                },
                is: function ($from) {
                    return $from.is(selector);
                }
            };
        } else {
            selector = selector.split(/\s*,/).join(":o_editable, ") + ":o_editable";
            return {
                closest: function ($from, parentNode) {
                    var parents = self.$editable.get();
                    return $from.closest(selector, parentNode).filter(function () {
                        var node = this;
                        while (node.parentNode) {
                            if (parents.indexOf(node)!==-1) {
                                return true;
                            }
                            node = node.parentNode;
                        }
                        return false;
                    });
                },
                all: function ($from) {
                    return $from ? $from.find(selector) : self.$editable.parent().find(selector);
                },
                is: function ($from) {
                    return $from.is(selector);
                }
            };
        }
    },

    fetch_snippet_templates: function () {
        var self = this;
        var url = this._get_snippet_url();
        if (!url || !url.length) {
            this.$snippet.detach();
            return;
        }
        return ajax.jsonRpc(url, 'call', {}).then(function (html) {
            self.compute_snippet_templates(html);
            self.trigger("snippets:ready");
        });
    },
    compute_snippet_templates: function (html) {
        var self = this;
        var $html = $(html);
        var $left_bar = this.$el.find("#o_left_bar");
        var $ul = $html.siblings("ul");
        var $scroll = $html.siblings("#o_scroll");

        if (!$scroll.length) {
            throw new Error("Wrong snippets xml definition");
        }

        // t-snippet
        $html.find('[data-oe-type="snippet"][data-oe-name]').each(function () {
            $('<div/>').insertAfter(this).append(this).attr('name', $(this).data('oe-name'));
        });
        // end

        var selector = [];
        var $styles = $html.find("[data-js], [data-selector]");
        $styles.each(function () {
            var $style = $(this);
            var no_check = $style.data('no-check');
            var option_id = $style.data('js');
            var option = {
                'option' : option_id,
                'base_selector': $style.data('selector'),
                'selector': self._add_check_selector($style.data('selector'), no_check),
                '$el': $style,
                'drop-near': $style.data('drop-near') && self._add_check_selector($style.data('drop-near'), no_check),
                'drop-in': $style.data('drop-in') && self._add_check_selector($style.data('drop-in'), no_check),
                'data': $style.data()
            };
            templateOptions.push(option);
            selector.push(option.selector);
        });
        $styles.addClass("hidden");
        _.extend(globalSelector, {
            closest: function ($from) {
                var $temp;
                var $target;
                var len = selector.length;
                for (var i = 0; i<len; i++) {
                    $temp = selector[i].closest($from, $target && $target[0]);
                    if (!$target || $temp.length) {
                        $target = $temp;
                    }
                }
                return $target;
            },
            all: function ($from) {
                var $target;
                var len = selector.length;
                for (var i = 0; i<len; i++) {
                    if (!$target) $target = selector[i].all($from);
                    else $target = $target.add(selector[i].all($from));
                }
                return $target;
            },
            is: function ($from) {
                var len = selector.length;
                for (var i = 0; i<len; i++) {
                    if (selector[i].is($from)) {
                        return true;
                    }
                }
                return false;
            },
        });

        // oe_snippet_body
        self.$snippets = $scroll.find(".o_panel_body").children()
            .addClass("oe_snippet")
            .each(function () {
                if (!$('.oe_snippet_thumbnail', this).size()) {
                    var $div = $(
                        '<div class="oe_snippet_thumbnail">'+
                            '<div class="oe_snippet_thumbnail_img"/>'+
                            '<span class="oe_snippet_thumbnail_title"></span>'+
                        '</div>');
                    $div.find('span').text($(this).attr("name"));
                    $(this).prepend($div);

                    // from t-snippet
                    var thumbnail = $("[data-oe-thumbnail]", this).data("oe-thumbnail");
                    if (thumbnail) {
                        $div.find('.oe_snippet_thumbnail_img').css('background-image', 'url(' + thumbnail + ')');
                    }
                    // end
                }
                if (!$(this).data("selector")) {
                    $("> *:not(.oe_snippet_thumbnail)", this).addClass('oe_snippet_body');
                }
            });

        // select all default text to edit (if snippet default text)
        self.$snippets.find('.oe_snippet_body, .oe_snippet_body *')
            .contents()
            .filter(function() {
                return this.nodeType === 3 && this.textContent.match(/\S/);
            }).parent().addClass("o_default_snippet_text");
        $(document).on("mouseup", ".o_default_snippet_text", function (event) {
            $(event.target).selectContent();
        });
        $(document).on("keyup", function () {
            var r = $.summernote.core.range.create();
            $(r && r.sc).closest(".o_default_snippet_text").removeClass("o_default_snippet_text");
        });
        // end

        // clean t-oe
        $html.find('[data-oe-model], [data-oe-type]').each(function () {
            for (var k=0; k<this.attributes.length; k++) {
                if (this.attributes[k].name.indexOf('data-oe-') === 0) {
                    $(this).removeAttr(this.attributes[k].name);
                    k--;
                }
            }
        });
        // end

        $html.find('.o_not_editable').attr("contentEditable", false);

        $left_bar.append($html);

        // animate for list of snippet blocks
        $left_bar.on('click', '.scroll-link', function (event) {
            event.preventDefault();
            var targetOffset =  $($(this).attr("href")).position().top - $ul.outerHeight() + $scroll[0].scrollTop;
            $scroll.animate({'scrollTop': targetOffset}, 750);
        });
        $scroll.on('scroll', function () {
            var middle = $scroll.height()/4;
            var $li = $ul.find("a").parent().removeClass('active');
            var last;
            for (var k=0; k<$li.length; k++) {
                var li = $($li[k]);
                if (!li.data('target')) {
                    li.data('target', $($("a", li).attr("href")));
                }
                if (li.data('target').position().top > middle) {
                    break;
>>>>>>> 4bef17cc
                }
                last = $li[k];
            }
            $(last).addClass("active");
        });
        // end

        // display scrollbar
        $(window).on('resize', function () {
            $scroll.css("overflow", "");
            var height = $left_bar.height() - $ul.outerHeight();
            $scroll.css("height", height);
            var $last = $scroll.children(":visible").last().children(".o_panel_body");
            $last.css({'min-height': (height-$last.prev().outerHeight())+'px'});
            if ($scroll[0].scrollHeight + $ul[0].scrollHeight > document.body.clientHeight) {
                $scroll.css("overflow", "auto").css("width", "226px");
            } else {
                $scroll.css("width", "");
            }
        }).trigger('resize');
        // end

        self.make_snippet_draggable(self.$snippets);
    },

    cover_target: function ($el, $target){
        if($el.data('not-cover_target')) return;
        var pos = $target.offset();
        var mt = parseInt($target.css("margin-top") || 0);
        var mb = parseInt($target.css("margin-bottom") || 0);
        var width = $target.outerWidth();
        var bigger = pos.left+width > $("body").outerWidth()-8;
        $el.css({
            'width': width,
            'top': pos.top - mt - 5,
            'left': pos.left-1
        });
        $el.find(".oe_handle.e,.oe_handle.w").css({'height': $target.outerHeight() + mt + mb+1});
        if (bigger) {
            $el.find(".oe_handle.e").css({right: 0, margin: 0})
                .find("div").css({right: 0, left: 'auto'});
        } else {
            $el.find(".oe_handle.e").css({right: "", margin: ""})
                .find("div").css({right: "", left: ""});
        }
        $el.find(".oe_handle.s").css({'top': $target.outerHeight() + mt + mb});
        $el.find(".oe_handle.size").css({'top': $target.outerHeight() + mt});
        $el.find(".oe_handle.s,.oe_handle.n").css({'width': width-2});
    },

    show_blocks: function () {
        var cache = {};
        this.$snippet.find(".tab-pane").each(function () {
            var catcheck = false;
            var $category = $(this);
            $category.find(".oe_snippet_body").each(function () {
                var $snippet = $(this);

                var check = false;

                for (var k in templateOptions) {
                    var option = templateOptions[k];
                    if ($snippet.is(option.base_selector)) {

                        cache[k] = cache[k] || {
                            'drop-near': option['drop-near'] ? option['drop-near'].all() : [],
                            'drop-in': option['drop-in'] ? option['drop-in'].all() : []
                        };

<<<<<<< HEAD
                if (!website.snippet.globalSelector.is($target)) {
                    $target = website.snippet.globalSelector.closest($target);
                }

                if (self.$active_snipped_id && self.$active_snipped_id.is($target)) {
                    return;
=======
                        if (cache[k]['drop-near'].length || cache[k]['drop-in'].length) {
                            catcheck = true;
                            check = true;
                            break;
                        }
                    }
                }

                if (check) {
                    $snippet.closest(".oe_snippet").removeClass("disable");
                } else {
                    $snippet.closest(".oe_snippet").addClass("disable");
>>>>>>> 4bef17cc
                }
            });
<<<<<<< HEAD
        },
        snippet_blur: function ($snippet) {
            if ($snippet) {
                if ($snippet.data("snippet-editor")) {
                    $snippet.data("snippet-editor").on_blur();
                }
            }
        },
        snippet_focus: function ($snippet) {
            if ($snippet) {
                if ($snippet.data("snippet-editor")) {
                    $snippet.data("snippet-editor").on_focus();
                }
            }
        },
        clean_for_save: function () {
            var self = this;
            var options = website.snippet.options;
            var template = website.snippet.templateOptions;
            for (var k in template) {
                var Option = options[template[k]['option']];
                if (Option && Option.prototype.clean_for_save !== dummy) {
                    template[k].selector.all().filter(".o_dirty").each(function () {
                        new Option(self, null, $(this), k).clean_for_save();
                    });
                }
            }
            this.$editable.find("*[contentEditable], *[attributeEditable]")
                .removeAttr('contentEditable')
                .removeProp('contentEditable')
                .removeAttr('attributeEditable')
                .removeProp('attributeEditable');
        },
        make_active: function ($snippet) {
            if ($snippet && this.$active_snipped_id && this.$active_snipped_id.get(0) === $snippet.get(0)) {
=======

            $('#oe_snippets .scroll a[data-toggle="tab"][href="#' + $category.attr("id") + '"]').toggle(catcheck);
        });
    },
    show: function () {
        this.make_active(false);
        this.$el.addClass("o_open");
        this.show_blocks();
    },
    hide: function () {
        this.$el.removeClass("o_open");
    },
    bind_snippet_click_editor: function () {
        var self = this;
        var snipped_event_flag;
        $(document).on('click', '*', function (event) {
            var srcElement = event.srcElement || (event.originalEvent && (event.originalEvent.originalTarget || event.originalEvent.target) || event.target);
            if (self.editor_busy || snipped_event_flag===srcElement || !srcElement) {
                return;
            }
            snipped_event_flag = srcElement;

            setTimeout(function () {snipped_event_flag = false;}, 0);
            var $target = $(srcElement);

            if ($target.closest(".oe_overlay, .note-popover").length) {
                return;
            }

            if (!globalSelector.is($target)) {
                $target = globalSelector.closest($target);
            }

            if (self.$active_snipped_id && self.$active_snipped_id.is($target)) {
>>>>>>> 4bef17cc
                return;
            }
            self.make_active($target);
        });
    },
    snippet_blur: function ($snippet) {
        if ($snippet) {
            if ($snippet.data("snippet-editor")) {
                $snippet.data("snippet-editor").on_blur();
            }
        }
    },
    snippet_focus: function ($snippet) {
        if ($snippet) {
            if ($snippet.data("snippet-editor")) {
                $snippet.data("snippet-editor").on_focus();
            }
<<<<<<< HEAD
            this.$snippet.trigger('snippet-activated', $snippet);
            if ($snippet) {
                $snippet.trigger('snippet-activated', $snippet);
=======
        }
    },
    clean_for_save: function () {
        var self = this;
        var template = templateOptions;
        for (var k in template) {
            var Option = options[template[k]['option']];
            if (Option && Option.prototype.clean_for_save !== dummy) {
                template[k].selector.all().each(function () {
                    new Option(self, null, $(this), k).clean_for_save();
                });
>>>>>>> 4bef17cc
            }
        }
        this.$editable.find("*[contentEditable], *[attributeEditable]")
            .removeAttr('contentEditable')
            .removeProp('contentEditable')
            .removeAttr('attributeEditable')
            .removeProp('attributeEditable');
    },
    make_active: function ($snippet) {
        if ($snippet && this.$active_snipped_id && this.$active_snipped_id.get(0) === $snippet.get(0)) {
            return;
        }
        if (this.$active_snipped_id) {
            this.snippet_blur(this.$active_snipped_id);
            this.$active_snipped_id = false;
        }
        if ($snippet && $snippet.length) {
            if(_.indexOf(this.snippets, $snippet.get(0)) === -1) {
                this.snippets.push($snippet.get(0));
            }
<<<<<<< HEAD
            this.cover_target($snippet.data('overlay'), $snippet);
        },

        // activate drag and drop for the snippets in the snippet toolbar
        make_snippet_draggable: function($snippets){
            var self = this;
            var $tumb = $snippets.find(".oe_snippet_thumbnail_img:first");
            var left = $tumb.outerWidth()/2;
            var top = $tumb.outerHeight()/2;
            var $toInsert, dropped, $snippet, action, snipped_id;

            $snippets.draggable({
                greedy: true,
                helper: 'clone',
                zIndex: '1000',
                appendTo: 'body',
                cursor: "move",
                handle: ".oe_snippet_thumbnail",
                cursorAt: {
                    'left': left,
                    'top': top
                },
                start: function(){
                    self.hide();
                    dropped = false;
                    // snippet_selectors => to get drop-near, drop-in
                    $snippet = $(this);
                    var $base_body = $snippet.find('.oe_snippet_body');
                    var $selector_siblings = $();
                    var $selector_children = $();
                    var vertical = false;
                    var temp = website.snippet.templateOptions;
                    for (var k in temp) {
                        if ($base_body.is(temp[k].base_selector)) {
                            if (temp[k]['drop-near']) {
                                if (!$selector_siblings) $selector_siblings = temp[k]['drop-near'].all();
                                else $selector_siblings = $selector_siblings.add(temp[k]['drop-near'].all());
                            }
                            if (temp[k]['drop-in']) {
                                if (!$selector_children) $selector_children = temp[k]['drop-in'].all();
                                else $selector_children = $selector_children.add(temp[k]['drop-in'].all());
                            }
=======
            this.$active_snipped_id = $snippet;
            this.create_overlay(this.$active_snipped_id);
            this.snippet_focus($snippet);
        }
        this.$snippet.trigger('snippet-activated', $snippet);
        if ($snippet) {
            $snippet.trigger('snippet-activated', $snippet);
        }
    },
    create_overlay: function ($snippet) {
        if (typeof $snippet.data("snippet-editor") === 'undefined') {
            var $targets = this.activate_overlay_zones($snippet);
            if (!$targets.length) return;
            $snippet.data("snippet-editor", new SnippetEditor(this, $snippet));
        }
        this.cover_target($snippet.data('overlay'), $snippet);
    },

    // activate drag and drop for the snippets in the snippet toolbar
    make_snippet_draggable: function($snippets){
        var self = this;
        var $tumb = $snippets.find(".oe_snippet_thumbnail_img:first");
        var left = $tumb.outerWidth()/2;
        var top = $tumb.outerHeight()/2;
        var $toInsert, dropped, $snippet;

        $snippets.draggable({
            greedy: true,
            helper: 'clone',
            zIndex: '1000',
            appendTo: 'body',
            cursor: "move",
            handle: ".oe_snippet_thumbnail",
            cursorAt: {
                'left': left,
                'top': top
            },
            start: function(){
                self.hide();
                dropped = false;
                // snippet_selectors => to get drop-near, drop-in
                $snippet = $(this);
                var $base_body = $snippet.find('.oe_snippet_body');
                var $selector_siblings = $();
                var $selector_children = $();
                var temp = templateOptions;
                for (var k in temp) {
                    if ($base_body.is(temp[k].base_selector)) {
                        if (temp[k]['drop-near']) {
                            if (!$selector_siblings) $selector_siblings = temp[k]['drop-near'].all();
                            else $selector_siblings = $selector_siblings.add(temp[k]['drop-near'].all());
                        }
                        if (temp[k]['drop-in']) {
                            if (!$selector_children) $selector_children = temp[k]['drop-in'].all();
                            else $selector_children = $selector_children.add(temp[k]['drop-in'].all());
>>>>>>> 4bef17cc
                        }
                    }
                }

<<<<<<< HEAD
                    $toInsert = $base_body.clone();

                    if (!$selector_siblings.length && !$selector_children.length) {
                        console.debug($snippet.find(".oe_snippet_thumbnail_title").text() + " have not insert action: data-drop-near or data-drop-in");
                        return;
=======
                $toInsert = $base_body.clone();

                if (!$selector_siblings.length && !$selector_children.length) {
                    console.debug($snippet.find(".oe_snippet_thumbnail_title").text() + " have not insert action: data-drop-near or data-drop-in");
                    return;
                }

                self.activate_insertion_zones($selector_siblings, $selector_children);

                $('.oe_drop_zone').droppable({
                    over:   function(){
                        dropped = true;
                        $(this).first().after($toInsert);
                    },
                    out:    function(){
                        var prev = $toInsert.prev();
                        if(this === prev[0]){
                            dropped = false;
                            $toInsert.detach();
                        }
>>>>>>> 4bef17cc
                    }
                });
            },
            stop: function(ev, ui){
                $toInsert.removeClass('oe_snippet_body');

                if (! dropped && self.$editable.find('.oe_drop_zone') && ui.position.top > 3) {
                    var el = self.$editable.find('.oe_drop_zone').nearest({x: ui.position.left, y: ui.position.top}).first();
                    if (el.length) {
                        el.after($toInsert);
                        dropped = true;
                    }
                }

<<<<<<< HEAD
                    self.activate_insertion_zones($selector_siblings, $selector_children);

                    $('.oe_drop_zone').droppable({
                        over:   function(){
                            dropped = true;
                            $(this).first().after($toInsert);
                        },
                        out:    function(){
                            var prev = $toInsert.prev();
                            if(this === prev[0]){
                                dropped = false;
                                $toInsert.detach();
                            }
                        }
                    });
                },
                stop: function(ev, ui){
                    $toInsert.removeClass('oe_snippet_body');
                    
                    if (! dropped && self.$editable.find('.oe_drop_zone') && ui.position.top > 3) {
                        var el = self.$editable.find('.oe_drop_zone').nearest({x: ui.position.left, y: ui.position.top}).first();
                        if (el.length) {
                            el.after($toInsert);
                            dropped = true;
                        }
                    }

                    self.$editable.find('.oe_drop_zone').droppable('destroy').remove();
                    
                    if (dropped) {

                        var prev = $toInsert.first()[0].previousSibling;
                        var next = $toInsert.last()[0].nextSibling;
                        var rte = self.parent.rte;

                        if (prev) {
                            $toInsert.detach();
                            rte.historyRecordUndo($(prev));
                            $toInsert.insertAfter(prev);
                        } else if (next) {
                            $toInsert.detach();
                            rte.historyRecordUndo($(next));
                            $toInsert.insertBefore(next);
                        } else {
                            var $parent = $toInsert.parent();
                            $toInsert.detach();
                            rte.historyRecordUndo($parent);
                            $parent.prepend($toInsert);
                        }

                        var $target = false;
                        $target = $toInsert;

                        setTimeout(function () {
                            self.$snippet.trigger('snippet-dropped', $target);

                            website.snippet.start_animation(true, $target);

                            // drop_and_build_snippet
                            self.create_overlay($target);
                            if ($target.data("snippet-editor")) {
                                $target.data("snippet-editor").drop_and_build_snippet();
                            }
                            for (var k in website.snippet.templateOptions) {
                                website.snippet.templateOptions[k].selector.all($target).each(function () {
                                    var $snippet = $(this);
                                    self.create_overlay($snippet);
                                    if ($snippet.data("snippet-editor")) {
                                        $snippet.data("snippet-editor").drop_and_build_snippet();
                                    }
                                });
                            }
                            // end
=======
                self.$editable.find('.oe_drop_zone').droppable('destroy').remove();

                if (dropped) {

                    var prev = $toInsert.first()[0].previousSibling;
                    var next = $toInsert.last()[0].nextSibling;
                    var rte = self.parent.rte;

                    if (prev) {
                        $toInsert.detach();
                        rte.historyRecordUndo($(prev));
                        $toInsert.insertAfter(prev);
                    } else if (next) {
                        $toInsert.detach();
                        rte.historyRecordUndo($(next));
                        $toInsert.insertBefore(next);
                    } else {
                        var $parent = $toInsert.parent();
                        $toInsert.detach();
                        rte.historyRecordUndo($parent);
                        $parent.prepend($toInsert);
                    }

                    var $target = false;
                    $target = $toInsert;

                    setTimeout(function () {
                        self.$snippet.trigger('snippet-dropped', $target);

                        animation.start_animation(true, $target);

                        // drop_and_build_snippet
                        self.create_overlay($target);
                        if ($target.data("snippet-editor")) {
                            $target.data("snippet-editor").drop_and_build_snippet();
                        }
                        for (var k in templateOptions) {
                            templateOptions[k].selector.all($target).each(function () {
                                var $snippet = $(this);
                                self.create_overlay($snippet);
                                if ($snippet.data("snippet-editor")) {
                                    $snippet.data("snippet-editor").drop_and_build_snippet();
                                }
                            });
                        }
                        // end
>>>>>>> 4bef17cc

                        self.make_active($target);
                    },0);
                } else {
                    $toInsert.remove();
                }
            },
        });
    },

    // return the original snippet in the editor bar from a snippet id (string)
    get_snippet_from_id: function(id){
        return $('.oe_snippet').filter(function(){
                return $(this).data('option') === id;
            }).first();
    },

    // Create element insertion drop zones. two css selectors can be provided
    // selector.children -> will insert drop zones as direct child of the selected elements
    //   in case the selected elements have children themselves, dropzones will be interleaved
    //   with them.
    // selector.siblings -> will insert drop zones after and before selected elements
    activate_insertion_zones: function($selector_siblings, $selector_children){
        var self = this;
        var zone_template = $("<div class='oe_drop_zone oe_insert'></div>");

        if ($selector_children) {
            $selector_children.each(function (){
                var $zone = $(this);
                var css = window.getComputedStyle(this);
                var float = css.float || css.cssFloat;
                var $drop = zone_template.clone();

                $zone.append($drop);
                var node = $drop[0].previousSibling;
                var test = !!(node && ((!node.tagName && node.textContent.match(/\S/)) ||  node.tagName === "BR"));
                if (test) {
                    $drop.addClass("oe_vertical oe_vertical_text").css({
                            'height': parseInt(window.getComputedStyle($zone[0]).lineHeight),
                            'float': 'none',
                            'display': 'inline-block'
                        });
                } else if (float === "left" || float === "right") {
                    $drop.addClass("oe_vertical").css('height', Math.max(Math.min($zone.outerHeight(), $zone.children().last().outerHeight()), 30));
                }

                $drop = $drop.clone();

                $zone.prepend($drop);
                node = $drop[0].nextSibling;
                test = !!(node && ((!node.tagName && node.textContent.match(/\S/)) ||  node.tagName === "BR"));
                if (test) {
                    $drop.addClass("oe_vertical oe_vertical_text").css({
                            'height': parseInt(window.getComputedStyle($zone[0]).lineHeight),
                            'float': 'none',
                            'display': 'inline-block'
                        });
                } else if (float === "left" || float === "right") {
                    $drop.addClass("oe_vertical").css('height', Math.max(Math.min($zone.outerHeight(), $zone.children().first().outerHeight()), 30));
                }
                if (test) {
                    $drop.css({'float': 'none', 'display': 'inline-block'});
                }
            });
<<<<<<< HEAD
        },

        // return the original snippet in the editor bar from a snippet id (string)
        get_snippet_from_id: function(id){
            return $('.oe_snippet').filter(function(){
                    return $(this).data('option') === id;
                }).first();
        },

        // Create element insertion drop zones. two css selectors can be provided
        // selector.children -> will insert drop zones as direct child of the selected elements
        //   in case the selected elements have children themselves, dropzones will be interleaved
        //   with them.
        // selector.siblings -> will insert drop zones after and before selected elements
        activate_insertion_zones: function($selector_siblings, $selector_children){
            var self = this;
            var zone_template = $("<div class='oe_drop_zone oe_insert'></div>");

            if ($selector_children) {
                $selector_children.each(function (){
                    var $zone = $(this);
                    var css = window.getComputedStyle(this);
                    var float = css.float || css.cssFloat;
                    var $drop = zone_template.clone();

                    $zone.append($drop);
                    var node = $drop[0].previousSibling;
                    var test = !!(node && ((!node.tagName && node.textContent.match(/\S/)) ||  node.tagName === "BR"));
                    if (test) {
                        $drop.addClass("oe_vertical oe_vertical_text").css({
                                'height': parseInt(window.getComputedStyle($zone[0]).lineHeight),
                                'float': 'none',
                                'display': 'inline-block'
                            });
                    } else if (float === "left" || float === "right") {
                        $drop.addClass("oe_vertical").css('height', Math.max(Math.min($zone.outerHeight(), $zone.children().last().outerHeight()), 30));
                    }

                    $drop = $drop.clone();

                    $zone.prepend($drop);
                    var node = $drop[0].nextSibling;
                    var test = !!(node && ((!node.tagName && node.textContent.match(/\S/)) ||  node.tagName === "BR"));
                    if (test) {
                        $drop.addClass("oe_vertical oe_vertical_text").css({
                                'height': parseInt(window.getComputedStyle($zone[0]).lineHeight),
                                'float': 'none',
                                'display': 'inline-block'
                            });
                    } else if (float === "left" || float === "right") {
                        $drop.addClass("oe_vertical").css('height', Math.max(Math.min($zone.outerHeight(), $zone.children().first().outerHeight()), 30));
                    }
                    if (test) {
                        $drop.css({'float': 'none', 'display': 'inline-block'});
                    }
                });

                // add children near drop zone
                $selector_siblings = $(_.uniq(($selector_siblings || $()).add($selector_children.children()).get()));
            }

            if ($selector_siblings) {
                $selector_siblings.filter(':not(.oe_drop_zone):not(.oe_drop_clone)').each(function (){
                    var $zone = $(this);
                    var $drop;
                    var css = window.getComputedStyle(this);
                    var float = css.float || css.cssFloat;

                    if($zone.prev('.oe_drop_zone:visible').length === 0){
                        $drop = zone_template.clone();
                        if (float === "left" || float === "right") {
                            $drop.addClass("oe_vertical").css('height', Math.max(Math.min($zone.outerHeight(), $zone.prev().outerHeight() || Infinity), 30));
                        }
                        $zone.before($drop);
                    }
                    if($zone.next('.oe_drop_zone:visible').length === 0){
                        $drop = zone_template.clone();
                        if (float === "left" || float === "right") {
                            $drop.addClass("oe_vertical").css('height', Math.max(Math.min($zone.outerHeight(), $zone.next().outerHeight() || Infinity), 30));
                        }
                        $zone.after($drop);
                    }
                });
            }

            var count;
            do {
                count = 0;
                $zones = self.$editable.find('.oe_drop_zone > .oe_drop_zone').remove();   // no recursive zones
                count += $zones.length;
                $zones.remove();
            } while (count > 0);

            // Cleaning consecutive zone and up zones placed between floating or inline elements. We do not like these kind of zones.
            var $zones = self.$editable.find('.oe_drop_zone:not(.oe_vertical)');
            $zones.each(function (){
                var zone = $(this);
                var prev = zone.prev();
                var next = zone.next();
                // remove consecutive zone
                if (prev.is('.oe_drop_zone') || next.is('.oe_drop_zone')) {
                    zone.remove();
                    return;
                }
                var float_prev = prev.css('float')   || 'none';
                var float_next = next.css('float')   || 'none';
                var disp_prev  = prev.css('display') ||  null;
                var disp_next  = next.css('display') ||  null;
                if(     (float_prev === 'left' || float_prev === 'right')
                    &&  (float_next === 'left' || float_next === 'right')  ){
                    zone.remove();
                }else if( !( disp_prev === null
                          || disp_next === null
                          || disp_prev === 'block'
                          || disp_next === 'block' )){
                    zone.remove();
                }
            });
        },

        // generate drop zones covering the elements selected by the selector
        // we generate overlay drop zones only to get an idea of where the snippet are, the drop
        activate_overlay_zones: function($targets){
            var self = this;

            function is_visible($el){
                return     $el.css('display')    != 'none'
                        && $el.css('opacity')    != '0'
                        && $el.css('visibility') != 'hidden';
=======

            // add children near drop zone
            $selector_siblings = $(_.uniq(($selector_siblings || $()).add($selector_children.children()).get()));
        }

        if ($selector_siblings) {
            $selector_siblings.filter(':not(.oe_drop_zone):not(.oe_drop_clone)').each(function (){
                var $zone = $(this);
                var $drop;
                var css = window.getComputedStyle(this);
                var float = css.float || css.cssFloat;

                if($zone.prev('.oe_drop_zone:visible').length === 0){
                    $drop = zone_template.clone();
                    if (float === "left" || float === "right") {
                        $drop.addClass("oe_vertical").css('height', Math.max(Math.min($zone.outerHeight(), $zone.prev().outerHeight() || Infinity), 30));
                    }
                    $zone.before($drop);
                }
                if($zone.next('.oe_drop_zone:visible').length === 0){
                    $drop = zone_template.clone();
                    if (float === "left" || float === "right") {
                        $drop.addClass("oe_vertical").css('height', Math.max(Math.min($zone.outerHeight(), $zone.next().outerHeight() || Infinity), 30));
                    }
                    $zone.after($drop);
                }
            });
        }

        var count;
        do {
            count = 0;
            $zones = self.$editable.find('.oe_drop_zone > .oe_drop_zone').remove();   // no recursive zones
            count += $zones.length;
            $zones.remove();
        } while (count > 0);

        // Cleaning consecutive zone and up zones placed between floating or inline elements. We do not like these kind of zones.
        var $zones = self.$editable.find('.oe_drop_zone:not(.oe_vertical)');
        $zones.each(function (){
            var zone = $(this);
            var prev = zone.prev();
            var next = zone.next();
            // remove consecutive zone
            if (prev.is('.oe_drop_zone') || next.is('.oe_drop_zone')) {
                zone.remove();
                return;
            }
            var float_prev = prev.css('float')   || 'none';
            var float_next = next.css('float')   || 'none';
            var disp_prev  = prev.css('display') ||  null;
            var disp_next  = next.css('display') ||  null;
            if(     (float_prev === 'left' || float_prev === 'right')
                &&  (float_next === 'left' || float_next === 'right')  ){
                zone.remove();
            }else if( !( disp_prev === null
                      || disp_next === null
                      || disp_prev === 'block'
                      || disp_next === 'block' )){
                zone.remove();
>>>>>>> 4bef17cc
            }
        });
    },

    // generate drop zones covering the elements selected by the selector
    // we generate overlay drop zones only to get an idea of where the snippet are, the drop
    activate_overlay_zones: function($targets){
        var self = this;

        function is_visible($el){
            return     $el.css('display')    != 'none'
                    && $el.css('opacity')    != '0'
                    && $el.css('visibility') != 'hidden';
        }

        // filter out invisible elements
        $targets = $targets.filter(function(){ return is_visible($(this)); });

        // filter out elements with invisible parents
        $targets = $targets.filter(function(){
            var parents = $(this).parents().filter(function(){ return !is_visible($(this)); });
            return parents.length === 0;
        });

<<<<<<< HEAD
                    var timer;
                    $target.closest('.o_editable').on("content_changed", function (event) {
                        if ($target.data('overlay') && $target.data('overlay').hasClass("oe_active")) {
                            clearTimeout(timer);
                            timer = setTimeout(function () {
                                self.cover_target($target.data('overlay'), $target);
                            },50);
                        }
                     });

                    var resize = function () {
                        if ($zone.parent().length) {
                            self.cover_target($zone, $target);
                        } else {
                            $('body').off("resize", resize);
                        }
                    };
                    $('body').on("resize", resize);
                }
                self.cover_target($target.data('overlay'), $target);
            });
            return $targets;
        }
    });


    website.snippet.options = {};
    website.snippet.Option = openerp.Class.extend({
        // initialisation (don't overwrite)
        init: function (BuildingBlock, editor, $target, option_id) {
            this.BuildingBlock = BuildingBlock;
            this.editor = editor;
            this.$target = $target;
            var option = website.snippet.templateOptions[option_id];
            var styles = this.$target.data("snippet-option-ids") || {};
            styles[option_id] = this;
            this.$target.data("snippet-option-ids", styles);
            this.$overlay = this.$target.data('overlay') || $('<div>');
            this.option= option_id;
            this.$el = option.$el.find(">li").clone();
            this.data = option.$el.data();
        },

        // helper for this.$target.find
        $: function (selector) {
            return this.$target(selector);
        },

        _bind_li_menu: function () {
            this.$el.filter("li:hasData").find('a:first')
                .off('mouseenter click')
                .on('mouseenter click', _.bind(this._mouse, this));

            this.$el
                .off('mouseenter click', "li:hasData a")
                .on('mouseenter click', "li:hasData a", _.bind(this._mouse, this));

            this.$el.closest("ul").add(this.$el)
                .off('mouseleave')
                .on('mouseleave', _.bind(this.reset, this));

            this.$el
                .off('mouseleave', "ul")
                .on('mouseleave', "ul", _.bind(this.reset, this));

            this.reset_methods = [];
        },

        /**
         * this method handles mouse:over and mouse:leave on the snippet editor menu
         */
         _time_mouseleave: null,
        _mouse: function (event) {
            var $next = $(event.currentTarget).parent();

            // triggers preview or apply methods if a menu item has been clicked
            this.select(event.type === "click" ? "click" : "over", $next);
            if (event.type === 'click') {
                this.set_active();
                this.$target.trigger("snippet-option-change", [this]);
            } else {
                this.$target.trigger("snippet-option-preview", [this]);
            }
        },
        /* 
        *  select and set item active or not (add highlight item and his parents)
        *  called before start
        */
        set_active: function () {
            var classes = _.uniq((this.$target.attr("class") || '').split(/\s+/));
            this.$el.find('[data-toggle_class], [data-select_class]')
                .add(this.$el)
                .filter('[data-toggle_class], [data-select_class]')
                .removeClass("active")
                .filter('[data-toggle_class="' + classes.join('"], [data-toggle_class="') + '"] ,'+
                    '[data-select_class="' + classes.join('"], [data-select_class="') + '"]')
                .addClass("active");
        },

        start: function () {
            this.set_active();
            this.$target.on('snippet-option-reset', _.bind(this.set_active, this));
            this._bind_li_menu();
        },

        on_focus : function () {
            this._bind_li_menu();
        },

        on_blur : function () {
        },

        on_clone: function ($clone) {
        },

        on_remove: function () {
        },

        drop_and_build_snippet: function () {
        },

        reset: function () {
            var self = this;
            var lis = self.$el.add(self.$el.find('li')).filter('.active').get();
            lis.reverse();
            _.each(lis, function (li) {
                var $li = $(li);
                for (var k in self.reset_methods) {
                    var method = self.reset_methods[k];
                    if ($li.is('[data-'+method+']') || $li.closest('[data-'+method+']').size()) {
                        delete self.reset_methods[k];
                    }
                }
                self.select("reset", $li);
            });

            for (var k in self.reset_methods) {
                var method = self.reset_methods[k];
                if (method) {
                    self[method]("reset", null);
                }
            }
            self.reset_methods = [];
            self.$target.trigger("snippet-option-reset", [this]);
        },

        // call data-method args as method (data-only can be used)
        select: function (type, $li) {
            var self = this,
                $methods = [],
                el = $li[0],
                $el;

            if ($li.data('only') && type !== $li.data('only')) {
                return;
            }

            if (type==="click") {
                this.reset();
                this.BuildingBlock.parent.rte.historyRecordUndo(this.$target);
            }

            function filter (k) { return k !== 'oeId' && k !== 'oeModel' && k !== 'oeField' && k !== 'oeXpath' && k !== 'oeSourceId' && k !== 'only';}
            function hasData(el) {
                for (var k in el.dataset) {
                    if (filter (k)) {
                        return true;
                    }
                }
                return false;
            }
            function method(el) {
                var data = {};
                for (var k in el.dataset) {
                    if (filter (k)) {
                        data[k] = el.dataset[k];
                    }
                }
                return data;
            }

            while (el && this.$el.is(el) || _.some(this.$el.map(function () {return $.contains(this, el);}).get()) ) {
                if (hasData(el)) {
                    $methods.push(el);
                }
                el = el.parentNode;
            }

            $methods.reverse();

            _.each($methods, function (el) {
                var $el = $(el);
                var methods = method(el);

                for (var k in methods) {
                    if (self[k]) {
                        if (type !== "reset" && self.reset_methods.indexOf(k) === -1) {
                            self.reset_methods.push(k);
                        }
                        self[k](type, methods[k], $el);
                    } else {
                        console.error("'"+self.option+"' snippet have not method '"+k+"'");
                    }
                }
            });
        },

        // default method for snippet
        toggle_class: function (type, value, $li) {
            var $lis = this.$el.find('[data-toggle_class]').add(this.$el).filter('[data-toggle_class]');

            function map ($lis) {
                return $lis.map(function () {return $(this).data("toggle_class");}).get().join(" ");
            }
            var classes = map($lis);
            var active_classes = map($lis.filter('.active, :has(.active)'));

            this.$target.removeClass(classes);
            this.$target.addClass(active_classes);

            if (type !== 'reset') {
                this.$target.toggleClass(value);
            }
        },
        select_class: function (type, value, $li) {
            var $lis = this.$el.find('[data-select_class]').add(this.$el).filter('[data-select_class]');

            var classes = $lis.map(function () {return $(this).data('select_class');}).get();

            this.$target.removeClass(classes.join(" "));
            if(value) this.$target.addClass(value);
        },
        eval: function (type, value, $li) {
            var fn = new Function("node", "type", "value", "$li", value);
            fn.call(this, this, type, value, $li);
        },

        clean_for_save: dummy
    });
    website.snippet.options.background = website.snippet.Option.extend({
        start: function ($change_target) {
            this.$bg = $change_target || this.$target;
            this._super();
            var src = this.$bg.css("background-image").replace(/url\(['"]*|['"]*\)|^none$/g, "");
            if (this.$bg.hasClass('oe_custom_bg')) {
                this.$el.find('li[data-choose_image]').data("background", src).attr("data-background", src);
            }
        },
        background: function(type, value, $li) {
            if (value && value.length) {
                this.$bg.css("background-image", 'url(' + value + ')');
                this.$bg.addClass("oe_img_bg");
            } else {
                this.$bg.css("background-image", "");
                this.$bg.removeClass("oe_img_bg").removeClass("oe_custom_bg");
            }
        },
        choose_image: function(type, value, $li) {
            if(type !== "click") return;

            var self = this;
            var $image = $('<img class="hidden"/>');
            $image.attr("src", value);
            $image.appendTo(self.$bg);

            var editor = new website.editor.MediaDialog(null, $image[0]);
            editor.appendTo(document.body);
            editor.$('[href="#editor-media-video"], [href="#editor-media-icon"]').addClass('hidden');

            editor.on('saved', self, function (o) {
                var value = $image.attr("src");
                $image.remove();
                self.$el.find('li[data-choose_image]').data("background", value).attr("data-background", value);
                self.background(type, value,$li);
                self.$bg.addClass('oe_custom_bg');
                self.$bg.trigger("snippet-option-change", [self]);
                self.set_active();
            });
            editor.on('cancel', self, function () {
                $image.remove();
            });
        },
        set_active: function () {
            var self = this;
            var src = this.$bg.css("background-image").replace(/url\(['"]*|['"]*\)|^none$/g, "");
            this._super();

            this.$el.find('li[data-background]:not([data-background=""])')
                .removeClass("active")
                .each(function () {
                    var background = $(this).data("background") || $(this).attr("data-background");
                    if ((src.length && background.length && src.indexOf(background) !== -1) || (!src.length && !background.length)) {
                        $(this).addClass("active");
                    }
                });

            if (!this.$el.find('li[data-background].active').size()) {
                this.$el.find('li[data-background=""]:not([data-choose_image])').addClass("active");
            } else {
                this.$el.find('li[data-background=""]:not([data-choose_image])').removeClass("active");
            }
        }
    });

    website.snippet.options.colorpicker = website.snippet.Option.extend({
        start: function () {
            var self = this;
            var res = this._super();

            if (!this.$el.find('.colorpicker').length) {
                this.$el.find('li').append( openerp.qweb.render('website.colorpicker') );
=======
        $targets.each(function () {
            var $target = $(this);
            if (!$target.data('overlay')) {
                var $zone = $(core.qweb.render('website.snippet_overlay'));

                // fix for pointer-events: none with ie9
                if (document.body && document.body.addEventListener) {
                    $zone.on("click mousedown mousedown", function passThrough(event) {
                        event.preventDefault();
                        $target.each(function() {
                           // check if clicked point (taken from event) is inside element
                            event.srcElement = this;
                            $(this).trigger(event.type);
                        });
                        return false;
                    });
                }

                $zone.appendTo('#oe_manipulators');
                $zone.data('target',$target);
                $target.data('overlay',$zone);

                var timer;
                $target.closest('.o_editable').on("content_changed", function () {
                    if ($target.data('overlay') && $target.data('overlay').hasClass("oe_active")) {
                        clearTimeout(timer);
                        timer = setTimeout(function () {
                            self.cover_target($target.data('overlay'), $target);
                        },50);
                    }
                 });

                var resize = function () {
                    if ($zone.parent().length) {
                        self.cover_target($zone, $target);
                    } else {
                        $('body').off("resize", resize);
                    }
                };
                $('body').on("resize", resize);
            }
            self.cover_target($target.data('overlay'), $target);
        });
        return $targets;
    }
});



var Option = Class.extend({
    // initialisation (don't overwrite)
    init: function (BuildingBlock, editor, $target, option_id) {
        this.BuildingBlock = BuildingBlock;
        this.editor = editor;
        this.$target = $target;
        var option = templateOptions[option_id];
        var styles = this.$target.data("snippet-option-ids") || {};
        styles[option_id] = this;
        this.$target.data("snippet-option-ids", styles);
        this.$overlay = this.$target.data('overlay') || $('<div>');
        this.option= option_id;
        this.$el = option.$el.find(">li").clone();
        this.data = option.$el.data();
    },

    // helper for this.$target.find
    $: function (selector) {
        return this.$target(selector);
    },

    _bind_li_menu: function () {
        this.$el.filter("li:hasData").find('a:first')
            .off('mouseenter click')
            .on('mouseenter click', _.bind(this._mouse, this));

        this.$el
            .off('mouseenter click', "li:hasData a")
            .on('mouseenter click', "li:hasData a", _.bind(this._mouse, this));

        this.$el.closest("ul").add(this.$el)
            .off('mouseleave')
            .on('mouseleave', _.bind(this.reset, this));

        this.$el
            .off('mouseleave', "ul")
            .on('mouseleave', "ul", _.bind(this.reset, this));

        this.reset_methods = [];
    },

    /**
     * this method handles mouse:over and mouse:leave on the snippet editor menu
     */
     _time_mouseleave: null,
    _mouse: function (event) {
        var $next = $(event.currentTarget).parent();

        // triggers preview or apply methods if a menu item has been clicked
        this.select(event.type === "click" ? "click" : "over", $next);
        if (event.type === 'click') {
            this.set_active();
            this.$target.trigger("snippet-option-change", [this]);
        } else {
            this.$target.trigger("snippet-option-preview", [this]);
        }
    },
    /*
    *  select and set item active or not (add highlight item and his parents)
    *  called before start
    */
    set_active: function () {
        var classes = _.uniq((this.$target.attr("class") || '').split(/\s+/));
        this.$el.find('[data-toggle_class], [data-select_class]')
            .add(this.$el)
            .filter('[data-toggle_class], [data-select_class]')
            .removeClass("active")
            .filter('[data-toggle_class="' + classes.join('"], [data-toggle_class="') + '"] ,'+
                '[data-select_class="' + classes.join('"], [data-select_class="') + '"]')
            .addClass("active");
    },

    start: function () {
        this.set_active();
        this.$target.on('snippet-option-reset', _.bind(this.set_active, this));
        this._bind_li_menu();
    },

    on_focus : function () {
        this._bind_li_menu();
    },

    on_blur : function () {
    },

    on_clone: function () {
    },

    on_remove: function () {
    },

    drop_and_build_snippet: function () {
    },

    reset: function () {
        var self = this;
        var lis = self.$el.add(self.$el.find('li')).filter('.active').get();
        lis.reverse();
        _.each(lis, function (li) {
            var $li = $(li);
            for (var k in self.reset_methods) {
                var method = self.reset_methods[k];
                if ($li.is('[data-'+method+']') || $li.closest('[data-'+method+']').size()) {
                    delete self.reset_methods[k];
                }
            }
            self.select("reset", $li);
        });

        for (var k in self.reset_methods) {
            var method = self.reset_methods[k];
            if (method) {
                self[method]("reset", null);
            }
        }
        self.reset_methods = [];
        self.$target.trigger("snippet-option-reset", [this]);
    },

    // call data-method args as method (data-only can be used)
    select: function (type, $li) {
        var self = this;
        var $methods = [];
        var el = $li[0];

        if ($li.data('only') && type !== $li.data('only')) {
            return;
        }

        if (type==="click") {
            this.reset();
            this.BuildingBlock.parent.rte.historyRecordUndo(this.$target);
        }

        function filter (k) { return k !== 'oeId' && k !== 'oeModel' && k !== 'oeField' && k !== 'oeXpath' && k !== 'oeSourceId' && k !== 'only';}
        function hasData(el) {
            for (var k in el.dataset) {
                if (filter (k)) {
                    return true;
                }
            }
            return false;
        }
        function method(el) {
            var data = {};
            for (var k in el.dataset) {
                if (filter (k)) {
                    data[k] = el.dataset[k];
                }
            }
            return data;
        }

        while (el && this.$el.is(el) || _.some(this.$el.map(function () {return $.contains(this, el);}).get()) ) {
            if (hasData(el)) {
                $methods.push(el);
            }
            el = el.parentNode;
        }

        $methods.reverse();

        _.each($methods, function (el) {
            var $el = $(el);
            var methods = method(el);

            for (var k in methods) {
                if (self[k]) {
                    if (type !== "reset" && self.reset_methods.indexOf(k) === -1) {
                        self.reset_methods.push(k);
                    }
                    self[k](type, methods[k], $el);
                } else {
                    console.error("'"+self.option+"' snippet have not method '"+k+"'");
                }
>>>>>>> 4bef17cc
            }
        });
    },

<<<<<<< HEAD
            var classes = [];
            this.$el.find(".colorpicker button").map(function () {
                var $color = $(this);
                var color = $color.attr("class");
                if (self.$target.hasClass(color)) {
                    self.color = color;
                    $color.parent().addClass("selected");
                }
                classes.push(color);
            });
            this.classes = classes.join(" ");

            this.bind_events();
            return res;
        },
        bind_events: function () {
            var self = this;
            var $td = this.$el.find(".colorpicker td");
            var $colors = this.$el.find(".colorpicker button");
            $colors
                .mouseenter(function () {
                    self.$target.removeClass(self.classes).addClass($(this).attr("class"));
                })
                .mouseleave(function () {
                    self.$target.removeClass(self.classes)
                        .addClass($td.filter(".selected").children().attr("class"));
                })
                .click(function () {
                    $td.removeClass("selected");
                    $(this).parent().addClass("selected");
                });
        }
    });

    website.snippet.options.slider = website.snippet.Option.extend({
        unique_id: function () {
            var id = 0;
            $(".carousel").each(function () {
                var cid = 1 + parseInt($(this).attr("id").replace(/[^0123456789]/g, ''),10);
                if (id < cid) id = cid;
            });
            return "myCarousel" + id;
        },
        drop_and_build_snippet: function() {
            this.id = this.unique_id();
            this.$target.attr("id", this.id);
            this.$target.find("[data-slide]").attr("data-cke-saved-href", "#" + this.id);
            this.$target.find("[data-target]").attr("data-target", "#" + this.id);
            this.rebind_event();
        },
        on_clone: function ($clone) {
            var id = this.unique_id();
            $clone.attr("id", id);
            $clone.find("[data-slide]").attr("href", "#" + id);
            $clone.find("[data-slide-to]").attr("data-target", "#" + id);
        },
        // rebind event to active carousel on edit mode
        rebind_event: function () {
            var self = this;
            this.$target.find('.carousel-indicators [data-slide-to]').off('click').on('click', function () {
                self.$target.carousel(+$(this).data('slide-to')); });
        },
        clean_for_save: function () {
            this._super();
            this.$target.find(".item").removeClass("next prev left right active")
                .first().addClass("active");
            this.$target.find('.carousel-indicators').find('li').removeClass('active')
                .first().addClass("active");
        },
        start : function () {
            var self = this;
            this._super();
            this.$target.carousel({interval: false});
            this.id = this.$target.attr("id");
            this.$inner = this.$target.find('.carousel-inner');
            this.$indicators = this.$target.find('.carousel-indicators');
            this.$target.carousel('pause');
            this.rebind_event();
        },
        add_slide: function (type, value) {
            if(type !== "click") return;

            var self = this;
            var cycle = this.$inner.find('.item').length;
            var $active = this.$inner.find('.item.active, .item.prev, .item.next').first();
            var index = $active.index();
            this.$target.find('.carousel-control, .carousel-indicators').removeClass("hidden");
            this.$indicators.append('<li data-target="#' + this.id + '" data-slide-to="' + cycle + '"></li>');

            // clone the best candidate from template to use new features
            var $snippets = this.BuildingBlock.$snippets.find('.oe_snippet_body.carousel');
            var point = 0;
            var selection;
            var className = _.compact(this.$target.attr("class").split(" "));
            $snippets.each(function () {
                var len = _.intersection(_.compact(this.className.split(" ")), className).length;
                if (len > point) {
                    point = len;
                    selection = this;
=======
    // default method for snippet
    toggle_class: function (type, value) {
        var $lis = this.$el.find('[data-toggle_class]').add(this.$el).filter('[data-toggle_class]');

        function map ($lis) {
            return $lis.map(function () {return $(this).data("toggle_class");}).get().join(" ");
        }
        var classes = map($lis);
        var active_classes = map($lis.filter('.active, :has(.active)'));

        this.$target.removeClass(classes);
        this.$target.addClass(active_classes);

        if (type !== 'reset') {
            this.$target.toggleClass(value);
        }
    },
    select_class: function (type, value) {
        var $lis = this.$el.find('[data-select_class]').add(this.$el).filter('[data-select_class]');

        var classes = $lis.map(function () {return $(this).data('select_class');}).get();

        this.$target.removeClass(classes.join(" "));
        if(value) this.$target.addClass(value);
    },
    eval: function (type, value, $li) {
        var fn = new Function("node", "type", "value", "$li", value);
        fn.call(this, this, type, value, $li);
    },

    clean_for_save: dummy
});

options.background = Option.extend({
    start: function ($change_target) {
        this.$bg = $change_target || this.$target;
        this._super();
        var src = this.$bg.css("background-image").replace(/url\(['"]*|['"]*\)|^none$/g, "");
        if (this.$bg.hasClass('oe_custom_bg')) {
            this.$el.find('li[data-choose_image]').data("background", src).attr("data-background", src);
        }
    },
    background: function(type, value) {
        if (value && value.length) {
            this.$bg.css("background-image", 'url(' + value + ')');
            this.$bg.addClass("oe_img_bg");
        } else {
            this.$bg.css("background-image", "");
            this.$bg.removeClass("oe_img_bg").removeClass("oe_custom_bg");
        }
    },
    choose_image: function(type, value, $li) {
        if(type !== "click") return;

        var self = this;
        var $image = $('<img class="hidden"/>');
        $image.attr("src", value);
        $image.appendTo(self.$bg);

        var editor = new editor.MediaDialog(null, $image[0]);
        editor.appendTo(document.body);
        editor.$('[href="#editor-media-video"], [href="#editor-media-icon"]').addClass('hidden');

        editor.on('saved', self, function () {
            var value = $image.attr("src");
            $image.remove();
            self.$el.find('li[data-choose_image]').data("background", value).attr("data-background", value);
            self.background(type, value,$li);
            self.$bg.addClass('oe_custom_bg');
            self.$bg.trigger("snippet-option-change", [self]);
            self.set_active();
        });
        editor.on('cancel', self, function () {
            $image.remove();
        });
    },
    set_active: function () {
        var src = this.$bg.css("background-image").replace(/url\(['"]*|['"]*\)|^none$/g, "");
        this._super();

        this.$el.find('li[data-background]:not([data-background=""])')
            .removeClass("active")
            .each(function () {
                var background = $(this).data("background") || $(this).attr("data-background");
                if ((src.length && background.length && src.indexOf(background) !== -1) || (!src.length && !background.length)) {
                    $(this).addClass("active");
>>>>>>> 4bef17cc
                }
            });

<<<<<<< HEAD
            // insert
            $clone.removeClass('active').insertAfter($active);
            setTimeout(function() {
                self.$target.carousel().carousel(++index);
                self.rebind_event();
            },0);
            return $clone;
        },
        remove_slide: function (type, value) {
            if(type !== "click") return;

            if (this.remove_process) {
                return;
=======
        if (!this.$el.find('li[data-background].active').size()) {
            this.$el.find('li[data-background=""]:not([data-choose_image])').addClass("active");
        } else {
            this.$el.find('li[data-background=""]:not([data-choose_image])').removeClass("active");
        }
    }
});

options.colorpicker = Option.extend({
    start: function () {
        var self = this;
        var res = this._super();

        if (!this.$el.find('.colorpicker').length) {
            this.$el.find('li').append( core.qweb.render('website.colorpicker') );
>>>>>>> 4bef17cc
            }

            if (this.$el.data('area')) {
                this.$target = this.$target.find(this.$el.data('area'));
                this.$el.removeData('area').removeAttr('area');
        }

        var classes = [];
        this.$el.find(".colorpicker button").map(function () {
            var $color = $(this);
            var color = $color.attr("class");
            if (self.$target.hasClass(color)) {
                self.color = color;
                $color.parent().addClass("selected");
            }
<<<<<<< HEAD
        },
        interval : function(type, value) {
            this.$target.attr("data-interval", value);
        },
        set_active: function () {
            this.$el.find('li[data-interval]').removeClass("active")
                .filter('li[data-interval='+this.$target.attr("data-interval")+']').addClass("active");
        },
    });
    website.snippet.options.carousel = website.snippet.options.slider.extend({
        getSize: function () {
            this.grid = this._super();
            this.grid.size = 8;
            return this.grid;
        },
        clean_for_save: function () {
            this._super();
            this.$target.removeClass('oe_img_bg ' + this._class).css("background-image", "");
        },
        load_style_options : function () {
            this._super();
            $(".snippet-option-size li[data-value='']").remove();
        },
        start : function () {
            var self = this;
            this._super();

            // set background and prepare to clean for save
            var add_class = function (c){
                if (c) self._class = (self._class || "").replace(new RegExp("[ ]+" + c.replace(" ", "|[ ]+")), '') + ' ' + c;
                return self._class || "";
            };
            this.$target.on('slid.bs.carousel', function () {
                if(self.editor && self.editor.styles.background) {
                    self.editor.styles.background.$bg = self.$target.find(".item.active");
                    self.editor.styles.background.set_active();
                }
                self.$target.carousel("pause");
            });
            this.$target.trigger('slid.bs.carousel');
        },
        add_slide: function (type, data) {
            if(type !== "click") return;

            var $clone = this._super(type, data);
            // choose an other background
            var bg = this.$target.data("snippet-option-ids").background;
            if (!bg) return $clone;

            var $styles = bg.$el.find("li[data-background]");
            var $select = $styles.filter(".active").removeClass("active").next("li[data-background]");
            if (!$select.length) {
                $select = $styles.first();
            }
            $select.addClass("active");
            $clone.css("background-image", $select.data("background") ? "url('"+ $select.data("background") +"')" : "");

            return $clone;
        },
        // rebind event to active carousel on edit mode
        rebind_event: function () {
            var self = this;
            this.$target.find('.carousel-control').off('click').on('click', function () {
                self.$target.carousel( $(this).data('slide')); });
            this._super();

            /* Fix: backward compatibility saas-3 */
            this.$target.find('.item.text_image, .item.image_text, .item.text_only').find('.container > .carousel-caption > div, .container > img.carousel-image').attr('contentEditable', 'true');
        },
    });
    website.snippet.options.marginAndResize = website.snippet.Option.extend({
        start: function () {
            var self = this;
            this._super();

            var resize_values = this.getSize();
            if (resize_values.n) this.$overlay.find(".oe_handle.n").removeClass("readonly");
            if (resize_values.s) this.$overlay.find(".oe_handle.s").removeClass("readonly");
            if (resize_values.e) this.$overlay.find(".oe_handle.e").removeClass("readonly");
            if (resize_values.w) this.$overlay.find(".oe_handle.w").removeClass("readonly");
            if (resize_values.size) this.$overlay.find(".oe_handle.size").removeClass("readonly");

            this.$overlay.find(".oe_handle:not(.size), .oe_handle.size .size").on('mousedown', function (event){
                event.preventDefault();
=======
            classes.push(color);
        });
        this.classes = classes.join(" ");

        this.bind_events();
        return res;
    },
    bind_events: function () {
        var self = this;
        var $td = this.$el.find(".colorpicker td");
        var $colors = this.$el.find(".colorpicker button");
        $colors
            .mouseenter(function () {
                self.$target.removeClass(self.classes).addClass($(this).attr("class"));
            })
            .mouseleave(function () {
                self.$target.removeClass(self.classes)
                    .addClass($td.filter(".selected").children().attr("class"));
            })
            .click(function () {
                $td.removeClass("selected");
                $(this).parent().addClass("selected");
            });
    }
});

options.slider = Option.extend({
    unique_id: function () {
        var id = 0;
        $(".carousel").each(function () {
            var cid = 1 + parseInt($(this).attr("id").replace(/[^0123456789]/g, ''),10);
            if (id < cid) id = cid;
        });
        return "myCarousel" + id;
    },
    drop_and_build_snippet: function() {
        this.id = this.unique_id();
        this.$target.attr("id", this.id);
        this.$target.find("[data-slide]").attr("data-cke-saved-href", "#" + this.id);
        this.$target.find("[data-target]").attr("data-target", "#" + this.id);
        this.rebind_event();
    },
    on_clone: function ($clone) {
        var id = this.unique_id();
        $clone.attr("id", id);
        $clone.find("[data-slide]").attr("href", "#" + id);
        $clone.find("[data-slide-to]").attr("data-target", "#" + id);
    },
    // rebind event to active carousel on edit mode
    rebind_event: function () {
        var self = this;
        this.$target.find('.carousel-indicators [data-slide-to]').off('click').on('click', function () {
            self.$target.carousel(+$(this).data('slide-to')); });
    },
    clean_for_save: function () {
        this._super();
        this.$target.find(".item").removeClass("next prev left right active")
            .first().addClass("active");
        this.$target.find('.carousel-indicators').find('li').removeClass('active')
            .first().addClass("active");
    },
    start : function () {
        this._super();
        this.$target.carousel({interval: false});
        this.id = this.$target.attr("id");
        this.$inner = this.$target.find('.carousel-inner');
        this.$indicators = this.$target.find('.carousel-indicators');
        this.$target.carousel('pause');
        this.rebind_event();
    },
    add_slide: function (type) {
        if(type !== "click") return;

        var self = this;
        var cycle = this.$inner.find('.item').length;
        var $active = this.$inner.find('.item.active, .item.prev, .item.next').first();
        var index = $active.index();
        this.$target.find('.carousel-control, .carousel-indicators').removeClass("hidden");
        this.$indicators.append('<li data-target="#' + this.id + '" data-slide-to="' + cycle + '"></li>');

        // clone the best candidate from template to use new features
        var $snippets = this.BuildingBlock.$snippets.find('.oe_snippet_body.carousel');
        var point = 0;
        var selection;
        var className = _.compact(this.$target.attr("class").split(" "));
        $snippets.each(function () {
            var len = _.intersection(_.compact(this.className.split(" ")), className).length;
            if (len > point) {
                point = len;
                selection = this;
            }
        });
        var $clone = $(selection).find('.item:first').clone();

        // insert
        $clone.removeClass('active').insertAfter($active);
        setTimeout(function() {
            self.$target.carousel().carousel(++index);
            self.rebind_event();
        },0);
        return $clone;
    },
    remove_slide: function (type) {
        if(type !== "click") return;

        if (this.remove_process) {
            return;
        }
        var self = this;
        var cycle = this.$inner.find('.item').length - 1;
        var index = this.$inner.find('.item.active').index();

        if (cycle > 0) {
            this.remove_process = true;
            var $el = this.$inner.find('.item.active');
            self.$target.on('slid.bs.carousel', function (event) {
                $el.remove();
                self.$indicators.find("li:last").remove();
                self.$target.off('slid.bs.carousel');
                self.rebind_event();
                self.remove_process = false;
                if (cycle == 1) {
                    self.on_remove_slide(event);
                }
            });
            setTimeout(function () {
                self.$target.carousel( index > 0 ? --index : cycle );
            }, 500);
        } else {
            this.$target.find('.carousel-control, .carousel-indicators').addClass("hidden");
        }
    },
    interval : function(type, value) {
        this.$target.attr("data-interval", value);
    },
    set_active: function () {
        this.$el.find('li[data-interval]').removeClass("active")
            .filter('li[data-interval='+this.$target.attr("data-interval")+']').addClass("active");
    },
});

options.carousel = options.slider.extend({
    getSize: function () {
        this.grid = this._super();
        this.grid.size = 8;
        return this.grid;
    },
    clean_for_save: function () {
        this._super();
        this.$target.removeClass('oe_img_bg ' + this._class).css("background-image", "");
    },
    load_style_options : function () {
        this._super();
        $(".snippet-option-size li[data-value='']").remove();
    },
    start : function () {
        var self = this;
        this._super();

        this.$target.on('slid.bs.carousel', function () {
            if(self.editor && self.editor.styles.background) {
                self.editor.styles.background.$bg = self.$target.find(".item.active");
                self.editor.styles.background.set_active();
            }
            self.$target.carousel("pause");
        });
        this.$target.trigger('slid.bs.carousel');
    },
    add_slide: function (type, data) {
        if(type !== "click") return;

        var $clone = this._super(type, data);
        // choose an other background
        var bg = this.$target.data("snippet-option-ids").background;
        if (!bg) return $clone;

        var $styles = bg.$el.find("li[data-background]");
        var $select = $styles.filter(".active").removeClass("active").next("li[data-background]");
        if (!$select.length) {
            $select = $styles.first();
        }
        $select.addClass("active");
        $clone.css("background-image", $select.data("background") ? "url('"+ $select.data("background") +"')" : "");

        return $clone;
    },
    // rebind event to active carousel on edit mode
    rebind_event: function () {
        var self = this;
        this.$target.find('.carousel-control').off('click').on('click', function () {
            self.$target.carousel( $(this).data('slide')); });
        this._super();

        /* Fix: backward compatibility saas-3 */
        this.$target.find('.item.text_image, .item.image_text, .item.text_only').find('.container > .carousel-caption > div, .container > img.carousel-image').attr('contentEditable', 'true');
    },
});

options.marginAndResize = Option.extend({
    start: function () {
        var self = this;
        this._super();

        var resize_values = this.getSize();
        if (resize_values.n) this.$overlay.find(".oe_handle.n").removeClass("readonly");
        if (resize_values.s) this.$overlay.find(".oe_handle.s").removeClass("readonly");
        if (resize_values.e) this.$overlay.find(".oe_handle.e").removeClass("readonly");
        if (resize_values.w) this.$overlay.find(".oe_handle.w").removeClass("readonly");
        if (resize_values.size) this.$overlay.find(".oe_handle.size").removeClass("readonly");

        this.$overlay.find(".oe_handle:not(.size), .oe_handle.size .size").on('mousedown', function (event){
            event.preventDefault();

            var $handle = $(this);

            var resize_values = self.getSize();
            var compass = false;
            var XY = false;
            if ($handle.hasClass('n')) {
                compass = 'n';
                XY = 'Y';
            }
            else if ($handle.hasClass('s')) {
                compass = 's';
                XY = 'Y';
            }
            else if ($handle.hasClass('e')) {
                compass = 'e';
                XY = 'X';
            }
            else if ($handle.hasClass('w')) {
                compass = 'w';
                XY = 'X';
            }
            else if ($handle.hasClass('size')) {
                compass = 'size';
                XY = 'Y';
            }
>>>>>>> 4bef17cc

            var resize = resize_values[compass];
            if (!resize) return;


            if (compass === 'size') {
                var offset = self.$target.offset().top;
                if (self.$target.css("background").match(/rgba\(0, 0, 0, 0\)/)) {
                    self.$target.addClass("resize_editor_busy");
                }
            } else {
                var xy = event['page'+XY];
                var current = resize[2] || 0;
                _.each(resize[0], function (val, key) {
                    if (self.$target.hasClass(val)) {
                        current = key;
                    }
                });
                var begin = current;
                var beginClass = self.$target.attr("class");
                var regClass = new RegExp("\\s*" + resize[0][begin].replace(/[-]*[0-9]+/, '[-]*[0-9]+'), 'g');
            }

            self.BuildingBlock.editor_busy = true;

            var cursor = $handle.css("cursor")+'-important';
            var $body = $(document.body);
            $body.addClass(cursor);

            var body_mousemove = function (event){
                event.preventDefault();
                if (compass === 'size') {
                    var dy = event.pageY-offset;
                    dy = dy - dy%resize;
                    if (dy <= 0) dy = resize;
                    self.$target.css("height", dy+"px");
                    self.$target.css("overflow", "hidden");
                    self.on_resize(compass, null, dy);
                    self.BuildingBlock.cover_target(self.$overlay, self.$target);
                    return;
                }
                var dd = event['page'+XY] - xy + resize[1][begin];
                var next = current+1 === resize[1].length ? current : (current+1);
                var prev = current ? (current-1) : 0;

                var change = false;
                if (dd > (2*resize[1][next] + resize[1][current])/3) {
                    self.$target.attr("class", (self.$target.attr("class")||'').replace(regClass, ''));
                    self.$target.addClass(resize[0][next]);
                    current = next;
                    change = true;
                }
                if (prev != current && dd < (2*resize[1][prev] + resize[1][current])/3) {
                    self.$target.attr("class", (self.$target.attr("class")||'').replace(regClass, ''));
                    self.$target.addClass(resize[0][prev]);
                    current = prev;
                    change = true;
                }

                if (change) {
                    self.on_resize(compass, beginClass, current);
                    self.BuildingBlock.cover_target(self.$overlay, self.$target);
                }
            };

<<<<<<< HEAD
                var body_mouseup = function(){
                    $body.unbind('mousemove', body_mousemove);
                    $body.unbind('mouseup', body_mouseup);
                    $body.removeClass(cursor);
                    setTimeout(function () {
                        self.BuildingBlock.editor_busy = false;
                    },0);
                    self.$target.removeClass("resize_editor_busy");
                };
                $body.mousemove(body_mousemove);
                $body.mouseup(body_mouseup);
            });
            this.$overlay.find(".oe_handle.size .auto_size").on('click', function (event){
                self.$target.css("height", "");
                self.$target.css("overflow", "");
                self.BuildingBlock.cover_target(self.$overlay, self.$target);
                return false;
            });
        },
        getSize: function () {
            this.grid = {};
            return this.grid;
        },

        on_focus : function () {
            this._super();
            this.change_cursor();
        },

        change_cursor : function () {
            var _class = this.$target.attr("class") || "";

            var col = _class.match(/col-md-([0-9-]+)/i);
            col = col ? +col[1] : 0;

            var offset = _class.match(/col-md-offset-([0-9-]+)/i);
            offset = offset ? +offset[1] : 0;

            var overlay_class = this.$overlay.attr("class").replace(/(^|\s+)block-[^\s]*/gi, '');
            if (col+offset >= 12) overlay_class+= " block-e-right";
            if (col === 1) overlay_class+= " block-w-right block-e-left";
            if (offset === 0) overlay_class+= " block-w-left";

            var mb = _class.match(/mb([0-9-]+)/i);
            mb = mb ? +mb[1] : 0;
            if (mb >= 128) overlay_class+= " block-s-bottom";
            else if (!mb) overlay_class+= " block-s-top";

            var mt = _class.match(/mt([0-9-]+)/i);
            mt = mt ? +mt[1] : 0;
            if (mt >= 128) overlay_class+= " block-n-top";
            else if (!mt) overlay_class+= " block-n-bottom";

            this.$overlay.attr("class", overlay_class);
        },
        
        /* on_resize
        *  called when the box is resizing and the class change, before the cover_target
        *  @compass: resize direction : 'n', 's', 'e', 'w'
        *  @beginClass: attributes class at the begin
        *  @current: curent increment in this.grid
        */
        on_resize: function (compass, beginClass, current) {
            this.change_cursor();
        }
    });
    website.snippet.options["margin-y"] = website.snippet.options.marginAndResize.extend({
        getSize: function () {
            this.grid = this._super();
            var grid = [0,4,8,16,32,48,64,92,128];
            this.grid = {
                // list of class (Array), grid (Array), default value (INT)
                n: [_.map(grid, function (v) {return 'mt'+v;}), grid],
                s: [_.map(grid, function (v) {return 'mb'+v;}), grid],
                // INT if the user can resize the snippet (resizing per INT px)
                size: null
            };
            return this.grid;
        },
    });
    website.snippet.options["margin-x"] = website.snippet.options.marginAndResize.extend({
        getSize: function () {
            this.grid = this._super();
            var width = this.$target.parents(".row:first").first().outerWidth();

            var grid = [1,2,3,4,5,6,7,8,9,10,11,12];
            this.grid.e = [_.map(grid, function (v) {return 'col-md-'+v;}), _.map(grid, function (v) {return width/12*v;})];

            var grid = [-12,-11,-10,-9,-8,-7,-6,-5,-4,-3,-2,-1,0,1,2,3,4,5,6,7,8,9,10,11];
            this.grid.w = [_.map(grid, function (v) {return 'col-md-offset-'+v;}), _.map(grid, function (v) {return width/12*v;}), 12];

            return this.grid;
        },
        _drag_and_drop_after_insert_dropzone: function(){
            var self = this;
            var $zones = $(".row:has(> .oe_drop_zone)").each(function () {
                var $row = $(this);
                var width = $row.innerWidth();
                var pos = 0;
                while (width > pos + self.size.width) {
                    var $last = $row.find("> .oe_drop_zone:last");
                    $last.each(function () {
                        pos = $(this).position().left;
                    });
                    if (width > pos + self.size.width) {
                        $row.append("<div class='col-md-1 oe_drop_to_remove'/>");
                        var $add_drop = $last.clone();
                        $row.append($add_drop);
                        self._drag_and_drop_active_drop_zone($add_drop);
                    }
                }
            });
        },
        _drag_and_drop_start: function () {
            this._super();
            this.$target.attr("class",this.$target.attr("class").replace(/\s*(col-lg-offset-|col-md-offset-)([0-9-]+)/g, ''));
        },
        _drag_and_drop_stop: function () {
            this.$target.addClass("col-md-offset-" + this.$target.prevAll(".oe_drop_to_remove").length);
            this._super();
        },
        hide_remove_button: function() {
            this.$overlay.find('.oe_snippet_remove').toggleClass("hidden", !this.$target.siblings().length);
        },
        on_focus : function () {
            this._super();
            this.hide_remove_button();
        },
        on_clone: function ($clone) {
            var _class = $clone.attr("class").replace(/\s*(col-lg-offset-|col-md-offset-)([0-9-]+)/g, '');
            $clone.attr("class", _class);
            this.hide_remove_button();
            return false;
        },
        on_remove: function () {
            this._super();
            this.hide_remove_button();
        },
        on_resize: function (compass, beginClass, current) {
            if (compass === 'w') {
                // don't change the right border position when we change the offset (replace col size)
                var beginCol = Number(beginClass.match(/col-md-([0-9]+)|$/)[1] || 0);
                var beginOffset = Number(beginClass.match(/col-md-offset-([0-9-]+)|$/)[1] || beginClass.match(/col-lg-offset-([0-9-]+)|$/)[1] || 0);
                var offset = Number(this.grid.w[0][current].match(/col-md-offset-([0-9-]+)|$/)[1] || 0);
                if (offset < 0) {
                    offset = 0;
                }
                var colSize = beginCol - (offset - beginOffset);
                if (colSize <= 0) {
                    colSize = 1;
                    offset = beginOffset + beginCol - 1;
                }
                this.$target.attr("class",this.$target.attr("class").replace(/\s*(col-lg-offset-|col-md-offset-|col-md-)([0-9-]+)/g, ''));

                this.$target.addClass('col-md-' + (colSize > 12 ? 12 : colSize));
                if (offset > 0) {
                    this.$target.addClass('col-md-offset-' + offset);
                }
            }
            this._super(compass, beginClass, current);
        },
    });

    website.snippet.options.resize = website.snippet.options.marginAndResize.extend({
        getSize: function () {
            this.grid = this._super();
            this.grid.size = 8;
            return this.grid;
        },
    });

    website.snippet.options.parallax = website.snippet.Option.extend({
        getSize: function () {
            this.grid = this._super();
            this.grid.size = 8;
            return this.grid;
        },
        on_resize: function (compass, beginClass, current) {
            this.$target.data("snippet-view").set_values();
        },
        start : function () {
            var self = this;
            this._super();
            if (!self.$target.data("snippet-view")) {
                this.$target.data("snippet-view", new website.snippet.animationRegistry.parallax(this.$target));
            }
            this.scroll();
            this.$target.on('snippet-option-change snippet-option-preview', function () {
                self.$target.data("snippet-view").set_values();
            });
            this.$target.attr('contentEditable', 'false');

            this.$target.find('> div > .oe_structure').attr('contentEditable', 'true'); // saas-3 retro-compatibility

            this.$target.find('> div > div:not(.oe_structure) > .oe_structure').attr('contentEditable', 'true');
        },
        scroll: function (type, value) {
            this.$target.attr('data-scroll-background-ratio', value);
            this.$target.data("snippet-view").set_values();
        },
        set_active: function () {
            var value = this.$target.attr('data-scroll-background-ratio') || 0;
            this.$el.find('[data-scroll]').removeClass("active")
                .filter('[data-scroll="' + (this.$target.attr('data-scroll-background-ratio') || 0) + '"]').addClass("active");
        },
        clean_for_save: function () {
            this._super();
            this.$target.find(".parallax")
                .css("background-position", '')
                .removeAttr("data-scroll-background-offset");
        }
    });

    website.snippet.options.transform = website.snippet.Option.extend({
        start: function () {
            var self = this;
            this._super();
            this.$overlay.find('.oe_snippet_clone, .oe_handles').addClass('hidden');
            this.$overlay.find('[data-toggle="dropdown"]')
                .on("mousedown", function () {
                    self.$target.transfo("hide");
                });
            this.$target.on('attributes_change', function () {
                self.resetTransfo();
            });

            // don't unactive transform if rotation and mouseup on an other container
            var cursor_mousedown = false;
            $(document).on('mousedown', function (event) {
                if (self.$overlay.hasClass('oe_active') && $(event.target).closest(".transfo-controls").length) {
                    cursor_mousedown = event;
                }
            });
            $(document).on('mouseup', function (event) {
                if (cursor_mousedown) {
                    event.preventDefault();

                    var dx = event.clientX-cursor_mousedown.clientX;
                    var dy = event.clientY-cursor_mousedown.clientY;
                    setTimeout(function () {
                        self.$target.focusIn().activateBlock();
                        if (10 < Math.pow(dx, 2)+Math.pow(dy, 2)) {
                            setTimeout(function () {
                                self.$target.transfo({ 'hide': false });
                            },0);
                        }
                    },0);
                    cursor_mousedown = false;
                }
            });
        },
        style: function (type, value) {
            if (type !== 'click') return;
            var settings = this.$target.data("transfo").settings;
            this.$target.transfo({ 'hide': (settings.hide = !settings.hide) });
        },
        clear_style: function (type, value) {
            if (type !== 'click') return;
            this.$target.removeClass("fa-spin").attr("style", "");
            this.resetTransfo();
        },
        move_summernote_select: function () {
            var self = this;
            var transfo = this.$target.data("transfo");
            $('body > .note-handle')
                .attr('style', transfo.$markup.attr('style'))
                .css({
                    'z-index': 0,
                    'pointer-events': 'none'
                })
                .off('mousedown mouseup')
                .on('mousedown mouseup', function (event) {
                    self.$target.trigger( jQuery.Event( event.type, event ) );
                })
                .find('.note-control-selection').attr('style', transfo.$markup.find('.transfo-controls').attr('style'))
                    .css({
                        'display': 'block',
                        'cursor': 'auto'
                    });
        },
        resetTransfo: function () {
            var self = this;
            this.$overlay.css('width', '');
            this.$overlay.data('not-cover_target', true);
            this.$target.transfo("destroy");
            this.$target.transfo({
                hide: true,
                callback: function () {
                    var pos = $(this).data("transfo").$center.offset();
                    self.$overlay.css({
                        'top': pos.top | 0,
                        'left': pos.left | 0,
                        'position': 'absolute',
                    });
                    self.$overlay.find(".oe_overlay_options").attr("style", "width:0; left:0!important; top:0;");
                    self.$overlay.find(".oe_overlay_options > .btn-group").attr("style", "width:160px; left:-80px;");

                    self.move_summernote_select();
                }});
            this.$target.data('transfo').$markup
                .on("mouseover", function () {
                    self.$target.trigger("mouseover");
                })
                .mouseover();
        },
        on_focus : function () {
            var self = this;
            setTimeout(function () {
                self.$target.css({"-webkit-animation": "none", "animation": "none"});
                self.resetTransfo();
            },0);
        },
        on_blur : function () {
            this.$target.transfo("hide");
            $('.note-handle').hide(); // hide selection of summernote
            this.$target.css({"-webkit-animation-play-state": "", "animation-play-state": "", "-webkit-transition": "", "transition": "", "-webkit-animation": "", "animation": ""});
        },
        clean_for_save: function () {
            this.on_blur();
            this._super();
        }
    });

    website.snippet.options.media = website.snippet.Option.extend({
        start: function () {
            this._super();
            website.snippet.start_animation(true, this.$target);
        },
        edition: function (type, value) {
            if(type !== "click") return;
            var self = this;
            var editor = new website.editor.MediaDialog(this.$target.closest('.o_editable'), this.$target[0]);
            editor.appendTo(document.body);
            editor.on('saved', this, function (item, old) {
                self.editor.on_blur();
                self.BuildingBlock.make_active(false);
                if (self.$target.parent().data("oe-field") !== "image") {
                    setTimeout(function () {
                        self.BuildingBlock.make_active($(item));
                    },0);
                }
            });
        },
        on_focus : function () {
            var self = this;
            var $parent = this.$target.parent();

            if ($parent.data("oe-field") === "image" && $parent.hasClass('o_editable')) {
                this.$overlay.addClass("hidden");
                self.edition('click', null);
                self.BuildingBlock.make_active(false);
            }
        }
    });

    website.snippet.options.ul = website.snippet.Option.extend({
        start: function () {
            this._super();
            this.$target.data("snippet-view", new website.snippet.animationRegistry.ul(this.$target, true));
        },
        reset_ul: function () {
            this.$target.find('.o_ul_toggle_self, .o_ul_toggle_next').remove();

            this.$target.find('li:has(>ul,>ol)').map(function () {
                    // get if the li contain a text label
                    var texts = _.filter(_.toArray(this.childNodes), function (a) { return a.nodeType == 3;});
                    if (!texts.length || !texts.reduce(function (a,b) { return a.textContent + b.textContent;}).match(/\S/)) {
                        return;
                    }
                    $(this).children('ul,ol').addClass('o_close');
                    return $(this).children(':not(ul,ol)')[0] || this;
                })
                .prepend('<a href="#" class="o_ul_toggle_self fa" />');

            var $li = this.$target.find('li:has(+li:not(>.o_ul_toggle_self)>ul, +li:not(>.o_ul_toggle_self)>ol)');
            $li.map(function () { return $(this).children()[0] || this; })
                .prepend('<a href="#" class="o_ul_toggle_next fa" />');
            $li.removeClass('o_open').next().addClass('o_close');

            this.$target.find("li").removeClass('o_open').css('list-style', '');
            this.$target.find("li:has(.o_ul_toggle_self, .o_ul_toggle_next), li:has(>ul,>ol):not(:has(>li))").css('list-style', 'none');
        },
        clean_for_save: function () {
            this._super();
            if (!this.$target.hasClass('o_ul_folded')) {
                this.$target.find(".o_close").removeClass("o_close");
            }
            this.$target.find("li:not(:has(>ul))").css('list-style', '');
        },
        toggle_class: function (type, value, $li) {
            this._super(type, value, $li);
            this.$target.data("snippet-view").stop();
            this.reset_ul();
            this.$target.find("li:not(:has(>ul))").css('list-style', '');
            this.$target.data("snippet-view", new website.snippet.animationRegistry.ul(this.$target, true));
        }
    });

    website.snippet.Editor = openerp.Class.extend({
        init: function (BuildingBlock, dom) {
            this.BuildingBlock = BuildingBlock;
            this.$target = $(dom);
            this.$overlay = this.$target.data('overlay');
            this.load_style_options();
            this.get_parent_block();
            this.start();
        },

        // activate drag and drop for the snippets in the snippet toolbar
        _drag_and_drop: function(){
            var self = this;
            this.dropped = false;
            this.$overlay.draggable({
                greedy: true,
                appendTo: 'body',
                cursor: "move",
                handle: ".oe_snippet_move",
                cursorAt: {
                    left: 18,
                    top: 14
                },
                helper: function() {
                    var $clone = $(this).clone().css({width: "24px", height: "24px", border: 0});
                    $clone.find(".oe_overlay_options >:not(:contains(.oe_snippet_move)), .oe_handle").remove();
                    $clone.find(":not(.glyphicon)").css({position: 'absolute', top: 0, left: 0});
                    $clone.appendTo("body").removeClass("hidden");
                    return $clone;
                },
                start: _.bind(self._drag_and_drop_start, self),
                stop: _.bind(self._drag_and_drop_stop, self)
            });
        },
        _drag_and_drop_after_insert_dropzone: function (){},
        _drag_and_drop_active_drop_zone: function ($zones){
            var self = this;
            $zones.droppable({
                over:   function(){
                    $(".oe_drop_zone.hide").removeClass("hide");
                    $(this).addClass("hide").first().after(self.$target);
                    self.dropped = true;
                },
                out:    function(){
                    $(this).removeClass("hide");
                    self.$target.detach();
                    self.dropped = false;
                },
            });
        },
        _drag_and_drop_start: function (){
            var self = this;
            self.BuildingBlock.hide();
            self.BuildingBlock.editor_busy = true;
            self.size = {
                width: self.$target.width(),
                height: self.$target.height()
            };
            self.$target.after("<div class='oe_drop_clone' style='display: none;'/>");
            self.$target.detach();
            self.$overlay.addClass("hidden");

            var $selector_siblings;
            for (var i=0; i<self.selector_siblings.length; i++) {
                if (!$selector_siblings) $selector_siblings = self.selector_siblings[i].all();
                else $selector_siblings = $selector_siblings.add(self.selector_siblings[i].all());
            }
            var $selector_children;
            for (var i=0; i<self.selector_children.length; i++) {
                if (!$selector_children) $selector_children = self.selector_children[i].all();
                else $selector_children = $selector_children.add(self.selector_children[i].all());
            }

            self.BuildingBlock.activate_insertion_zones($selector_siblings, $selector_children);
=======
            var body_mouseup = function(){
                $body.unbind('mousemove', body_mousemove);
                $body.unbind('mouseup', body_mouseup);
                $body.removeClass(cursor);
                setTimeout(function () {
                    self.BuildingBlock.editor_busy = false;
                },0);
                self.$target.removeClass("resize_editor_busy");
            };
            $body.mousemove(body_mousemove);
            $body.mouseup(body_mouseup);
        });
        this.$overlay.find(".oe_handle.size .auto_size").on('click', function (){
            self.$target.css("height", "");
            self.$target.css("overflow", "");
            self.BuildingBlock.cover_target(self.$overlay, self.$target);
            return false;
        });
    },
    getSize: function () {
        this.grid = {};
        return this.grid;
    },

    on_focus : function () {
        this._super();
        this.change_cursor();
    },

    change_cursor : function () {
        var _class = this.$target.attr("class") || "";

        var col = _class.match(/col-md-([0-9-]+)/i);
        col = col ? +col[1] : 0;

        var offset = _class.match(/col-md-offset-([0-9-]+)/i);
        offset = offset ? +offset[1] : 0;

        var overlay_class = this.$overlay.attr("class").replace(/(^|\s+)block-[^\s]*/gi, '');
        if (col+offset >= 12) overlay_class+= " block-e-right";
        if (col === 1) overlay_class+= " block-w-right block-e-left";
        if (offset === 0) overlay_class+= " block-w-left";

        var mb = _class.match(/mb([0-9-]+)/i);
        mb = mb ? +mb[1] : 0;
        if (mb >= 128) overlay_class+= " block-s-bottom";
        else if (!mb) overlay_class+= " block-s-top";

        var mt = _class.match(/mt([0-9-]+)/i);
        mt = mt ? +mt[1] : 0;
        if (mt >= 128) overlay_class+= " block-n-top";
        else if (!mt) overlay_class+= " block-n-bottom";

        this.$overlay.attr("class", overlay_class);
    },

    /* on_resize
    *  called when the box is resizing and the class change, before the cover_target
    *  @compass: resize direction : 'n', 's', 'e', 'w'
    *  @beginClass: attributes class at the begin
    *  @current: curent increment in this.grid
    */
    on_resize: function (compass, beginClass, current) {
        this.change_cursor();
    }
});

options["margin-y"] = options.marginAndResize.extend({
    getSize: function () {
        this.grid = this._super();
        var grid = [0,4,8,16,32,48,64,92,128];
        this.grid = {
            // list of class (Array), grid (Array), default value (INT)
            n: [_.map(grid, function (v) {return 'mt'+v;}), grid],
            s: [_.map(grid, function (v) {return 'mb'+v;}), grid],
            // INT if the user can resize the snippet (resizing per INT px)
            size: null
        };
        return this.grid;
    },
});

options["margin-x"] = options.marginAndResize.extend({
    getSize: function () {
        this.grid = this._super();
        var width = this.$target.parents(".row:first").first().outerWidth();

        var grid = [1,2,3,4,5,6,7,8,9,10,11,12];
        this.grid.e = [_.map(grid, function (v) {return 'col-md-'+v;}), _.map(grid, function (v) {return width/12*v;})];

        grid = [-12,-11,-10,-9,-8,-7,-6,-5,-4,-3,-2,-1,0,1,2,3,4,5,6,7,8,9,10,11];
        this.grid.w = [_.map(grid, function (v) {return 'col-md-offset-'+v;}), _.map(grid, function (v) {return width/12*v;}), 12];

        return this.grid;
    },
    _drag_and_drop_after_insert_dropzone: function(){
        var self = this;
        $(".row:has(> .oe_drop_zone)").each(function () {
            var $row = $(this);
            var width = $row.innerWidth();
            var pos = 0;
            while (width > pos + self.size.width) {
                var $last = $row.find("> .oe_drop_zone:last");
                $last.each(function () {
                    pos = $(this).position().left;
                });
                if (width > pos + self.size.width) {
                    $row.append("<div class='col-md-1 oe_drop_to_remove'/>");
                    var $add_drop = $last.clone();
                    $row.append($add_drop);
                    self._drag_and_drop_active_drop_zone($add_drop);
                }
            }
        });
    },
    _drag_and_drop_start: function () {
        this._super();
        this.$target.attr("class",this.$target.attr("class").replace(/\s*(col-lg-offset-|col-md-offset-)([0-9-]+)/g, ''));
    },
    _drag_and_drop_stop: function () {
        this.$target.addClass("col-md-offset-" + this.$target.prevAll(".oe_drop_to_remove").length);
        this._super();
    },
    hide_remove_button: function() {
        this.$overlay.find('.oe_snippet_remove').toggleClass("hidden", !this.$target.siblings().length);
    },
    on_focus : function () {
        this._super();
        this.hide_remove_button();
    },
    on_clone: function ($clone) {
        var _class = $clone.attr("class").replace(/\s*(col-lg-offset-|col-md-offset-)([0-9-]+)/g, '');
        $clone.attr("class", _class);
        this.hide_remove_button();
        return false;
    },
    on_remove: function () {
        this._super();
        this.hide_remove_button();
    },
    on_resize: function (compass, beginClass, current) {
        if (compass === 'w') {
            // don't change the right border position when we change the offset (replace col size)
            var beginCol = Number(beginClass.match(/col-md-([0-9]+)|$/)[1] || 0);
            var beginOffset = Number(beginClass.match(/col-md-offset-([0-9-]+)|$/)[1] || beginClass.match(/col-lg-offset-([0-9-]+)|$/)[1] || 0);
            var offset = Number(this.grid.w[0][current].match(/col-md-offset-([0-9-]+)|$/)[1] || 0);
            if (offset < 0) {
                offset = 0;
            }
            var colSize = beginCol - (offset - beginOffset);
            if (colSize <= 0) {
                colSize = 1;
                offset = beginOffset + beginCol - 1;
            }
            this.$target.attr("class",this.$target.attr("class").replace(/\s*(col-lg-offset-|col-md-offset-|col-md-)([0-9-]+)/g, ''));

            this.$target.addClass('col-md-' + (colSize > 12 ? 12 : colSize));
            if (offset > 0) {
                this.$target.addClass('col-md-offset-' + offset);
            }
        }
        this._super(compass, beginClass, current);
    },
});

options.resize = options.marginAndResize.extend({
    getSize: function () {
        this.grid = this._super();
        this.grid.size = 8;
        return this.grid;
    },
});

options.parallax = Option.extend({
    getSize: function () {
        this.grid = this._super();
        this.grid.size = 8;
        return this.grid;
    },
    on_resize: function (compass, beginClass, current) {
        this.$target.data("snippet-view").set_values();
    },
    start : function () {
        var self = this;
        this._super();
        if (!self.$target.data("snippet-view")) {
            this.$target.data("snippet-view", new animation.registry.parallax(this.$target));
        }
        this.scroll();
        this.$target.on('snippet-option-change snippet-option-preview', function () {
            self.$target.data("snippet-view").set_values();
        });
        this.$target.attr('contentEditable', 'false');

        this.$target.find('> div > .oe_structure').attr('contentEditable', 'true'); // saas-3 retro-compatibility

        this.$target.find('> div > div:not(.oe_structure) > .oe_structure').attr('contentEditable', 'true');
    },
    scroll: function (type, value) {
        this.$target.attr('data-scroll-background-ratio', value);
        this.$target.data("snippet-view").set_values();
    },
    set_active: function () {
        this.$el.find('[data-scroll]').removeClass("active")
            .filter('[data-scroll="' + (this.$target.attr('data-scroll-background-ratio') || 0) + '"]').addClass("active");
    },
    clean_for_save: function () {
        this._super();
        this.$target.find(".parallax")
            .css("background-position", '')
            .removeAttr("data-scroll-background-offset");
    }
});

options.transform = Option.extend({
    start: function () {
        var self = this;
        this._super();
        this.$overlay.find('.oe_snippet_clone, .oe_handles').addClass('hidden');
        this.$overlay.find('[data-toggle="dropdown"]')
            .on("mousedown", function () {
                self.$target.transfo("hide");
            });
        this.$target.on('attributes_change', function () {
            self.resetTransfo();
        });

        // don't unactive transform if rotation and mouseup on an other container
        var cursor_mousedown = false;
        $(document).on('mousedown', function (event) {
            if (self.$overlay.hasClass('oe_active') && $(event.target).closest(".transfo-controls").length) {
                cursor_mousedown = event;
            }
        });
        $(document).on('mouseup', function (event) {
            if (cursor_mousedown) {
                event.preventDefault();

                var dx = event.clientX-cursor_mousedown.clientX;
                var dy = event.clientY-cursor_mousedown.clientY;
                setTimeout(function () {
                    self.$target.focusIn().activateBlock();
                    if (10 < Math.pow(dx, 2)+Math.pow(dy, 2)) {
                        setTimeout(function () {
                            self.$target.transfo({ 'hide': false });
                        },0);
                    }
                },0);
                cursor_mousedown = false;
            }
        });
    },
    style: function (type) {
        if (type !== 'click') return;
        var settings = this.$target.data("transfo").settings;
        this.$target.transfo({ 'hide': (settings.hide = !settings.hide) });
    },
    clear_style: function (type) {
        if (type !== 'click') return;
        this.$target.removeClass("fa-spin").attr("style", "");
        this.resetTransfo();
    },
    move_summernote_select: function () {
        var self = this;
        var transfo = this.$target.data("transfo");
        $('body > .note-handle')
            .attr('style', transfo.$markup.attr('style'))
            .css({
                'z-index': 0,
                'pointer-events': 'none'
            })
            .off('mousedown mouseup')
            .on('mousedown mouseup', function (event) {
                self.$target.trigger( jQuery.Event( event.type, event ) );
            })
            .find('.note-control-selection').attr('style', transfo.$markup.find('.transfo-controls').attr('style'))
                .css({
                    'display': 'block',
                    'cursor': 'auto'
                });
    },
    resetTransfo: function () {
        var self = this;
        this.$overlay.css('width', '');
        this.$overlay.data('not-cover_target', true);
        this.$target.transfo("destroy");
        this.$target.transfo({
            hide: true,
            callback: function () {
                var pos = $(this).data("transfo").$center.offset();
                self.$overlay.css({
                    'top': pos.top | 0,
                    'left': pos.left | 0,
                    'position': 'absolute',
                });
                self.$overlay.find(".oe_overlay_options").attr("style", "width:0; left:0!important; top:0;");
                self.$overlay.find(".oe_overlay_options > .btn-group").attr("style", "width:160px; left:-80px;");

                self.move_summernote_select();
            }});
        this.$target.data('transfo').$markup
            .on("mouseover", function () {
                self.$target.trigger("mouseover");
            })
            .mouseover();
    },
    on_focus : function () {
        var self = this;
        setTimeout(function () {
            self.$target.css({"-webkit-animation": "none", "animation": "none"});
            self.resetTransfo();
        },0);
    },
    on_blur : function () {
        this.$target.transfo("hide");
        $('.note-handle').hide(); // hide selection of summernote
        this.$target.css({"-webkit-animation-play-state": "", "animation-play-state": "", "-webkit-transition": "", "transition": "", "-webkit-animation": "", "animation": ""});
    },
    clean_for_save: function () {
        this.on_blur();
        this._super();
    }
});

options.media = Option.extend({
    start: function () {
        this._super();
        animation.start_animation(true, this.$target);
    },
    edition: function (type) {
        if(type !== "click") return;
        var self = this;
        var dialog = new editor.MediaDialog(this.$target.closest('.o_editable'), this.$target[0]);
        dialog.appendTo(document.body);
        dialog.on('saved', this, function (item) {
            self.editor.on_blur();
            self.BuildingBlock.make_active(false);
            if (self.$target.parent().data("oe-field") !== "image") {
                setTimeout(function () {
                    self.BuildingBlock.make_active($(item));
                },0);
            }
        });
    },
    on_focus : function () {
        var self = this;
        var $parent = this.$target.parent();

        if ($parent.data("oe-field") === "image" && $parent.hasClass('o_editable')) {
            this.$overlay.addClass("hidden");
            self.edition('click', null);
            self.BuildingBlock.make_active(false);
        }
    }
});

options.ul = Option.extend({
    start: function () {
        this._super();
        this.$target.data("snippet-view", new animation.registry.ul(this.$target, true));
    },
    reset_ul: function () {
        this.$target.find('.o_ul_toggle_self, .o_ul_toggle_next').remove();

        this.$target.find('li:has(>ul,>ol)').map(function () {
                // get if the li contain a text label
                var texts = _.filter(_.toArray(this.childNodes), function (a) { return a.nodeType == 3;});
                if (!texts.length || !texts.reduce(function (a,b) { return a.textContent + b.textContent;}).match(/\S/)) {
                    return;
                }
                $(this).children('ul,ol').addClass('o_close');
                return $(this).children(':not(ul,ol)')[0] || this;
            })
            .prepend('<a href="#" class="o_ul_toggle_self fa" />');

        var $li = this.$target.find('li:has(+li:not(>.o_ul_toggle_self)>ul, +li:not(>.o_ul_toggle_self)>ol)');
        $li.map(function () { return $(this).children()[0] || this; })
            .prepend('<a href="#" class="o_ul_toggle_next fa" />');
        $li.removeClass('o_open').next().addClass('o_close');

        this.$target.find("li").removeClass('o_open').css('list-style', '');
        this.$target.find("li:has(.o_ul_toggle_self, .o_ul_toggle_next), li:has(>ul,>ol):not(:has(>li))").css('list-style', 'none');
    },
    clean_for_save: function () {
        this._super();
        if (!this.$target.hasClass('o_ul_folded')) {
            this.$target.find(".o_close").removeClass("o_close");
        }
        this.$target.find("li:not(:has(>ul))").css('list-style', '');
    },
    toggle_class: function (type, value, $li) {
        this._super(type, value, $li);
        this.$target.data("snippet-view").stop();
        this.reset_ul();
        this.$target.find("li:not(:has(>ul))").css('list-style', '');
        this.$target.data("snippet-view", new animation.registry.ul(this.$target, true));
    }
});

var SnippetEditor = Class.extend({
    init: function (BuildingBlock, dom) {
        this.BuildingBlock = BuildingBlock;
        this.$target = $(dom);
        this.$overlay = this.$target.data('overlay');
        this.load_style_options();
        this.get_parent_block();
        this.start();
    },

    // activate drag and drop for the snippets in the snippet toolbar
    _drag_and_drop: function(){
        var self = this;
        this.dropped = false;
        this.$overlay.draggable({
            greedy: true,
            appendTo: 'body',
            cursor: "move",
            handle: ".oe_snippet_move",
            cursorAt: {
                left: 18,
                top: 14
            },
            helper: function() {
                var $clone = $(this).clone().css({width: "24px", height: "24px", border: 0});
                $clone.find(".oe_overlay_options >:not(:contains(.oe_snippet_move)), .oe_handle").remove();
                $clone.find(":not(.glyphicon)").css({position: 'absolute', top: 0, left: 0});
                $clone.appendTo("body").removeClass("hidden");
                return $clone;
            },
            start: _.bind(self._drag_and_drop_start, self),
            stop: _.bind(self._drag_and_drop_stop, self)
        });
    },
    _drag_and_drop_after_insert_dropzone: function (){},
    _drag_and_drop_active_drop_zone: function ($zones){
        var self = this;
        $zones.droppable({
            over:   function(){
                $(".oe_drop_zone.hide").removeClass("hide");
                $(this).addClass("hide").first().after(self.$target);
                self.dropped = true;
            },
            out:    function(){
                $(this).removeClass("hide");
                self.$target.detach();
                self.dropped = false;
            },
        });
    },
    _drag_and_drop_start: function (){
        var self = this;
        self.BuildingBlock.hide();
        self.BuildingBlock.editor_busy = true;
        self.size = {
            width: self.$target.width(),
            height: self.$target.height()
        };
        self.$target.after("<div class='oe_drop_clone' style='display: none;'/>");
        self.$target.detach();
        self.$overlay.addClass("hidden");

        var $selector_siblings;
        for (var i=0; i<self.selector_siblings.length; i++) {
            if (!$selector_siblings) $selector_siblings = self.selector_siblings[i].all();
            else $selector_siblings = $selector_siblings.add(self.selector_siblings[i].all());
        }
        var $selector_children;
        for (i=0; i<self.selector_children.length; i++) {
            if (!$selector_children) $selector_children = self.selector_children[i].all();
            else $selector_children = $selector_children.add(self.selector_children[i].all());
        }

        self.BuildingBlock.activate_insertion_zones($selector_siblings, $selector_children);
>>>>>>> 4bef17cc

        $("body").addClass('move-important');

<<<<<<< HEAD
            self._drag_and_drop_after_insert_dropzone();
            self._drag_and_drop_active_drop_zone($('.oe_drop_zone'));
        },
        _drag_and_drop_stop: function (){
            var self = this;
            var $dropzone = this.$target.prev();
            var prev = $dropzone.length && $dropzone[0].previousSibling;
            var next = this.$target.last()[0].nextSibling;
            var $parent = this.$target.parent();

            $(".oe_drop_clone").after(this.$target);

            this.$overlay.removeClass("hidden");
            $("body").removeClass('move-important');
            $('.oe_drop_zone').droppable('destroy').remove();
            $(".oe_drop_clone, .oe_drop_to_remove").remove();

            if (this.dropped) {
                this.BuildingBlock.parent.rte.historyRecordUndo(this.$target);

                if (prev) {
                    this.$target.insertAfter(prev);
                } else if (next) {
                    this.$target.insertBefore(next);
                } else {
                    $parent.prepend(this.$target);
                }
            }

            self.BuildingBlock.editor_busy = false;

            self.get_parent_block();
            setTimeout(function () {self.BuildingBlock.create_overlay(self.$target);},0);
        },

        load_style_options: function () {
            var self = this;
            var $styles = this.$overlay.find('.oe_options');
            var $ul = $styles.find('ul:first');
            this.styles = {};
            this.selector_siblings = [];
            this.selector_children = [];
            _.each(website.snippet.templateOptions, function (val, option_id) {
                if (!val.selector.is(self.$target)) {
                    return;
                }
                if (val['drop-near']) self.selector_siblings.push(val['drop-near']);
                if (val['drop-in']) self.selector_children.push(val['drop-in']);

                var option = val['option'];
                var Editor = website.snippet.options[option] || website.snippet.Option;
                var editor = self.styles[option] = new Editor(self.BuildingBlock, self, self.$target, option_id);
                $ul.append(editor.$el.addClass("snippet-option-" + option));
                editor.start();
            });

            if (!this.selector_siblings.length && !this.selector_children.length) {
                this.$overlay.find(".oe_snippet_move, .oe_snippet_clone, .oe_snippet_remove").addClass('hidden');
            }

            if ($ul.find("li").length) {
                $styles.removeClass("hidden");
            }
            this.$overlay.find('[data-toggle="dropdown"]').dropdown();
        },

        get_parent_block: function () {
            var self = this;
            var $button = this.$overlay.find('.oe_snippet_parent');
            var $parent = website.snippet.globalSelector.closest(this.$target.parent());
            if ($parent.length) {
                $button.removeClass("hidden");
                $button.off("click").on('click', function (event) {
                    event.preventDefault();
                    setTimeout(function () {
                        self.BuildingBlock.make_active($parent);
                    }, 0);
                });
=======
        self._drag_and_drop_after_insert_dropzone();
        self._drag_and_drop_active_drop_zone($('.oe_drop_zone'));
    },
    _drag_and_drop_stop: function (){
        var self = this;
        var $dropzone = this.$target.prev();
        var prev = $dropzone.length && $dropzone[0].previousSibling;
        var next = this.$target.last()[0].nextSibling;
        var $parent = this.$target.parent();

        $(".oe_drop_clone").after(this.$target);

        this.$overlay.removeClass("hidden");
        $("body").removeClass('move-important');
        $('.oe_drop_zone').droppable('destroy').remove();
        $(".oe_drop_clone, .oe_drop_to_remove").remove();

        if (this.dropped) {
            this.BuildingBlock.parent.rte.historyRecordUndo(this.$target);

            if (prev) {
                this.$target.insertAfter(prev);
            } else if (next) {
                this.$target.insertBefore(next);
>>>>>>> 4bef17cc
            } else {
                $parent.prepend(this.$target);
            }
        }

        self.BuildingBlock.editor_busy = false;

        self.get_parent_block();
        setTimeout(function () {self.BuildingBlock.create_overlay(self.$target);},0);
    },

    load_style_options: function () {
        var self = this;
        var $styles = this.$overlay.find('.oe_options');
        var $ul = $styles.find('ul:first');
        this.styles = {};
        this.selector_siblings = [];
        this.selector_children = [];
        _.each(templateOptions, function (val, option_id) {
            if (!val.selector.is(self.$target)) {
                return;
            }
<<<<<<< HEAD
        },

        /*
        *  start
        *  This method is called after init and _readXMLData
        */
        start: function () {
            var self = this;
            if (!this.$target.parent().is(':o_editable')) {
                this.$overlay.find('.oe_snippet_move, .oe_snippet_clone, .oe_snippet_remove').remove();
            } else {
                this.$overlay.on('click', '.oe_snippet_clone', _.bind(this.on_clone, this));
                this.$overlay.on('click', '.oe_snippet_remove', _.bind(this.on_remove, this));
                this._drag_and_drop();
            }
        },

        on_clone: function (event) {
            event.preventDefault();
            var $clone = this.$target.clone(false);

            this.BuildingBlock.parent.rte.historyRecordUndo(this.$target);
            
            this.$target.after($clone);
            for (var i in this.styles){
                this.styles[i].on_clone($clone);
            }
            this.BuildingBlock.create_overlay(this.$target);
            return false;
        },

        on_remove: function (event) {
            event.preventDefault();
            this.on_blur();

            this.BuildingBlock.parent.rte.historyRecordUndo(this.$target);

            var index = _.indexOf(this.BuildingBlock.snippets, this.$target.get(0));
            for (var i in this.styles){
                this.styles[i].on_remove();
            }
            delete this.BuildingBlock.snippets[index];

            // remove node and his empty
            var node = this.$target.parent()[0];

            this.$target.remove();
            this.$overlay.remove();

            if (node && node.firstChild) {
                $.summernote.core.dom.removeSpace(node, node.firstChild, 0, node.lastChild, 1);
                if (!node.firstChild.tagName && node.firstChild.textContent === " ") {
                    node.firstChild.parentNode.removeChild(node.firstChild);
                }
            }

            // clean editor if they are image or table in deleted content
            $(".note-control-selection").hide();
            $('.o_table_handler').remove();

            return false;
        },

        /*
        *  drop_and_build_snippet
        *  This method is called just after that a thumbnail is drag and dropped into a drop zone
        *  (after the insertion of this.$body, if this.$body exists)
        */
        drop_and_build_snippet: function () {
            for (var i in this.styles){
                this.styles[i].drop_and_build_snippet();
            }
        },

        /* on_focus
        *  This method is called when the user click inside the snippet in the dom
        */
        on_focus : function () {
            this.$overlay.addClass('oe_active');
            for (var i in this.styles){
                this.styles[i].on_focus();
            }
        },

        /* on_focus
        *  This method is called when the user click outside the snippet in the dom, after a focus
        */
        on_blur : function () {
            for (var i in this.styles){
                this.styles[i].on_blur();
=======
            if (val['drop-near']) self.selector_siblings.push(val['drop-near']);
            if (val['drop-in']) self.selector_children.push(val['drop-in']);

            var option = val.option;
            var Editor = options[option] || Option;
            var editor = self.styles[option] = new Editor(self.BuildingBlock, self, self.$target, option_id);
            $ul.append(editor.$el.addClass("snippet-option-" + option));
            editor.start();
        });

        if (!this.selector_siblings.length && !this.selector_children.length) {
            this.$overlay.find(".oe_snippet_move, .oe_snippet_clone, .oe_snippet_remove").addClass('hidden');
        }

        if ($ul.find("li").length) {
            $styles.removeClass("hidden");
        }
        this.$overlay.find('[data-toggle="dropdown"]').dropdown();
    },

    get_parent_block: function () {
        var self = this;
        var $button = this.$overlay.find('.oe_snippet_parent');
        var $parent = globalSelector.closest(this.$target.parent());
        if ($parent.length) {
            $button.removeClass("hidden");
            $button.off("click").on('click', function (event) {
                event.preventDefault();
                setTimeout(function () {
                    self.BuildingBlock.make_active($parent);
                }, 0);
            });
        } else {
            $button.addClass("hidden");
        }
    },

    /*
    *  start
    *  This method is called after init and _readXMLData
    */
    start: function () {
        if (!this.$target.parent().is(':o_editable')) {
            this.$overlay.find('.oe_snippet_move, .oe_snippet_clone, .oe_snippet_remove').remove();
        } else {
            this.$overlay.on('click', '.oe_snippet_clone', _.bind(this.on_clone, this));
            this.$overlay.on('click', '.oe_snippet_remove', _.bind(this.on_remove, this));
            this._drag_and_drop();
        }
    },

    on_clone: function (event) {
        event.preventDefault();
        var $clone = this.$target.clone(false);

        this.BuildingBlock.parent.rte.historyRecordUndo(this.$target);

        this.$target.after($clone);
        for (var i in this.styles){
            this.styles[i].on_clone($clone);
        }
        this.BuildingBlock.create_overlay(this.$target);
        return false;
    },

    on_remove: function (event) {
        event.preventDefault();
        this.on_blur();

        this.BuildingBlock.parent.rte.historyRecordUndo(this.$target);

        var index = _.indexOf(this.BuildingBlock.snippets, this.$target.get(0));
        for (var i in this.styles){
            this.styles[i].on_remove();
        }
        delete this.BuildingBlock.snippets[index];

        // remove node and his empty
        var node = this.$target.parent()[0];

        this.$target.remove();
        this.$overlay.remove();

        if (node && node.firstChild) {
            $.summernote.core.dom.removeSpace(node, node.firstChild, 0, node.lastChild, 1);
            if (!node.firstChild.tagName && node.firstChild.textContent === " ") {
                node.firstChild.parentNode.removeChild(node.firstChild);
            }
        }

        // clean editor if they are image or table in deleted content
        $(".note-control-selection").hide();
        $('.o_table_handler').remove();

        return false;
    },

    /*
    *  drop_and_build_snippet
    *  This method is called just after that a thumbnail is drag and dropped into a drop zone
    *  (after the insertion of this.$body, if this.$body exists)
    */
    drop_and_build_snippet: function () {
        for (var i in this.styles){
            this.styles[i].drop_and_build_snippet();
        }
    },

    /* on_focus
    *  This method is called when the user click inside the snippet in the dom
    */
    on_focus : function () {
        this.$overlay.addClass('oe_active');
        for (var i in this.styles){
            this.styles[i].on_focus();
        }
    },

    /* on_focus
    *  This method is called when the user click outside the snippet in the dom, after a focus
    */
    on_blur : function () {
        for (var i in this.styles){
            this.styles[i].on_blur();
        }
        this.$overlay.removeClass('oe_active');
    },
});

/* t-field options */

options.many2one = Option.extend({
    start: function () {
        var self = this;

        this.Model = this.$target.data('oe-many2one-model');
        this.ID = +this.$target.data('oe-many2one-id');

        // create search button and bind search bar
        this.$btn = $(core.qweb.render("website.many2one.button"))
            .insertAfter(this.$overlay.find('.oe_options'));

        this.$ul = this.$btn.find("ul");
        this.$search = this.$ul.find('li:first');
        this.$search.find('input').on('mousedown click mouseup keyup keydown', function (e) {
            e.stopPropagation();
        });

        // move menu item
        setTimeout(function () {
            if (self.$overlay.find('.oe_options').hasClass('hidden')) {
                self.$btn.css('height', '0').find('> a').addClass('hidden');
                self.$ul.show().css({
                    'top': '-24px', 'margin': '0', 'padding': '2px 0', 'position': 'relative'
                });
            } else {
                self.$btn.find('a').on('click', function () {
                    self.clear();
                });
            }
        },0);

        // bind search input
        this.$search.find('input')
            .focus()
            .on('keyup', function() {
                self.find_existing($(this).val());
            });

        // bind result
        this.$ul.on('click', "li:not(:first) a", function () {
            self.select_record(this);
        });
    },

    on_focus: function () {
        this.$target.attr('contentEditable', 'false');
        this.clear();
        this._super();
    },

    clear: function () {
        var self = this;
        this.$search.siblings().remove();
        self.$search.find('input').val("");
        setTimeout(function () {
            self.$search.find('input').focus();
        },0);
    },

    find_existing: function (name) {
        var self = this;
        var domain = [];
        if (!name || !name.length) {
            self.$search.siblings().remove();
            return;
        }
        if (isNaN(+name)) {
            if (this.Model === "res.partner") {
                domain.push(['name', 'ilike', name]);
            } else {
                domain.push('|', ['name', 'ilike', name], ['email', 'ilike', name]);
            }
        } else {
            domain.push(['id', '=', name]);
        }

        ajax.jsonRpc('/web/dataset/call_kw', 'call', {
            model: this.Model,
            method: 'search_read',
            args: [domain, this.Model === "res.partner" ? ['name', 'display_name', 'city', 'country_id'] : ['name', 'display_name']],
            kwargs: {
                order: 'name DESC',
                limit: 5,
                context: website.get_context(),
            }
        }).then(function (result){
            self.$search.siblings().remove();
            self.$search.after(core.qweb.render("website.many2one.search",{contacts:result}));
        });
    },

    get_contact_rendering: function (options) {
        return ajax.jsonRpc('/web/dataset/call_kw', 'call', {
            model: 'website.qweb.field.contact',
            method: 'get_record_to_html',
            args: [[this.ID]],
            kwargs: {
                options: options,
                context: website.get_context(),
>>>>>>> 4bef17cc
            }
        });
    },

    select_record: function (li) {
        var self = this;

        this.BuildingBlock.parent.rte.historyRecordUndo(this.$target);

        self.ID = +$(li).data("id");
        self.$target.attr('data-oe-many2one-id', self.ID).data('oe-many2one-id', self.ID);

        if (self.$target.data('oe-type') === "contact") {
            $('[data-oe-contact-options]')
                .filter('[data-oe-model="'+self.$target.data('oe-model')+'"]')
                .filter('[data-oe-id="'+self.$target.data('oe-id')+'"]')
                .filter('[data-oe-field="'+self.$target.data('oe-field')+'"]')
                .filter('[data-oe-contact-options!="'+self.$target.data('oe-contact-options')+'"]')
                .add(self.$target)
                .attr('data-oe-many2one-id', self.ID).data('oe-many2one-id', self.ID)
                .each(function () {
                    var $node = $(this);
                    self.get_contact_rendering($node.data('oe-contact-options'))
                        .then(function (html){
                            $node.html(html);
                        });
                });
        } else {
            self.$target.html($(li).data("name"));
        }

        self.clear();
    }
});

return {
    BuildingBlock: BuildingBlock,
    options: options,
    Option: Option,
    globalSelector: globalSelector,
};

<<<<<<< HEAD
    /* t-field options */

    website.snippet.options.many2one = website.snippet.Option.extend({
        start: function () {
            var self = this;

            this.Model = this.$target.data('oe-many2one-model');
            this.ID = +this.$target.data('oe-many2one-id');

            // create search button and bind search bar
            this.$btn = $(openerp.qweb.render("website.many2one.button"))
                .insertAfter(this.$overlay.find('.oe_options'));

            this.$ul = this.$btn.find("ul");
            this.$search = this.$ul.find('li:first');
            this.$search.find('input').on('mousedown click mouseup keyup keydown', function (e) {
                e.stopPropagation();
            });

            // move menu item
            setTimeout(function () {
                if (self.$overlay.find('.oe_options').hasClass('hidden')) {
                    self.$btn.css('height', '0').find('> a').addClass('hidden');
                    self.$ul.show().css({
                        'top': '-24px', 'margin': '0', 'padding': '2px 0', 'position': 'relative'
                    });
                } else {
                    self.$btn.find('a').on('click', function (e) {
                        self.clear();
                    });
                }
            },0);

            // bind search input
            this.$search.find('input')
                .focus()
                .on('keyup', function(e) {
                    self.find_existing($(this).val());
                });

            // bind result
            this.$ul.on('click', "li:not(:first) a", function (e) {
                self.select_record(this);
            });
        },

        on_focus: function () {
            this.$target.attr('contentEditable', 'false');
            this.clear();
            this._super();
        },

        clear: function () {
            var self = this;
            this.$search.siblings().remove();
            self.$search.find('input').val("");
            setTimeout(function () {
                self.$search.find('input').focus();
            },0);
        },

        find_existing: function (name) {
            var self = this;
            var domain = [];
            if (!name || !name.length) {
                self.$search.siblings().remove();
                return;
            }
            if (isNaN(+name)) {
                if (this.Model === "res.partner") {
                    domain.push(['name', 'ilike', name]);
                } else {
                    domain.push('|', ['name', 'ilike', name], ['email', 'ilike', name]);
                }
            } else {
                domain.push(['id', '=', name]);
            }

            openerp.jsonRpc('/web/dataset/call_kw', 'call', {
                model: this.Model,
                method: 'search_read',
                args: [domain, this.Model === "res.partner" ? ['name', 'display_name', 'city', 'country_id'] : ['name', 'display_name']],
                kwargs: {
                    order: 'name DESC',
                    limit: 5,
                    context: website.get_context(),
                }
            }).then(function (result){
                self.$search.siblings().remove();
                self.$search.after(openerp.qweb.render("website.many2one.search",{contacts:result}));
            });
        },

        get_contact_rendering: function (options) {
            return openerp.jsonRpc('/web/dataset/call_kw', 'call', {
                model: 'website.qweb.field.contact',
                method: 'get_record_to_html',
                args: [[this.ID]],
                kwargs: {
                    options: options,
                    context: website.get_context(),
                }
            });
        },

        select_record: function (li) {
            var self = this;

            self.ID = +$(li).data("id");
            self.$target.attr('data-oe-many2one-id', self.ID).data('oe-many2one-id', self.ID);

            if (self.$target.data('oe-type') === "contact") {
                $('[data-oe-contact-options]')
                    .filter('[data-oe-model="'+self.$target.data('oe-model')+'"]')
                    .filter('[data-oe-id="'+self.$target.data('oe-id')+'"]')
                    .filter('[data-oe-field="'+self.$target.data('oe-field')+'"]')
                    .filter('[data-oe-contact-options!="'+self.$target.data('oe-contact-options')+'"]')
                    .add(self.$target)
                    .attr('data-oe-many2one-id', self.ID).data('oe-many2one-id', self.ID)
                    .each(function () {
                        var $node = $(this);
                        self.get_contact_rendering($node.data('oe-contact-options'))
                            .then(function (html){
                                $node.html(html);
                            });
                    });
            } else {
                self.$target.html($(li).data("name"));
            }

            self.clear();
        }
    });


    /* end*/

})();
=======
});
>>>>>>> 4bef17cc
<|MERGE_RESOLUTION|>--- conflicted
+++ resolved
@@ -1,9 +1,3 @@
-<<<<<<< HEAD
-(function () {
-    'use strict';
-
-    var dummy = function () {};
-=======
 odoo.define('website.snippets.editor', function (require) {
 'use strict';
 
@@ -127,7 +121,6 @@
         $.summernote.core.dom.isNotBreakable = function (node, sc, so, ec, eo) {
             return _isNotBreakable(node, sc, so, ec, eo) || $(node).is('div') || globalSelector.is($(node));
         };
->>>>>>> 4bef17cc
 
         $(window).on('resize', function () {
             if (self.$active_snipped_id && self.$active_snipped_id.data("snippet-editor")) {
@@ -135,453 +128,6 @@
             }
         });
 
-<<<<<<< HEAD
-    website.EditorBar.include({
-        start: function () {
-            var self = this;
-            $(document).on('click', '.o_editable', function (event) {
-                var $this = $(event.srcElement);
-                var tag = $this[0] && $this[0].tagName.toLowerCase();
-                if (!(tag === 'a' || tag === "button") && !$this.parents("a, button").length) {
-                    self.$('[data-action="edit"]').parent().effect('bounce', {distance: 18, times: 5}, 250);
-                }
-            });
-            return this._super();
-        },
-        edit: function () {
-            var self = this;
-            website.snippet.stop_animation();
-            this.on('rte:ready', this, function () {
-                var $editable = $(".o_editable");
-                window.snippets = this.snippets = new website.snippet.BuildingBlock(this, $editable);
-                this.snippets.insertAfter(this.$el);
-                website.snippet.start_animation(true);
-                $editable.find("*").off('mousedown mouseup click');
-                this.snippets.on("snippets:ready", this, function () {
-                    self.trigger("snippets:ready");
-                });
-            });
-
-            return this._super.apply(this, arguments);
-        },
-        save: function () {
-            this.snippets.clean_for_save();
-            this._super();
-        },
-    });
-
-    /* ----- SNIPPET SELECTOR ---- */
-
-    $.extend($.expr[':'],{
-        o_editable: function(node,i,m){
-            while (node) {
-                if (node.className) {
-                    if (node.className.indexOf('o_not_editable')!==-1 ) {
-                        return false;
-                    }
-                    if (node.className.indexOf('o_editable')!==-1 ) {
-                        return true;
-                    }
-                }
-                node = node.parentNode;
-            }
-            return false;
-        },
-        hasData: function(node,i,m){
-            return !!_.toArray(node.dataset).length;
-        },
-        data: function(node,i,m){
-            return $(node).data(m[3]);
-        }
-    });
-
-    if (!website.snippet) website.snippet = {};
-    website.snippet.templateOptions = [];
-    website.snippet.globalSelector = {
-        closest: function () { return $(); },
-        all: function () { return $(); },
-        is: function () { return false; },
-    };
-    website.snippet.selector = [];
-    website.snippet.BuildingBlock = openerp.Widget.extend({
-        template: 'website.snippets',
-        activeSnippets: [],
-        init: function (parent, $editable) {
-            this.parent = parent;
-            this.$editable = $editable;
-
-            this._super.apply(this, arguments);
-            if(!$('#oe_manipulators').length){
-                $("<div id='oe_manipulators'></div>").appendTo('body');
-            }
-            this.$active_snipped_id = false;
-            this.snippets = [];
-        },
-        start: function() {
-            var self = this;
-            this.$snippet = $("#oe_snippets");
-
-            this.$el
-                .on("mouseenter", function () { self.show(); })
-                .on("mouseleave", function (event) { if (event.clientX>0 && event.clientY>0) self.hide(); });
-
-            $(window).resize(function () {
-                setTimeout('$(document).click()',0);
-            });
-
-            this.fetch_snippet_templates();
-            this.bind_snippet_click_editor();
-
-            $(document).on('click', '.dropdown-submenu a[tabindex]', function (e) {
-                e.preventDefault();
-            });
-
-            var _isNotBreakable = $.summernote.core.dom.isNotBreakable;
-            $.summernote.core.dom.isNotBreakable = function (node, sc, so, ec, eo) {
-                return _isNotBreakable(node, sc, so, ec, eo) || $(node).is('div') || website.snippet.globalSelector.is($(node));
-            };
-
-            $(window).on('resize', function () {
-                if (self.$active_snipped_id && self.$active_snipped_id.data("snippet-editor")) {
-                    self.cover_target(self.$active_snipped_id.data("snippet-editor").$overlay, self.$active_snipped_id);
-                }
-            });
-
-            $(document).on('mousemove', function () {
-                if (self.$active_snipped_id && self.$active_snipped_id.data("snippet-editor")) {
-                    self.$active_snipped_id.data("snippet-editor").$overlay.removeClass('o_keypress');
-                }
-            });
-            $(document).on('keydown', function (event) {
-                if (self.$active_snipped_id && self.$active_snipped_id.data("snippet-editor")) {
-                    self.$active_snipped_id.data("snippet-editor").$overlay.addClass('o_keypress');
-                }
-                if ((event.metaKey || (event.ctrlKey && !event.altKey)) && event.shiftKey && event.keyCode >= 48 && event.keyCode <= 57) {
-                    self.$snippet.find('.scroll:first > ul li:eq('+(event.keyCode-49)+') a').trigger("click");
-                    self.show();
-                    event.preventDefault();
-                }
-            });
-        },
-
-        _get_snippet_url: function () {
-            return '/website/snippets';
-        },
-        _add_check_selector : function (selector, no_check) {
-            var self = this;
-            var selector = selector.split(/\s*,/).join(":not(.o_snippet_not_selectable), ") + ":not(.o_snippet_not_selectable)";
-
-            if (no_check) {
-                return {
-                    closest: function ($from, parentNode) {
-                        return $from.closest(selector, parentNode);
-                    },
-                    all: function ($from) {
-                        return $from ? $from.find(selector) : $(selector);
-                    },
-                    is: function ($from) {
-                        return $from.is(selector);
-                    }
-                };
-            } else {
-                var selector = selector.split(/\s*,/).join(":o_editable, ") + ":o_editable";
-                return {
-                    closest: function ($from, parentNode) {
-                        var parents = self.$editable.get();
-                        return $from.closest(selector, parentNode).filter(function () {
-                            var node = this;
-                            while (node.parentNode) {
-                                if (parents.indexOf(node)!==-1) {
-                                    return true;
-                                }
-                                node = node.parentNode;
-                            }
-                            return false;
-                        });
-                    },
-                    all: function ($from) {
-                        return $from ? $from.find(selector) : self.$editable.filter(selector).add(self.$editable.find(selector));
-                    },
-                    is: function ($from) {
-                        return $from.is(selector);
-                    }
-                };
-            }
-        },
-
-        fetch_snippet_templates: function () {
-            var self = this;
-            var url = this._get_snippet_url();
-            if (!url || !url.length) {
-                this.$snippet.detach();
-                return;
-            }
-            return openerp.jsonRpc(url, 'call', {}).then(function (html) {
-                self.compute_snippet_templates(html);
-                self.trigger("snippets:ready");
-            });
-        },
-        compute_snippet_templates: function (html) {
-            var self = this;
-            var $html = $(html);
-            var $left_bar = this.$el.find("#o_left_bar");
-            var $ul = $html.siblings("ul");
-            var $scroll = $html.siblings("#o_scroll");
-
-            if (!$scroll.length) {
-                throw new Error("Wrong snippets xml definition");
-            }
-
-            $ul.children().tooltip({
-                    delay: { "show": 500, "hide": 100 },
-                    container: 'body',
-                    title: function () {
-                        return (navigator.appVersion.indexOf('Mac') > -1 ? 'CMD' : 'CTRL')+'+SHIFT+'+($(this).index()+1);
-                    },
-                    trigger: 'hover',
-                    placement: 'top'
-                }).on('click', function () {$(this).tooltip('hide');});
-
-            // t-snippet
-            $html.find('[data-oe-type="snippet"][data-oe-name]').each(function () {
-                var $div = $('<div/>').insertAfter(this).append(this).attr('name', $(this).data('oe-name'));
-            });
-            // end
-
-            var selector = [];
-            var $styles = $html.find("[data-js], [data-selector]");
-            $styles.each(function () {
-                var $style = $(this);
-                var no_check = $style.data('no-check');
-                var option_id = $style.data('js');
-                var option = {
-                    'option' : option_id,
-                    'base_selector': $style.data('selector'),
-                    'selector': self._add_check_selector($style.data('selector'), no_check),
-                    '$el': $style,
-                    'drop-near': $style.data('drop-near') && self._add_check_selector($style.data('drop-near'), no_check),
-                    'drop-in': $style.data('drop-in') && self._add_check_selector($style.data('drop-in'), no_check),
-                    'data': $style.data()
-                };
-                website.snippet.templateOptions.push(option);
-                selector.push(option.selector);
-            });
-            $styles.addClass("hidden");
-            website.snippet.globalSelector = {
-                closest: function ($from) {
-                    var $temp;
-                    var $target;
-                    var len = selector.length;
-                    for (var i = 0; i<len; i++) {
-                        $temp = selector[i].closest($from, $target && $target[0]);
-                        if (!$target || $temp.length) {
-                            $target = $temp;
-                        }
-                    }
-                    return $target;
-                },
-                all: function ($from) {
-                    var $target;
-                    var len = selector.length;
-                    for (var i = 0; i<len; i++) {
-                        if (!$target) $target = selector[i].all($from);
-                        else $target = $target.add(selector[i].all($from));
-                    }
-                    return $target;
-                },
-                is: function ($from) {
-                    var len = selector.length;
-                    for (var i = 0; i<len; i++) {
-                        if (selector[i].is($from)) {
-                            return true;
-                        }
-                    }
-                    return false;
-                },
-            };
-
-            // oe_snippet_body
-            self.$snippets = $scroll.find(".o_panel_body").children()
-                .addClass("oe_snippet")
-                .each(function () {
-                    if (!$('.oe_snippet_thumbnail', this).size()) {
-                        var $div = $(
-                            '<div class="oe_snippet_thumbnail">'+
-                                '<div class="oe_snippet_thumbnail_img"/>'+
-                                '<span class="oe_snippet_thumbnail_title"></span>'+
-                            '</div>');
-                        $div.find('span').text($(this).attr("name"));
-                        $(this).prepend($div);
-
-                        // from t-snippet
-                        var thumbnail = $("[data-oe-thumbnail]", this).data("oe-thumbnail");
-                        if (thumbnail) {
-                            $div.find('.oe_snippet_thumbnail_img').css('background-image', 'url(' + thumbnail + ')');
-                        }
-                        // end
-                    }
-                    $("> *:not(.oe_snippet_thumbnail)", this).addClass('oe_snippet_body');
-                });
-
-            // select all default text to edit (if snippet default text)
-            self.$snippets.find('.oe_snippet_body, .oe_snippet_body *')
-                .contents()
-                .filter(function() {
-                    return this.nodeType === 3 && this.textContent.match(/\S/);
-                }).parent().addClass("o_default_snippet_text");
-            $(document).on("mouseup", ".o_default_snippet_text", function (event) {
-                $(event.target).selectContent();
-            });
-            $(document).on("keyup", function (event) {
-                var r = $.summernote.core.range.create();
-                $(r && r.sc).closest(".o_default_snippet_text").removeClass("o_default_snippet_text");
-            });
-            // end
-
-            // clean t-oe
-            $html.find('[data-oe-model]').each(function () {
-                for (var k=0; k<this.attributes.length; k++) {
-                    if (this.attributes[k].name.indexOf('data-oe-') === 0) {
-                        $(this).removeAttr(this.attributes[k].name);
-                        k--;
-                    }
-                }
-            });
-            // end
-            
-            $html.find('.o_not_editable').attr("contentEditable", false);
-
-            $left_bar.append($html);
-
-            // animate for list of snippet blocks
-            $left_bar.on('click', '.scroll-link', function (event) {
-                event.preventDefault();
-                var targetOffset =  $($(this).attr("href")).position().top - $ul.outerHeight() + $scroll[0].scrollTop;
-                $scroll.animate({'scrollTop': targetOffset}, 750);
-            });
-            $scroll.on('scroll', function () {
-                var middle = $scroll.height()/4;
-                var $li = $ul.find("a").parent().removeClass('active');
-                var last;
-                for (var k=0; k<$li.length; k++) {
-                    var li = $($li[k]);
-                    if (!li.data('target')) {
-                        li.data('target', $($("a", li).attr("href")));
-                    }
-                    if (li.data('target').position().top > middle) {
-                        break;
-                    }
-                    last = $li[k];
-                }
-                $(last).addClass("active");
-            });
-            // end
-
-            // display scrollbar
-            $(window).on('resize', function () {
-                $scroll.css("overflow", "");
-                var height = $left_bar.height() - $ul.outerHeight();
-                $scroll.css("height", height);
-                var $last = $scroll.children(":visible").last().children(".o_panel_body");
-                $last.css({'min-height': (height-$last.prev().outerHeight())+'px'});
-                if ($scroll[0].scrollHeight + $ul[0].scrollHeight > document.body.clientHeight) {
-                    $scroll.css("overflow", "auto").css("width", "226px");
-                } else {
-                    $scroll.css("width", "");
-                }
-            }).trigger('resize');
-            // end
-
-            self.make_snippet_draggable(self.$snippets);
-        },
-
-        cover_target: function ($el, $target){
-            if($el.data('not-cover_target')) return;
-            var pos = $target.offset();
-            var mt = parseInt($target.css("margin-top") || 0);
-            var mb = parseInt($target.css("margin-bottom") || 0);
-            var width = $target.outerWidth();
-            var bigger = pos.left+width > $("body").outerWidth()-8;
-            $el.css({
-                'width': width,
-                'top': pos.top - mt - 5,
-                'left': pos.left-1
-            });
-            $el.find(".oe_handle.e,.oe_handle.w").css({'height': $target.outerHeight() + mt + mb+1});
-            if (bigger) {
-                $el.find(".oe_handle.e").css({right: 0, margin: 0})
-                    .find("div").css({right: 0, left: 'auto'});
-            } else {
-                $el.find(".oe_handle.e").css({right: "", margin: ""})
-                    .find("div").css({right: "", left: ""});
-            }
-            $el.find(".oe_handle.s").css({'top': $target.outerHeight() + mt + mb});
-            $el.find(".oe_handle.size").css({'top': $target.outerHeight() + mt});
-            $el.find(".oe_handle.s,.oe_handle.n").css({'width': width-2});
-        },
-
-        show_blocks: function () {
-            var cache = {};
-            this.$snippet.find(".tab-pane").each(function () {
-                var catcheck = false;
-                var $category = $(this);
-                $category.find(".oe_snippet_body").each(function () {
-                    var $snippet = $(this);
-
-                    var check = false;
-
-                    for (var k in website.snippet.templateOptions) {
-                        var option = website.snippet.templateOptions[k];
-                        if ($snippet.is(option.base_selector)) {
-
-                            cache[k] = cache[k] || {
-                                'drop-near': option['drop-near'] ? option['drop-near'].all() : [],
-                                'drop-in': option['drop-in'] ? option['drop-in'].all() : []
-                            };
-
-                            if (cache[k]['drop-near'].length || cache[k]['drop-in'].length) {
-                                catcheck = true;
-                                check = true;
-                                break;
-                            }
-                        }
-                    }
-
-                    if (check) {
-                        $snippet.closest(".oe_snippet").removeClass("disable");
-                    } else {
-                        $snippet.closest(".oe_snippet").addClass("disable");
-                    }
-                });
-
-                $('#oe_snippets .scroll a[data-toggle="tab"][href="#' + $category.attr("id") + '"]').toggle(catcheck);
-            });
-        },
-        show: function () {
-            var self = this;
-            this.make_active(false);
-            this.$el.addClass("o_open");
-            this.show_blocks();
-        },
-        hide: function () {
-            this.$el.removeClass("o_open");
-        },
-        bind_snippet_click_editor: function () {
-            var self = this;
-            var snipped_event_flag;
-            $(document).on('click', '*', function (event) {
-                var srcElement = event.srcElement || (event.originalEvent && (event.originalEvent.originalTarget || event.originalEvent.target) || event.target);
-                if (self.editor_busy || snipped_event_flag===srcElement || !srcElement) {
-                    return;
-                }
-                snipped_event_flag = srcElement;
-
-                setTimeout(function () {snipped_event_flag = false;}, 0);
-                var $target = $(srcElement);
-
-                if ($target.closest(".oe_overlay, .note-popover").length) {
-                    return;
-=======
         $(document).on('mousemove', function () {
             if (self.$active_snipped_id && self.$active_snipped_id.data("snippet-editor")) {
                 self.$active_snipped_id.data("snippet-editor").$overlay.removeClass('o_keypress');
@@ -797,7 +343,6 @@
                 }
                 if (li.data('target').position().top > middle) {
                     break;
->>>>>>> 4bef17cc
                 }
                 last = $li[k];
             }
@@ -867,14 +412,6 @@
                             'drop-in': option['drop-in'] ? option['drop-in'].all() : []
                         };
 
-<<<<<<< HEAD
-                if (!website.snippet.globalSelector.is($target)) {
-                    $target = website.snippet.globalSelector.closest($target);
-                }
-
-                if (self.$active_snipped_id && self.$active_snipped_id.is($target)) {
-                    return;
-=======
                         if (cache[k]['drop-near'].length || cache[k]['drop-in'].length) {
                             catcheck = true;
                             check = true;
@@ -887,46 +424,8 @@
                     $snippet.closest(".oe_snippet").removeClass("disable");
                 } else {
                     $snippet.closest(".oe_snippet").addClass("disable");
->>>>>>> 4bef17cc
                 }
             });
-<<<<<<< HEAD
-        },
-        snippet_blur: function ($snippet) {
-            if ($snippet) {
-                if ($snippet.data("snippet-editor")) {
-                    $snippet.data("snippet-editor").on_blur();
-                }
-            }
-        },
-        snippet_focus: function ($snippet) {
-            if ($snippet) {
-                if ($snippet.data("snippet-editor")) {
-                    $snippet.data("snippet-editor").on_focus();
-                }
-            }
-        },
-        clean_for_save: function () {
-            var self = this;
-            var options = website.snippet.options;
-            var template = website.snippet.templateOptions;
-            for (var k in template) {
-                var Option = options[template[k]['option']];
-                if (Option && Option.prototype.clean_for_save !== dummy) {
-                    template[k].selector.all().filter(".o_dirty").each(function () {
-                        new Option(self, null, $(this), k).clean_for_save();
-                    });
-                }
-            }
-            this.$editable.find("*[contentEditable], *[attributeEditable]")
-                .removeAttr('contentEditable')
-                .removeProp('contentEditable')
-                .removeAttr('attributeEditable')
-                .removeProp('attributeEditable');
-        },
-        make_active: function ($snippet) {
-            if ($snippet && this.$active_snipped_id && this.$active_snipped_id.get(0) === $snippet.get(0)) {
-=======
 
             $('#oe_snippets .scroll a[data-toggle="tab"][href="#' + $category.attr("id") + '"]').toggle(catcheck);
         });
@@ -961,7 +460,6 @@
             }
 
             if (self.$active_snipped_id && self.$active_snipped_id.is($target)) {
->>>>>>> 4bef17cc
                 return;
             }
             self.make_active($target);
@@ -979,11 +477,6 @@
             if ($snippet.data("snippet-editor")) {
                 $snippet.data("snippet-editor").on_focus();
             }
-<<<<<<< HEAD
-            this.$snippet.trigger('snippet-activated', $snippet);
-            if ($snippet) {
-                $snippet.trigger('snippet-activated', $snippet);
-=======
         }
     },
     clean_for_save: function () {
@@ -995,7 +488,6 @@
                 template[k].selector.all().each(function () {
                     new Option(self, null, $(this), k).clean_for_save();
                 });
->>>>>>> 4bef17cc
             }
         }
         this.$editable.find("*[contentEditable], *[attributeEditable]")
@@ -1016,50 +508,6 @@
             if(_.indexOf(this.snippets, $snippet.get(0)) === -1) {
                 this.snippets.push($snippet.get(0));
             }
-<<<<<<< HEAD
-            this.cover_target($snippet.data('overlay'), $snippet);
-        },
-
-        // activate drag and drop for the snippets in the snippet toolbar
-        make_snippet_draggable: function($snippets){
-            var self = this;
-            var $tumb = $snippets.find(".oe_snippet_thumbnail_img:first");
-            var left = $tumb.outerWidth()/2;
-            var top = $tumb.outerHeight()/2;
-            var $toInsert, dropped, $snippet, action, snipped_id;
-
-            $snippets.draggable({
-                greedy: true,
-                helper: 'clone',
-                zIndex: '1000',
-                appendTo: 'body',
-                cursor: "move",
-                handle: ".oe_snippet_thumbnail",
-                cursorAt: {
-                    'left': left,
-                    'top': top
-                },
-                start: function(){
-                    self.hide();
-                    dropped = false;
-                    // snippet_selectors => to get drop-near, drop-in
-                    $snippet = $(this);
-                    var $base_body = $snippet.find('.oe_snippet_body');
-                    var $selector_siblings = $();
-                    var $selector_children = $();
-                    var vertical = false;
-                    var temp = website.snippet.templateOptions;
-                    for (var k in temp) {
-                        if ($base_body.is(temp[k].base_selector)) {
-                            if (temp[k]['drop-near']) {
-                                if (!$selector_siblings) $selector_siblings = temp[k]['drop-near'].all();
-                                else $selector_siblings = $selector_siblings.add(temp[k]['drop-near'].all());
-                            }
-                            if (temp[k]['drop-in']) {
-                                if (!$selector_children) $selector_children = temp[k]['drop-in'].all();
-                                else $selector_children = $selector_children.add(temp[k]['drop-in'].all());
-                            }
-=======
             this.$active_snipped_id = $snippet;
             this.create_overlay(this.$active_snipped_id);
             this.snippet_focus($snippet);
@@ -1115,18 +563,10 @@
                         if (temp[k]['drop-in']) {
                             if (!$selector_children) $selector_children = temp[k]['drop-in'].all();
                             else $selector_children = $selector_children.add(temp[k]['drop-in'].all());
->>>>>>> 4bef17cc
                         }
                     }
                 }
 
-<<<<<<< HEAD
-                    $toInsert = $base_body.clone();
-
-                    if (!$selector_siblings.length && !$selector_children.length) {
-                        console.debug($snippet.find(".oe_snippet_thumbnail_title").text() + " have not insert action: data-drop-near or data-drop-in");
-                        return;
-=======
                 $toInsert = $base_body.clone();
 
                 if (!$selector_siblings.length && !$selector_children.length) {
@@ -1147,7 +587,6 @@
                             dropped = false;
                             $toInsert.detach();
                         }
->>>>>>> 4bef17cc
                     }
                 });
             },
@@ -1162,81 +601,6 @@
                     }
                 }
 
-<<<<<<< HEAD
-                    self.activate_insertion_zones($selector_siblings, $selector_children);
-
-                    $('.oe_drop_zone').droppable({
-                        over:   function(){
-                            dropped = true;
-                            $(this).first().after($toInsert);
-                        },
-                        out:    function(){
-                            var prev = $toInsert.prev();
-                            if(this === prev[0]){
-                                dropped = false;
-                                $toInsert.detach();
-                            }
-                        }
-                    });
-                },
-                stop: function(ev, ui){
-                    $toInsert.removeClass('oe_snippet_body');
-                    
-                    if (! dropped && self.$editable.find('.oe_drop_zone') && ui.position.top > 3) {
-                        var el = self.$editable.find('.oe_drop_zone').nearest({x: ui.position.left, y: ui.position.top}).first();
-                        if (el.length) {
-                            el.after($toInsert);
-                            dropped = true;
-                        }
-                    }
-
-                    self.$editable.find('.oe_drop_zone').droppable('destroy').remove();
-                    
-                    if (dropped) {
-
-                        var prev = $toInsert.first()[0].previousSibling;
-                        var next = $toInsert.last()[0].nextSibling;
-                        var rte = self.parent.rte;
-
-                        if (prev) {
-                            $toInsert.detach();
-                            rte.historyRecordUndo($(prev));
-                            $toInsert.insertAfter(prev);
-                        } else if (next) {
-                            $toInsert.detach();
-                            rte.historyRecordUndo($(next));
-                            $toInsert.insertBefore(next);
-                        } else {
-                            var $parent = $toInsert.parent();
-                            $toInsert.detach();
-                            rte.historyRecordUndo($parent);
-                            $parent.prepend($toInsert);
-                        }
-
-                        var $target = false;
-                        $target = $toInsert;
-
-                        setTimeout(function () {
-                            self.$snippet.trigger('snippet-dropped', $target);
-
-                            website.snippet.start_animation(true, $target);
-
-                            // drop_and_build_snippet
-                            self.create_overlay($target);
-                            if ($target.data("snippet-editor")) {
-                                $target.data("snippet-editor").drop_and_build_snippet();
-                            }
-                            for (var k in website.snippet.templateOptions) {
-                                website.snippet.templateOptions[k].selector.all($target).each(function () {
-                                    var $snippet = $(this);
-                                    self.create_overlay($snippet);
-                                    if ($snippet.data("snippet-editor")) {
-                                        $snippet.data("snippet-editor").drop_and_build_snippet();
-                                    }
-                                });
-                            }
-                            // end
-=======
                 self.$editable.find('.oe_drop_zone').droppable('destroy').remove();
 
                 if (dropped) {
@@ -1283,7 +647,6 @@
                             });
                         }
                         // end
->>>>>>> 4bef17cc
 
                         self.make_active($target);
                     },0);
@@ -1348,137 +711,6 @@
                     $drop.css({'float': 'none', 'display': 'inline-block'});
                 }
             });
-<<<<<<< HEAD
-        },
-
-        // return the original snippet in the editor bar from a snippet id (string)
-        get_snippet_from_id: function(id){
-            return $('.oe_snippet').filter(function(){
-                    return $(this).data('option') === id;
-                }).first();
-        },
-
-        // Create element insertion drop zones. two css selectors can be provided
-        // selector.children -> will insert drop zones as direct child of the selected elements
-        //   in case the selected elements have children themselves, dropzones will be interleaved
-        //   with them.
-        // selector.siblings -> will insert drop zones after and before selected elements
-        activate_insertion_zones: function($selector_siblings, $selector_children){
-            var self = this;
-            var zone_template = $("<div class='oe_drop_zone oe_insert'></div>");
-
-            if ($selector_children) {
-                $selector_children.each(function (){
-                    var $zone = $(this);
-                    var css = window.getComputedStyle(this);
-                    var float = css.float || css.cssFloat;
-                    var $drop = zone_template.clone();
-
-                    $zone.append($drop);
-                    var node = $drop[0].previousSibling;
-                    var test = !!(node && ((!node.tagName && node.textContent.match(/\S/)) ||  node.tagName === "BR"));
-                    if (test) {
-                        $drop.addClass("oe_vertical oe_vertical_text").css({
-                                'height': parseInt(window.getComputedStyle($zone[0]).lineHeight),
-                                'float': 'none',
-                                'display': 'inline-block'
-                            });
-                    } else if (float === "left" || float === "right") {
-                        $drop.addClass("oe_vertical").css('height', Math.max(Math.min($zone.outerHeight(), $zone.children().last().outerHeight()), 30));
-                    }
-
-                    $drop = $drop.clone();
-
-                    $zone.prepend($drop);
-                    var node = $drop[0].nextSibling;
-                    var test = !!(node && ((!node.tagName && node.textContent.match(/\S/)) ||  node.tagName === "BR"));
-                    if (test) {
-                        $drop.addClass("oe_vertical oe_vertical_text").css({
-                                'height': parseInt(window.getComputedStyle($zone[0]).lineHeight),
-                                'float': 'none',
-                                'display': 'inline-block'
-                            });
-                    } else if (float === "left" || float === "right") {
-                        $drop.addClass("oe_vertical").css('height', Math.max(Math.min($zone.outerHeight(), $zone.children().first().outerHeight()), 30));
-                    }
-                    if (test) {
-                        $drop.css({'float': 'none', 'display': 'inline-block'});
-                    }
-                });
-
-                // add children near drop zone
-                $selector_siblings = $(_.uniq(($selector_siblings || $()).add($selector_children.children()).get()));
-            }
-
-            if ($selector_siblings) {
-                $selector_siblings.filter(':not(.oe_drop_zone):not(.oe_drop_clone)').each(function (){
-                    var $zone = $(this);
-                    var $drop;
-                    var css = window.getComputedStyle(this);
-                    var float = css.float || css.cssFloat;
-
-                    if($zone.prev('.oe_drop_zone:visible').length === 0){
-                        $drop = zone_template.clone();
-                        if (float === "left" || float === "right") {
-                            $drop.addClass("oe_vertical").css('height', Math.max(Math.min($zone.outerHeight(), $zone.prev().outerHeight() || Infinity), 30));
-                        }
-                        $zone.before($drop);
-                    }
-                    if($zone.next('.oe_drop_zone:visible').length === 0){
-                        $drop = zone_template.clone();
-                        if (float === "left" || float === "right") {
-                            $drop.addClass("oe_vertical").css('height', Math.max(Math.min($zone.outerHeight(), $zone.next().outerHeight() || Infinity), 30));
-                        }
-                        $zone.after($drop);
-                    }
-                });
-            }
-
-            var count;
-            do {
-                count = 0;
-                $zones = self.$editable.find('.oe_drop_zone > .oe_drop_zone').remove();   // no recursive zones
-                count += $zones.length;
-                $zones.remove();
-            } while (count > 0);
-
-            // Cleaning consecutive zone and up zones placed between floating or inline elements. We do not like these kind of zones.
-            var $zones = self.$editable.find('.oe_drop_zone:not(.oe_vertical)');
-            $zones.each(function (){
-                var zone = $(this);
-                var prev = zone.prev();
-                var next = zone.next();
-                // remove consecutive zone
-                if (prev.is('.oe_drop_zone') || next.is('.oe_drop_zone')) {
-                    zone.remove();
-                    return;
-                }
-                var float_prev = prev.css('float')   || 'none';
-                var float_next = next.css('float')   || 'none';
-                var disp_prev  = prev.css('display') ||  null;
-                var disp_next  = next.css('display') ||  null;
-                if(     (float_prev === 'left' || float_prev === 'right')
-                    &&  (float_next === 'left' || float_next === 'right')  ){
-                    zone.remove();
-                }else if( !( disp_prev === null
-                          || disp_next === null
-                          || disp_prev === 'block'
-                          || disp_next === 'block' )){
-                    zone.remove();
-                }
-            });
-        },
-
-        // generate drop zones covering the elements selected by the selector
-        // we generate overlay drop zones only to get an idea of where the snippet are, the drop
-        activate_overlay_zones: function($targets){
-            var self = this;
-
-            function is_visible($el){
-                return     $el.css('display')    != 'none'
-                        && $el.css('opacity')    != '0'
-                        && $el.css('visibility') != 'hidden';
-=======
 
             // add children near drop zone
             $selector_siblings = $(_.uniq(($selector_siblings || $()).add($selector_children.children()).get()));
@@ -1539,7 +771,6 @@
                       || disp_prev === 'block'
                       || disp_next === 'block' )){
                 zone.remove();
->>>>>>> 4bef17cc
             }
         });
     },
@@ -1564,319 +795,6 @@
             return parents.length === 0;
         });
 
-<<<<<<< HEAD
-                    var timer;
-                    $target.closest('.o_editable').on("content_changed", function (event) {
-                        if ($target.data('overlay') && $target.data('overlay').hasClass("oe_active")) {
-                            clearTimeout(timer);
-                            timer = setTimeout(function () {
-                                self.cover_target($target.data('overlay'), $target);
-                            },50);
-                        }
-                     });
-
-                    var resize = function () {
-                        if ($zone.parent().length) {
-                            self.cover_target($zone, $target);
-                        } else {
-                            $('body').off("resize", resize);
-                        }
-                    };
-                    $('body').on("resize", resize);
-                }
-                self.cover_target($target.data('overlay'), $target);
-            });
-            return $targets;
-        }
-    });
-
-
-    website.snippet.options = {};
-    website.snippet.Option = openerp.Class.extend({
-        // initialisation (don't overwrite)
-        init: function (BuildingBlock, editor, $target, option_id) {
-            this.BuildingBlock = BuildingBlock;
-            this.editor = editor;
-            this.$target = $target;
-            var option = website.snippet.templateOptions[option_id];
-            var styles = this.$target.data("snippet-option-ids") || {};
-            styles[option_id] = this;
-            this.$target.data("snippet-option-ids", styles);
-            this.$overlay = this.$target.data('overlay') || $('<div>');
-            this.option= option_id;
-            this.$el = option.$el.find(">li").clone();
-            this.data = option.$el.data();
-        },
-
-        // helper for this.$target.find
-        $: function (selector) {
-            return this.$target(selector);
-        },
-
-        _bind_li_menu: function () {
-            this.$el.filter("li:hasData").find('a:first')
-                .off('mouseenter click')
-                .on('mouseenter click', _.bind(this._mouse, this));
-
-            this.$el
-                .off('mouseenter click', "li:hasData a")
-                .on('mouseenter click', "li:hasData a", _.bind(this._mouse, this));
-
-            this.$el.closest("ul").add(this.$el)
-                .off('mouseleave')
-                .on('mouseleave', _.bind(this.reset, this));
-
-            this.$el
-                .off('mouseleave', "ul")
-                .on('mouseleave', "ul", _.bind(this.reset, this));
-
-            this.reset_methods = [];
-        },
-
-        /**
-         * this method handles mouse:over and mouse:leave on the snippet editor menu
-         */
-         _time_mouseleave: null,
-        _mouse: function (event) {
-            var $next = $(event.currentTarget).parent();
-
-            // triggers preview or apply methods if a menu item has been clicked
-            this.select(event.type === "click" ? "click" : "over", $next);
-            if (event.type === 'click') {
-                this.set_active();
-                this.$target.trigger("snippet-option-change", [this]);
-            } else {
-                this.$target.trigger("snippet-option-preview", [this]);
-            }
-        },
-        /* 
-        *  select and set item active or not (add highlight item and his parents)
-        *  called before start
-        */
-        set_active: function () {
-            var classes = _.uniq((this.$target.attr("class") || '').split(/\s+/));
-            this.$el.find('[data-toggle_class], [data-select_class]')
-                .add(this.$el)
-                .filter('[data-toggle_class], [data-select_class]')
-                .removeClass("active")
-                .filter('[data-toggle_class="' + classes.join('"], [data-toggle_class="') + '"] ,'+
-                    '[data-select_class="' + classes.join('"], [data-select_class="') + '"]')
-                .addClass("active");
-        },
-
-        start: function () {
-            this.set_active();
-            this.$target.on('snippet-option-reset', _.bind(this.set_active, this));
-            this._bind_li_menu();
-        },
-
-        on_focus : function () {
-            this._bind_li_menu();
-        },
-
-        on_blur : function () {
-        },
-
-        on_clone: function ($clone) {
-        },
-
-        on_remove: function () {
-        },
-
-        drop_and_build_snippet: function () {
-        },
-
-        reset: function () {
-            var self = this;
-            var lis = self.$el.add(self.$el.find('li')).filter('.active').get();
-            lis.reverse();
-            _.each(lis, function (li) {
-                var $li = $(li);
-                for (var k in self.reset_methods) {
-                    var method = self.reset_methods[k];
-                    if ($li.is('[data-'+method+']') || $li.closest('[data-'+method+']').size()) {
-                        delete self.reset_methods[k];
-                    }
-                }
-                self.select("reset", $li);
-            });
-
-            for (var k in self.reset_methods) {
-                var method = self.reset_methods[k];
-                if (method) {
-                    self[method]("reset", null);
-                }
-            }
-            self.reset_methods = [];
-            self.$target.trigger("snippet-option-reset", [this]);
-        },
-
-        // call data-method args as method (data-only can be used)
-        select: function (type, $li) {
-            var self = this,
-                $methods = [],
-                el = $li[0],
-                $el;
-
-            if ($li.data('only') && type !== $li.data('only')) {
-                return;
-            }
-
-            if (type==="click") {
-                this.reset();
-                this.BuildingBlock.parent.rte.historyRecordUndo(this.$target);
-            }
-
-            function filter (k) { return k !== 'oeId' && k !== 'oeModel' && k !== 'oeField' && k !== 'oeXpath' && k !== 'oeSourceId' && k !== 'only';}
-            function hasData(el) {
-                for (var k in el.dataset) {
-                    if (filter (k)) {
-                        return true;
-                    }
-                }
-                return false;
-            }
-            function method(el) {
-                var data = {};
-                for (var k in el.dataset) {
-                    if (filter (k)) {
-                        data[k] = el.dataset[k];
-                    }
-                }
-                return data;
-            }
-
-            while (el && this.$el.is(el) || _.some(this.$el.map(function () {return $.contains(this, el);}).get()) ) {
-                if (hasData(el)) {
-                    $methods.push(el);
-                }
-                el = el.parentNode;
-            }
-
-            $methods.reverse();
-
-            _.each($methods, function (el) {
-                var $el = $(el);
-                var methods = method(el);
-
-                for (var k in methods) {
-                    if (self[k]) {
-                        if (type !== "reset" && self.reset_methods.indexOf(k) === -1) {
-                            self.reset_methods.push(k);
-                        }
-                        self[k](type, methods[k], $el);
-                    } else {
-                        console.error("'"+self.option+"' snippet have not method '"+k+"'");
-                    }
-                }
-            });
-        },
-
-        // default method for snippet
-        toggle_class: function (type, value, $li) {
-            var $lis = this.$el.find('[data-toggle_class]').add(this.$el).filter('[data-toggle_class]');
-
-            function map ($lis) {
-                return $lis.map(function () {return $(this).data("toggle_class");}).get().join(" ");
-            }
-            var classes = map($lis);
-            var active_classes = map($lis.filter('.active, :has(.active)'));
-
-            this.$target.removeClass(classes);
-            this.$target.addClass(active_classes);
-
-            if (type !== 'reset') {
-                this.$target.toggleClass(value);
-            }
-        },
-        select_class: function (type, value, $li) {
-            var $lis = this.$el.find('[data-select_class]').add(this.$el).filter('[data-select_class]');
-
-            var classes = $lis.map(function () {return $(this).data('select_class');}).get();
-
-            this.$target.removeClass(classes.join(" "));
-            if(value) this.$target.addClass(value);
-        },
-        eval: function (type, value, $li) {
-            var fn = new Function("node", "type", "value", "$li", value);
-            fn.call(this, this, type, value, $li);
-        },
-
-        clean_for_save: dummy
-    });
-    website.snippet.options.background = website.snippet.Option.extend({
-        start: function ($change_target) {
-            this.$bg = $change_target || this.$target;
-            this._super();
-            var src = this.$bg.css("background-image").replace(/url\(['"]*|['"]*\)|^none$/g, "");
-            if (this.$bg.hasClass('oe_custom_bg')) {
-                this.$el.find('li[data-choose_image]').data("background", src).attr("data-background", src);
-            }
-        },
-        background: function(type, value, $li) {
-            if (value && value.length) {
-                this.$bg.css("background-image", 'url(' + value + ')');
-                this.$bg.addClass("oe_img_bg");
-            } else {
-                this.$bg.css("background-image", "");
-                this.$bg.removeClass("oe_img_bg").removeClass("oe_custom_bg");
-            }
-        },
-        choose_image: function(type, value, $li) {
-            if(type !== "click") return;
-
-            var self = this;
-            var $image = $('<img class="hidden"/>');
-            $image.attr("src", value);
-            $image.appendTo(self.$bg);
-
-            var editor = new website.editor.MediaDialog(null, $image[0]);
-            editor.appendTo(document.body);
-            editor.$('[href="#editor-media-video"], [href="#editor-media-icon"]').addClass('hidden');
-
-            editor.on('saved', self, function (o) {
-                var value = $image.attr("src");
-                $image.remove();
-                self.$el.find('li[data-choose_image]').data("background", value).attr("data-background", value);
-                self.background(type, value,$li);
-                self.$bg.addClass('oe_custom_bg');
-                self.$bg.trigger("snippet-option-change", [self]);
-                self.set_active();
-            });
-            editor.on('cancel', self, function () {
-                $image.remove();
-            });
-        },
-        set_active: function () {
-            var self = this;
-            var src = this.$bg.css("background-image").replace(/url\(['"]*|['"]*\)|^none$/g, "");
-            this._super();
-
-            this.$el.find('li[data-background]:not([data-background=""])')
-                .removeClass("active")
-                .each(function () {
-                    var background = $(this).data("background") || $(this).attr("data-background");
-                    if ((src.length && background.length && src.indexOf(background) !== -1) || (!src.length && !background.length)) {
-                        $(this).addClass("active");
-                    }
-                });
-
-            if (!this.$el.find('li[data-background].active').size()) {
-                this.$el.find('li[data-background=""]:not([data-choose_image])').addClass("active");
-            } else {
-                this.$el.find('li[data-background=""]:not([data-choose_image])').removeClass("active");
-            }
-        }
-    });
-
-    website.snippet.options.colorpicker = website.snippet.Option.extend({
-        start: function () {
-            var self = this;
-            var res = this._super();
-
-            if (!this.$el.find('.colorpicker').length) {
-                this.$el.find('li').append( openerp.qweb.render('website.colorpicker') );
-=======
         $targets.each(function () {
             var $target = $(this);
             if (!$target.data('overlay')) {
@@ -2101,112 +1019,10 @@
                 } else {
                     console.error("'"+self.option+"' snippet have not method '"+k+"'");
                 }
->>>>>>> 4bef17cc
-            }
-        });
-    },
-
-<<<<<<< HEAD
-            var classes = [];
-            this.$el.find(".colorpicker button").map(function () {
-                var $color = $(this);
-                var color = $color.attr("class");
-                if (self.$target.hasClass(color)) {
-                    self.color = color;
-                    $color.parent().addClass("selected");
-                }
-                classes.push(color);
-            });
-            this.classes = classes.join(" ");
-
-            this.bind_events();
-            return res;
-        },
-        bind_events: function () {
-            var self = this;
-            var $td = this.$el.find(".colorpicker td");
-            var $colors = this.$el.find(".colorpicker button");
-            $colors
-                .mouseenter(function () {
-                    self.$target.removeClass(self.classes).addClass($(this).attr("class"));
-                })
-                .mouseleave(function () {
-                    self.$target.removeClass(self.classes)
-                        .addClass($td.filter(".selected").children().attr("class"));
-                })
-                .click(function () {
-                    $td.removeClass("selected");
-                    $(this).parent().addClass("selected");
-                });
-        }
-    });
-
-    website.snippet.options.slider = website.snippet.Option.extend({
-        unique_id: function () {
-            var id = 0;
-            $(".carousel").each(function () {
-                var cid = 1 + parseInt($(this).attr("id").replace(/[^0123456789]/g, ''),10);
-                if (id < cid) id = cid;
-            });
-            return "myCarousel" + id;
-        },
-        drop_and_build_snippet: function() {
-            this.id = this.unique_id();
-            this.$target.attr("id", this.id);
-            this.$target.find("[data-slide]").attr("data-cke-saved-href", "#" + this.id);
-            this.$target.find("[data-target]").attr("data-target", "#" + this.id);
-            this.rebind_event();
-        },
-        on_clone: function ($clone) {
-            var id = this.unique_id();
-            $clone.attr("id", id);
-            $clone.find("[data-slide]").attr("href", "#" + id);
-            $clone.find("[data-slide-to]").attr("data-target", "#" + id);
-        },
-        // rebind event to active carousel on edit mode
-        rebind_event: function () {
-            var self = this;
-            this.$target.find('.carousel-indicators [data-slide-to]').off('click').on('click', function () {
-                self.$target.carousel(+$(this).data('slide-to')); });
-        },
-        clean_for_save: function () {
-            this._super();
-            this.$target.find(".item").removeClass("next prev left right active")
-                .first().addClass("active");
-            this.$target.find('.carousel-indicators').find('li').removeClass('active')
-                .first().addClass("active");
-        },
-        start : function () {
-            var self = this;
-            this._super();
-            this.$target.carousel({interval: false});
-            this.id = this.$target.attr("id");
-            this.$inner = this.$target.find('.carousel-inner');
-            this.$indicators = this.$target.find('.carousel-indicators');
-            this.$target.carousel('pause');
-            this.rebind_event();
-        },
-        add_slide: function (type, value) {
-            if(type !== "click") return;
-
-            var self = this;
-            var cycle = this.$inner.find('.item').length;
-            var $active = this.$inner.find('.item.active, .item.prev, .item.next').first();
-            var index = $active.index();
-            this.$target.find('.carousel-control, .carousel-indicators').removeClass("hidden");
-            this.$indicators.append('<li data-target="#' + this.id + '" data-slide-to="' + cycle + '"></li>');
-
-            // clone the best candidate from template to use new features
-            var $snippets = this.BuildingBlock.$snippets.find('.oe_snippet_body.carousel');
-            var point = 0;
-            var selection;
-            var className = _.compact(this.$target.attr("class").split(" "));
-            $snippets.each(function () {
-                var len = _.intersection(_.compact(this.className.split(" ")), className).length;
-                if (len > point) {
-                    point = len;
-                    selection = this;
-=======
+            }
+        });
+    },
+
     // default method for snippet
     toggle_class: function (type, value) {
         var $lis = this.$el.find('[data-toggle_class]').add(this.$el).filter('[data-toggle_class]');
@@ -2293,25 +1109,9 @@
                 var background = $(this).data("background") || $(this).attr("data-background");
                 if ((src.length && background.length && src.indexOf(background) !== -1) || (!src.length && !background.length)) {
                     $(this).addClass("active");
->>>>>>> 4bef17cc
                 }
             });
 
-<<<<<<< HEAD
-            // insert
-            $clone.removeClass('active').insertAfter($active);
-            setTimeout(function() {
-                self.$target.carousel().carousel(++index);
-                self.rebind_event();
-            },0);
-            return $clone;
-        },
-        remove_slide: function (type, value) {
-            if(type !== "click") return;
-
-            if (this.remove_process) {
-                return;
-=======
         if (!this.$el.find('li[data-background].active').size()) {
             this.$el.find('li[data-background=""]:not([data-choose_image])').addClass("active");
         } else {
@@ -2327,7 +1127,6 @@
 
         if (!this.$el.find('.colorpicker').length) {
             this.$el.find('li').append( core.qweb.render('website.colorpicker') );
->>>>>>> 4bef17cc
             }
 
             if (this.$el.data('area')) {
@@ -2343,92 +1142,6 @@
                 self.color = color;
                 $color.parent().addClass("selected");
             }
-<<<<<<< HEAD
-        },
-        interval : function(type, value) {
-            this.$target.attr("data-interval", value);
-        },
-        set_active: function () {
-            this.$el.find('li[data-interval]').removeClass("active")
-                .filter('li[data-interval='+this.$target.attr("data-interval")+']').addClass("active");
-        },
-    });
-    website.snippet.options.carousel = website.snippet.options.slider.extend({
-        getSize: function () {
-            this.grid = this._super();
-            this.grid.size = 8;
-            return this.grid;
-        },
-        clean_for_save: function () {
-            this._super();
-            this.$target.removeClass('oe_img_bg ' + this._class).css("background-image", "");
-        },
-        load_style_options : function () {
-            this._super();
-            $(".snippet-option-size li[data-value='']").remove();
-        },
-        start : function () {
-            var self = this;
-            this._super();
-
-            // set background and prepare to clean for save
-            var add_class = function (c){
-                if (c) self._class = (self._class || "").replace(new RegExp("[ ]+" + c.replace(" ", "|[ ]+")), '') + ' ' + c;
-                return self._class || "";
-            };
-            this.$target.on('slid.bs.carousel', function () {
-                if(self.editor && self.editor.styles.background) {
-                    self.editor.styles.background.$bg = self.$target.find(".item.active");
-                    self.editor.styles.background.set_active();
-                }
-                self.$target.carousel("pause");
-            });
-            this.$target.trigger('slid.bs.carousel');
-        },
-        add_slide: function (type, data) {
-            if(type !== "click") return;
-
-            var $clone = this._super(type, data);
-            // choose an other background
-            var bg = this.$target.data("snippet-option-ids").background;
-            if (!bg) return $clone;
-
-            var $styles = bg.$el.find("li[data-background]");
-            var $select = $styles.filter(".active").removeClass("active").next("li[data-background]");
-            if (!$select.length) {
-                $select = $styles.first();
-            }
-            $select.addClass("active");
-            $clone.css("background-image", $select.data("background") ? "url('"+ $select.data("background") +"')" : "");
-
-            return $clone;
-        },
-        // rebind event to active carousel on edit mode
-        rebind_event: function () {
-            var self = this;
-            this.$target.find('.carousel-control').off('click').on('click', function () {
-                self.$target.carousel( $(this).data('slide')); });
-            this._super();
-
-            /* Fix: backward compatibility saas-3 */
-            this.$target.find('.item.text_image, .item.image_text, .item.text_only').find('.container > .carousel-caption > div, .container > img.carousel-image').attr('contentEditable', 'true');
-        },
-    });
-    website.snippet.options.marginAndResize = website.snippet.Option.extend({
-        start: function () {
-            var self = this;
-            this._super();
-
-            var resize_values = this.getSize();
-            if (resize_values.n) this.$overlay.find(".oe_handle.n").removeClass("readonly");
-            if (resize_values.s) this.$overlay.find(".oe_handle.s").removeClass("readonly");
-            if (resize_values.e) this.$overlay.find(".oe_handle.e").removeClass("readonly");
-            if (resize_values.w) this.$overlay.find(".oe_handle.w").removeClass("readonly");
-            if (resize_values.size) this.$overlay.find(".oe_handle.size").removeClass("readonly");
-
-            this.$overlay.find(".oe_handle:not(.size), .oe_handle.size .size").on('mousedown', function (event){
-                event.preventDefault();
-=======
             classes.push(color);
         });
         this.classes = classes.join(" ");
@@ -2667,7 +1380,6 @@
                 compass = 'size';
                 XY = 'Y';
             }
->>>>>>> 4bef17cc
 
             var resize = resize_values[compass];
             if (!resize) return;
@@ -2733,480 +1445,6 @@
                 }
             };
 
-<<<<<<< HEAD
-                var body_mouseup = function(){
-                    $body.unbind('mousemove', body_mousemove);
-                    $body.unbind('mouseup', body_mouseup);
-                    $body.removeClass(cursor);
-                    setTimeout(function () {
-                        self.BuildingBlock.editor_busy = false;
-                    },0);
-                    self.$target.removeClass("resize_editor_busy");
-                };
-                $body.mousemove(body_mousemove);
-                $body.mouseup(body_mouseup);
-            });
-            this.$overlay.find(".oe_handle.size .auto_size").on('click', function (event){
-                self.$target.css("height", "");
-                self.$target.css("overflow", "");
-                self.BuildingBlock.cover_target(self.$overlay, self.$target);
-                return false;
-            });
-        },
-        getSize: function () {
-            this.grid = {};
-            return this.grid;
-        },
-
-        on_focus : function () {
-            this._super();
-            this.change_cursor();
-        },
-
-        change_cursor : function () {
-            var _class = this.$target.attr("class") || "";
-
-            var col = _class.match(/col-md-([0-9-]+)/i);
-            col = col ? +col[1] : 0;
-
-            var offset = _class.match(/col-md-offset-([0-9-]+)/i);
-            offset = offset ? +offset[1] : 0;
-
-            var overlay_class = this.$overlay.attr("class").replace(/(^|\s+)block-[^\s]*/gi, '');
-            if (col+offset >= 12) overlay_class+= " block-e-right";
-            if (col === 1) overlay_class+= " block-w-right block-e-left";
-            if (offset === 0) overlay_class+= " block-w-left";
-
-            var mb = _class.match(/mb([0-9-]+)/i);
-            mb = mb ? +mb[1] : 0;
-            if (mb >= 128) overlay_class+= " block-s-bottom";
-            else if (!mb) overlay_class+= " block-s-top";
-
-            var mt = _class.match(/mt([0-9-]+)/i);
-            mt = mt ? +mt[1] : 0;
-            if (mt >= 128) overlay_class+= " block-n-top";
-            else if (!mt) overlay_class+= " block-n-bottom";
-
-            this.$overlay.attr("class", overlay_class);
-        },
-        
-        /* on_resize
-        *  called when the box is resizing and the class change, before the cover_target
-        *  @compass: resize direction : 'n', 's', 'e', 'w'
-        *  @beginClass: attributes class at the begin
-        *  @current: curent increment in this.grid
-        */
-        on_resize: function (compass, beginClass, current) {
-            this.change_cursor();
-        }
-    });
-    website.snippet.options["margin-y"] = website.snippet.options.marginAndResize.extend({
-        getSize: function () {
-            this.grid = this._super();
-            var grid = [0,4,8,16,32,48,64,92,128];
-            this.grid = {
-                // list of class (Array), grid (Array), default value (INT)
-                n: [_.map(grid, function (v) {return 'mt'+v;}), grid],
-                s: [_.map(grid, function (v) {return 'mb'+v;}), grid],
-                // INT if the user can resize the snippet (resizing per INT px)
-                size: null
-            };
-            return this.grid;
-        },
-    });
-    website.snippet.options["margin-x"] = website.snippet.options.marginAndResize.extend({
-        getSize: function () {
-            this.grid = this._super();
-            var width = this.$target.parents(".row:first").first().outerWidth();
-
-            var grid = [1,2,3,4,5,6,7,8,9,10,11,12];
-            this.grid.e = [_.map(grid, function (v) {return 'col-md-'+v;}), _.map(grid, function (v) {return width/12*v;})];
-
-            var grid = [-12,-11,-10,-9,-8,-7,-6,-5,-4,-3,-2,-1,0,1,2,3,4,5,6,7,8,9,10,11];
-            this.grid.w = [_.map(grid, function (v) {return 'col-md-offset-'+v;}), _.map(grid, function (v) {return width/12*v;}), 12];
-
-            return this.grid;
-        },
-        _drag_and_drop_after_insert_dropzone: function(){
-            var self = this;
-            var $zones = $(".row:has(> .oe_drop_zone)").each(function () {
-                var $row = $(this);
-                var width = $row.innerWidth();
-                var pos = 0;
-                while (width > pos + self.size.width) {
-                    var $last = $row.find("> .oe_drop_zone:last");
-                    $last.each(function () {
-                        pos = $(this).position().left;
-                    });
-                    if (width > pos + self.size.width) {
-                        $row.append("<div class='col-md-1 oe_drop_to_remove'/>");
-                        var $add_drop = $last.clone();
-                        $row.append($add_drop);
-                        self._drag_and_drop_active_drop_zone($add_drop);
-                    }
-                }
-            });
-        },
-        _drag_and_drop_start: function () {
-            this._super();
-            this.$target.attr("class",this.$target.attr("class").replace(/\s*(col-lg-offset-|col-md-offset-)([0-9-]+)/g, ''));
-        },
-        _drag_and_drop_stop: function () {
-            this.$target.addClass("col-md-offset-" + this.$target.prevAll(".oe_drop_to_remove").length);
-            this._super();
-        },
-        hide_remove_button: function() {
-            this.$overlay.find('.oe_snippet_remove').toggleClass("hidden", !this.$target.siblings().length);
-        },
-        on_focus : function () {
-            this._super();
-            this.hide_remove_button();
-        },
-        on_clone: function ($clone) {
-            var _class = $clone.attr("class").replace(/\s*(col-lg-offset-|col-md-offset-)([0-9-]+)/g, '');
-            $clone.attr("class", _class);
-            this.hide_remove_button();
-            return false;
-        },
-        on_remove: function () {
-            this._super();
-            this.hide_remove_button();
-        },
-        on_resize: function (compass, beginClass, current) {
-            if (compass === 'w') {
-                // don't change the right border position when we change the offset (replace col size)
-                var beginCol = Number(beginClass.match(/col-md-([0-9]+)|$/)[1] || 0);
-                var beginOffset = Number(beginClass.match(/col-md-offset-([0-9-]+)|$/)[1] || beginClass.match(/col-lg-offset-([0-9-]+)|$/)[1] || 0);
-                var offset = Number(this.grid.w[0][current].match(/col-md-offset-([0-9-]+)|$/)[1] || 0);
-                if (offset < 0) {
-                    offset = 0;
-                }
-                var colSize = beginCol - (offset - beginOffset);
-                if (colSize <= 0) {
-                    colSize = 1;
-                    offset = beginOffset + beginCol - 1;
-                }
-                this.$target.attr("class",this.$target.attr("class").replace(/\s*(col-lg-offset-|col-md-offset-|col-md-)([0-9-]+)/g, ''));
-
-                this.$target.addClass('col-md-' + (colSize > 12 ? 12 : colSize));
-                if (offset > 0) {
-                    this.$target.addClass('col-md-offset-' + offset);
-                }
-            }
-            this._super(compass, beginClass, current);
-        },
-    });
-
-    website.snippet.options.resize = website.snippet.options.marginAndResize.extend({
-        getSize: function () {
-            this.grid = this._super();
-            this.grid.size = 8;
-            return this.grid;
-        },
-    });
-
-    website.snippet.options.parallax = website.snippet.Option.extend({
-        getSize: function () {
-            this.grid = this._super();
-            this.grid.size = 8;
-            return this.grid;
-        },
-        on_resize: function (compass, beginClass, current) {
-            this.$target.data("snippet-view").set_values();
-        },
-        start : function () {
-            var self = this;
-            this._super();
-            if (!self.$target.data("snippet-view")) {
-                this.$target.data("snippet-view", new website.snippet.animationRegistry.parallax(this.$target));
-            }
-            this.scroll();
-            this.$target.on('snippet-option-change snippet-option-preview', function () {
-                self.$target.data("snippet-view").set_values();
-            });
-            this.$target.attr('contentEditable', 'false');
-
-            this.$target.find('> div > .oe_structure').attr('contentEditable', 'true'); // saas-3 retro-compatibility
-
-            this.$target.find('> div > div:not(.oe_structure) > .oe_structure').attr('contentEditable', 'true');
-        },
-        scroll: function (type, value) {
-            this.$target.attr('data-scroll-background-ratio', value);
-            this.$target.data("snippet-view").set_values();
-        },
-        set_active: function () {
-            var value = this.$target.attr('data-scroll-background-ratio') || 0;
-            this.$el.find('[data-scroll]').removeClass("active")
-                .filter('[data-scroll="' + (this.$target.attr('data-scroll-background-ratio') || 0) + '"]').addClass("active");
-        },
-        clean_for_save: function () {
-            this._super();
-            this.$target.find(".parallax")
-                .css("background-position", '')
-                .removeAttr("data-scroll-background-offset");
-        }
-    });
-
-    website.snippet.options.transform = website.snippet.Option.extend({
-        start: function () {
-            var self = this;
-            this._super();
-            this.$overlay.find('.oe_snippet_clone, .oe_handles').addClass('hidden');
-            this.$overlay.find('[data-toggle="dropdown"]')
-                .on("mousedown", function () {
-                    self.$target.transfo("hide");
-                });
-            this.$target.on('attributes_change', function () {
-                self.resetTransfo();
-            });
-
-            // don't unactive transform if rotation and mouseup on an other container
-            var cursor_mousedown = false;
-            $(document).on('mousedown', function (event) {
-                if (self.$overlay.hasClass('oe_active') && $(event.target).closest(".transfo-controls").length) {
-                    cursor_mousedown = event;
-                }
-            });
-            $(document).on('mouseup', function (event) {
-                if (cursor_mousedown) {
-                    event.preventDefault();
-
-                    var dx = event.clientX-cursor_mousedown.clientX;
-                    var dy = event.clientY-cursor_mousedown.clientY;
-                    setTimeout(function () {
-                        self.$target.focusIn().activateBlock();
-                        if (10 < Math.pow(dx, 2)+Math.pow(dy, 2)) {
-                            setTimeout(function () {
-                                self.$target.transfo({ 'hide': false });
-                            },0);
-                        }
-                    },0);
-                    cursor_mousedown = false;
-                }
-            });
-        },
-        style: function (type, value) {
-            if (type !== 'click') return;
-            var settings = this.$target.data("transfo").settings;
-            this.$target.transfo({ 'hide': (settings.hide = !settings.hide) });
-        },
-        clear_style: function (type, value) {
-            if (type !== 'click') return;
-            this.$target.removeClass("fa-spin").attr("style", "");
-            this.resetTransfo();
-        },
-        move_summernote_select: function () {
-            var self = this;
-            var transfo = this.$target.data("transfo");
-            $('body > .note-handle')
-                .attr('style', transfo.$markup.attr('style'))
-                .css({
-                    'z-index': 0,
-                    'pointer-events': 'none'
-                })
-                .off('mousedown mouseup')
-                .on('mousedown mouseup', function (event) {
-                    self.$target.trigger( jQuery.Event( event.type, event ) );
-                })
-                .find('.note-control-selection').attr('style', transfo.$markup.find('.transfo-controls').attr('style'))
-                    .css({
-                        'display': 'block',
-                        'cursor': 'auto'
-                    });
-        },
-        resetTransfo: function () {
-            var self = this;
-            this.$overlay.css('width', '');
-            this.$overlay.data('not-cover_target', true);
-            this.$target.transfo("destroy");
-            this.$target.transfo({
-                hide: true,
-                callback: function () {
-                    var pos = $(this).data("transfo").$center.offset();
-                    self.$overlay.css({
-                        'top': pos.top | 0,
-                        'left': pos.left | 0,
-                        'position': 'absolute',
-                    });
-                    self.$overlay.find(".oe_overlay_options").attr("style", "width:0; left:0!important; top:0;");
-                    self.$overlay.find(".oe_overlay_options > .btn-group").attr("style", "width:160px; left:-80px;");
-
-                    self.move_summernote_select();
-                }});
-            this.$target.data('transfo').$markup
-                .on("mouseover", function () {
-                    self.$target.trigger("mouseover");
-                })
-                .mouseover();
-        },
-        on_focus : function () {
-            var self = this;
-            setTimeout(function () {
-                self.$target.css({"-webkit-animation": "none", "animation": "none"});
-                self.resetTransfo();
-            },0);
-        },
-        on_blur : function () {
-            this.$target.transfo("hide");
-            $('.note-handle').hide(); // hide selection of summernote
-            this.$target.css({"-webkit-animation-play-state": "", "animation-play-state": "", "-webkit-transition": "", "transition": "", "-webkit-animation": "", "animation": ""});
-        },
-        clean_for_save: function () {
-            this.on_blur();
-            this._super();
-        }
-    });
-
-    website.snippet.options.media = website.snippet.Option.extend({
-        start: function () {
-            this._super();
-            website.snippet.start_animation(true, this.$target);
-        },
-        edition: function (type, value) {
-            if(type !== "click") return;
-            var self = this;
-            var editor = new website.editor.MediaDialog(this.$target.closest('.o_editable'), this.$target[0]);
-            editor.appendTo(document.body);
-            editor.on('saved', this, function (item, old) {
-                self.editor.on_blur();
-                self.BuildingBlock.make_active(false);
-                if (self.$target.parent().data("oe-field") !== "image") {
-                    setTimeout(function () {
-                        self.BuildingBlock.make_active($(item));
-                    },0);
-                }
-            });
-        },
-        on_focus : function () {
-            var self = this;
-            var $parent = this.$target.parent();
-
-            if ($parent.data("oe-field") === "image" && $parent.hasClass('o_editable')) {
-                this.$overlay.addClass("hidden");
-                self.edition('click', null);
-                self.BuildingBlock.make_active(false);
-            }
-        }
-    });
-
-    website.snippet.options.ul = website.snippet.Option.extend({
-        start: function () {
-            this._super();
-            this.$target.data("snippet-view", new website.snippet.animationRegistry.ul(this.$target, true));
-        },
-        reset_ul: function () {
-            this.$target.find('.o_ul_toggle_self, .o_ul_toggle_next').remove();
-
-            this.$target.find('li:has(>ul,>ol)').map(function () {
-                    // get if the li contain a text label
-                    var texts = _.filter(_.toArray(this.childNodes), function (a) { return a.nodeType == 3;});
-                    if (!texts.length || !texts.reduce(function (a,b) { return a.textContent + b.textContent;}).match(/\S/)) {
-                        return;
-                    }
-                    $(this).children('ul,ol').addClass('o_close');
-                    return $(this).children(':not(ul,ol)')[0] || this;
-                })
-                .prepend('<a href="#" class="o_ul_toggle_self fa" />');
-
-            var $li = this.$target.find('li:has(+li:not(>.o_ul_toggle_self)>ul, +li:not(>.o_ul_toggle_self)>ol)');
-            $li.map(function () { return $(this).children()[0] || this; })
-                .prepend('<a href="#" class="o_ul_toggle_next fa" />');
-            $li.removeClass('o_open').next().addClass('o_close');
-
-            this.$target.find("li").removeClass('o_open').css('list-style', '');
-            this.$target.find("li:has(.o_ul_toggle_self, .o_ul_toggle_next), li:has(>ul,>ol):not(:has(>li))").css('list-style', 'none');
-        },
-        clean_for_save: function () {
-            this._super();
-            if (!this.$target.hasClass('o_ul_folded')) {
-                this.$target.find(".o_close").removeClass("o_close");
-            }
-            this.$target.find("li:not(:has(>ul))").css('list-style', '');
-        },
-        toggle_class: function (type, value, $li) {
-            this._super(type, value, $li);
-            this.$target.data("snippet-view").stop();
-            this.reset_ul();
-            this.$target.find("li:not(:has(>ul))").css('list-style', '');
-            this.$target.data("snippet-view", new website.snippet.animationRegistry.ul(this.$target, true));
-        }
-    });
-
-    website.snippet.Editor = openerp.Class.extend({
-        init: function (BuildingBlock, dom) {
-            this.BuildingBlock = BuildingBlock;
-            this.$target = $(dom);
-            this.$overlay = this.$target.data('overlay');
-            this.load_style_options();
-            this.get_parent_block();
-            this.start();
-        },
-
-        // activate drag and drop for the snippets in the snippet toolbar
-        _drag_and_drop: function(){
-            var self = this;
-            this.dropped = false;
-            this.$overlay.draggable({
-                greedy: true,
-                appendTo: 'body',
-                cursor: "move",
-                handle: ".oe_snippet_move",
-                cursorAt: {
-                    left: 18,
-                    top: 14
-                },
-                helper: function() {
-                    var $clone = $(this).clone().css({width: "24px", height: "24px", border: 0});
-                    $clone.find(".oe_overlay_options >:not(:contains(.oe_snippet_move)), .oe_handle").remove();
-                    $clone.find(":not(.glyphicon)").css({position: 'absolute', top: 0, left: 0});
-                    $clone.appendTo("body").removeClass("hidden");
-                    return $clone;
-                },
-                start: _.bind(self._drag_and_drop_start, self),
-                stop: _.bind(self._drag_and_drop_stop, self)
-            });
-        },
-        _drag_and_drop_after_insert_dropzone: function (){},
-        _drag_and_drop_active_drop_zone: function ($zones){
-            var self = this;
-            $zones.droppable({
-                over:   function(){
-                    $(".oe_drop_zone.hide").removeClass("hide");
-                    $(this).addClass("hide").first().after(self.$target);
-                    self.dropped = true;
-                },
-                out:    function(){
-                    $(this).removeClass("hide");
-                    self.$target.detach();
-                    self.dropped = false;
-                },
-            });
-        },
-        _drag_and_drop_start: function (){
-            var self = this;
-            self.BuildingBlock.hide();
-            self.BuildingBlock.editor_busy = true;
-            self.size = {
-                width: self.$target.width(),
-                height: self.$target.height()
-            };
-            self.$target.after("<div class='oe_drop_clone' style='display: none;'/>");
-            self.$target.detach();
-            self.$overlay.addClass("hidden");
-
-            var $selector_siblings;
-            for (var i=0; i<self.selector_siblings.length; i++) {
-                if (!$selector_siblings) $selector_siblings = self.selector_siblings[i].all();
-                else $selector_siblings = $selector_siblings.add(self.selector_siblings[i].all());
-            }
-            var $selector_children;
-            for (var i=0; i<self.selector_children.length; i++) {
-                if (!$selector_children) $selector_children = self.selector_children[i].all();
-                else $selector_children = $selector_children.add(self.selector_children[i].all());
-            }
-
-            self.BuildingBlock.activate_insertion_zones($selector_siblings, $selector_children);
-=======
             var body_mouseup = function(){
                 $body.unbind('mousemove', body_mousemove);
                 $body.unbind('mouseup', body_mouseup);
@@ -3680,90 +1918,9 @@
         }
 
         self.BuildingBlock.activate_insertion_zones($selector_siblings, $selector_children);
->>>>>>> 4bef17cc
 
         $("body").addClass('move-important');
 
-<<<<<<< HEAD
-            self._drag_and_drop_after_insert_dropzone();
-            self._drag_and_drop_active_drop_zone($('.oe_drop_zone'));
-        },
-        _drag_and_drop_stop: function (){
-            var self = this;
-            var $dropzone = this.$target.prev();
-            var prev = $dropzone.length && $dropzone[0].previousSibling;
-            var next = this.$target.last()[0].nextSibling;
-            var $parent = this.$target.parent();
-
-            $(".oe_drop_clone").after(this.$target);
-
-            this.$overlay.removeClass("hidden");
-            $("body").removeClass('move-important');
-            $('.oe_drop_zone').droppable('destroy').remove();
-            $(".oe_drop_clone, .oe_drop_to_remove").remove();
-
-            if (this.dropped) {
-                this.BuildingBlock.parent.rte.historyRecordUndo(this.$target);
-
-                if (prev) {
-                    this.$target.insertAfter(prev);
-                } else if (next) {
-                    this.$target.insertBefore(next);
-                } else {
-                    $parent.prepend(this.$target);
-                }
-            }
-
-            self.BuildingBlock.editor_busy = false;
-
-            self.get_parent_block();
-            setTimeout(function () {self.BuildingBlock.create_overlay(self.$target);},0);
-        },
-
-        load_style_options: function () {
-            var self = this;
-            var $styles = this.$overlay.find('.oe_options');
-            var $ul = $styles.find('ul:first');
-            this.styles = {};
-            this.selector_siblings = [];
-            this.selector_children = [];
-            _.each(website.snippet.templateOptions, function (val, option_id) {
-                if (!val.selector.is(self.$target)) {
-                    return;
-                }
-                if (val['drop-near']) self.selector_siblings.push(val['drop-near']);
-                if (val['drop-in']) self.selector_children.push(val['drop-in']);
-
-                var option = val['option'];
-                var Editor = website.snippet.options[option] || website.snippet.Option;
-                var editor = self.styles[option] = new Editor(self.BuildingBlock, self, self.$target, option_id);
-                $ul.append(editor.$el.addClass("snippet-option-" + option));
-                editor.start();
-            });
-
-            if (!this.selector_siblings.length && !this.selector_children.length) {
-                this.$overlay.find(".oe_snippet_move, .oe_snippet_clone, .oe_snippet_remove").addClass('hidden');
-            }
-
-            if ($ul.find("li").length) {
-                $styles.removeClass("hidden");
-            }
-            this.$overlay.find('[data-toggle="dropdown"]').dropdown();
-        },
-
-        get_parent_block: function () {
-            var self = this;
-            var $button = this.$overlay.find('.oe_snippet_parent');
-            var $parent = website.snippet.globalSelector.closest(this.$target.parent());
-            if ($parent.length) {
-                $button.removeClass("hidden");
-                $button.off("click").on('click', function (event) {
-                    event.preventDefault();
-                    setTimeout(function () {
-                        self.BuildingBlock.make_active($parent);
-                    }, 0);
-                });
-=======
         self._drag_and_drop_after_insert_dropzone();
         self._drag_and_drop_active_drop_zone($('.oe_drop_zone'));
     },
@@ -3788,7 +1945,6 @@
                 this.$target.insertAfter(prev);
             } else if (next) {
                 this.$target.insertBefore(next);
->>>>>>> 4bef17cc
             } else {
                 $parent.prepend(this.$target);
             }
@@ -3811,98 +1967,6 @@
             if (!val.selector.is(self.$target)) {
                 return;
             }
-<<<<<<< HEAD
-        },
-
-        /*
-        *  start
-        *  This method is called after init and _readXMLData
-        */
-        start: function () {
-            var self = this;
-            if (!this.$target.parent().is(':o_editable')) {
-                this.$overlay.find('.oe_snippet_move, .oe_snippet_clone, .oe_snippet_remove').remove();
-            } else {
-                this.$overlay.on('click', '.oe_snippet_clone', _.bind(this.on_clone, this));
-                this.$overlay.on('click', '.oe_snippet_remove', _.bind(this.on_remove, this));
-                this._drag_and_drop();
-            }
-        },
-
-        on_clone: function (event) {
-            event.preventDefault();
-            var $clone = this.$target.clone(false);
-
-            this.BuildingBlock.parent.rte.historyRecordUndo(this.$target);
-            
-            this.$target.after($clone);
-            for (var i in this.styles){
-                this.styles[i].on_clone($clone);
-            }
-            this.BuildingBlock.create_overlay(this.$target);
-            return false;
-        },
-
-        on_remove: function (event) {
-            event.preventDefault();
-            this.on_blur();
-
-            this.BuildingBlock.parent.rte.historyRecordUndo(this.$target);
-
-            var index = _.indexOf(this.BuildingBlock.snippets, this.$target.get(0));
-            for (var i in this.styles){
-                this.styles[i].on_remove();
-            }
-            delete this.BuildingBlock.snippets[index];
-
-            // remove node and his empty
-            var node = this.$target.parent()[0];
-
-            this.$target.remove();
-            this.$overlay.remove();
-
-            if (node && node.firstChild) {
-                $.summernote.core.dom.removeSpace(node, node.firstChild, 0, node.lastChild, 1);
-                if (!node.firstChild.tagName && node.firstChild.textContent === " ") {
-                    node.firstChild.parentNode.removeChild(node.firstChild);
-                }
-            }
-
-            // clean editor if they are image or table in deleted content
-            $(".note-control-selection").hide();
-            $('.o_table_handler').remove();
-
-            return false;
-        },
-
-        /*
-        *  drop_and_build_snippet
-        *  This method is called just after that a thumbnail is drag and dropped into a drop zone
-        *  (after the insertion of this.$body, if this.$body exists)
-        */
-        drop_and_build_snippet: function () {
-            for (var i in this.styles){
-                this.styles[i].drop_and_build_snippet();
-            }
-        },
-
-        /* on_focus
-        *  This method is called when the user click inside the snippet in the dom
-        */
-        on_focus : function () {
-            this.$overlay.addClass('oe_active');
-            for (var i in this.styles){
-                this.styles[i].on_focus();
-            }
-        },
-
-        /* on_focus
-        *  This method is called when the user click outside the snippet in the dom, after a focus
-        */
-        on_blur : function () {
-            for (var i in this.styles){
-                this.styles[i].on_blur();
-=======
             if (val['drop-near']) self.selector_siblings.push(val['drop-near']);
             if (val['drop-in']) self.selector_children.push(val['drop-in']);
 
@@ -4133,7 +2197,6 @@
             kwargs: {
                 options: options,
                 context: website.get_context(),
->>>>>>> 4bef17cc
             }
         });
     },
@@ -4176,145 +2239,4 @@
     globalSelector: globalSelector,
 };
 
-<<<<<<< HEAD
-    /* t-field options */
-
-    website.snippet.options.many2one = website.snippet.Option.extend({
-        start: function () {
-            var self = this;
-
-            this.Model = this.$target.data('oe-many2one-model');
-            this.ID = +this.$target.data('oe-many2one-id');
-
-            // create search button and bind search bar
-            this.$btn = $(openerp.qweb.render("website.many2one.button"))
-                .insertAfter(this.$overlay.find('.oe_options'));
-
-            this.$ul = this.$btn.find("ul");
-            this.$search = this.$ul.find('li:first');
-            this.$search.find('input').on('mousedown click mouseup keyup keydown', function (e) {
-                e.stopPropagation();
-            });
-
-            // move menu item
-            setTimeout(function () {
-                if (self.$overlay.find('.oe_options').hasClass('hidden')) {
-                    self.$btn.css('height', '0').find('> a').addClass('hidden');
-                    self.$ul.show().css({
-                        'top': '-24px', 'margin': '0', 'padding': '2px 0', 'position': 'relative'
-                    });
-                } else {
-                    self.$btn.find('a').on('click', function (e) {
-                        self.clear();
-                    });
-                }
-            },0);
-
-            // bind search input
-            this.$search.find('input')
-                .focus()
-                .on('keyup', function(e) {
-                    self.find_existing($(this).val());
-                });
-
-            // bind result
-            this.$ul.on('click', "li:not(:first) a", function (e) {
-                self.select_record(this);
-            });
-        },
-
-        on_focus: function () {
-            this.$target.attr('contentEditable', 'false');
-            this.clear();
-            this._super();
-        },
-
-        clear: function () {
-            var self = this;
-            this.$search.siblings().remove();
-            self.$search.find('input').val("");
-            setTimeout(function () {
-                self.$search.find('input').focus();
-            },0);
-        },
-
-        find_existing: function (name) {
-            var self = this;
-            var domain = [];
-            if (!name || !name.length) {
-                self.$search.siblings().remove();
-                return;
-            }
-            if (isNaN(+name)) {
-                if (this.Model === "res.partner") {
-                    domain.push(['name', 'ilike', name]);
-                } else {
-                    domain.push('|', ['name', 'ilike', name], ['email', 'ilike', name]);
-                }
-            } else {
-                domain.push(['id', '=', name]);
-            }
-
-            openerp.jsonRpc('/web/dataset/call_kw', 'call', {
-                model: this.Model,
-                method: 'search_read',
-                args: [domain, this.Model === "res.partner" ? ['name', 'display_name', 'city', 'country_id'] : ['name', 'display_name']],
-                kwargs: {
-                    order: 'name DESC',
-                    limit: 5,
-                    context: website.get_context(),
-                }
-            }).then(function (result){
-                self.$search.siblings().remove();
-                self.$search.after(openerp.qweb.render("website.many2one.search",{contacts:result}));
-            });
-        },
-
-        get_contact_rendering: function (options) {
-            return openerp.jsonRpc('/web/dataset/call_kw', 'call', {
-                model: 'website.qweb.field.contact',
-                method: 'get_record_to_html',
-                args: [[this.ID]],
-                kwargs: {
-                    options: options,
-                    context: website.get_context(),
-                }
-            });
-        },
-
-        select_record: function (li) {
-            var self = this;
-
-            self.ID = +$(li).data("id");
-            self.$target.attr('data-oe-many2one-id', self.ID).data('oe-many2one-id', self.ID);
-
-            if (self.$target.data('oe-type') === "contact") {
-                $('[data-oe-contact-options]')
-                    .filter('[data-oe-model="'+self.$target.data('oe-model')+'"]')
-                    .filter('[data-oe-id="'+self.$target.data('oe-id')+'"]')
-                    .filter('[data-oe-field="'+self.$target.data('oe-field')+'"]')
-                    .filter('[data-oe-contact-options!="'+self.$target.data('oe-contact-options')+'"]')
-                    .add(self.$target)
-                    .attr('data-oe-many2one-id', self.ID).data('oe-many2one-id', self.ID)
-                    .each(function () {
-                        var $node = $(this);
-                        self.get_contact_rendering($node.data('oe-contact-options'))
-                            .then(function (html){
-                                $node.html(html);
-                            });
-                    });
-            } else {
-                self.$target.html($(li).data("name"));
-            }
-
-            self.clear();
-        }
-    });
-
-
-    /* end*/
-
-})();
-=======
-});
->>>>>>> 4bef17cc
+});