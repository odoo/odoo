odoo.define('website.ace', function (require) {
'use strict';

var ajax = require('web.ajax');
var Class = require('web.Class');
var core = require('web.core');
var Widget = require('web.Widget');
var ace_call = require('website.ace_call');
var website = require('website.website');

var _t = core._t;
var QWeb = core.qweb;

var hash = "#advanced-view-editor";

website.add_template_file('/website/static/src/xml/website.ace.xml');

var Ace = Widget.extend({
    launchAce: function (e) {
        if (e) {
            e.preventDefault();
        }
        if (this.globalEditor) {
            this.globalEditor.open();
        } else {
            this.globalEditor = new ViewEditor(this);
            this.globalEditor.appendTo($(document.body));
        }
    },
});

var XmlDocument = Class.extend({
    init: function (text) {
        this.xml = text;
    },
    isWellFormed: function () {
        var error;
        if (document.implementation.createDocument) {
            // use try catch for ie
            try {
                var dom = new DOMParser().parseFromString(this.xml, "text/xml");
                error = dom.getElementsByTagName("parsererror");
                return error.length === 0 || $(error).text();
            } catch (e) {}
        }
        if (window.ActiveXObject) {
            // IE
            var msDom = new ActiveXObject("Microsoft.XMLDOM");
            msDom.async = false;
            msDom.loadXML(this.xml);
            return !msDom.parseError.errorCode || msDom.parseError.reason + "\nline " + msDom.parseError.line;
        }
        return true;
    },
    format: function () {
        return vkbeautify.xml(this.xml, 4);
    },
});

var ViewOption = Widget.extend({
    template: 'website.ace_view_option',
    init: function (parent, options) {
        this.view_id = options.id;
        this.view_name = options.name;

<<<<<<< HEAD
    website.ace.ViewEditor = openerp.Widget.extend({
        resizing: false,
        refX: 0,
        minWidth: 40,
        template: 'website.ace_view_editor',
        events: {
            'change #ace-view-list': 'displaySelectedView',
            'click .js_include_bundles': 'loadTemplates',
            'click button[data-action=save]': 'saveViews',
            'click button[data-action=format]': 'formatXml',
            'click button[data-action=close]': 'close',
        },
        init: function (parent) {
            this.buffers = {};
            this.views = {};
            this._super(parent);
        },
        start: function () {
            var self = this;
            self.aceEditor = ace.edit(self.$('#ace-view-editor')[0]);
            self.aceEditor.setTheme("ace/theme/monokai");
            self.loadTemplates();
=======
        var indent = _.str.repeat("- ", options.level);
        this.view_name = _.str.sprintf("%s%s", indent, options.name);
        this._super(parent);
    },
});

var ViewEditor = Widget.extend({
    resizing: false,
    refX: 0,
    minWidth: 40,
    template: 'website.ace_view_editor',
    events: {
        'change #ace-view-list': 'displaySelectedView',
        'click .js_include_bundles': 'loadTemplates',
        'click button[data-action=save]': 'saveViews',
        'click button[data-action=format]': 'formatXml',
        'click button[data-action=close]': 'close',
    },
    init: function (parent) {
        this.buffers = {};
        this.views = {};
        this._super(parent);
    },
    start: function () {
        var self = this;
        self.aceEditor = ace.edit(self.$('#ace-view-editor')[0]);
        self.aceEditor.setTheme("ace/theme/monokai");
        self.loadTemplates();

        var $editor = self.$('.ace_editor');
        function resizeEditor (target) {
            var width = Math.min(document.body.clientWidth, Math.max(parseInt(target, 10), self.minWidth));
            $editor.width(width);
            self.aceEditor.resize();
            self.$el.width(width);
        }
        function resizeEditorHeight(height) {
            self.$el.css('top', height);
            self.$('.ace_editor').css('bottom', height);
        }
        function storeEditorWidth() {
            window.localStorage.setItem('ace_editor_width', self.$el.width());
        }
        function readEditorWidth() {
            var width = window.localStorage.getItem('ace_editor_width');
            return parseInt(width || 720, 10);
        }
        function startResizing (e) {
            self.refX = e.pageX;
            self.resizing = true;
        }
        function stopResizing () {
            self.resizing = false;
        }
        function updateWidth (e) {
            if (self.resizing) {
                var offset = e.pageX - self.refX;
                var width = self.$el.width() - offset;
                self.refX = e.pageX;
                resizeEditor(width);
                storeEditorWidth();
            }
        }
        document.body.addEventListener('mouseup', stopResizing, true);
        self.$('.ace_gutter').mouseup(stopResizing).mousedown(startResizing).click(stopResizing);
        $(document).mousemove(updateWidth);
        $('button[data-action=edit]').click(function () {
           self.close();
        });
        this.getParent().on('change:height', this, function () {
            resizeEditorHeight(this.getParent().$el.outerHeight()+2);
        });
        resizeEditor(readEditorWidth());
        resizeEditorHeight(this.getParent().$el.outerHeight()+2);
    },
    loadTemplates: function () {
        var self = this;
        var args = {
            key: $(document.documentElement).data('view-xmlid'),
            full: true,
            bundles: !!$('script[src*=".assets_common"]').length
        };
        return ajax
            .jsonRpc('/website/customize_template_get', 'call', args)
            .then(function (views) {
                self.loadViews.call(self, views);
                self.open.call(self);
                var curentHash = window.location.hash;
                var indexOfView = curentHash.indexOf("?view=");
                if (indexOfView >= 0) {
                    var viewId = parseInt(curentHash.substring(indexOfView + 6, curentHash.length), 10);
                    self.$('#ace-view-list').val(viewId).change();
                } else {
                    if (views.length >= 2) {
                        var mainTemplate = views[1];
                        self.$('#ace-view-list').val(mainTemplate.id).trigger('change');
                    }
                    window.location.hash = hash;
                }
            });
    },
    loadViews: function (views) {
        var $viewList = this.$('#ace-view-list').empty();
        _(this.buildViewGraph(views)).each(function (view) {
            if (!view.id) { return; }
>>>>>>> 4bef17cc

            this.views[view.id] = view;
            new ViewOption(this, view).appendTo($viewList);
            this.loadView(view.id);
        }.bind(this));
    },
    buildViewGraph: function (views) {
        var activeViews = _.uniq(_.filter(views, function (view) {
           return view.active;
        }), false, function (view) {
            return view.id;
        });
        var index = {};
        var roots = [];
        _.each(activeViews, function (view) {
            index[view.id] = view;
            view.children = [];
        });
        _.each(index, function (view) {
            var parentId = view.inherit_id;
            if (parentId && index[parentId]) {
                index[parentId].children.push(view);
            } else {
                roots.push(view);
            }
<<<<<<< HEAD
            document.body.addEventListener('mouseup', stopResizing, true);
            self.$('.ace_gutter').mouseup(stopResizing).mousedown(startResizing).click(stopResizing);
            $(document).mousemove(updateWidth);
            $('button[data-action=edit]').click(function () {
               self.close();
            });
            this.getParent().on('change:height', this, function (editor) {
                resizeEditorHeight(this.getParent().$el.outerHeight()+2);
            });
            resizeEditor(readEditorWidth());
            resizeEditorHeight(this.getParent().$el.outerHeight()+2);
        },
        loadTemplates: function () {
            var self = this;
            var args = {
                key: $(document.documentElement).data('view-xmlid'),
                full: true,
                bundles: !!$('script[src*=".assets_common"]').length
            };
            return openerp
                .jsonRpc('/website/customize_template_get', 'call', args)
                .then(function (views) {
                    self.loadViews.call(self, views);
                    self.open.call(self);
                    var curentHash = window.location.hash;
                    var indexOfView = curentHash.indexOf("?view=");
                    if (indexOfView >= 0) {
                        var viewId = parseInt(curentHash.substring(indexOfView + 6, curentHash.length), 10);
                        self.$('#ace-view-list').val(viewId).change();
                    } else {
                        if (views.length >= 2) {
                            var mainTemplate = views[1];
                            self.$('#ace-view-list').val(mainTemplate.id).trigger('change');
                        }
                        window.location.hash = hash;
                    }
                });
        },
        loadViews: function (views) {
            var $viewList = this.$('#ace-view-list').empty();
            _(this.buildViewGraph(views)).each(function (view) {
                if (!view.id) { return; }

                this.views[view.id] = view;
                new website.ace.ViewOption(this, view).appendTo($viewList);
                this.loadView(view.id);
            }.bind(this));
        },
        buildViewGraph: function (views) {
            var activeViews = _.uniq(_.filter(views, function (view) {
               return view.active;
            }), false, function (view) {
                return view.id;
            });
            var index = {};
            var roots = [];
            _.each(activeViews, function (view) {
                index[view.id] = view;
                view.children = [];
=======
        });
        var result = [];
        function visit (node, level) {
            node.level = level;
            result.push(node);
            _.each(node.children, function (child) {
                visit(child, level + 1);
>>>>>>> 4bef17cc
            });
        }
        _.each(roots, function (node) {
            visit(node, 0);
        });
        return result;
    },
    loadView: function (id) {
        var viewId = parseInt(id, 10);
        var self = this;
        ajax.jsonRpc('/web/dataset/call', 'call', {
            model: 'ir.ui.view',
            method: 'read',
            args: [[viewId], ['arch'], website.get_context()],
        }).then(function(result) {
            var editingSession = self.buffers[viewId] = new ace.EditSession(result[0].arch);
            editingSession.setMode("ace/mode/xml");
            editingSession.setUndoManager(new ace.UndoManager());
            editingSession.on("change", function () {
                setTimeout(function () {
                    var $option = self.$('#ace-view-list').find('[value='+viewId+']');
                    var bufferName = $option.text();
                    var dirtyMarker = " (unsaved changes)";
                    var isDirty = editingSession.getUndoManager().hasUndo();
                    if (isDirty && bufferName.indexOf(dirtyMarker) < 0) {
                        $option.text(bufferName + dirtyMarker);
                    } else if (!isDirty && bufferName.indexOf(dirtyMarker) > 0) {
                        $option.text(bufferName.substring(0, bufferName.indexOf(dirtyMarker)));
                    }
                }, 1);
            });
            if (viewId === self.selectedViewId()) {
                self.displayView.call(self, viewId);
            }
        });
    },
    selectedViewId: function () {
        return parseInt(this.$('#ace-view-list').val(), 10);
    },
    displayView: function (id) {
        var viewId = parseInt(id, 10);
        var editingSession = this.buffers[viewId];
        if (editingSession) {
            this.aceEditor.setSession(editingSession);
            this.$('#ace-view-id').text(_.str.sprintf(
                _t("Template ID: %s"),
                this.views[viewId].xml_id));
        }
    },
    displaySelectedView: function () {
        this.displayView(this.selectedViewId());
        this.updateHash();
    },
    formatXml: function () {
        var xml = new XmlDocument(this.aceEditor.getValue());
        this.aceEditor.setValue(xml.format());
    },
    saveViews: function () {
        var self = this;
        var toSave = _.filter(_.map(self.buffers, function (editingSession, viewId) {
            return {
                id: parseInt(viewId, 10),
                isDirty: editingSession.getUndoManager().hasUndo(),
                text: editingSession.getValue(),
            };
        }), function (session) {
            return session.isDirty;
        });
        this.clearError();
        var requests = _.map(toSave, function (session) {
            return self.saveView(session);
        });
        $.when.apply($, requests).then(function () {
            self.reloadPage.call(self);
        }).fail(function (source, session, error) {
            self.displayError.call(self, source, session, error);
        });
    },
    saveView: function (session) {
        var xml = new XmlDocument(session.text);
        var isWellFormed = xml.isWellFormed();
        var def = $.Deferred();
        if (isWellFormed === true) {
            ajax.jsonRpc('/web/dataset/call', 'call', {
                model: 'ir.ui.view',
                method: 'write',
                args: [[session.id], { 'arch':  xml.xml }, website.get_context()],
            }).then(function () {
                def.resolve();
            }).fail(function (source, error) {
                def.reject("server", session, error);
            });
        } else {
            def.reject(null, session, isWellFormed);
        }
        return def;
    },
    updateHash: function () {
        window.location.hash = hash + "?view=" + this.selectedViewId();
    },
    reloadPage: function () {
        this.updateHash();
        window.location.reload();
    },
    clearError: function () {
        this.$(".ace_layer.ace_text-layer .ace_line").css("background", "");
    },
    displayError: function (source, session, error) {
        var self = this;
        var line, test;
        // format error message
        var message = _.isString(error) ? error
            : (error && error.data && error.data.arguments && error.data.arguments[0] === "Access Denied") ? "Access denied: please sign in"
            : (error && error.data && error.data.message) ? error.data.message
            : (error && error.message) ? error.message
            : "Unexpected error";
        if (source == "server") {
            message = eval(message.replace(/^\(/g, '([')
                .replace(/\)$/g, '])')
                .replace(/u'/g, "'")
                .replace(/<([^>]+)>/g, '<b style="color:#661100;">&lt;\$1&gt;</b>'))[1];
            line = -1;
        } else {
            line = message.match(/line ([0-9]+)/i);
            line = line ? parseInt(line[1],10) : -1;
            test = new RegExp("^\\s*"+line+"\\s*$");
        }

        function gotoline() {
            self.aceEditor.gotoLine(line);
            setTimeout(function () {
                var $lines = self.$(".ace_editor .ace_gutter .ace_gutter-cell");
                var index = $lines.filter(function () {
                    return test.test($(this).text());
                }).index();
                if (index>0) {
                    self.$(".ace_layer.ace_text-layer .ace_line:eq(" + index + ")").css("background", "#661100");
                }
            },100);
        }
        function onchangeSession () {
            self.aceEditor.off('changeSession', onchangeSession);
            gotoline();
        }

        var $list = this.$("#ace-view-list");
        if (+$list.val() == session.id) {
            if (line>-1) gotoline();
        } else {
            if (line) self.aceEditor.on('changeSession', onchangeSession);
            this.$("#ace-view-list").val(session.id).change();
        }

        var $dialog = $(QWeb.render('website.error_dialog', {
            title: session.text.match(/\s+name=['"]([^'"]+)['"]/i)[1],
            message:"<b>Malformed XML document</b>:<br/>" + message
        }));
        $dialog.appendTo("body");
        $dialog.modal('show');
    },
    open: function () {
        this.$el.removeClass('oe_ace_closed').addClass('oe_ace_open');
    },
    close: function () {
        window.location.hash = "";
        this.$el.removeClass('oe_ace_open').addClass('oe_ace_closed');
    },
});

<<<<<<< HEAD
    website.ready().done(function() {
        var ace = new website.Ace();
        $(document.body).on('click', 'a[data-action=ace]', function() {
            website.ace_call();
            ace.launchAce();
        });
=======
website.ready().done(function() {
    var ace = new Ace();
    $(document.body).on('click', 'a[data-action=ace]', function() {
        ace_call.load();
        ace.launchAce();
>>>>>>> 4bef17cc
    });
});

});<|MERGE_RESOLUTION|>--- conflicted
+++ resolved
@@ -63,30 +63,6 @@
         this.view_id = options.id;
         this.view_name = options.name;
 
-<<<<<<< HEAD
-    website.ace.ViewEditor = openerp.Widget.extend({
-        resizing: false,
-        refX: 0,
-        minWidth: 40,
-        template: 'website.ace_view_editor',
-        events: {
-            'change #ace-view-list': 'displaySelectedView',
-            'click .js_include_bundles': 'loadTemplates',
-            'click button[data-action=save]': 'saveViews',
-            'click button[data-action=format]': 'formatXml',
-            'click button[data-action=close]': 'close',
-        },
-        init: function (parent) {
-            this.buffers = {};
-            this.views = {};
-            this._super(parent);
-        },
-        start: function () {
-            var self = this;
-            self.aceEditor = ace.edit(self.$('#ace-view-editor')[0]);
-            self.aceEditor.setTheme("ace/theme/monokai");
-            self.loadTemplates();
-=======
         var indent = _.str.repeat("- ", options.level);
         this.view_name = _.str.sprintf("%s%s", indent, options.name);
         this._super(parent);
@@ -192,7 +168,6 @@
         var $viewList = this.$('#ace-view-list').empty();
         _(this.buildViewGraph(views)).each(function (view) {
             if (!view.id) { return; }
->>>>>>> 4bef17cc
 
             this.views[view.id] = view;
             new ViewOption(this, view).appendTo($viewList);
@@ -218,67 +193,6 @@
             } else {
                 roots.push(view);
             }
-<<<<<<< HEAD
-            document.body.addEventListener('mouseup', stopResizing, true);
-            self.$('.ace_gutter').mouseup(stopResizing).mousedown(startResizing).click(stopResizing);
-            $(document).mousemove(updateWidth);
-            $('button[data-action=edit]').click(function () {
-               self.close();
-            });
-            this.getParent().on('change:height', this, function (editor) {
-                resizeEditorHeight(this.getParent().$el.outerHeight()+2);
-            });
-            resizeEditor(readEditorWidth());
-            resizeEditorHeight(this.getParent().$el.outerHeight()+2);
-        },
-        loadTemplates: function () {
-            var self = this;
-            var args = {
-                key: $(document.documentElement).data('view-xmlid'),
-                full: true,
-                bundles: !!$('script[src*=".assets_common"]').length
-            };
-            return openerp
-                .jsonRpc('/website/customize_template_get', 'call', args)
-                .then(function (views) {
-                    self.loadViews.call(self, views);
-                    self.open.call(self);
-                    var curentHash = window.location.hash;
-                    var indexOfView = curentHash.indexOf("?view=");
-                    if (indexOfView >= 0) {
-                        var viewId = parseInt(curentHash.substring(indexOfView + 6, curentHash.length), 10);
-                        self.$('#ace-view-list').val(viewId).change();
-                    } else {
-                        if (views.length >= 2) {
-                            var mainTemplate = views[1];
-                            self.$('#ace-view-list').val(mainTemplate.id).trigger('change');
-                        }
-                        window.location.hash = hash;
-                    }
-                });
-        },
-        loadViews: function (views) {
-            var $viewList = this.$('#ace-view-list').empty();
-            _(this.buildViewGraph(views)).each(function (view) {
-                if (!view.id) { return; }
-
-                this.views[view.id] = view;
-                new website.ace.ViewOption(this, view).appendTo($viewList);
-                this.loadView(view.id);
-            }.bind(this));
-        },
-        buildViewGraph: function (views) {
-            var activeViews = _.uniq(_.filter(views, function (view) {
-               return view.active;
-            }), false, function (view) {
-                return view.id;
-            });
-            var index = {};
-            var roots = [];
-            _.each(activeViews, function (view) {
-                index[view.id] = view;
-                view.children = [];
-=======
         });
         var result = [];
         function visit (node, level) {
@@ -286,7 +200,6 @@
             result.push(node);
             _.each(node.children, function (child) {
                 visit(child, level + 1);
->>>>>>> 4bef17cc
             });
         }
         _.each(roots, function (node) {
@@ -456,20 +369,11 @@
     },
 });
 
-<<<<<<< HEAD
-    website.ready().done(function() {
-        var ace = new website.Ace();
-        $(document.body).on('click', 'a[data-action=ace]', function() {
-            website.ace_call();
-            ace.launchAce();
-        });
-=======
 website.ready().done(function() {
     var ace = new Ace();
     $(document.body).on('click', 'a[data-action=ace]', function() {
         ace_call.load();
         ace.launchAce();
->>>>>>> 4bef17cc
     });
 });
 
