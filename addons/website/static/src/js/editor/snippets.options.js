--- conflicted
+++ resolved
@@ -6,10 +6,7 @@
 const config = require('web.config');
 var core = require('web.core');
 var Dialog = require('web.Dialog');
-<<<<<<< HEAD
-=======
 const {Markup, sprintf} = require('web.utils');
->>>>>>> 4d11cb0e
 const weUtils = require('web_editor.utils');
 var options = require('web_editor.snippets.options');
 const wLinkPopoverWidget = require('@website/js/widgets/link_popover_widget')[Symbol.for("default")];
@@ -2707,8 +2704,6 @@
         }
         return this._super(...arguments);
     },
-<<<<<<< HEAD
-=======
     /**
      * TODO: update in master to set data-name values in XML.
      *
@@ -2773,7 +2768,6 @@
             isGradient ? `background-color: rgba(0, 0, 0, 0); background-image: ${colorOrGradient};` : '';
         this._updateColorDataset(bgColorStyle, bgColorClass);
     },
->>>>>>> 4d11cb0e
 });
 
 options.registry.ScrollButton = options.Class.extend({
@@ -3088,15 +3082,12 @@
     /**
      * @override
      */
-<<<<<<< HEAD
-=======
     async onBuilt() {
         this.$target[0].classList.toggle('o_animate_preview', this.$target[0].classList.contains('o_animate'));
     },
     /**
      * @override
      */
->>>>>>> 4d11cb0e
     onFocus() {
         if (this.isAnimatedText) {
             // For animated text, the animation options must be in the editor
@@ -3159,8 +3150,6 @@
         if (widgetName === 'no_animation_opt') {
             return !this.isAnimatedText;
         }
-<<<<<<< HEAD
-=======
         if (widgetName === 'animation_launch_opt') {
             return !this.$target[0].closest('.dropdown');
         }
@@ -3173,7 +3162,6 @@
         if (this.$target[0].matches('img')) {
             return isImageSupportedForStyle(this.$target[0]);
         }
->>>>>>> 4d11cb0e
         return this._super(...arguments);
     },
 });
