--- conflicted
+++ resolved
@@ -50,42 +50,6 @@
      */
     start: function () {
         this.options.toolbarHandler = $('#web_editor-top-edit');
-<<<<<<< HEAD
-
-        $(document.body).on('mousedown', (ev) => {
-            const $target = $(ev.target);
-
-            // Keep popover open if clicked inside it, but not on a button
-            if ($target.parents('.o_edit_menu_popover').length && !$target.parent('a').addBack('a').length) {
-                ev.preventDefault();
-            }
-
-            if ($target.is('a') && !$target.attr('data-oe-model') && !$target.find('> [data-oe-model]').length && $target.closest('#wrapwrap').length) {
-                if (!$target.data('popover-widget-initialized')) {
-                    // TODO this code is ugly maybe the mutex should be in the
-                    // editor root widget / the popover should not depend on
-                    // editor panel (like originally intended but...) / ...
-                    (async () => {
-                        if (this.snippetsMenu) {
-                            // Await for the editor panel to be fully updated
-                            // as some buttons of the link popover we create
-                            // here relies on clicking in that editor panel...
-                            await this.snippetsMenu._mutex.exec(() => null);
-                        }
-                        weWidgets.LinkPopoverWidget.createFor(this, ev.target);
-                        $target.data('popover-widget-initialized', true);
-                    })();
-                }
-                $target.focus();
-                $('#wrapwrap').data('wysiwyg').toggleLinkTools({
-                    forceOpen: true,
-                    link: $target[0],
-                    noFocusUrl: true,
-                });
-            }
-        });
-=======
->>>>>>> 4d11cb0e
 
         // Dropdown menu initialization: handle dropdown openings by hand
         var $dropdownMenuToggles = this.$('.o_mega_menu_toggle, #top_menu_container .dropdown-toggle');
