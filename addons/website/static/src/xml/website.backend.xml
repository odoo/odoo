<?xml version="1.0" encoding="UTF-8"?>
<templates id="template" xml:space="preserve">

    <t t-name="WidgetWebsiteButton">
        <div class="oe_WidgetWebsiteButton success">
            <strong class="oe_unpublish text-danger">Not<br/>Published</strong>
            <strong class="oe_publish text-success">Published</strong>
        </div>
    </t>

<<<<<<< HEAD
    <t t-name="FieldTextHtml">
        <div class="oe_form_field oe_form_field_html oe_form_embedded_html" t-att-style="widget.node.attrs.style">
=======
    <t t-name="FieldTextHtmlFrame">
        <div class="oe_form_field oe_form_field_html_frame oe_form_embedded_html" t-att-style="widget.node.attrs.style">
>>>>>>> 4bef17cc
            <iframe/>
        </div>
    </t>

</templates><|MERGE_RESOLUTION|>--- conflicted
+++ resolved
@@ -8,13 +8,8 @@
         </div>
     </t>
 
-<<<<<<< HEAD
-    <t t-name="FieldTextHtml">
-        <div class="oe_form_field oe_form_field_html oe_form_embedded_html" t-att-style="widget.node.attrs.style">
-=======
     <t t-name="FieldTextHtmlFrame">
         <div class="oe_form_field oe_form_field_html_frame oe_form_embedded_html" t-att-style="widget.node.attrs.style">
->>>>>>> 4bef17cc
             <iframe/>
         </div>
     </t>
