
@each $font-name, $font-config in $o-theme-font-configs {
    $url: map-get($font-config, 'url');
    @if $url {
        @import url("https://fonts.googleapis.com/css?family=#{unquote($url)}&display=swap");
    }
}

:root {
    // Override css variables to influence the default style of the editor
    // without duplicating the css.
    @include print-variable('o-we-toolbar-height', $o-navbar-height);

<<<<<<< HEAD
    @include print-variable('priority-palette-prefix', $o-palette-priority-prefix);

=======
>>>>>>> 4d11cb0e
    // Need the colors, name, menu background color and footer background color of each color palette
    $o-palette-names: ();
    $-default-cc: ();
    $-bg-attrs: 'menu', 'footer';
    @each $attr in $-bg-attrs {
        // Since the variables built here are currently only used for theme previews we
        // decided to keep things simple and we deliberately ignore potential overrides
        // from #{$-bg-attrs}-custom and #{$-bg-attrs}-gradient.
        $-default-cc: map-merge($-default-cc, ($attr: map-get($o-base-color-palette, $attr)))
    }

<<<<<<< HEAD
    @each $palette-name, $palette in $o-color-palettes {
        @if $palette-name != 'user-palette' {
            @each $key, $value in $palette {
                @include print-variable('o-palette-#{$palette-name}-#{$key}', $value);
            }
            $o-palette-names: append($o-palette-names, $palette-name);

            @each $attr-name, $default-cc-idx in $-default-cc {
                $-cc-idx: $default-cc-idx;
                @if map-has-key($palette, $attr-name) {
                    $-cc-idx: map-get($palette, $attr-name);
                }
                $-bg: $body-bg;
                @if $-cc-idx != null {
                    $-cc: nth($o-color-combinations, $-cc-idx);
                    $-bg: o-safe-get($palette, 'o-cc#{$-cc-idx}-bg', map-get($-cc, 'bg'));
                    @if type-of($-bg) != color {
                        $-bg: map-get($palette, $-bg);
                    }
                }
                @include print-variable('o-palette-#{$palette-name}-#{$attr-name}-bg', $-bg);
            }
=======
    @each $-selected-palette-name in $o-selected-color-palettes-names {
        $-palette: map-get($o-color-palettes, $-selected-palette-name);

        @if $-selected-palette-name != 'user-palette' {
            @each $key, $value in $-palette {
                @include print-variable('o-palette-#{$-selected-palette-name}-#{$key}', $value);
            }

            @each $attr-name, $default-cc-idx in $-default-cc {
                $-cc-idx: $default-cc-idx;
                @if map-has-key($-palette, $attr-name) {
                    $-cc-idx: map-get($-palette, $attr-name);
                }
                $-bg: $body-bg;
                @if $-cc-idx != null {
                    $-cc: nth($o-color-combinations, $-cc-idx);
                    $-bg: o-safe-get($-palette, 'o-cc#{$-cc-idx}-bg', map-get($-cc, 'bg'));
                    @if type-of($-bg) != color {
                        $-bg: map-get($-palette, $-bg);
                    }
                }
                @include print-variable('o-palette-#{$-selected-palette-name}-#{$attr-name}-bg', $-bg);
            }
>>>>>>> 4d11cb0e
        }
    }

    // Need the palette colors used as default menu and footer background color
    @each $attr-name, $default-cc-idx in $-default-cc {
        $-cc: nth($o-color-combinations, $default-cc-idx);
        $-default-bg: map-get($-cc, 'bg');
        @include print-variable('o-default-#{$attr-name}-bg', $-default-bg);
    }

<<<<<<< HEAD
    @include print-variable('palette-names', $o-palette-names);
=======
    @include print-variable('palette-names', $o-selected-color-palettes-names);
>>>>>>> 4d11cb0e

    // Need info about the base grays which are used to compute the final grays
    @each $name, $color in $o-base-gray-color-palette {
        @include print-variable('base-#{$name}', $color);
    }
}

#oe_snippets {
    top: 0;
    .oe-toolbar {
        .color-indicator {
            padding: 0 2px 2px 2px;
        }
    }
}

// TRANSLATIONS
.oe_translate_examples li {
    margin: 10px;
    padding: 4px;
}

html[lang] > body.editor_enable [data-oe-translation-state] {
    background: rgba($o-we-content-to-translate-color, 0.5) !important;

    &[data-oe-translation-state="translated"] {
        background: rgba($o-we-translated-content-color, 0.5) !important;
    }

    &.o_dirty {
        background: rgba($o-we-translated-content-color, 0.25) !important;
    }
}

html[data-edit_translations="1"] {
    .o_translate_mode_hidden {
        display: none !important;
    }
}

// SNIPPET PANEL
$i: 1;
@each $font-name, $font-config in $o-theme-font-configs {
    we-toggler.o_we_option_font_#{$i}, we-button.o_we_option_font_#{$i} > div {
        font-family: o-safe-get($font-config, 'family', $font-family-base);

        &::before {
            content: $font-name;
        }
    }
    $i: $i + 1;
}
.o_we_add_google_font_btn {
    border-top: 1px solid currentColor !important;
}

#oe_snippets > .o_we_customize_panel {
    .o_we_user_value_widget.o_palette_color_preview_button {
        display: inline-flex;
        margin: 1% 0;
        padding-right: 0.3rem;
        width: 50%;
        background: transparent;

        &.active, &:hover {
            background: transparent;

            > div {
                box-shadow: 0 0 0 2px $o-we-bg-darkest, 0 0 0 3px $o-we-accent;
            }
        }

        > div {
            display: flex;
            flex: 1 1 auto;
            align-items: stretch;
            justify-content: flex-end;
            margin: 3px;
            min-height: $o-we-sidebar-content-field-dropdown-grid-item-height * .5;
            border-radius: $o-we-sidebar-content-field-dropdown-grid-item-height;
            box-shadow: 0 0 0 1px $o-we-bg-darkest;
        }

        .o_palette_color_preview {
            flex: 1 0 0;
        }
    }

    we-select.o_scroll_effects_selector we-button {
        padding-top: $o-we-item-spacing;
        padding-bottom: $o-we-item-spacing;

        img {
            max-height: 80px;
            width: auto;
            margin-right: $o-we-item-spacing;
            margin-left: $o-we-item-spacing * .5;
        }
    }

    we-button.o_we_mobile {
        > div {
            // FIXME maybe there is some refactoring to do so that all SVG icons
            // can be properly aligned with extra CSS rules...
            display: flex;
            align-items: center;

            svg {
                width: 15px;
                fill: $o-we-color-danger;
                margin-bottom: 0;
                margin-left: -3px;

                &:hover {
                    fill: darken($o-we-color-danger, 7.5%);
                }
            }
        }
        &.active > div > svg {
            fill: $o-we-sidebar-content-field-color;

            &:hover {
                fill: $o-we-sidebar-content-field-pressed-color;
            }
        }
    }

    //----------------------------------------------------------------------
    // 'Options' Tab Specific Components
    //----------------------------------------------------------------------

    // Theme Colors Editor
    .o_we_theme_colors_selector {

        > we-title {
            display: none
        }
        .o_we_so_color_palette.o_we_user_value_widget {

            + .o_we_so_color_palette {
                margin-left: $o-we-item-spacing * .5;

                &:nth-child(4) {
                    margin-left: $o-we-item-spacing * 3;
                }
            }
            .o_we_color_preview {
                width: $o-we-sidebar-content-field-colorpicker-size-large;
                height: $o-we-sidebar-content-field-colorpicker-size-large;
            }
        }
        > div, we-select.o_we_theme_colors_select, we-toggler {
            display: flex;
        }
        > div {
            align-items: stretch;
            width: 100%;
        }
        we-select.o_we_theme_colors_select {
            justify-content: flex-end;
            margin-left: auto;

            > div, we-toggler {
                height: 100%;
            }

            we-selection-items {
                padding-top: $o-we-dropdown-item-height * .5;
                padding-bottom: $o-we-dropdown-item-height * .5;
                background: $o-we-dropdown-item-active-bg;
            }
        }
        we-toggler {
            align-items: center;
            padding: 0 0.4rem;
            font-size: 1.5em;

            &:after {
                content: none;
            }
        }
    }

    // Palettes Dropdown
    .o_palette_color_preview_button > div {
        min-height: 24px;
    }

    // CC Edition
    .o_we_cc_preview_wrapper {
        // Use box-shadow rather than border-bottom in order to
        // avoid misalignments in the 'Options' tab.
        border: 1px solid;
        border-color: rgba($o-we-item-standup-color-light, .2) $o-we-sidebar-content-field-dropdown-border-color transparent;
        box-shadow: 0 1px 0 $o-we-item-standup-color-dark;

        + .o_we_collapse_toggler {
            height: 35px; // FIXME hardcoded...
        }
    }
}

// SNIPPET OPTIONS
.o_we_border_preview {
    display: inline-block;
    width: 999px;
    max-width: 100%;
    margin-bottom: 2px;
    border-width: 4px;
    border-bottom: none !important;
}

.pac-container { // google map autosuggestion
    z-index: $zindex-modal-backdrop; // > $o-we-zindex
    width: $o-we-sidebar-width !important;
    font-size: $o-we-sidebar-font-size;
    margin-left: -$o-we-sidebar-width/2;
    border-top: none;
    background-color: $o-we-sidebar-content-field-dropdown-bg;
    box-shadow: $o-we-sidebar-content-field-dropdown-shadow;
    &:after {
        display: none;
    }
    .pac-item {
        border-top: $o-we-sidebar-content-field-border-width solid lighten($o-we-sidebar-content-field-dropdown-border-color, 15%);
        border-radius: $o-we-sidebar-content-field-border-radius;
        background-color: $o-we-sidebar-content-field-clickable-bg;
        color: $o-we-sidebar-content-field-clickable-color;
        &:hover {
            background-color: $o-we-sidebar-content-field-dropdown-item-bg-hover;
            cursor: pointer;
        }
    }
    .pac-item-query {
        color: $o-we-sidebar-content-field-clickable-color;
    }
}<|MERGE_RESOLUTION|>--- conflicted
+++ resolved
@@ -11,11 +11,6 @@
     // without duplicating the css.
     @include print-variable('o-we-toolbar-height', $o-navbar-height);
 
-<<<<<<< HEAD
-    @include print-variable('priority-palette-prefix', $o-palette-priority-prefix);
-
-=======
->>>>>>> 4d11cb0e
     // Need the colors, name, menu background color and footer background color of each color palette
     $o-palette-names: ();
     $-default-cc: ();
@@ -27,30 +22,6 @@
         $-default-cc: map-merge($-default-cc, ($attr: map-get($o-base-color-palette, $attr)))
     }
 
-<<<<<<< HEAD
-    @each $palette-name, $palette in $o-color-palettes {
-        @if $palette-name != 'user-palette' {
-            @each $key, $value in $palette {
-                @include print-variable('o-palette-#{$palette-name}-#{$key}', $value);
-            }
-            $o-palette-names: append($o-palette-names, $palette-name);
-
-            @each $attr-name, $default-cc-idx in $-default-cc {
-                $-cc-idx: $default-cc-idx;
-                @if map-has-key($palette, $attr-name) {
-                    $-cc-idx: map-get($palette, $attr-name);
-                }
-                $-bg: $body-bg;
-                @if $-cc-idx != null {
-                    $-cc: nth($o-color-combinations, $-cc-idx);
-                    $-bg: o-safe-get($palette, 'o-cc#{$-cc-idx}-bg', map-get($-cc, 'bg'));
-                    @if type-of($-bg) != color {
-                        $-bg: map-get($palette, $-bg);
-                    }
-                }
-                @include print-variable('o-palette-#{$palette-name}-#{$attr-name}-bg', $-bg);
-            }
-=======
     @each $-selected-palette-name in $o-selected-color-palettes-names {
         $-palette: map-get($o-color-palettes, $-selected-palette-name);
 
@@ -74,7 +45,6 @@
                 }
                 @include print-variable('o-palette-#{$-selected-palette-name}-#{$attr-name}-bg', $-bg);
             }
->>>>>>> 4d11cb0e
         }
     }
 
@@ -85,11 +55,7 @@
         @include print-variable('o-default-#{$attr-name}-bg', $-default-bg);
     }
 
-<<<<<<< HEAD
-    @include print-variable('palette-names', $o-palette-names);
-=======
     @include print-variable('palette-names', $o-selected-color-palettes-names);
->>>>>>> 4d11cb0e
 
     // Need info about the base grays which are used to compute the final grays
     @each $name, $color in $o-base-gray-color-palette {
