--- conflicted
+++ resolved
@@ -79,8 +79,6 @@
   margin-bottom: 0px !important;
 }
 
-<<<<<<< HEAD
-=======
 .ml8 {
   margin-left: 8px !important;
 }
@@ -105,7 +103,6 @@
   margin-right: 0px !important;
 }
 
->>>>>>> 4bef17cc
 img.padding-small, .img.padding-small, span.fa.padding-small, iframe.padding-small {
   padding: 4px;
 }
@@ -268,13 +265,6 @@
   padding-bottom: 10px;
 }
 
-<<<<<<< HEAD
-table.table {
-  table-layout: fixed;
-}
-
-=======
->>>>>>> 4bef17cc
 td {
   min-width: 20px;
 }
@@ -796,8 +786,6 @@
 }
 .oe_red .text-muted {
   color: #ddd;
-<<<<<<< HEAD
-=======
 }
 
 .oe_none {
@@ -810,7 +798,6 @@
 
 .oe_green {
   background-color: #149F2C;
->>>>>>> 4bef17cc
 }
 
 /* Misc */
@@ -1006,10 +993,6 @@
 }
 #oe_main_menu_navbar .navbar-nav.navbar-right:last-child {
   margin-right: 0 !important;
-<<<<<<< HEAD
-}
-=======
-}
-
-/*# sourceMappingURL=website.css.map */
->>>>>>> 4bef17cc
+}
+
+/*# sourceMappingURL=website.css.map */