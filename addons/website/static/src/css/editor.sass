--- conflicted
+++ resolved
@@ -61,7 +61,6 @@
         display: block
     .arrow
         display: none
-<<<<<<< HEAD
 
 .o_editable
     &:not(:empty),&[data-oe-type]
@@ -79,6 +78,10 @@
     cursor: default
 
 // }}}
+/* Summernote not Support for placeholder text https://github.com/summernote/summernote/issues/581 */
+.o_editable[placeholder]:empty:not(:focus):before
+    content: attr(placeholder)
+    opacity: 0.3
 
 /* Prevent the text contents of draggable elements from being selectable. */
 [draggable]
@@ -94,44 +97,6 @@
     -ms-user-select: auto
     user-select: auto
 
-=======
-
-.o_editable
-    &:not(:empty),&[data-oe-type]
-        &:not([data-oe-model="ir.ui.view"]):not([data-oe-type="html"]):hover
-            /* to do change into primary color in less */
-            -moz-box-shadow: #3071a9 0 0 5px 2px inset
-            -webkit-box-shadow: #3071a9 0 0 5px 2px inset
-            box-shadow: #3071a9 0 0 5px 2px inset
-    &:focus,&[data-oe-type]
-        min-height: 0.8em
-        min-width: 8px
-    &.o_is_inline_editable
-        display: inline-block
-.editor_enable [data-oe-readonly]:hover
-    cursor: default
-
-// }}}
-/* Summernote not Support for placeholder text https://github.com/summernote/summernote/issues/581 */
-.o_editable[placeholder]:empty:not(:focus):before
-    content: attr(placeholder)
-    opacity: 0.3
-
-/* Prevent the text contents of draggable elements from being selectable. */
-[draggable]
-    -moz-user-select: none
-    -khtml-user-select: none
-    -webkit-user-select: none
-    user-select: none
-
-/* Prevent firefox handler. */
-.o_editable .btn
-    -webkit-user-select: auto
-    -moz-user-select: auto
-    -ms-user-select: auto
-    user-select: auto
-
->>>>>>> 4bef17cc
 /* ---- OpenERP Style ---- {{{ */
 
 .oe_website_editorbar
