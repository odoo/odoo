@charset "utf-8"

@import "common"

/*
 *       THIS CSS FILE IS FOR WEBSITE THEMING CUSTOMIZATION ONLY
 *
 * css for editor buttons, openerp widget included in the website and other
 * stuff must go to the editor.css
 *
 */

/* ----- GENERIC LAYOUTING HELPERS ---- */

/* Vertical Spacing */
.mt128
    margin-top: 128px !important
.mt92
    margin-top: 92px !important
.mt64
    margin-top: 64px !important
.mt48
    margin-top: 48px !important
.mt32
    margin-top: 32px !important
.mt16
    margin-top: 16px !important
.mt8
    margin-top: 8px !important
.mt4
    margin-top: 4px !important
.mt0
    margin-top: 0px !important

.mb128
    margin-bottom: 128px !important
.mb92
    margin-bottom: 92px !important
.mb64
    margin-bottom: 64px !important
.mb48
    margin-bottom: 48px !important
.mb32
    margin-bottom: 32px !important
.mb16
    margin-bottom: 16px !important
.mb8
    margin-bottom: 8px !important
.mb4
    margin-bottom: 4px !important
.mb0
    margin-bottom: 0px !important

<<<<<<< HEAD
=======
.ml8
    margin-left: 8px !important
.ml4
    margin-left: 4px !important
.ml0
    margin-left: 0px !important

.mr8
    margin-right: 8px !important
.mr4
    margin-right: 4px !important
.mr0
    margin-right: 0px !important

>>>>>>> 4bef17cc
img, .img, span.fa, iframe
    &.padding-small
        padding: 4px
    &.padding-medium
        padding: 8px
    &.padding-large
        padding: 16px
    &.padding-xl
        padding: 32px
div.media_iframe_video
    &.padding-small iframe
        padding: 4px
    &.padding-medium iframe
        padding: 8px
    &.padding-large iframe
        padding: 16px
    &.padding-xl iframe
        padding: 32px

.fa-6x
    font-size: 6em
.fa-7x
    font-size: 7em
.fa-8x
    font-size: 8em
.fa-9x
    font-size: 9em
.fa-10x
    font-size: 10em
.fa.center-block
    text-align: center

ul
    list-style-type: disc
li > ul
    list-style-type: circle
li > * > li > ul
    list-style-type: square
li > * > li > * > li > ul
    list-style-type: disc
li > * > li > * > li > * > li > ul
    list-style-type: circle
li > * > li > * > li > * > li > * > li > ul
    list-style-type: square
li > * > li > * > li > * > li > * > li > * > li > ul
    list-style-type: disc

ol
    list-style-type: decimal
li > ol
    list-style-type: lower-alpha
li > * > li > ol
    list-style-type: lower-greek
li > * > li > * > li > ol
    list-style-type: decimal
li > * > li > * > li > * > li > ol
    list-style-type: lower-alpha
li > * > li > * > li > * > li > * > li > ol
    list-style-type: lower-greek
li > * > li > * > li > * > li > * > li > * > li > ol
    list-style-type: decimal

li > p
    margin: 0

.o_ul_toggle_self, .o_ul_toggle_next
    display: none
.o_ul_folded
    .o_close
        display: none !important
    .o_ul_toggle_self, .o_ul_toggle_next
        display: inline-block
        line-height: inherit
        float: left
        position: relative
        margin-left: -1em
        z-index: 1
        top: -0.15em
        left: 0.2em
        font-size: 1.4em
        text-decoration: none
        &:before
            content: "\f0da"
        .o_open
            left: 0em
            &:before
                content: "\f0d7"

/* Extra Styles */

img.shadow
    +box-shadow(0px 3px 8px rgba(0, 0, 0, 0.2))

h1.text-muted, h2.text-muted, h3.text-muted
    margin-top: 10px

header
    a.navbar-brand.logo
        padding: 0 15px
    a.navbar-brand
        img
            max-height: 50px

hr
    margin-bottom: 10px
    padding-bottom: 10px

<<<<<<< HEAD
table.table
    table-layout: fixed

=======
>>>>>>> 4bef17cc
td
    min-width: 20px

/* ----- Editor (for public user, like forum) ----- */

.note-toolbar
    margin-left: 0 !important

.note-popover .popover > .arrow
    display: none

/* ----- Snippets Styles ----- */

.para_large
    font-size: 120%

.readable
    font-size: 120%
    max-width: 700px
    margin-left: auto
    margin-right: auto

/* ----- EDITOR ----- */

.css_non_editable_mode_hidden
    display: none !important

/* ----- BOOTSTRAP FIX ----- */

.container, .readable
    .container
        padding-left: 0
        padding-right: 0
        width: auto

/* ----- BOOTSTRAP HACK FOR HEADER NAV BAR ----- */

.navbar.navbar-static-top
    margin-bottom: 0
    ul.nav
        > li.divider
            margin-top: 15px
            padding-top: 20px
            border-right: 1px solid grey

/* ----- BOOTSTRAP HACK FOR STICKY FOOTER ----- */

html,body, #wrapwrap
    +box-sizing(border-box)
    height: 100%

#wrapwrap
    display: table
    table-layout: fixed
    width: 100%
    > *
        display: table-row
    > main
        height: 100%
    > footer
        height: 100%
        background: rgba(200, 200, 200, 0.1)
body > nav.navbar
    width: 100%
    position: absolute
    z-index: 10000
nav.navbar + #wrapwrap
    padding-top: 34px

/* ----- BOOTSTRAP FIX ----- */

.col-md-12
    float: left
    width: 100%

@-moz-document url-prefix()
    .table .img-responsive
        width: 100%

/* ---- HACK FOR COVERING UP EDITOR BOGUS P INSERTION --- */
.oe_structure.oe_empty > .oe_drop_zone.oe_insert:only-child, [data-oe-type=html] > .oe_drop_zone.oe_insert:only-child
    position: static

.oe_structure.oe_empty:empty:before, [data-oe-type=html]:empty:before, .oe_structure.oe_empty > .oe_drop_zone.oe_insert:only-child:before, [data-oe-type=html] > .oe_drop_zone.oe_insert:only-child:before
    content: ' '
    text-align: center
    display: block
    min-height: 1em
    color: grey
    font-size: 24px
    padding-top: 160px

.css_editable_display
    display: none

/* ---- HACK FOR COVERING UP EDITOR BOGUS P INSERTION --- */

.navbar .nav > li > p
    margin-bottom: 0px

// .navbar .nav > li  a
//     text-shadow: none

// .nav > li  a
//     display: block

/* ---- HOMEPAGE THEME CUSTOMIZATION ---- */

.nav-hierarchy
    padding-left: 16px

/* -- Hack for removing double scrollbar from mobile preview -- */
div#mobile-preview.modal
    overflow: hidden

ul.nav-stacked > li > a
    padding: 2px 15px

#customize-menu .dropdown-header
    text-transform: uppercase

/* ---- PUBLISH ---- */
.css_published
    .btn-danger, .css_publish
        display: none
.css_unpublished
    .btn-success, .css_unpublish
        display: none

[data-publish='off']>*:not(.css_options)
    +opacity(0.5)

/* ---- END of PUBLISH ---- */

@include selection
    background: rgba(150, 150, 220, 0.3)

.logo-img
    width: 220px


.oe_demo
    position: relative
    img
        width: 100%
    div
        position: absolute
        left: 0
        background-color: rgba(0,0,0,0.4)
        opacity: 0.85
        bottom: 0px
        width: 100%
        padding: 7px
        color: white
        font-weight: bold
        a
            color: white


/* ---- SNIPPETS --- */

.oe_img_bg
    background-size: 100%

.carousel, .parallax, .blockquote
    overflow: hidden

@media (max-width: 400px)
    section, .parallax, .row, .hr, .blockquote
        height: auto !important

.carousel-inner
    height: 100%
    .item
        height: 100%
        background-size: cover
.carousel
    .carousel-control
        cursor: pointer
        span
            top: 50%
            position: absolute
            margin-top: -8px
        &.left
            left: -10px
            *
                position: absolute
                top: 50%
                z-index: 5
                right: 50%
        &.right
            right: -10px
            *
                position: absolute
                top: 50%
                z-index: 5
                left: 50%

.quotecarousel
    padding-bottom: 16px

.hr
    padding: 4px 0


.o_image_floating
    width: 40%
    margin: 4px
    div.o_container
        position: relative
        mark
            display: block
            position: absolute
            bottom: 0
            width: 100%
            background-color: rgba(86,61,124,.25)
            a
                color: white
    &.o_hide_link div.o_container mark
        display: none
    &.o_margin_s
        margin-bottom: 4px
        &.pull-right
            margin-left: 8px
        &.pull-left
            margin-right: 8px
    &.o_margin_m
        margin-bottom: 8px
        &.pull-right
            margin-left: 12px
        &.pull-left
            margin-right: 12px
    &.o_margin_l
        margin-bottom: 12px
        &.pull-right
            margin-left: 16px
        &.pull-left
            margin-right: 16px
    &.o_margin_xl
        margin-bottom: 24px
        &.pull-right
            margin-left: 32px
        &.pull-left
            margin-right: 32px


/* gallery */

.o_gallery
    &.o_grid, &.o_masonry
        .img
            width: 100%
    &.o_grid
        &.o_spc-none
            div.row
                margin: 0
                > *
                    padding: 0
        &.o_spc-small
            div.row
                margin: 5px 0
                > *
                    padding: 0 5px
        &.o_spc-medium
            div.row
                margin: 10px 0
                > *
                    padding: 0 10px
        &.o_spc-big
            div.row
                margin: 15px 0
                > *
                    padding: 0 15px
    &.o_masonry
        &.o_spc-none
            div.col
                padding: 0
                > img
                    margin: 0 !important
        &.o_spc-small
            div.col
                padding: 0 5px
                > img
                    margin: 5px 0 !important
        &.o_spc-medium
            div.col
                padding: 0 10px
                > img
                    margin: 10px 0 !important
        &.o_spc-big
            div.col
                padding: 0 15px
                > img
                    margin: 15px 0 !important
    &.o_grid
        &.size-auto .row
            height: auto
        &.size-small .row
            height: 100px
        &.size-medium .row
            height: 250px
        &.size-big .row
            height: 400px
        &.size-small, &.size-medium, &.size-big
            .img
                height: 100%
    &.o_nomode
        &.o_spc-none
            .img
                padding: 0
        &.o_spc-small
            .img
                padding: 5px
        &.o_spc-medium
            .img
                padding: 10px
        &.o_spc-big
            .img
                padding: 15px

    &.o_slideshow .carousel ul.carousel-indicators li
        border: 1px solid #aaa
    .carousel-inner .item img
        max-width: none

.o_gallery.o_slideshow > .container
    height: 100%

.o_gallery.o_slideshow .carousel, .modal-body.o_slideshow .carousel
    height: 100%
    .item
        padding-bottom: 64px
    img
        max-height: 100%
        max-width: 100%
        margin: auto
        position: relative
        top: 50%
        -webkit-transform: translateY(-50%)
        -ms-transform: translateY(-50%)
        transform: translateY(-50%)
    ul.carousel-indicators
        display: block
        height: auto
        padding: 0
        border-width: 0
        position: absolute
        bottom: 0
        > *
            list-style-image: none
            display: inline-block
            width: 40px
            height: 40px
            margin: 0 0px 5px 5px
            padding: 0
            border: 1px solid #aaa
            text-indent: initial
            background-size: cover
            background-color: #fff
            border-radius: 0
        > *:not(.active)
            opacity: 0.8
            -webkit-filter: grayscale(100%)
            filter: grayscale(100%)
            filter: gray
            filter: url("data:image/svg+xml;utf8,<svg version='1.1' xmlns='http://www.w3.org/2000/svg' height='0'><filter id='greyscale'><feColorMatrix type='matrix' values='0.3333 0.3333 0.3333 0 0 0.3333 0.3333 0.3333 0 0 0.3333 0.3333 0.3333 0 0 0 0 0 1 0' /></filter></svg>#greyscale")
    .carousel-control.left, .carousel-control.right
        background-image: none
        background-color: transparent

/* Parallax Theme */

div.carousel
    .carousel-indicators
        li
            border: 1px solid grey
        .active
            background-color: grey
    span.carousel-img img, div.carousel-content
        max-height: 95%
        padding: 10px        
    div.carousel-content
        background-color: black
        color: white
        background: rgba(0, 0, 0, 0.3)

.parallax
    background-size: cover
    > div
        position: relative
        display: table
        width: 100%
        min-height: 200px
        > div
            display: table-cell
            vertical-align: middle
            padding: 32px 0

/* Background (kept for 8.0 compatibility) */

.oe_dark
    background: #eff8f8
    background: rgba(200, 200, 200, 0.14)

.oe_black
    background-color: rgba(0, 0, 0, 0.9)
    color: white

.oe_green
    background-color: #169C78
    color: white
    .text-muted
        color: #ddd

.oe_blue_light
    background-color: #41b6ab
    color: white
    .text-muted
        color: #ddd

.oe_blue
    background-color: #34495e
    color: white

.oe_orange
    background-color: #f05442
    color: white
    .text-muted
        color: #ddd

.oe_purple
    background-color: #b163a3
    color: white
    .text-muted
        color: #ddd

.oe_red
    background-color: #9C1b31
    color: white
    .text-muted
        color: #ddd

.oe_none
    background-color: #FFFFFF

.oe_yellow
    background-color: #A2A51B

.oe_green
    background-color: #149F2C

/* Misc */

.texttop
    vertical-align: top

table.well tr
    th
        text-align: right
        padding-right: 10px
    td
        padding-right: 5px

.logo-img
    width: 220px

.oe_demo
    position: relative
    img
        width: 100%
    div
        position: absolute
        left: 0
        background-color: rgba(0,0,0,0.4)
        opacity: 0.85
        bottom: 0px
        width: 100%
        padding: 7px
        color: white
        font-weight: bold
        a
            color: white

address
    .fa.fa-mobile-phone
        margin: 0 3px 0 2px
    .fa.fa-file-text-o
        margin-right: 1px

span[data-oe-type="monetary"]
    white-space: nowrap

.oe_template_fallback
    @include column-count(3)

.oe_website_login_container
    width: 400px
    margin: 40px auto

.oe_website_overflow_ellipsis
    white-space: nowrap
    overflow: hidden
    text-overflow: ellipsis

.oe_website_spinner
    width: 121px
    input
        text-align: center

div.media_iframe_video
    margin: 0 auto
    text-align: center
    position: relative
    overflow: hidden
    iframe
        width: 100%
        height: 100%
        top: 0
        position: absolute
        margin: 0 auto
        margin-left: -50%
    .media_iframe_video_size
        padding-bottom: 66.5%
        position: relative
        width: 100%
        height: 0
    .css_editable_mode_display
        position: absolute
        width: 100%
        height: 100%
        display: none
        z-index: 2

html[data-browser^="msie"] div.media_iframe_video iframe
    margin-left: 0

/* Mobile view */

@media (max-width: 768px)
    img:not(.cke_iframe), .media_iframe_video, span.fa, i.fa
        -webkit-transform: none !important
        -moz-transform: none !important
        -ms-transform: none !important
        -o-transform: none !important
        transform: none !important


/* Fix: backward compatibility saas-3 */

div.carousel
    .container
        > .carousel-caption
            position: absolute
            right: 50%
            left: 50%
            bottom: 20px
            > div
                position: absolute
                text-align: left
                padding: 20px
                background: rgba(0, 0, 0, 0.4)
                bottom: 20px
        > .carousel-image
            top: 5%
            bottom: 5%
            position: absolute
            max-height: 90%
            margin: 0 auto
    .item.text_image
        .container
            > .carousel-caption
                left: 10%
                > div
                    right: 50%
                    margin-right: -20%
                    max-width: 550px
            > .carousel-image
                right: 10%
                left: 50%
    .item.image_text
        .container
            > .carousel-caption
                right: 10%
                > div
                    left: 50%
                    margin-left: -20%
                    max-width: 550px
            > .carousel-image
                right: 50%
                left: 10%
    .item.text_only
        .container
            > .carousel-caption
                left: 10%
                right: 10%
                top: 10%
                bottom: auto
                > div
                    text-align: center
                    background: transparent
                    bottom: auto
                    width: 100%
            > .carousel-image
                display: none !important

/* ---- Menu nav bar ---- {{{ */

#oe_main_menu_navbar
    position: fixed
    min-height: 34px
    z-index: 1001
    +border-radius(0px)
    margin-bottom: 0px
    li a, li button
        padding: 4px 8px 4px 8px
        margin-top: 2px
        font-size: 13px
    .navbar-nav.navbar-right:last-child
        margin-right: 0 !important<|MERGE_RESOLUTION|>--- conflicted
+++ resolved
@@ -51,8 +51,6 @@
 .mb0
     margin-bottom: 0px !important
 
-<<<<<<< HEAD
-=======
 .ml8
     margin-left: 8px !important
 .ml4
@@ -67,7 +65,6 @@
 .mr0
     margin-right: 0px !important
 
->>>>>>> 4bef17cc
 img, .img, span.fa, iframe
     &.padding-small
         padding: 4px
@@ -175,12 +172,6 @@
     margin-bottom: 10px
     padding-bottom: 10px
 
-<<<<<<< HEAD
-table.table
-    table-layout: fixed
-
-=======
->>>>>>> 4bef17cc
 td
     min-width: 20px
 
