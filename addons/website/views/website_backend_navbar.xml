<?xml version="1.0" encoding="utf-8"?>
<openerp>
<data>
<!-- Front-end/Back-end integration -->
<template id="user_navbar" inherit_id="website.layout" groups="base.group_user">
<xpath expr="//body/div['id=wrawrap']" position="before">
    <nav id="oe_main_menu_navbar" class="navbar navbar-inverse" role="navigation">
        <div class="navbar-header">
            <button type="button" class="navbar-toggle" data-toggle="collapse" data-target="#oe_applications">
                <span class="icon-bar"></span>
                <span class="icon-bar"></span>
                <span class="icon-bar"></span>
            </button>    
        </div>

        <ul id="oe_applications" class="nav navbar-nav navbar-left navbar-collapse collapse">
            <li class="dropdown active">
                <a href="#" class="dropdown-toggle hidden-xs" data-toggle="dropdown"><i class="fa fa-th-large"></i> Website<b class="caret"/></a>
                <ul class="dropdown-menu">
                    <li t-foreach="menu_data['children']" t-as="menu">
                        <t t-call="web.menu_link"/>
                    </li>
                </ul>
            </li>
        </ul>

        <ul id="oe_editzone" class="nav navbar-nav hidden-xs" style="padding-left: 20px;" groups="base.group_website_publisher">
            <li><button type="button" data-action="edit" class="btn btn-primary btn-xs" style="display: none;">Edit</button></li>
        </ul>

        <ul id="oe_systray" class="nav navbar-nav navbar-right pull-right hidden-xs">
            <!-- Mobile -->
            <li>
                <a data-action="show-mobile-preview" href="#">
                    <span title="Mobile preview"><i class="fa fa-mobile"/></span>
                </a>
            </li>

            <!-- Promote -->
            <li groups="base.group_website_designer">
                <a data-action="promote-current-page" href="#">
                    <span title="Promote page on the web">Promote</span>
                </a>
            </li>

            <!-- Content -->
            <li class="dropdown" groups="base.group_website_publisher">
                <a id="content-menu-button" class="dropdown-toggle" data-toggle="dropdown" href="#">
                    Content <span class="caret"></span>
                </a>
                <ul class="dropdown-menu oe_content_menu" role="menu">
<<<<<<< HEAD
                    <li><a data-action="edit_menu" href="#"><span title="Edit Top Menu">Edit Menu</span></a></li>
                    <li class="divider"> </li>
                    <li><a href="#" data-action="new_page">New Page</a></li>
=======
                    <li groups="base.group_website_designer"><a data-action="edit-structure" href="#"><span title="Edit Top Menu">Edit Menu</span></a></li>
                    <li class="divider" groups="base.group_website_designer"> </li>
                    <li groups="base.group_website_designer"><a href="#" data-action="new_page">New Page</a></li>
>>>>>>> ce3343e7
                </ul>
            </li>

            <!-- Customize -->
            <li class="dropdown" id="customize-menu" groups="base.group_website_designer">
                <a id="customize-menu-button" class="dropdown-toggle" data-toggle="dropdown" href="#">
                    Customize <span class="caret"></span>
                </a>
                <ul class="dropdown-menu" role="menu">
                    <li><a href="#advanced-view-editor" data-action='ace'>HTML Editor</a></li>
                    <li><a href="/page/website.themes">Change Theme</a></li>
                    <li><a href="/web#return_label=Website&amp;action=website.action_module_website">Install Apps</a></li>
                    <li class="divider"></li>
                </ul>
            </li>

            <!-- Help -->
            <li class="dropdown">
                <a id="help-menu-button" class="dropdown-toggle" data-toggle="dropdown" href="#">
                    Help <span class="caret"></span>
                </a>
                <ul class="dropdown-menu" role="menu" id="help-menu">
                    <li class="dropdown-header">HELP &amp; TUTORIALS</li>
                </ul>
            </li>
        </ul>
    </nav>
</xpath>
</template>
</data>
</openerp><|MERGE_RESOLUTION|>--- conflicted
+++ resolved
@@ -49,15 +49,9 @@
                     Content <span class="caret"></span>
                 </a>
                 <ul class="dropdown-menu oe_content_menu" role="menu">
-<<<<<<< HEAD
-                    <li><a data-action="edit_menu" href="#"><span title="Edit Top Menu">Edit Menu</span></a></li>
-                    <li class="divider"> </li>
-                    <li><a href="#" data-action="new_page">New Page</a></li>
-=======
-                    <li groups="base.group_website_designer"><a data-action="edit-structure" href="#"><span title="Edit Top Menu">Edit Menu</span></a></li>
+                    <li groups="base.group_website_designer"><a data-action="edit_menu" href="#"><span title="Edit Top Menu">Edit Menu</span></a></li>
                     <li class="divider" groups="base.group_website_designer"> </li>
                     <li groups="base.group_website_designer"><a href="#" data-action="new_page">New Page</a></li>
->>>>>>> ce3343e7
                 </ul>
             </li>
 
