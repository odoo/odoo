<?xml version="1.0" encoding="utf-8"?>
<odoo>

<!-- Snippets menu -->
<template id="snippets" inherit_id="web_editor.snippets" primary="True" groups="base.group_user">
    <xpath expr="//div[@id='snippets_menu']" position="inside">
        <button type="button" tabindex="3" class="o_we_customize_theme_btn text-uppercase"
                groups="website.group_website_designer" accesskey="2">
            <span>Theme</span>
        </button>
    </xpath>
    <xpath expr="//t[@id='default_snippets']" position="replace">
        <t id="default_snippets">
            <t t-set="cta_btn_text" t-value="False"/>
            <t t-set="cta_btn_href">/contactus</t>

            <div id="snippet_structure" class="o_panel">
                <div class="o_panel_header">Structure</div>
                <div class="o_panel_body">
                    <t t-snippet="website.s_banner" t-thumbnail="/website/static/src/img/snippets_thumbs/s_banner.svg">
                        <keywords>hero, jumbotron</keywords>
                    </t>
                    <t t-snippet="website.s_cover" t-thumbnail="/website/static/src/img/snippets_thumbs/s_cover.svg">
                        <keywords>hero, jumbotron</keywords>
                    </t>
                    <t t-snippet="website.s_text_image" t-thumbnail="/website/static/src/img/snippets_thumbs/s_text_image.svg">
                        <keywords>content</keywords>
                    </t>
                    <t t-snippet="website.s_image_text" t-thumbnail="/website/static/src/img/snippets_thumbs/s_image_text.svg">
                        <keywords>content</keywords>
                    </t>
                    <t t-snippet="website.s_title" t-thumbnail="/website/static/src/img/snippets_thumbs/s_title.svg">
                        <keywords>heading, h1</keywords>
                    </t>
                    <t t-snippet="website.s_text_block" t-thumbnail="/website/static/src/img/snippets_thumbs/s_text_block.svg">
                        <keywords>content</keywords>
                    </t>
                    <t t-snippet="website.s_numbers" t-thumbnail="/website/static/src/img/snippets_thumbs/s_numbers.svg">
                        <keywords>statistics, stats, KPI</keywords>
                    </t>
                    <t t-snippet="website.s_picture" t-thumbnail="/website/static/src/img/snippets_thumbs/s_picture.svg">
                        <keywords>image, media, illustration</keywords>
                    </t>
                    <t t-snippet="website.s_three_columns" t-thumbnail="/website/static/src/img/snippets_thumbs/s_three_columns.svg">
                        <keywords>columns, description</keywords>
                    </t>
                    <t t-snippet="website.s_color_blocks_2" t-thumbnail="/website/static/src/img/snippets_thumbs/s_color_blocks_2.svg">
                        <keywords>big</keywords>
                    </t>
                    <t t-snippet="website.s_features" t-thumbnail="/website/static/src/img/snippets_thumbs/s_features.svg">
                        <keywords>promotion, characteristic, quality</keywords>
                    </t>
                    <t t-snippet="website.s_masonry_block" t-thumbnail="/website/static/src/img/snippets_thumbs/s_masonry_block.svg">
                        <keywords>masonry, grid</keywords>
                    </t>
                    <t t-snippet="website.s_image_gallery" t-thumbnail="/website/static/src/img/snippets_thumbs/s_image_gallery.svg">
                        <keywords>gallery, carousel</keywords>
                    </t>
                    <t t-snippet="website.s_images_wall" t-thumbnail="/website/static/src/img/snippets_thumbs/s_images_wall.svg"/>
                    <t t-snippet="website.s_carousel" t-thumbnail="/website/static/src/img/snippets_thumbs/s_carousel.svg">
                        <keywords>gallery, carousel</keywords>
                    </t>
                    <t t-snippet="website.s_media_list" t-thumbnail="/website/static/src/img/snippets_thumbs/s_media_list.svg"/>
                    <t t-snippet="website.s_showcase" t-thumbnail="/website/static/src/img/snippets_thumbs/s_showcase.svg"/>
                    <t t-snippet="website.s_parallax" t-thumbnail="/website/static/src/img/snippets_thumbs/s_parallax.svg"/>
                </div>
            </div>

            <div id="snippet_feature" class="o_panel">
                <div class="o_panel_header">Features</div>
                <div class="o_panel_body">
                    <t t-snippet="website.s_comparisons" t-thumbnail="/website/static/src/img/snippets_thumbs/s_comparisons.svg">
                        <keywords>pricing</keywords>
                    </t>
                    <t t-snippet="website.s_company_team" t-thumbnail="/website/static/src/img/snippets_thumbs/s_company_team.svg">
                        <keywords>organization, structure</keywords>
                    </t>
                    <t t-snippet="website.s_call_to_action" t-thumbnail="/website/static/src/img/snippets_thumbs/s_call_to_action.svg">
                        <keywords>CTA</keywords>
                    </t>
                    <t t-snippet="website.s_references" t-thumbnail="/website/static/src/img/snippets_thumbs/s_references.svg">
                        <keywords>customers, clients</keywords>
                    </t>
                    <t t-snippet="website.s_faq_collapse" t-thumbnail="/website/static/src/img/snippets_thumbs/s_faq_collapse.svg">
                        <keywords>common answers, common questions</keywords>
                    </t>
                    <t t-snippet="website.s_features_grid" t-thumbnail="/website/static/src/img/snippets_thumbs/s_features_grid.svg"/>
                    <t t-snippet="website.s_table_of_content" t-thumbnail="/website/static/src/img/snippets_thumbs/s_table_of_content.svg"/>
                    <t t-snippet="website.s_product_catalog" t-thumbnail="/website/static/src/img/snippets_thumbs/s_product_catalog.svg">
                        <keywords>menu, pricing</keywords>
                    </t>
                    <t t-snippet="website.s_product_list" t-thumbnail="/website/static/src/img/snippets_thumbs/s_product_list.svg"/>
                    <t t-snippet="website.s_tabs" t-thumbnail="/website/static/src/img/snippets_thumbs/s_tabs.svg"/>
                    <t t-snippet="website.s_timeline" t-thumbnail="/website/static/src/img/snippets_thumbs/s_timeline.svg"/>
                    <t t-snippet="website.s_process_steps" t-thumbnail="/website/static/src/img/snippets_thumbs/s_process_steps.svg"/>
                    <t t-snippet="website.s_quotes_carousel" t-thumbnail="/website/static/src/img/snippets_thumbs/s_quotes_carousel.svg">
                        <keywords>testimonials</keywords>
                    </t>
                </div>
            </div>

            <div id="snippet_effect" class="o_panel">
                <div class="o_panel_header">Dynamic Content</div>
                <div class="o_panel_body">
                    <!-- This snippet cannot be used in sanitized fields -->
                    <!-- because it contains inputs that would be removed -->
                    <t t-snippet="website.s_website_form" t-thumbnail="/website/static/src/img/snippets_thumbs/s_website_form.svg" t-forbid-sanitize="form"/>
                    <t t-set="google_maps_api_key" t-value="request.env['website'].get_current_website().google_maps_api_key"/>
                    <t t-if="debug or not google_maps_api_key" t-snippet="website.s_map" t-thumbnail="/website/static/src/img/snippets_thumbs/s_map.svg"/>
                    <t t-if="debug or google_maps_api_key" t-snippet="website.s_google_map" t-thumbnail="/website/static/src/img/snippets_thumbs/s_google_map.svg"/>
                    <t t-if="debug" t-snippet="website.s_dynamic_snippet" t-thumbnail="/website/static/src/img/snippets_thumbs/s_dynamic_snippet.svg"/>
                    <t t-if="debug" t-snippet="website.s_dynamic_snippet_carousel" t-thumbnail="/website/static/src/img/snippets_thumbs/s_dynamic_carousel.svg"/>
                    <t id="sale_products_hook"/>
                    <!-- This snippet cannot be used in sanitized fields -->
                    <!-- because it contains an input that would be removed -->
                    <t t-snippet="website.s_searchbar" t-thumbnail="/website/static/src/img/snippets_thumbs/s_searchbar.svg" t-forbid-sanitize="form"/>
                    <t id="blog_posts_hook"/>
                    <t id="event_local_events_hook"/>
                    <t id="snippet_google_map_hook"/>
                    <t id="mass_mailing_newsletter_block_hook"/>
                    <t id="mass_mailing_newsletter_popup_hook"/>
                    <t t-snippet="website.s_popup" t-thumbnail="/website/static/src/img/snippets_thumbs/s_popup.svg"/>
                    <t t-snippet="website.s_facebook_page" t-thumbnail="/website/static/src/img/snippets_thumbs/s_facebook_page.svg"/>
                    <t t-snippet="website.s_countdown" t-thumbnail="/website/static/src/img/snippets_thumbs/s_countdown.svg">
                        <keywords>celebration, launch</keywords>
                    </t>
                    <t id="mail_group_hook"/>
                    <t id="twitter_favorite_tweets_hook"/>
                    <!-- This snippet cannot be used in sanitized fields -->
                    <!-- because it might have content that would be removed -->
                    <t t-snippet="website.s_embed_code" t-thumbnail="/website/static/src/img/snippets_thumbs/s_embed_code.svg" t-forbid-sanitize="true"/>
                    <t id="snippet_donation_hook"/>
                </div>
            </div>

            <div id="snippet_content" class="o_panel">
                <div class="o_panel_header">Inner content</div>
                <div class="o_panel_body">
                    <t t-snippet="website.s_hr" t-thumbnail="/website/static/src/img/snippets_thumbs/s_hr.svg">
                        <keywords>separator, divider</keywords>
                    </t>
                    <t t-snippet="website.s_alert" t-thumbnail="/website/static/src/img/snippets_thumbs/s_alert.svg"/>
                    <t t-snippet="website.s_rating" t-thumbnail="/website/static/src/img/snippets_thumbs/s_rating.svg">
                        <keywords>valuation, rank</keywords>
                    </t>
                    <t t-snippet="website.s_card" t-thumbnail="/website/static/src/img/snippets_thumbs/s_card.svg"/>
                    <t t-snippet="website.s_share" t-thumbnail="/website/static/src/img/snippets_thumbs/s_share.svg"/>
                    <!-- This snippet cannot be used in sanitized fields -->
                    <!-- because it contains an input that would be removed -->
                    <t t-snippet="website.s_searchbar_input" t-thumbnail="/website/static/src/img/snippets_thumbs/s_searchbar_inline.svg" t-forbid-sanitize="form"/>
                    <t id="mass_mailing_newsletter_hook"/>
                    <t t-snippet="website.s_text_highlight" t-thumbnail="/website/static/src/img/snippets_thumbs/s_text_highlight.svg"/>
                    <t t-snippet="website.s_chart" t-thumbnail="/website/static/src/img/snippets_thumbs/s_chart.svg">
                        <keywords>chart, table, diagram, pie</keywords>
                    </t>
                    <t t-snippet="website.s_progress_bar" t-thumbnail="/website/static/src/img/snippets_thumbs/s_progress_bar.svg">
                        <keywords>evolution, growth</keywords>
                    </t>
                    <t t-snippet="website.s_badge" t-thumbnail="/website/static/src/img/snippets_thumbs/s_badge.svg"/>
                    <t t-snippet="website.s_blockquote" t-thumbnail="/website/static/src/img/snippets_thumbs/s_blockquote.svg">
                        <keywords>cite</keywords>
                    </t>
                    <t id="event_speaker_bio_hook"/>
                    <t id="snippet_donation_button_hook"/>
                </div>
            </div>
        </t>
    </xpath>

    <xpath expr="//div[@id='snippet_options']/t" position="attributes">
        <attribute name="t-call">website.snippet_options</attribute>
    </xpath>
</template>

<template id="external_snippets" inherit_id="website.snippets" priority="8">
    <xpath expr="//div[@id='snippet_effect']//t[@t-snippet][last()]" position="after">
        <t id="newsletter_popup_snippet" t-install="mass_mailing" string="Newsletter Popup" t-thumbnail="/website/static/src/img/snippets_thumbs/newsletter_subscribe_popup.svg"/>
        <t t-install="website_mail_group" string="Discussion Group" t-thumbnail="/website/static/src/img/snippets_thumbs/s_group.svg"/>
        <t t-install="website_twitter" string="Twitter Scroller" t-thumbnail="/website/static/src/img/snippets_thumbs/s_twitter_scroll.svg"/>
        <t t-install="website_payment" string="Donation" t-thumbnail="/website/static/src/img/snippets_thumbs/s_donation.svg"/>
    </xpath>
    <xpath expr="//div[@id='snippet_content']//t[@t-snippet][last()]" position="after">
        <t id="newsletter_snippet" t-install="mass_mailing" string="Newsletter" t-thumbnail="/website/static/src/img/snippets_thumbs/s_newsletter_subscribe_form.svg"/>
        <t t-install="website_payment" string="Donation Button" t-thumbnail="/website/static/src/img/snippets_thumbs/s_donation_button.svg"/>
    </xpath>
</template>

<template id="snippet_options_background_options" inherit_id="web_editor.snippet_options_background_options">
    <xpath expr="//we-button[@data-toggle-bg-image]" position="after">
        <we-button title="Video" class="fa fa-fw fa-film"
                   data-name="bg_video_toggler_opt"
                   t-att-data-dependencies="images_dependencies"
                   data-toggle-bg-video="true"
                   data-no-preview="true"/>
    </xpath>
    <xpath expr="//t[@t-set='color_filter_dependencies']" position="after">
        <t t-set="color_filter_dependencies" t-valuef="#{color_filter_dependencies}, bg_video_toggler_opt"/>
    </xpath>
    <xpath expr="//div[@data-js='BackgroundOptimize']" position="after">
        <!-- Parallax -->
        <div data-js="Parallax"
             t-att-data-selector="selector"
             t-att-data-exclude="exclude"
             t-att-data-target="target">
            <!-- &emsp; -->
            <we-select string=" ⌙ Parallax"
                       data-attribute-name="scrollBackgroundRatio"
                       data-attribute-default-value="0"
                       data-parallax-type-opt="true"
                       data-no-preview="true"
                       data-dependencies="bg_image_opt">
                <we-button data-name="parallax_none_opt" data-select-data-attribute="0">None</we-button>
                <we-button data-select-data-attribute="1">Fixed</we-button>
                <we-button data-name="parallax_top_opt" data-select-data-attribute="1.5">Bottom to Top</we-button>
                <we-button data-name="parallax_bottom_opt" data-select-data-attribute="-1.5">Top to Bottom</we-button>
            </we-select>
            <we-range string="  ⌙ Intensity"
                      data-dependencies="parallax_top_opt"
                      data-select-data-attribute=""
                      data-attribute-name="scrollBackgroundRatio"
                      data-attribute-default-value="0"
                      data-no-preview="true"
                      data-min="0"
                      data-max="3"
                      data-step="0.15"/> <!-- Make sure this cannot land on 1 -->
            <we-range string="  ⌙ Intensity"
                      data-dependencies="parallax_bottom_opt"
                      data-select-data-attribute=""
                      data-attribute-name="scrollBackgroundRatio"
                      data-attribute-default-value="0"
                      data-no-preview="true"
                      data-min="0"
                      data-max="-3"
                      data-step="0.15"/> <!-- Make sure this cannot land on 1 -->
        </div>
        <div data-js="BackgroundVideo"
             t-att-data-selector="selector"
             t-att-data-exclude="exclude"
             t-att-data-target="target">
            <we-row string="⌙ Video">
                <we-videopicker title="Edit video"
                                data-background=""
                                data-name="bg_video_opt"
                                data-dependencies="bg_video_opt"/>
            </we-row>
        </div>
    </xpath>
</template>

<template id="snippet_options_border_line_widgets">
    <we-row t-att-string="label">
        <we-input data-name="border_width_opt"
                  t-att-data-apply-to="apply_to"
                  data-select-style="0"
                  t-attf-data-css-property="border-#{direction and ('%s-' % direction) or ''}width"
                  data-unit="px"
                  t-att-data-extra-class="with_bs_class and 'border'"
                  t-att-data-variable="width_variable"/>
        <we-select t-attf-data-css-property="border-#{direction and ('%s-' % direction) or ''}style"
                   data-dependencies="border_width_opt"
                   t-att-data-apply-to="apply_to"
                   t-att-data-variable="style_variable">
            <we-button title="Solid" data-select-style="solid"><div class="o_we_fake_img_item o_we_border_preview" style="border-style: solid;"/></we-button>
            <we-button title="Dashed" data-select-style="dashed"><div class="o_we_fake_img_item o_we_border_preview" style="border-style: dashed;"/></we-button>
            <we-button title="Dotted" data-select-style="dotted"><div class="o_we_fake_img_item o_we_border_preview" style="border-style: dotted;"/></we-button>
            <we-button title="Double" data-select-style="double"><div class="o_we_fake_img_item o_we_border_preview" style="border-style: double; border-left: none; border-right: none;"/></we-button>
        </we-select>
        <we-colorpicker data-dependencies="border_width_opt"
                        t-att-data-apply-to="apply_to"
                        data-select-style="true"
                        t-attf-data-css-property="border-#{direction and ('%s-' % direction) or ''}color"
                        data-color-prefix="border-"
                        t-att-data-color="color_variable"/>
    </we-row>
</template>

<template id="snippet_options_border_widgets">
    <t t-call="website.snippet_options_border_line_widgets">
        <t t-set="label">Border</t>
        <t t-set="with_bs_class" t-value="True"/>
    </t>
    <we-input string="Round Corners"
              t-att-data-apply-to="apply_to"
              t-att-data-dependencies="not so_rounded_no_dependencies and 'border_width_opt,bg_color_opt'"
              data-select-style="0" data-css-property="border-radius"
              data-unit="px" data-extra-class="rounded"
              t-att-data-variable="radius_variable"/>
</template>

<template id="snippet_options_shadow_widgets">
    <we-button-group string="Shadow" data-shadow-class="shadow" t-att-data-variable="shadow_variable">
        <we-button data-set-shadow="">None</we-button>
        <we-button data-set-shadow="outset"
                   data-img="/website/static/src/img/snippets_options/shadow_out.svg"
                   data-name="shadow_active_opt"
                   title="Outset"/>
        <we-button data-set-shadow="inset"
                   data-img="/website/static/src/img/snippets_options/shadow_in.svg"
                   data-name="shadow_inset_opt"
                   title="Inset"/>
    </we-button-group>
    <we-multi data-css-property="box-shadow" data-dependencies="shadow_active_opt, shadow_inset_opt" t-att-data-variable="shadow_variable">
        <we-colorpicker string="⌙ Color" data-select-style="" data-css-compatible=""/>
        <we-row string="⌙ Offset (X, Y)">
            <we-input data-select-style="" data-unit="px"/>
            <we-input data-select-style="" data-unit="px"/>
        </we-row>
        <we-input string="⌙ Blur" data-select-style="" data-unit="px"/>
        <we-input string="⌙ Spread" data-select-style="" data-unit="px"/>
        <!-- Inset parameter always hidden (as controlled above) but needed -->
        <!-- for the we-multi widget to work properly. -->
        <we-checkbox data-name="fake_inset_shadow_opt" data-select-style="inset"/>
    </we-multi>
</template>

<template id="snippet_options_conditional_visibility">
    <we-select t-att-string="option_name" t-att-data-attribute-name="attribute_rule" data-no-preview="true" data-dependencies="visibility_conditional" data-is-visibility-condition="true">
        <we-button data-select-data-attribute="">Visible for</we-button>
        <we-button data-select-data-attribute="hide">Hidden for</we-button>
    </we-select>
    <we-many2many string=" "
        data-dependencies="visibility_conditional"
        t-att-data-save-attribute="save_attribute"
        t-att-data-attribute-name="attribute_name"
        data-no-preview="true"
        t-att-data-model="model" t-att-data-call-with="call_with" data-select-record="" t-att-data-fields="data_fields" t-att-data-domain="domain"
        data-allow-delete="true" data-fakem2m="true"/>
</template>

<template id="snippet_options_header_brand">
    <we-select t-att-string="label" data-reload="/" t-att-data-dependencies="dependencies">
        <we-button data-customize-website-views="" data-name="option_header_brand_none">None</we-button>
        <we-button data-customize-website-views="website.option_header_brand_name">Text</we-button>
        <we-button data-customize-website-views="website.option_header_brand_logo">Image</we-button>
    </we-select>
</template>

<template id="snippet_options">
    <t t-call="web_editor.snippet_options"/>

    <!-- COLOR, BORDER, SHADOW | .s_three_columns | .s_comparisons -->
    <div data-js="Box"
         data-selector=".s_three_columns .row > div, .s_comparisons .row > div"
         data-target=".card">
        <we-colorpicker string="Colors"
            data-select-style="true"
            data-css-property="background-color"
            data-color-prefix="bg-"/>
        <t t-call="website.snippet_options_border_widgets">
            <t t-set="so_rounded_no_dependencies" t-value="True"/>
        </t>
        <t t-call="website.snippet_options_shadow_widgets"/>
    </div>

    <!-- COLOR | .s_cards -->
    <div data-selector=".s_card, .accordion .card">
        <we-colorpicker string="Color"
            data-select-style="true"
            data-css-property="background-color"
            data-color-prefix="bg-"/>
    </div>

    <!-- H-ALIGN -->
    <div id="so_text_align" data-selector=".s_share, .s_text_highlight">
        <we-button-group string="Alignment">
            <we-button class="fa fa-fw fa-align-left" title="Left" data-select-class="text-left"/>
            <we-button class="fa fa-fw fa-align-center" title="Center" data-select-class="text-center"/>
            <we-button class="fa fa-fw fa-align-right" title="Right" data-select-class="text-right"/>
        </we-button-group>
    </div>

    <div id="so_width" data-selector=".s_alert, .s_card, .s_blockquote, .s_text_highlight">
        <we-select string="Width">
            <we-button data-select-class="w-25">25%</we-button>
            <we-button data-select-class="w-50">50%</we-button>
            <we-button data-select-class="w-75">75%</we-button>
            <we-button data-select-class="w-100" data-name="so_width_100">100%</we-button>
        </we-select>
    </div>

    <div id="so_block_align" data-selector=".s_alert, .s_card, .s_blockquote, .s_text_highlight">
        <we-button-group string="Alignment" data-dependencies="!so_width_100">
            <we-button class="fa fa-fw fa-align-left" title="Left" data-select-class="mr-auto"/>
            <we-button class="fa fa-fw fa-align-center" title="Center" data-select-class="mx-auto"/>
            <we-button class="fa fa-fw fa-align-right" title="Right" data-select-class="ml-auto"/>
        </we-button-group>
    </div>

    <!-- Carousel | .s_carousel | .s_quotes_carousel -->
    <!-- Dedicated colorpicker so that there is not 3 level of
         o_colored_level. Use inline-style color for the same reason. -->
    <t t-call="web_editor.snippet_options_background_options">
        <t t-set="selector" t-value="'section'"/>
        <t t-set="target" t-value="'> .carousel'"/>
        <t t-set="with_colors" t-value="True"/>
        <t t-set="with_images" t-value="True"/>
        <t t-set="css_compatible" t-value="True"/>
        <t t-set="with_gradients" t-value="True"/>
    </t>
    <div data-js="Carousel"
         data-selector="section"
         data-target="> .carousel">
        <we-row string="Slide">
            <we-button data-add-slide="true" data-no-preview="true" class="o_we_bg_brand_primary">Add Slide</we-button>
        </we-row>
        <we-select string="Style">
            <we-button data-select-class="s_carousel_default">Default</we-button>
            <we-button data-select-class="s_carousel_bordered">Bordered</we-button>
            <we-button data-select-class="s_carousel_boxed">Boxed</we-button>
            <we-button data-select-class="s_carousel_rounded">Rounded</we-button>
        </we-select>
        <we-select string="Transition">
            <we-button data-select-class="slide">Slide</we-button>
            <we-button data-select-class="carousel-fade slide">Fade</we-button>
            <we-divider/>
            <we-button data-select-class="">None</we-button>
        </we-select>
        <we-input string="Speed"
                  data-select-data-attribute="0s" data-attribute-name="interval"
                  data-unit="s" data-save-unit="ms" data-step="0.1"/>
    </div>

    <div data-js="CarouselItem"
         data-selector=".s_carousel .carousel-item, .s_quotes_carousel .carousel-item">
        <we-button class="fa fa-fw fa-angle-left" data-slide="left" data-no-preview="true" data-tooltip="true" title="Move Backward"/>
        <we-button class="fa fa-fw fa-angle-right mr-2" data-slide="right" data-no-preview="true" data-tooltip="true" title="Move Forward"/>
        <we-button class="fa fa-fw fa-plus o_we_bg_success" data-add-slide-item="true" data-no-preview="true" data-tooltip="true" title="Add Slide"/>
        <we-button class="fa fa-fw fa-minus o_we_bg_danger" data-remove-slide="true" data-no-preview="true" data-tooltip="true" title="Remove Slide"/>
    </div>

    <!-- Accordion -->
    <div data-js="collapse"
         data-selector='.accordion > .card'
         data-drop-in='.accordion:has(> .card)'/>

    <div data-js="MultipleItems" data-selector=".s_faq_collapse">
        <we-row string="Item">
            <we-button data-add-item="" data-item=".accordion > .card:last" data-select-item="" data-no-preview="true" class="o_we_bg_brand_primary">
                Add Item
            </we-button>
        </we-row>
    </div>

    <div data-js="layout_column"
        data-selector="section"
        data-target="> *:has(> .row:not(.s_nb_column_fixed)), > .s_allow_columns"
        data-exclude=".s_masonry_block">
        <we-select string="Columns" data-no-preview="true">
            <we-button data-select-count="0" data-name="zero_cols_opt">None</we-button>
            <we-button data-select-count="1">1</we-button>
            <we-button data-select-count="2">2</we-button>
            <we-button data-select-count="3">3</we-button>
            <we-button data-select-count="4">4</we-button>
            <we-button data-select-count="5">5</we-button>
            <we-button data-select-count="6">6</we-button>
        </we-select>
    </div>

    <!-- Move snippets around -->
    <div data-js="SnippetMove" data-selector="section, .accordion > .card, .s_showcase .row:not(.s_col_no_resize) > div" data-no-scroll=".accordion > .card">
        <we-button class="fa fa-fw fa-angle-up" data-move-snippet="prev" data-no-preview="true" data-name="move_up_opt"/>
        <we-button class="fa fa-fw fa-angle-down" data-move-snippet="next" data-no-preview="true" data-name="move_down_opt"/>
    </div>
    <div data-js="SnippetMove"
         data-selector=".row:not(.s_col_no_resize) > div, .nav-item"
         data-exclude=".s_showcase .row > div"
         data-name="move_horizontally_opt">
        <we-button class="fa fa-fw fa-angle-left" data-move-snippet="prev" data-no-preview="true" data-name="move_left_opt"/>
        <we-button class="fa fa-fw fa-angle-right" data-move-snippet="next" data-no-preview="true" data-name="move_right_opt"/>
    </div>

    <!-- Background -->
    <t t-set="only_bg_color_selector" t-value="'section .row > div, .s_text_highlight, .s_mega_menu_thumbnails_footer'"/>
    <t t-set="only_bg_color_exclude" t-value="'.s_col_no_bgcolor, .s_col_no_bgcolor.row > div, .s_masonry_block .row > div, .s_color_blocks_2 .row > div, .s_image_gallery .row > div'"/>

    <t t-set="base_only_bg_image_selector" t-value="'.s_tabs .oe_structure > *, footer .oe_structure > *'"/>
    <t t-set="only_bg_image_selector" t-value="base_only_bg_image_selector"/>
    <t t-set="only_bg_image_exclude" t-value="''"/>

    <t t-set="both_bg_color_image_selector" t-value="'section, .carousel-item, .s_masonry_block .row > div, .s_color_blocks_2 .row > div, .parallax'"/>
    <t t-set="both_bg_color_image_exclude" t-value="base_only_bg_image_selector + ', .s_carousel_wrapper, .s_color_blocks_2, .s_image_gallery .carousel-item, .s_google_map, .s_map, [data-snippet] :not(.oe_structure) > [data-snippet], .s_masonry_block, .s_masonry_block .s_col_no_resize'"/>

    <t t-call="web_editor.snippet_options_background_options">
        <t t-set="selector" t-value="both_bg_color_image_selector"/>
        <t t-set="exclude" t-value="both_bg_color_image_exclude"/>
        <t t-set="with_colors" t-value="True"/>
        <t t-set="with_images" t-value="True"/>
        <t t-set="with_color_combinations" t-value="True"/>
        <t t-set="with_gradients" t-value="True"/>
    </t>

    <t t-call="web_editor.snippet_options_background_options">
        <t t-set="selector" t-value="only_bg_color_selector"/>
        <t t-set="exclude" t-value="only_bg_color_exclude"/>
        <t t-set="with_colors" t-value="True"/>
        <t t-set="with_images" t-value="False"/>
        <t t-set="with_color_combinations" t-value="True"/>
        <t t-set="with_gradients" t-value="True"/>
    </t>

    <t t-call="web_editor.snippet_options_background_options">
        <t t-set="selector" t-value="only_bg_image_selector"/>
        <t t-set="exclude" t-value="only_bg_image_exclude"/>
        <t t-set="with_colors" t-value="False"/>
        <t t-set="with_images" t-value="True"/>
    </t>

    <!-- Border | Columns -->
    <div data-js="Box"
         data-selector="section .row > div"
         data-exclude=".s_col_no_bgcolor, .s_col_no_bgcolor.row > div, .s_image_gallery .row > div, .s_masonry_block .s_col_no_resize">
        <t t-call="website.snippet_options_border_widgets"/>
        <t t-call="website.snippet_options_shadow_widgets"/>
    </div>

    <!-- Mobile display options -->
    <div data-js="MobileVisibility" data-selector="section, section .row > div"
         data-exclude=".s_col_no_resize.row > div, .s_masonry_block .s_col_no_resize">
        <we-button class="o_we_link o_we_mobile" data-show-on-mobile="true" data-no-preview="true"
                   data-img="/website/static/src/img/snippets_options/mobile_invisible.svg"
                   data-active-img="/website/static/src/img/snippets_options/mobile_visible.svg"/>
    </div>

    <div data-js="sizing_y"
        data-selector="section, .row > div, .parallax, .s_hr, .carousel-item, .s_rating"
        data-exclude="section:has(> .carousel), .s_image_gallery .carousel-item, .s_col_no_resize.row > div, .s_col_no_resize"/>

    <div data-js="sizing_x"
        data-selector=".row > div"
        data-drop-near=".row:not(.s_col_no_resize) > div"
        data-exclude=".s_col_no_resize.row > div, .s_col_no_resize"/>

    <t t-set="so_snippet_addition_selector" t-translation="off">section, .parallax, .s_popup</t>
    <div id="so_snippet_addition"
        t-att-data-selector="so_snippet_addition_selector"
        data-drop-in=":not(p).oe_structure:not(.oe_structure_solo), :not(.o_mega_menu):not(p)[data-oe-type=html], :not(p).oe_structure.oe_structure_solo:not(:has(> section, > div))"/>

    <t t-set="so_content_addition_selector" t-translation="off">blockquote, .s_card:not(.s_timeline_card), .s_alert, .o_facebook_page, .s_share, .s_rating, .s_hr, .s_google_map, .s_map, .s_countdown, .s_chart, .s_text_highlight, .s_progress_bar, .s_badge, .s_embed_code, .s_donation</t>
    <div id="so_content_addition"
        t-att-data-selector="so_content_addition_selector"
        t-attf-data-drop-near="p, h1, h2, h3, ul, ol, .row > div > img, #{so_content_addition_selector}"
        data-drop-in=".content, nav"/>

    <div data-js="SnippetSave"
        t-attf-data-selector="#{so_snippet_addition_selector}, #{so_content_addition_selector}"
        data-exclude=".o_no_save">
        <we-button class="fa fa-fw fa-save o_we_link o_we_hover_warning"
                   title="Save the block to use it elsewhere"
                   data-save-snippet=""
                   data-no-preview="true"/>
    </div>

    <div data-js="menu_data"
         data-selector="#top_menu li > a, [data-content_menu_id] li > a"
         data-exclude=".dropdown-toggle, li.o_header_menu_button a, [data-toggle], .o_offcanvas_logo"
         data-no-check="true"/>

    <div data-js="company_data"
         data-selector="[data-oe-expression='res_company.partner_id']"
         data-no-check="true"/>

    <div data-js="WebsiteLevelColor"
         data-selector="#wrapwrap > header"
         data-no-check="true"
         groups="website.group_website_designer">
        <we-select string="Template" data-variable="header-template" data-reload="/">
            <we-button title="Default"
                       data-name="header_default_opt"
                       data-customize-website-views="website.template_header_default"
                       data-customize-website-variable="'default'"
                       data-img="/website/static/src/img/snippets_options/header_template_default.svg"/>
            <we-button title="Hamburger menu"
                       data-name="header_hamburger_opt"
                       data-customize-website-views="website.template_header_hamburger"
                       data-customize-website-variable="'hamburger'"
                       data-img="/website/static/src/img/snippets_options/header_template_hamburger.svg"/>
            <we-button title="Vertical"
                       data-name="header_vertical_opt"
                       data-customize-website-views="website.template_header_vertical"
                       data-customize-website-variable="'vertical'"
                       data-img="/website/static/src/img/snippets_options/header_template_vertical.svg"/>
            <we-button title="Sidebar"
                       data-name="header_sidebar_opt"
                       data-customize-website-views="website.template_header_sidebar, website.no_autohide_menu"
                       data-customize-website-variable="'sidebar'"
                       data-img="/website/static/src/img/snippets_options/header_template_sidebar.svg"/>
            <we-button title="Slogan"
                       data-name="header_slogan_opt"
                       data-customize-website-views="website.template_header_slogan"
                       data-customize-website-variable="'slogan'"
                       data-img="/website/static/src/img/snippets_options/header_template_slogan.svg"/>
            <we-button title="Contact"
                       data-name="header_contact_opt"
                       data-customize-website-views="website.template_header_contact"
                       data-customize-website-variable="'Contact'"
                       data-img="/website/static/src/img/snippets_options/header_template_contact.svg"/>
            <we-button title="Boxed"
                       data-name="header_boxed_opt"
                       data-customize-website-views="website.template_header_boxed"
                       data-customize-website-variable="'boxed'"
                       data-img="/website/static/src/img/snippets_options/header_template_boxed.svg"/>
            <we-button title="Centered Logo"
                       data-name="header_centered_logo_opt"
                       data-customize-website-views="website.template_header_centered_logo"
                       data-customize-website-variable="'centered_logo'"
                       data-img="/website/static/src/img/snippets_options/header_template_centered_logo.svg"/>
            <we-button title="Image"
                       data-name="header_image_opt"
                       data-customize-website-views="website.template_header_image"
                       data-customize-website-variable="'image'"
                       data-img="/website/static/src/img/snippets_options/header_template_image.svg"/>
            <we-button title="Hamburger Full"
                       data-name="header_hamburger_full_opt"
                       data-customize-website-views="website.template_header_hamburger_full"
                       data-customize-website-variable="'hamburger-full'"
                       data-img="/website/static/src/img/snippets_options/header_template_hamburger_full.svg"/>
            <we-button title="Magazine"
                       data-name="header_magazine_opt"
                       data-customize-website-views="website.template_header_magazine"
                       data-customize-website-variable="'magazine'"
                       data-img="/website/static/src/img/snippets_options/header_template_magazine.svg"/>
        </we-select>

        <!-- Header Sidebar Template - Options -->
        <we-input string="⌙ Width"
                  data-dependencies="header_sidebar_opt"
                  data-customize-website-variable="null"
                  data-variable="sidebar-width"
                  data-unit="px"
                  data-save-unit="rem"/>

        <we-row string="Colors">
            <we-colorpicker data-customize-website-color="" data-color="menu"
                            data-customize-website-layer2-color="" data-layer-color="menu-custom" data-layer-gradient="menu-gradient"
                            data-no-bundle-reload="true"
                            data-null-value="'NULL'"
                            data-with-combinations="customizeWebsiteColor"
                            data-with-gradients="true"/>
            <we-colorpicker data-dependencies="header_boxed_opt"
                            data-customize-website-color="" data-color="header-boxed"
                            data-customize-website-layer2-color="" data-layer-color="header-boxed-custom" data-layer-gradient="header-boxed-gradient"
                            data-no-bundle-reload="true"
                            data-null-value="'NULL'"
                            data-with-combinations="customizeWebsiteColor"
                            data-with-gradients="true"/>
        </we-row>
    </div>

    <!-- Header - Borders & Shadows -->
    <div data-js="HeaderBox"
         id="option_header_shadow"
         data-selector="#wrapwrap > header"
         data-target="nav"
         data-no-check="true"
         groups="website.group_website_designer">
        <t t-call="website.snippet_options_border_widgets">
            <t t-set="so_rounded_no_dependencies" t-value="True"/>
            <t t-set="width_variable" t-value="'menu-border-width'"/>
            <t t-set="style_variable" t-value="'menu-border-style'"/>
            <t t-set="color_variable" t-value="'menu-border-color'"/>
            <t t-set="radius_variable" t-value="'menu-border-radius'"/>
        </t>
        <t t-call="website.snippet_options_shadow_widgets">
            <t t-set="shadow_variable" t-value="'menu-box-shadow'"/>
        </t>
    </div>

    <div data-selector="#wrapwrap > header"
         data-no-check="true"
         groups="website.group_website_designer">

        <we-select string="Scroll Effect" data-dependencies="!header_sidebar_opt" class="o_scroll_effects_selector">
            <t t-set="header_effect_standard_label">Standard</t>
            <t t-set="header_effect_scroll_label">Scroll</t>
            <t t-set="header_effect_fixed_label">Fixed</t>
            <t t-set="header_effect_disappears_label">Disappears</t>
            <t t-set="header_effect_fadeout_label">Fade Out</t>
            <we-button id="option_header_visibility_standard"
                       t-att-data-select-label="header_effect_standard_label"
                       class="o_we_img_animate"
                       data-name="header_visibility_standard_opt"
                       data-select-class="o_header_standard"
                       data-customize-website-views="website.header_visibility_standard"
                       data-img="/website/static/src/img/snippets_options/header_effect_standard.png">
                <span t-esc='header_effect_standard_label'/>
            </we-button>
            <we-button id="option_header_effect_scroll"
                       t-att-data-select-label="header_effect_scroll_label"
                       class="o_we_img_animate"
                       data-name="header_effect_scroll_opt"
                       data-select-class=""
                       data-customize-website-views=""
                       data-img="/website/static/src/img/snippets_options/header_effect_scroll.png">
                <span t-esc='header_effect_scroll_label'/>
            </we-button>
            <we-button id="option_header_effect_fixed"
                       t-att-data-select-label="header_effect_fixed_label"
                       class="o_we_img_animate"
                       data-name="header_effect_fixed_opt"
                       data-select-class="o_header_fixed"
                       data-customize-website-views="website.header_visibility_fixed"
                       data-img="/website/static/src/img/snippets_options/header_effect_fixed.png">
                <span t-esc='header_effect_fixed_label'/>
            </we-button>
            <we-button id="option_header_effect_disappears"
                       t-att-data-select-label="header_effect_disappears_label"
                       class="o_we_img_animate"
                       data-name="header_effect_disappears_opt"
                       data-select-class="o_header_disappears"
                       data-customize-website-views="website.header_visibility_disappears"
                       data-img="/website/static/src/img/snippets_options/header_effect_disappears.png">
                <span t-esc="header_effect_disappears_label" />
            </we-button>
            <we-button id="option_header_effect_fade_out"
                       t-att-data-select-label="header_effect_fadeout_label"
                       class="o_we_img_animate"
                       data-name="header_effect_fade_out_opt"
                       data-select-class="o_header_fade_out"
                       data-customize-website-views="website.header_visibility_fade_out"
                       data-img="/website/static/src/img/snippets_options/header_effect_fade_out.png">
               <span t-esc='header_effect_fadeout_label'/>
            </we-button>
        </we-select>
    </div>

    <div data-js="TopMenuVisibility"
         data-selector="[data-main-object^='website.page('] #wrapwrap > header"
         data-no-check="true">
        <we-select string="Header Position" id="option_header_visibility" data-no-preview="true">
            <we-button data-visibility="transparent">Over The Content</we-button>
            <we-button data-name="regular_header_visibility_opt"
                       data-visibility="regular">Regular</we-button>
            <we-button data-visibility="hidden">Hidden</we-button>
        </we-select>
    </div>

    <div data-js="topMenuColor"
         data-selector="[data-main-object^='website.page('] #wrapwrap > header"
         data-no-check="true">
        <we-colorpicker string="⌙ Background"
            id="option_header_transparent_color"
            data-select-style="true"
            data-css-property="background-color"
            data-color-prefix="bg-"
            data-excluded="theme, common, custom"/>
    </div>

    <!-- Header > Navbar Options -->
    <div data-js="HeaderNavbar"
         data-selector="#wrapwrap > header nav.navbar"
         data-no-check="true"
         groups="website.group_website_designer">
        <!-- Generic alignment option controling all the template at once. -->
        <!-- Currently needed to be this way as the SCSS variable controls -->
        <!-- the mobile alignement which is the same for all templates. -->
        <we-select string="Alignment"
                   data-name="header_alignment_opt"
                   data-variable="hamburger-position"
                   data-reload="/">
            <we-button data-customize-website-views="" data-customize-website-variable="'left'">Left</we-button>
            <we-button data-customize-website-views="website.template_header_default_align_center, website.template_header_hamburger_align_center, website.template_header_slogan_align_center" data-customize-website-variable="'center'">Center</we-button>
            <we-button data-customize-website-views="website.template_header_default_align_right, website.template_header_hamburger_align_right, website.template_header_slogan_align_right" data-customize-website-variable="'right'">Right</we-button>
        </we-select>

        <!-- Generic Hamburger Options (mobile or not) -->
        <we-select string="Hamburger Type"
                   data-name="header_hamburger_type_opt"
                   data-variable="hamburger-type"
                   data-reload="/">
            <we-button data-name="default_hamburger_opt"
                       data-customize-website-variable="'default'"
                       data-customize-website-views="">Default</we-button>
            <we-button data-name="off_canvas_menu_opt"
                       data-customize-website-variable="'off-canvas'"
                       data-customize-website-views="website.option_header_off_canvas, website.option_header_off_canvas_template_header_hamburger, website.option_header_off_canvas_template_header_sidebar, website.option_header_off_canvas_template_header_hamburger_full">Off-Canvas</we-button>
            <we-button data-name="no_hamburger_opt"
                       data-customize-website-variable="'no-hamburger'"
                       data-customize-website-views="website.option_header_no_mobile_hamburger">Same as desktop</we-button>
        </we-select>

        <we-select string="⌙ Off-Canvas Logo" data-dependencies="off_canvas_menu_opt" data-reload="/">
            <we-button data-customize-website-views="">Text</we-button>
            <we-button data-customize-website-views="website.option_header_off_canvas_logo_show">Image</we-button>
        </we-select>

        <we-row string="Font">
            <we-fontfamilypicker data-variable="navbar-font"/>
            <we-input data-customize-website-variable="null" data-variable="header-font-size" data-unit="px" data-save-unit="rem"/>
        </we-row>

        <we-select string="Links Style" data-variable="header-links-style" data-reload="/">
            <we-button data-name="option_header_navbar_links_default"
                       data-customize-website-views=""
                       data-customize-website-variable="'default'">Default</we-button>
            <we-button data-name="option_header_navbar_links_fill"
                       data-customize-website-views="website.header_navbar_pills_style"
                       data-customize-website-variable="'fill'">Fill</we-button>
            <we-button data-name="option_header_navbar_links_outline"
                       data-customize-website-views=""
                       data-customize-website-variable="'outline'">Outline</we-button>
            <we-button data-name="option_header_navbar_links_pills"
                       data-customize-website-views="website.header_navbar_pills_style"
                       data-customize-website-variable="'pills'">Pills</we-button>
            <we-button data-name="option_header_navbar_block"
                       data-customize-website-views="website.header_navbar_pills_style"
                       data-customize-website-variable="'block'">Block</we-button>
            <we-button data-name="option_header_navbar_border_bottom"
                       data-customize-website-views=""
                       data-customize-website-variable="'border-bottom'">Border Bottom</we-button>
        </we-select>

        <we-select id="option_header_dropdown" string="Sub Menus" data-dependencies="!header_hamburger_opt" data-no-preview="true">
            <we-button data-select-class="o_hoverable_dropdown"
                       data-customize-website-views="website.header_hoverable_dropdown">On Hover</we-button>
            <we-button data-select-class="" data-name="header_dropdown_on_click_opt">On Click</we-button>
        </we-select>

        <we-checkbox string="Show Sign In" data-customize-website-views="portal.user_sign_in" data-reload="/"/>
        <we-checkbox string="Call to Action" data-customize-website-views="website.header_call_to_action"
                     data-reset-view-arch="true" data-reload="/"/>
        <we-select string="Language Selector" data-reload="/">
            <we-button data-name="header_language_selector_none_opt"
                       data-customize-website-views="">None</we-button>
            <we-button data-customize-website-views="website.header_language_selector">Dropdown</we-button>
            <we-button data-customize-website-views="website.header_language_selector, website.header_language_selector_inline">Inline</we-button>
        </we-select>
        <we-select string="⌙ Label" data-dependencies="!header_language_selector_none_opt" data-reload="/">
            <we-button data-customize-website-views="">Text</we-button>
            <we-button data-customize-website-views="website.header_language_selector_flag, website.header_language_selector_no_text">Flag</we-button>
            <we-button data-customize-website-views="website.header_language_selector_flag">Flag and Text</we-button>
        </we-select>
        <t t-call="website.snippet_options_header_brand">
            <t t-set="label">Logo Type</t>
            <t t-set="dependencies" t-valuef="option_header_brand_none"/>
        </t>
    </div>
    <div data-selector="#wrapwrap > header nav.navbar .navbar-brand img" data-no-check="true">
        <t t-call="website.snippet_options_header_brand">
            <t t-set="label">Type</t>
        </t>

        <we-input string="Height"
                  data-dependencies="!option_header_brand_none"
                  data-customize-website-variable="null"
                  data-variable="logo-height"
                  data-unit="px"
                  data-save-unit="rem"/>
        <we-input string="Height (Scrolled)"
                  data-name="option_logo_height_scrolled"
                  data-customize-website-variable="null"
                  data-variable="fixed-logo-height"
                  data-unit="px"
                  data-save-unit="rem"
                  data-dependencies="!header_effect_scroll_opt"/>
    </div>

    <!-- Footer - Colors & Layouts -->
    <div data-js="WebsiteLevelColor"
         data-selector="#wrapwrap > footer"
         data-no-check="true"
         groups="website.group_website_designer">

        <!-- Layouts -->
        <we-select string="Template"
            data-variable="footer-template"
            data-reload="/">
            <we-button title="Default"
                       data-customize-website-views="website.footer_custom"
                       data-customize-website-variable="'default'"
                       data-img="/website/static/src/img/snippets_options/footer_template_default.svg"/>
            <we-button title="Descriptive"
                       data-customize-website-views="website.template_footer_descriptive"
                       data-customize-website-variable="'descriptive'"
                       data-img="/website/static/src/img/snippets_options/footer_template_descriptive.svg"/>
            <we-button title="Centered"
                       data-customize-website-views="website.template_footer_centered"
                       data-customize-website-variable="'centered'"
                       data-img="/website/static/src/img/snippets_options/footer_template_centered.svg"/>
            <we-button title="Links"
                       data-customize-website-views="website.template_footer_links"
                       data-customize-website-variable="'links'"
                       data-img="/website/static/src/img/snippets_options/footer_template_links.svg"/>
            <we-button title="Minimalist"
                       data-customize-website-views="website.template_footer_minimalist"
                       data-customize-website-variable="'minimalist'"
                       data-img="/website/static/src/img/snippets_options/footer_template_minimalist.svg"/>
            <we-button title="Contact"
                       data-customize-website-views="website.template_footer_contact"
                       data-customize-website-variable="'contact'"
                       data-img="/website/static/src/img/snippets_options/footer_template_contact.svg"/>
            <we-button title="Call-to-action"
                       data-customize-website-views="website.template_footer_call_to_action"
                       data-customize-website-variable="'call_to_action'"
                       data-img="/website/static/src/img/snippets_options/footer_template_call_to_action.svg"/>
            <we-button title="Headline"
                       data-customize-website-views="website.template_footer_headline"
                       data-customize-website-variable="'headline'"
                       data-img="/website/static/src/img/snippets_options/footer_template_headline.svg"/>
        </we-select>
        <!-- Colors -->
        <we-colorpicker string="Colors"
                        data-customize-website-color="" data-color="footer"
                        data-customize-website-layer2-color="" data-layer-color="footer-custom" data-layer-gradient="footer-gradient"
                        data-no-bundle-reload="true"
                        data-null-value="'NULL'"
                        data-with-combinations="customizeWebsiteColor"
                        data-with-gradients="true"/>
        <we-select string="Slideout Effect" data-variable="footer-effect" data-reload="/">
            <we-button string="Regular"
                       data-customize-website-views=""
                       data-customize-website-variable=""/>
            <we-button string="Slide Hover"
                       data-customize-website-views="website.template_footer_slideout"
                       data-customize-website-variable="'slideout_slide_hover'"/>
            <we-button string="Shadow"
                       data-customize-website-views="website.template_footer_slideout"
                       data-customize-website-variable="'slideout_shadow'"/>
        </we-select>
        <we-checkbox string="Copyright"
                data-name="footer_copyright_opt"
                data-customize-website-views="website.footer_no_copyright|"
                data-no-preview="true"
                data-reload="/"/>
        <we-checkbox string="Language Selector"
                data-dependencies="!footer_copyright_opt"
                data-customize-website-views="website.footer_no_copyright|portal.footer_language_selector"
                data-no-preview="true"
                data-reload="/"/>
    </div>

    <!-- Footer - Borders & Shadows -->
    <div data-js="Box"
         data-selector="#wrapwrap > footer"
         data-target="#footer"
         data-no-check="true"
         groups="website.group_website_designer">
        <t t-call="website.snippet_options_border_widgets"/>
        <t t-call="website.snippet_options_shadow_widgets"/>
    </div>

    <!-- Scroll to Top -->
    <div data-selector="#wrapwrap > footer"
         data-no-check="true"
         groups="website.group_website_designer">
        <we-row string="Scroll Top Button">
            <we-checkbox data-name="footer_scrolltop_opt"
                         data-customize-website-views="website.option_footer_scrolltop"
                         data-customize-website-variable="false|true"
                         data-variable="footer-scrolltop"
                         data-reload="/"/>
            <we-select data-dependencies="footer_scrolltop_opt" data-apply-to="#o_footer_scrolltop_wrapper">
                <we-button string="Left" data-select-class="justify-content-start"/>
                <we-button string="Center" data-select-class="justify-content-center"/>
                <we-button string="Right" data-select-class="justify-content-end"/>
            </we-select>
        </we-row>
    </div>

    <div data-js="HideFooter"
        data-selector="[data-main-object^='website.page('] #wrapwrap > footer"
        data-no-check="true"
        groups="website.group_website_designer">
        <we-checkbox string="Page Visibility"
                     data-name="hide_footer_page_opt"
                     data-visibility="hidden|shown"
                     data-no-preview="true"/>
    </div>

    <!-- Copyright -->
    <div data-js="WebsiteLevelColor"
         data-selector=".o_footer_copyright"
         data-no-check="true"
         groups="website.group_website_designer">
        <we-colorpicker string="Colors"
                        data-customize-website-color="" data-color="copyright"
                        data-customize-website-layer2-color="" data-layer-color="copyright-custom" data-layer-gradient="copyright-gradient"
                        data-no-bundle-reload="true"
                        data-null-value="'NULL'"
                        data-with-combinations="customizeWebsiteColor"
                        data-with-gradients="true"/>
        <we-select string="Language Selector" data-reload="/">
            <we-button data-name="language_selector_none_opt"
                       data-customize-website-views="">None</we-button>
            <we-button data-customize-website-views="portal.footer_language_selector">Dropdown</we-button>
            <we-button data-customize-website-views="portal.footer_language_selector, website.footer_language_selector_inline">Inline</we-button>
        </we-select>
        <we-select string="⌙ Label" data-dependencies="!language_selector_none_opt" data-reload="/">
            <we-button data-customize-website-views="">Text</we-button>
            <we-button data-customize-website-views="website.footer_language_selector_flag, website.footer_language_selector_no_text">Flag</we-button>
            <we-button data-customize-website-views="website.footer_language_selector_flag">Flag and Text</we-button>
        </we-select>
    </div>

    <!-- Anchor Name -->
    <div data-js="anchor"
        data-selector=":not(p).oe_structure > *, :not(p)[data-oe-type=html] > *"
        data-exclude=".modal *, .oe_structure .oe_structure *, [data-oe-type=html] .oe_structure *, .s_popup">
        <we-button class="fa fa-fw fa-link o_we_link"
                   title="Create a link to target this section"
                   data-no-preview="true"/>
    </div>

    <!-- Mega Menu settings -->
    <div data-js="MegaMenuLayout" data-selector=".o_mega_menu">
        <we-select string="Template" data-name="mega_menu_template_opt">
            <t t-set="_label">Multi Menus</t>
            <we-button t-att-data-select-label="_label" data-select-template="website.s_mega_menu_multi_menus" data-img="/website/static/src/img/snippets_thumbs/s_mega_menu_multi_menus.svg" t-out="_label"/>
            <t t-set="_label">Image Menu</t>
            <we-button t-att-data-select-label="_label" data-select-template="website.s_mega_menu_menu_image_menu" data-img="/website/static/src/img/snippets_thumbs/s_mega_menu_menu_image_menu.svg" t-out="_label"/>
            <t t-set="_label">Odoo Menu</t>
            <we-button t-att-data-select-label="_label" data-select-template="website.s_mega_menu_odoo_menu" data-img="/website/static/src/img/snippets_thumbs/s_mega_menu_odoo_menu.svg" t-out="_label"/>
            <t t-set="_label">Little Icons</t>
            <we-button t-att-data-select-label="_label" data-select-template="website.s_mega_menu_little_icons" data-img="/website/static/src/img/snippets_thumbs/s_mega_menu_little_icons.svg" t-out="_label"/>
            <t t-set="_label">Big Icons Subtitles</t>
            <we-button t-att-data-select-label="_label" data-select-template="website.s_mega_menu_big_icons_subtitles" data-img="/website/static/src/img/snippets_thumbs/s_mega_menu_big_icons_subtitles.svg" t-out="_label"/>
            <t t-set="_label">Images Subtitles</t>
            <we-button t-att-data-select-label="_label" data-select-template="website.s_mega_menu_images_subtitles" data-img="/website/static/src/img/snippets_thumbs/s_mega_menu_images_subtitles.svg" t-out="_label"/>
            <t t-set="_label">Logos</t>
            <we-button t-att-data-select-label="_label" data-select-template="website.s_mega_menu_menus_logos" data-img="/website/static/src/img/snippets_thumbs/s_mega_menu_menus_logos.svg" t-out="_label"/>
            <t t-set="_label">Thumbnails</t>
            <we-button t-att-data-select-label="_label" data-select-template="website.s_mega_menu_thumbnails" data-img="/website/static/src/img/snippets_thumbs/s_mega_menu_thumbnails.svg" t-out="_label"/>
            <t t-set="_label">Cards</t>
            <we-button t-att-data-select-label="_label" data-select-template="website.s_mega_menu_cards" data-img="/website/static/src/img/snippets_thumbs/s_mega_menu_cards.svg" t-out="_label"/>
        </we-select>
        <we-select string="Size">
            <we-button data-select-class="">Full-Width</we-button>
            <we-button data-select-class="o_mega_menu_container_size">Narrow</we-button>
        </we-select>
    </div>

    <div data-js="MegaMenuNoDelete" data-selector=".o_mega_menu > section"/>

    <div data-selector=".o_mega_menu .nav > .nav-link"
         data-drop-in=".o_mega_menu nav"
         data-drop-near=".o_mega_menu .nav-link"/>

    <div data-js="CoverProperties" data-selector=".o_record_cover_container" data-no-check="true">
        <we-row string="Background" class="o_we_full_row">
            <t t-call="web_editor.snippet_options_background_color_widget">
                <t t-set="with_color_combinations" t-value="True"/>
                <t t-set="with_gradients" t-value="True"/>
            </t>
            <we-button-group class="ml-auto">
                <we-imagepicker title="Image" data-background="" data-button-style="true"/>
                <we-button class="fa fa-fw fa-ban" title="None" data-background="">
                </we-button>
            </we-button-group>
        </we-row>
        <we-select string="Size" data-cover-opt-name="size">
            <we-button data-select-class="o_full_screen_height">Full Screen</we-button>
            <we-button class="o_record_cover_opt_size_default" data-select-class="o_half_screen_height">Half Screen</we-button>
            <we-button data-select-class="cover_auto">Fit text</we-button>
        </we-select>
        <we-select string="Filter Intensity" data-cover-opt-name="filters">
            <we-button data-filter-value="0.0">None</we-button>
            <we-button data-filter-value="0.2">Low</we-button>
            <we-button data-filter-value="0.4">Medium</we-button>
            <we-button data-filter-value="0.6">High</we-button>
        </we-select>
        <we-select string="Text Alignment" data-cover-opt-name="text_align">
            <we-button data-select-class="">Left</we-button>
            <we-button data-select-class="text-center">Centered</we-button>
            <we-button data-select-class="text-right">Right</we-button>
        </we-select>
    </div>

    <!-- Stretch section -->
    <div data-js="ContainerWidth" data-selector="section, .s_carousel .carousel-item, s_quotes_carousel .carousel-item"
        data-exclude="[data-snippet] :not(.oe_structure) > [data-snippet]" data-target="> .container, > .container-fluid, > .o_container_small">
        <we-button-group string="Content Width">
            <we-button data-select-class="o_container_small"
                       data-img="/website/static/src/img/snippets_options/content_width_small.svg"
                       title="Small"/>
            <we-button data-select-class="container"
                       data-img="/website/static/src/img/snippets_options/content_width_normal.svg"
                       title="Regular"/>
            <we-button data-select-class="container-fluid"
                       data-img="/website/static/src/img/snippets_options/content_width_full.svg"
                       title="Full"/>
        </we-button-group>
    </div>

    <!-- Scroll to next section button (only for full height) -->
    <div data-js="ScrollButton" data-selector="section" data-exclude="[data-snippet] :not(.oe_structure) > [data-snippet]">
        <!-- Min height of section -->
        <we-button-group string="Height" data-show-scroll-button="">
            <we-button data-name="minheight_auto_opt" data-select-class="" title="Fit content">Auto</we-button>
            <we-button data-select-class="o_half_screen_height" title="Half screen">50%</we-button>
            <we-button data-select-class="o_full_screen_height" title="Full screen" data-name="full_height_opt" data-show-scroll-button="true">100%</we-button>
        </we-button-group>

        <we-checkbox string="Scroll down button"
                     data-toggle-button="true"
                     data-no-preview="true"
                     data-dependencies="full_height_opt"
                     data-name="scroll_button_opt"/>
        <!-- &emsp; -->
        <we-row string=" ⌙ Colors">
            <we-colorpicker
                data-select-style="true"
                data-css-property="background-color"
                data-color-prefix="bg-"
                data-apply-to=".o_scroll_button"
                data-dependencies="scroll_button_opt"/>
            <we-colorpicker data-select-style="true"
                data-css-property="color"
                data-color-prefix="text-"
                data-apply-to=".o_scroll_button"
                data-dependencies="scroll_button_opt"/>
        </we-row>
        <we-select string=" ⌙ Spacing"
                   data-apply-to=".o_scroll_button"
                   data-dependencies="scroll_button_opt">
            <we-button data-select-class="">None</we-button>
            <we-button data-select-class="mb-1">Extra-Small</we-button>
            <we-button data-select-class="mb-2">Small</we-button>
            <we-button data-select-class="mb-3">Medium</we-button>
            <we-button data-select-class="mb-4">Large</we-button>
            <we-button data-select-class="mb-5">Extra-Large</we-button>
        </we-select>
    </div>

    <!--  Vertical Alignment -->
    <div data-option-name="vAlignment" id="row_valign_snippet_option" data-selector=".s_text_image, .s_image_text, .s_three_columns" data-target=".row">
        <we-button-group string="Vert. Alignment" title="Vertical Alignment">
            <we-button title="Align Top"
                       data-select-class="align-items-start"
                       data-img="/website/static/src/img/snippets_options/align_top.svg"/>
            <we-button title="Align Middle"
                       data-select-class="align-items-center"
                       data-img="/website/static/src/img/snippets_options/align_middle.svg"/>
            <we-button title="Align Bottom"
                       data-select-class="align-items-end"
                       data-img="/website/static/src/img/snippets_options/align_bottom.svg"/>
            <we-button title="Stretch to Equal Height"
                       data-select-class="align-items-stretch"
                       data-img="/website/static/src/img/snippets_options/align_stretch.svg"/>
        </we-button-group>
    </div>

    <div data-js="ConditionalVisibility" data-selector="section">
        <t t-set="current_website" t-value="request.env['website'].get_current_website()"/>
        <we-collapse>
            <we-select string="Visibility" data-attribute-name="visibility" data-no-preview="true">
                <we-button data-select-data-attribute="">Always visible</we-button>
                <we-button data-select-data-attribute="conditional" data-select-class="o_snippet_invisible" data-name="visibility_conditional">Conditionally</we-button>
            </we-select>

            <t t-if="request.session.get('geoip', {}).get('country_code')">
                <t t-call="website.snippet_options_conditional_visibility">
                    <t t-set="option_name">⌙ Country</t>
                    <t t-set="attribute_rule" t-valuef="visibilityValueCountryRule"/>
                    <t t-set="save_attribute" t-valuef="visibilityValueCountry"/>
                    <t t-set="attribute_name" t-valuef="data-country"/>
                    <t t-set="model" t-valuef="res.country"/>
                    <t t-set="call_with" t-valuef="code"/>
                    <t t-set="data_fields" t-valuef="[&quot;code&quot;]"/>
                </t>
            </t>
            <t t-if="len(current_website.language_ids) > 1">
                <t t-call="website.snippet_options_conditional_visibility">
                    <t t-set="option_name">⌙ Languages</t>
<<<<<<< HEAD
                    <t t-set="attribute_rule">visibilityValueLangRule</t>
                    <t t-set="save_attribute">visibilityValueLang</t>
                    <t t-set="attribute_name">lang</t>
                    <t t-set="model">res.lang</t>
                    <t t-set="call_with">code</t>
                    <t t-set="domain">[["id", "in", <t t-out="current_website.language_ids.ids"/>]]</t>
                    <t t-set="data_fields">[&quot;code&quot;]</t>
=======
                    <t t-set="attribute_rule" t-valuef="visibilityValueLangRule"/>
                    <t t-set="save_attribute" t-valuef="visibilityValueLang"/>
                    <t t-set="attribute_name" t-valuef="lang"/>
                    <t t-set="model" t-valuef="res.lang"/>
                    <t t-set="call_with" t-valuef="code"/>
                    <t t-set="domain" t-translation="off">[["id", "in", <t t-out="current_website.language_ids.ids"/>]]</t>
                    <t t-set="data_fields" t-valuef="[&quot;code&quot;]"/>
>>>>>>> 4d11cb0e
                </t>
            </t>
            <t t-call="website.snippet_options_conditional_visibility">
                <t t-set="option_name">⌙ UTM Campaign</t>
                <t t-set="attribute_rule" t-valuef="visibilityValueUtmCampaignRule"/>
                <t t-set="save_attribute" t-valuef="visibilityValueUtmCampaign"/>
                <t t-set="attribute_name" t-valuef="data-utm-campaign"/>
                <t t-set="model" t-valuef="utm.campaign"/>
                <t t-set="call_with" t-valuef="display_name"/>
            </t>
            <t t-call="website.snippet_options_conditional_visibility">
                <t t-set="option_name">⌙ UTM Medium</t>
                <t t-set="attribute_rule" t-valuef="visibilityValueUtmMediumRule"/>
                <t t-set="save_attribute" t-valuef="visibilityValueUtmMedium"/>
                <t t-set="attribute_name" t-valuef="data-utm-medium"/>
                <t t-set="model" t-valuef="utm.medium"/>
                <t t-set="call_with" t-valuef="display_name"/>
            </t>
            <t t-call="website.snippet_options_conditional_visibility">
                <t t-set="option_name">⌙ UTM Source</t>
                <t t-set="attribute_rule" t-valuef="visibilityValueUtmSourceRule"/>
                <t t-set="save_attribute" t-valuef="visibilityValueUtmSource"/>
                <t t-set="attribute_name" t-valuef="data-utm-source"/>
                <t t-set="model" t-valuef="utm.source"/>
                <t t-set="call_with" t-valuef="display_name"/>
            </t>
            <we-select string="⌙ Users"
                data-dependencies="visibility_conditional"
                data-attribute-name="data-logged"
                data-save-attribute="visibilityValueLogged"
                data-no-preview="true"
                data-attribute-default-value="">
                <we-button data-select-value="true">Visible for Logged In</we-button>
                <we-button data-select-value="false">Visible for Logged Out</we-button>
                <we-button data-select-value="">Visible for Everyone</we-button>
            </we-select>
        </we-collapse>
    </div>

    <!-- Cookies Bar -->
    <div data-selector="#website_cookies_bar" data-js="CookiesBar" data-target=".modal">
        <we-select string="Layout" class="o_we_inline">
            <we-button data-select-class="o_cookies_discrete" data-select-layout="discrete" data-trigger="position_bottom,s_popup_size_full">Discrete</we-button>
            <we-button data-select-class="o_cookies_classic" data-select-layout="classic" data-trigger="position_bottom,s_popup_size_full">Classic</we-button>
            <we-button data-name="layout_popup_opt" data-select-class="o_cookies_popup" data-select-layout="popup" data-trigger="position_middle,s_popup_size_md">Popup</we-button>
        </we-select>
    </div>

    <!-- Website Animate -->
    <div data-js="WebsiteAnimate"
         data-selector=".o_animable, section .row > div, img, .fa, .btn, .o_animated_text"
         data-exclude=".o_not-animable, .s_col_no_resize.row > div, .s_col_no_resize">
        <we-select string="Animate" data-is-animation-type-selection="true">
            <we-button data-select-class="" data-name="no_animation_opt">No Animation</we-button>
            <we-divider/>
            <we-button data-select-class="o_anim_fade_in">Fade In</we-button>
            <we-button data-select-class="o_anim_fade_in_down">Fade In-Down</we-button>
            <we-button data-select-class="o_anim_fade_in_left">Fade In-Left</we-button>
            <we-button data-select-class="o_anim_fade_in_right">Fade In-Right</we-button>
            <we-button data-select-class="o_anim_fade_in_up">Fade In-Up</we-button>
            <we-divider/>
            <we-button data-select-class="o_anim_bounce_in">Bounce In</we-button>
            <we-button data-select-class="o_anim_bounce_in_down">Bounce In-Down</we-button>
            <we-button data-select-class="o_anim_bounce_in_left">Bounce In-Left</we-button>
            <we-button data-select-class="o_anim_bounce_in_right">Bounce In-Right</we-button>
            <we-divider/>
            <we-button data-select-class="o_anim_rotate_in">Rotate In</we-button>
            <we-button data-select-class="o_anim_rotate_in_down_left">Rotate In-Down-Left</we-button>
            <we-button data-select-class="o_anim_rotate_in_down_right">Rotate In-Down-Right</we-button>
            <we-divider/>
            <we-button data-select-class="o_anim_zoom_out">Zoom Out</we-button>
            <we-button data-select-class="o_anim_zoom_in">Zoom In</we-button>
            <we-button data-select-class="o_anim_zoom_in_down">Zoom In-Down</we-button>
            <we-button data-select-class="o_anim_zoom_in_left">Zoom In-Left</we-button>
            <we-button data-select-class="o_anim_zoom_in_right">Zoom In-Right</we-button>
            <we-divider/>
            <we-button data-select-class="o_anim_flash">Flash</we-button>
            <we-button data-select-class="o_anim_pulse">Pulse</we-button>
            <we-button data-select-class="o_anim_shake">Shake</we-button>
            <we-button data-select-class="o_anim_tada">Tada</we-button>
            <we-divider/>
            <we-button data-select-class="o_anim_flip_in_x">Flip-In-X</we-button>
            <we-button data-select-class="o_anim_flip_in_y">Flip-In-Y</we-button>
        </we-select>
        <we-select string="Animation Launch" data-dependencies="!no_animation_opt" data-name="animation_launch_opt">
            <we-button data-select-class="">First Time Only</we-button>
            <we-button data-select-class="o_animate_both_scroll">Every Time</we-button>
        </we-select>
        <we-input string="Animation Duration" data-dependencies="!no_animation_opt" class="o_we_small_input"
            data-select-style="0.4s" data-css-property="animation-duration" data-unit="s"/>
        <we-input string="Animation Delay" data-dependencies="!no_animation_opt" class="o_we_small_input"
            data-select-style="0s" data-css-property="animation-delay" data-unit="s"/>
    </div>

    <!-- Theme options -->
    <div data-js="ThemeColors" data-selector="theme-colors" data-no-check="true">
        <we-alert class="o_old_color_system_warning d-none">
            It appears your website is still using the old color system of
            Odoo 13.0 in some places. We made sure it is still working but
            we recommend you to try to use the new color system, which is
            still customizable.
        </we-alert>
        <we-row class="o_we_theme_colors_selector">
            <we-colorpicker data-name="color_1_opt" title="Primary"
                            data-customize-website-color="" data-color="o-color-1"
                            data-use-css-color="true" data-selected-tab="custom-colors"/>
            <we-colorpicker data-customize-website-color="" data-color="o-color-3"
                            data-use-css-color="true" data-selected-tab="custom-colors"/>
            <we-colorpicker data-name="color_2_opt" title="Secondary"
                            data-customize-website-color="" data-color="o-color-2"
                            data-use-css-color="true" data-selected-tab="custom-colors"/>
            <we-colorpicker data-customize-website-color="" data-color="o-color-4"
                            data-use-css-color="true" data-selected-tab="custom-colors"/>
            <we-colorpicker data-customize-website-color="" data-color="o-color-5"
                            data-use-css-color="true" data-selected-tab="custom-colors"/>
            <we-select data-img="/website/static/src/img/snippets_options/palette.svg" class="o_we_theme_colors_select" data-variable="color-palettes-name"/>
        </we-row>
    </div>
    <div data-js="OptionsTab" data-selector="theme-options" data-no-check="true">
        <we-checkbox string="Show Header"
                     data-customize-website-views="website.option_layout_hide_header|"
                     data-reload="/"/>
        <we-select string="Page Layout" data-variable="layout">
            <we-button data-customize-website-variable="'full'" data-name="layout_full_opt">Full</we-button>
            <we-button data-customize-website-variable="'boxed'">Boxed</we-button>
            <we-button data-customize-website-variable="'framed'">Framed</we-button>
            <we-button data-customize-website-variable="'postcard'">Postcard</we-button>
        </we-select>
        <we-row string="⌙ Background" data-no-preview="true">
            <we-colorpicker data-dependencies="!layout_full_opt"
                            data-customize-website-color=""
                            data-color="body"/>
            <we-button-group data-imagepicker="body_bg_image_opt">
                <we-button title="Image" class="fa fa-fw fa-camera"
                           data-customize-body-bg-type="'image'"/>
                <we-button title="Pattern" class="fa fa-fw fa-th"
                           data-customize-body-bg-type="'pattern'"/>
                <we-button title="None" class="fa fa-fw fa-ban"
                           data-customize-body-bg-type="NONE"/>
            </we-button-group>
            <!-- Hidden imagepicker enabled by above button-group -->
            <we-imagepicker data-name="body_bg_image_opt"
                            data-customize-body-bg=""/>
        </we-row>
        <we-input string="Font size"
                  data-customize-website-variable="null"
                  data-variable="font-size-base"
                  data-unit="px"
                  data-save-unit="rem"/>
        <we-collapse>
            <we-fontfamilypicker string="Font family" data-variable="font"/>
            <we-fontfamilypicker string="⌙ Headings" data-variable="headings-font"/>
            <we-fontfamilypicker string="⌙ Buttons" data-variable="buttons-font"/>
        </we-collapse>

        <!-- Buttons & Links -->
        <we-title>Buttons</we-title>
        <we-select string="Primary Style" data-variable="btn-primary-outline" class="">
            <we-button data-customize-website-variable="false">Fill</we-button>
            <we-button data-customize-website-variable="true">Outline</we-button>
        </we-select>
        <we-select string="Secondary Style" data-variable="btn-secondary-outline">
            <we-button data-customize-website-variable="false">Fill</we-button>
            <we-button data-customize-website-variable="true">Outline</we-button>
        </we-select>
        <we-collapse>
            <we-row string="Paddings">
                <we-input title="Y" data-customize-website-variable="" data-variable="btn-padding-y" data-unit="px" data-save-unit="rem"/>
                <we-input title="X" data-customize-website-variable="" data-variable="btn-padding-x" data-unit="px" data-save-unit="rem"/>
            </we-row>
            <we-row string="⌙ Small">
                <we-input title="Y" data-customize-website-variable="" data-variable="btn-padding-y-sm" data-unit="px" data-save-unit="rem"/>
                <we-input title="X" data-customize-website-variable="" data-variable="btn-padding-x-sm" data-unit="px" data-save-unit="rem"/>
            </we-row>
            <we-row string="⌙ Large">
                <we-input title="Y" data-customize-website-variable="" data-variable="btn-padding-y-lg" data-unit="px" data-save-unit="rem"/>
                <we-input title="X" data-customize-website-variable="" data-variable="btn-padding-x-lg" data-unit="px" data-save-unit="rem"/>
            </we-row>
        </we-collapse>
        <we-collapse>
            <we-input string="Font Size" data-customize-website-variable="" data-variable="btn-font-size" data-unit="px" data-save-unit="rem"/>
            <we-input string="⌙ Small" data-customize-website-variable="" data-variable="btn-font-size-sm" data-unit="px" data-save-unit="rem"/>
            <we-input string="⌙ Large" data-customize-website-variable="" data-variable="btn-font-size-lg" data-unit="px" data-save-unit="rem"/>
        </we-collapse>
        <we-input string="Border Width" data-customize-website-variable="" data-variable="btn-border-width" data-unit="px" data-save-unit="rem"/>>
        <we-collapse>
            <we-input string="Border Radius" data-customize-website-variable="" data-variable="btn-border-radius" data-unit="px" data-save-unit="rem"/>
            <we-input string="⌙ Small" data-customize-website-variable="" data-variable="btn-border-radius-sm" data-unit="px" data-save-unit="rem"/>
            <we-input string="⌙ Large" data-customize-website-variable="" data-variable="btn-border-radius-lg" data-unit="px" data-save-unit="rem"/>
        </we-collapse>
        <we-checkbox string="Ripple Effect"
                     data-customize-website-assets="website.ripple_effect_scss, website.ripple_effect_js"
                     data-customize-website-variable="false|true"
                     data-variable="btn-ripple"/>
        <we-select string="Link Style" data-variable="link-underline">
            <we-button data-customize-website-variable="'never'">Normal</we-button>
            <we-button data-customize-website-variable="'hover'">Underline On Hover</we-button>
            <we-button data-customize-website-variable="'always'">Always Underlined</we-button>
        </we-select>

        <!-- Inputs -->
        <we-title>Inputs</we-title>
        <we-collapse>
            <we-row string="Paddings">
                <we-input title="Y" data-customize-website-variable="" data-variable="input-padding-y" data-unit="px" data-save-unit="rem"/>
                <we-input title="X" data-customize-website-variable="" data-variable="input-padding-x" data-unit="px" data-save-unit="rem"/>
            </we-row>
            <we-row string="⌙ Small">
                <we-input title="Y" data-customize-website-variable="" data-variable="input-padding-y-sm" data-unit="px" data-save-unit="rem"/>
                <we-input title="X" data-customize-website-variable="" data-variable="input-padding-x-sm" data-unit="px" data-save-unit="rem"/>
            </we-row>
            <we-row string="⌙ Large">
                <we-input title="Y" data-customize-website-variable="" data-variable="input-padding-y-lg" data-unit="px" data-save-unit="rem"/>
                <we-input title="X" data-customize-website-variable="" data-variable="input-padding-x-lg" data-unit="px" data-save-unit="rem"/>
            </we-row>
        </we-collapse>
        <we-collapse>
            <we-input string="Font Size" data-customize-website-variable="" data-variable="input-font-size" data-unit="px" data-save-unit="rem"/>
            <we-input string="⌙ Small" data-customize-website-variable="" data-variable="input-font-size-sm" data-unit="px" data-save-unit="rem"/>
            <we-input string="⌙ Large" data-customize-website-variable="" data-variable="input-font-size-lg" data-unit="px" data-save-unit="rem"/>
        </we-collapse>
        <we-input string="Border Width" data-customize-website-variable="" data-variable="input-border-width" data-unit="px" data-save-unit="rem"/>
        <we-collapse>
            <we-input string="Border Radius" data-customize-website-variable="" data-variable="input-border-radius" data-unit="px" data-save-unit="rem"/>
            <we-input string="⌙ Small" data-customize-website-variable="" data-variable="input-border-radius-sm" data-unit="px" data-save-unit="rem"/>
            <we-input string="⌙ Large" data-customize-website-variable="" data-variable="input-border-radius-lg" data-unit="px" data-save-unit="rem"/>
        </we-collapse>

        <we-row string="Status Colors">
            <we-colorpicker title="Success" data-customize-website-color="" data-color-type="theme" data-color="success" data-selected-tab="custom-colors"/>
            <we-colorpicker title="Info" data-customize-website-color="" data-color-type="theme" data-color="info" data-selected-tab="custom-colors"/>
            <we-colorpicker title="Warning" data-customize-website-color="" data-color-type="theme" data-color="warning" data-selected-tab="custom-colors"/>
            <we-colorpicker title="Error" data-customize-website-color="" data-color-type="theme" data-color="danger" data-selected-tab="custom-colors"/>
        </we-row>
        <we-collapse>
            <we-row string="Grays" class="o_we_gray_preview o_we_collapse_toggler">
                <t t-foreach="9" t-as="i">
                    <t t-set="grayCode" t-value="str((9 - i) * 100)"/>
                    <span t-attf-title="Gray #{grayCode}"
                          t-attf-variable="#{grayCode}"
                          t-attf-class="o_we_user_value_widget o_we_gray_preview bg-#{grayCode}"/>
                </t>
            </we-row>
            <we-range string="⌙ Hue" class="o_we_slider_tint" data-customize-gray="" data-param="gray-hue" data-min="0" data-max="359.9" data-step="0.1"/>
            <we-range string="⌙ Saturation" data-customize-gray="" data-param="gray-extra-saturation" data-step="0.1"/>
        </we-collapse>
    </div>
    <div data-js="OptionsTab" data-selector="website-settings" data-no-check="true">
        <we-row string="Theme">
            <we-button data-switch-theme="" data-no-preview="true">Switch Theme</we-button>
        </we-row>
        <we-row string="Code Injection" title="Enter code that will be added into every page of your site">
            <we-button data-no-preview="true" data-open-custom-code-dialog="head">&amp;lt;head&amp;gt;</we-button>
            <we-button data-no-preview="true" data-open-custom-code-dialog="footer">&amp;lt;/body&amp;gt;</we-button>
        </we-row>
        <we-row string="Google Map">
            <we-button data-configure-api-key="" data-no-preview="true">Custom Key</we-button>
        </we-row>
    </div>
</template>
</odoo><|MERGE_RESOLUTION|>--- conflicted
+++ resolved
@@ -1160,15 +1160,6 @@
             <t t-if="len(current_website.language_ids) > 1">
                 <t t-call="website.snippet_options_conditional_visibility">
                     <t t-set="option_name">⌙ Languages</t>
-<<<<<<< HEAD
-                    <t t-set="attribute_rule">visibilityValueLangRule</t>
-                    <t t-set="save_attribute">visibilityValueLang</t>
-                    <t t-set="attribute_name">lang</t>
-                    <t t-set="model">res.lang</t>
-                    <t t-set="call_with">code</t>
-                    <t t-set="domain">[["id", "in", <t t-out="current_website.language_ids.ids"/>]]</t>
-                    <t t-set="data_fields">[&quot;code&quot;]</t>
-=======
                     <t t-set="attribute_rule" t-valuef="visibilityValueLangRule"/>
                     <t t-set="save_attribute" t-valuef="visibilityValueLang"/>
                     <t t-set="attribute_name" t-valuef="lang"/>
@@ -1176,7 +1167,6 @@
                     <t t-set="call_with" t-valuef="code"/>
                     <t t-set="domain" t-translation="off">[["id", "in", <t t-out="current_website.language_ids.ids"/>]]</t>
                     <t t-set="data_fields" t-valuef="[&quot;code&quot;]"/>
->>>>>>> 4d11cb0e
                 </t>
             </t>
             <t t-call="website.snippet_options_conditional_visibility">
