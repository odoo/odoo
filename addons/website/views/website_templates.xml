--- conflicted
+++ resolved
@@ -174,39 +174,6 @@
 </template>
 
 <template id="editor_head" inherit_id="website.layout" name="Editor" groups="base.group_website_publisher,base.group_website_designer">
-<<<<<<< HEAD
-=======
-    <xpath expr="//body" position="attributes">
-        <attribute name="style">padding-top: 51px;</attribute>
-    </xpath>
-    <xpath expr="//body" position="inside">
-        <div id="website-top-navbar-placeholder" class="navbar navbar-inverse navbar-fixed-top hidden-xs">
-            <div class="navbar-header">
-                <form class="navbar-form navbar-left" title="editable_no_editor or None">
-                    <button type="button" class="btn btn-primary"
-                            disabled="'disabled' if editable_no_editor else None"
-                        >Edit</button>
-                </form>
-            </div>
-            <div class="collapse navbar-collapse navbar-edit-collapse">
-                <ul class="nav navbar-nav navbar-right">
-                    <li><a href="#" onclick="return false;"><i class="fa fa-mobile" title="Mobile preview"/></a></li>
-                    <li class="divider-vertical"/>
-                    <li><a href="#" onclick="return false;"><span title="Promote page on the web">Promote</span></a></li>
-                    <li class="dropdown">
-                        <a href="#" onclick="return false;">Content <span class="caret"/></a>
-                    </li>
-                    <li class="dropdown">
-                        <a href="#" onclick="return false;">Customize <span class="caret"/></a>
-                    </li>
-                    <li class="dropdown">
-                        <a href="#" onclick="return false;">Help <span class="caret"/></a>
-                    </li>
-                </ul>
-            </div>
-        </div>
-    </xpath>
->>>>>>> 981362b2
     <xpath expr='//t[@t-call-assets="website.assets_frontend"]' position="after">
         <t t-call-assets="website.assets_editor"/>
     </xpath>
