--- conflicted
+++ resolved
@@ -66,7 +66,6 @@
                         <script type="text/javascript" src="/web/static/lib/underscore/underscore.js"></script>
                         <script type="text/javascript" src="/web/static/lib/underscore.string/lib/underscore.string.js"></script>
                         <script type="text/javascript" src="/web/static/lib/jquery/jquery.js"></script>
-                        <script type="text/javascript" src="/web/static/lib/jquery.form/jquery.form.js"></script>
                         <script type="text/javascript" src="/website/static/lib/bootstrap/js/bootstrap.js"></script>
                         <script type="text/javascript">
                             // Bootstrap and jQuery UI conflicts
@@ -364,36 +363,9 @@
             </t>
         </template>
 
-<<<<<<< HEAD
-        <template id="403">
-            <t t-call="website.layout">
-              <div id="wrap">
-                <div class="oe_structure oe_empty">
-                    <div class="container">
-                        <h1 class="mt32">403: Forbidden!</h1>
-                        <p>
-                            Access Denied.
-                        </p>
-                        <p>Maybe you were looking for one of these popular pages ?</p>
-                        <ul>
-                            <li><a href="/">Homepage</a></li>
-                            <li><a href="/page/website.contactus/">Contact Us</a></li>
-                        </ul>
-                    </div>
-                </div>
-              </div>
-            </t>
-        </template>
-
-        <template id="404">
-            <t t-call="website.layout">
-              <div id="wrap">
-                <div class="container" t-if="editable and path">
-=======
         <template id="page_404">
             <t t-call="website.404">
                 <div class="container">
->>>>>>> 3731d338
                     <div class="well mt32">
                         <p>This page does not exists, but you can create it as you are administrator of this site.</p>
                         <a class="btn btn-primary" t-attf-href="/pagenew/#{ path }">Create Page</a>
