--- conflicted
+++ resolved
@@ -10,117 +10,10 @@
     def test_01_pubic_homepage(self):
         self.phantom_js("/", "console.log('ok')", "openerp.website.snippet");
 
-<<<<<<< HEAD
-    def fileno(self):
-        return self._file_descriptor
-    # TODO Rewrite & fix
-    def readlines(self):
-        data = os.read(self._file_descriptor, 4096)
-        if not data: # EOF
-            return None
-        self._buffer += data
-        if '\n' not in data:
-            return []
-        tmp = self._buffer.split('\n')
-        lines, self._buffer = tmp[:-1], tmp[-1]
-        return lines
-
-class WebsiteUiTest(unittest.TestCase):
-    def __init__(self, name):
-        self.name = name
-    def shortDescription(self):
-        return None
-    def __str__(self):
-        return self.name
-
-class WebsiteUiSuite(unittest.TestSuite):
-    # timeout in seconds
-    def __init__(self, testfile, options, timeout=60.0):
-        self._testfile = testfile
-        self._timeout = timeout
-        self._options = options
-        self._test = None
-        self._ignore_filters = [
-            # Ignore phantomjs warnings
-            "*** WARNING:",
-            # Disabled because of the 'web_hello' addon
-            "hello",
-            # Fixes an issue with PhantomJS 1.9.2 on OS X 10.9 (Mavericks)
-            # cf. https://github.com/ariya/phantomjs/issues/11418
-            "CoreText performance note",
-        ]
-
-    def __iter__(self):
-        return iter([self])
-
-    def run(self, result):
-        # clean slate
-        if sql_db._Pool is not None:
-            sql_db._Pool.close_all(sql_db.dsn(tools.config['db_name']))
-        # check for PhantomJS...
-        try:
-            subprocess.call([ 'phantomjs', '-v' ], stdout=open(os.devnull, 'w'), stderr=subprocess.STDOUT)
-        except OSError:
-            test = WebsiteUiTest('UI Tests')
-            result.startTest(test)
-            result.addSkip(test, "phantomjs command not found (cf. http://phantomjs.org/)")
-            result.stopTest(test)
-            return
-        # ...then run the actual test
-        result._exc_info_to_string = _exc_info_to_string
-        try:
-            self._run(result)
-        finally:
-            del result._exc_info_to_string
-
-    def _run(self, result):
-        self._test = WebsiteUiTest(self._testfile)
-        start_time = time.time()
-        last_check_time = time.time()
-
-        self._options['timeout'] = self._timeout
-        self._options['port'] = tools.config.get('xmlrpc_port', 80)
-        self._options['db'] = tools.config.get('db_name', '')
-        self._options['user'] = 'admin'
-        self._options['password'] = tools.config.get('admin_passwd', 'admin')
-
-        phantom = subprocess.Popen([
-            'phantomjs',
-            self._testfile,
-            json.dumps(self._options)
-        ], stdout=subprocess.PIPE, stderr=subprocess.STDOUT)
-
-        readable = [Stream(phantom.stdout.fileno())]
-
-        try:
-            output = []
-            while phantom.poll() is None and readable and last_check_time < start_time + self._timeout:
-                ready, _, _ = select.select(readable, [], [], 0.1)
-                if not ready:
-                    last_check_time = time.time()
-                    continue
-                for stream in ready:
-                    lines = stream.readlines()
-                    if lines is None: # EOF
-                        filtered_lines = [line for line in output if not any(ignore in line for ignore in self._ignore_filters)]
-                        if (filtered_lines):
-                            self.process(filtered_lines, result)
-                        readable.remove(stream)
-                    else:
-                        output += lines
-            if last_check_time >= (start_time + self._timeout):
-                result.addError(self._test, "Timeout after %s s" % (last_check_time - start_time ))
-        finally:
-            # kill phantomjs if phantom.exit() wasn't called in the test
-            if phantom.poll() is None:
-                phantom.terminate()
-            result.stopTest(self._test)
-=======
     def test_02_public_login_logout(self):
         # Page injection works but i suspect multiple files doesnt
         return
         self.phantom_js("/", "openerp.website.Tour.run_test('login_edit')", "openerp.website.Tour", inject=inject);
->>>>>>> e91e5621
 
     def test_03_admin_homepage(self):
         self.phantom_js("/", "console.log('ok')", "openerp.website.editor", login='admin');
