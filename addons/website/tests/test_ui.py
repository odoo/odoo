import openerp.tests


class TestUi(openerp.tests.HttpCase):
    def test_01_public_homepage(self):
        self.phantom_js("/", "console.log('ok')", "odoo.__DEBUG__.services['website.snippets.animation']")

    def test_02_admin_homepage(self):
<<<<<<< HEAD
        self.phantom_js("/", "console.log('ok')", "openerp.website.editor", login='admin')

    def test_03_admin_rte(self):
        self.phantom_js("/", "openerp.Tour.run('website_rte', 'test')", "openerp.Tour.tours.website_rte", login='admin')

    def test_04_admin_tour_banner(self):
        self.phantom_js("/", "openerp.Tour.run('banner', 'test')", "openerp.Tour.tours.banner", login='admin')
=======
        self.phantom_js("/", "console.log('ok')", "odoo.__DEBUG__.services['website.snippets.editor']", login='admin')

    def test_03_admin_rte(self):
        self.phantom_js("/", "odoo.__DEBUG__.services['web.Tour'].run('website_rte', 'test')", "odoo.__DEBUG__.services['web.Tour'].tours.website_rte", login='admin')

    def test_04_admin_tour_banner(self):
        self.phantom_js("/", "odoo.__DEBUG__.services['web.Tour'].run('banner', 'test')", "odoo.__DEBUG__.services['web.Tour'].tours.banner", login='admin')
>>>>>>> 4bef17cc
<|MERGE_RESOLUTION|>--- conflicted
+++ resolved
@@ -6,20 +6,10 @@
         self.phantom_js("/", "console.log('ok')", "odoo.__DEBUG__.services['website.snippets.animation']")
 
     def test_02_admin_homepage(self):
-<<<<<<< HEAD
-        self.phantom_js("/", "console.log('ok')", "openerp.website.editor", login='admin')
-
-    def test_03_admin_rte(self):
-        self.phantom_js("/", "openerp.Tour.run('website_rte', 'test')", "openerp.Tour.tours.website_rte", login='admin')
-
-    def test_04_admin_tour_banner(self):
-        self.phantom_js("/", "openerp.Tour.run('banner', 'test')", "openerp.Tour.tours.banner", login='admin')
-=======
         self.phantom_js("/", "console.log('ok')", "odoo.__DEBUG__.services['website.snippets.editor']", login='admin')
 
     def test_03_admin_rte(self):
         self.phantom_js("/", "odoo.__DEBUG__.services['web.Tour'].run('website_rte', 'test')", "odoo.__DEBUG__.services['web.Tour'].tours.website_rte", login='admin')
 
     def test_04_admin_tour_banner(self):
-        self.phantom_js("/", "odoo.__DEBUG__.services['web.Tour'].run('banner', 'test')", "odoo.__DEBUG__.services['web.Tour'].tours.banner", login='admin')
->>>>>>> 4bef17cc
+        self.phantom_js("/", "odoo.__DEBUG__.services['web.Tour'].run('banner', 'test')", "odoo.__DEBUG__.services['web.Tour'].tours.banner", login='admin')