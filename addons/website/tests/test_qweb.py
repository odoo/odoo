# -*- coding: utf-8 -*-
# Part of Odoo. See LICENSE file for full copyright and licensing details.

from lxml import etree
import re

from odoo import http, tools
from odoo.addons.base.tests.common import TransactionCaseWithUserDemo
from odoo.addons.website.tools import MockRequest
from odoo.modules.module import get_module_resource
from odoo.tests.common import TransactionCase


class TestQweb(TransactionCaseWithUserDemo):
    def _load(self, module, *args):
        tools.convert_file(self.cr, 'website',
                           get_module_resource(module, *args),
                           {}, 'init', False, 'test')

    def test_qweb_post_processing_att(self):
        t = self.env['ir.ui.view'].create({
            'name': 'test',
            'type': 'qweb',
            'arch_db': '''<t t-name="attr-escaping">
                <img src="http://test.external.img/img.png"/>
                <img t-att-src="url"/>
            </t>'''
        })
        result = """
                <img src="http://test.external.img/img.png" loading="lazy"/>
                <img src="http://test.external.img/img2.png" loading="lazy"/>
            """
        rendered = self.env['ir.qweb']._render(t.id, {'url': 'http://test.external.img/img2.png'})
        self.assertEqual(rendered.strip(), result.strip())

    def test_qweb_cdn(self):
        self._load('website', 'tests', 'template_qweb_test.xml')

        website = self.env.ref('website.default_website')
        website.write({
            "cdn_activated": True,
            "cdn_url": "http://test.cdn"
        })

        demo = self.env['res.users'].search([('login', '=', 'demo')])[0]
        demo.write({"signature": '''<span class="toto">
                span<span class="fa"></span><img src="/web/image/1"/>
            </span>'''})

        demo_env = self.env(user=demo)

        html = demo_env['ir.qweb']._render('website.test_template', {"user": demo}, website_id= website.id)
        asset_data = etree.HTML(html).xpath('//*[@data-asset-bundle]')[0]
        asset_xmlid = asset_data.attrib.get('data-asset-bundle')
        asset_version = asset_data.attrib.get('data-asset-version')

        html = html.strip()
        html = re.sub(r'\?unique=[^"]+', '', html).encode('utf8')

        attachments = demo_env['ir.attachment'].search([('url', '=like', '/web/assets/%-%/website.test_bundle.%')])
        self.assertEqual(len(attachments), 2)

        format_data = {
            "js": attachments[0].url,
            "css": attachments[1].url,
            "user_id": demo.id,
            "filename": "Marc%20Demo",
            "alt": "Marc Demo",
            "asset_xmlid": asset_xmlid,
            "asset_version": asset_version,
        }
        self.assertHTMLEqual(html, ("""<!DOCTYPE html>
<html>
    <head>
        <link type="text/css" rel="stylesheet" href="http://test.external.link/style1.css"/>
        <link type="text/css" rel="stylesheet" href="http://test.external.link/style2.css"/>
        <link type="text/css" rel="stylesheet" href="http://test.cdn%(css)s" data-asset-bundle="%(asset_xmlid)s" data-asset-version="%(asset_version)s"/>
        <meta/>
        <script type="text/javascript" src="http://test.external.link/javascript1.js"></script>
        <script type="text/javascript" src="http://test.external.link/javascript2.js"></script>
        <script type="text/javascript" src="http://test.cdn%(js)s" data-asset-bundle="%(asset_xmlid)s" data-asset-version="%(asset_version)s"></script>
    </head>
    <body>
        <img src="http://test.external.link/img.png" loading="lazy"/>
        <img src="http://test.cdn/website/static/img.png" loading="lazy"/>
        <a href="http://test.external.link/link">x</a>
        <a href="http://test.cdn/web/content/local_link">x</a>
        <span style="background-image: url(&#39;http://test.cdn/web/image/2&#39;)">xxx</span>
        <div widget="html"><span class="toto">
                span<span class="fa"></span><img src="http://test.cdn/web/image/1" loading="lazy">
            </span></div>
        <div widget="image"><img src="http://test.cdn/web/image/res.users/%(user_id)s/avatar_1920/%(filename)s" class="img img-fluid" alt="%(alt)s" loading="lazy"/></div>
    </body>
</html>""" % format_data).encode('utf8'))


class TestQwebProcessAtt(TransactionCase):
    def setUp(self):
        super(TestQwebProcessAtt, self).setUp()
        self.website = self.env.ref('website.default_website')
        self.env['res.lang']._activate_lang('fr_FR')
        self.website.language_ids = self.env.ref('base.lang_en') + self.env.ref('base.lang_fr')
        self.website.default_lang_id = self.env.ref('base.lang_en')
        self.website.cdn_activated = True
        self.website.cdn_url = "http://test.cdn"
        self.website.cdn_filters = "\n".join(["^(/[a-z]{2}_[A-Z]{2})?/a$", "^(/[a-z]{2})?/a$", "^/b$"])

    def _test_att(self, url, expect, tag='a', attribute='href'):
        self.assertEqual(
            self.env['ir.qweb']._post_processing_att(tag, {attribute: url}, {}),
            expect
        )

    def test_process_att_no_request(self):
        # no request so no URL rewriting
        self._test_att('/', {'href': '/'})
        self._test_att('/en', {'href': '/en'})
        self._test_att('/fr', {'href': '/fr'})
        # no URL rewritting for CDN
        self._test_att('/a', {'href': '/a'})

    def test_process_att_no_website(self):
        with MockRequest(self.env):
            # no website so URL rewriting
            self._test_att('/', {'href': '/'})
            self._test_att('/en', {'href': '/en'})
            self._test_att('/fr', {'href': '/fr'})
            # no URL rewritting for CDN
            self._test_att('/a', {'href': '/a'})

    def test_process_att_monolang_route(self):
        with MockRequest(self.env, website=self.website, multilang=False):
            # lang not changed in URL but CDN enabled
            self._test_att('/a', {'href': 'http://test.cdn/a'})
            self._test_att('/en/a', {'href': 'http://test.cdn/en/a'})
            self._test_att('/b', {'href': 'http://test.cdn/b'})
            self._test_att('/en/b', {'href': '/en/b'})

    def test_process_att_no_request_lang(self):
        with MockRequest(self.env, website=self.website):
            self._test_att('/', {'href': '/'})
            self._test_att('/en/', {'href': '/'})
<<<<<<< HEAD
            self._test_att('/fr/', {'href': '/fr'})
=======
            self._test_att('/fr/', {'href': '/fr/'})
>>>>>>> 4d11cb0e
            self._test_att('/fr', {'href': '/fr'})

    def test_process_att_with_request_lang(self):
        with MockRequest(self.env, website=self.website, context={'lang': 'fr_FR'}):
            self._test_att('/', {'href': '/fr'})
            self._test_att('/en/', {'href': '/'})
<<<<<<< HEAD
            self._test_att('/fr/', {'href': '/fr'})
=======
            self._test_att('/fr/', {'href': '/fr/'})
>>>>>>> 4d11cb0e
            self._test_att('/fr', {'href': '/fr'})

    def test_process_att_matching_cdn_and_lang(self):
        with MockRequest(self.env, website=self.website):
            # lang prefix is added before CDN
            self._test_att('/a', {'href': 'http://test.cdn/a'})
            self._test_att('/en/a', {'href': 'http://test.cdn/a'})
            self._test_att('/fr/a', {'href': 'http://test.cdn/fr/a'})
            self._test_att('/b', {'href': 'http://test.cdn/b'})
            self._test_att('/en/b', {'href': 'http://test.cdn/b'})
            self._test_att('/fr/b', {'href': '/fr/b'})

    def test_process_att_no_route(self):
        with MockRequest(self.env, website=self.website, context={'lang': 'fr_FR'}, routing=False):
            # default on multilang=True if route is not /{module}/static/
            self._test_att('/web/static/hi', {'href': '/web/static/hi'})
            self._test_att('/my-page', {'href': '/fr/my-page'})

    def test_process_att_url_crap(self):
        with MockRequest(self.env, website=self.website):
            match = http.root.get_db_router.return_value.bind.return_value.match
            # #{fragment} is stripped from URL when testing route
            self._test_att('/x#y?z', {'href': '/x#y?z'})
            match.assert_called_with('/x', method='POST', query_args=None)

            match.reset_calls()
            self._test_att('/x?y#z', {'href': '/x?y#z'})
            match.assert_called_with('/x', method='POST', query_args='y')<|MERGE_RESOLUTION|>--- conflicted
+++ resolved
@@ -140,22 +140,14 @@
         with MockRequest(self.env, website=self.website):
             self._test_att('/', {'href': '/'})
             self._test_att('/en/', {'href': '/'})
-<<<<<<< HEAD
-            self._test_att('/fr/', {'href': '/fr'})
-=======
             self._test_att('/fr/', {'href': '/fr/'})
->>>>>>> 4d11cb0e
             self._test_att('/fr', {'href': '/fr'})
 
     def test_process_att_with_request_lang(self):
         with MockRequest(self.env, website=self.website, context={'lang': 'fr_FR'}):
-            self._test_att('/', {'href': '/fr'})
+            self._test_att('/', {'href': '/fr/'})
             self._test_att('/en/', {'href': '/'})
-<<<<<<< HEAD
-            self._test_att('/fr/', {'href': '/fr'})
-=======
             self._test_att('/fr/', {'href': '/fr/'})
->>>>>>> 4d11cb0e
             self._test_att('/fr', {'href': '/fr'})
 
     def test_process_att_matching_cdn_and_lang(self):
