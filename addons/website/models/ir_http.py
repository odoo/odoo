--- conflicted
+++ resolved
@@ -37,16 +37,9 @@
 
     def _auth_method_public(self):
         if not request.session.uid:
-<<<<<<< HEAD
-            domain_name = request.httprequest.environ.get('HTTP_HOST', '').split(':')[0]
-            website_id = self.pool['website']._get_current_website_id(request.cr, openerp.SUPERUSER_ID, domain_name, context=request.context)
-            if website_id:
-                request.uid = self.pool['website'].browse(request.cr, openerp.SUPERUSER_ID, website_id, request.context).user_id.id
-=======
             website = self.pool['website'].get_current_website(request.cr, openerp.SUPERUSER_ID, context=request.context)
             if website:
                 request.uid = website.user_id.id
->>>>>>> 4bef17cc
             else:
                 request.uid = self.pool['ir.model.data'].xmlid_to_res_id(request.cr, openerp.SUPERUSER_ID, 'base', 'public_user')
         else:
@@ -101,10 +94,7 @@
                 record = self.geo_ip_resolver.record_by_addr(request.httprequest.remote_addr) or {}
             request.session['geoip'] = record
 
-<<<<<<< HEAD
-=======
         cook_lang = request.httprequest.cookies.get('website_lang')
->>>>>>> 4bef17cc
         if request.website_enabled:
             try:
                 if func:
@@ -205,10 +195,6 @@
                     path += '?' + request.httprequest.query_string
                 return werkzeug.utils.redirect(path, code=301)
 
-<<<<<<< HEAD
-
-=======
->>>>>>> 4bef17cc
     def _handle_exception(self, exception, code=500):
         is_website_request = bool(getattr(request, 'website_enabled', False) and request.website)
         if not is_website_request:
