# -*- coding: utf-8 -*-
# Part of Odoo. See LICENSE file for full copyright and licensing details.

from odoo import api, fields, models


class WebsiteConfigSettings(models.TransientModel):

    _name = 'website.config.settings'
    _inherit = 'res.config.settings'

    def _default_website(self):
        return self.env['website'].search([], limit=1)

    website_id = fields.Many2one('website', string="website", default=_default_website, required=True)
    website_name = fields.Char('Website Name', related='website_id.name')

    language_ids = fields.Many2many(related='website_id.language_ids', relation='res.lang')
<<<<<<< HEAD
    default_lang_id = fields.Many2one(string='Default', related='website_id.default_lang_id', relation='res.lang')
=======
    default_lang_id = fields.Many2one(related='website_id.default_lang_id', relation='res.lang', required=True)
>>>>>>> a6999fa4
    default_lang_code = fields.Char('Default language code', related='website_id.default_lang_code')
    google_analytics_key = fields.Char('Analytics Key', related='website_id.google_analytics_key')
    google_management_client_id = fields.Char('Client ID', related='website_id.google_management_client_id')
    google_management_client_secret = fields.Char('Client Secret', related='website_id.google_management_client_secret')

    social_twitter = fields.Char("Twitter", related='website_id.social_twitter')
    social_facebook = fields.Char("Facebook", related='website_id.social_facebook')
    social_github = fields.Char("GitHub", related='website_id.social_github')
    social_linkedin = fields.Char("LinkedIn", related='website_id.social_linkedin')
    social_youtube = fields.Char("Youtube", related='website_id.social_youtube')
    social_googleplus = fields.Char("Google+", related='website_id.social_googleplus')
    cdn_activated = fields.Boolean('Content Delivery Network (CDN)', related='website_id.cdn_activated')
    cdn_url = fields.Char(related='website_id.cdn_url')
    cdn_filters = fields.Text(related='website_id.cdn_filters')

    module_website_form_editor = fields.Boolean("Custom Forms")
    module_website_version = fields.Boolean("A/B Testing")
    module_website_twitter = fields.Boolean("Twitter Roller")
    module_website_blog = fields.Boolean("Blogs")
    module_website_livechat = fields.Boolean("Live Chat")
    module_website_forum = fields.Boolean("Forum")
    module_website_crm = fields.Boolean("Contact Form")
    module_website_slides = fields.Boolean("Slides")
    module_website_hr_recruitment = fields.Boolean("Jobs")
    module_website_sale = fields.Boolean("eCommerce")
    module_website_contract = fields.Boolean("Subscriptions")
    module_website_event_sale = fields.Boolean("Event Tickets")

    favicon = fields.Binary('Favicon', related='website_id.favicon')

    # Set as global config parameter since methods using it are not website-aware. To be changed
    # when multi-website is implemented
    google_maps_api_key = fields.Char(string='API Key')

    has_google_analytics = fields.Boolean(
        "Google Analytics",
        compute='_compute_has_google_analytics',
        readonly=False,
        required=True)

    has_google_analytics_dashboard = fields.Boolean(
        "Google Analytics in Dashboard",
        compute='_compute_has_google_analytics_dashboard',
        readonly=False,
        required=True)

    has_google_maps = fields.Boolean(
        "Google Maps",
        compute='_compute_has_google_maps',
        readonly=False,
        required=True)

    def set_google_maps_api_key(self):
        self.env['ir.config_parameter'].set_param(
            'google_maps_api_key', (self.google_maps_api_key or '').strip(), groups=['base.group_system'])

    def get_default_google_maps_api_key(self, fields):
        google_maps_api_key = self.env['ir.config_parameter'].get_param('google_maps_api_key', default='')
        return dict(google_maps_api_key=google_maps_api_key)

    @api.depends('google_analytics_key')
    def _compute_has_google_analytics(self):
        self.has_google_analytics = bool(self.google_analytics_key)

    @api.depends('google_management_client_id')
    @api.depends('google_management_client_secret')
    def _compute_has_google_analytics_dashboard(self):
        self.has_google_analytics_dashboard = self.google_management_client_id or self.google_management_client_secret

    @api.depends('google_maps_api_key')
    def _compute_has_google_maps(self):
        self.has_google_maps = bool(self.google_maps_api_key)<|MERGE_RESOLUTION|>--- conflicted
+++ resolved
@@ -16,11 +16,7 @@
     website_name = fields.Char('Website Name', related='website_id.name')
 
     language_ids = fields.Many2many(related='website_id.language_ids', relation='res.lang')
-<<<<<<< HEAD
-    default_lang_id = fields.Many2one(string='Default', related='website_id.default_lang_id', relation='res.lang')
-=======
-    default_lang_id = fields.Many2one(related='website_id.default_lang_id', relation='res.lang', required=True)
->>>>>>> a6999fa4
+    default_lang_id = fields.Many2one(string='Default', related='website_id.default_lang_id', relation='res.lang', required=True)
     default_lang_code = fields.Char('Default language code', related='website_id.default_lang_code')
     google_analytics_key = fields.Char('Analytics Key', related='website_id.google_analytics_key')
     google_management_client_id = fields.Char('Client ID', related='website_id.google_management_client_id')
@@ -79,17 +75,4 @@
 
     def get_default_google_maps_api_key(self, fields):
         google_maps_api_key = self.env['ir.config_parameter'].get_param('google_maps_api_key', default='')
-        return dict(google_maps_api_key=google_maps_api_key)
-
-    @api.depends('google_analytics_key')
-    def _compute_has_google_analytics(self):
-        self.has_google_analytics = bool(self.google_analytics_key)
-
-    @api.depends('google_management_client_id')
-    @api.depends('google_management_client_secret')
-    def _compute_has_google_analytics_dashboard(self):
-        self.has_google_analytics_dashboard = self.google_management_client_id or self.google_management_client_secret
-
-    @api.depends('google_maps_api_key')
-    def _compute_has_google_maps(self):
-        self.has_google_maps = bool(self.google_maps_api_key)+        return dict(google_maps_api_key=google_maps_api_key)