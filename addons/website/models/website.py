# -*- coding: utf-8 -*-
import inspect
import logging
import math
import unicodedata
import re
import urlparse
import hashlib

from sys import maxint

import werkzeug
# optional python-slugify import (https://github.com/un33k/python-slugify)
try:
    import slugify as slugify_lib
except ImportError:
    slugify_lib = None

import openerp
from openerp.tools.translate import _
from openerp.osv import orm, osv, fields
from openerp.tools import html_escape as escape, ustr, image_resize_and_sharpen, image_save_for_web
from openerp.tools.safe_eval import safe_eval
from openerp.addons.web.http import request
from werkzeug.exceptions import NotFound

logger = logging.getLogger(__name__)

def url_for(path_or_uri, lang=None):
    if isinstance(path_or_uri, unicode):
        path_or_uri = path_or_uri.encode('utf-8')
    current_path = request.httprequest.path
    if isinstance(current_path, unicode):
        current_path = current_path.encode('utf-8')
    location = path_or_uri.strip()
    force_lang = lang is not None
    url = urlparse.urlparse(location)

    if request and not url.netloc and not url.scheme and (url.path or force_lang):
        location = urlparse.urljoin(current_path, location)

        lang = lang or request.context.get('lang')
        langs = [lg[0] for lg in request.website.get_languages()]

        if (len(langs) > 1 or force_lang) and is_multilang_url(location, langs):
            ps = location.split('/')
            if ps[1] in langs:
                # Replace the language only if we explicitly provide a language to url_for
                if force_lang:
                    ps[1] = lang
                # Remove the default language unless it's explicitly provided
                elif ps[1] == request.website.default_lang_code:
                    ps.pop(1)
            # Insert the context language or the provided language
            elif lang != request.website.default_lang_code or force_lang:
                ps.insert(1, lang)
            location = '/'.join(ps)

    return location.decode('utf-8')

def is_multilang_url(local_url, langs=None):
    if not langs:
        langs = [lg[0] for lg in request.website.get_languages()]
    spath = local_url.split('/')
    # if a language is already in the path, remove it
    if spath[1] in langs:
        spath.pop(1)
        local_url = '/'.join(spath)
    try:
        # Try to match an endpoint in werkzeug's routing table
        url = local_url.split('?')
        path = url[0]
        query_string = url[1] if len(url) > 1 else None
        router = request.httprequest.app.get_db_router(request.db).bind('')
        # Force to check method to POST. Odoo uses methods : ['POST'] and ['GET', 'POST']
        func = router.match(path, method='POST', query_args=query_string)[0]
        return (func.routing.get('website', False) and
                func.routing.get('multilang', func.routing['type'] == 'http'))
    except Exception:
        return False

def slugify(s, max_length=None):
    """ Transform a string to a slug that can be used in a url path.

    This method will first try to do the job with python-slugify if present.
    Otherwise it will process string by stripping leading and ending spaces,
    converting unicode chars to ascii, lowering all chars and replacing spaces
    and underscore with hyphen "-".

    :param s: str
    :param max_length: int
    :rtype: str
    """
    s = ustr(s)
    if slugify_lib:
        # There are 2 different libraries only python-slugify is supported
        try:
            return slugify_lib.slugify(s, max_length=max_length)
        except TypeError:
            pass
    uni = unicodedata.normalize('NFKD', s).encode('ascii', 'ignore').decode('ascii')
    slug = re.sub('[\W_]', ' ', uni).strip().lower()
    slug = re.sub('[-\s]+', '-', slug)

    return slug[:max_length]

def slug(value):
    if isinstance(value, orm.browse_record):
        # [(id, name)] = value.name_get()
        id, name = value.id, value.display_name
    else:
        # assume name_search result tuple
        id, name = value
    slugname = slugify(name or '').strip().strip('-')
    if not slugname:
        return str(id)
    return "%s-%d" % (slugname, id)


# NOTE: as the pattern is used as it for the ModelConverter (ir_http.py), do not use any flags
_UNSLUG_RE = re.compile(r'(?:(\w{1,2}|\w[A-Za-z0-9-_]+?\w)-)?(-?\d+)(?=$|/)')

DEFAULT_CDN_FILTERS = [
    "^/[^/]+/static/",
    "^/web/(css|js)/",
    "^/web/image",
    "^/web/content",
    # retrocompatibility
    "^/website/image/",
]

def unslug(s):
    """Extract slug and id from a string.
        Always return un 2-tuple (str|None, int|None)
    """
    m = _UNSLUG_RE.match(s)
    if not m:
        return None, None
    return m.group(1), int(m.group(2))

def urlplus(url, params):
    return werkzeug.Href(url)(params or None)

class website(osv.osv):
    def _get_menu(self, cr, uid, ids, name, arg, context=None):
        res = {}
        menu_obj = self.pool.get('website.menu')
        for id in ids:
            menu_ids = menu_obj.search(cr, uid, [('parent_id', '=', False), ('website_id', '=', id)], order='id', context=context)
            res[id] = menu_ids and menu_ids[0] or False
        return res

    _name = "website" # Avoid website.website convention for conciseness (for new api). Got a special authorization from xmo and rco
    _description = "Website"
    _columns = {
        'name': fields.char('Website Name'),
        'domain': fields.char('Website Domain'),
        'company_id': fields.many2one('res.company', string="Company"),
        'language_ids': fields.many2many('res.lang', 'website_lang_rel', 'website_id', 'lang_id', 'Languages'),
        'default_lang_id': fields.many2one('res.lang', string="Default language"),
        'default_lang_code': fields.related('default_lang_id', 'code', type="char", string="Default language code", store=True),
        'social_twitter': fields.char('Twitter Account'),
        'social_facebook': fields.char('Facebook Account'),
        'social_github': fields.char('GitHub Account'),
        'social_linkedin': fields.char('LinkedIn Account'),
        'social_youtube': fields.char('Youtube Account'),
        'social_googleplus': fields.char('Google+ Account'),
        'google_analytics_key': fields.char('Google Analytics Key'),
        'user_id': fields.many2one('res.users', string='Public User'),
        'compress_html': fields.boolean('Compress HTML'),
        'cdn_activated': fields.boolean('Activate CDN for assets'),
        'cdn_url': fields.char('CDN Base URL'),
        'cdn_filters': fields.text('CDN Filters', help="URL matching those filters will be rewritten using the CDN Base URL"),
        'partner_id': fields.related('user_id','partner_id', type='many2one', relation='res.partner', string='Public Partner'),
        'menu_id': fields.function(_get_menu, relation='website.menu', type='many2one', string='Main Menu')
    }
    _defaults = {
        'user_id': lambda self,cr,uid,c: self.pool['ir.model.data'].xmlid_to_res_id(cr, openerp.SUPERUSER_ID, 'base.public_user'),
        'company_id': lambda self,cr,uid,c: self.pool['ir.model.data'].xmlid_to_res_id(cr, openerp.SUPERUSER_ID,'base.main_company'),
        'compress_html': False,
        'cdn_activated': False,
        'cdn_url': '//localhost:8069/',
        'cdn_filters': '\n'.join(DEFAULT_CDN_FILTERS),
    }

    # cf. Wizard hack in website_views.xml
    def noop(self, *args, **kwargs):
        pass

    def write(self, cr, uid, ids, vals, context=None):
        self._get_languages.clear_cache(self)
        return super(website, self).write(cr, uid, ids, vals, context)

    def new_page(self, cr, uid, name, template='website.default_page', ispage=True, context=None):
        context = context or {}
        imd = self.pool.get('ir.model.data')
        view = self.pool.get('ir.ui.view')
        template_module, template_name = template.split('.')

        # completely arbitrary max_length
        page_name = slugify(name, max_length=50)
        page_xmlid = "%s.%s" % (template_module, page_name)

        # find a free xmlid
        inc = 0
        dom = [('website_id', '=', False), ('website_id', '=', context.get('website_id'))]
        while view.search(cr, openerp.SUPERUSER_ID, [('key', '=', page_xmlid), '|'] + dom, context=dict(context or {}, active_test=False)):
            inc += 1
            page_xmlid = "%s.%s" % (template_module, page_name + (inc and "-%s" % inc or ""))
        page_name += (inc and "-%s" % inc or "")

        # new page
        _, template_id = imd.get_object_reference(cr, uid, template_module, template_name)
        website_id = context.get('website_id')
        key = template_module+'.'+page_name
        page_id = view.copy(cr, uid, template_id, {'website_id': website_id, 'key': key}, context=context)
        page = view.browse(cr, uid, page_id, context=dict(context, lang=None))
        page.write({
            'arch': page.arch.replace(template, page_xmlid),
            'name': page_name,
            'page': ispage,
        })
        return page_xmlid

    def key_to_view_id(self, cr, uid, view_id, context=None):
        View = self.pool.get('ir.ui.view')
        return View.search(cr, uid, [
            ('id', '=', view_id),
            "|", ('website_id', '=', context.get('website_id')), ('website_id', '=', False),
            ('page', '=', True),
            ('type', '=', 'qweb')
        ], context=context)

    def delete_page(self, cr, uid, view_id, context=None):
        if context is None:
            context = {}
        View = self.pool.get('ir.ui.view')
        view_find = self.key_to_view_id(cr, uid, view_id, context=context)
        if view_find:
            View.unlink(cr, uid, view_find, context=context)

    def rename_page(self, cr, uid, view_id, new_name, context=None):
        if context is None:
            context = {}
        View = self.pool.get('ir.ui.view')
        view_find = self.key_to_view_id(cr, uid, view_id, context=context)
        if view_find:
            v = View.browse(cr, uid, view_find, context=context)

            new_name = slugify(new_name, max_length=50)
            # Prefix by module if not already done by end user
            prefix = v.key.split('.')[0]
            if not new_name.startswith(prefix):
                new_name = "%s.%s" % (prefix, new_name)

            View.write(cr, uid, view_find, {
                'key': new_name,
                'arch_db': v.arch_db.replace(v.key, new_name, 1)
            })
            return new_name

    def page_search_dependencies(self, cr, uid, view_id=False, context=None):
        dep = {}
        if not view_id:
            return dep

        # search dependencies just for information.
        # It will not catch 100% of dependencies and False positive is more than possible
        # Each module could add dependences in this dict
        if context is None:
            context = {}
        View = self.pool.get('ir.ui.view')
        Menu = self.pool.get('website.menu')

        view = View.browse(cr, uid, view_id, context=context)
        website_id = context.get('website_id')
        name = view.key.replace("website.", "")
        fullname = "website.%s" % name

        if view.page:
            # search for page with link
            page_search_dom = [
                '|', ('website_id', '=', website_id), ('website_id', '=', False),
                '|', ('arch_db', 'ilike', '/page/%s' % name), ('arch_db', 'ilike', '/page/%s' % fullname)
            ]
            pages = View.search(cr, uid, page_search_dom, context=context)
            if pages:
                page_key = _('Page')
                dep[page_key] = []
            for page in View.browse(cr, uid, pages, context=context):
                if page.page:
                    dep[page_key].append({
                        'text': _('Page <b>%s</b> seems to have a link to this page !' % page.key),
                        'link': '/page/%s' % page.key
                    })
                else:
                    dep[page_key].append({
                        'text': _('Template <b>%s (id:%s)</b> seems to have a link to this page !' % (page.key, page.id)),
                        'link': '#'
                    })

            # search for menu with link
            menu_search_dom = [
                '|', ('website_id', '=', website_id), ('website_id', '=', False),
                '|', ('url', 'ilike', '/page/%s' % name), ('url', 'ilike', '/page/%s' % fullname)
            ]

            menus = Menu.search(cr, uid, menu_search_dom, context=context)
            if menus:
                menu_key = _('Menu')
                dep[menu_key] = []
            for menu in Menu.browse(cr, uid, menus, context=context):
                dep[menu_key].append({
                    'text': _('Menu <b>%s</b> seems to have a link to this page !' % menu.name),
                    'link': False
                })

        return dep

    def page_for_name(self, cr, uid, ids, name, module='website', context=None):
        # whatever
        return '%s.%s' % (module, slugify(name, max_length=50))

    def page_exists(self, cr, uid, ids, name, module='website', context=None):
        try:
            name = (name or "").replace("/page/website.", "").replace("/page/", "")
            if not name:
                return False
            return self.pool["ir.model.data"].get_object_reference(cr, uid, module, name)
        except:
            return False

    @openerp.tools.ormcache('id')
    def _get_languages(self, cr, uid, id, context=None):
        website = self.browse(cr, uid, id)
        return [(lg.code, lg.name) for lg in website.language_ids]

    def get_cdn_url(self, cr, uid, uri, context=None):
        # Currently only usable in a website_enable request context
        if request and request.website and not request.debug and request.website.user_id.id == request.uid:
            cdn_url = request.website.cdn_url
            cdn_filters = (request.website.cdn_filters or '').splitlines()
            for flt in cdn_filters:
                if flt and re.match(flt, uri):
                    return urlparse.urljoin(cdn_url, uri)
        return uri

    def get_languages(self, cr, uid, ids, context=None):
        return self._get_languages(cr, uid, ids[0])

    def get_alternate_languages(self, cr, uid, ids, req=None, context=None):
        langs = []
        if req is None:
            req = request.httprequest
        default = self.get_current_website(cr, uid, context=context).default_lang_code
        uri = req.path
        if req.query_string:
            uri += '?' + req.query_string
        shorts = []
        for code, name in self.get_languages(cr, uid, ids, context=context):
            lg_path = ('/' + code) if code != default else ''
            lg = code.split('_')
            shorts.append(lg[0])
            lang = {
                'hreflang': ('-'.join(lg)).lower(),
                'short': lg[0],
                'href': req.url_root[0:-1] + lg_path + uri,
            }
            langs.append(lang)
        for lang in langs:
            if shorts.count(lang['short']) == 1:
                lang['hreflang'] = lang['short']
        return langs

    @openerp.tools.ormcache('domain_name')
    def _get_current_website_id(self, cr, uid, domain_name, context=None):
        ids = self.search(cr, uid, [('name', '=', domain_name)], limit=1, context=context)
        if ids:
            return ids[0]
        else:
            return self.search(cr, uid, [], limit=1)[0]

    def get_current_website(self, cr, uid, context=None):
        domain_name = request.httprequest.environ.get('HTTP_HOST', '').split(':')[0]
        website_id = self._get_current_website_id(cr, uid, domain_name)
        request.context['website_id'] = website_id
        return self.browse(cr, uid, website_id, context=context)

    def is_publisher(self, cr, uid, ids, context=None):
        Access = self.pool['ir.model.access']
        is_website_publisher = Access.check(cr, uid, 'ir.ui.view', 'write', False, context=context)
        return is_website_publisher

    def is_user(self, cr, uid, ids, context=None):
        Access = self.pool['ir.model.access']
        return Access.check(cr, uid, 'ir.ui.menu', 'read', False, context=context)

    def get_template(self, cr, uid, ids, template, context=None):
        if not isinstance(template, (int, long)) and '.' not in template:
            template = 'website.%s' % template
        View = self.pool['ir.ui.view']
        view_id = View.get_view_id(cr, uid, template, context=context)
        if not view_id:
            raise NotFound
        return View.browse(cr, uid, view_id, context=context)

    def _render(self, cr, uid, ids, template, values=None, context=None):
        # TODO: remove this. (just kept for backward api compatibility for saas-3)
        return self.pool['ir.ui.view'].render(cr, uid, template, values=values, context=context)

    def render(self, cr, uid, ids, template, values=None, status_code=None, context=None):
        # TODO: remove this. (just kept for backward api compatibility for saas-3)
        return request.render(template, values, uid=uid)

    def pager(self, cr, uid, ids, url, total, page=1, step=30, scope=5, url_args=None, context=None):
        # Compute Pager
        page_count = int(math.ceil(float(total) / step))

        page = max(1, min(int(page if str(page).isdigit() else 1), page_count))
        scope -= 1

        pmin = max(page - int(math.floor(scope/2)), 1)
        pmax = min(pmin + scope, page_count)

        if pmax - pmin < scope:
            pmin = pmax - scope if pmax - scope > 0 else 1

        def get_url(page):
            _url = "%s/page/%s" % (url, page) if page > 1 else url
            if url_args:
                _url = "%s?%s" % (_url, werkzeug.url_encode(url_args))
            return _url

        return {
            "page_count": page_count,
            "offset": (page - 1) * step,
            "page": {
                'url': get_url(page),
                'num': page
            },
            "page_start": {
                'url': get_url(pmin),
                'num': pmin
            },
            "page_previous": {
                'url': get_url(max(pmin, page - 1)),
                'num': max(pmin, page - 1)
            },
            "page_next": {
                'url': get_url(min(pmax, page + 1)),
                'num': min(pmax, page + 1)
            },
            "page_end": {
                'url': get_url(pmax),
                'num': pmax
            },
            "pages": [
                {'url': get_url(page), 'num': page}
                for page in xrange(pmin, pmax+1)
            ]
        }

    def rule_is_enumerable(self, rule):
        """ Checks that it is possible to generate sensible GET queries for
        a given rule (if the endpoint matches its own requirements)

        :type rule: werkzeug.routing.Rule
        :rtype: bool
        """
        endpoint = rule.endpoint
        methods = rule.methods or ['GET']
        converters = rule._converters.values()
        if not ('GET' in methods
            and endpoint.routing['type'] == 'http'
            and endpoint.routing['auth'] in ('none', 'public')
            and endpoint.routing.get('website', False)
            and all(hasattr(converter, 'generate') for converter in converters)
            and endpoint.routing.get('website')):
            return False

        # dont't list routes without argument having no default value or converter
        spec = inspect.getargspec(endpoint.method.original_func)

        # remove self and arguments having a default value
        defaults_count = len(spec.defaults or [])
        args = spec.args[1:(-defaults_count or None)]

        # check that all args have a converter
        return all( (arg in rule._converters) for arg in args)

    def enumerate_pages(self, cr, uid, ids, query_string=None, context=None):
        """ Available pages in the website/CMS. This is mostly used for links
        generation and can be overridden by modules setting up new HTML
        controllers for dynamic pages (e.g. blog).

        By default, returns template views marked as pages.

        :param str query_string: a (user-provided) string, fetches pages
                                 matching the string
        :returns: a list of mappings with two keys: ``name`` is the displayable
                  name of the resource (page), ``url`` is the absolute URL
                  of the same.
        :rtype: list({name: str, url: str})
        """
        router = request.httprequest.app.get_db_router(request.db)
        # Force enumeration to be performed as public user
        url_list = []
        for rule in router.iter_rules():
            if not self.rule_is_enumerable(rule):
                continue

            converters = rule._converters or {}
            if query_string and not converters and (query_string not in rule.build([{}], append_unknown=False)[1]):
                continue
            values = [{}]
            convitems = converters.items()
            # converters with a domain are processed after the other ones
            gd = lambda x: hasattr(x[1], 'domain') and (x[1].domain <> '[]')
            convitems.sort(lambda x, y: cmp(gd(x), gd(y)))
            for (i,(name, converter)) in enumerate(convitems):
                newval = []
                for val in values:
                    query = i==(len(convitems)-1) and query_string
                    for v in converter.generate(request.cr, uid, query=query, args=val, context=context):
                        newval.append( val.copy() )
                        v[name] = v['loc']
                        del v['loc']
                        newval[-1].update(v)
                values = newval

            for value in values:
                domain_part, url = rule.build(value, append_unknown=False)
                page = {'loc': url}
                for key,val in value.items():
                    if key.startswith('__'):
                        page[key[2:]] = val
                if url in ('/sitemap.xml',):
                    continue
                if url in url_list:
                    continue
                url_list.append(url)

                yield page

    def search_pages(self, cr, uid, ids, needle=None, limit=None, context=None):
        name = re.sub(r"^/p(a(g(e(/(w(e(b(s(i(t(e(\.)?)?)?)?)?)?)?)?)?)?)?)?", "", needle or "")
        res = []
        for page in self.enumerate_pages(cr, uid, ids, query_string=name, context=context):
            if needle in page['loc']:
                res.append(page)
                if len(res) == limit:
                    break
        return res

<<<<<<< HEAD
=======
    def kanban(self, cr, uid, ids, model, domain, column, template, step=None, scope=None, orderby=None, context=None):
        step = step and int(step) or 10
        scope = scope and int(scope) or 5
        orderby = orderby or "name"

        get_args = dict(request.httprequest.args or {})
        model_obj = self.pool[model]
        relation = model_obj._columns.get(column)._obj
        relation_obj = self.pool[relation]

        get_args.setdefault('kanban', "")
        kanban = get_args.pop('kanban')
        kanban_url = "?%s&kanban=" % werkzeug.url_encode(get_args)

        pages = {}
        for col in kanban.split(","):
            if col:
                col = col.split("-")
                pages[int(col[0])] = int(col[1])

        objects = []
        for group in model_obj.read_group(cr, uid, domain, ["id", column], groupby=column):
            obj = {}

            # browse column
            relation_id = group[column][0]
            obj['column_id'] = relation_obj.browse(cr, uid, relation_id)

            obj['kanban_url'] = kanban_url
            for k, v in pages.items():
                if k != relation_id:
                    obj['kanban_url'] += "%s-%s" % (k, v)

            # pager
            number = model_obj.search(cr, uid, group['__domain'], count=True)
            obj['page_count'] = int(math.ceil(float(number) / step))
            obj['page'] = pages.get(relation_id) or 1
            if obj['page'] > obj['page_count']:
                obj['page'] = obj['page_count']
            offset = (obj['page']-1) * step
            obj['page_start'] = max(obj['page'] - int(math.floor((scope-1)/2)), 1)
            obj['page_end'] = min(obj['page_start'] + (scope-1), obj['page_count'])

            # view data
            obj['domain'] = group['__domain']
            obj['model'] = model
            obj['step'] = step
            obj['orderby'] = orderby

            # browse objects
            object_ids = model_obj.search(cr, uid, group['__domain'], limit=step, offset=offset, order=orderby)
            obj['object_ids'] = model_obj.browse(cr, uid, object_ids)

            objects.append(obj)

        values = {
            'objects': objects,
            'range': range,
            'template': template,
        }
        return request.website._render("website.kanban_contain", values)

    def kanban_col(self, cr, uid, ids, model, domain, page, template, step, orderby, context=None):
        html = ""
        model_obj = self.pool[model]
        domain = safe_eval(domain)
        step = int(step)
        offset = (int(page)-1) * step
        object_ids = model_obj.search(cr, uid, domain, limit=step, offset=offset, order=orderby)
        object_ids = model_obj.browse(cr, uid, object_ids)
        for object_id in object_ids:
            html += request.website._render(template, {'object_id': object_id})
        return html

    def _image_placeholder(self, response):
        # file_open may return a StringIO. StringIO can be closed but are
        # not context managers in Python 2 though that is fixed in 3
        with contextlib.closing(openerp.tools.misc.file_open(
                os.path.join('web', 'static', 'src', 'img', 'placeholder.png'),
                mode='rb')) as f:
            response.data = f.read()
            return response.make_conditional(request.httprequest)

    def _image(self, cr, uid, model, id, field, response, max_width=maxint, max_height=maxint, cache=None, context=None):
        """ Fetches the requested field and ensures it does not go above
        (max_width, max_height), resizing it if necessary.

        Resizing is bypassed if the object provides a $field_big, which will
        be interpreted as a pre-resized version of the base field.

        If the record is not found or does not have the requested field,
        returns a placeholder image via :meth:`~._image_placeholder`.

        Sets and checks conditional response parameters:
        * :mailheader:`ETag` is always set (and checked)
        * :mailheader:`Last-Modified is set iif the record has a concurrency
          field (``__last_update``)

        The requested field is assumed to be base64-encoded image data in
        all cases.
        """
        Model = self.pool[model]
        id = int(id)

        ids = None
        if Model.check_access_rights(cr, uid, 'read', raise_exception=False):
            ids = Model.search(cr, uid,
                               [('id', '=', id)], context=context)
        if not ids and 'website_published' in Model._fields:
            ids = Model.search(cr, openerp.SUPERUSER_ID,
                               [('id', '=', id), ('website_published', '=', True)], context=context)
        if not ids:
            return self._image_placeholder(response)

        concurrency = '__last_update'
        [record] = Model.read(cr, openerp.SUPERUSER_ID, [id],
                              [concurrency, field],
                              context=context)

        if concurrency in record:
            server_format = openerp.tools.misc.DEFAULT_SERVER_DATETIME_FORMAT
            try:
                response.last_modified = datetime.datetime.strptime(
                    record[concurrency], server_format + '.%f')
            except ValueError:
                # just in case we have a timestamp without microseconds
                response.last_modified = datetime.datetime.strptime(
                    record[concurrency], server_format)

        # Field does not exist on model or field set to False
        if not record.get(field):
            # FIXME: maybe a field which does not exist should be a 404?
            return self._image_placeholder(response)

        response.set_etag(hashlib.sha1(record[field]).hexdigest())
        response.make_conditional(request.httprequest)

        if cache:
            response.cache_control.max_age = cache
            response.expires = int(time.time() + cache)

        # conditional request match
        if response.status_code == 304:
            return response

        data = record[field].decode('base64')
        image = Image.open(cStringIO.StringIO(data))
        response.mimetype = Image.MIME[image.format]

        filename = '%s_%s.%s' % (model.replace('.', '_'), id, str(image.format).lower())
        response.headers['Content-Disposition'] = 'inline; filename="%s"' % filename

        if (not max_width) and (not max_height):
            response.data = data
            return response

        w, h = image.size
        max_w = int(max_width) if max_width else maxint
        max_h = int(max_height) if max_height else maxint

        if w < max_w and h < max_h:
            response.data = data
        else:
            size = (max_w, max_h)
            img = image_resize_and_sharpen(image, size, preserve_aspect_ratio=True)
            image_save_for_web(img, response.stream, format=image.format)
            # invalidate content-length computed by make_conditional as
            # writing to response.stream does not do it (as of werkzeug 0.9.3)
            del response.headers['Content-Length']

        return response

>>>>>>> e04b9d55
    def image_url(self, cr, uid, record, field, size=None, context=None):
        """Returns a local url that points to the image field of a given browse record."""
        sudo_record = record.sudo()
        sha = hashlib.sha1(getattr(sudo_record, '__last_update')).hexdigest()[0:7]
        size = '' if size is None else '/%s' % size
        return '/web/image/%s/%s/%s%s?unique=%s' % (record._name, record.id, field, size, sha)

class website_menu(osv.osv):
    _name = "website.menu"
    _description = "Website Menu"
    _columns = {
        'name': fields.char('Menu', required=True, translate=True),
        'url': fields.char('Url'),
        'new_window': fields.boolean('New Window'),
        'sequence': fields.integer('Sequence'),
        # TODO: support multiwebsite once done for ir.ui.views
        'website_id': fields.many2one('website', 'Website'),
        'parent_id': fields.many2one('website.menu', 'Parent Menu', select=True, ondelete="cascade"),
        'child_id': fields.one2many('website.menu', 'parent_id', string='Child Menus'),
        'parent_left': fields.integer('Parent Left', select=True),
        'parent_right': fields.integer('Parent Right', select=True),
    }

    def __defaults_sequence(self, cr, uid, context):
        menu = self.search_read(cr, uid, [(1,"=",1)], ["sequence"], limit=1, order="sequence DESC", context=context)
        return menu and menu[0]["sequence"] or 0

    _defaults = {
        'url': '',
        'sequence': __defaults_sequence,
        'new_window': False,
    }
    _parent_store = True
    _parent_order = 'sequence'
    _order = "sequence"

    # would be better to take a menu_id as argument
    def get_tree(self, cr, uid, website_id, menu_id=None, context=None):
        def make_tree(node):
            menu_node = dict(
                id=node.id,
                name=node.name,
                url=node.url,
                new_window=node.new_window,
                sequence=node.sequence,
                parent_id=node.parent_id.id,
                children=[],
            )
            for child in node.child_id:
                menu_node['children'].append(make_tree(child))
            return menu_node
        if menu_id:
            menu = self.browse(cr, uid, menu_id, context=context)
        else:
            menu = self.pool.get('website').browse(cr, uid, website_id, context=context).menu_id
        return make_tree(menu)

    def save(self, cr, uid, website_id, data, context=None):
        def replace_id(old_id, new_id):
            for menu in data['data']:
                if menu['id'] == old_id:
                    menu['id'] = new_id
                if menu['parent_id'] == old_id:
                    menu['parent_id'] = new_id
        to_delete = data['to_delete']
        if to_delete:
            self.unlink(cr, uid, to_delete, context=context)
        for menu in data['data']:
            mid = menu['id']
            if isinstance(mid, basestring):
                new_id = self.create(cr, uid, {'name': menu['name']}, context=context)
                replace_id(mid, new_id)
        for menu in data['data']:
            self.write(cr, uid, [menu['id']], menu, context=context)
        return True


class ir_attachment(osv.osv):
    _inherit = "ir.attachment"

    _columns = {
        'website_url': fields.related("local_url", string="Attachment URL", type='char', deprecated=True), # related for backward compatibility with saas-6
    }

class res_partner(osv.osv):
    _inherit = "res.partner"

    def google_map_img(self, cr, uid, ids, zoom=8, width=298, height=298, context=None):
        partner = self.browse(cr, uid, ids[0], context=context)
        params = {
            'center': '%s, %s %s, %s' % (partner.street or '', partner.city or '', partner.zip or '', partner.country_id and partner.country_id.name_get()[0][1] or ''),
            'size': "%sx%s" % (height, width),
            'zoom': zoom,
            'sensor': 'false',
        }
        return urlplus('//maps.googleapis.com/maps/api/staticmap' , params)

    def google_map_link(self, cr, uid, ids, zoom=10, context=None):
        partner = self.browse(cr, uid, ids[0], context=context)
        params = {
            'q': '%s, %s %s, %s' % (partner.street or '', partner.city  or '', partner.zip or '', partner.country_id and partner.country_id.name_get()[0][1] or ''),
            'z': zoom,
        }
        return urlplus('https://maps.google.com/maps' , params)

class res_company(osv.osv):
    _inherit = "res.company"
    def google_map_img(self, cr, uid, ids, zoom=8, width=298, height=298, context=None):
        partner = self.browse(cr, openerp.SUPERUSER_ID, ids[0], context=context).partner_id
        return partner and partner.google_map_img(zoom, width, height, context=context) or None
    def google_map_link(self, cr, uid, ids, zoom=8, context=None):
        partner = self.browse(cr, openerp.SUPERUSER_ID, ids[0], context=context).partner_id
        return partner and partner.google_map_link(zoom, context=context) or None

class base_language_install(osv.osv_memory):
    _inherit = "base.language.install"
    _columns = {
        'website_ids': fields.many2many('website', string='Websites to translate'),
    }

    def default_get(self, cr, uid, fields, context=None):
        if context is None:
            context = {}
        defaults = super(base_language_install, self).default_get(cr, uid, fields, context)
        website_id = context.get('params', {}).get('website_id')
        if website_id:
            if 'website_ids' not in defaults:
                defaults['website_ids'] = []
            defaults['website_ids'].append(website_id)
        return defaults

    def lang_install(self, cr, uid, ids, context=None):
        if context is None:
            context = {}
        action = super(base_language_install, self).lang_install(cr, uid, ids, context)
        language_obj = self.browse(cr, uid, ids)[0]
        website_ids = [website.id for website in language_obj['website_ids']]
        lang_id = self.pool['res.lang'].search(cr, uid, [('code', '=', language_obj['lang'])])
        if website_ids and lang_id:
            data = {'language_ids': [(4, lang_id[0])]}
            self.pool['website'].write(cr, uid, website_ids, data)
        params = context.get('params', {})
        if 'url_return' in params:
            return {
                'url': params['url_return'].replace('[lang]', language_obj['lang']),
                'type': 'ir.actions.act_url',
                'target': 'self'
            }
        return action

class website_seo_metadata(osv.Model):
    _name = 'website.seo.metadata'
    _description = 'SEO metadata'

    _columns = {
        'website_meta_title': fields.char("Website meta title", translate=True),
        'website_meta_description': fields.text("Website meta description", translate=True),
        'website_meta_keywords': fields.char("Website meta keywords", translate=True),
    }


class website_published_mixin(osv.AbstractModel):
    _name = "website.published.mixin"

    _website_url_proxy = lambda self, *a, **kw: self._website_url(*a, **kw)

    _columns = {
        'website_published': fields.boolean('Visible in Website', copy=False),
        'website_url': fields.function(_website_url_proxy, type='char', string='Website URL',
                                       help='The full URL to access the document through the website.'),
    }

    def _website_url(self, cr, uid, ids, field_name, arg, context=None):
        return dict.fromkeys(ids, '#')

    def website_publish_button(self, cr, uid, ids, context=None):
        for i in self.browse(cr, uid, ids, context):
            if self.pool['res.users'].has_group(cr, uid, 'base.group_website_publisher') and i.website_url != '#':
                return self.open_website_url(cr, uid, ids, context)
            i.write({'website_published': not i.website_published})
        return True

    def open_website_url(self, cr, uid, ids, context=None):
        return {
            'type': 'ir.actions.act_url',
            'url': self.browse(cr, uid, ids[0]).website_url,
            'target': 'self',
        }<|MERGE_RESOLUTION|>--- conflicted
+++ resolved
@@ -1,12 +1,19 @@
 # -*- coding: utf-8 -*-
+import cStringIO
+import contextlib
+import datetime
+import hashlib
 import inspect
 import logging
 import math
+import mimetypes
 import unicodedata
+import os
 import re
+import time
 import urlparse
-import hashlib
-
+
+from PIL import Image
 from sys import maxint
 
 import werkzeug
@@ -17,12 +24,10 @@
     slugify_lib = None
 
 import openerp
-from openerp.tools.translate import _
 from openerp.osv import orm, osv, fields
 from openerp.tools import html_escape as escape, ustr, image_resize_and_sharpen, image_save_for_web
 from openerp.tools.safe_eval import safe_eval
 from openerp.addons.web.http import request
-from werkzeug.exceptions import NotFound
 
 logger = logging.getLogger(__name__)
 
@@ -120,15 +125,6 @@
 # NOTE: as the pattern is used as it for the ModelConverter (ir_http.py), do not use any flags
 _UNSLUG_RE = re.compile(r'(?:(\w{1,2}|\w[A-Za-z0-9-_]+?\w)-)?(-?\d+)(?=$|/)')
 
-DEFAULT_CDN_FILTERS = [
-    "^/[^/]+/static/",
-    "^/web/(css|js)/",
-    "^/web/image",
-    "^/web/content",
-    # retrocompatibility
-    "^/website/image/",
-]
-
 def unslug(s):
     """Extract slug and id from a string.
         Always return un 2-tuple (str|None, int|None)
@@ -142,19 +138,20 @@
     return werkzeug.Href(url)(params or None)
 
 class website(osv.osv):
+    def _get_menu_website(self, cr, uid, ids, context=None):
+        # IF a menu is changed, update all websites
+        return self.search(cr, uid, [], context=context)
+
     def _get_menu(self, cr, uid, ids, name, arg, context=None):
-        res = {}
-        menu_obj = self.pool.get('website.menu')
-        for id in ids:
-            menu_ids = menu_obj.search(cr, uid, [('parent_id', '=', False), ('website_id', '=', id)], order='id', context=context)
-            res[id] = menu_ids and menu_ids[0] or False
-        return res
+        root_domain = [('parent_id', '=', False)]
+        menus = self.pool.get('website.menu').search(cr, uid, root_domain, order='id', context=context)
+        menu = menus and menus[0] or False
+        return dict( map(lambda x: (x, menu), ids) )
 
     _name = "website" # Avoid website.website convention for conciseness (for new api). Got a special authorization from xmo and rco
     _description = "Website"
     _columns = {
-        'name': fields.char('Website Name'),
-        'domain': fields.char('Website Domain'),
+        'name': fields.char('Domain'),
         'company_id': fields.many2one('res.company', string="Company"),
         'language_ids': fields.many2many('res.lang', 'website_lang_rel', 'website_id', 'lang_id', 'Languages'),
         'default_lang_id': fields.many2one('res.lang', string="Default language"),
@@ -167,20 +164,15 @@
         'social_googleplus': fields.char('Google+ Account'),
         'google_analytics_key': fields.char('Google Analytics Key'),
         'user_id': fields.many2one('res.users', string='Public User'),
-        'compress_html': fields.boolean('Compress HTML'),
-        'cdn_activated': fields.boolean('Activate CDN for assets'),
-        'cdn_url': fields.char('CDN Base URL'),
-        'cdn_filters': fields.text('CDN Filters', help="URL matching those filters will be rewritten using the CDN Base URL"),
         'partner_id': fields.related('user_id','partner_id', type='many2one', relation='res.partner', string='Public Partner'),
-        'menu_id': fields.function(_get_menu, relation='website.menu', type='many2one', string='Main Menu')
+        'menu_id': fields.function(_get_menu, relation='website.menu', type='many2one', string='Main Menu',
+            store= {
+                'website.menu': (_get_menu_website, ['sequence','parent_id','website_id'], 10)
+            })
     }
+
     _defaults = {
-        'user_id': lambda self,cr,uid,c: self.pool['ir.model.data'].xmlid_to_res_id(cr, openerp.SUPERUSER_ID, 'base.public_user'),
-        'company_id': lambda self,cr,uid,c: self.pool['ir.model.data'].xmlid_to_res_id(cr, openerp.SUPERUSER_ID,'base.main_company'),
-        'compress_html': False,
-        'cdn_activated': False,
-        'cdn_url': '//localhost:8069/',
-        'cdn_filters': '\n'.join(DEFAULT_CDN_FILTERS),
+        'company_id': lambda self,cr,uid,c: self.pool['ir.model.data'].xmlid_to_res_id(cr, openerp.SUPERUSER_ID, 'base.main_company'),
     }
 
     # cf. Wizard hack in website_views.xml
@@ -201,121 +193,27 @@
         page_name = slugify(name, max_length=50)
         page_xmlid = "%s.%s" % (template_module, page_name)
 
-        # find a free xmlid
-        inc = 0
-        dom = [('website_id', '=', False), ('website_id', '=', context.get('website_id'))]
-        while view.search(cr, openerp.SUPERUSER_ID, [('key', '=', page_xmlid), '|'] + dom, context=dict(context or {}, active_test=False)):
-            inc += 1
-            page_xmlid = "%s.%s" % (template_module, page_name + (inc and "-%s" % inc or ""))
-        page_name += (inc and "-%s" % inc or "")
-
-        # new page
-        _, template_id = imd.get_object_reference(cr, uid, template_module, template_name)
-        website_id = context.get('website_id')
-        key = template_module+'.'+page_name
-        page_id = view.copy(cr, uid, template_id, {'website_id': website_id, 'key': key}, context=context)
-        page = view.browse(cr, uid, page_id, context=dict(context, lang=None))
-        page.write({
-            'arch': page.arch.replace(template, page_xmlid),
-            'name': page_name,
-            'page': ispage,
-        })
+        try:
+            # existing page
+            imd.get_object_reference(cr, uid, template_module, page_name)
+        except ValueError:
+            # new page
+            _, template_id = imd.get_object_reference(cr, uid, template_module, template_name)
+            page_id = view.copy(cr, uid, template_id, context=context)
+            page = view.browse(cr, uid, page_id, context=context)
+            page.write({
+                'arch': page.arch.replace(template, page_xmlid),
+                'name': page_name,
+                'page': ispage,
+            })
+            imd.create(cr, uid, {
+                'name': page_name,
+                'module': template_module,
+                'model': 'ir.ui.view',
+                'res_id': page_id,
+                'noupdate': True
+            }, context=context)
         return page_xmlid
-
-    def key_to_view_id(self, cr, uid, view_id, context=None):
-        View = self.pool.get('ir.ui.view')
-        return View.search(cr, uid, [
-            ('id', '=', view_id),
-            "|", ('website_id', '=', context.get('website_id')), ('website_id', '=', False),
-            ('page', '=', True),
-            ('type', '=', 'qweb')
-        ], context=context)
-
-    def delete_page(self, cr, uid, view_id, context=None):
-        if context is None:
-            context = {}
-        View = self.pool.get('ir.ui.view')
-        view_find = self.key_to_view_id(cr, uid, view_id, context=context)
-        if view_find:
-            View.unlink(cr, uid, view_find, context=context)
-
-    def rename_page(self, cr, uid, view_id, new_name, context=None):
-        if context is None:
-            context = {}
-        View = self.pool.get('ir.ui.view')
-        view_find = self.key_to_view_id(cr, uid, view_id, context=context)
-        if view_find:
-            v = View.browse(cr, uid, view_find, context=context)
-
-            new_name = slugify(new_name, max_length=50)
-            # Prefix by module if not already done by end user
-            prefix = v.key.split('.')[0]
-            if not new_name.startswith(prefix):
-                new_name = "%s.%s" % (prefix, new_name)
-
-            View.write(cr, uid, view_find, {
-                'key': new_name,
-                'arch_db': v.arch_db.replace(v.key, new_name, 1)
-            })
-            return new_name
-
-    def page_search_dependencies(self, cr, uid, view_id=False, context=None):
-        dep = {}
-        if not view_id:
-            return dep
-
-        # search dependencies just for information.
-        # It will not catch 100% of dependencies and False positive is more than possible
-        # Each module could add dependences in this dict
-        if context is None:
-            context = {}
-        View = self.pool.get('ir.ui.view')
-        Menu = self.pool.get('website.menu')
-
-        view = View.browse(cr, uid, view_id, context=context)
-        website_id = context.get('website_id')
-        name = view.key.replace("website.", "")
-        fullname = "website.%s" % name
-
-        if view.page:
-            # search for page with link
-            page_search_dom = [
-                '|', ('website_id', '=', website_id), ('website_id', '=', False),
-                '|', ('arch_db', 'ilike', '/page/%s' % name), ('arch_db', 'ilike', '/page/%s' % fullname)
-            ]
-            pages = View.search(cr, uid, page_search_dom, context=context)
-            if pages:
-                page_key = _('Page')
-                dep[page_key] = []
-            for page in View.browse(cr, uid, pages, context=context):
-                if page.page:
-                    dep[page_key].append({
-                        'text': _('Page <b>%s</b> seems to have a link to this page !' % page.key),
-                        'link': '/page/%s' % page.key
-                    })
-                else:
-                    dep[page_key].append({
-                        'text': _('Template <b>%s (id:%s)</b> seems to have a link to this page !' % (page.key, page.id)),
-                        'link': '#'
-                    })
-
-            # search for menu with link
-            menu_search_dom = [
-                '|', ('website_id', '=', website_id), ('website_id', '=', False),
-                '|', ('url', 'ilike', '/page/%s' % name), ('url', 'ilike', '/page/%s' % fullname)
-            ]
-
-            menus = Menu.search(cr, uid, menu_search_dom, context=context)
-            if menus:
-                menu_key = _('Menu')
-                dep[menu_key] = []
-            for menu in Menu.browse(cr, uid, menus, context=context):
-                dep[menu_key].append({
-                    'text': _('Menu <b>%s</b> seems to have a link to this page !' % menu.name),
-                    'link': False
-                })
-
-        return dep
 
     def page_for_name(self, cr, uid, ids, name, module='website', context=None):
         # whatever
@@ -330,20 +228,10 @@
         except:
             return False
 
-    @openerp.tools.ormcache('id')
-    def _get_languages(self, cr, uid, id, context=None):
+    @openerp.tools.ormcache(skiparg=3)
+    def _get_languages(self, cr, uid, id):
         website = self.browse(cr, uid, id)
         return [(lg.code, lg.name) for lg in website.language_ids]
-
-    def get_cdn_url(self, cr, uid, uri, context=None):
-        # Currently only usable in a website_enable request context
-        if request and request.website and not request.debug and request.website.user_id.id == request.uid:
-            cdn_url = request.website.cdn_url
-            cdn_filters = (request.website.cdn_filters or '').splitlines()
-            for flt in cdn_filters:
-                if flt and re.match(flt, uri):
-                    return urlparse.urljoin(cdn_url, uri)
-        return uri
 
     def get_languages(self, cr, uid, ids, context=None):
         return self._get_languages(cr, uid, ids[0])
@@ -372,19 +260,9 @@
                 lang['hreflang'] = lang['short']
         return langs
 
-    @openerp.tools.ormcache('domain_name')
-    def _get_current_website_id(self, cr, uid, domain_name, context=None):
-        ids = self.search(cr, uid, [('name', '=', domain_name)], limit=1, context=context)
-        if ids:
-            return ids[0]
-        else:
-            return self.search(cr, uid, [], limit=1)[0]
-
     def get_current_website(self, cr, uid, context=None):
-        domain_name = request.httprequest.environ.get('HTTP_HOST', '').split(':')[0]
-        website_id = self._get_current_website_id(cr, uid, domain_name)
-        request.context['website_id'] = website_id
-        return self.browse(cr, uid, website_id, context=context)
+        # TODO: Select website, currently hard coded
+        return self.pool['website'].browse(cr, uid, 1, context=context)
 
     def is_publisher(self, cr, uid, ids, context=None):
         Access = self.pool['ir.model.access']
@@ -396,13 +274,14 @@
         return Access.check(cr, uid, 'ir.ui.menu', 'read', False, context=context)
 
     def get_template(self, cr, uid, ids, template, context=None):
-        if not isinstance(template, (int, long)) and '.' not in template:
-            template = 'website.%s' % template
-        View = self.pool['ir.ui.view']
-        view_id = View.get_view_id(cr, uid, template, context=context)
-        if not view_id:
-            raise NotFound
-        return View.browse(cr, uid, view_id, context=context)
+        if isinstance(template, (int, long)):
+            view_id = template
+        else:
+            if '.' not in template:
+                template = 'website.%s' % template
+            module, xmlid = template.split('.', 1)
+            model, view_id = request.registry["ir.model.data"].get_object_reference(cr, uid, module, xmlid)
+        return self.pool["ir.ui.view"].browse(cr, uid, view_id, context=context)
 
     def _render(self, cr, uid, ids, template, values=None, context=None):
         # TODO: remove this. (just kept for backward api compatibility for saas-3)
@@ -543,7 +422,7 @@
                 yield page
 
     def search_pages(self, cr, uid, ids, needle=None, limit=None, context=None):
-        name = re.sub(r"^/p(a(g(e(/(w(e(b(s(i(t(e(\.)?)?)?)?)?)?)?)?)?)?)?)?", "", needle or "")
+        name = (needle or "").replace("/page/website.", "").replace("/page/", "")
         res = []
         for page in self.enumerate_pages(cr, uid, ids, query_string=name, context=context):
             if needle in page['loc']:
@@ -552,8 +431,6 @@
                     break
         return res
 
-<<<<<<< HEAD
-=======
     def kanban(self, cr, uid, ids, model, domain, column, template, step=None, scope=None, orderby=None, context=None):
         step = step and int(step) or 10
         scope = scope and int(scope) or 5
@@ -726,13 +603,14 @@
 
         return response
 
->>>>>>> e04b9d55
     def image_url(self, cr, uid, record, field, size=None, context=None):
         """Returns a local url that points to the image field of a given browse record."""
+        model = record._name
         sudo_record = record.sudo()
-        sha = hashlib.sha1(getattr(sudo_record, '__last_update')).hexdigest()[0:7]
+        id = '%s_%s' % (record.id, hashlib.sha1(sudo_record.write_date or sudo_record.create_date or '').hexdigest()[0:7])
         size = '' if size is None else '/%s' % size
-        return '/web/image/%s/%s/%s%s?unique=%s' % (record._name, record.id, field, size, sha)
+        return '/website/image/%s/%s/%s%s' % (model, id, field, size)
+
 
 class website_menu(osv.osv):
     _name = "website.menu"
@@ -764,7 +642,7 @@
     _order = "sequence"
 
     # would be better to take a menu_id as argument
-    def get_tree(self, cr, uid, website_id, menu_id=None, context=None):
+    def get_tree(self, cr, uid, website_id, context=None):
         def make_tree(node):
             menu_node = dict(
                 id=node.id,
@@ -778,10 +656,7 @@
             for child in node.child_id:
                 menu_node['children'].append(make_tree(child))
             return menu_node
-        if menu_id:
-            menu = self.browse(cr, uid, menu_id, context=context)
-        else:
-            menu = self.pool.get('website').browse(cr, uid, website_id, context=context).menu_id
+        menu = self.pool.get('website').browse(cr, uid, website_id, context=context).menu_id
         return make_tree(menu)
 
     def save(self, cr, uid, website_id, data, context=None):
@@ -796,20 +671,106 @@
             self.unlink(cr, uid, to_delete, context=context)
         for menu in data['data']:
             mid = menu['id']
-            if isinstance(mid, basestring):
+            if isinstance(mid, str):
                 new_id = self.create(cr, uid, {'name': menu['name']}, context=context)
                 replace_id(mid, new_id)
         for menu in data['data']:
             self.write(cr, uid, [menu['id']], menu, context=context)
         return True
 
-
 class ir_attachment(osv.osv):
     _inherit = "ir.attachment"
+    def _website_url_get(self, cr, uid, ids, name, arg, context=None):
+        result = {}
+        for attach in self.browse(cr, uid, ids, context=context):
+            if attach.url:
+                result[attach.id] = attach.url
+            else:
+                result[attach.id] = self.pool['website'].image_url(cr, uid, attach, 'datas')
+        return result
+    def _datas_checksum(self, cr, uid, ids, name, arg, context=None):
+        result = dict.fromkeys(ids, False)
+        attachments = self.read(cr, uid, ids, ['res_model'], context=context)
+        view_attachment_ids = [attachment['id'] for attachment in attachments if attachment['res_model'] == 'ir.ui.view']
+        for attach in self.read(cr, uid, view_attachment_ids, ['res_model', 'res_id', 'type', 'datas'], context=context):
+            result[attach['id']] = self._compute_checksum(attach)
+        return result
+
+    def _compute_checksum(self, attachment_dict):
+        if attachment_dict.get('res_model') == 'ir.ui.view'\
+                and not attachment_dict.get('res_id') and not attachment_dict.get('url')\
+                and attachment_dict.get('type', 'binary') == 'binary'\
+                and attachment_dict.get('datas'):
+            return hashlib.new('sha1', attachment_dict['datas']).hexdigest()
+        return None
+
+    def _datas_big(self, cr, uid, ids, name, arg, context=None):
+        result = dict.fromkeys(ids, False)
+        if context and context.get('bin_size'):
+            return result
+
+        for record in self.browse(cr, uid, ids, context=context):
+            if record.res_model != 'ir.ui.view' or not record.datas: continue
+            try:
+                result[record.id] = openerp.tools.image_resize_image_big(record.datas)
+            except IOError: # apparently the error PIL.Image.open raises
+                pass
+
+        return result
 
     _columns = {
-        'website_url': fields.related("local_url", string="Attachment URL", type='char', deprecated=True), # related for backward compatibility with saas-6
+        'datas_checksum': fields.function(_datas_checksum, size=40,
+              string="Datas checksum", type='char', store=True, select=True),
+        'website_url': fields.function(_website_url_get, string="Attachment URL", type='char'),
+        'datas_big': fields.function (_datas_big, type='binary', store=True,
+                                      string="Resized file content"),
+        'mimetype': fields.char('Mime Type', readonly=True),
     }
+
+    def _add_mimetype_if_needed(self, values):
+        if values.get('datas_fname'):
+            values['mimetype'] = mimetypes.guess_type(values.get('datas_fname'))[0] or 'application/octet-stream'
+
+    def create(self, cr, uid, values, context=None):
+        chk = self._compute_checksum(values)
+        if chk:
+            match = self.search(cr, uid, [('datas_checksum', '=', chk)], context=context)
+            if match:
+                return match[0]
+        self._add_mimetype_if_needed(values)
+        return super(ir_attachment, self).create(
+            cr, uid, values, context=context)
+
+    def write(self, cr, uid, ids, values, context=None):
+        self._add_mimetype_if_needed(values)
+        return super(ir_attachment, self).write(cr, uid, ids, values, context=context)
+
+    def try_remove(self, cr, uid, ids, context=None):
+        """ Removes a web-based image attachment if it is used by no view
+        (template)
+
+        Returns a dict mapping attachments which would not be removed (if any)
+        mapped to the views preventing their removal
+        """
+        Views = self.pool['ir.ui.view']
+        attachments_to_remove = []
+        # views blocking removal of the attachment
+        removal_blocked_by = {}
+
+        for attachment in self.browse(cr, uid, ids, context=context):
+            # in-document URLs are html-escaped, a straight search will not
+            # find them
+            url = escape(attachment.website_url)
+            ids = Views.search(cr, uid, ["|", ('arch', 'like', '"%s"' % url), ('arch', 'like', "'%s'" % url)], context=context)
+
+            if ids:
+                removal_blocked_by[attachment.id] = Views.read(
+                    cr, uid, ids, ['name'], context=context)
+            else:
+                attachments_to_remove.append(attachment.id)
+        if attachments_to_remove:
+            self.unlink(cr, uid, attachments_to_remove, context=context)
+        return removal_blocked_by
 
 class res_partner(osv.osv):
     _inherit = "res.partner"
@@ -887,31 +848,4 @@
         'website_meta_keywords': fields.char("Website meta keywords", translate=True),
     }
 
-
-class website_published_mixin(osv.AbstractModel):
-    _name = "website.published.mixin"
-
-    _website_url_proxy = lambda self, *a, **kw: self._website_url(*a, **kw)
-
-    _columns = {
-        'website_published': fields.boolean('Visible in Website', copy=False),
-        'website_url': fields.function(_website_url_proxy, type='char', string='Website URL',
-                                       help='The full URL to access the document through the website.'),
-    }
-
-    def _website_url(self, cr, uid, ids, field_name, arg, context=None):
-        return dict.fromkeys(ids, '#')
-
-    def website_publish_button(self, cr, uid, ids, context=None):
-        for i in self.browse(cr, uid, ids, context):
-            if self.pool['res.users'].has_group(cr, uid, 'base.group_website_publisher') and i.website_url != '#':
-                return self.open_website_url(cr, uid, ids, context)
-            i.write({'website_published': not i.website_published})
-        return True
-
-    def open_website_url(self, cr, uid, ids, context=None):
-        return {
-            'type': 'ir.actions.act_url',
-            'url': self.browse(cr, uid, ids[0]).website_url,
-            'target': 'self',
-        }+# vim:et: