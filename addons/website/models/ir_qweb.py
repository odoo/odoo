--- conflicted
+++ resolved
@@ -99,11 +99,7 @@
     def render_text(self, text, element, qwebcontext):
         compress = request and not request.debug and request.website and request.website.compress_html
         if compress and element.tag not in self.PRESERVE_WHITESPACE:
-<<<<<<< HEAD
-            text = self.re_remove_spaces.sub(' ', text.lstrip())
-=======
             text = self.re_remove_spaces.sub(' ', text)
->>>>>>> 4bef17cc
         return super(QWeb, self).render_text(text, element, qwebcontext)
 
     def render_tail(self, tail, element, qwebcontext):
