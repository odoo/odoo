# -*- coding: utf-8 -*-
# Part of Odoo. See LICENSE file for full copyright and licensing details.

import logging
import uuid
from itertools import groupby

from odoo import api, fields, models, _
from odoo import tools
from odoo.addons.http_routing.models.ir_http import url_for
from odoo.osv import expression
from odoo.http import request

_logger = logging.getLogger(__name__)


class View(models.Model):

    _name = "ir.ui.view"
    _inherit = ["ir.ui.view", "website.seo.metadata"]

    customize_show = fields.Boolean("Show As Optional Inherit", default=False)
    website_id = fields.Many2one('website', ondelete='cascade', string="Website")
    page_ids = fields.One2many('website.page', 'view_id')
    first_page_id = fields.Many2one('website.page', string='Website Page', help='First page linked to this view', compute='_compute_first_page_id')

    @api.multi
    def _compute_first_page_id(self):
        for view in self:
            view.first_page_id = self.env['website.page'].search([('view_id', '=', view.id)], limit=1)

    @api.multi
    def write(self, vals):
        '''COW for ir.ui.view. This way editing websites does not impact other
        websites. Also this way newly created websites will only
        contain the default views.
        '''
        current_website_id = self.env.context.get('website_id')
        if not current_website_id or self.env.context.get('no_cow'):
            return super(View, self).write(vals)

        # We need to consider inactive views when handling multi-website cow
        # feature (to copy inactive children views, to search for specific
        # views, ...)
        for view in self.with_context(active_test=False):
            # Make sure views which are written in a website context receive
            # a value for their 'key' field
            if not view.key and not vals.get('key'):
                view.with_context(no_cow=True).key = 'website.key_%s' % str(uuid.uuid4())[:6]

            # No need of COW if the view is already specific
            if view.website_id:
                super(View, view).write(vals)
                continue

            # If already a specific view for this generic view, write on it
            website_specific_view = view.search([
                ('key', '=', view.key),
                ('website_id', '=', current_website_id)
            ], limit=1)
            if website_specific_view:
                super(View, website_specific_view).write(vals)
                continue

            # Set key to avoid copy() to generate an unique key as we want the
            # specific view to have the same key
            copy_vals = {'website_id': current_website_id, 'key': view.key}
            # Copy with the 'inherit_id' field value that will be written to
            # ensure the copied view's validation works
            if vals.get('inherit_id'):
                copy_vals['inherit_id'] = vals['inherit_id']
            website_specific_view = view.copy(copy_vals)

            view._create_website_specific_pages_for_view(website_specific_view,
                                                         view.env['website'].browse(current_website_id))

            for inherit_child in view.inherit_children_ids.filter_duplicate().sorted(key=lambda v: (v.priority, v.id)):
                if inherit_child.website_id.id == current_website_id:
                    # In the case the child was already specific to the current
                    # website, we cannot just reattach it to the new specific
                    # parent: we have to copy it there and remove it from the
                    # original tree. Indeed, the order of children 'id' fields
                    # must remain the same so that the inheritance is applied
                    # in the same order in the copied tree.
                    child = inherit_child.copy({'inherit_id': website_specific_view.id, 'key': inherit_child.key})
                    inherit_child.inherit_children_ids.write({'inherit_id': child.id})
                    inherit_child.unlink()
                else:
                    # Trigger COW on inheriting views
                    inherit_child.write({'inherit_id': website_specific_view.id})

            super(View, website_specific_view).write(vals)

        return True

    @api.multi
    def _get_specific_views(self):
        """ Given a view, return a record set containing all the specific views
            for that view's key.
            If the given view is already specific, it will also return itself.
        """
        self.ensure_one()
        domain = [('key', '=', self.key), ('website_id', '!=', False)]
        return self.with_context(active_test=False).search(domain)

    def _load_records_write(self, values):
        """ During module update, when updating a generic view, we should also
            update its specific views (COW'd).
            Note that we will only update unmodified fields. That will mimic the
            noupdate behavior on views having an ir.model.data.
        """
        if self.type == 'qweb' and not self.website_id:
            # Update also specific views
            for cow_view in self._get_specific_views():
                authorized_vals = {}
                for key in values:
                    if cow_view[key] == self[key]:
                        authorized_vals[key] = values[key]
                cow_view.write(authorized_vals)
        super(View, self)._load_records_write(values)

    def _load_records_create(self, values):
        """ During module install, when creating a generic child view, we should
            also create that view under specific view trees (COW'd).
            Top level view (no inherit_id) do not need that behavior as they
            will be shared between websites since there is no specific yet.
        """
        records = super(View, self)._load_records_create(values)
        for record in records:
            if record.type == 'qweb' and record.inherit_id and not record.website_id and not record.inherit_id.website_id:
                specific_parent_views = record.with_context(active_test=False).search([
                    ('key', '=', record.inherit_id.key),
                    ('website_id', '!=', None),
                ])
                for specific_parent_view in specific_parent_views:
                    record.with_context(website_id=specific_parent_view.website_id.id).write({
                        'inherit_id': specific_parent_view.id,
                    })
        return records

    @api.multi
    def unlink(self):
        '''This implements COU (copy-on-unlink). When deleting a generic page
        website-specific pages will be created so only the current
        website is affected.
        '''
        current_website_id = self._context.get('website_id')

        if current_website_id and not self._context.get('no_cow'):
            for view in self.filtered(lambda view: not view.website_id):
                for website in self.env['website'].search([('id', '!=', current_website_id)]):
                    # reuse the COW mechanism to create
                    # website-specific copies, it will take
                    # care of creating pages and menus.
                    view.with_context(website_id=website.id).write({'name': view.name})

        specific_views = self.env['ir.ui.view']
        if self and self.pool._init:
            for view in self:
                specific_views += view._get_specific_views()

        result = super(View, self + specific_views).unlink()
        self.clear_caches()
        return result

    def _create_website_specific_pages_for_view(self, new_view, website):
        for page in self.page_ids:
            # create new pages for this view
            page.copy({
                'view_id': new_view.id,
                'is_published': page.is_published,
            })

    @api.model
    def get_related_views(self, key, bundles=False):
        '''Make this only return most specific views for website.'''
        # get_related_views can be called through website=False routes
        # (e.g. /web_editor/get_assets_editor_resources), so website
        # dispatch_parameters may not be added. Manually set
        # website_id. (It will then always fallback on a website, this
        # method should never be called in a generic context, even for
        # tests)
        self = self.with_context(website_id=self.env['website'].get_current_website().id)
        return super(View, self).get_related_views(key, bundles=bundles)

    def filter_duplicate(self):
        """ Filter current recordset only keeping the most suitable view per distinct key.
            Every non-accessible view will be removed from the set:
              * In non website context, every view with a website will be removed
              * In a website context, every view from another website
        """
        current_website_id = self._context.get('website_id')
        most_specific_views = self.env['ir.ui.view']
        if not current_website_id:
            return self.filtered(lambda view: not view.website_id)

        for view in self:
            # specific view: add it if it's for the current website and ignore
            # it if it's for another website
            if view.website_id and view.website_id.id == current_website_id:
                most_specific_views |= view
            # generic view: add it only if, for the current website, there is no
            # specific view for this view (based on the same `key` attribute)
            elif not view.website_id and not any(view.key == view2.key and view2.website_id and view2.website_id.id == current_website_id for view2 in self):
                most_specific_views |= view

        return most_specific_views

    @api.model
    def _view_get_inherited_children(self, view):
        extensions = super(View, self)._view_get_inherited_children(view)
        return extensions.filter_duplicate()

    @api.model
    def _view_obj(self, view_id):
        ''' Given an xml_id or a view_id, return the corresponding view record.
            In case of website context, return the most specific one.
            :param view_id: either a string xml_id or an integer view_id
            :return: The view record or empty recordset
        '''
        if isinstance(view_id, str) or isinstance(view_id, int):
            return self.env['website'].viewref(view_id)
        else:
            # It can already be a view object when called by '_views_get()' that is calling '_view_obj'
            # for it's inherit_children_ids, passing them directly as object record. (Note that it might
            # be a view_id from another website but it will be filtered in 'get_related_views()')
            return view_id if view_id._name == 'ir.ui.view' else self.env['ir.ui.view']

    @api.model
    def _get_inheriting_views_arch_website(self, view_id):
        return self.env['website'].browse(self._context.get('website_id'))

    @api.model
    def _get_inheriting_views_arch_domain(self, view_id, model):
        domain = super(View, self)._get_inheriting_views_arch_domain(view_id, model)
        current_website = self._get_inheriting_views_arch_website(view_id)
        website_views_domain = current_website.website_domain()
        # when rendering for the website we have to include inactive views
        # we will prefer inactive website-specific views over active generic ones
        if current_website:
            domain = [leaf for leaf in domain if 'active' not in leaf]

        return expression.AND([website_views_domain, domain])

    @api.model
    def get_inheriting_views_arch(self, view_id, model):
        if not self._context.get('website_id'):
            return super(View, self).get_inheriting_views_arch(view_id, model)

        inheriting_views = super(View, self.with_context(active_test=False)).get_inheriting_views_arch(view_id, model)

        # prefer inactive website-specific views over active generic ones
        inheriting_views = self.browse([view[1] for view in inheriting_views]).filter_duplicate().filtered('active')

        return [(view.arch, view.id) for view in inheriting_views]

    @api.model
    @tools.ormcache_context('self._uid', 'xml_id', keys=('website_id',))
    def get_view_id(self, xml_id):
        """If a website_id is in the context and the given xml_id is not an int
        then try to get the id of the specific view for that website, but
        fallback to the id of the generic view if there is no specific.

        If no website_id is in the context, it might randomly return the generic
        or the specific view, so it's probably not recommanded to use this
        method. `viewref` is probably more suitable.

        Archived views are ignored (unless the active_test context is set, but
        then the ormcache_context will not work as expected).
        """
        if 'website_id' in self._context and not isinstance(xml_id, int):
            current_website = self.env['website'].browse(self._context.get('website_id'))
            domain = ['&', ('key', '=', xml_id)] + current_website.website_domain()

            view = self.search(domain, order='website_id', limit=1)
            if not view:
                _logger.warning("Could not find view object with xml_id '%s'", xml_id)
                raise ValueError('View %r in website %r not found' % (xml_id, self._context['website_id']))
            return view.id
        return super(View, self).get_view_id(xml_id)

    @api.multi
    def _get_original_view(self):
        """Given a view, retrieve the original view it was COW'd from.
        The given view might already be the original one. In that case it will
        (and should) return itself.
        """
        self.ensure_one()
        domain = [('key', '=', self.key), ('model_data_id', '!=', None)]
        return self.with_context(active_test=False).search(domain, limit=1)  # Useless limit has multiple xmlid should not be possible

    @api.multi
    def render(self, values=None, engine='ir.qweb', minimal_qcontext=False):
        """ Render the template. If website is enabled on request, then extend rendering context with website values. """
        new_context = dict(self._context)
        if request and getattr(request, 'is_frontend', False):

            editable = request.website.is_publisher()
            translatable = editable and self._context.get('lang') != request.website.default_lang_code
            editable = not translatable and editable

            # in edit mode ir.ui.view will tag nodes
            if not translatable and not self.env.context.get('rendering_bundle'):
                if editable:
                    new_context = dict(self._context, inherit_branding=True)
                elif request.env.user.has_group('website.group_website_publisher'):
                    new_context = dict(self._context, inherit_branding_auto=True)
            # Fallback incase main_object dont't inherit 'website.seo.metadata'
            if values and 'main_object' in values and not hasattr(values['main_object'], 'get_website_meta'):
                values['main_object'].get_website_meta = lambda: {}

        if self._context != new_context:
            self = self.with_context(new_context)
        return super(View, self).render(values, engine=engine, minimal_qcontext=minimal_qcontext)

    @api.model
    def _prepare_qcontext(self):
        """ Returns the qcontext : rendering context with website specific value (required
            to render website layout template)
        """
        qcontext = super(View, self)._prepare_qcontext()

        if request and getattr(request, 'is_frontend', False):
            Website = self.env['website']
            editable = request.website.is_publisher()
            translatable = editable and self._context.get('lang') != request.env['ir.http']._get_default_lang().code
            editable = not translatable and editable

            if 'main_object' not in qcontext:
                qcontext['main_object'] = self

            cur = Website.get_current_website()
<<<<<<< HEAD
            qcontext['multi_website_websites_current'] = {'website_id': cur.id, 'name': cur.name, 'domain': cur.domain}
            qcontext['multi_website_websites'] = [
                {'website_id': website.id, 'name': website.name, 'domain': website.domain}
                for website in Website.search([]) if website != cur
            ]

            cur_company = self.env.company
            qcontext['multi_website_companies_current'] = {'company_id': cur_company.id, 'name': cur_company.name}
            qcontext['multi_website_companies'] = [
                {'company_id': comp.id, 'name': comp.name}
                for comp in self.env.user.company_ids if comp != cur_company
            ]
=======
            if self.env.user.has_group('website.group_website_publisher') and self.env.user.has_group('website.group_multi_website'):
                qcontext['multi_website_websites_current'] = {'website_id': cur.id, 'name': cur.name, 'domain': cur.domain}
                qcontext['multi_website_websites'] = [
                    {'website_id': website.id, 'name': website.name, 'domain': website.domain}
                    for website in Website.search([]) if website != cur
                ]

                cur_company = self.env.user.company_id
                qcontext['multi_website_companies_current'] = {'company_id': cur_company.id, 'name': cur_company.name}
                qcontext['multi_website_companies'] = [
                    {'company_id': comp.id, 'name': comp.name}
                    for comp in self.env.user.company_ids if comp != cur_company
                ]
>>>>>>> 50e571ac

            qcontext.update(dict(
                self._context.copy(),
                website=request.website,
                url_for=url_for,
                res_company=request.website.company_id.sudo(),
                default_lang_code=request.env['ir.http']._get_default_lang().code,
                languages=request.env['ir.http']._get_language_codes(),
                translatable=translatable,
                editable=editable,
                menu_data=self.env['ir.ui.menu'].load_menus_root() if request.website.is_user() else None,
            ))

        return qcontext

    @api.model
    def get_default_lang_code(self):
        website_id = self.env.context.get('website_id')
        if website_id:
            lang_code = self.env['website'].browse(website_id).default_lang_code
            return lang_code
        else:
            return super(View, self).get_default_lang_code()

    @api.multi
    def redirect_to_page_manager(self):
        return {
            'type': 'ir.actions.act_url',
            'url': '/website/pages',
            'target': 'self',
        }

    def _read_template_keys(self):
        return super(View, self)._read_template_keys() + ['website_id']

    @api.model
    def _save_oe_structure_hook(self):
        res = super(View, self)._save_oe_structure_hook()
        res['website_id'] = self.env['website'].get_current_website().id
        return res

    @api.model
    def _set_noupdate(self):
        '''If website is installed, any call to `save` from the frontend will
        actually write on the specific view (or create it if not exist yet).
        In that case, we don't want to flag the generic view as noupdate.
        '''
        if not self._context.get('website_id'):
            super(View, self)._set_noupdate()

    @api.multi
    def save(self, value, xpath=None):
        self.ensure_one()
        current_website = self.env['website'].get_current_website()
        # xpath condition is important to be sure we are editing a view and not
        # a field as in that case `self` might not exist (check commit message)
        if xpath and self.key and current_website:
            # The first time a generic view is edited, if multiple editable parts
            # were edited at the same time, multiple call to this method will be
            # done but the first one may create a website specific view. So if there
            # already is a website specific view, we need to divert the super to it.
            website_specific_view = self.env['ir.ui.view'].search([
                ('key', '=', self.key),
                ('website_id', '=', current_website.id)
            ], limit=1)
            if website_specific_view:
                self = website_specific_view
        super(View, self).save(value, xpath=xpath)<|MERGE_RESOLUTION|>--- conflicted
+++ resolved
@@ -330,20 +330,6 @@
                 qcontext['main_object'] = self
 
             cur = Website.get_current_website()
-<<<<<<< HEAD
-            qcontext['multi_website_websites_current'] = {'website_id': cur.id, 'name': cur.name, 'domain': cur.domain}
-            qcontext['multi_website_websites'] = [
-                {'website_id': website.id, 'name': website.name, 'domain': website.domain}
-                for website in Website.search([]) if website != cur
-            ]
-
-            cur_company = self.env.company
-            qcontext['multi_website_companies_current'] = {'company_id': cur_company.id, 'name': cur_company.name}
-            qcontext['multi_website_companies'] = [
-                {'company_id': comp.id, 'name': comp.name}
-                for comp in self.env.user.company_ids if comp != cur_company
-            ]
-=======
             if self.env.user.has_group('website.group_website_publisher') and self.env.user.has_group('website.group_multi_website'):
                 qcontext['multi_website_websites_current'] = {'website_id': cur.id, 'name': cur.name, 'domain': cur.domain}
                 qcontext['multi_website_websites'] = [
@@ -351,13 +337,12 @@
                     for website in Website.search([]) if website != cur
                 ]
 
-                cur_company = self.env.user.company_id
+                cur_company = self.env.company
                 qcontext['multi_website_companies_current'] = {'company_id': cur_company.id, 'name': cur_company.name}
                 qcontext['multi_website_companies'] = [
                     {'company_id': comp.id, 'name': comp.name}
                     for comp in self.env.user.company_ids if comp != cur_company
                 ]
->>>>>>> 50e571ac
 
             qcontext.update(dict(
                 self._context.copy(),
