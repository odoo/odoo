--- conflicted
+++ resolved
@@ -252,9 +252,6 @@
 
         view = self.browse(cr, SUPERUSER_ID, res_id, context=context)
         if view.model_data_id:
-<<<<<<< HEAD
-            view.model_data_id.write({'noupdate': True})
-=======
             view.model_data_id.write({'noupdate': True})
 
     def customize_template_get(self, cr, uid, key, full=False, bundles=False, context=None):
@@ -301,4 +298,3 @@
         views_ids = [view.get('id') for view in views if view.get('active')]
         domain = [('type', '=', 'view'), ('res_id', 'in', views_ids), ('lang', '=', lang)]
         return self.pool['ir.translation'].search_read(cr, uid, domain, field, context=context)
->>>>>>> 4bef17cc
