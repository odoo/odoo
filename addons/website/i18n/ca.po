--- conflicted
+++ resolved
@@ -8,11 +8,7 @@
 msgstr ""
 "Project-Id-Version: Odoo 9.0\n"
 "Report-Msgid-Bugs-To: \n"
-<<<<<<< HEAD
-"POT-Creation-Date: 2016-08-19 10:24+0000\n"
-=======
 "POT-Creation-Date: 2016-08-18 14:06+0000\n"
->>>>>>> bc1a0a32
 "PO-Revision-Date: 2016-07-07 10:47+0000\n"
 "Last-Translator: Eric Antones <eantones@users.noreply.github.com>\n"
 "Language-Team: Catalan (http://www.transifex.com/odoo/odoo-9/language/ca/)\n"
@@ -1256,10 +1252,6 @@
 
 #. module: website
 #. openerp-web
-<<<<<<< HEAD
-#: code:addons/website/static/src/js/website.backendDashboard.js:85
-=======
->>>>>>> bc1a0a32
 #: code:addons/website/static/src/xml/website.xml:63
 #: model:ir.ui.view,arch_db:website.500
 #: model:ir.ui.view,arch_db:website.view_website_config_settings
@@ -1593,11 +1585,6 @@
 msgstr "Personalitzi el bàner"
 
 #. module: website
-#: model:ir.ui.menu,name:website.menu_dashboard
-msgid "Dashboard"
-msgstr ""
-
-#. module: website
 #: model:ir.model.fields,field_description:website.field_website_config_settings_default_lang_id
 #: model:ir.model.fields,field_description:website.field_website_default_lang_id
 msgid "Default language"
@@ -1792,13 +1779,6 @@
 #: model:ir.ui.view,arch_db:website.publish_management
 msgid "Edit in backend"
 msgstr "Editar el backend"
-
-#. module: website
-#. openerp-web
-#: code:addons/website/static/src/xml/website.backend.xml:29
-#, python-format
-msgid "Edit my Analytics Client ID"
-msgstr ""
 
 #. module: website
 #: model:ir.ui.view,arch_db:website.page_404
@@ -1915,11 +1895,6 @@
 msgstr "Ràpid"
 
 #. module: website
-#: model:ir.model.fields,field_description:website.field_website_config_settings_favicon
-msgid "Favicon"
-msgstr ""
-
-#. module: website
 #: model:ir.ui.view,arch_db:website.s_three_columns
 msgid "Feature One"
 msgstr "Característica u"
@@ -2084,13 +2059,6 @@
 msgstr "Compte de GitHub"
 
 #. module: website
-#. openerp-web
-#: code:addons/website/static/src/xml/website.backend.xml:42
-#, python-format
-msgid "Go to our"
-msgstr ""
-
-#. module: website
 #: model:ir.ui.view,arch_db:website.website_planner
 msgid "Go to the page you want to translate"
 msgstr ""
@@ -2101,13 +2069,6 @@
 #, python-format
 msgid "Good Job!"
 msgstr "Bona Feina!"
-
-#. module: website
-#. openerp-web
-#: code:addons/website/static/src/js/website.backendDashboard.js:72
-#, fuzzy, python-format
-msgid "Google Analytics"
-msgstr "Clau de Google Analytics"
 
 #. module: website
 #: model:ir.model.fields,field_description:website.field_website_config_settings_google_analytics_key
@@ -2233,11 +2194,7 @@
 #. module: website
 #: model:ir.model.fields,field_description:website.field_website_config_settings_id
 #: model:ir.model.fields,field_description:website.field_website_id
-<<<<<<< HEAD
-#: model:ir.model.fields,field_description:website.field_website_menu_id_2037
-=======
 #: model:ir.model.fields,field_description:website.field_website_menu_id_2055
->>>>>>> bc1a0a32
 #: model:ir.model.fields,field_description:website.field_website_published_mixin_id
 #: model:ir.model.fields,field_description:website.field_website_seo_metadata_id
 msgid "ID"
@@ -2323,13 +2280,6 @@
 msgstr ""
 
 #. module: website
-#. openerp-web
-#: code:addons/website/static/src/js/website.backendDashboard.js:95
-#, python-format
-msgid "Incorrect Client ID"
-msgstr ""
-
-#. module: website
 #: model:ir.ui.view,arch_db:website.show_website_info
 msgid "Information about the"
 msgstr "Informació sobre"
@@ -2343,12 +2293,6 @@
 #. module: website
 #: model:ir.model,name:website.model_base_language_install
 msgid "Install Language"
-msgstr "Instal·la idioma"
-
-#. module: website
-#: model:ir.ui.view,arch_db:website.view_website_config_settings
-#, fuzzy
-msgid "Install a language"
 msgstr "Instal·la idioma"
 
 #. module: website
@@ -2524,13 +2468,6 @@
 msgstr ""
 
 #. module: website
-#. openerp-web
-#: code:addons/website/static/src/xml/website.backend.xml:25
-#, fuzzy, python-format
-msgid "Link my Analytics Account"
-msgstr "Compte LinkedIn"
-
-#. module: website
 #: model:ir.model.fields,field_description:website.field_website_config_settings_social_linkedin
 #: model:ir.model.fields,field_description:website.field_website_social_linkedin
 msgid "LinkedIn Account"
@@ -2594,11 +2531,7 @@
 msgstr ""
 
 #. module: website
-<<<<<<< HEAD
-#: code:addons/website/models/website.py:321
-=======
 #: code:addons/website/models/website.py:320
->>>>>>> bc1a0a32
 #: model:ir.model.fields,field_description:website.field_website_menu_name
 #: model:ir.ui.view,arch_db:website.view_website_config_settings
 #, python-format
@@ -2606,11 +2539,7 @@
 msgstr "Menú"
 
 #. module: website
-<<<<<<< HEAD
-#: code:addons/website/models/website.py:325
-=======
 #: code:addons/website/models/website.py:324
->>>>>>> bc1a0a32
 #, python-format
 msgid "Menu <b>%s</b> seems to have a link to this page !"
 msgstr ""
@@ -2633,19 +2562,6 @@
 msgstr "Mode"
 
 #. module: website
-#. openerp-web
-#: code:addons/website/static/src/xml/website.backend.xml:48
-#, python-format
-msgid "Month"
-msgstr ""
-
-#. module: website
-#: model:ir.ui.view,arch_db:website.view_website_config_settings
-#, fuzzy
-msgid "More Info"
-msgstr "Altra informació"
-
-#. module: website
 #: model:ir.ui.view,arch_db:website.website_planner
 msgid "More info on pricing:"
 msgstr ""
@@ -2698,12 +2614,6 @@
 #: model:ir.ui.view,arch_db:website.snippet_options
 msgid "Narrow"
 msgstr "Estret"
-
-#. module: website
-#: model:ir.ui.view,arch_db:website.view_website_config_settings
-#, fuzzy
-msgid "New Language"
-msgstr "Idioma"
 
 #. module: website
 #. openerp-web
@@ -2898,8 +2808,6 @@
 msgstr "Comerç electrònic de codi obert"
 
 #. module: website
-<<<<<<< HEAD
-=======
 #: model:ir.ui.view,arch_db:website.view_website_config_settings
 msgid "Optimization"
 msgstr ""
@@ -2910,20 +2818,16 @@
 msgstr ""
 
 #. module: website
->>>>>>> bc1a0a32
 #: model:ir.ui.view,arch_db:website.user_navbar
 msgid "Optimize SEO"
 msgstr ""
 
 #. module: website
-<<<<<<< HEAD
-=======
 #: model:ir.ui.view,arch_db:website.user_navbar
 msgid "Optimize your AdWords account"
 msgstr ""
 
 #. module: website
->>>>>>> bc1a0a32
 #: model:ir.ui.view,arch_db:website.snippet_options
 msgid "Orange Red"
 msgstr "Roig ataronjat"
@@ -2986,22 +2890,14 @@
 
 #. module: website
 #. openerp-web
-<<<<<<< HEAD
-#: code:addons/website/models/website.py:299
-=======
 #: code:addons/website/models/website.py:298
->>>>>>> bc1a0a32
 #: code:addons/website/static/src/xml/website.editor.xml:11
 #, python-format
 msgid "Page"
 msgstr "Pàgina"
 
 #. module: website
-<<<<<<< HEAD
-#: code:addons/website/models/website.py:304
-=======
 #: code:addons/website/models/website.py:303
->>>>>>> bc1a0a32
 #, python-format
 msgid "Page <b>%s</b> seems to have a link to this page !"
 msgstr ""
@@ -3060,11 +2956,6 @@
 msgstr "Empreses"
 
 #. module: website
-#: model:ir.ui.view,arch_db:website.view_website_config_settings
-msgid "Performance Optimization"
-msgstr ""
-
-#. module: website
 #: model:ir.ui.view,arch_db:website.website_planner
 msgid "Plan"
 msgstr ""
@@ -3290,10 +3181,6 @@
 
 #. module: website
 #. openerp-web
-<<<<<<< HEAD
-#: code:addons/website/static/src/js/website.backendDashboard.js:76
-=======
->>>>>>> bc1a0a32
 #: code:addons/website/static/src/js/website.seo.js:363
 #: code:addons/website/static/src/xml/website.ace.xml:12
 #, python-format
@@ -3404,12 +3291,6 @@
 #: model:ir.model.fields,field_description:website.field_website_menu_sequence
 msgid "Sequence"
 msgstr "Seqüència"
-
-#. module: website
-#: model:ir.ui.menu,name:website.menu_website_website_settings
-#, fuzzy
-msgid "Settings"
-msgstr "Configuració del lloc web"
 
 #. module: website
 #: model:ir.ui.view,arch_db:website.website_planner
@@ -3487,14 +3368,6 @@
 msgstr ""
 
 #. module: website
-<<<<<<< HEAD
-#: model:ir.ui.view,arch_db:website.view_website_config_settings
-msgid "Speed"
-msgstr ""
-
-#. module: website
-=======
->>>>>>> bc1a0a32
 #: model:ir.ui.view,arch_db:website.snippet_options
 msgid "Square"
 msgstr "Quadrat "
@@ -3597,11 +3470,7 @@
 msgstr ""
 
 #. module: website
-<<<<<<< HEAD
-#: code:addons/website/models/website.py:309
-=======
 #: code:addons/website/models/website.py:308
->>>>>>> bc1a0a32
 #, python-format
 msgid "Template <b>%s (id:%s)</b> seems to have a link to this page !"
 msgstr ""
@@ -3642,14 +3511,6 @@
 #. module: website
 #: model:ir.ui.view,arch_db:website.website_planner
 msgid "The Banner or Big Picture building blocks are good choices for that."
-msgstr ""
-
-#. module: website
-<<<<<<< HEAD
-#. openerp-web
-#: code:addons/website/static/src/js/website.backendDashboard.js:95
-#, python-format
-msgid "The Google Analytics Client ID you have entered seems incorrect."
 msgstr ""
 
 #. module: website
@@ -3662,17 +3523,6 @@
 msgstr ""
 
 #. module: website
-=======
-#: model:ir.ui.view,arch_db:website.s_faq_collapse
-msgid ""
-"The Point of Sale works perfectly on any kind of touch enabled\n"
-"                                device, whether it's multi-touch tablets "
-"like an iPad or\n"
-"                                keyboardless resistive touchscreen terminals."
-msgstr ""
-
-#. module: website
->>>>>>> bc1a0a32
 #: model:ir.ui.view,arch_db:website.website_planner
 msgid ""
 "The best and simplest way to start is to create a few pages and link them "
@@ -3836,12 +3686,6 @@
 msgstr "Tercera característica"
 
 #. module: website
-#: model:ir.model.fields,help:website.field_website_config_settings_favicon
-#: model:ir.model.fields,help:website.field_website_favicon
-msgid "This field holds the image used to display a favicon on the website."
-msgstr ""
-
-#. module: website
 #: model:ir.ui.view,arch_db:website.page_404
 msgid ""
 "This page does not exists, but you can create it as you are administrator of "
@@ -4060,16 +3904,6 @@
 msgstr ""
 
 #. module: website
-<<<<<<< HEAD
-#. openerp-web
-#: code:addons/website/static/src/xml/website.backend.xml:42
-#, python-format
-msgid "User Documentation"
-msgstr ""
-
-#. module: website
-=======
->>>>>>> bc1a0a32
 #: model:ir.ui.view,arch_db:website.robots
 msgid ""
 "User-agent: *\n"
@@ -4098,10 +3932,7 @@
 
 #. module: website
 #: model:ir.model.fields,field_description:website.field_blog_post_website_published
-<<<<<<< HEAD
-=======
 #: model:ir.model.fields,field_description:website.field_delivery_carrier_website_published
->>>>>>> bc1a0a32
 #: model:ir.model.fields,field_description:website.field_event_track_website_published
 #: model:ir.model.fields,field_description:website.field_hr_employee_website_published
 #: model:ir.model.fields,field_description:website.field_hr_job_website_published
@@ -4127,13 +3958,6 @@
 msgstr ""
 
 #. module: website
-#. openerp-web
-#: code:addons/website/static/src/xml/website.backend.xml:16
-#, python-format
-msgid "Visits"
-msgstr ""
-
-#. module: website
 #: model:ir.ui.view,arch_db:website.aboutus
 msgid ""
 "We are a team of passionate people whose goal is to improve everyone's\n"
@@ -4196,21 +4020,9 @@
 msgstr "Aplicacions del lloc web"
 
 #. module: website
-#: model:ir.actions.client,name:website.backend_dashboard
-#, fuzzy
-msgid "Website Dashboard"
-msgstr "Ruta del lloc web"
-
-#. module: website
 #: model:ir.model.fields,field_description:website.field_website_domain
 msgid "Website Domain"
 msgstr ""
-
-#. module: website
-#: model:ir.model.fields,field_description:website.field_website_favicon
-#, fuzzy
-msgid "Website Favicon"
-msgstr "Menú del lloc web"
 
 #. module: website
 #: model:ir.actions.act_url,name:website.action_website_homepage
@@ -4238,6 +4050,11 @@
 #: model:ir.actions.server,name:website.action_partner_comment
 msgid "Website Partners Comment Form"
 msgstr "Formulari de comentaris del client del lloc web"
+
+#. module: website
+#: model:ir.model.fields,field_description:website.field_ir_act_server_website_path
+msgid "Website Path"
+msgstr "Ruta del lloc web"
 
 #. module: website
 #: model:crm.team,name:website.salesteam_website_sales
@@ -4263,10 +4080,7 @@
 #: model:ir.model.fields,field_description:website.field_hr_employee_website_url
 #: model:ir.model.fields,field_description:website.field_hr_job_website_url
 #: model:ir.model.fields,field_description:website.field_im_livechat_channel_website_url
-<<<<<<< HEAD
-=======
 #: model:ir.model.fields,field_description:website.field_ir_act_server_website_url
->>>>>>> bc1a0a32
 #: model:ir.model.fields,field_description:website.field_payment_acquirer_website_url
 #: model:ir.model.fields,field_description:website.field_product_template_website_url
 #: model:ir.model.fields,field_description:website.field_project_project_website_url
@@ -4358,18 +4172,6 @@
 msgstr "Mata títol del lloc web"
 
 #. module: website
-#: model:ir.model.fields,field_description:website.field_ir_act_server_website_path
-#, fuzzy
-msgid "Website path"
-msgstr "Ruta del lloc web"
-
-#. module: website
-#: model:ir.model.fields,field_description:website.field_ir_act_server_website_url
-#, fuzzy
-msgid "Website url"
-msgstr "Menú del lloc web"
-
-#. module: website
 #: model:ir.ui.view,arch_db:website.view_website_tree
 msgid "Websites"
 msgstr "Lloc web"
@@ -4380,13 +4182,6 @@
 msgstr "Llocs web a traduir"
 
 #. module: website
-#. openerp-web
-#: code:addons/website/static/src/xml/website.backend.xml:47
-#, python-format
-msgid "Week"
-msgstr ""
-
-#. module: website
 #: model:ir.ui.view,arch_db:website.website_planner
 msgid "Welcome"
 msgstr ""
@@ -4497,13 +4292,6 @@
 #: model:ir.ui.view,arch_db:website.s_features
 msgid ""
 "Write what the customer would like to know,<br/>not what you want to show."
-msgstr ""
-
-#. module: website
-#. openerp-web
-#: code:addons/website/static/src/xml/website.backend.xml:49
-#, python-format
-msgid "Year"
 msgstr ""
 
 #. module: website
@@ -4570,16 +4358,6 @@
 "to put some thought into changing it\n"
 "                        for a proper domain, or change it to one you already "
 "own."
-<<<<<<< HEAD
-msgstr ""
-
-#. module: website
-#. openerp-web
-#: code:addons/website/static/src/xml/website.backend.xml:37
-#, python-format
-msgid "You do not seem to have access to this Analytics Account."
-=======
->>>>>>> bc1a0a32
 msgstr ""
 
 #. module: website
@@ -4587,13 +4365,6 @@
 msgid ""
 "You have a lot of choices for that: the References, Quotes Slider, Twitter "
 "Scroller,..."
-msgstr ""
-
-#. module: website
-#. openerp-web
-#: code:addons/website/static/src/xml/website.backend.xml:36
-#, python-format
-msgid "You need to log in to your Google Account before:"
 msgstr ""
 
 #. module: website
@@ -4626,13 +4397,6 @@
 #: model:ir.ui.view,arch_db:website.website_planner
 msgid "Your Footer"
 msgstr ""
-
-#. module: website
-#. openerp-web
-#: code:addons/website/static/src/xml/website.backend.xml:40
-#, fuzzy, python-format
-msgid "Your Google Analytic Client ID:"
-msgstr "Clau de Google Analytics"
 
 #. module: website
 #: model:ir.ui.view,arch_db:website.website_planner
@@ -4913,13 +4677,6 @@
 msgstr ""
 
 #. module: website
-#. openerp-web
-#: code:addons/website/static/src/xml/website.backend.xml:42
-#, fuzzy, python-format
-msgid "to get more information."
-msgstr "Restablir transformació"
-
-#. module: website
 #: model:ir.ui.view,arch_db:website.website_planner
 msgid "to get started."
 msgstr ""
@@ -4991,12 +4748,9 @@
 #~ msgid "Menu Label"
 #~ msgstr "Etiqueta de menú"
 
-<<<<<<< HEAD
-=======
 #~ msgid "Reset Transformation"
 #~ msgstr "Restablir transformació"
 
->>>>>>> bc1a0a32
 #~ msgid "Transform"
 #~ msgstr "Transformar"
 
